---
title: Azure Virtual Machines high availability for SAP NetWeaver on SUSE Linux Enterprise Server for SAP applications | Microsoft Docs
description: High-availability guide for SAP NetWeaver on SUSE Linux Enterprise Server for SAP applications
services: virtual-machines-windows,virtual-network,storage
documentationcenter: saponazure
author: mssedusch
manager: jeconnoc
editor: ''
tags: azure-resource-manager
keywords: ''

ms.assetid: 5e514964-c907-4324-b659-16dd825f6f87
ms.service: virtual-machines-windows
ms.devlang: NA
ms.topic: article
ms.tgt_pltfrm: vm-windows
ms.workload: infrastructure-services
<<<<<<< HEAD
ms.date: 03/15/2019
=======
ms.date: 04/30/2019
>>>>>>> 6a383dfd
ms.author: sedusch

---

# High availability for SAP NetWeaver on Azure VMs on SUSE Linux Enterprise Server for SAP applications

[dbms-guide]:dbms-guide.md
[deployment-guide]:deployment-guide.md
[planning-guide]:planning-guide.md

[2205917]:https://launchpad.support.sap.com/#/notes/2205917
[1944799]:https://launchpad.support.sap.com/#/notes/1944799
[1928533]:https://launchpad.support.sap.com/#/notes/1928533
[2015553]:https://launchpad.support.sap.com/#/notes/2015553
[2178632]:https://launchpad.support.sap.com/#/notes/2178632
[2191498]:https://launchpad.support.sap.com/#/notes/2191498
[2243692]:https://launchpad.support.sap.com/#/notes/2243692
[1984787]:https://launchpad.support.sap.com/#/notes/1984787
[1999351]:https://launchpad.support.sap.com/#/notes/1999351
[1410736]:https://launchpad.support.sap.com/#/notes/1410736

[sap-swcenter]:https://support.sap.com/en/my-support/software-downloads.html

[suse-ha-guide]:https://www.suse.com/products/sles-for-sap/resource-library/sap-best-practices/
[suse-drbd-guide]:https://www.suse.com/documentation/sle-ha-12/singlehtml/book_sleha_techguides/book_sleha_techguides.html
[suse-ha-12sp3-relnotes]:https://www.suse.com/releasenotes/x86_64/SLE-HA/12-SP3/

[template-multisid-xscs]:https://portal.azure.com/#create/Microsoft.Template/uri/https%3A%2F%2Fraw.githubusercontent.com%2FAzure%2Fazure-quickstart-templates%2Fmaster%2Fsap-3-tier-marketplace-image-multi-sid-xscs-md%2Fazuredeploy.json
[template-converged]:https://portal.azure.com/#create/Microsoft.Template/uri/https%3A%2F%2Fraw.githubusercontent.com%2FAzure%2Fazure-quickstart-templates%2Fmaster%2Fsap-3-tier-marketplace-image-converged-md%2Fazuredeploy.json
[template-file-server]:https://portal.azure.com/#create/Microsoft.Template/uri/https%3A%2F%2Fraw.githubusercontent.com%2FAzure%2Fazure-quickstart-templates%2Fmaster%2Fsap-file-server-md%2Fazuredeploy.json

[sap-hana-ha]:sap-hana-high-availability.md
[nfs-ha]:high-availability-guide-suse-nfs.md

This article describes how to deploy the virtual machines, configure the virtual machines, install the cluster framework, and install a highly available SAP NetWeaver 7.50 system.
In the example configurations, installation commands etc. ASCS instance number 00, ERS instance number 02, and SAP System ID NW1 is used. The names of the resources (for example virtual machines, virtual networks) in the example assume that you have used the [converged template][template-converged] with SAP system ID NW1 to create the resources.

Read the following SAP Notes and papers first

* SAP Note [1928533], which has:
  * List of Azure VM sizes that are supported for the deployment of SAP software
  * Important capacity information for Azure VM sizes
  * Supported SAP software, and operating system (OS) and database combinations
  * Required SAP kernel version for Windows and Linux on Microsoft Azure

* SAP Note [2015553] lists prerequisites for SAP-supported SAP software deployments in Azure.
* SAP Note [2205917] has recommended OS settings for SUSE Linux Enterprise Server for SAP Applications
* SAP Note [1944799] has SAP HANA Guidelines for SUSE Linux Enterprise Server for SAP Applications
* SAP Note [2178632] has detailed information about all monitoring metrics reported for SAP in Azure.
* SAP Note [2191498] has the required SAP Host Agent version for Linux in Azure.
* SAP Note [2243692] has information about SAP licensing on Linux in Azure.
* SAP Note [1984787] has general information about SUSE Linux Enterprise Server 12.
* SAP Note [1999351] has additional troubleshooting information for the Azure Enhanced Monitoring Extension for SAP.
* [SAP Community WIKI](https://wiki.scn.sap.com/wiki/display/HOME/SAPonLinuxNotes) has all required SAP Notes for Linux.
* [Azure Virtual Machines planning and implementation for SAP on Linux][planning-guide]
* [Azure Virtual Machines deployment for SAP on Linux][deployment-guide]
* [Azure Virtual Machines DBMS deployment for SAP on Linux][dbms-guide]
* [SUSE SAP HA Best Practice Guides][suse-ha-guide]
  The guides contain all required information to set up Netweaver HA and SAP HANA System Replication on-premises. Use these guides as a general baseline. They provide much more detailed information.
* [SUSE High Availability Extension 12 SP3 Release Notes][suse-ha-12sp3-relnotes]

## Overview

To achieve high availability, SAP NetWeaver requires an NFS server. The NFS server is configured in a separate cluster and can be used by multiple SAP systems.

![SAP NetWeaver High Availability overview](./media/high-availability-guide-suse/ha-suse.png)

The NFS server, SAP NetWeaver ASCS, SAP NetWeaver SCS, SAP NetWeaver ERS, and the SAP HANA database use virtual hostname and virtual IP addresses. On Azure, a load balancer is required to use a virtual IP address. The following list shows the configuration of the (A)SCS and ERS load balancer.

> [!IMPORTANT]
> Multi-SID clustering of SAP ASCS/ERS with SUSE Linux as guest operating system in Azure VMs is **NOT supported**. Multi-SID clustering describes the installation of multiple SAP ASCS/ERS instances with different SIDs in one Pacemaker cluster

### (A)SCS

* Frontend configuration
  * IP address 10.0.0.7
* Backend configuration
  * Connected to primary network interfaces of all virtual machines that should be part of the (A)SCS/ERS cluster
* Probe Port
  * Port 620<strong>&lt;nr&gt;</strong>
* Load 
* balancing rules
  * 32<strong>&lt;nr&gt;</strong> TCP
  * 36<strong>&lt;nr&gt;</strong> TCP
  * 39<strong>&lt;nr&gt;</strong> TCP
  * 81<strong>&lt;nr&gt;</strong> TCP
  * 5<strong>&lt;nr&gt;</strong>13 TCP
  * 5<strong>&lt;nr&gt;</strong>14 TCP
  * 5<strong>&lt;nr&gt;</strong>16 TCP

### ERS

* Frontend configuration
  * IP address 10.0.0.8
* Backend configuration
  * Connected to primary network interfaces of all virtual machines that should be part of the (A)SCS/ERS cluster
* Probe Port
  * Port 621<strong>&lt;nr&gt;</strong>
<<<<<<< HEAD
* Load balancing rules
=======
* Load-balancing rules
  * 32<strong>&lt;nr&gt;</strong> TCP
>>>>>>> 6a383dfd
  * 33<strong>&lt;nr&gt;</strong> TCP
  * 5<strong>&lt;nr&gt;</strong>13 TCP
  * 5<strong>&lt;nr&gt;</strong>14 TCP
  * 5<strong>&lt;nr&gt;</strong>16 TCP

## Setting up a highly available NFS server

SAP NetWeaver requires shared storage for the transport and profile directory. Read [High availability for NFS on Azure VMs on SUSE Linux Enterprise Server][nfs-ha] on how to set up an NFS server for SAP NetWeaver.

## Setting up (A)SCS

You can either use an Azure Template from GitHub to deploy all required Azure resources, including the virtual machines, availability set and load balancer or you can deploy the resources manually.

### Deploy Linux via Azure Template

The Azure Marketplace contains an image for SUSE Linux Enterprise Server for SAP Applications 12 that you can use to deploy new virtual machines. The marketplace image contains the resource agent for SAP NetWeaver.

You can use one of the quickstart templates on GitHub to deploy all required resources. The template deploys the virtual machines, the load balancer, availability set etc.
Follow these steps to deploy the template:

1. Open the [ASCS/SCS Multi SID template][template-multisid-xscs] or the [converged template][template-converged] on the Azure portal. 
   The ASCS/SCS template only creates the load-balancing rules for the SAP NetWeaver ASCS/SCS and ERS (Linux only) instances whereas the converged template also creates the load-balancing rules for a database (for example Microsoft SQL Server or SAP HANA). If you plan to install an SAP NetWeaver based system and you also want to install the database on the same machines, use the [converged template][template-converged].
1. Enter the following parameters
   1. Resource Prefix (ASCS/SCS Multi SID template only)  
      Enter the prefix you want to use. The value is used as a prefix for the resources that are deployed.
   3. Sap System ID (converged template only)  
      Enter the SAP system ID of the SAP system you want to install. The ID is used as a prefix for the resources that are deployed.
   4. Stack Type  
      Select the SAP NetWeaver stack type
   5. Os Type  
      Select one of the Linux distributions. For this example, select SLES 12 BYOS
   6. Db Type  
      Select HANA
   7. Sap System Size.  
      The amount of SAPS the new system provides. If you are not sure how many SAPS the system requires, ask your SAP Technology Partner or System Integrator
   8. System Availability  
      Select HA
   9. Admin Username and Admin Password  
      A new user is created that can be used to log on to the machine.
   10. Subnet ID  
   If you want to deploy the VM into an existing VNet where you have a subnet defined the VM should be assigned to, name the ID of that specific subnet. The ID usually looks like /subscriptions/**&lt;subscription ID&gt;**/resourceGroups/**&lt;resource group name&gt;**/providers/Microsoft.Network/virtualNetworks/**&lt;virtual network name&gt;**/subnets/**&lt;subnet name&gt;**

### Deploy Linux manually via Azure portal

You first need to create the virtual machines for this NFS cluster. Afterwards, you create a load balancer and use the virtual machines in the backend pools.

1. Create a Resource Group
1. Create a Virtual Network
1. Create an Availability Set  
   Set max update domain
1. Create Virtual Machine 1  
   Use at least SLES4SAP 12 SP1, in this example the SLES4SAP 12 SP1 image
   https://portal.azure.com/#create/SUSE.SUSELinuxEnterpriseServerforSAPApplications12SP1PremiumImage-ARM  
   SLES For SAP Applications 12 SP1 is used  
   Select Availability Set created earlier  
1. Create Virtual Machine 2  
   Use at least SLES4SAP 12 SP1, in this example the SLES4SAP 12 SP1 image
   https://portal.azure.com/#create/SUSE.SUSELinuxEnterpriseServerforSAPApplications12SP1PremiumImage-ARM  
   SLES For SAP Applications 12 SP1 is used  
   Select Availability Set created earlier  
1. Add at least one data disk to both virtual machines  
   The data disks are used for the /usr/sap/`<SAPSID`> directory
1. Create a Load Balancer (internal)  
   1. Create the frontend IP addresses
      1. IP address 10.0.0.7 for the ASCS
         1. Open the load balancer, select frontend IP pool, and click Add
         1. Enter the name of the new frontend IP pool (for example **nw1-ascs-frontend**)
         1. Set the Assignment to Static and enter the IP address (for example **10.0.0.7**)
         1. Click OK
      1. IP address 10.0.0.8 for the ASCS ERS
         * Repeat the steps above to create an IP address for the ERS (for example **10.0.0.8** and **nw1-aers-backend**)
   1. Create the backend pools
      1. Create a backend pool for the ASCS
         1. Open the load balancer, select backend pools, and click Add
         1. Enter the name of the new backend pool (for example **nw1-ascs-backend**)
         1. Click Add a virtual machine.
         1. Select the Availability Set you created earlier
         1. Select the virtual machines of the (A)SCS cluster
         1. Click OK
      1. Create a backend pool for the ASCS ERS
         * Repeat the steps above to create a backend pool for the ERS (for example **nw1-aers-backend**)
   1. Create the health probes
      1. Port 620**00** for ASCS
         1. Open the load balancer, select health probes, and click Add
         1. Enter the name of the new health probe (for example **nw1-ascs-hp**)
         1. Select TCP as protocol, port 620**00**, keep Interval 5 and Unhealthy threshold 2
         1. Click OK
      1. Port 621**02** for ASCS ERS
         * Repeat the steps above to create a health probe for the ERS (for example 621**02** and **nw1-aers-hp**)
<<<<<<< HEAD
   1. Load balancing rules
=======
   1. Load-balancing rules
>>>>>>> 6a383dfd
      1. 32**00** TCP for ASCS
         1. Open the load balancer, select load-balancing rules and click Add
         1. Enter the name of the new load balancer rule (for example **nw1-lb-3200**)
         1. Select the frontend IP address, backend pool, and health probe you created earlier (for example **nw1-ascs-frontend**)
         1. Keep protocol **TCP**, enter port **3200**
         1. Increase idle timeout to 30 minutes
         1. **Make sure to enable Floating IP**
         1. Click OK
      1. Additional ports for the ASCS
         * Repeat the steps above for ports 36**00**, 39**00**, 81**00**, 5**00**13, 5**00**14, 5**00**16 and TCP for the ASCS
      1. Additional ports for the ASCS ERS
         * Repeat the steps above for ports 33**02**, 5**02**13, 5**02**14, 5**02**16 and TCP for the ASCS ERS

> [!IMPORTANT]
<<<<<<< HEAD
> Do not enable TCP timestamps on Azure VMs placed behind Azure Load Balancer. Enabling TCP timestamps will cause the health probes to fail. Set parameter **net.ipv4.tcp_timestamps** to **0**. For details see [Load Balancer health probes](https://docs.microsoft.com/en-us/azure/load-balancer/load-balancer-custom-probe-overview).
=======
> Do not enable TCP timestamps on Azure VMs placed behind Azure Load Balancer. Enabling TCP timestamps will cause the health probes to fail. Set parameter **net.ipv4.tcp_timestamps** to **0**. For details see [Load Balancer health probes](https://docs.microsoft.com/azure/load-balancer/load-balancer-custom-probe-overview).
>>>>>>> 6a383dfd

### Create Pacemaker cluster

Follow the steps in [Setting up Pacemaker on SUSE Linux Enterprise Server in Azure](high-availability-guide-suse-pacemaker.md) to create a basic Pacemaker cluster for this (A)SCS server.

### Installation

The following items are prefixed with either **[A]** - applicable to all nodes, **[1]** - only applicable to node 1 or **[2]** - only applicable to node 2.

1. **[A]** Install SUSE Connector

   <pre><code>sudo zypper install sap-suse-cluster-connector
   </code></pre>

   > [!NOTE]
   > Do not use dashes in the hostnames of your cluster nodes. Otherwise your cluster will not work. This is a known limitation and SUSE is working on a fix. The fix will be released as a patch of the sap-suse-cloud-connector package.

   Make sure that you installed the new version of the SAP SUSE cluster connector. The old one was called sap_suse_cluster_connector and the new one is called **sap-suse-cluster-connector**.

   ```
   sudo zypper info sap-suse-cluster-connector
   
   Information for package sap-suse-cluster-connector:
   ---------------------------------------------------
   Repository     : SLE-12-SP3-SAP-Updates
   Name           : sap-suse-cluster-connector
   <b>Version        : 3.0.0-2.2</b>
   Arch           : noarch
   Vendor         : SUSE LLC <https://www.suse.com/>
   Support Level  : Level 3
   Installed Size : 41.6 KiB
   <b>Installed      : Yes</b>
   Status         : up-to-date
   Source package : sap-suse-cluster-connector-3.0.0-2.2.src
   Summary        : SUSE High Availability Setup for SAP Products
   ```

1. **[A]** Update SAP resource agents  
   
   A patch for the resource-agents package is required to use the new configuration, that is described in this article. You can check, if the patch is already installed with the following command

   <pre><code>sudo grep 'parameter name="IS_ERS"' /usr/lib/ocf/resource.d/heartbeat/SAPInstance
   </code></pre>

   The output should be similar to

   <pre><code>&lt;parameter name="IS_ERS" unique="0" required="0"&gt;
   </code></pre>

   If the grep command does not find the IS_ERS parameter, you need to install the patch listed on [the SUSE download page](https://download.suse.com/patch/finder/#bu=suse&familyId=&productId=&dateRange=&startDate=&endDate=&priority=&architecture=&keywords=resource-agents)

   <pre><code># example for patch for SLES 12 SP1
   sudo zypper in -t patch SUSE-SLE-HA-12-SP1-2017-885=1
   # example for patch for SLES 12 SP2
   sudo zypper in -t patch SUSE-SLE-HA-12-SP2-2017-886=1
   </code></pre>

1. **[A]** Setup host name resolution

   You can either use a DNS server or modify the /etc/hosts on all nodes. This example shows how to use the /etc/hosts file.
   Replace the IP address and the hostname in the following commands

   <pre><code>sudo vi /etc/hosts
   </code></pre>

   Insert the following lines to /etc/hosts. Change the IP address and hostname to match your environment   

   <pre><code># IP address of the load balancer frontend configuration for NFS
   <b>10.0.0.4 nw1-nfs</b>
   # IP address of the load balancer frontend configuration for SAP NetWeaver ASCS
   <b>10.0.0.7 nw1-ascs</b>
   # IP address of the load balancer frontend configuration for SAP NetWeaver ASCS ERS
   <b>10.0.0.8 nw1-aers</b>
   # IP address of the load balancer frontend configuration for database
   <b>10.0.0.13 nw1-db</b>
   </code></pre>

## Prepare for SAP NetWeaver installation

1. **[A]** Create the shared directories

   <pre><code>sudo mkdir -p /sapmnt/<b>NW1</b>
   sudo mkdir -p /usr/sap/trans
   sudo mkdir -p /usr/sap/<b>NW1</b>/SYS
   sudo mkdir -p /usr/sap/<b>NW1</b>/ASCS<b>00</b>
   sudo mkdir -p /usr/sap/<b>NW1</b>/ERS<b>02</b>
   
   sudo chattr +i /sapmnt/<b>NW1</b>
   sudo chattr +i /usr/sap/trans
   sudo chattr +i /usr/sap/<b>NW1</b>/SYS
   sudo chattr +i /usr/sap/<b>NW1</b>/ASCS<b>00</b>
   sudo chattr +i /usr/sap/<b>NW1</b>/ERS<b>02</b>
   </code></pre>

1. **[A]** Configure autofs

   <pre><code>sudo vi /etc/auto.master
   
   # Add the following line to the file, save and exit
   +auto.master
   /- /etc/auto.direct
   </code></pre>

   Create a file with

   <pre><code>sudo vi /etc/auto.direct
   
   # Add the following lines to the file, save and exit
   /sapmnt/<b>NW1</b> -nfsvers=4,nosymlink,sync <b>nw1-nfs</b>:/<b>NW1</b>/sapmntsid
   /usr/sap/trans -nfsvers=4,nosymlink,sync <b>nw1-nfs</b>:/<b>NW1</b>/trans
   /usr/sap/<b>NW1</b>/SYS -nfsvers=4,nosymlink,sync <b>nw1-nfs</b>:/<b>NW1</b>/sidsys
   </code></pre>

   Restart autofs to mount the new shares

   <pre><code>sudo systemctl enable autofs
   sudo service autofs restart
   </code></pre>

1. **[A]** Configure SWAP file

   <pre><code>sudo vi /etc/waagent.conf
   
   # Set the property ResourceDisk.EnableSwap to y
   # Create and use swapfile on resource disk.
   ResourceDisk.EnableSwap=<b>y</b>
   
   # Set the size of the SWAP file with property ResourceDisk.SwapSizeMB
   # The free space of resource disk varies by virtual machine size. Make sure that you do not set a value that is too big. You can check the SWAP space with command swapon
   # Size of the swapfile.
   ResourceDisk.SwapSizeMB=<b>2000</b>
   </code></pre>

   Restart the Agent to activate the change

   <pre><code>sudo service waagent restart
   </code></pre>


### Installing SAP NetWeaver ASCS/ERS

1. **[1]** Create a virtual IP resource and health-probe for the ASCS instance

   <pre><code>sudo crm node standby <b>nw1-cl-1</b>
   
   sudo crm configure primitive fs_<b>NW1</b>_ASCS Filesystem device='<b>nw1-nfs</b>:/<b>NW1</b>/ASCS' directory='/usr/sap/<b>NW1</b>/ASCS<b>00</b>' fstype='nfs4' \
     op start timeout=60s interval=0 \
     op stop timeout=60s interval=0 \
     op monitor interval=20s timeout=40s
   
   sudo crm configure primitive vip_<b>NW1</b>_ASCS IPaddr2 \
     params ip=<b>10.0.0.7</b> cidr_netmask=<b>24</b> \
     op monitor interval=10 timeout=20
   
   sudo crm configure primitive nc_<b>NW1</b>_ASCS anything \
     params binfile="/usr/bin/nc" cmdline_options="-l -k 620<b>00</b>" \
     op monitor timeout=20s interval=10 depth=0
   
   sudo crm configure group g-<b>NW1</b>_ASCS fs_<b>NW1</b>_ASCS nc_<b>NW1</b>_ASCS vip_<b>NW1</b>_ASCS \
      meta resource-stickiness=3000
   </code></pre>

   Make sure that the cluster status is ok and that all resources are started. It is not important on which node the resources are running.

   <pre><code>sudo crm_mon -r
   
   # Node nw1-cl-1: standby
   # <b>Online: [ nw1-cl-0 ]</b>
   # 
   # Full list of resources:
   # 
   # stonith-sbd     (stonith:external/sbd): <b>Started nw1-cl-0</b>
   #  Resource Group: g-NW1_ASCS
   #      fs_NW1_ASCS        (ocf::heartbeat:Filesystem):    <b>Started nw1-cl-0</b>
   #      nc_NW1_ASCS        (ocf::heartbeat:anything):      <b>Started nw1-cl-0</b>
   #      vip_NW1_ASCS       (ocf::heartbeat:IPaddr2):       <b>Started nw1-cl-0</b>
   </code></pre>

1. **[1]** Install SAP NetWeaver ASCS  

   Install SAP NetWeaver ASCS as root on the first node using a virtual hostname that maps to the IP address of the load balancer frontend configuration for the ASCS, for example <b>nw1-ascs</b>, <b>10.0.0.7</b> and the instance number that you used for the probe of the load balancer, for example <b>00</b>.

   You can use the sapinst parameter SAPINST_REMOTE_ACCESS_USER to allow a non-root user to connect to sapinst.

   <pre><code>sudo &lt;swpm&gt;/sapinst SAPINST_REMOTE_ACCESS_USER=<b>sapadmin</b>
   </code></pre>

   If the installation fails to create a subfolder in /usr/sap/**NW1**/ASCS**00**, try setting the owner and group of the ASCS**00** folder and retry.

   <pre><code>chown nw1adm /usr/sap/<b>NW1</b>/ASCS<b>00</b>
   chgrp sapsys /usr/sap/<b>NW1</b>/ASCS<b>00</b>
   </code></pre>

1. **[1]** Create a virtual IP resource and health-probe for the ERS instance

   <pre><code>sudo crm node online <b>nw1-cl-1</b>
   sudo crm node standby <b>nw1-cl-0</b>
   
   sudo crm configure primitive fs_<b>NW1</b>_ERS Filesystem device='<b>nw1-nfs</b>:/<b>NW1</b>/ASCSERS' directory='/usr/sap/<b>NW1</b>/ERS<b>02</b>' fstype='nfs4' \
     op start timeout=60s interval=0 \
     op stop timeout=60s interval=0 \
     op monitor interval=20s timeout=40s
   
   sudo crm configure primitive vip_<b>NW1</b>_ERS IPaddr2 \
     params ip=<b>10.0.0.8</b> cidr_netmask=<b>24</b> \
     op monitor interval=10 timeout=20
   
   sudo crm configure primitive nc_<b>NW1</b>_ERS anything \
    params binfile="/usr/bin/nc" cmdline_options="-l -k 621<b>02</b>" \
    op monitor timeout=20s interval=10 depth=0
   
   # WARNING: Resources nc_NW1_ASCS,nc_NW1_ERS violate uniqueness for parameter "binfile": "/usr/bin/nc"
   # Do you still want to commit (y/n)? y
   
   sudo crm configure group g-<b>NW1</b>_ERS fs_<b>NW1</b>_ERS nc_<b>NW1</b>_ERS vip_<b>NW1</b>_ERS
   </code></pre>

   Make sure that the cluster status is ok and that all resources are started. It is not important on which node the resources are running.

   <pre><code>sudo crm_mon -r
   
   # Node <b>nw1-cl-0: standby</b>
   # <b>Online: [ nw1-cl-1 ]</b>
   # 
   # Full list of resources:
   #
   # stonith-sbd     (stonith:external/sbd): <b>Started nw1-cl-1</b>
   #  Resource Group: g-NW1_ASCS
   #      fs_NW1_ASCS        (ocf::heartbeat:Filesystem):    <b>Started nw1-cl-1</b>
   #      nc_NW1_ASCS        (ocf::heartbeat:anything):      <b>Started nw1-cl-1</b>
   #      vip_NW1_ASCS       (ocf::heartbeat:IPaddr2):       <b>Started nw1-cl-1</b>
   #  Resource Group: g-NW1_ERS
   #      fs_NW1_ERS (ocf::heartbeat:Filesystem):    <b>Started nw1-cl-1</b>
   #      nc_NW1_ERS (ocf::heartbeat:anything):      <b>Started nw1-cl-1</b>
   #      vip_NW1_ERS        (ocf::heartbeat:IPaddr2):       <b>Started nw1-cl-1</b>
   </code></pre>

1. **[2]** Install SAP NetWeaver ERS

   Install SAP NetWeaver ERS as root on the second node using a virtual hostname that maps to the IP address of the load balancer frontend configuration for the ERS, for example <b>nw1-aers</b>, <b>10.0.0.8</b> and the instance number that you used for the probe of the load balancer, for example <b>02</b>.

   You can use the sapinst parameter SAPINST_REMOTE_ACCESS_USER to allow a non-root user to connect to sapinst.

   <pre><code>sudo &lt;swpm&gt;/sapinst SAPINST_REMOTE_ACCESS_USER=<b>sapadmin</b>
   </code></pre>

   > [!NOTE]
   > Use SWPM SP 20 PL 05 or higher. Lower versions do not set the permissions correctly and the installation will fail.

   If the installation fails to create a subfolder in /usr/sap/**NW1**/ERS**02**, try setting the owner and group of the ERS**02** folder and retry.

   <pre><code>chown nw1adm /usr/sap/<b>NW1</b>/ERS<b>02</b>
   chgrp sapsys /usr/sap/<b>NW1</b>/ERS<b>02</b>
   </code></pre>


1. **[1]** Adapt the ASCS/SCS and ERS instance profiles
 
   * ASCS/SCS profile

   <pre><code>sudo vi /sapmnt/<b>NW1</b>/profile/<b>NW1</b>_<b>ASCS00</b>_<b>nw1-ascs</b>
   
   # Change the restart command to a start command
   #Restart_Program_01 = local $(_EN) pf=$(_PF)
   Start_Program_01 = local $(_EN) pf=$(_PF)
   
   # Add the following lines
   service/halib = $(DIR_CT_RUN)/saphascriptco.so
   service/halib_cluster_connector = /usr/bin/sap_suse_cluster_connector
   
   # Add the keep alive parameter
   enque/encni/set_so_keepalive = true
   </code></pre>

   * ERS profile

   <pre><code>sudo vi /sapmnt/<b>NW1</b>/profile/<b>NW1</b>_ERS<b>02</b>_<b>nw1-aers</b>
   
   # Change the restart command to a start command
   #Restart_Program_00 = local $(_ER) pf=$(_PFL) NR=$(SCSID)
   Start_Program_00 = local $(_ER) pf=$(_PFL) NR=$(SCSID)
   
   # Add the following lines
   service/halib = $(DIR_CT_RUN)/saphascriptco.so
   service/halib_cluster_connector = /usr/bin/sap_suse_cluster_connector
   
   # remove Autostart from ERS profile
   # Autostart = 1
   </code></pre>

1. **[A]** Configure Keep Alive

   The communication between the SAP NetWeaver application server and the ASCS/SCS is routed through a software load balancer. The load balancer disconnects inactive connections after a configurable timeout. To prevent this you need to set a parameter in the SAP NetWeaver ASCS/SCS profile and change the Linux system settings. Read [SAP Note 1410736][1410736] for more information.

   The ASCS/SCS profile parameter enque/encni/set_so_keepalive was already added in the last step.

   <pre><code># Change the Linux system configuration
   sudo sysctl net.ipv4.tcp_keepalive_time=120
   </code></pre>

1. **[A]** Configure the SAP users after the installation

   <pre><code># Add sidadm to the haclient group
   sudo usermod -aG haclient <b>nw1</b>adm
   </code></pre>

1. **[1]** Add the ASCS and ERS SAP services to the sapservice file

   Add the ASCS service entry to the second node and copy the ERS service entry to the first node.

   <pre><code>cat /usr/sap/sapservices | grep ASCS<b>00</b> | sudo ssh <b>nw1-cl-1</b> "cat >>/usr/sap/sapservices"
   sudo ssh <b>nw1-cl-1</b> "cat /usr/sap/sapservices" | grep ERS<b>02</b> | sudo tee -a /usr/sap/sapservices
   </code></pre>

1. **[1]** Create the SAP cluster resources

If using enqueue server 1 architecture (ENSA1), define the resources as follows:

   <pre><code>sudo crm configure property maintenance-mode="true"
   
   sudo crm configure primitive rsc_sap_<b>NW1</b>_ASCS<b>00</b> SAPInstance \
    operations \$id=rsc_sap_<b>NW1</b>_ASCS<b>00</b>-operations \
    op monitor interval=11 timeout=60 on_fail=restart \
    params InstanceName=<b>NW1</b>_ASCS<b>00</b>_<b>nw1-ascs</b> START_PROFILE="/sapmnt/<b>NW1</b>/profile/<b>NW1</b>_ASCS<b>00</b>_<b>nw1-ascs</b>" \
    AUTOMATIC_RECOVER=false \
    meta resource-stickiness=5000 failure-timeout=60 migration-threshold=1 priority=10
   
   sudo crm configure primitive rsc_sap_<b>NW1</b>_ERS<b>02</b> SAPInstance \
    operations \$id=rsc_sap_<b>NW1</b>_ERS<b>02</b>-operations \
    op monitor interval=11 timeout=60 on_fail=restart \
    params InstanceName=<b>NW1</b>_ERS<b>02</b>_<b>nw1-aers</b> START_PROFILE="/sapmnt/<b>NW1</b>/profile/<b>NW1</b>_ERS<b>02</b>_<b>nw1-aers</b>" AUTOMATIC_RECOVER=false IS_ERS=true \
    meta priority=1000
   
   sudo crm configure modgroup g-<b>NW1</b>_ASCS add rsc_sap_<b>NW1</b>_ASCS<b>00</b>
   sudo crm configure modgroup g-<b>NW1</b>_ERS add rsc_sap_<b>NW1</b>_ERS<b>02</b>
   
   sudo crm configure colocation col_sap_<b>NW1</b>_no_both -5000: g-<b>NW1</b>_ERS g-<b>NW1</b>_ASCS
   sudo crm configure location loc_sap_<b>NW1</b>_failover_to_ers rsc_sap_<b>NW1</b>_ASCS<b>00</b> rule 2000: runs_ers_<b>NW1</b> eq 1
   sudo crm configure order ord_sap_<b>NW1</b>_first_start_ascs Optional: rsc_sap_<b>NW1</b>_ASCS<b>00</b>:start rsc_sap_<b>NW1</b>_ERS<b>02</b>:stop symmetrical=false
   
   sudo crm node online <b>nw1-cl-0</b>
   sudo crm configure property maintenance-mode="false"
   </code></pre>

  SAP introduced support for enqueue server 2, including replication, as of SAP NW 7.52. Starting with ABAP Platform 1809, enqueue server 2 is installed by default. See SAP note [2630416](https://launchpad.support.sap.com/#/notes/2630416) for enqueue server 2 support.
  If using enqueue server 2 architecture ([ENSA2](https://help.sap.com/viewer/cff8531bc1d9416d91bb6781e628d4e0/1709%20001/en-US/6d655c383abf4c129b0e5c8683e7ecd8.html)), define the resources as follows:

<pre><code>sudo crm configure property maintenance-mode="true"
   
   sudo crm configure primitive rsc_sap_<b>NW1</b>_ASCS<b>00</b> SAPInstance \
    operations \$id=rsc_sap_<b>NW1</b>_ASCS<b>00</b>-operations \
    op monitor interval=11 timeout=60 on_fail=restart \
    params InstanceName=<b>NW1</b>_ASCS<b>00</b>_<b>nw1-ascs</b> START_PROFILE="/sapmnt/<b>NW1</b>/profile/<b>NW1</b>_ASCS<b>00</b>_<b>nw1-ascs</b>" \
    AUTOMATIC_RECOVER=false \
    meta resource-stickiness=5000
   
   sudo crm configure primitive rsc_sap_<b>NW1</b>_ERS<b>02</b> SAPInstance \
    operations \$id=rsc_sap_<b>NW1</b>_ERS<b>02</b>-operations \
    op monitor interval=11 timeout=60 on_fail=restart \
    params InstanceName=<b>NW1</b>_ERS<b>02</b>_<b>nw1-aers</b> START_PROFILE="/sapmnt/<b>NW1</b>/profile/<b>NW1</b>_ERS<b>02</b>_<b>nw1-aers</b>" AUTOMATIC_RECOVER=false IS_ERS=true 
   
   sudo crm configure modgroup g-<b>NW1</b>_ASCS add rsc_sap_<b>NW1</b>_ASCS<b>00</b>
   sudo crm configure modgroup g-<b>NW1</b>_ERS add rsc_sap_<b>NW1</b>_ERS<b>02</b>
   
   sudo crm configure colocation col_sap_<b>NW1</b>_no_both -5000: g-<b>NW1</b>_ERS g-<b>NW1</b>_ASCS
   sudo crm configure order ord_sap_<b>NW1</b>_first_start_ascs Optional: rsc_sap_<b>NW1</b>_ASCS<b>00</b>:start rsc_sap_<b>NW1</b>_ERS<b>02</b>:stop symmetrical=false
   
   sudo crm node online <b>nw1-cl-0</b>
   sudo crm configure property maintenance-mode="false"
   </code></pre>

<<<<<<< HEAD
  If you are upgrading from an older version and switching to enqueue server 2, see sap note [2641019](https://launchpad.support.sap.com/#/notes/2641019). 
=======
  If you are upgrading from an older version and switching to enqueue server 2, see SAP note [2641019](https://launchpad.support.sap.com/#/notes/2641019). 
>>>>>>> 6a383dfd

   Make sure that the cluster status is ok and that all resources are started. It is not important on which node the resources are running.


   <pre><code>sudo crm_mon -r
   
   # Online: <b>[ nw1-cl-0 nw1-cl-1 ]</b>
   #
   # Full list of resources:
   #
   # stonith-sbd     (stonith:external/sbd): <b>Started nw1-cl-1</b>
   #  Resource Group: g-NW1_ASCS
   #      fs_NW1_ASCS        (ocf::heartbeat:Filesystem):    <b>Started nw1-cl-1</b>
   #      nc_NW1_ASCS        (ocf::heartbeat:anything):      <b>Started nw1-cl-1</b>
   #      vip_NW1_ASCS       (ocf::heartbeat:IPaddr2):       <b>Started nw1-cl-1</b>
   #      rsc_sap_NW1_ASCS00 (ocf::heartbeat:SAPInstance):   <b>Started nw1-cl-1</b>
   #  Resource Group: g-NW1_ERS
   #      fs_NW1_ERS (ocf::heartbeat:Filesystem):    <b>Started nw1-cl-0</b>
   #      nc_NW1_ERS (ocf::heartbeat:anything):      <b>Started nw1-cl-0</b>
   #      vip_NW1_ERS        (ocf::heartbeat:IPaddr2):       <b>Started nw1-cl-0</b>
   #      rsc_sap_NW1_ERS02  (ocf::heartbeat:SAPInstance):   <b>Started nw1-cl-0</b>
   </code></pre>

## <a name="2d6008b0-685d-426c-b59e-6cd281fd45d7"></a>SAP NetWeaver application server preparation

Some databases require that the database instance installation is executed on an application server. Prepare the application server virtual machines to be able to use them in these cases.

The steps bellow assume that you install the application server on a server different from the ASCS/SCS and HANA servers. Otherwise some of the steps below (like configuring host name resolution) are not needed.

1. Configure operating system

   Reduce the size of the dirty cache. For more information, see [Low write performance on SLES 11/12 servers with large RAM](https://www.suse.com/support/kb/doc/?id=7010287).

   <pre><code>sudo vi /etc/sysctl.conf

   # Change/set the following settings
   vm.dirty_bytes = 629145600
   vm.dirty_background_bytes = 314572800
   </code></pre>

1. Setup host name resolution

   You can either use a DNS server or modify the /etc/hosts on all nodes. This example shows how to use the /etc/hosts file.
   Replace the IP address and the hostname in the following commands

   ```bash
   sudo vi /etc/hosts
   ```

   Insert the following lines to /etc/hosts. Change the IP address and hostname to match your environment

   <pre><code># IP address of the load balancer frontend configuration for NFS
   <b>10.0.0.4 nw1-nfs</b>
   # IP address of the load balancer frontend configuration for SAP NetWeaver ASCS/SCS
   <b>10.0.0.7 nw1-ascs</b>
   # IP address of the load balancer frontend configuration for SAP NetWeaver ERS
   <b>10.0.0.8 nw1-aers</b>
   # IP address of the load balancer frontend configuration for database
   <b>10.0.0.13 nw1-db</b>
   # IP address of all application servers
   <b>10.0.0.20 nw1-di-0</b>
   <b>10.0.0.21 nw1-di-1</b>
   </code></pre>

1. Create the sapmnt directory

   <pre><code>sudo mkdir -p /sapmnt/<b>NW1</b>
   sudo mkdir -p /usr/sap/trans

   sudo chattr +i /sapmnt/<b>NW1</b>
   sudo chattr +i /usr/sap/trans
   </code></pre>

1. Configure autofs

   <pre><code>sudo vi /etc/auto.master
   
   # Add the following line to the file, save and exit
   +auto.master
   /- /etc/auto.direct
   </code></pre>

   Create a new file with

   <pre><code>sudo vi /etc/auto.direct
   
   # Add the following lines to the file, save and exit
   /sapmnt/<b>NW1</b> -nfsvers=4,nosymlink,sync <b>nw1-nfs</b>:/<b>NW1</b>/sapmntsid
   /usr/sap/trans -nfsvers=4,nosymlink,sync <b>nw1-nfs</b>:/<b>NW1</b>/trans
   </code></pre>

   Restart autofs to mount the new shares

   <pre><code>sudo systemctl enable autofs
   sudo service autofs restart
   </code></pre>

1. Configure SWAP file

   <pre><code>sudo vi /etc/waagent.conf
   
   # Set the property ResourceDisk.EnableSwap to y
   # Create and use swapfile on resource disk.
   ResourceDisk.EnableSwap=<b>y</b>
   
   # Set the size of the SWAP file with property ResourceDisk.SwapSizeMB
   # The free space of resource disk varies by virtual machine size. Make sure that you do not set a value that is too big. You can check the SWAP space with command swapon
   # Size of the swapfile.
   ResourceDisk.SwapSizeMB=<b>2000</b>
   </code></pre>

   Restart the Agent to activate the change

   <pre><code>sudo service waagent restart
   </code></pre>

## Install database

In this example, SAP NetWeaver is installed on SAP HANA. You can use every supported database for this installation. For more information on how to install SAP HANA in Azure, see [High Availability of SAP HANA on Azure Virtual Machines (VMs)][sap-hana-ha]. For a list of supported databases, see [SAP Note 1928533][1928533].

1. Run the SAP database instance installation

   Install the SAP NetWeaver database instance as root using a virtual hostname that maps to the IP address of the load balancer frontend configuration for the database for example <b>nw1-db</b> and <b>10.0.0.13</b>.

   You can use the sapinst parameter SAPINST_REMOTE_ACCESS_USER to allow a non-root user to connect to sapinst.

   <pre><code>sudo &lt;swpm&gt;/sapinst SAPINST_REMOTE_ACCESS_USER=<b>sapadmin</b>
   </code></pre>

## SAP NetWeaver application server installation

Follow these steps to install an SAP application server.

1. Prepare application server

   Follow the steps in the chapter [SAP NetWeaver application server preparation](high-availability-guide-suse.md#2d6008b0-685d-426c-b59e-6cd281fd45d7) above to prepare the application server.

1. Install SAP NetWeaver application server

   Install a primary or additional SAP NetWeaver applications server.

   You can use the sapinst parameter SAPINST_REMOTE_ACCESS_USER to allow a non-root user to connect to sapinst.

   <pre><code>sudo &lt;swpm&gt;/sapinst SAPINST_REMOTE_ACCESS_USER=<b>sapadmin</b>
   </code></pre>

1. Update SAP HANA secure store

   Update the SAP HANA secure store to point to the virtual name of the SAP HANA System Replication setup.

   Run the following command to list the entries
   <pre><code>hdbuserstore List
   </code></pre>

   This should list all entries and should look similar to
   <pre><code>DATA FILE       : /home/nw1adm/.hdb/nw1-di-0/SSFS_HDB.DAT
   KEY FILE        : /home/nw1adm/.hdb/nw1-di-0/SSFS_HDB.KEY
   
   KEY DEFAULT
     ENV : 10.0.0.14:<b>30313</b>
     USER: <b>SAPABAP1</b>
     DATABASE: <b>HN1</b>
   </code></pre>

   The output shows that the IP address of the default entry is pointing to the virtual machine and not to the load balancer's IP address. This entry needs to be changed to point to the virtual hostname of the load balancer. Make sure to use the same port (**30313** in the output above) and database name (**HN1** in the output above)!

   <pre><code>su - <b>nw1</b>adm
   hdbuserstore SET DEFAULT <b>nw1-db:30313@HN1</b> <b>SAPABAP1</b> <b>&lt;password of ABAP schema&gt;</b>
   </code></pre>

## Test the cluster setup

The following tests are a copy of the test cases in the best practices guides of SUSE. They are copied for your convenience. Always also read the best practices guides and perform all additional tests that might have been added.

1. Test HAGetFailoverConfig, HACheckConfig and HACheckFailoverConfig

   Run the following commands as \<sapsid>adm on the node where the ASCS instance is currently running. If the commands fail with FAIL: Insufficient memory, it might be caused by dashes in your hostname. This is a known issue and will be fixed by SUSE in the sap-suse-cluster-connector package.

   <pre><code>nw1-cl-0:nw1adm 54> sapcontrol -nr <b>00</b> -function HAGetFailoverConfig
   
   # 15.08.2018 13:50:36
   # HAGetFailoverConfig
   # OK
   # HAActive: TRUE
   # HAProductVersion: Toolchain Module
   # HASAPInterfaceVersion: Toolchain Module (sap_suse_cluster_connector 3.0.1)
   # HADocumentation: https://www.suse.com/products/sles-for-sap/resource-library/sap-best-practices/
   # HAActiveNode:
   # HANodes: nw1-cl-0, nw1-cl-1
   
   nw1-cl-0:nw1adm 55> sapcontrol -nr 00 -function HACheckConfig
   
   # 15.08.2018 14:00:04
   # HACheckConfig
   # OK
   # state, category, description, comment
   # SUCCESS, SAP CONFIGURATION, Redundant ABAP instance configuration, 2 ABAP instances detected
   # SUCCESS, SAP CONFIGURATION, Redundant Java instance configuration, 0 Java instances detected
   # SUCCESS, SAP CONFIGURATION, Enqueue separation, All Enqueue server separated from application server
   # SUCCESS, SAP CONFIGURATION, MessageServer separation, All MessageServer separated from application server
   # SUCCESS, SAP CONFIGURATION, ABAP instances on multiple hosts, ABAP instances on multiple hosts detected
   # SUCCESS, SAP CONFIGURATION, Redundant ABAP SPOOL service configuration, 2 ABAP instances with SPOOL service detected
   # SUCCESS, SAP STATE, Redundant ABAP SPOOL service state, 2 ABAP instances with active SPOOL service detected
   # SUCCESS, SAP STATE, ABAP instances with ABAP SPOOL service on multiple hosts, ABAP instances with active ABAP SPOOL service on multiple hosts detected
   # SUCCESS, SAP CONFIGURATION, Redundant ABAP BATCH service configuration, 2 ABAP instances with BATCH service detected
   # SUCCESS, SAP STATE, Redundant ABAP BATCH service state, 2 ABAP instances with active BATCH service detected
   # SUCCESS, SAP STATE, ABAP instances with ABAP BATCH service on multiple hosts, ABAP instances with active ABAP BATCH service on multiple hosts detected
   # SUCCESS, SAP CONFIGURATION, Redundant ABAP DIALOG service configuration, 2 ABAP instances with DIALOG service detected
   # SUCCESS, SAP STATE, Redundant ABAP DIALOG service state, 2 ABAP instances with active DIALOG service detected
   # SUCCESS, SAP STATE, ABAP instances with ABAP DIALOG service on multiple hosts, ABAP instances with active ABAP DIALOG service on multiple hosts detected
   # SUCCESS, SAP CONFIGURATION, Redundant ABAP UPDATE service configuration, 2 ABAP instances with UPDATE service detected
   # SUCCESS, SAP STATE, Redundant ABAP UPDATE service state, 2 ABAP instances with active UPDATE service detected
   # SUCCESS, SAP STATE, ABAP instances with ABAP UPDATE service on multiple hosts, ABAP instances with active ABAP UPDATE service on multiple hosts detected
   # SUCCESS, SAP STATE, SCS instance running, SCS instance status ok
   # SUCCESS, SAP CONFIGURATION, SAPInstance RA sufficient version (nw1-ascs_NW1_00), SAPInstance includes is-ers patch
   # SUCCESS, SAP CONFIGURATION, Enqueue replication (nw1-ascs_NW1_00), Enqueue replication enabled
   # SUCCESS, SAP STATE, Enqueue replication state (nw1-ascs_NW1_00), Enqueue replication active
   
   nw1-cl-0:nw1adm 56> sapcontrol -nr 00 -function HACheckFailoverConfig
   
   # 15.08.2018 14:04:08
   # HACheckFailoverConfig
   # OK
   # state, category, description, comment
   # SUCCESS, SAP CONFIGURATION, SAPInstance RA sufficient version, SAPInstance includes is-ers patch
   </code></pre>

1. Manually migrate the ASCS instance

   Resource state before starting the test:

   <pre><code>stonith-sbd     (stonith:external/sbd): Started nw1-cl-0
    Resource Group: g-NW1_ASCS
        fs_NW1_ASCS        (ocf::heartbeat:Filesystem):    Started nw1-cl-0
        nc_NW1_ASCS        (ocf::heartbeat:anything):      Started nw1-cl-0
        vip_NW1_ASCS       (ocf::heartbeat:IPaddr2):       Started nw1-cl-0
        rsc_sap_NW1_ASCS00 (ocf::heartbeat:SAPInstance):   Started nw1-cl-0
    Resource Group: g-NW1_ERS
        fs_NW1_ERS (ocf::heartbeat:Filesystem):    Started nw1-cl-1
        nc_NW1_ERS (ocf::heartbeat:anything):      Started nw1-cl-1
        vip_NW1_ERS        (ocf::heartbeat:IPaddr2):       Started nw1-cl-1
        rsc_sap_NW1_ERS02  (ocf::heartbeat:SAPInstance):   Started nw1-cl-1
   </code></pre>

   Run the following commands as root to migrate the ASCS instance.

   <pre><code>nw1-cl-0:~ # crm resource migrate rsc_sap_NW1_ASCS00 force
   # INFO: Move constraint created for rsc_sap_NW1_ASCS00
   
   nw1-cl-0:~ # crm resource unmigrate rsc_sap_NW1_ASCS00
   # INFO: Removed migration constraints for rsc_sap_NW1_ASCS00
   
   # Remove failed actions for the ERS that occurred as part of the migration
   nw1-cl-0:~ # crm resource cleanup rsc_sap_NW1_ERS02
   </code></pre>

   Resource state after the test:

   <pre><code>stonith-sbd     (stonith:external/sbd): Started nw1-cl-0
    Resource Group: g-NW1_ASCS
        fs_NW1_ASCS        (ocf::heartbeat:Filesystem):    Started nw1-cl-1
        nc_NW1_ASCS        (ocf::heartbeat:anything):      Started nw1-cl-1
        vip_NW1_ASCS       (ocf::heartbeat:IPaddr2):       Started nw1-cl-1
        rsc_sap_NW1_ASCS00 (ocf::heartbeat:SAPInstance):   Started nw1-cl-1
    Resource Group: g-NW1_ERS
        fs_NW1_ERS (ocf::heartbeat:Filesystem):    Started nw1-cl-0
        nc_NW1_ERS (ocf::heartbeat:anything):      Started nw1-cl-0
        vip_NW1_ERS        (ocf::heartbeat:IPaddr2):       Started nw1-cl-0
        rsc_sap_NW1_ERS02  (ocf::heartbeat:SAPInstance):   Started nw1-cl-0
   </code></pre>

1. Test HAFailoverToNode

   Resource state before starting the test:

   <pre><code>stonith-sbd     (stonith:external/sbd): Started nw1-cl-0
    Resource Group: g-NW1_ASCS
        fs_NW1_ASCS        (ocf::heartbeat:Filesystem):    Started nw1-cl-1
        nc_NW1_ASCS        (ocf::heartbeat:anything):      Started nw1-cl-1
        vip_NW1_ASCS       (ocf::heartbeat:IPaddr2):       Started nw1-cl-1
        rsc_sap_NW1_ASCS00 (ocf::heartbeat:SAPInstance):   Started nw1-cl-1
    Resource Group: g-NW1_ERS
        fs_NW1_ERS (ocf::heartbeat:Filesystem):    Started nw1-cl-0
        nc_NW1_ERS (ocf::heartbeat:anything):      Started nw1-cl-0
        vip_NW1_ERS        (ocf::heartbeat:IPaddr2):       Started nw1-cl-0
        rsc_sap_NW1_ERS02  (ocf::heartbeat:SAPInstance):   Started nw1-cl-0
   </code></pre>

   Run the following commands as \<sapsid>adm to migrate the ASCS instance.

   <pre><code>nw1-cl-0:nw1adm 55> sapcontrol -nr 00 -host nw1-ascs -user nw1adm &lt;password&gt; -function HAFailoverToNode ""
   
   # run as root
   # Remove failed actions for the ERS that occurred as part of the migration
   nw1-cl-0:~ # crm resource cleanup rsc_sap_NW1_ERS02
   </code></pre>

   Resource state after the test:

   <pre><code>stonith-sbd     (stonith:external/sbd): Started nw1-cl-0
    Resource Group: g-NW1_ASCS
        fs_NW1_ASCS        (ocf::heartbeat:Filesystem):    Started nw1-cl-0
        nc_NW1_ASCS        (ocf::heartbeat:anything):      Started nw1-cl-0
        vip_NW1_ASCS       (ocf::heartbeat:IPaddr2):       Started nw1-cl-0
        rsc_sap_NW1_ASCS00 (ocf::heartbeat:SAPInstance):   Started nw1-cl-0
    Resource Group: g-NW1_ERS
        fs_NW1_ERS (ocf::heartbeat:Filesystem):    Started nw1-cl-1
        nc_NW1_ERS (ocf::heartbeat:anything):      Started nw1-cl-1
        vip_NW1_ERS        (ocf::heartbeat:IPaddr2):       Started nw1-cl-1
        rsc_sap_NW1_ERS02  (ocf::heartbeat:SAPInstance):   Started nw1-cl-1
   </code></pre>

1. Simulate node crash

   Resource state before starting the test:

   <pre><code>stonith-sbd     (stonith:external/sbd): Started nw1-cl-0
    Resource Group: g-NW1_ASCS
        fs_NW1_ASCS        (ocf::heartbeat:Filesystem):    Started nw1-cl-0
        nc_NW1_ASCS        (ocf::heartbeat:anything):      Started nw1-cl-0
        vip_NW1_ASCS       (ocf::heartbeat:IPaddr2):       Started nw1-cl-0
        rsc_sap_NW1_ASCS00 (ocf::heartbeat:SAPInstance):   Started nw1-cl-0
    Resource Group: g-NW1_ERS
        fs_NW1_ERS (ocf::heartbeat:Filesystem):    Started nw1-cl-1
        nc_NW1_ERS (ocf::heartbeat:anything):      Started nw1-cl-1
        vip_NW1_ERS        (ocf::heartbeat:IPaddr2):       Started nw1-cl-1
        rsc_sap_NW1_ERS02  (ocf::heartbeat:SAPInstance):   Started nw1-cl-1
   </code></pre>

   Run the following command as root on the node where the ASCS instance is running

   <pre><code>nw1-cl-0:~ # echo b > /proc/sysrq-trigger
   </code></pre>

   If you use SBD, Pacemaker should not automatically start on the killed node. The status after the node is started again should look like this.

   <pre><code>Online: [ nw1-cl-1 ]
   OFFLINE: [ nw1-cl-0 ]
   
   Full list of resources:
   
   stonith-sbd     (stonith:external/sbd): Started nw1-cl-1
    Resource Group: g-NW1_ASCS
        fs_NW1_ASCS        (ocf::heartbeat:Filesystem):    Started nw1-cl-1
        nc_NW1_ASCS        (ocf::heartbeat:anything):      Started nw1-cl-1
        vip_NW1_ASCS       (ocf::heartbeat:IPaddr2):       Started nw1-cl-1
        rsc_sap_NW1_ASCS00 (ocf::heartbeat:SAPInstance):   Started nw1-cl-1
    Resource Group: g-NW1_ERS
        fs_NW1_ERS (ocf::heartbeat:Filesystem):    Started nw1-cl-1
        nc_NW1_ERS (ocf::heartbeat:anything):      Started nw1-cl-1
        vip_NW1_ERS        (ocf::heartbeat:IPaddr2):       Started nw1-cl-1
        rsc_sap_NW1_ERS02  (ocf::heartbeat:SAPInstance):   Started nw1-cl-1
   
   Failed Actions:
   * rsc_sap_NW1_ERS02_monitor_11000 on nw1-cl-1 'not running' (7): call=219, status=complete, exitreason='none',
       last-rc-change='Wed Aug 15 14:38:38 2018', queued=0ms, exec=0ms
   </code></pre>

   Use the following commands to start Pacemaker on the killed node, clean the SBD messages, and clean the failed resources.

   <pre><code># run as root
   # list the SBD device(s)
   nw1-cl-0:~ # cat /etc/sysconfig/sbd | grep SBD_DEVICE=
   # SBD_DEVICE="/dev/disk/by-id/scsi-36001405772fe8401e6240c985857e116;/dev/disk/by-id/scsi-36001405034a84428af24ddd8c3a3e9e1;/dev/disk/by-id/scsi-36001405cdd5ac8d40e548449318510c3"
   
   nw1-cl-0:~ # sbd -d /dev/disk/by-id/scsi-36001405772fe8401e6240c985857e116 -d /dev/disk/by-id/scsi-36001405034a84428af24ddd8c3a3e9e1 -d /dev/disk/by-id/scsi-36001405cdd5ac8d40e548449318510c3 message nw1-cl-0 clear
   
   nw1-cl-0:~ # systemctl start pacemaker
   nw1-cl-0:~ # crm resource cleanup rsc_sap_NW1_ASCS00
   nw1-cl-0:~ # crm resource cleanup rsc_sap_NW1_ERS02
   </code></pre>

   Resource state after the test:

   <pre><code>stonith-sbd     (stonith:external/sbd): Started nw1-cl-1
    Resource Group: g-NW1_ASCS
        fs_NW1_ASCS        (ocf::heartbeat:Filesystem):    Started nw1-cl-1
        nc_NW1_ASCS        (ocf::heartbeat:anything):      Started nw1-cl-1
        vip_NW1_ASCS       (ocf::heartbeat:IPaddr2):       Started nw1-cl-1
        rsc_sap_NW1_ASCS00 (ocf::heartbeat:SAPInstance):   Started nw1-cl-1
    Resource Group: g-NW1_ERS
        fs_NW1_ERS (ocf::heartbeat:Filesystem):    Started nw1-cl-0
        nc_NW1_ERS (ocf::heartbeat:anything):      Started nw1-cl-0
        vip_NW1_ERS        (ocf::heartbeat:IPaddr2):       Started nw1-cl-0
        rsc_sap_NW1_ERS02  (ocf::heartbeat:SAPInstance):   Started nw1-cl-0
   </code></pre>

1. Test manual restart of ASCS instance

   Resource state before starting the test:

   <pre><code>stonith-sbd     (stonith:external/sbd): Started nw1-cl-1
    Resource Group: g-NW1_ASCS
        fs_NW1_ASCS        (ocf::heartbeat:Filesystem):    Started nw1-cl-1
        nc_NW1_ASCS        (ocf::heartbeat:anything):      Started nw1-cl-1
        vip_NW1_ASCS       (ocf::heartbeat:IPaddr2):       Started nw1-cl-1
        rsc_sap_NW1_ASCS00 (ocf::heartbeat:SAPInstance):   Started nw1-cl-1
    Resource Group: g-NW1_ERS
        fs_NW1_ERS (ocf::heartbeat:Filesystem):    Started nw1-cl-0
        nc_NW1_ERS (ocf::heartbeat:anything):      Started nw1-cl-0
        vip_NW1_ERS        (ocf::heartbeat:IPaddr2):       Started nw1-cl-0
        rsc_sap_NW1_ERS02  (ocf::heartbeat:SAPInstance):   Started nw1-cl-0
   </code></pre>

   Create an enqueue lock by, for example edit a user in transaction su01. Run the following commands as \<sapsid>adm on the node where the ASCS instance is running. The commands will stop the ASCS instance and start it again. If using enqueue server 1 architecture, the enqueue lock is expected to be lost in this test. If using enqueue server 2 architecture, the enqueue will be retained. 

   <pre><code>nw1-cl-1:nw1adm 54> sapcontrol -nr 00 -function StopWait 600 2
   </code></pre>

   The ASCS instance should now be disabled in Pacemaker

   <pre><code>rsc_sap_NW1_ASCS00 (ocf::heartbeat:SAPInstance):   Stopped (disabled)
   </code></pre>

   Start the ASCS instance again on the same node.

   <pre><code>nw1-cl-1:nw1adm 54> sapcontrol -nr 00 -function StartWait 600 2
   </code></pre>

   The enqueue lock of transaction su01 should be lost and the back-end should have been reset. Resource state after the test:

   <pre><code>stonith-sbd     (stonith:external/sbd): Started nw1-cl-1
    Resource Group: g-NW1_ASCS
        fs_NW1_ASCS        (ocf::heartbeat:Filesystem):    Started nw1-cl-1
        nc_NW1_ASCS        (ocf::heartbeat:anything):      Started nw1-cl-1
        vip_NW1_ASCS       (ocf::heartbeat:IPaddr2):       Started nw1-cl-1
        rsc_sap_NW1_ASCS00 (ocf::heartbeat:SAPInstance):   Started nw1-cl-1
    Resource Group: g-NW1_ERS
        fs_NW1_ERS (ocf::heartbeat:Filesystem):    Started nw1-cl-0
        nc_NW1_ERS (ocf::heartbeat:anything):      Started nw1-cl-0
        vip_NW1_ERS        (ocf::heartbeat:IPaddr2):       Started nw1-cl-0
        rsc_sap_NW1_ERS02  (ocf::heartbeat:SAPInstance):   Started nw1-cl-0
   </code></pre>

1. Kill message server process

   Resource state before starting the test:

   <pre><code>stonith-sbd     (stonith:external/sbd): Started nw1-cl-1
    Resource Group: g-NW1_ASCS
        fs_NW1_ASCS        (ocf::heartbeat:Filesystem):    Started nw1-cl-1
        nc_NW1_ASCS        (ocf::heartbeat:anything):      Started nw1-cl-1
        vip_NW1_ASCS       (ocf::heartbeat:IPaddr2):       Started nw1-cl-1
        rsc_sap_NW1_ASCS00 (ocf::heartbeat:SAPInstance):   Started nw1-cl-1
    Resource Group: g-NW1_ERS
        fs_NW1_ERS (ocf::heartbeat:Filesystem):    Started nw1-cl-0
        nc_NW1_ERS (ocf::heartbeat:anything):      Started nw1-cl-0
        vip_NW1_ERS        (ocf::heartbeat:IPaddr2):       Started nw1-cl-0
        rsc_sap_NW1_ERS02  (ocf::heartbeat:SAPInstance):   Started nw1-cl-0
   </code></pre>

   Run the following commands as root to identify the process of the message server and kill it.

   <pre><code>nw1-cl-1:~ # pgrep ms.sapNW1 | xargs kill -9
   </code></pre>

   If you only kill the message server once, it will be restarted by sapstart. If you kill it often enough, Pacemaker will eventually move the ASCS instance to the other node. Run the following commands as root to clean up the resource state of the ASCS and ERS instance after the test.

   <pre><code>nw1-cl-0:~ # crm resource cleanup rsc_sap_NW1_ASCS00
   nw1-cl-0:~ # crm resource cleanup rsc_sap_NW1_ERS02
   </code></pre>

   Resource state after the test:

   <pre><code>stonith-sbd     (stonith:external/sbd): Started nw1-cl-1
    Resource Group: g-NW1_ASCS
        fs_NW1_ASCS        (ocf::heartbeat:Filesystem):    Started nw1-cl-0
        nc_NW1_ASCS        (ocf::heartbeat:anything):      Started nw1-cl-0
        vip_NW1_ASCS       (ocf::heartbeat:IPaddr2):       Started nw1-cl-0
        rsc_sap_NW1_ASCS00 (ocf::heartbeat:SAPInstance):   Started nw1-cl-0
    Resource Group: g-NW1_ERS
        fs_NW1_ERS (ocf::heartbeat:Filesystem):    Started nw1-cl-1
        nc_NW1_ERS (ocf::heartbeat:anything):      Started nw1-cl-1
        vip_NW1_ERS        (ocf::heartbeat:IPaddr2):       Started nw1-cl-1
        rsc_sap_NW1_ERS02  (ocf::heartbeat:SAPInstance):   Started nw1-cl-1
   </code></pre>

1. Kill enqueue server process

   Resource state before starting the test:

   <pre><code>stonith-sbd     (stonith:external/sbd): Started nw1-cl-1
    Resource Group: g-NW1_ASCS
        fs_NW1_ASCS        (ocf::heartbeat:Filesystem):    Started nw1-cl-0
        nc_NW1_ASCS        (ocf::heartbeat:anything):      Started nw1-cl-0
        vip_NW1_ASCS       (ocf::heartbeat:IPaddr2):       Started nw1-cl-0
        rsc_sap_NW1_ASCS00 (ocf::heartbeat:SAPInstance):   Started nw1-cl-0
    Resource Group: g-NW1_ERS
        fs_NW1_ERS (ocf::heartbeat:Filesystem):    Started nw1-cl-1
        nc_NW1_ERS (ocf::heartbeat:anything):      Started nw1-cl-1
        vip_NW1_ERS        (ocf::heartbeat:IPaddr2):       Started nw1-cl-1
        rsc_sap_NW1_ERS02  (ocf::heartbeat:SAPInstance):   Started nw1-cl-1
   </code></pre>

   Run the following commands as root on the node where the ASCS instance is running to kill the enqueue server.

   <pre><code>nw1-cl-0:~ # pgrep en.sapNW1 | xargs kill -9
   </code></pre>

   The ASCS instance should immediately fail over to the other node. The ERS instance should also fail over after the ASCS instance is started. Run the following commands as root to clean up the resource state of the ASCS and ERS instance after the test.

   <pre><code>nw1-cl-0:~ # crm resource cleanup rsc_sap_NW1_ASCS00
   nw1-cl-0:~ # crm resource cleanup rsc_sap_NW1_ERS02
   </code></pre>

   Resource state after the test:

   <pre><code>stonith-sbd     (stonith:external/sbd): Started nw1-cl-1
    Resource Group: g-NW1_ASCS
        fs_NW1_ASCS        (ocf::heartbeat:Filesystem):    Started nw1-cl-1
        nc_NW1_ASCS        (ocf::heartbeat:anything):      Started nw1-cl-1
        vip_NW1_ASCS       (ocf::heartbeat:IPaddr2):       Started nw1-cl-1
        rsc_sap_NW1_ASCS00 (ocf::heartbeat:SAPInstance):   Started nw1-cl-1
    Resource Group: g-NW1_ERS
        fs_NW1_ERS (ocf::heartbeat:Filesystem):    Started nw1-cl-0
        nc_NW1_ERS (ocf::heartbeat:anything):      Started nw1-cl-0
        vip_NW1_ERS        (ocf::heartbeat:IPaddr2):       Started nw1-cl-0
        rsc_sap_NW1_ERS02  (ocf::heartbeat:SAPInstance):   Started nw1-cl-0
   </code></pre>

1. Kill enqueue replication server process

   Resource state before starting the test:

   <pre><code>stonith-sbd     (stonith:external/sbd): Started nw1-cl-1
    Resource Group: g-NW1_ASCS
        fs_NW1_ASCS        (ocf::heartbeat:Filesystem):    Started nw1-cl-1
        nc_NW1_ASCS        (ocf::heartbeat:anything):      Started nw1-cl-1
        vip_NW1_ASCS       (ocf::heartbeat:IPaddr2):       Started nw1-cl-1
        rsc_sap_NW1_ASCS00 (ocf::heartbeat:SAPInstance):   Started nw1-cl-1
    Resource Group: g-NW1_ERS
        fs_NW1_ERS (ocf::heartbeat:Filesystem):    Started nw1-cl-0
        nc_NW1_ERS (ocf::heartbeat:anything):      Started nw1-cl-0
        vip_NW1_ERS        (ocf::heartbeat:IPaddr2):       Started nw1-cl-0
        rsc_sap_NW1_ERS02  (ocf::heartbeat:SAPInstance):   Started nw1-cl-0
   </code></pre>

   Run the following command as root on the node where the ERS instance is running to kill the enqueue replication server process.

   <pre><code>nw1-cl-0:~ # pgrep er.sapNW1 | xargs kill -9
   </code></pre>

   If you only run the command once, sapstart will restart the process. If you run it often enough, sapstart will not restart the process and the resource will be in a stopped state. Run the following commands as root to clean up the resource state of the ERS instance after the test.

   <pre><code>nw1-cl-0:~ # crm resource cleanup rsc_sap_NW1_ERS02
   </code></pre>

   Resource state after the test:

   <pre><code>stonith-sbd     (stonith:external/sbd): Started nw1-cl-1
    Resource Group: g-NW1_ASCS
        fs_NW1_ASCS        (ocf::heartbeat:Filesystem):    Started nw1-cl-1
        nc_NW1_ASCS        (ocf::heartbeat:anything):      Started nw1-cl-1
        vip_NW1_ASCS       (ocf::heartbeat:IPaddr2):       Started nw1-cl-1
        rsc_sap_NW1_ASCS00 (ocf::heartbeat:SAPInstance):   Started nw1-cl-1
    Resource Group: g-NW1_ERS
        fs_NW1_ERS (ocf::heartbeat:Filesystem):    Started nw1-cl-0
        nc_NW1_ERS (ocf::heartbeat:anything):      Started nw1-cl-0
        vip_NW1_ERS        (ocf::heartbeat:IPaddr2):       Started nw1-cl-0
        rsc_sap_NW1_ERS02  (ocf::heartbeat:SAPInstance):   Started nw1-cl-0
   </code></pre>

1. Kill enqueue sapstartsrv process

   Resource state before starting the test:

   <pre><code>stonith-sbd     (stonith:external/sbd): Started nw1-cl-1
    Resource Group: g-NW1_ASCS
        fs_NW1_ASCS        (ocf::heartbeat:Filesystem):    Started nw1-cl-1
        nc_NW1_ASCS        (ocf::heartbeat:anything):      Started nw1-cl-1
        vip_NW1_ASCS       (ocf::heartbeat:IPaddr2):       Started nw1-cl-1
        rsc_sap_NW1_ASCS00 (ocf::heartbeat:SAPInstance):   Started nw1-cl-1
    Resource Group: g-NW1_ERS
        fs_NW1_ERS (ocf::heartbeat:Filesystem):    Started nw1-cl-0
        nc_NW1_ERS (ocf::heartbeat:anything):      Started nw1-cl-0
        vip_NW1_ERS        (ocf::heartbeat:IPaddr2):       Started nw1-cl-0
        rsc_sap_NW1_ERS02  (ocf::heartbeat:SAPInstance):   Started nw1-cl-0
   </code></pre>

   Run the following commands as root on the node where the ASCS is running.

   <pre><code>nw1-cl-1:~ # pgrep -fl ASCS00.*sapstartsrv
   # 59545 sapstartsrv
   
   nw1-cl-1:~ # kill -9 59545
   </code></pre>

   The sapstartsrv process should always be restarted by the Pacemaker resource agent. Resource state after the test:

   <pre><code>stonith-sbd     (stonith:external/sbd): Started nw1-cl-1
    Resource Group: g-NW1_ASCS
        fs_NW1_ASCS        (ocf::heartbeat:Filesystem):    Started nw1-cl-1
        nc_NW1_ASCS        (ocf::heartbeat:anything):      Started nw1-cl-1
        vip_NW1_ASCS       (ocf::heartbeat:IPaddr2):       Started nw1-cl-1
        rsc_sap_NW1_ASCS00 (ocf::heartbeat:SAPInstance):   Started nw1-cl-1
    Resource Group: g-NW1_ERS
        fs_NW1_ERS (ocf::heartbeat:Filesystem):    Started nw1-cl-0
        nc_NW1_ERS (ocf::heartbeat:anything):      Started nw1-cl-0
        vip_NW1_ERS        (ocf::heartbeat:IPaddr2):       Started nw1-cl-0
        rsc_sap_NW1_ERS02  (ocf::heartbeat:SAPInstance):   Started nw1-cl-0
   </code></pre>

## Next steps

* [Azure Virtual Machines planning and implementation for SAP][planning-guide]
* [Azure Virtual Machines deployment for SAP][deployment-guide]
* [Azure Virtual Machines DBMS deployment for SAP][dbms-guide]
* To learn how to establish high availability and plan for disaster recovery of SAP HANA on Azure (large instances), see [SAP HANA (large instances) high availability and disaster recovery on Azure](hana-overview-high-availability-disaster-recovery.md).
* To learn how to establish high availability and plan for disaster recovery of SAP HANA on Azure VMs, see [High Availability of SAP HANA on Azure Virtual Machines (VMs)][sap-hana-ha]
<|MERGE_RESOLUTION|>--- conflicted
+++ resolved
@@ -1,1224 +1,1204 @@
----
-title: Azure Virtual Machines high availability for SAP NetWeaver on SUSE Linux Enterprise Server for SAP applications | Microsoft Docs
-description: High-availability guide for SAP NetWeaver on SUSE Linux Enterprise Server for SAP applications
-services: virtual-machines-windows,virtual-network,storage
-documentationcenter: saponazure
-author: mssedusch
-manager: jeconnoc
-editor: ''
-tags: azure-resource-manager
-keywords: ''
-
-ms.assetid: 5e514964-c907-4324-b659-16dd825f6f87
-ms.service: virtual-machines-windows
-ms.devlang: NA
-ms.topic: article
-ms.tgt_pltfrm: vm-windows
-ms.workload: infrastructure-services
-<<<<<<< HEAD
-ms.date: 03/15/2019
-=======
-ms.date: 04/30/2019
->>>>>>> 6a383dfd
-ms.author: sedusch
-
----
-
-# High availability for SAP NetWeaver on Azure VMs on SUSE Linux Enterprise Server for SAP applications
-
-[dbms-guide]:dbms-guide.md
-[deployment-guide]:deployment-guide.md
-[planning-guide]:planning-guide.md
-
-[2205917]:https://launchpad.support.sap.com/#/notes/2205917
-[1944799]:https://launchpad.support.sap.com/#/notes/1944799
-[1928533]:https://launchpad.support.sap.com/#/notes/1928533
-[2015553]:https://launchpad.support.sap.com/#/notes/2015553
-[2178632]:https://launchpad.support.sap.com/#/notes/2178632
-[2191498]:https://launchpad.support.sap.com/#/notes/2191498
-[2243692]:https://launchpad.support.sap.com/#/notes/2243692
-[1984787]:https://launchpad.support.sap.com/#/notes/1984787
-[1999351]:https://launchpad.support.sap.com/#/notes/1999351
-[1410736]:https://launchpad.support.sap.com/#/notes/1410736
-
-[sap-swcenter]:https://support.sap.com/en/my-support/software-downloads.html
-
-[suse-ha-guide]:https://www.suse.com/products/sles-for-sap/resource-library/sap-best-practices/
-[suse-drbd-guide]:https://www.suse.com/documentation/sle-ha-12/singlehtml/book_sleha_techguides/book_sleha_techguides.html
-[suse-ha-12sp3-relnotes]:https://www.suse.com/releasenotes/x86_64/SLE-HA/12-SP3/
-
-[template-multisid-xscs]:https://portal.azure.com/#create/Microsoft.Template/uri/https%3A%2F%2Fraw.githubusercontent.com%2FAzure%2Fazure-quickstart-templates%2Fmaster%2Fsap-3-tier-marketplace-image-multi-sid-xscs-md%2Fazuredeploy.json
-[template-converged]:https://portal.azure.com/#create/Microsoft.Template/uri/https%3A%2F%2Fraw.githubusercontent.com%2FAzure%2Fazure-quickstart-templates%2Fmaster%2Fsap-3-tier-marketplace-image-converged-md%2Fazuredeploy.json
-[template-file-server]:https://portal.azure.com/#create/Microsoft.Template/uri/https%3A%2F%2Fraw.githubusercontent.com%2FAzure%2Fazure-quickstart-templates%2Fmaster%2Fsap-file-server-md%2Fazuredeploy.json
-
-[sap-hana-ha]:sap-hana-high-availability.md
-[nfs-ha]:high-availability-guide-suse-nfs.md
-
-This article describes how to deploy the virtual machines, configure the virtual machines, install the cluster framework, and install a highly available SAP NetWeaver 7.50 system.
-In the example configurations, installation commands etc. ASCS instance number 00, ERS instance number 02, and SAP System ID NW1 is used. The names of the resources (for example virtual machines, virtual networks) in the example assume that you have used the [converged template][template-converged] with SAP system ID NW1 to create the resources.
-
-Read the following SAP Notes and papers first
-
-* SAP Note [1928533], which has:
-  * List of Azure VM sizes that are supported for the deployment of SAP software
-  * Important capacity information for Azure VM sizes
-  * Supported SAP software, and operating system (OS) and database combinations
-  * Required SAP kernel version for Windows and Linux on Microsoft Azure
-
-* SAP Note [2015553] lists prerequisites for SAP-supported SAP software deployments in Azure.
-* SAP Note [2205917] has recommended OS settings for SUSE Linux Enterprise Server for SAP Applications
-* SAP Note [1944799] has SAP HANA Guidelines for SUSE Linux Enterprise Server for SAP Applications
-* SAP Note [2178632] has detailed information about all monitoring metrics reported for SAP in Azure.
-* SAP Note [2191498] has the required SAP Host Agent version for Linux in Azure.
-* SAP Note [2243692] has information about SAP licensing on Linux in Azure.
-* SAP Note [1984787] has general information about SUSE Linux Enterprise Server 12.
-* SAP Note [1999351] has additional troubleshooting information for the Azure Enhanced Monitoring Extension for SAP.
-* [SAP Community WIKI](https://wiki.scn.sap.com/wiki/display/HOME/SAPonLinuxNotes) has all required SAP Notes for Linux.
-* [Azure Virtual Machines planning and implementation for SAP on Linux][planning-guide]
-* [Azure Virtual Machines deployment for SAP on Linux][deployment-guide]
-* [Azure Virtual Machines DBMS deployment for SAP on Linux][dbms-guide]
-* [SUSE SAP HA Best Practice Guides][suse-ha-guide]
-  The guides contain all required information to set up Netweaver HA and SAP HANA System Replication on-premises. Use these guides as a general baseline. They provide much more detailed information.
-* [SUSE High Availability Extension 12 SP3 Release Notes][suse-ha-12sp3-relnotes]
-
-## Overview
-
-To achieve high availability, SAP NetWeaver requires an NFS server. The NFS server is configured in a separate cluster and can be used by multiple SAP systems.
-
-![SAP NetWeaver High Availability overview](./media/high-availability-guide-suse/ha-suse.png)
-
-The NFS server, SAP NetWeaver ASCS, SAP NetWeaver SCS, SAP NetWeaver ERS, and the SAP HANA database use virtual hostname and virtual IP addresses. On Azure, a load balancer is required to use a virtual IP address. The following list shows the configuration of the (A)SCS and ERS load balancer.
-
-> [!IMPORTANT]
-> Multi-SID clustering of SAP ASCS/ERS with SUSE Linux as guest operating system in Azure VMs is **NOT supported**. Multi-SID clustering describes the installation of multiple SAP ASCS/ERS instances with different SIDs in one Pacemaker cluster
-
-### (A)SCS
-
-* Frontend configuration
-  * IP address 10.0.0.7
-* Backend configuration
-  * Connected to primary network interfaces of all virtual machines that should be part of the (A)SCS/ERS cluster
-* Probe Port
-  * Port 620<strong>&lt;nr&gt;</strong>
-* Load 
-* balancing rules
-  * 32<strong>&lt;nr&gt;</strong> TCP
-  * 36<strong>&lt;nr&gt;</strong> TCP
-  * 39<strong>&lt;nr&gt;</strong> TCP
-  * 81<strong>&lt;nr&gt;</strong> TCP
-  * 5<strong>&lt;nr&gt;</strong>13 TCP
-  * 5<strong>&lt;nr&gt;</strong>14 TCP
-  * 5<strong>&lt;nr&gt;</strong>16 TCP
-
-### ERS
-
-* Frontend configuration
-  * IP address 10.0.0.8
-* Backend configuration
-  * Connected to primary network interfaces of all virtual machines that should be part of the (A)SCS/ERS cluster
-* Probe Port
-  * Port 621<strong>&lt;nr&gt;</strong>
-<<<<<<< HEAD
-* Load balancing rules
-=======
-* Load-balancing rules
-  * 32<strong>&lt;nr&gt;</strong> TCP
->>>>>>> 6a383dfd
-  * 33<strong>&lt;nr&gt;</strong> TCP
-  * 5<strong>&lt;nr&gt;</strong>13 TCP
-  * 5<strong>&lt;nr&gt;</strong>14 TCP
-  * 5<strong>&lt;nr&gt;</strong>16 TCP
-
-## Setting up a highly available NFS server
-
-SAP NetWeaver requires shared storage for the transport and profile directory. Read [High availability for NFS on Azure VMs on SUSE Linux Enterprise Server][nfs-ha] on how to set up an NFS server for SAP NetWeaver.
-
-## Setting up (A)SCS
-
-You can either use an Azure Template from GitHub to deploy all required Azure resources, including the virtual machines, availability set and load balancer or you can deploy the resources manually.
-
-### Deploy Linux via Azure Template
-
-The Azure Marketplace contains an image for SUSE Linux Enterprise Server for SAP Applications 12 that you can use to deploy new virtual machines. The marketplace image contains the resource agent for SAP NetWeaver.
-
-You can use one of the quickstart templates on GitHub to deploy all required resources. The template deploys the virtual machines, the load balancer, availability set etc.
-Follow these steps to deploy the template:
-
-1. Open the [ASCS/SCS Multi SID template][template-multisid-xscs] or the [converged template][template-converged] on the Azure portal. 
-   The ASCS/SCS template only creates the load-balancing rules for the SAP NetWeaver ASCS/SCS and ERS (Linux only) instances whereas the converged template also creates the load-balancing rules for a database (for example Microsoft SQL Server or SAP HANA). If you plan to install an SAP NetWeaver based system and you also want to install the database on the same machines, use the [converged template][template-converged].
-1. Enter the following parameters
-   1. Resource Prefix (ASCS/SCS Multi SID template only)  
-      Enter the prefix you want to use. The value is used as a prefix for the resources that are deployed.
-   3. Sap System ID (converged template only)  
-      Enter the SAP system ID of the SAP system you want to install. The ID is used as a prefix for the resources that are deployed.
-   4. Stack Type  
-      Select the SAP NetWeaver stack type
-   5. Os Type  
-      Select one of the Linux distributions. For this example, select SLES 12 BYOS
-   6. Db Type  
-      Select HANA
-   7. Sap System Size.  
-      The amount of SAPS the new system provides. If you are not sure how many SAPS the system requires, ask your SAP Technology Partner or System Integrator
-   8. System Availability  
-      Select HA
-   9. Admin Username and Admin Password  
-      A new user is created that can be used to log on to the machine.
-   10. Subnet ID  
-   If you want to deploy the VM into an existing VNet where you have a subnet defined the VM should be assigned to, name the ID of that specific subnet. The ID usually looks like /subscriptions/**&lt;subscription ID&gt;**/resourceGroups/**&lt;resource group name&gt;**/providers/Microsoft.Network/virtualNetworks/**&lt;virtual network name&gt;**/subnets/**&lt;subnet name&gt;**
-
-### Deploy Linux manually via Azure portal
-
-You first need to create the virtual machines for this NFS cluster. Afterwards, you create a load balancer and use the virtual machines in the backend pools.
-
-1. Create a Resource Group
-1. Create a Virtual Network
-1. Create an Availability Set  
-   Set max update domain
-1. Create Virtual Machine 1  
-   Use at least SLES4SAP 12 SP1, in this example the SLES4SAP 12 SP1 image
-   https://portal.azure.com/#create/SUSE.SUSELinuxEnterpriseServerforSAPApplications12SP1PremiumImage-ARM  
-   SLES For SAP Applications 12 SP1 is used  
-   Select Availability Set created earlier  
-1. Create Virtual Machine 2  
-   Use at least SLES4SAP 12 SP1, in this example the SLES4SAP 12 SP1 image
-   https://portal.azure.com/#create/SUSE.SUSELinuxEnterpriseServerforSAPApplications12SP1PremiumImage-ARM  
-   SLES For SAP Applications 12 SP1 is used  
-   Select Availability Set created earlier  
-1. Add at least one data disk to both virtual machines  
-   The data disks are used for the /usr/sap/`<SAPSID`> directory
-1. Create a Load Balancer (internal)  
-   1. Create the frontend IP addresses
-      1. IP address 10.0.0.7 for the ASCS
-         1. Open the load balancer, select frontend IP pool, and click Add
-         1. Enter the name of the new frontend IP pool (for example **nw1-ascs-frontend**)
-         1. Set the Assignment to Static and enter the IP address (for example **10.0.0.7**)
-         1. Click OK
-      1. IP address 10.0.0.8 for the ASCS ERS
-         * Repeat the steps above to create an IP address for the ERS (for example **10.0.0.8** and **nw1-aers-backend**)
-   1. Create the backend pools
-      1. Create a backend pool for the ASCS
-         1. Open the load balancer, select backend pools, and click Add
-         1. Enter the name of the new backend pool (for example **nw1-ascs-backend**)
-         1. Click Add a virtual machine.
-         1. Select the Availability Set you created earlier
-         1. Select the virtual machines of the (A)SCS cluster
-         1. Click OK
-      1. Create a backend pool for the ASCS ERS
-         * Repeat the steps above to create a backend pool for the ERS (for example **nw1-aers-backend**)
-   1. Create the health probes
-      1. Port 620**00** for ASCS
-         1. Open the load balancer, select health probes, and click Add
-         1. Enter the name of the new health probe (for example **nw1-ascs-hp**)
-         1. Select TCP as protocol, port 620**00**, keep Interval 5 and Unhealthy threshold 2
-         1. Click OK
-      1. Port 621**02** for ASCS ERS
-         * Repeat the steps above to create a health probe for the ERS (for example 621**02** and **nw1-aers-hp**)
-<<<<<<< HEAD
-   1. Load balancing rules
-=======
-   1. Load-balancing rules
->>>>>>> 6a383dfd
-      1. 32**00** TCP for ASCS
-         1. Open the load balancer, select load-balancing rules and click Add
-         1. Enter the name of the new load balancer rule (for example **nw1-lb-3200**)
-         1. Select the frontend IP address, backend pool, and health probe you created earlier (for example **nw1-ascs-frontend**)
-         1. Keep protocol **TCP**, enter port **3200**
-         1. Increase idle timeout to 30 minutes
-         1. **Make sure to enable Floating IP**
-         1. Click OK
-      1. Additional ports for the ASCS
-         * Repeat the steps above for ports 36**00**, 39**00**, 81**00**, 5**00**13, 5**00**14, 5**00**16 and TCP for the ASCS
-      1. Additional ports for the ASCS ERS
-         * Repeat the steps above for ports 33**02**, 5**02**13, 5**02**14, 5**02**16 and TCP for the ASCS ERS
-
-> [!IMPORTANT]
-<<<<<<< HEAD
-> Do not enable TCP timestamps on Azure VMs placed behind Azure Load Balancer. Enabling TCP timestamps will cause the health probes to fail. Set parameter **net.ipv4.tcp_timestamps** to **0**. For details see [Load Balancer health probes](https://docs.microsoft.com/en-us/azure/load-balancer/load-balancer-custom-probe-overview).
-=======
-> Do not enable TCP timestamps on Azure VMs placed behind Azure Load Balancer. Enabling TCP timestamps will cause the health probes to fail. Set parameter **net.ipv4.tcp_timestamps** to **0**. For details see [Load Balancer health probes](https://docs.microsoft.com/azure/load-balancer/load-balancer-custom-probe-overview).
->>>>>>> 6a383dfd
-
-### Create Pacemaker cluster
-
-Follow the steps in [Setting up Pacemaker on SUSE Linux Enterprise Server in Azure](high-availability-guide-suse-pacemaker.md) to create a basic Pacemaker cluster for this (A)SCS server.
-
-### Installation
-
-The following items are prefixed with either **[A]** - applicable to all nodes, **[1]** - only applicable to node 1 or **[2]** - only applicable to node 2.
-
-1. **[A]** Install SUSE Connector
-
-   <pre><code>sudo zypper install sap-suse-cluster-connector
-   </code></pre>
-
-   > [!NOTE]
-   > Do not use dashes in the hostnames of your cluster nodes. Otherwise your cluster will not work. This is a known limitation and SUSE is working on a fix. The fix will be released as a patch of the sap-suse-cloud-connector package.
-
-   Make sure that you installed the new version of the SAP SUSE cluster connector. The old one was called sap_suse_cluster_connector and the new one is called **sap-suse-cluster-connector**.
-
-   ```
-   sudo zypper info sap-suse-cluster-connector
-   
-   Information for package sap-suse-cluster-connector:
-   ---------------------------------------------------
-   Repository     : SLE-12-SP3-SAP-Updates
-   Name           : sap-suse-cluster-connector
-   <b>Version        : 3.0.0-2.2</b>
-   Arch           : noarch
-   Vendor         : SUSE LLC <https://www.suse.com/>
-   Support Level  : Level 3
-   Installed Size : 41.6 KiB
-   <b>Installed      : Yes</b>
-   Status         : up-to-date
-   Source package : sap-suse-cluster-connector-3.0.0-2.2.src
-   Summary        : SUSE High Availability Setup for SAP Products
-   ```
-
-1. **[A]** Update SAP resource agents  
-   
-   A patch for the resource-agents package is required to use the new configuration, that is described in this article. You can check, if the patch is already installed with the following command
-
-   <pre><code>sudo grep 'parameter name="IS_ERS"' /usr/lib/ocf/resource.d/heartbeat/SAPInstance
-   </code></pre>
-
-   The output should be similar to
-
-   <pre><code>&lt;parameter name="IS_ERS" unique="0" required="0"&gt;
-   </code></pre>
-
-   If the grep command does not find the IS_ERS parameter, you need to install the patch listed on [the SUSE download page](https://download.suse.com/patch/finder/#bu=suse&familyId=&productId=&dateRange=&startDate=&endDate=&priority=&architecture=&keywords=resource-agents)
-
-   <pre><code># example for patch for SLES 12 SP1
-   sudo zypper in -t patch SUSE-SLE-HA-12-SP1-2017-885=1
-   # example for patch for SLES 12 SP2
-   sudo zypper in -t patch SUSE-SLE-HA-12-SP2-2017-886=1
-   </code></pre>
-
-1. **[A]** Setup host name resolution
-
-   You can either use a DNS server or modify the /etc/hosts on all nodes. This example shows how to use the /etc/hosts file.
-   Replace the IP address and the hostname in the following commands
-
-   <pre><code>sudo vi /etc/hosts
-   </code></pre>
-
-   Insert the following lines to /etc/hosts. Change the IP address and hostname to match your environment   
-
-   <pre><code># IP address of the load balancer frontend configuration for NFS
-   <b>10.0.0.4 nw1-nfs</b>
-   # IP address of the load balancer frontend configuration for SAP NetWeaver ASCS
-   <b>10.0.0.7 nw1-ascs</b>
-   # IP address of the load balancer frontend configuration for SAP NetWeaver ASCS ERS
-   <b>10.0.0.8 nw1-aers</b>
-   # IP address of the load balancer frontend configuration for database
-   <b>10.0.0.13 nw1-db</b>
-   </code></pre>
-
-## Prepare for SAP NetWeaver installation
-
-1. **[A]** Create the shared directories
-
-   <pre><code>sudo mkdir -p /sapmnt/<b>NW1</b>
-   sudo mkdir -p /usr/sap/trans
-   sudo mkdir -p /usr/sap/<b>NW1</b>/SYS
-   sudo mkdir -p /usr/sap/<b>NW1</b>/ASCS<b>00</b>
-   sudo mkdir -p /usr/sap/<b>NW1</b>/ERS<b>02</b>
-   
-   sudo chattr +i /sapmnt/<b>NW1</b>
-   sudo chattr +i /usr/sap/trans
-   sudo chattr +i /usr/sap/<b>NW1</b>/SYS
-   sudo chattr +i /usr/sap/<b>NW1</b>/ASCS<b>00</b>
-   sudo chattr +i /usr/sap/<b>NW1</b>/ERS<b>02</b>
-   </code></pre>
-
-1. **[A]** Configure autofs
-
-   <pre><code>sudo vi /etc/auto.master
-   
-   # Add the following line to the file, save and exit
-   +auto.master
-   /- /etc/auto.direct
-   </code></pre>
-
-   Create a file with
-
-   <pre><code>sudo vi /etc/auto.direct
-   
-   # Add the following lines to the file, save and exit
-   /sapmnt/<b>NW1</b> -nfsvers=4,nosymlink,sync <b>nw1-nfs</b>:/<b>NW1</b>/sapmntsid
-   /usr/sap/trans -nfsvers=4,nosymlink,sync <b>nw1-nfs</b>:/<b>NW1</b>/trans
-   /usr/sap/<b>NW1</b>/SYS -nfsvers=4,nosymlink,sync <b>nw1-nfs</b>:/<b>NW1</b>/sidsys
-   </code></pre>
-
-   Restart autofs to mount the new shares
-
-   <pre><code>sudo systemctl enable autofs
-   sudo service autofs restart
-   </code></pre>
-
-1. **[A]** Configure SWAP file
-
-   <pre><code>sudo vi /etc/waagent.conf
-   
-   # Set the property ResourceDisk.EnableSwap to y
-   # Create and use swapfile on resource disk.
-   ResourceDisk.EnableSwap=<b>y</b>
-   
-   # Set the size of the SWAP file with property ResourceDisk.SwapSizeMB
-   # The free space of resource disk varies by virtual machine size. Make sure that you do not set a value that is too big. You can check the SWAP space with command swapon
-   # Size of the swapfile.
-   ResourceDisk.SwapSizeMB=<b>2000</b>
-   </code></pre>
-
-   Restart the Agent to activate the change
-
-   <pre><code>sudo service waagent restart
-   </code></pre>
-
-
-### Installing SAP NetWeaver ASCS/ERS
-
-1. **[1]** Create a virtual IP resource and health-probe for the ASCS instance
-
-   <pre><code>sudo crm node standby <b>nw1-cl-1</b>
-   
-   sudo crm configure primitive fs_<b>NW1</b>_ASCS Filesystem device='<b>nw1-nfs</b>:/<b>NW1</b>/ASCS' directory='/usr/sap/<b>NW1</b>/ASCS<b>00</b>' fstype='nfs4' \
-     op start timeout=60s interval=0 \
-     op stop timeout=60s interval=0 \
-     op monitor interval=20s timeout=40s
-   
-   sudo crm configure primitive vip_<b>NW1</b>_ASCS IPaddr2 \
-     params ip=<b>10.0.0.7</b> cidr_netmask=<b>24</b> \
-     op monitor interval=10 timeout=20
-   
-   sudo crm configure primitive nc_<b>NW1</b>_ASCS anything \
-     params binfile="/usr/bin/nc" cmdline_options="-l -k 620<b>00</b>" \
-     op monitor timeout=20s interval=10 depth=0
-   
-   sudo crm configure group g-<b>NW1</b>_ASCS fs_<b>NW1</b>_ASCS nc_<b>NW1</b>_ASCS vip_<b>NW1</b>_ASCS \
-      meta resource-stickiness=3000
-   </code></pre>
-
-   Make sure that the cluster status is ok and that all resources are started. It is not important on which node the resources are running.
-
-   <pre><code>sudo crm_mon -r
-   
-   # Node nw1-cl-1: standby
-   # <b>Online: [ nw1-cl-0 ]</b>
-   # 
-   # Full list of resources:
-   # 
-   # stonith-sbd     (stonith:external/sbd): <b>Started nw1-cl-0</b>
-   #  Resource Group: g-NW1_ASCS
-   #      fs_NW1_ASCS        (ocf::heartbeat:Filesystem):    <b>Started nw1-cl-0</b>
-   #      nc_NW1_ASCS        (ocf::heartbeat:anything):      <b>Started nw1-cl-0</b>
-   #      vip_NW1_ASCS       (ocf::heartbeat:IPaddr2):       <b>Started nw1-cl-0</b>
-   </code></pre>
-
-1. **[1]** Install SAP NetWeaver ASCS  
-
-   Install SAP NetWeaver ASCS as root on the first node using a virtual hostname that maps to the IP address of the load balancer frontend configuration for the ASCS, for example <b>nw1-ascs</b>, <b>10.0.0.7</b> and the instance number that you used for the probe of the load balancer, for example <b>00</b>.
-
-   You can use the sapinst parameter SAPINST_REMOTE_ACCESS_USER to allow a non-root user to connect to sapinst.
-
-   <pre><code>sudo &lt;swpm&gt;/sapinst SAPINST_REMOTE_ACCESS_USER=<b>sapadmin</b>
-   </code></pre>
-
-   If the installation fails to create a subfolder in /usr/sap/**NW1**/ASCS**00**, try setting the owner and group of the ASCS**00** folder and retry.
-
-   <pre><code>chown nw1adm /usr/sap/<b>NW1</b>/ASCS<b>00</b>
-   chgrp sapsys /usr/sap/<b>NW1</b>/ASCS<b>00</b>
-   </code></pre>
-
-1. **[1]** Create a virtual IP resource and health-probe for the ERS instance
-
-   <pre><code>sudo crm node online <b>nw1-cl-1</b>
-   sudo crm node standby <b>nw1-cl-0</b>
-   
-   sudo crm configure primitive fs_<b>NW1</b>_ERS Filesystem device='<b>nw1-nfs</b>:/<b>NW1</b>/ASCSERS' directory='/usr/sap/<b>NW1</b>/ERS<b>02</b>' fstype='nfs4' \
-     op start timeout=60s interval=0 \
-     op stop timeout=60s interval=0 \
-     op monitor interval=20s timeout=40s
-   
-   sudo crm configure primitive vip_<b>NW1</b>_ERS IPaddr2 \
-     params ip=<b>10.0.0.8</b> cidr_netmask=<b>24</b> \
-     op monitor interval=10 timeout=20
-   
-   sudo crm configure primitive nc_<b>NW1</b>_ERS anything \
-    params binfile="/usr/bin/nc" cmdline_options="-l -k 621<b>02</b>" \
-    op monitor timeout=20s interval=10 depth=0
-   
-   # WARNING: Resources nc_NW1_ASCS,nc_NW1_ERS violate uniqueness for parameter "binfile": "/usr/bin/nc"
-   # Do you still want to commit (y/n)? y
-   
-   sudo crm configure group g-<b>NW1</b>_ERS fs_<b>NW1</b>_ERS nc_<b>NW1</b>_ERS vip_<b>NW1</b>_ERS
-   </code></pre>
-
-   Make sure that the cluster status is ok and that all resources are started. It is not important on which node the resources are running.
-
-   <pre><code>sudo crm_mon -r
-   
-   # Node <b>nw1-cl-0: standby</b>
-   # <b>Online: [ nw1-cl-1 ]</b>
-   # 
-   # Full list of resources:
-   #
-   # stonith-sbd     (stonith:external/sbd): <b>Started nw1-cl-1</b>
-   #  Resource Group: g-NW1_ASCS
-   #      fs_NW1_ASCS        (ocf::heartbeat:Filesystem):    <b>Started nw1-cl-1</b>
-   #      nc_NW1_ASCS        (ocf::heartbeat:anything):      <b>Started nw1-cl-1</b>
-   #      vip_NW1_ASCS       (ocf::heartbeat:IPaddr2):       <b>Started nw1-cl-1</b>
-   #  Resource Group: g-NW1_ERS
-   #      fs_NW1_ERS (ocf::heartbeat:Filesystem):    <b>Started nw1-cl-1</b>
-   #      nc_NW1_ERS (ocf::heartbeat:anything):      <b>Started nw1-cl-1</b>
-   #      vip_NW1_ERS        (ocf::heartbeat:IPaddr2):       <b>Started nw1-cl-1</b>
-   </code></pre>
-
-1. **[2]** Install SAP NetWeaver ERS
-
-   Install SAP NetWeaver ERS as root on the second node using a virtual hostname that maps to the IP address of the load balancer frontend configuration for the ERS, for example <b>nw1-aers</b>, <b>10.0.0.8</b> and the instance number that you used for the probe of the load balancer, for example <b>02</b>.
-
-   You can use the sapinst parameter SAPINST_REMOTE_ACCESS_USER to allow a non-root user to connect to sapinst.
-
-   <pre><code>sudo &lt;swpm&gt;/sapinst SAPINST_REMOTE_ACCESS_USER=<b>sapadmin</b>
-   </code></pre>
-
-   > [!NOTE]
-   > Use SWPM SP 20 PL 05 or higher. Lower versions do not set the permissions correctly and the installation will fail.
-
-   If the installation fails to create a subfolder in /usr/sap/**NW1**/ERS**02**, try setting the owner and group of the ERS**02** folder and retry.
-
-   <pre><code>chown nw1adm /usr/sap/<b>NW1</b>/ERS<b>02</b>
-   chgrp sapsys /usr/sap/<b>NW1</b>/ERS<b>02</b>
-   </code></pre>
-
-
-1. **[1]** Adapt the ASCS/SCS and ERS instance profiles
- 
-   * ASCS/SCS profile
-
-   <pre><code>sudo vi /sapmnt/<b>NW1</b>/profile/<b>NW1</b>_<b>ASCS00</b>_<b>nw1-ascs</b>
-   
-   # Change the restart command to a start command
-   #Restart_Program_01 = local $(_EN) pf=$(_PF)
-   Start_Program_01 = local $(_EN) pf=$(_PF)
-   
-   # Add the following lines
-   service/halib = $(DIR_CT_RUN)/saphascriptco.so
-   service/halib_cluster_connector = /usr/bin/sap_suse_cluster_connector
-   
-   # Add the keep alive parameter
-   enque/encni/set_so_keepalive = true
-   </code></pre>
-
-   * ERS profile
-
-   <pre><code>sudo vi /sapmnt/<b>NW1</b>/profile/<b>NW1</b>_ERS<b>02</b>_<b>nw1-aers</b>
-   
-   # Change the restart command to a start command
-   #Restart_Program_00 = local $(_ER) pf=$(_PFL) NR=$(SCSID)
-   Start_Program_00 = local $(_ER) pf=$(_PFL) NR=$(SCSID)
-   
-   # Add the following lines
-   service/halib = $(DIR_CT_RUN)/saphascriptco.so
-   service/halib_cluster_connector = /usr/bin/sap_suse_cluster_connector
-   
-   # remove Autostart from ERS profile
-   # Autostart = 1
-   </code></pre>
-
-1. **[A]** Configure Keep Alive
-
-   The communication between the SAP NetWeaver application server and the ASCS/SCS is routed through a software load balancer. The load balancer disconnects inactive connections after a configurable timeout. To prevent this you need to set a parameter in the SAP NetWeaver ASCS/SCS profile and change the Linux system settings. Read [SAP Note 1410736][1410736] for more information.
-
-   The ASCS/SCS profile parameter enque/encni/set_so_keepalive was already added in the last step.
-
-   <pre><code># Change the Linux system configuration
-   sudo sysctl net.ipv4.tcp_keepalive_time=120
-   </code></pre>
-
-1. **[A]** Configure the SAP users after the installation
-
-   <pre><code># Add sidadm to the haclient group
-   sudo usermod -aG haclient <b>nw1</b>adm
-   </code></pre>
-
-1. **[1]** Add the ASCS and ERS SAP services to the sapservice file
-
-   Add the ASCS service entry to the second node and copy the ERS service entry to the first node.
-
-   <pre><code>cat /usr/sap/sapservices | grep ASCS<b>00</b> | sudo ssh <b>nw1-cl-1</b> "cat >>/usr/sap/sapservices"
-   sudo ssh <b>nw1-cl-1</b> "cat /usr/sap/sapservices" | grep ERS<b>02</b> | sudo tee -a /usr/sap/sapservices
-   </code></pre>
-
-1. **[1]** Create the SAP cluster resources
-
-If using enqueue server 1 architecture (ENSA1), define the resources as follows:
-
-   <pre><code>sudo crm configure property maintenance-mode="true"
-   
-   sudo crm configure primitive rsc_sap_<b>NW1</b>_ASCS<b>00</b> SAPInstance \
-    operations \$id=rsc_sap_<b>NW1</b>_ASCS<b>00</b>-operations \
-    op monitor interval=11 timeout=60 on_fail=restart \
-    params InstanceName=<b>NW1</b>_ASCS<b>00</b>_<b>nw1-ascs</b> START_PROFILE="/sapmnt/<b>NW1</b>/profile/<b>NW1</b>_ASCS<b>00</b>_<b>nw1-ascs</b>" \
-    AUTOMATIC_RECOVER=false \
-    meta resource-stickiness=5000 failure-timeout=60 migration-threshold=1 priority=10
-   
-   sudo crm configure primitive rsc_sap_<b>NW1</b>_ERS<b>02</b> SAPInstance \
-    operations \$id=rsc_sap_<b>NW1</b>_ERS<b>02</b>-operations \
-    op monitor interval=11 timeout=60 on_fail=restart \
-    params InstanceName=<b>NW1</b>_ERS<b>02</b>_<b>nw1-aers</b> START_PROFILE="/sapmnt/<b>NW1</b>/profile/<b>NW1</b>_ERS<b>02</b>_<b>nw1-aers</b>" AUTOMATIC_RECOVER=false IS_ERS=true \
-    meta priority=1000
-   
-   sudo crm configure modgroup g-<b>NW1</b>_ASCS add rsc_sap_<b>NW1</b>_ASCS<b>00</b>
-   sudo crm configure modgroup g-<b>NW1</b>_ERS add rsc_sap_<b>NW1</b>_ERS<b>02</b>
-   
-   sudo crm configure colocation col_sap_<b>NW1</b>_no_both -5000: g-<b>NW1</b>_ERS g-<b>NW1</b>_ASCS
-   sudo crm configure location loc_sap_<b>NW1</b>_failover_to_ers rsc_sap_<b>NW1</b>_ASCS<b>00</b> rule 2000: runs_ers_<b>NW1</b> eq 1
-   sudo crm configure order ord_sap_<b>NW1</b>_first_start_ascs Optional: rsc_sap_<b>NW1</b>_ASCS<b>00</b>:start rsc_sap_<b>NW1</b>_ERS<b>02</b>:stop symmetrical=false
-   
-   sudo crm node online <b>nw1-cl-0</b>
-   sudo crm configure property maintenance-mode="false"
-   </code></pre>
-
-  SAP introduced support for enqueue server 2, including replication, as of SAP NW 7.52. Starting with ABAP Platform 1809, enqueue server 2 is installed by default. See SAP note [2630416](https://launchpad.support.sap.com/#/notes/2630416) for enqueue server 2 support.
-  If using enqueue server 2 architecture ([ENSA2](https://help.sap.com/viewer/cff8531bc1d9416d91bb6781e628d4e0/1709%20001/en-US/6d655c383abf4c129b0e5c8683e7ecd8.html)), define the resources as follows:
-
-<pre><code>sudo crm configure property maintenance-mode="true"
-   
-   sudo crm configure primitive rsc_sap_<b>NW1</b>_ASCS<b>00</b> SAPInstance \
-    operations \$id=rsc_sap_<b>NW1</b>_ASCS<b>00</b>-operations \
-    op monitor interval=11 timeout=60 on_fail=restart \
-    params InstanceName=<b>NW1</b>_ASCS<b>00</b>_<b>nw1-ascs</b> START_PROFILE="/sapmnt/<b>NW1</b>/profile/<b>NW1</b>_ASCS<b>00</b>_<b>nw1-ascs</b>" \
-    AUTOMATIC_RECOVER=false \
-    meta resource-stickiness=5000
-   
-   sudo crm configure primitive rsc_sap_<b>NW1</b>_ERS<b>02</b> SAPInstance \
-    operations \$id=rsc_sap_<b>NW1</b>_ERS<b>02</b>-operations \
-    op monitor interval=11 timeout=60 on_fail=restart \
-    params InstanceName=<b>NW1</b>_ERS<b>02</b>_<b>nw1-aers</b> START_PROFILE="/sapmnt/<b>NW1</b>/profile/<b>NW1</b>_ERS<b>02</b>_<b>nw1-aers</b>" AUTOMATIC_RECOVER=false IS_ERS=true 
-   
-   sudo crm configure modgroup g-<b>NW1</b>_ASCS add rsc_sap_<b>NW1</b>_ASCS<b>00</b>
-   sudo crm configure modgroup g-<b>NW1</b>_ERS add rsc_sap_<b>NW1</b>_ERS<b>02</b>
-   
-   sudo crm configure colocation col_sap_<b>NW1</b>_no_both -5000: g-<b>NW1</b>_ERS g-<b>NW1</b>_ASCS
-   sudo crm configure order ord_sap_<b>NW1</b>_first_start_ascs Optional: rsc_sap_<b>NW1</b>_ASCS<b>00</b>:start rsc_sap_<b>NW1</b>_ERS<b>02</b>:stop symmetrical=false
-   
-   sudo crm node online <b>nw1-cl-0</b>
-   sudo crm configure property maintenance-mode="false"
-   </code></pre>
-
-<<<<<<< HEAD
-  If you are upgrading from an older version and switching to enqueue server 2, see sap note [2641019](https://launchpad.support.sap.com/#/notes/2641019). 
-=======
-  If you are upgrading from an older version and switching to enqueue server 2, see SAP note [2641019](https://launchpad.support.sap.com/#/notes/2641019). 
->>>>>>> 6a383dfd
-
-   Make sure that the cluster status is ok and that all resources are started. It is not important on which node the resources are running.
-
-
-   <pre><code>sudo crm_mon -r
-   
-   # Online: <b>[ nw1-cl-0 nw1-cl-1 ]</b>
-   #
-   # Full list of resources:
-   #
-   # stonith-sbd     (stonith:external/sbd): <b>Started nw1-cl-1</b>
-   #  Resource Group: g-NW1_ASCS
-   #      fs_NW1_ASCS        (ocf::heartbeat:Filesystem):    <b>Started nw1-cl-1</b>
-   #      nc_NW1_ASCS        (ocf::heartbeat:anything):      <b>Started nw1-cl-1</b>
-   #      vip_NW1_ASCS       (ocf::heartbeat:IPaddr2):       <b>Started nw1-cl-1</b>
-   #      rsc_sap_NW1_ASCS00 (ocf::heartbeat:SAPInstance):   <b>Started nw1-cl-1</b>
-   #  Resource Group: g-NW1_ERS
-   #      fs_NW1_ERS (ocf::heartbeat:Filesystem):    <b>Started nw1-cl-0</b>
-   #      nc_NW1_ERS (ocf::heartbeat:anything):      <b>Started nw1-cl-0</b>
-   #      vip_NW1_ERS        (ocf::heartbeat:IPaddr2):       <b>Started nw1-cl-0</b>
-   #      rsc_sap_NW1_ERS02  (ocf::heartbeat:SAPInstance):   <b>Started nw1-cl-0</b>
-   </code></pre>
-
-## <a name="2d6008b0-685d-426c-b59e-6cd281fd45d7"></a>SAP NetWeaver application server preparation
-
-Some databases require that the database instance installation is executed on an application server. Prepare the application server virtual machines to be able to use them in these cases.
-
-The steps bellow assume that you install the application server on a server different from the ASCS/SCS and HANA servers. Otherwise some of the steps below (like configuring host name resolution) are not needed.
-
-1. Configure operating system
-
-   Reduce the size of the dirty cache. For more information, see [Low write performance on SLES 11/12 servers with large RAM](https://www.suse.com/support/kb/doc/?id=7010287).
-
-   <pre><code>sudo vi /etc/sysctl.conf
-
-   # Change/set the following settings
-   vm.dirty_bytes = 629145600
-   vm.dirty_background_bytes = 314572800
-   </code></pre>
-
-1. Setup host name resolution
-
-   You can either use a DNS server or modify the /etc/hosts on all nodes. This example shows how to use the /etc/hosts file.
-   Replace the IP address and the hostname in the following commands
-
-   ```bash
-   sudo vi /etc/hosts
-   ```
-
-   Insert the following lines to /etc/hosts. Change the IP address and hostname to match your environment
-
-   <pre><code># IP address of the load balancer frontend configuration for NFS
-   <b>10.0.0.4 nw1-nfs</b>
-   # IP address of the load balancer frontend configuration for SAP NetWeaver ASCS/SCS
-   <b>10.0.0.7 nw1-ascs</b>
-   # IP address of the load balancer frontend configuration for SAP NetWeaver ERS
-   <b>10.0.0.8 nw1-aers</b>
-   # IP address of the load balancer frontend configuration for database
-   <b>10.0.0.13 nw1-db</b>
-   # IP address of all application servers
-   <b>10.0.0.20 nw1-di-0</b>
-   <b>10.0.0.21 nw1-di-1</b>
-   </code></pre>
-
-1. Create the sapmnt directory
-
-   <pre><code>sudo mkdir -p /sapmnt/<b>NW1</b>
-   sudo mkdir -p /usr/sap/trans
-
-   sudo chattr +i /sapmnt/<b>NW1</b>
-   sudo chattr +i /usr/sap/trans
-   </code></pre>
-
-1. Configure autofs
-
-   <pre><code>sudo vi /etc/auto.master
-   
-   # Add the following line to the file, save and exit
-   +auto.master
-   /- /etc/auto.direct
-   </code></pre>
-
-   Create a new file with
-
-   <pre><code>sudo vi /etc/auto.direct
-   
-   # Add the following lines to the file, save and exit
-   /sapmnt/<b>NW1</b> -nfsvers=4,nosymlink,sync <b>nw1-nfs</b>:/<b>NW1</b>/sapmntsid
-   /usr/sap/trans -nfsvers=4,nosymlink,sync <b>nw1-nfs</b>:/<b>NW1</b>/trans
-   </code></pre>
-
-   Restart autofs to mount the new shares
-
-   <pre><code>sudo systemctl enable autofs
-   sudo service autofs restart
-   </code></pre>
-
-1. Configure SWAP file
-
-   <pre><code>sudo vi /etc/waagent.conf
-   
-   # Set the property ResourceDisk.EnableSwap to y
-   # Create and use swapfile on resource disk.
-   ResourceDisk.EnableSwap=<b>y</b>
-   
-   # Set the size of the SWAP file with property ResourceDisk.SwapSizeMB
-   # The free space of resource disk varies by virtual machine size. Make sure that you do not set a value that is too big. You can check the SWAP space with command swapon
-   # Size of the swapfile.
-   ResourceDisk.SwapSizeMB=<b>2000</b>
-   </code></pre>
-
-   Restart the Agent to activate the change
-
-   <pre><code>sudo service waagent restart
-   </code></pre>
-
-## Install database
-
-In this example, SAP NetWeaver is installed on SAP HANA. You can use every supported database for this installation. For more information on how to install SAP HANA in Azure, see [High Availability of SAP HANA on Azure Virtual Machines (VMs)][sap-hana-ha]. For a list of supported databases, see [SAP Note 1928533][1928533].
-
-1. Run the SAP database instance installation
-
-   Install the SAP NetWeaver database instance as root using a virtual hostname that maps to the IP address of the load balancer frontend configuration for the database for example <b>nw1-db</b> and <b>10.0.0.13</b>.
-
-   You can use the sapinst parameter SAPINST_REMOTE_ACCESS_USER to allow a non-root user to connect to sapinst.
-
-   <pre><code>sudo &lt;swpm&gt;/sapinst SAPINST_REMOTE_ACCESS_USER=<b>sapadmin</b>
-   </code></pre>
-
-## SAP NetWeaver application server installation
-
-Follow these steps to install an SAP application server.
-
-1. Prepare application server
-
-   Follow the steps in the chapter [SAP NetWeaver application server preparation](high-availability-guide-suse.md#2d6008b0-685d-426c-b59e-6cd281fd45d7) above to prepare the application server.
-
-1. Install SAP NetWeaver application server
-
-   Install a primary or additional SAP NetWeaver applications server.
-
-   You can use the sapinst parameter SAPINST_REMOTE_ACCESS_USER to allow a non-root user to connect to sapinst.
-
-   <pre><code>sudo &lt;swpm&gt;/sapinst SAPINST_REMOTE_ACCESS_USER=<b>sapadmin</b>
-   </code></pre>
-
-1. Update SAP HANA secure store
-
-   Update the SAP HANA secure store to point to the virtual name of the SAP HANA System Replication setup.
-
-   Run the following command to list the entries
-   <pre><code>hdbuserstore List
-   </code></pre>
-
-   This should list all entries and should look similar to
-   <pre><code>DATA FILE       : /home/nw1adm/.hdb/nw1-di-0/SSFS_HDB.DAT
-   KEY FILE        : /home/nw1adm/.hdb/nw1-di-0/SSFS_HDB.KEY
-   
-   KEY DEFAULT
-     ENV : 10.0.0.14:<b>30313</b>
-     USER: <b>SAPABAP1</b>
-     DATABASE: <b>HN1</b>
-   </code></pre>
-
-   The output shows that the IP address of the default entry is pointing to the virtual machine and not to the load balancer's IP address. This entry needs to be changed to point to the virtual hostname of the load balancer. Make sure to use the same port (**30313** in the output above) and database name (**HN1** in the output above)!
-
-   <pre><code>su - <b>nw1</b>adm
-   hdbuserstore SET DEFAULT <b>nw1-db:30313@HN1</b> <b>SAPABAP1</b> <b>&lt;password of ABAP schema&gt;</b>
-   </code></pre>
-
-## Test the cluster setup
-
-The following tests are a copy of the test cases in the best practices guides of SUSE. They are copied for your convenience. Always also read the best practices guides and perform all additional tests that might have been added.
-
-1. Test HAGetFailoverConfig, HACheckConfig and HACheckFailoverConfig
-
-   Run the following commands as \<sapsid>adm on the node where the ASCS instance is currently running. If the commands fail with FAIL: Insufficient memory, it might be caused by dashes in your hostname. This is a known issue and will be fixed by SUSE in the sap-suse-cluster-connector package.
-
-   <pre><code>nw1-cl-0:nw1adm 54> sapcontrol -nr <b>00</b> -function HAGetFailoverConfig
-   
-   # 15.08.2018 13:50:36
-   # HAGetFailoverConfig
-   # OK
-   # HAActive: TRUE
-   # HAProductVersion: Toolchain Module
-   # HASAPInterfaceVersion: Toolchain Module (sap_suse_cluster_connector 3.0.1)
-   # HADocumentation: https://www.suse.com/products/sles-for-sap/resource-library/sap-best-practices/
-   # HAActiveNode:
-   # HANodes: nw1-cl-0, nw1-cl-1
-   
-   nw1-cl-0:nw1adm 55> sapcontrol -nr 00 -function HACheckConfig
-   
-   # 15.08.2018 14:00:04
-   # HACheckConfig
-   # OK
-   # state, category, description, comment
-   # SUCCESS, SAP CONFIGURATION, Redundant ABAP instance configuration, 2 ABAP instances detected
-   # SUCCESS, SAP CONFIGURATION, Redundant Java instance configuration, 0 Java instances detected
-   # SUCCESS, SAP CONFIGURATION, Enqueue separation, All Enqueue server separated from application server
-   # SUCCESS, SAP CONFIGURATION, MessageServer separation, All MessageServer separated from application server
-   # SUCCESS, SAP CONFIGURATION, ABAP instances on multiple hosts, ABAP instances on multiple hosts detected
-   # SUCCESS, SAP CONFIGURATION, Redundant ABAP SPOOL service configuration, 2 ABAP instances with SPOOL service detected
-   # SUCCESS, SAP STATE, Redundant ABAP SPOOL service state, 2 ABAP instances with active SPOOL service detected
-   # SUCCESS, SAP STATE, ABAP instances with ABAP SPOOL service on multiple hosts, ABAP instances with active ABAP SPOOL service on multiple hosts detected
-   # SUCCESS, SAP CONFIGURATION, Redundant ABAP BATCH service configuration, 2 ABAP instances with BATCH service detected
-   # SUCCESS, SAP STATE, Redundant ABAP BATCH service state, 2 ABAP instances with active BATCH service detected
-   # SUCCESS, SAP STATE, ABAP instances with ABAP BATCH service on multiple hosts, ABAP instances with active ABAP BATCH service on multiple hosts detected
-   # SUCCESS, SAP CONFIGURATION, Redundant ABAP DIALOG service configuration, 2 ABAP instances with DIALOG service detected
-   # SUCCESS, SAP STATE, Redundant ABAP DIALOG service state, 2 ABAP instances with active DIALOG service detected
-   # SUCCESS, SAP STATE, ABAP instances with ABAP DIALOG service on multiple hosts, ABAP instances with active ABAP DIALOG service on multiple hosts detected
-   # SUCCESS, SAP CONFIGURATION, Redundant ABAP UPDATE service configuration, 2 ABAP instances with UPDATE service detected
-   # SUCCESS, SAP STATE, Redundant ABAP UPDATE service state, 2 ABAP instances with active UPDATE service detected
-   # SUCCESS, SAP STATE, ABAP instances with ABAP UPDATE service on multiple hosts, ABAP instances with active ABAP UPDATE service on multiple hosts detected
-   # SUCCESS, SAP STATE, SCS instance running, SCS instance status ok
-   # SUCCESS, SAP CONFIGURATION, SAPInstance RA sufficient version (nw1-ascs_NW1_00), SAPInstance includes is-ers patch
-   # SUCCESS, SAP CONFIGURATION, Enqueue replication (nw1-ascs_NW1_00), Enqueue replication enabled
-   # SUCCESS, SAP STATE, Enqueue replication state (nw1-ascs_NW1_00), Enqueue replication active
-   
-   nw1-cl-0:nw1adm 56> sapcontrol -nr 00 -function HACheckFailoverConfig
-   
-   # 15.08.2018 14:04:08
-   # HACheckFailoverConfig
-   # OK
-   # state, category, description, comment
-   # SUCCESS, SAP CONFIGURATION, SAPInstance RA sufficient version, SAPInstance includes is-ers patch
-   </code></pre>
-
-1. Manually migrate the ASCS instance
-
-   Resource state before starting the test:
-
-   <pre><code>stonith-sbd     (stonith:external/sbd): Started nw1-cl-0
-    Resource Group: g-NW1_ASCS
-        fs_NW1_ASCS        (ocf::heartbeat:Filesystem):    Started nw1-cl-0
-        nc_NW1_ASCS        (ocf::heartbeat:anything):      Started nw1-cl-0
-        vip_NW1_ASCS       (ocf::heartbeat:IPaddr2):       Started nw1-cl-0
-        rsc_sap_NW1_ASCS00 (ocf::heartbeat:SAPInstance):   Started nw1-cl-0
-    Resource Group: g-NW1_ERS
-        fs_NW1_ERS (ocf::heartbeat:Filesystem):    Started nw1-cl-1
-        nc_NW1_ERS (ocf::heartbeat:anything):      Started nw1-cl-1
-        vip_NW1_ERS        (ocf::heartbeat:IPaddr2):       Started nw1-cl-1
-        rsc_sap_NW1_ERS02  (ocf::heartbeat:SAPInstance):   Started nw1-cl-1
-   </code></pre>
-
-   Run the following commands as root to migrate the ASCS instance.
-
-   <pre><code>nw1-cl-0:~ # crm resource migrate rsc_sap_NW1_ASCS00 force
-   # INFO: Move constraint created for rsc_sap_NW1_ASCS00
-   
-   nw1-cl-0:~ # crm resource unmigrate rsc_sap_NW1_ASCS00
-   # INFO: Removed migration constraints for rsc_sap_NW1_ASCS00
-   
-   # Remove failed actions for the ERS that occurred as part of the migration
-   nw1-cl-0:~ # crm resource cleanup rsc_sap_NW1_ERS02
-   </code></pre>
-
-   Resource state after the test:
-
-   <pre><code>stonith-sbd     (stonith:external/sbd): Started nw1-cl-0
-    Resource Group: g-NW1_ASCS
-        fs_NW1_ASCS        (ocf::heartbeat:Filesystem):    Started nw1-cl-1
-        nc_NW1_ASCS        (ocf::heartbeat:anything):      Started nw1-cl-1
-        vip_NW1_ASCS       (ocf::heartbeat:IPaddr2):       Started nw1-cl-1
-        rsc_sap_NW1_ASCS00 (ocf::heartbeat:SAPInstance):   Started nw1-cl-1
-    Resource Group: g-NW1_ERS
-        fs_NW1_ERS (ocf::heartbeat:Filesystem):    Started nw1-cl-0
-        nc_NW1_ERS (ocf::heartbeat:anything):      Started nw1-cl-0
-        vip_NW1_ERS        (ocf::heartbeat:IPaddr2):       Started nw1-cl-0
-        rsc_sap_NW1_ERS02  (ocf::heartbeat:SAPInstance):   Started nw1-cl-0
-   </code></pre>
-
-1. Test HAFailoverToNode
-
-   Resource state before starting the test:
-
-   <pre><code>stonith-sbd     (stonith:external/sbd): Started nw1-cl-0
-    Resource Group: g-NW1_ASCS
-        fs_NW1_ASCS        (ocf::heartbeat:Filesystem):    Started nw1-cl-1
-        nc_NW1_ASCS        (ocf::heartbeat:anything):      Started nw1-cl-1
-        vip_NW1_ASCS       (ocf::heartbeat:IPaddr2):       Started nw1-cl-1
-        rsc_sap_NW1_ASCS00 (ocf::heartbeat:SAPInstance):   Started nw1-cl-1
-    Resource Group: g-NW1_ERS
-        fs_NW1_ERS (ocf::heartbeat:Filesystem):    Started nw1-cl-0
-        nc_NW1_ERS (ocf::heartbeat:anything):      Started nw1-cl-0
-        vip_NW1_ERS        (ocf::heartbeat:IPaddr2):       Started nw1-cl-0
-        rsc_sap_NW1_ERS02  (ocf::heartbeat:SAPInstance):   Started nw1-cl-0
-   </code></pre>
-
-   Run the following commands as \<sapsid>adm to migrate the ASCS instance.
-
-   <pre><code>nw1-cl-0:nw1adm 55> sapcontrol -nr 00 -host nw1-ascs -user nw1adm &lt;password&gt; -function HAFailoverToNode ""
-   
-   # run as root
-   # Remove failed actions for the ERS that occurred as part of the migration
-   nw1-cl-0:~ # crm resource cleanup rsc_sap_NW1_ERS02
-   </code></pre>
-
-   Resource state after the test:
-
-   <pre><code>stonith-sbd     (stonith:external/sbd): Started nw1-cl-0
-    Resource Group: g-NW1_ASCS
-        fs_NW1_ASCS        (ocf::heartbeat:Filesystem):    Started nw1-cl-0
-        nc_NW1_ASCS        (ocf::heartbeat:anything):      Started nw1-cl-0
-        vip_NW1_ASCS       (ocf::heartbeat:IPaddr2):       Started nw1-cl-0
-        rsc_sap_NW1_ASCS00 (ocf::heartbeat:SAPInstance):   Started nw1-cl-0
-    Resource Group: g-NW1_ERS
-        fs_NW1_ERS (ocf::heartbeat:Filesystem):    Started nw1-cl-1
-        nc_NW1_ERS (ocf::heartbeat:anything):      Started nw1-cl-1
-        vip_NW1_ERS        (ocf::heartbeat:IPaddr2):       Started nw1-cl-1
-        rsc_sap_NW1_ERS02  (ocf::heartbeat:SAPInstance):   Started nw1-cl-1
-   </code></pre>
-
-1. Simulate node crash
-
-   Resource state before starting the test:
-
-   <pre><code>stonith-sbd     (stonith:external/sbd): Started nw1-cl-0
-    Resource Group: g-NW1_ASCS
-        fs_NW1_ASCS        (ocf::heartbeat:Filesystem):    Started nw1-cl-0
-        nc_NW1_ASCS        (ocf::heartbeat:anything):      Started nw1-cl-0
-        vip_NW1_ASCS       (ocf::heartbeat:IPaddr2):       Started nw1-cl-0
-        rsc_sap_NW1_ASCS00 (ocf::heartbeat:SAPInstance):   Started nw1-cl-0
-    Resource Group: g-NW1_ERS
-        fs_NW1_ERS (ocf::heartbeat:Filesystem):    Started nw1-cl-1
-        nc_NW1_ERS (ocf::heartbeat:anything):      Started nw1-cl-1
-        vip_NW1_ERS        (ocf::heartbeat:IPaddr2):       Started nw1-cl-1
-        rsc_sap_NW1_ERS02  (ocf::heartbeat:SAPInstance):   Started nw1-cl-1
-   </code></pre>
-
-   Run the following command as root on the node where the ASCS instance is running
-
-   <pre><code>nw1-cl-0:~ # echo b > /proc/sysrq-trigger
-   </code></pre>
-
-   If you use SBD, Pacemaker should not automatically start on the killed node. The status after the node is started again should look like this.
-
-   <pre><code>Online: [ nw1-cl-1 ]
-   OFFLINE: [ nw1-cl-0 ]
-   
-   Full list of resources:
-   
-   stonith-sbd     (stonith:external/sbd): Started nw1-cl-1
-    Resource Group: g-NW1_ASCS
-        fs_NW1_ASCS        (ocf::heartbeat:Filesystem):    Started nw1-cl-1
-        nc_NW1_ASCS        (ocf::heartbeat:anything):      Started nw1-cl-1
-        vip_NW1_ASCS       (ocf::heartbeat:IPaddr2):       Started nw1-cl-1
-        rsc_sap_NW1_ASCS00 (ocf::heartbeat:SAPInstance):   Started nw1-cl-1
-    Resource Group: g-NW1_ERS
-        fs_NW1_ERS (ocf::heartbeat:Filesystem):    Started nw1-cl-1
-        nc_NW1_ERS (ocf::heartbeat:anything):      Started nw1-cl-1
-        vip_NW1_ERS        (ocf::heartbeat:IPaddr2):       Started nw1-cl-1
-        rsc_sap_NW1_ERS02  (ocf::heartbeat:SAPInstance):   Started nw1-cl-1
-   
-   Failed Actions:
-   * rsc_sap_NW1_ERS02_monitor_11000 on nw1-cl-1 'not running' (7): call=219, status=complete, exitreason='none',
-       last-rc-change='Wed Aug 15 14:38:38 2018', queued=0ms, exec=0ms
-   </code></pre>
-
-   Use the following commands to start Pacemaker on the killed node, clean the SBD messages, and clean the failed resources.
-
-   <pre><code># run as root
-   # list the SBD device(s)
-   nw1-cl-0:~ # cat /etc/sysconfig/sbd | grep SBD_DEVICE=
-   # SBD_DEVICE="/dev/disk/by-id/scsi-36001405772fe8401e6240c985857e116;/dev/disk/by-id/scsi-36001405034a84428af24ddd8c3a3e9e1;/dev/disk/by-id/scsi-36001405cdd5ac8d40e548449318510c3"
-   
-   nw1-cl-0:~ # sbd -d /dev/disk/by-id/scsi-36001405772fe8401e6240c985857e116 -d /dev/disk/by-id/scsi-36001405034a84428af24ddd8c3a3e9e1 -d /dev/disk/by-id/scsi-36001405cdd5ac8d40e548449318510c3 message nw1-cl-0 clear
-   
-   nw1-cl-0:~ # systemctl start pacemaker
-   nw1-cl-0:~ # crm resource cleanup rsc_sap_NW1_ASCS00
-   nw1-cl-0:~ # crm resource cleanup rsc_sap_NW1_ERS02
-   </code></pre>
-
-   Resource state after the test:
-
-   <pre><code>stonith-sbd     (stonith:external/sbd): Started nw1-cl-1
-    Resource Group: g-NW1_ASCS
-        fs_NW1_ASCS        (ocf::heartbeat:Filesystem):    Started nw1-cl-1
-        nc_NW1_ASCS        (ocf::heartbeat:anything):      Started nw1-cl-1
-        vip_NW1_ASCS       (ocf::heartbeat:IPaddr2):       Started nw1-cl-1
-        rsc_sap_NW1_ASCS00 (ocf::heartbeat:SAPInstance):   Started nw1-cl-1
-    Resource Group: g-NW1_ERS
-        fs_NW1_ERS (ocf::heartbeat:Filesystem):    Started nw1-cl-0
-        nc_NW1_ERS (ocf::heartbeat:anything):      Started nw1-cl-0
-        vip_NW1_ERS        (ocf::heartbeat:IPaddr2):       Started nw1-cl-0
-        rsc_sap_NW1_ERS02  (ocf::heartbeat:SAPInstance):   Started nw1-cl-0
-   </code></pre>
-
-1. Test manual restart of ASCS instance
-
-   Resource state before starting the test:
-
-   <pre><code>stonith-sbd     (stonith:external/sbd): Started nw1-cl-1
-    Resource Group: g-NW1_ASCS
-        fs_NW1_ASCS        (ocf::heartbeat:Filesystem):    Started nw1-cl-1
-        nc_NW1_ASCS        (ocf::heartbeat:anything):      Started nw1-cl-1
-        vip_NW1_ASCS       (ocf::heartbeat:IPaddr2):       Started nw1-cl-1
-        rsc_sap_NW1_ASCS00 (ocf::heartbeat:SAPInstance):   Started nw1-cl-1
-    Resource Group: g-NW1_ERS
-        fs_NW1_ERS (ocf::heartbeat:Filesystem):    Started nw1-cl-0
-        nc_NW1_ERS (ocf::heartbeat:anything):      Started nw1-cl-0
-        vip_NW1_ERS        (ocf::heartbeat:IPaddr2):       Started nw1-cl-0
-        rsc_sap_NW1_ERS02  (ocf::heartbeat:SAPInstance):   Started nw1-cl-0
-   </code></pre>
-
-   Create an enqueue lock by, for example edit a user in transaction su01. Run the following commands as \<sapsid>adm on the node where the ASCS instance is running. The commands will stop the ASCS instance and start it again. If using enqueue server 1 architecture, the enqueue lock is expected to be lost in this test. If using enqueue server 2 architecture, the enqueue will be retained. 
-
-   <pre><code>nw1-cl-1:nw1adm 54> sapcontrol -nr 00 -function StopWait 600 2
-   </code></pre>
-
-   The ASCS instance should now be disabled in Pacemaker
-
-   <pre><code>rsc_sap_NW1_ASCS00 (ocf::heartbeat:SAPInstance):   Stopped (disabled)
-   </code></pre>
-
-   Start the ASCS instance again on the same node.
-
-   <pre><code>nw1-cl-1:nw1adm 54> sapcontrol -nr 00 -function StartWait 600 2
-   </code></pre>
-
-   The enqueue lock of transaction su01 should be lost and the back-end should have been reset. Resource state after the test:
-
-   <pre><code>stonith-sbd     (stonith:external/sbd): Started nw1-cl-1
-    Resource Group: g-NW1_ASCS
-        fs_NW1_ASCS        (ocf::heartbeat:Filesystem):    Started nw1-cl-1
-        nc_NW1_ASCS        (ocf::heartbeat:anything):      Started nw1-cl-1
-        vip_NW1_ASCS       (ocf::heartbeat:IPaddr2):       Started nw1-cl-1
-        rsc_sap_NW1_ASCS00 (ocf::heartbeat:SAPInstance):   Started nw1-cl-1
-    Resource Group: g-NW1_ERS
-        fs_NW1_ERS (ocf::heartbeat:Filesystem):    Started nw1-cl-0
-        nc_NW1_ERS (ocf::heartbeat:anything):      Started nw1-cl-0
-        vip_NW1_ERS        (ocf::heartbeat:IPaddr2):       Started nw1-cl-0
-        rsc_sap_NW1_ERS02  (ocf::heartbeat:SAPInstance):   Started nw1-cl-0
-   </code></pre>
-
-1. Kill message server process
-
-   Resource state before starting the test:
-
-   <pre><code>stonith-sbd     (stonith:external/sbd): Started nw1-cl-1
-    Resource Group: g-NW1_ASCS
-        fs_NW1_ASCS        (ocf::heartbeat:Filesystem):    Started nw1-cl-1
-        nc_NW1_ASCS        (ocf::heartbeat:anything):      Started nw1-cl-1
-        vip_NW1_ASCS       (ocf::heartbeat:IPaddr2):       Started nw1-cl-1
-        rsc_sap_NW1_ASCS00 (ocf::heartbeat:SAPInstance):   Started nw1-cl-1
-    Resource Group: g-NW1_ERS
-        fs_NW1_ERS (ocf::heartbeat:Filesystem):    Started nw1-cl-0
-        nc_NW1_ERS (ocf::heartbeat:anything):      Started nw1-cl-0
-        vip_NW1_ERS        (ocf::heartbeat:IPaddr2):       Started nw1-cl-0
-        rsc_sap_NW1_ERS02  (ocf::heartbeat:SAPInstance):   Started nw1-cl-0
-   </code></pre>
-
-   Run the following commands as root to identify the process of the message server and kill it.
-
-   <pre><code>nw1-cl-1:~ # pgrep ms.sapNW1 | xargs kill -9
-   </code></pre>
-
-   If you only kill the message server once, it will be restarted by sapstart. If you kill it often enough, Pacemaker will eventually move the ASCS instance to the other node. Run the following commands as root to clean up the resource state of the ASCS and ERS instance after the test.
-
-   <pre><code>nw1-cl-0:~ # crm resource cleanup rsc_sap_NW1_ASCS00
-   nw1-cl-0:~ # crm resource cleanup rsc_sap_NW1_ERS02
-   </code></pre>
-
-   Resource state after the test:
-
-   <pre><code>stonith-sbd     (stonith:external/sbd): Started nw1-cl-1
-    Resource Group: g-NW1_ASCS
-        fs_NW1_ASCS        (ocf::heartbeat:Filesystem):    Started nw1-cl-0
-        nc_NW1_ASCS        (ocf::heartbeat:anything):      Started nw1-cl-0
-        vip_NW1_ASCS       (ocf::heartbeat:IPaddr2):       Started nw1-cl-0
-        rsc_sap_NW1_ASCS00 (ocf::heartbeat:SAPInstance):   Started nw1-cl-0
-    Resource Group: g-NW1_ERS
-        fs_NW1_ERS (ocf::heartbeat:Filesystem):    Started nw1-cl-1
-        nc_NW1_ERS (ocf::heartbeat:anything):      Started nw1-cl-1
-        vip_NW1_ERS        (ocf::heartbeat:IPaddr2):       Started nw1-cl-1
-        rsc_sap_NW1_ERS02  (ocf::heartbeat:SAPInstance):   Started nw1-cl-1
-   </code></pre>
-
-1. Kill enqueue server process
-
-   Resource state before starting the test:
-
-   <pre><code>stonith-sbd     (stonith:external/sbd): Started nw1-cl-1
-    Resource Group: g-NW1_ASCS
-        fs_NW1_ASCS        (ocf::heartbeat:Filesystem):    Started nw1-cl-0
-        nc_NW1_ASCS        (ocf::heartbeat:anything):      Started nw1-cl-0
-        vip_NW1_ASCS       (ocf::heartbeat:IPaddr2):       Started nw1-cl-0
-        rsc_sap_NW1_ASCS00 (ocf::heartbeat:SAPInstance):   Started nw1-cl-0
-    Resource Group: g-NW1_ERS
-        fs_NW1_ERS (ocf::heartbeat:Filesystem):    Started nw1-cl-1
-        nc_NW1_ERS (ocf::heartbeat:anything):      Started nw1-cl-1
-        vip_NW1_ERS        (ocf::heartbeat:IPaddr2):       Started nw1-cl-1
-        rsc_sap_NW1_ERS02  (ocf::heartbeat:SAPInstance):   Started nw1-cl-1
-   </code></pre>
-
-   Run the following commands as root on the node where the ASCS instance is running to kill the enqueue server.
-
-   <pre><code>nw1-cl-0:~ # pgrep en.sapNW1 | xargs kill -9
-   </code></pre>
-
-   The ASCS instance should immediately fail over to the other node. The ERS instance should also fail over after the ASCS instance is started. Run the following commands as root to clean up the resource state of the ASCS and ERS instance after the test.
-
-   <pre><code>nw1-cl-0:~ # crm resource cleanup rsc_sap_NW1_ASCS00
-   nw1-cl-0:~ # crm resource cleanup rsc_sap_NW1_ERS02
-   </code></pre>
-
-   Resource state after the test:
-
-   <pre><code>stonith-sbd     (stonith:external/sbd): Started nw1-cl-1
-    Resource Group: g-NW1_ASCS
-        fs_NW1_ASCS        (ocf::heartbeat:Filesystem):    Started nw1-cl-1
-        nc_NW1_ASCS        (ocf::heartbeat:anything):      Started nw1-cl-1
-        vip_NW1_ASCS       (ocf::heartbeat:IPaddr2):       Started nw1-cl-1
-        rsc_sap_NW1_ASCS00 (ocf::heartbeat:SAPInstance):   Started nw1-cl-1
-    Resource Group: g-NW1_ERS
-        fs_NW1_ERS (ocf::heartbeat:Filesystem):    Started nw1-cl-0
-        nc_NW1_ERS (ocf::heartbeat:anything):      Started nw1-cl-0
-        vip_NW1_ERS        (ocf::heartbeat:IPaddr2):       Started nw1-cl-0
-        rsc_sap_NW1_ERS02  (ocf::heartbeat:SAPInstance):   Started nw1-cl-0
-   </code></pre>
-
-1. Kill enqueue replication server process
-
-   Resource state before starting the test:
-
-   <pre><code>stonith-sbd     (stonith:external/sbd): Started nw1-cl-1
-    Resource Group: g-NW1_ASCS
-        fs_NW1_ASCS        (ocf::heartbeat:Filesystem):    Started nw1-cl-1
-        nc_NW1_ASCS        (ocf::heartbeat:anything):      Started nw1-cl-1
-        vip_NW1_ASCS       (ocf::heartbeat:IPaddr2):       Started nw1-cl-1
-        rsc_sap_NW1_ASCS00 (ocf::heartbeat:SAPInstance):   Started nw1-cl-1
-    Resource Group: g-NW1_ERS
-        fs_NW1_ERS (ocf::heartbeat:Filesystem):    Started nw1-cl-0
-        nc_NW1_ERS (ocf::heartbeat:anything):      Started nw1-cl-0
-        vip_NW1_ERS        (ocf::heartbeat:IPaddr2):       Started nw1-cl-0
-        rsc_sap_NW1_ERS02  (ocf::heartbeat:SAPInstance):   Started nw1-cl-0
-   </code></pre>
-
-   Run the following command as root on the node where the ERS instance is running to kill the enqueue replication server process.
-
-   <pre><code>nw1-cl-0:~ # pgrep er.sapNW1 | xargs kill -9
-   </code></pre>
-
-   If you only run the command once, sapstart will restart the process. If you run it often enough, sapstart will not restart the process and the resource will be in a stopped state. Run the following commands as root to clean up the resource state of the ERS instance after the test.
-
-   <pre><code>nw1-cl-0:~ # crm resource cleanup rsc_sap_NW1_ERS02
-   </code></pre>
-
-   Resource state after the test:
-
-   <pre><code>stonith-sbd     (stonith:external/sbd): Started nw1-cl-1
-    Resource Group: g-NW1_ASCS
-        fs_NW1_ASCS        (ocf::heartbeat:Filesystem):    Started nw1-cl-1
-        nc_NW1_ASCS        (ocf::heartbeat:anything):      Started nw1-cl-1
-        vip_NW1_ASCS       (ocf::heartbeat:IPaddr2):       Started nw1-cl-1
-        rsc_sap_NW1_ASCS00 (ocf::heartbeat:SAPInstance):   Started nw1-cl-1
-    Resource Group: g-NW1_ERS
-        fs_NW1_ERS (ocf::heartbeat:Filesystem):    Started nw1-cl-0
-        nc_NW1_ERS (ocf::heartbeat:anything):      Started nw1-cl-0
-        vip_NW1_ERS        (ocf::heartbeat:IPaddr2):       Started nw1-cl-0
-        rsc_sap_NW1_ERS02  (ocf::heartbeat:SAPInstance):   Started nw1-cl-0
-   </code></pre>
-
-1. Kill enqueue sapstartsrv process
-
-   Resource state before starting the test:
-
-   <pre><code>stonith-sbd     (stonith:external/sbd): Started nw1-cl-1
-    Resource Group: g-NW1_ASCS
-        fs_NW1_ASCS        (ocf::heartbeat:Filesystem):    Started nw1-cl-1
-        nc_NW1_ASCS        (ocf::heartbeat:anything):      Started nw1-cl-1
-        vip_NW1_ASCS       (ocf::heartbeat:IPaddr2):       Started nw1-cl-1
-        rsc_sap_NW1_ASCS00 (ocf::heartbeat:SAPInstance):   Started nw1-cl-1
-    Resource Group: g-NW1_ERS
-        fs_NW1_ERS (ocf::heartbeat:Filesystem):    Started nw1-cl-0
-        nc_NW1_ERS (ocf::heartbeat:anything):      Started nw1-cl-0
-        vip_NW1_ERS        (ocf::heartbeat:IPaddr2):       Started nw1-cl-0
-        rsc_sap_NW1_ERS02  (ocf::heartbeat:SAPInstance):   Started nw1-cl-0
-   </code></pre>
-
-   Run the following commands as root on the node where the ASCS is running.
-
-   <pre><code>nw1-cl-1:~ # pgrep -fl ASCS00.*sapstartsrv
-   # 59545 sapstartsrv
-   
-   nw1-cl-1:~ # kill -9 59545
-   </code></pre>
-
-   The sapstartsrv process should always be restarted by the Pacemaker resource agent. Resource state after the test:
-
-   <pre><code>stonith-sbd     (stonith:external/sbd): Started nw1-cl-1
-    Resource Group: g-NW1_ASCS
-        fs_NW1_ASCS        (ocf::heartbeat:Filesystem):    Started nw1-cl-1
-        nc_NW1_ASCS        (ocf::heartbeat:anything):      Started nw1-cl-1
-        vip_NW1_ASCS       (ocf::heartbeat:IPaddr2):       Started nw1-cl-1
-        rsc_sap_NW1_ASCS00 (ocf::heartbeat:SAPInstance):   Started nw1-cl-1
-    Resource Group: g-NW1_ERS
-        fs_NW1_ERS (ocf::heartbeat:Filesystem):    Started nw1-cl-0
-        nc_NW1_ERS (ocf::heartbeat:anything):      Started nw1-cl-0
-        vip_NW1_ERS        (ocf::heartbeat:IPaddr2):       Started nw1-cl-0
-        rsc_sap_NW1_ERS02  (ocf::heartbeat:SAPInstance):   Started nw1-cl-0
-   </code></pre>
-
-## Next steps
-
-* [Azure Virtual Machines planning and implementation for SAP][planning-guide]
-* [Azure Virtual Machines deployment for SAP][deployment-guide]
-* [Azure Virtual Machines DBMS deployment for SAP][dbms-guide]
-* To learn how to establish high availability and plan for disaster recovery of SAP HANA on Azure (large instances), see [SAP HANA (large instances) high availability and disaster recovery on Azure](hana-overview-high-availability-disaster-recovery.md).
-* To learn how to establish high availability and plan for disaster recovery of SAP HANA on Azure VMs, see [High Availability of SAP HANA on Azure Virtual Machines (VMs)][sap-hana-ha]
+---
+title: Azure Virtual Machines high availability for SAP NetWeaver on SUSE Linux Enterprise Server for SAP applications | Microsoft Docs
+description: High-availability guide for SAP NetWeaver on SUSE Linux Enterprise Server for SAP applications
+services: virtual-machines-windows,virtual-network,storage
+documentationcenter: saponazure
+author: mssedusch
+manager: jeconnoc
+editor: ''
+tags: azure-resource-manager
+keywords: ''
+
+ms.assetid: 5e514964-c907-4324-b659-16dd825f6f87
+ms.service: virtual-machines-windows
+ms.devlang: NA
+ms.topic: article
+ms.tgt_pltfrm: vm-windows
+ms.workload: infrastructure-services
+ms.date: 04/30/2019
+ms.author: sedusch
+
+---
+
+# High availability for SAP NetWeaver on Azure VMs on SUSE Linux Enterprise Server for SAP applications
+
+[dbms-guide]:dbms-guide.md
+[deployment-guide]:deployment-guide.md
+[planning-guide]:planning-guide.md
+
+[2205917]:https://launchpad.support.sap.com/#/notes/2205917
+[1944799]:https://launchpad.support.sap.com/#/notes/1944799
+[1928533]:https://launchpad.support.sap.com/#/notes/1928533
+[2015553]:https://launchpad.support.sap.com/#/notes/2015553
+[2178632]:https://launchpad.support.sap.com/#/notes/2178632
+[2191498]:https://launchpad.support.sap.com/#/notes/2191498
+[2243692]:https://launchpad.support.sap.com/#/notes/2243692
+[1984787]:https://launchpad.support.sap.com/#/notes/1984787
+[1999351]:https://launchpad.support.sap.com/#/notes/1999351
+[1410736]:https://launchpad.support.sap.com/#/notes/1410736
+
+[sap-swcenter]:https://support.sap.com/en/my-support/software-downloads.html
+
+[suse-ha-guide]:https://www.suse.com/products/sles-for-sap/resource-library/sap-best-practices/
+[suse-drbd-guide]:https://www.suse.com/documentation/sle-ha-12/singlehtml/book_sleha_techguides/book_sleha_techguides.html
+[suse-ha-12sp3-relnotes]:https://www.suse.com/releasenotes/x86_64/SLE-HA/12-SP3/
+
+[template-multisid-xscs]:https://portal.azure.com/#create/Microsoft.Template/uri/https%3A%2F%2Fraw.githubusercontent.com%2FAzure%2Fazure-quickstart-templates%2Fmaster%2Fsap-3-tier-marketplace-image-multi-sid-xscs-md%2Fazuredeploy.json
+[template-converged]:https://portal.azure.com/#create/Microsoft.Template/uri/https%3A%2F%2Fraw.githubusercontent.com%2FAzure%2Fazure-quickstart-templates%2Fmaster%2Fsap-3-tier-marketplace-image-converged-md%2Fazuredeploy.json
+[template-file-server]:https://portal.azure.com/#create/Microsoft.Template/uri/https%3A%2F%2Fraw.githubusercontent.com%2FAzure%2Fazure-quickstart-templates%2Fmaster%2Fsap-file-server-md%2Fazuredeploy.json
+
+[sap-hana-ha]:sap-hana-high-availability.md
+[nfs-ha]:high-availability-guide-suse-nfs.md
+
+This article describes how to deploy the virtual machines, configure the virtual machines, install the cluster framework, and install a highly available SAP NetWeaver 7.50 system.
+In the example configurations, installation commands etc. ASCS instance number 00, ERS instance number 02, and SAP System ID NW1 is used. The names of the resources (for example virtual machines, virtual networks) in the example assume that you have used the [converged template][template-converged] with SAP system ID NW1 to create the resources.
+
+Read the following SAP Notes and papers first
+
+* SAP Note [1928533], which has:
+  * List of Azure VM sizes that are supported for the deployment of SAP software
+  * Important capacity information for Azure VM sizes
+  * Supported SAP software, and operating system (OS) and database combinations
+  * Required SAP kernel version for Windows and Linux on Microsoft Azure
+
+* SAP Note [2015553] lists prerequisites for SAP-supported SAP software deployments in Azure.
+* SAP Note [2205917] has recommended OS settings for SUSE Linux Enterprise Server for SAP Applications
+* SAP Note [1944799] has SAP HANA Guidelines for SUSE Linux Enterprise Server for SAP Applications
+* SAP Note [2178632] has detailed information about all monitoring metrics reported for SAP in Azure.
+* SAP Note [2191498] has the required SAP Host Agent version for Linux in Azure.
+* SAP Note [2243692] has information about SAP licensing on Linux in Azure.
+* SAP Note [1984787] has general information about SUSE Linux Enterprise Server 12.
+* SAP Note [1999351] has additional troubleshooting information for the Azure Enhanced Monitoring Extension for SAP.
+* [SAP Community WIKI](https://wiki.scn.sap.com/wiki/display/HOME/SAPonLinuxNotes) has all required SAP Notes for Linux.
+* [Azure Virtual Machines planning and implementation for SAP on Linux][planning-guide]
+* [Azure Virtual Machines deployment for SAP on Linux][deployment-guide]
+* [Azure Virtual Machines DBMS deployment for SAP on Linux][dbms-guide]
+* [SUSE SAP HA Best Practice Guides][suse-ha-guide]
+  The guides contain all required information to set up Netweaver HA and SAP HANA System Replication on-premises. Use these guides as a general baseline. They provide much more detailed information.
+* [SUSE High Availability Extension 12 SP3 Release Notes][suse-ha-12sp3-relnotes]
+
+## Overview
+
+To achieve high availability, SAP NetWeaver requires an NFS server. The NFS server is configured in a separate cluster and can be used by multiple SAP systems.
+
+![SAP NetWeaver High Availability overview](./media/high-availability-guide-suse/ha-suse.png)
+
+The NFS server, SAP NetWeaver ASCS, SAP NetWeaver SCS, SAP NetWeaver ERS, and the SAP HANA database use virtual hostname and virtual IP addresses. On Azure, a load balancer is required to use a virtual IP address. The following list shows the configuration of the (A)SCS and ERS load balancer.
+
+> [!IMPORTANT]
+> Multi-SID clustering of SAP ASCS/ERS with SUSE Linux as guest operating system in Azure VMs is **NOT supported**. Multi-SID clustering describes the installation of multiple SAP ASCS/ERS instances with different SIDs in one Pacemaker cluster
+
+### (A)SCS
+
+* Frontend configuration
+  * IP address 10.0.0.7
+* Backend configuration
+  * Connected to primary network interfaces of all virtual machines that should be part of the (A)SCS/ERS cluster
+* Probe Port
+  * Port 620<strong>&lt;nr&gt;</strong>
+* Load 
+* balancing rules
+  * 32<strong>&lt;nr&gt;</strong> TCP
+  * 36<strong>&lt;nr&gt;</strong> TCP
+  * 39<strong>&lt;nr&gt;</strong> TCP
+  * 81<strong>&lt;nr&gt;</strong> TCP
+  * 5<strong>&lt;nr&gt;</strong>13 TCP
+  * 5<strong>&lt;nr&gt;</strong>14 TCP
+  * 5<strong>&lt;nr&gt;</strong>16 TCP
+
+### ERS
+
+* Frontend configuration
+  * IP address 10.0.0.8
+* Backend configuration
+  * Connected to primary network interfaces of all virtual machines that should be part of the (A)SCS/ERS cluster
+* Probe Port
+  * Port 621<strong>&lt;nr&gt;</strong>
+* Load-balancing rules
+  * 32<strong>&lt;nr&gt;</strong> TCP
+  * 33<strong>&lt;nr&gt;</strong> TCP
+  * 5<strong>&lt;nr&gt;</strong>13 TCP
+  * 5<strong>&lt;nr&gt;</strong>14 TCP
+  * 5<strong>&lt;nr&gt;</strong>16 TCP
+
+## Setting up a highly available NFS server
+
+SAP NetWeaver requires shared storage for the transport and profile directory. Read [High availability for NFS on Azure VMs on SUSE Linux Enterprise Server][nfs-ha] on how to set up an NFS server for SAP NetWeaver.
+
+## Setting up (A)SCS
+
+You can either use an Azure Template from GitHub to deploy all required Azure resources, including the virtual machines, availability set and load balancer or you can deploy the resources manually.
+
+### Deploy Linux via Azure Template
+
+The Azure Marketplace contains an image for SUSE Linux Enterprise Server for SAP Applications 12 that you can use to deploy new virtual machines. The marketplace image contains the resource agent for SAP NetWeaver.
+
+You can use one of the quickstart templates on GitHub to deploy all required resources. The template deploys the virtual machines, the load balancer, availability set etc.
+Follow these steps to deploy the template:
+
+1. Open the [ASCS/SCS Multi SID template][template-multisid-xscs] or the [converged template][template-converged] on the Azure portal. 
+   The ASCS/SCS template only creates the load-balancing rules for the SAP NetWeaver ASCS/SCS and ERS (Linux only) instances whereas the converged template also creates the load-balancing rules for a database (for example Microsoft SQL Server or SAP HANA). If you plan to install an SAP NetWeaver based system and you also want to install the database on the same machines, use the [converged template][template-converged].
+1. Enter the following parameters
+   1. Resource Prefix (ASCS/SCS Multi SID template only)  
+      Enter the prefix you want to use. The value is used as a prefix for the resources that are deployed.
+   3. Sap System ID (converged template only)  
+      Enter the SAP system ID of the SAP system you want to install. The ID is used as a prefix for the resources that are deployed.
+   4. Stack Type  
+      Select the SAP NetWeaver stack type
+   5. Os Type  
+      Select one of the Linux distributions. For this example, select SLES 12 BYOS
+   6. Db Type  
+      Select HANA
+   7. Sap System Size.  
+      The amount of SAPS the new system provides. If you are not sure how many SAPS the system requires, ask your SAP Technology Partner or System Integrator
+   8. System Availability  
+      Select HA
+   9. Admin Username and Admin Password  
+      A new user is created that can be used to log on to the machine.
+   10. Subnet ID  
+   If you want to deploy the VM into an existing VNet where you have a subnet defined the VM should be assigned to, name the ID of that specific subnet. The ID usually looks like /subscriptions/**&lt;subscription ID&gt;**/resourceGroups/**&lt;resource group name&gt;**/providers/Microsoft.Network/virtualNetworks/**&lt;virtual network name&gt;**/subnets/**&lt;subnet name&gt;**
+
+### Deploy Linux manually via Azure portal
+
+You first need to create the virtual machines for this NFS cluster. Afterwards, you create a load balancer and use the virtual machines in the backend pools.
+
+1. Create a Resource Group
+1. Create a Virtual Network
+1. Create an Availability Set  
+   Set max update domain
+1. Create Virtual Machine 1  
+   Use at least SLES4SAP 12 SP1, in this example the SLES4SAP 12 SP1 image
+   https://portal.azure.com/#create/SUSE.SUSELinuxEnterpriseServerforSAPApplications12SP1PremiumImage-ARM  
+   SLES For SAP Applications 12 SP1 is used  
+   Select Availability Set created earlier  
+1. Create Virtual Machine 2  
+   Use at least SLES4SAP 12 SP1, in this example the SLES4SAP 12 SP1 image
+   https://portal.azure.com/#create/SUSE.SUSELinuxEnterpriseServerforSAPApplications12SP1PremiumImage-ARM  
+   SLES For SAP Applications 12 SP1 is used  
+   Select Availability Set created earlier  
+1. Add at least one data disk to both virtual machines  
+   The data disks are used for the /usr/sap/`<SAPSID`> directory
+1. Create a Load Balancer (internal)  
+   1. Create the frontend IP addresses
+      1. IP address 10.0.0.7 for the ASCS
+         1. Open the load balancer, select frontend IP pool, and click Add
+         1. Enter the name of the new frontend IP pool (for example **nw1-ascs-frontend**)
+         1. Set the Assignment to Static and enter the IP address (for example **10.0.0.7**)
+         1. Click OK
+      1. IP address 10.0.0.8 for the ASCS ERS
+         * Repeat the steps above to create an IP address for the ERS (for example **10.0.0.8** and **nw1-aers-backend**)
+   1. Create the backend pools
+      1. Create a backend pool for the ASCS
+         1. Open the load balancer, select backend pools, and click Add
+         1. Enter the name of the new backend pool (for example **nw1-ascs-backend**)
+         1. Click Add a virtual machine.
+         1. Select the Availability Set you created earlier
+         1. Select the virtual machines of the (A)SCS cluster
+         1. Click OK
+      1. Create a backend pool for the ASCS ERS
+         * Repeat the steps above to create a backend pool for the ERS (for example **nw1-aers-backend**)
+   1. Create the health probes
+      1. Port 620**00** for ASCS
+         1. Open the load balancer, select health probes, and click Add
+         1. Enter the name of the new health probe (for example **nw1-ascs-hp**)
+         1. Select TCP as protocol, port 620**00**, keep Interval 5 and Unhealthy threshold 2
+         1. Click OK
+      1. Port 621**02** for ASCS ERS
+         * Repeat the steps above to create a health probe for the ERS (for example 621**02** and **nw1-aers-hp**)
+   1. Load-balancing rules
+      1. 32**00** TCP for ASCS
+         1. Open the load balancer, select load-balancing rules and click Add
+         1. Enter the name of the new load balancer rule (for example **nw1-lb-3200**)
+         1. Select the frontend IP address, backend pool, and health probe you created earlier (for example **nw1-ascs-frontend**)
+         1. Keep protocol **TCP**, enter port **3200**
+         1. Increase idle timeout to 30 minutes
+         1. **Make sure to enable Floating IP**
+         1. Click OK
+      1. Additional ports for the ASCS
+         * Repeat the steps above for ports 36**00**, 39**00**, 81**00**, 5**00**13, 5**00**14, 5**00**16 and TCP for the ASCS
+      1. Additional ports for the ASCS ERS
+         * Repeat the steps above for ports 33**02**, 5**02**13, 5**02**14, 5**02**16 and TCP for the ASCS ERS
+
+> [!IMPORTANT]
+> Do not enable TCP timestamps on Azure VMs placed behind Azure Load Balancer. Enabling TCP timestamps will cause the health probes to fail. Set parameter **net.ipv4.tcp_timestamps** to **0**. For details see [Load Balancer health probes](https://docs.microsoft.com/azure/load-balancer/load-balancer-custom-probe-overview).
+
+### Create Pacemaker cluster
+
+Follow the steps in [Setting up Pacemaker on SUSE Linux Enterprise Server in Azure](high-availability-guide-suse-pacemaker.md) to create a basic Pacemaker cluster for this (A)SCS server.
+
+### Installation
+
+The following items are prefixed with either **[A]** - applicable to all nodes, **[1]** - only applicable to node 1 or **[2]** - only applicable to node 2.
+
+1. **[A]** Install SUSE Connector
+
+   <pre><code>sudo zypper install sap-suse-cluster-connector
+   </code></pre>
+
+   > [!NOTE]
+   > Do not use dashes in the hostnames of your cluster nodes. Otherwise your cluster will not work. This is a known limitation and SUSE is working on a fix. The fix will be released as a patch of the sap-suse-cloud-connector package.
+
+   Make sure that you installed the new version of the SAP SUSE cluster connector. The old one was called sap_suse_cluster_connector and the new one is called **sap-suse-cluster-connector**.
+
+   ```
+   sudo zypper info sap-suse-cluster-connector
+   
+   Information for package sap-suse-cluster-connector:
+   ---------------------------------------------------
+   Repository     : SLE-12-SP3-SAP-Updates
+   Name           : sap-suse-cluster-connector
+   <b>Version        : 3.0.0-2.2</b>
+   Arch           : noarch
+   Vendor         : SUSE LLC <https://www.suse.com/>
+   Support Level  : Level 3
+   Installed Size : 41.6 KiB
+   <b>Installed      : Yes</b>
+   Status         : up-to-date
+   Source package : sap-suse-cluster-connector-3.0.0-2.2.src
+   Summary        : SUSE High Availability Setup for SAP Products
+   ```
+
+1. **[A]** Update SAP resource agents  
+   
+   A patch for the resource-agents package is required to use the new configuration, that is described in this article. You can check, if the patch is already installed with the following command
+
+   <pre><code>sudo grep 'parameter name="IS_ERS"' /usr/lib/ocf/resource.d/heartbeat/SAPInstance
+   </code></pre>
+
+   The output should be similar to
+
+   <pre><code>&lt;parameter name="IS_ERS" unique="0" required="0"&gt;
+   </code></pre>
+
+   If the grep command does not find the IS_ERS parameter, you need to install the patch listed on [the SUSE download page](https://download.suse.com/patch/finder/#bu=suse&familyId=&productId=&dateRange=&startDate=&endDate=&priority=&architecture=&keywords=resource-agents)
+
+   <pre><code># example for patch for SLES 12 SP1
+   sudo zypper in -t patch SUSE-SLE-HA-12-SP1-2017-885=1
+   # example for patch for SLES 12 SP2
+   sudo zypper in -t patch SUSE-SLE-HA-12-SP2-2017-886=1
+   </code></pre>
+
+1. **[A]** Setup host name resolution
+
+   You can either use a DNS server or modify the /etc/hosts on all nodes. This example shows how to use the /etc/hosts file.
+   Replace the IP address and the hostname in the following commands
+
+   <pre><code>sudo vi /etc/hosts
+   </code></pre>
+
+   Insert the following lines to /etc/hosts. Change the IP address and hostname to match your environment   
+
+   <pre><code># IP address of the load balancer frontend configuration for NFS
+   <b>10.0.0.4 nw1-nfs</b>
+   # IP address of the load balancer frontend configuration for SAP NetWeaver ASCS
+   <b>10.0.0.7 nw1-ascs</b>
+   # IP address of the load balancer frontend configuration for SAP NetWeaver ASCS ERS
+   <b>10.0.0.8 nw1-aers</b>
+   # IP address of the load balancer frontend configuration for database
+   <b>10.0.0.13 nw1-db</b>
+   </code></pre>
+
+## Prepare for SAP NetWeaver installation
+
+1. **[A]** Create the shared directories
+
+   <pre><code>sudo mkdir -p /sapmnt/<b>NW1</b>
+   sudo mkdir -p /usr/sap/trans
+   sudo mkdir -p /usr/sap/<b>NW1</b>/SYS
+   sudo mkdir -p /usr/sap/<b>NW1</b>/ASCS<b>00</b>
+   sudo mkdir -p /usr/sap/<b>NW1</b>/ERS<b>02</b>
+   
+   sudo chattr +i /sapmnt/<b>NW1</b>
+   sudo chattr +i /usr/sap/trans
+   sudo chattr +i /usr/sap/<b>NW1</b>/SYS
+   sudo chattr +i /usr/sap/<b>NW1</b>/ASCS<b>00</b>
+   sudo chattr +i /usr/sap/<b>NW1</b>/ERS<b>02</b>
+   </code></pre>
+
+1. **[A]** Configure autofs
+
+   <pre><code>sudo vi /etc/auto.master
+   
+   # Add the following line to the file, save and exit
+   +auto.master
+   /- /etc/auto.direct
+   </code></pre>
+
+   Create a file with
+
+   <pre><code>sudo vi /etc/auto.direct
+   
+   # Add the following lines to the file, save and exit
+   /sapmnt/<b>NW1</b> -nfsvers=4,nosymlink,sync <b>nw1-nfs</b>:/<b>NW1</b>/sapmntsid
+   /usr/sap/trans -nfsvers=4,nosymlink,sync <b>nw1-nfs</b>:/<b>NW1</b>/trans
+   /usr/sap/<b>NW1</b>/SYS -nfsvers=4,nosymlink,sync <b>nw1-nfs</b>:/<b>NW1</b>/sidsys
+   </code></pre>
+
+   Restart autofs to mount the new shares
+
+   <pre><code>sudo systemctl enable autofs
+   sudo service autofs restart
+   </code></pre>
+
+1. **[A]** Configure SWAP file
+
+   <pre><code>sudo vi /etc/waagent.conf
+   
+   # Set the property ResourceDisk.EnableSwap to y
+   # Create and use swapfile on resource disk.
+   ResourceDisk.EnableSwap=<b>y</b>
+   
+   # Set the size of the SWAP file with property ResourceDisk.SwapSizeMB
+   # The free space of resource disk varies by virtual machine size. Make sure that you do not set a value that is too big. You can check the SWAP space with command swapon
+   # Size of the swapfile.
+   ResourceDisk.SwapSizeMB=<b>2000</b>
+   </code></pre>
+
+   Restart the Agent to activate the change
+
+   <pre><code>sudo service waagent restart
+   </code></pre>
+
+
+### Installing SAP NetWeaver ASCS/ERS
+
+1. **[1]** Create a virtual IP resource and health-probe for the ASCS instance
+
+   <pre><code>sudo crm node standby <b>nw1-cl-1</b>
+   
+   sudo crm configure primitive fs_<b>NW1</b>_ASCS Filesystem device='<b>nw1-nfs</b>:/<b>NW1</b>/ASCS' directory='/usr/sap/<b>NW1</b>/ASCS<b>00</b>' fstype='nfs4' \
+     op start timeout=60s interval=0 \
+     op stop timeout=60s interval=0 \
+     op monitor interval=20s timeout=40s
+   
+   sudo crm configure primitive vip_<b>NW1</b>_ASCS IPaddr2 \
+     params ip=<b>10.0.0.7</b> cidr_netmask=<b>24</b> \
+     op monitor interval=10 timeout=20
+   
+   sudo crm configure primitive nc_<b>NW1</b>_ASCS anything \
+     params binfile="/usr/bin/nc" cmdline_options="-l -k 620<b>00</b>" \
+     op monitor timeout=20s interval=10 depth=0
+   
+   sudo crm configure group g-<b>NW1</b>_ASCS fs_<b>NW1</b>_ASCS nc_<b>NW1</b>_ASCS vip_<b>NW1</b>_ASCS \
+      meta resource-stickiness=3000
+   </code></pre>
+
+   Make sure that the cluster status is ok and that all resources are started. It is not important on which node the resources are running.
+
+   <pre><code>sudo crm_mon -r
+   
+   # Node nw1-cl-1: standby
+   # <b>Online: [ nw1-cl-0 ]</b>
+   # 
+   # Full list of resources:
+   # 
+   # stonith-sbd     (stonith:external/sbd): <b>Started nw1-cl-0</b>
+   #  Resource Group: g-NW1_ASCS
+   #      fs_NW1_ASCS        (ocf::heartbeat:Filesystem):    <b>Started nw1-cl-0</b>
+   #      nc_NW1_ASCS        (ocf::heartbeat:anything):      <b>Started nw1-cl-0</b>
+   #      vip_NW1_ASCS       (ocf::heartbeat:IPaddr2):       <b>Started nw1-cl-0</b>
+   </code></pre>
+
+1. **[1]** Install SAP NetWeaver ASCS  
+
+   Install SAP NetWeaver ASCS as root on the first node using a virtual hostname that maps to the IP address of the load balancer frontend configuration for the ASCS, for example <b>nw1-ascs</b>, <b>10.0.0.7</b> and the instance number that you used for the probe of the load balancer, for example <b>00</b>.
+
+   You can use the sapinst parameter SAPINST_REMOTE_ACCESS_USER to allow a non-root user to connect to sapinst.
+
+   <pre><code>sudo &lt;swpm&gt;/sapinst SAPINST_REMOTE_ACCESS_USER=<b>sapadmin</b>
+   </code></pre>
+
+   If the installation fails to create a subfolder in /usr/sap/**NW1**/ASCS**00**, try setting the owner and group of the ASCS**00** folder and retry.
+
+   <pre><code>chown nw1adm /usr/sap/<b>NW1</b>/ASCS<b>00</b>
+   chgrp sapsys /usr/sap/<b>NW1</b>/ASCS<b>00</b>
+   </code></pre>
+
+1. **[1]** Create a virtual IP resource and health-probe for the ERS instance
+
+   <pre><code>sudo crm node online <b>nw1-cl-1</b>
+   sudo crm node standby <b>nw1-cl-0</b>
+   
+   sudo crm configure primitive fs_<b>NW1</b>_ERS Filesystem device='<b>nw1-nfs</b>:/<b>NW1</b>/ASCSERS' directory='/usr/sap/<b>NW1</b>/ERS<b>02</b>' fstype='nfs4' \
+     op start timeout=60s interval=0 \
+     op stop timeout=60s interval=0 \
+     op monitor interval=20s timeout=40s
+   
+   sudo crm configure primitive vip_<b>NW1</b>_ERS IPaddr2 \
+     params ip=<b>10.0.0.8</b> cidr_netmask=<b>24</b> \
+     op monitor interval=10 timeout=20
+   
+   sudo crm configure primitive nc_<b>NW1</b>_ERS anything \
+    params binfile="/usr/bin/nc" cmdline_options="-l -k 621<b>02</b>" \
+    op monitor timeout=20s interval=10 depth=0
+   
+   # WARNING: Resources nc_NW1_ASCS,nc_NW1_ERS violate uniqueness for parameter "binfile": "/usr/bin/nc"
+   # Do you still want to commit (y/n)? y
+   
+   sudo crm configure group g-<b>NW1</b>_ERS fs_<b>NW1</b>_ERS nc_<b>NW1</b>_ERS vip_<b>NW1</b>_ERS
+   </code></pre>
+
+   Make sure that the cluster status is ok and that all resources are started. It is not important on which node the resources are running.
+
+   <pre><code>sudo crm_mon -r
+   
+   # Node <b>nw1-cl-0: standby</b>
+   # <b>Online: [ nw1-cl-1 ]</b>
+   # 
+   # Full list of resources:
+   #
+   # stonith-sbd     (stonith:external/sbd): <b>Started nw1-cl-1</b>
+   #  Resource Group: g-NW1_ASCS
+   #      fs_NW1_ASCS        (ocf::heartbeat:Filesystem):    <b>Started nw1-cl-1</b>
+   #      nc_NW1_ASCS        (ocf::heartbeat:anything):      <b>Started nw1-cl-1</b>
+   #      vip_NW1_ASCS       (ocf::heartbeat:IPaddr2):       <b>Started nw1-cl-1</b>
+   #  Resource Group: g-NW1_ERS
+   #      fs_NW1_ERS (ocf::heartbeat:Filesystem):    <b>Started nw1-cl-1</b>
+   #      nc_NW1_ERS (ocf::heartbeat:anything):      <b>Started nw1-cl-1</b>
+   #      vip_NW1_ERS        (ocf::heartbeat:IPaddr2):       <b>Started nw1-cl-1</b>
+   </code></pre>
+
+1. **[2]** Install SAP NetWeaver ERS
+
+   Install SAP NetWeaver ERS as root on the second node using a virtual hostname that maps to the IP address of the load balancer frontend configuration for the ERS, for example <b>nw1-aers</b>, <b>10.0.0.8</b> and the instance number that you used for the probe of the load balancer, for example <b>02</b>.
+
+   You can use the sapinst parameter SAPINST_REMOTE_ACCESS_USER to allow a non-root user to connect to sapinst.
+
+   <pre><code>sudo &lt;swpm&gt;/sapinst SAPINST_REMOTE_ACCESS_USER=<b>sapadmin</b>
+   </code></pre>
+
+   > [!NOTE]
+   > Use SWPM SP 20 PL 05 or higher. Lower versions do not set the permissions correctly and the installation will fail.
+
+   If the installation fails to create a subfolder in /usr/sap/**NW1**/ERS**02**, try setting the owner and group of the ERS**02** folder and retry.
+
+   <pre><code>chown nw1adm /usr/sap/<b>NW1</b>/ERS<b>02</b>
+   chgrp sapsys /usr/sap/<b>NW1</b>/ERS<b>02</b>
+   </code></pre>
+
+
+1. **[1]** Adapt the ASCS/SCS and ERS instance profiles
+ 
+   * ASCS/SCS profile
+
+   <pre><code>sudo vi /sapmnt/<b>NW1</b>/profile/<b>NW1</b>_<b>ASCS00</b>_<b>nw1-ascs</b>
+   
+   # Change the restart command to a start command
+   #Restart_Program_01 = local $(_EN) pf=$(_PF)
+   Start_Program_01 = local $(_EN) pf=$(_PF)
+   
+   # Add the following lines
+   service/halib = $(DIR_CT_RUN)/saphascriptco.so
+   service/halib_cluster_connector = /usr/bin/sap_suse_cluster_connector
+   
+   # Add the keep alive parameter
+   enque/encni/set_so_keepalive = true
+   </code></pre>
+
+   * ERS profile
+
+   <pre><code>sudo vi /sapmnt/<b>NW1</b>/profile/<b>NW1</b>_ERS<b>02</b>_<b>nw1-aers</b>
+   
+   # Change the restart command to a start command
+   #Restart_Program_00 = local $(_ER) pf=$(_PFL) NR=$(SCSID)
+   Start_Program_00 = local $(_ER) pf=$(_PFL) NR=$(SCSID)
+   
+   # Add the following lines
+   service/halib = $(DIR_CT_RUN)/saphascriptco.so
+   service/halib_cluster_connector = /usr/bin/sap_suse_cluster_connector
+   
+   # remove Autostart from ERS profile
+   # Autostart = 1
+   </code></pre>
+
+1. **[A]** Configure Keep Alive
+
+   The communication between the SAP NetWeaver application server and the ASCS/SCS is routed through a software load balancer. The load balancer disconnects inactive connections after a configurable timeout. To prevent this you need to set a parameter in the SAP NetWeaver ASCS/SCS profile and change the Linux system settings. Read [SAP Note 1410736][1410736] for more information.
+
+   The ASCS/SCS profile parameter enque/encni/set_so_keepalive was already added in the last step.
+
+   <pre><code># Change the Linux system configuration
+   sudo sysctl net.ipv4.tcp_keepalive_time=120
+   </code></pre>
+
+1. **[A]** Configure the SAP users after the installation
+
+   <pre><code># Add sidadm to the haclient group
+   sudo usermod -aG haclient <b>nw1</b>adm
+   </code></pre>
+
+1. **[1]** Add the ASCS and ERS SAP services to the sapservice file
+
+   Add the ASCS service entry to the second node and copy the ERS service entry to the first node.
+
+   <pre><code>cat /usr/sap/sapservices | grep ASCS<b>00</b> | sudo ssh <b>nw1-cl-1</b> "cat >>/usr/sap/sapservices"
+   sudo ssh <b>nw1-cl-1</b> "cat /usr/sap/sapservices" | grep ERS<b>02</b> | sudo tee -a /usr/sap/sapservices
+   </code></pre>
+
+1. **[1]** Create the SAP cluster resources
+
+If using enqueue server 1 architecture (ENSA1), define the resources as follows:
+
+   <pre><code>sudo crm configure property maintenance-mode="true"
+   
+   sudo crm configure primitive rsc_sap_<b>NW1</b>_ASCS<b>00</b> SAPInstance \
+    operations \$id=rsc_sap_<b>NW1</b>_ASCS<b>00</b>-operations \
+    op monitor interval=11 timeout=60 on_fail=restart \
+    params InstanceName=<b>NW1</b>_ASCS<b>00</b>_<b>nw1-ascs</b> START_PROFILE="/sapmnt/<b>NW1</b>/profile/<b>NW1</b>_ASCS<b>00</b>_<b>nw1-ascs</b>" \
+    AUTOMATIC_RECOVER=false \
+    meta resource-stickiness=5000 failure-timeout=60 migration-threshold=1 priority=10
+   
+   sudo crm configure primitive rsc_sap_<b>NW1</b>_ERS<b>02</b> SAPInstance \
+    operations \$id=rsc_sap_<b>NW1</b>_ERS<b>02</b>-operations \
+    op monitor interval=11 timeout=60 on_fail=restart \
+    params InstanceName=<b>NW1</b>_ERS<b>02</b>_<b>nw1-aers</b> START_PROFILE="/sapmnt/<b>NW1</b>/profile/<b>NW1</b>_ERS<b>02</b>_<b>nw1-aers</b>" AUTOMATIC_RECOVER=false IS_ERS=true \
+    meta priority=1000
+   
+   sudo crm configure modgroup g-<b>NW1</b>_ASCS add rsc_sap_<b>NW1</b>_ASCS<b>00</b>
+   sudo crm configure modgroup g-<b>NW1</b>_ERS add rsc_sap_<b>NW1</b>_ERS<b>02</b>
+   
+   sudo crm configure colocation col_sap_<b>NW1</b>_no_both -5000: g-<b>NW1</b>_ERS g-<b>NW1</b>_ASCS
+   sudo crm configure location loc_sap_<b>NW1</b>_failover_to_ers rsc_sap_<b>NW1</b>_ASCS<b>00</b> rule 2000: runs_ers_<b>NW1</b> eq 1
+   sudo crm configure order ord_sap_<b>NW1</b>_first_start_ascs Optional: rsc_sap_<b>NW1</b>_ASCS<b>00</b>:start rsc_sap_<b>NW1</b>_ERS<b>02</b>:stop symmetrical=false
+   
+   sudo crm node online <b>nw1-cl-0</b>
+   sudo crm configure property maintenance-mode="false"
+   </code></pre>
+
+  SAP introduced support for enqueue server 2, including replication, as of SAP NW 7.52. Starting with ABAP Platform 1809, enqueue server 2 is installed by default. See SAP note [2630416](https://launchpad.support.sap.com/#/notes/2630416) for enqueue server 2 support.
+  If using enqueue server 2 architecture ([ENSA2](https://help.sap.com/viewer/cff8531bc1d9416d91bb6781e628d4e0/1709%20001/en-US/6d655c383abf4c129b0e5c8683e7ecd8.html)), define the resources as follows:
+
+<pre><code>sudo crm configure property maintenance-mode="true"
+   
+   sudo crm configure primitive rsc_sap_<b>NW1</b>_ASCS<b>00</b> SAPInstance \
+    operations \$id=rsc_sap_<b>NW1</b>_ASCS<b>00</b>-operations \
+    op monitor interval=11 timeout=60 on_fail=restart \
+    params InstanceName=<b>NW1</b>_ASCS<b>00</b>_<b>nw1-ascs</b> START_PROFILE="/sapmnt/<b>NW1</b>/profile/<b>NW1</b>_ASCS<b>00</b>_<b>nw1-ascs</b>" \
+    AUTOMATIC_RECOVER=false \
+    meta resource-stickiness=5000
+   
+   sudo crm configure primitive rsc_sap_<b>NW1</b>_ERS<b>02</b> SAPInstance \
+    operations \$id=rsc_sap_<b>NW1</b>_ERS<b>02</b>-operations \
+    op monitor interval=11 timeout=60 on_fail=restart \
+    params InstanceName=<b>NW1</b>_ERS<b>02</b>_<b>nw1-aers</b> START_PROFILE="/sapmnt/<b>NW1</b>/profile/<b>NW1</b>_ERS<b>02</b>_<b>nw1-aers</b>" AUTOMATIC_RECOVER=false IS_ERS=true 
+   
+   sudo crm configure modgroup g-<b>NW1</b>_ASCS add rsc_sap_<b>NW1</b>_ASCS<b>00</b>
+   sudo crm configure modgroup g-<b>NW1</b>_ERS add rsc_sap_<b>NW1</b>_ERS<b>02</b>
+   
+   sudo crm configure colocation col_sap_<b>NW1</b>_no_both -5000: g-<b>NW1</b>_ERS g-<b>NW1</b>_ASCS
+   sudo crm configure order ord_sap_<b>NW1</b>_first_start_ascs Optional: rsc_sap_<b>NW1</b>_ASCS<b>00</b>:start rsc_sap_<b>NW1</b>_ERS<b>02</b>:stop symmetrical=false
+   
+   sudo crm node online <b>nw1-cl-0</b>
+   sudo crm configure property maintenance-mode="false"
+   </code></pre>
+
+  If you are upgrading from an older version and switching to enqueue server 2, see SAP note [2641019](https://launchpad.support.sap.com/#/notes/2641019). 
+
+   Make sure that the cluster status is ok and that all resources are started. It is not important on which node the resources are running.
+
+
+   <pre><code>sudo crm_mon -r
+   
+   # Online: <b>[ nw1-cl-0 nw1-cl-1 ]</b>
+   #
+   # Full list of resources:
+   #
+   # stonith-sbd     (stonith:external/sbd): <b>Started nw1-cl-1</b>
+   #  Resource Group: g-NW1_ASCS
+   #      fs_NW1_ASCS        (ocf::heartbeat:Filesystem):    <b>Started nw1-cl-1</b>
+   #      nc_NW1_ASCS        (ocf::heartbeat:anything):      <b>Started nw1-cl-1</b>
+   #      vip_NW1_ASCS       (ocf::heartbeat:IPaddr2):       <b>Started nw1-cl-1</b>
+   #      rsc_sap_NW1_ASCS00 (ocf::heartbeat:SAPInstance):   <b>Started nw1-cl-1</b>
+   #  Resource Group: g-NW1_ERS
+   #      fs_NW1_ERS (ocf::heartbeat:Filesystem):    <b>Started nw1-cl-0</b>
+   #      nc_NW1_ERS (ocf::heartbeat:anything):      <b>Started nw1-cl-0</b>
+   #      vip_NW1_ERS        (ocf::heartbeat:IPaddr2):       <b>Started nw1-cl-0</b>
+   #      rsc_sap_NW1_ERS02  (ocf::heartbeat:SAPInstance):   <b>Started nw1-cl-0</b>
+   </code></pre>
+
+## <a name="2d6008b0-685d-426c-b59e-6cd281fd45d7"></a>SAP NetWeaver application server preparation
+
+Some databases require that the database instance installation is executed on an application server. Prepare the application server virtual machines to be able to use them in these cases.
+
+The steps bellow assume that you install the application server on a server different from the ASCS/SCS and HANA servers. Otherwise some of the steps below (like configuring host name resolution) are not needed.
+
+1. Configure operating system
+
+   Reduce the size of the dirty cache. For more information, see [Low write performance on SLES 11/12 servers with large RAM](https://www.suse.com/support/kb/doc/?id=7010287).
+
+   <pre><code>sudo vi /etc/sysctl.conf
+
+   # Change/set the following settings
+   vm.dirty_bytes = 629145600
+   vm.dirty_background_bytes = 314572800
+   </code></pre>
+
+1. Setup host name resolution
+
+   You can either use a DNS server or modify the /etc/hosts on all nodes. This example shows how to use the /etc/hosts file.
+   Replace the IP address and the hostname in the following commands
+
+   ```bash
+   sudo vi /etc/hosts
+   ```
+
+   Insert the following lines to /etc/hosts. Change the IP address and hostname to match your environment
+
+   <pre><code># IP address of the load balancer frontend configuration for NFS
+   <b>10.0.0.4 nw1-nfs</b>
+   # IP address of the load balancer frontend configuration for SAP NetWeaver ASCS/SCS
+   <b>10.0.0.7 nw1-ascs</b>
+   # IP address of the load balancer frontend configuration for SAP NetWeaver ERS
+   <b>10.0.0.8 nw1-aers</b>
+   # IP address of the load balancer frontend configuration for database
+   <b>10.0.0.13 nw1-db</b>
+   # IP address of all application servers
+   <b>10.0.0.20 nw1-di-0</b>
+   <b>10.0.0.21 nw1-di-1</b>
+   </code></pre>
+
+1. Create the sapmnt directory
+
+   <pre><code>sudo mkdir -p /sapmnt/<b>NW1</b>
+   sudo mkdir -p /usr/sap/trans
+
+   sudo chattr +i /sapmnt/<b>NW1</b>
+   sudo chattr +i /usr/sap/trans
+   </code></pre>
+
+1. Configure autofs
+
+   <pre><code>sudo vi /etc/auto.master
+   
+   # Add the following line to the file, save and exit
+   +auto.master
+   /- /etc/auto.direct
+   </code></pre>
+
+   Create a new file with
+
+   <pre><code>sudo vi /etc/auto.direct
+   
+   # Add the following lines to the file, save and exit
+   /sapmnt/<b>NW1</b> -nfsvers=4,nosymlink,sync <b>nw1-nfs</b>:/<b>NW1</b>/sapmntsid
+   /usr/sap/trans -nfsvers=4,nosymlink,sync <b>nw1-nfs</b>:/<b>NW1</b>/trans
+   </code></pre>
+
+   Restart autofs to mount the new shares
+
+   <pre><code>sudo systemctl enable autofs
+   sudo service autofs restart
+   </code></pre>
+
+1. Configure SWAP file
+
+   <pre><code>sudo vi /etc/waagent.conf
+   
+   # Set the property ResourceDisk.EnableSwap to y
+   # Create and use swapfile on resource disk.
+   ResourceDisk.EnableSwap=<b>y</b>
+   
+   # Set the size of the SWAP file with property ResourceDisk.SwapSizeMB
+   # The free space of resource disk varies by virtual machine size. Make sure that you do not set a value that is too big. You can check the SWAP space with command swapon
+   # Size of the swapfile.
+   ResourceDisk.SwapSizeMB=<b>2000</b>
+   </code></pre>
+
+   Restart the Agent to activate the change
+
+   <pre><code>sudo service waagent restart
+   </code></pre>
+
+## Install database
+
+In this example, SAP NetWeaver is installed on SAP HANA. You can use every supported database for this installation. For more information on how to install SAP HANA in Azure, see [High Availability of SAP HANA on Azure Virtual Machines (VMs)][sap-hana-ha]. For a list of supported databases, see [SAP Note 1928533][1928533].
+
+1. Run the SAP database instance installation
+
+   Install the SAP NetWeaver database instance as root using a virtual hostname that maps to the IP address of the load balancer frontend configuration for the database for example <b>nw1-db</b> and <b>10.0.0.13</b>.
+
+   You can use the sapinst parameter SAPINST_REMOTE_ACCESS_USER to allow a non-root user to connect to sapinst.
+
+   <pre><code>sudo &lt;swpm&gt;/sapinst SAPINST_REMOTE_ACCESS_USER=<b>sapadmin</b>
+   </code></pre>
+
+## SAP NetWeaver application server installation
+
+Follow these steps to install an SAP application server.
+
+1. Prepare application server
+
+   Follow the steps in the chapter [SAP NetWeaver application server preparation](high-availability-guide-suse.md#2d6008b0-685d-426c-b59e-6cd281fd45d7) above to prepare the application server.
+
+1. Install SAP NetWeaver application server
+
+   Install a primary or additional SAP NetWeaver applications server.
+
+   You can use the sapinst parameter SAPINST_REMOTE_ACCESS_USER to allow a non-root user to connect to sapinst.
+
+   <pre><code>sudo &lt;swpm&gt;/sapinst SAPINST_REMOTE_ACCESS_USER=<b>sapadmin</b>
+   </code></pre>
+
+1. Update SAP HANA secure store
+
+   Update the SAP HANA secure store to point to the virtual name of the SAP HANA System Replication setup.
+
+   Run the following command to list the entries
+   <pre><code>hdbuserstore List
+   </code></pre>
+
+   This should list all entries and should look similar to
+   <pre><code>DATA FILE       : /home/nw1adm/.hdb/nw1-di-0/SSFS_HDB.DAT
+   KEY FILE        : /home/nw1adm/.hdb/nw1-di-0/SSFS_HDB.KEY
+   
+   KEY DEFAULT
+     ENV : 10.0.0.14:<b>30313</b>
+     USER: <b>SAPABAP1</b>
+     DATABASE: <b>HN1</b>
+   </code></pre>
+
+   The output shows that the IP address of the default entry is pointing to the virtual machine and not to the load balancer's IP address. This entry needs to be changed to point to the virtual hostname of the load balancer. Make sure to use the same port (**30313** in the output above) and database name (**HN1** in the output above)!
+
+   <pre><code>su - <b>nw1</b>adm
+   hdbuserstore SET DEFAULT <b>nw1-db:30313@HN1</b> <b>SAPABAP1</b> <b>&lt;password of ABAP schema&gt;</b>
+   </code></pre>
+
+## Test the cluster setup
+
+The following tests are a copy of the test cases in the best practices guides of SUSE. They are copied for your convenience. Always also read the best practices guides and perform all additional tests that might have been added.
+
+1. Test HAGetFailoverConfig, HACheckConfig and HACheckFailoverConfig
+
+   Run the following commands as \<sapsid>adm on the node where the ASCS instance is currently running. If the commands fail with FAIL: Insufficient memory, it might be caused by dashes in your hostname. This is a known issue and will be fixed by SUSE in the sap-suse-cluster-connector package.
+
+   <pre><code>nw1-cl-0:nw1adm 54> sapcontrol -nr <b>00</b> -function HAGetFailoverConfig
+   
+   # 15.08.2018 13:50:36
+   # HAGetFailoverConfig
+   # OK
+   # HAActive: TRUE
+   # HAProductVersion: Toolchain Module
+   # HASAPInterfaceVersion: Toolchain Module (sap_suse_cluster_connector 3.0.1)
+   # HADocumentation: https://www.suse.com/products/sles-for-sap/resource-library/sap-best-practices/
+   # HAActiveNode:
+   # HANodes: nw1-cl-0, nw1-cl-1
+   
+   nw1-cl-0:nw1adm 55> sapcontrol -nr 00 -function HACheckConfig
+   
+   # 15.08.2018 14:00:04
+   # HACheckConfig
+   # OK
+   # state, category, description, comment
+   # SUCCESS, SAP CONFIGURATION, Redundant ABAP instance configuration, 2 ABAP instances detected
+   # SUCCESS, SAP CONFIGURATION, Redundant Java instance configuration, 0 Java instances detected
+   # SUCCESS, SAP CONFIGURATION, Enqueue separation, All Enqueue server separated from application server
+   # SUCCESS, SAP CONFIGURATION, MessageServer separation, All MessageServer separated from application server
+   # SUCCESS, SAP CONFIGURATION, ABAP instances on multiple hosts, ABAP instances on multiple hosts detected
+   # SUCCESS, SAP CONFIGURATION, Redundant ABAP SPOOL service configuration, 2 ABAP instances with SPOOL service detected
+   # SUCCESS, SAP STATE, Redundant ABAP SPOOL service state, 2 ABAP instances with active SPOOL service detected
+   # SUCCESS, SAP STATE, ABAP instances with ABAP SPOOL service on multiple hosts, ABAP instances with active ABAP SPOOL service on multiple hosts detected
+   # SUCCESS, SAP CONFIGURATION, Redundant ABAP BATCH service configuration, 2 ABAP instances with BATCH service detected
+   # SUCCESS, SAP STATE, Redundant ABAP BATCH service state, 2 ABAP instances with active BATCH service detected
+   # SUCCESS, SAP STATE, ABAP instances with ABAP BATCH service on multiple hosts, ABAP instances with active ABAP BATCH service on multiple hosts detected
+   # SUCCESS, SAP CONFIGURATION, Redundant ABAP DIALOG service configuration, 2 ABAP instances with DIALOG service detected
+   # SUCCESS, SAP STATE, Redundant ABAP DIALOG service state, 2 ABAP instances with active DIALOG service detected
+   # SUCCESS, SAP STATE, ABAP instances with ABAP DIALOG service on multiple hosts, ABAP instances with active ABAP DIALOG service on multiple hosts detected
+   # SUCCESS, SAP CONFIGURATION, Redundant ABAP UPDATE service configuration, 2 ABAP instances with UPDATE service detected
+   # SUCCESS, SAP STATE, Redundant ABAP UPDATE service state, 2 ABAP instances with active UPDATE service detected
+   # SUCCESS, SAP STATE, ABAP instances with ABAP UPDATE service on multiple hosts, ABAP instances with active ABAP UPDATE service on multiple hosts detected
+   # SUCCESS, SAP STATE, SCS instance running, SCS instance status ok
+   # SUCCESS, SAP CONFIGURATION, SAPInstance RA sufficient version (nw1-ascs_NW1_00), SAPInstance includes is-ers patch
+   # SUCCESS, SAP CONFIGURATION, Enqueue replication (nw1-ascs_NW1_00), Enqueue replication enabled
+   # SUCCESS, SAP STATE, Enqueue replication state (nw1-ascs_NW1_00), Enqueue replication active
+   
+   nw1-cl-0:nw1adm 56> sapcontrol -nr 00 -function HACheckFailoverConfig
+   
+   # 15.08.2018 14:04:08
+   # HACheckFailoverConfig
+   # OK
+   # state, category, description, comment
+   # SUCCESS, SAP CONFIGURATION, SAPInstance RA sufficient version, SAPInstance includes is-ers patch
+   </code></pre>
+
+1. Manually migrate the ASCS instance
+
+   Resource state before starting the test:
+
+   <pre><code>stonith-sbd     (stonith:external/sbd): Started nw1-cl-0
+    Resource Group: g-NW1_ASCS
+        fs_NW1_ASCS        (ocf::heartbeat:Filesystem):    Started nw1-cl-0
+        nc_NW1_ASCS        (ocf::heartbeat:anything):      Started nw1-cl-0
+        vip_NW1_ASCS       (ocf::heartbeat:IPaddr2):       Started nw1-cl-0
+        rsc_sap_NW1_ASCS00 (ocf::heartbeat:SAPInstance):   Started nw1-cl-0
+    Resource Group: g-NW1_ERS
+        fs_NW1_ERS (ocf::heartbeat:Filesystem):    Started nw1-cl-1
+        nc_NW1_ERS (ocf::heartbeat:anything):      Started nw1-cl-1
+        vip_NW1_ERS        (ocf::heartbeat:IPaddr2):       Started nw1-cl-1
+        rsc_sap_NW1_ERS02  (ocf::heartbeat:SAPInstance):   Started nw1-cl-1
+   </code></pre>
+
+   Run the following commands as root to migrate the ASCS instance.
+
+   <pre><code>nw1-cl-0:~ # crm resource migrate rsc_sap_NW1_ASCS00 force
+   # INFO: Move constraint created for rsc_sap_NW1_ASCS00
+   
+   nw1-cl-0:~ # crm resource unmigrate rsc_sap_NW1_ASCS00
+   # INFO: Removed migration constraints for rsc_sap_NW1_ASCS00
+   
+   # Remove failed actions for the ERS that occurred as part of the migration
+   nw1-cl-0:~ # crm resource cleanup rsc_sap_NW1_ERS02
+   </code></pre>
+
+   Resource state after the test:
+
+   <pre><code>stonith-sbd     (stonith:external/sbd): Started nw1-cl-0
+    Resource Group: g-NW1_ASCS
+        fs_NW1_ASCS        (ocf::heartbeat:Filesystem):    Started nw1-cl-1
+        nc_NW1_ASCS        (ocf::heartbeat:anything):      Started nw1-cl-1
+        vip_NW1_ASCS       (ocf::heartbeat:IPaddr2):       Started nw1-cl-1
+        rsc_sap_NW1_ASCS00 (ocf::heartbeat:SAPInstance):   Started nw1-cl-1
+    Resource Group: g-NW1_ERS
+        fs_NW1_ERS (ocf::heartbeat:Filesystem):    Started nw1-cl-0
+        nc_NW1_ERS (ocf::heartbeat:anything):      Started nw1-cl-0
+        vip_NW1_ERS        (ocf::heartbeat:IPaddr2):       Started nw1-cl-0
+        rsc_sap_NW1_ERS02  (ocf::heartbeat:SAPInstance):   Started nw1-cl-0
+   </code></pre>
+
+1. Test HAFailoverToNode
+
+   Resource state before starting the test:
+
+   <pre><code>stonith-sbd     (stonith:external/sbd): Started nw1-cl-0
+    Resource Group: g-NW1_ASCS
+        fs_NW1_ASCS        (ocf::heartbeat:Filesystem):    Started nw1-cl-1
+        nc_NW1_ASCS        (ocf::heartbeat:anything):      Started nw1-cl-1
+        vip_NW1_ASCS       (ocf::heartbeat:IPaddr2):       Started nw1-cl-1
+        rsc_sap_NW1_ASCS00 (ocf::heartbeat:SAPInstance):   Started nw1-cl-1
+    Resource Group: g-NW1_ERS
+        fs_NW1_ERS (ocf::heartbeat:Filesystem):    Started nw1-cl-0
+        nc_NW1_ERS (ocf::heartbeat:anything):      Started nw1-cl-0
+        vip_NW1_ERS        (ocf::heartbeat:IPaddr2):       Started nw1-cl-0
+        rsc_sap_NW1_ERS02  (ocf::heartbeat:SAPInstance):   Started nw1-cl-0
+   </code></pre>
+
+   Run the following commands as \<sapsid>adm to migrate the ASCS instance.
+
+   <pre><code>nw1-cl-0:nw1adm 55> sapcontrol -nr 00 -host nw1-ascs -user nw1adm &lt;password&gt; -function HAFailoverToNode ""
+   
+   # run as root
+   # Remove failed actions for the ERS that occurred as part of the migration
+   nw1-cl-0:~ # crm resource cleanup rsc_sap_NW1_ERS02
+   </code></pre>
+
+   Resource state after the test:
+
+   <pre><code>stonith-sbd     (stonith:external/sbd): Started nw1-cl-0
+    Resource Group: g-NW1_ASCS
+        fs_NW1_ASCS        (ocf::heartbeat:Filesystem):    Started nw1-cl-0
+        nc_NW1_ASCS        (ocf::heartbeat:anything):      Started nw1-cl-0
+        vip_NW1_ASCS       (ocf::heartbeat:IPaddr2):       Started nw1-cl-0
+        rsc_sap_NW1_ASCS00 (ocf::heartbeat:SAPInstance):   Started nw1-cl-0
+    Resource Group: g-NW1_ERS
+        fs_NW1_ERS (ocf::heartbeat:Filesystem):    Started nw1-cl-1
+        nc_NW1_ERS (ocf::heartbeat:anything):      Started nw1-cl-1
+        vip_NW1_ERS        (ocf::heartbeat:IPaddr2):       Started nw1-cl-1
+        rsc_sap_NW1_ERS02  (ocf::heartbeat:SAPInstance):   Started nw1-cl-1
+   </code></pre>
+
+1. Simulate node crash
+
+   Resource state before starting the test:
+
+   <pre><code>stonith-sbd     (stonith:external/sbd): Started nw1-cl-0
+    Resource Group: g-NW1_ASCS
+        fs_NW1_ASCS        (ocf::heartbeat:Filesystem):    Started nw1-cl-0
+        nc_NW1_ASCS        (ocf::heartbeat:anything):      Started nw1-cl-0
+        vip_NW1_ASCS       (ocf::heartbeat:IPaddr2):       Started nw1-cl-0
+        rsc_sap_NW1_ASCS00 (ocf::heartbeat:SAPInstance):   Started nw1-cl-0
+    Resource Group: g-NW1_ERS
+        fs_NW1_ERS (ocf::heartbeat:Filesystem):    Started nw1-cl-1
+        nc_NW1_ERS (ocf::heartbeat:anything):      Started nw1-cl-1
+        vip_NW1_ERS        (ocf::heartbeat:IPaddr2):       Started nw1-cl-1
+        rsc_sap_NW1_ERS02  (ocf::heartbeat:SAPInstance):   Started nw1-cl-1
+   </code></pre>
+
+   Run the following command as root on the node where the ASCS instance is running
+
+   <pre><code>nw1-cl-0:~ # echo b > /proc/sysrq-trigger
+   </code></pre>
+
+   If you use SBD, Pacemaker should not automatically start on the killed node. The status after the node is started again should look like this.
+
+   <pre><code>Online: [ nw1-cl-1 ]
+   OFFLINE: [ nw1-cl-0 ]
+   
+   Full list of resources:
+   
+   stonith-sbd     (stonith:external/sbd): Started nw1-cl-1
+    Resource Group: g-NW1_ASCS
+        fs_NW1_ASCS        (ocf::heartbeat:Filesystem):    Started nw1-cl-1
+        nc_NW1_ASCS        (ocf::heartbeat:anything):      Started nw1-cl-1
+        vip_NW1_ASCS       (ocf::heartbeat:IPaddr2):       Started nw1-cl-1
+        rsc_sap_NW1_ASCS00 (ocf::heartbeat:SAPInstance):   Started nw1-cl-1
+    Resource Group: g-NW1_ERS
+        fs_NW1_ERS (ocf::heartbeat:Filesystem):    Started nw1-cl-1
+        nc_NW1_ERS (ocf::heartbeat:anything):      Started nw1-cl-1
+        vip_NW1_ERS        (ocf::heartbeat:IPaddr2):       Started nw1-cl-1
+        rsc_sap_NW1_ERS02  (ocf::heartbeat:SAPInstance):   Started nw1-cl-1
+   
+   Failed Actions:
+   * rsc_sap_NW1_ERS02_monitor_11000 on nw1-cl-1 'not running' (7): call=219, status=complete, exitreason='none',
+       last-rc-change='Wed Aug 15 14:38:38 2018', queued=0ms, exec=0ms
+   </code></pre>
+
+   Use the following commands to start Pacemaker on the killed node, clean the SBD messages, and clean the failed resources.
+
+   <pre><code># run as root
+   # list the SBD device(s)
+   nw1-cl-0:~ # cat /etc/sysconfig/sbd | grep SBD_DEVICE=
+   # SBD_DEVICE="/dev/disk/by-id/scsi-36001405772fe8401e6240c985857e116;/dev/disk/by-id/scsi-36001405034a84428af24ddd8c3a3e9e1;/dev/disk/by-id/scsi-36001405cdd5ac8d40e548449318510c3"
+   
+   nw1-cl-0:~ # sbd -d /dev/disk/by-id/scsi-36001405772fe8401e6240c985857e116 -d /dev/disk/by-id/scsi-36001405034a84428af24ddd8c3a3e9e1 -d /dev/disk/by-id/scsi-36001405cdd5ac8d40e548449318510c3 message nw1-cl-0 clear
+   
+   nw1-cl-0:~ # systemctl start pacemaker
+   nw1-cl-0:~ # crm resource cleanup rsc_sap_NW1_ASCS00
+   nw1-cl-0:~ # crm resource cleanup rsc_sap_NW1_ERS02
+   </code></pre>
+
+   Resource state after the test:
+
+   <pre><code>stonith-sbd     (stonith:external/sbd): Started nw1-cl-1
+    Resource Group: g-NW1_ASCS
+        fs_NW1_ASCS        (ocf::heartbeat:Filesystem):    Started nw1-cl-1
+        nc_NW1_ASCS        (ocf::heartbeat:anything):      Started nw1-cl-1
+        vip_NW1_ASCS       (ocf::heartbeat:IPaddr2):       Started nw1-cl-1
+        rsc_sap_NW1_ASCS00 (ocf::heartbeat:SAPInstance):   Started nw1-cl-1
+    Resource Group: g-NW1_ERS
+        fs_NW1_ERS (ocf::heartbeat:Filesystem):    Started nw1-cl-0
+        nc_NW1_ERS (ocf::heartbeat:anything):      Started nw1-cl-0
+        vip_NW1_ERS        (ocf::heartbeat:IPaddr2):       Started nw1-cl-0
+        rsc_sap_NW1_ERS02  (ocf::heartbeat:SAPInstance):   Started nw1-cl-0
+   </code></pre>
+
+1. Test manual restart of ASCS instance
+
+   Resource state before starting the test:
+
+   <pre><code>stonith-sbd     (stonith:external/sbd): Started nw1-cl-1
+    Resource Group: g-NW1_ASCS
+        fs_NW1_ASCS        (ocf::heartbeat:Filesystem):    Started nw1-cl-1
+        nc_NW1_ASCS        (ocf::heartbeat:anything):      Started nw1-cl-1
+        vip_NW1_ASCS       (ocf::heartbeat:IPaddr2):       Started nw1-cl-1
+        rsc_sap_NW1_ASCS00 (ocf::heartbeat:SAPInstance):   Started nw1-cl-1
+    Resource Group: g-NW1_ERS
+        fs_NW1_ERS (ocf::heartbeat:Filesystem):    Started nw1-cl-0
+        nc_NW1_ERS (ocf::heartbeat:anything):      Started nw1-cl-0
+        vip_NW1_ERS        (ocf::heartbeat:IPaddr2):       Started nw1-cl-0
+        rsc_sap_NW1_ERS02  (ocf::heartbeat:SAPInstance):   Started nw1-cl-0
+   </code></pre>
+
+   Create an enqueue lock by, for example edit a user in transaction su01. Run the following commands as \<sapsid>adm on the node where the ASCS instance is running. The commands will stop the ASCS instance and start it again. If using enqueue server 1 architecture, the enqueue lock is expected to be lost in this test. If using enqueue server 2 architecture, the enqueue will be retained. 
+
+   <pre><code>nw1-cl-1:nw1adm 54> sapcontrol -nr 00 -function StopWait 600 2
+   </code></pre>
+
+   The ASCS instance should now be disabled in Pacemaker
+
+   <pre><code>rsc_sap_NW1_ASCS00 (ocf::heartbeat:SAPInstance):   Stopped (disabled)
+   </code></pre>
+
+   Start the ASCS instance again on the same node.
+
+   <pre><code>nw1-cl-1:nw1adm 54> sapcontrol -nr 00 -function StartWait 600 2
+   </code></pre>
+
+   The enqueue lock of transaction su01 should be lost and the back-end should have been reset. Resource state after the test:
+
+   <pre><code>stonith-sbd     (stonith:external/sbd): Started nw1-cl-1
+    Resource Group: g-NW1_ASCS
+        fs_NW1_ASCS        (ocf::heartbeat:Filesystem):    Started nw1-cl-1
+        nc_NW1_ASCS        (ocf::heartbeat:anything):      Started nw1-cl-1
+        vip_NW1_ASCS       (ocf::heartbeat:IPaddr2):       Started nw1-cl-1
+        rsc_sap_NW1_ASCS00 (ocf::heartbeat:SAPInstance):   Started nw1-cl-1
+    Resource Group: g-NW1_ERS
+        fs_NW1_ERS (ocf::heartbeat:Filesystem):    Started nw1-cl-0
+        nc_NW1_ERS (ocf::heartbeat:anything):      Started nw1-cl-0
+        vip_NW1_ERS        (ocf::heartbeat:IPaddr2):       Started nw1-cl-0
+        rsc_sap_NW1_ERS02  (ocf::heartbeat:SAPInstance):   Started nw1-cl-0
+   </code></pre>
+
+1. Kill message server process
+
+   Resource state before starting the test:
+
+   <pre><code>stonith-sbd     (stonith:external/sbd): Started nw1-cl-1
+    Resource Group: g-NW1_ASCS
+        fs_NW1_ASCS        (ocf::heartbeat:Filesystem):    Started nw1-cl-1
+        nc_NW1_ASCS        (ocf::heartbeat:anything):      Started nw1-cl-1
+        vip_NW1_ASCS       (ocf::heartbeat:IPaddr2):       Started nw1-cl-1
+        rsc_sap_NW1_ASCS00 (ocf::heartbeat:SAPInstance):   Started nw1-cl-1
+    Resource Group: g-NW1_ERS
+        fs_NW1_ERS (ocf::heartbeat:Filesystem):    Started nw1-cl-0
+        nc_NW1_ERS (ocf::heartbeat:anything):      Started nw1-cl-0
+        vip_NW1_ERS        (ocf::heartbeat:IPaddr2):       Started nw1-cl-0
+        rsc_sap_NW1_ERS02  (ocf::heartbeat:SAPInstance):   Started nw1-cl-0
+   </code></pre>
+
+   Run the following commands as root to identify the process of the message server and kill it.
+
+   <pre><code>nw1-cl-1:~ # pgrep ms.sapNW1 | xargs kill -9
+   </code></pre>
+
+   If you only kill the message server once, it will be restarted by sapstart. If you kill it often enough, Pacemaker will eventually move the ASCS instance to the other node. Run the following commands as root to clean up the resource state of the ASCS and ERS instance after the test.
+
+   <pre><code>nw1-cl-0:~ # crm resource cleanup rsc_sap_NW1_ASCS00
+   nw1-cl-0:~ # crm resource cleanup rsc_sap_NW1_ERS02
+   </code></pre>
+
+   Resource state after the test:
+
+   <pre><code>stonith-sbd     (stonith:external/sbd): Started nw1-cl-1
+    Resource Group: g-NW1_ASCS
+        fs_NW1_ASCS        (ocf::heartbeat:Filesystem):    Started nw1-cl-0
+        nc_NW1_ASCS        (ocf::heartbeat:anything):      Started nw1-cl-0
+        vip_NW1_ASCS       (ocf::heartbeat:IPaddr2):       Started nw1-cl-0
+        rsc_sap_NW1_ASCS00 (ocf::heartbeat:SAPInstance):   Started nw1-cl-0
+    Resource Group: g-NW1_ERS
+        fs_NW1_ERS (ocf::heartbeat:Filesystem):    Started nw1-cl-1
+        nc_NW1_ERS (ocf::heartbeat:anything):      Started nw1-cl-1
+        vip_NW1_ERS        (ocf::heartbeat:IPaddr2):       Started nw1-cl-1
+        rsc_sap_NW1_ERS02  (ocf::heartbeat:SAPInstance):   Started nw1-cl-1
+   </code></pre>
+
+1. Kill enqueue server process
+
+   Resource state before starting the test:
+
+   <pre><code>stonith-sbd     (stonith:external/sbd): Started nw1-cl-1
+    Resource Group: g-NW1_ASCS
+        fs_NW1_ASCS        (ocf::heartbeat:Filesystem):    Started nw1-cl-0
+        nc_NW1_ASCS        (ocf::heartbeat:anything):      Started nw1-cl-0
+        vip_NW1_ASCS       (ocf::heartbeat:IPaddr2):       Started nw1-cl-0
+        rsc_sap_NW1_ASCS00 (ocf::heartbeat:SAPInstance):   Started nw1-cl-0
+    Resource Group: g-NW1_ERS
+        fs_NW1_ERS (ocf::heartbeat:Filesystem):    Started nw1-cl-1
+        nc_NW1_ERS (ocf::heartbeat:anything):      Started nw1-cl-1
+        vip_NW1_ERS        (ocf::heartbeat:IPaddr2):       Started nw1-cl-1
+        rsc_sap_NW1_ERS02  (ocf::heartbeat:SAPInstance):   Started nw1-cl-1
+   </code></pre>
+
+   Run the following commands as root on the node where the ASCS instance is running to kill the enqueue server.
+
+   <pre><code>nw1-cl-0:~ # pgrep en.sapNW1 | xargs kill -9
+   </code></pre>
+
+   The ASCS instance should immediately fail over to the other node. The ERS instance should also fail over after the ASCS instance is started. Run the following commands as root to clean up the resource state of the ASCS and ERS instance after the test.
+
+   <pre><code>nw1-cl-0:~ # crm resource cleanup rsc_sap_NW1_ASCS00
+   nw1-cl-0:~ # crm resource cleanup rsc_sap_NW1_ERS02
+   </code></pre>
+
+   Resource state after the test:
+
+   <pre><code>stonith-sbd     (stonith:external/sbd): Started nw1-cl-1
+    Resource Group: g-NW1_ASCS
+        fs_NW1_ASCS        (ocf::heartbeat:Filesystem):    Started nw1-cl-1
+        nc_NW1_ASCS        (ocf::heartbeat:anything):      Started nw1-cl-1
+        vip_NW1_ASCS       (ocf::heartbeat:IPaddr2):       Started nw1-cl-1
+        rsc_sap_NW1_ASCS00 (ocf::heartbeat:SAPInstance):   Started nw1-cl-1
+    Resource Group: g-NW1_ERS
+        fs_NW1_ERS (ocf::heartbeat:Filesystem):    Started nw1-cl-0
+        nc_NW1_ERS (ocf::heartbeat:anything):      Started nw1-cl-0
+        vip_NW1_ERS        (ocf::heartbeat:IPaddr2):       Started nw1-cl-0
+        rsc_sap_NW1_ERS02  (ocf::heartbeat:SAPInstance):   Started nw1-cl-0
+   </code></pre>
+
+1. Kill enqueue replication server process
+
+   Resource state before starting the test:
+
+   <pre><code>stonith-sbd     (stonith:external/sbd): Started nw1-cl-1
+    Resource Group: g-NW1_ASCS
+        fs_NW1_ASCS        (ocf::heartbeat:Filesystem):    Started nw1-cl-1
+        nc_NW1_ASCS        (ocf::heartbeat:anything):      Started nw1-cl-1
+        vip_NW1_ASCS       (ocf::heartbeat:IPaddr2):       Started nw1-cl-1
+        rsc_sap_NW1_ASCS00 (ocf::heartbeat:SAPInstance):   Started nw1-cl-1
+    Resource Group: g-NW1_ERS
+        fs_NW1_ERS (ocf::heartbeat:Filesystem):    Started nw1-cl-0
+        nc_NW1_ERS (ocf::heartbeat:anything):      Started nw1-cl-0
+        vip_NW1_ERS        (ocf::heartbeat:IPaddr2):       Started nw1-cl-0
+        rsc_sap_NW1_ERS02  (ocf::heartbeat:SAPInstance):   Started nw1-cl-0
+   </code></pre>
+
+   Run the following command as root on the node where the ERS instance is running to kill the enqueue replication server process.
+
+   <pre><code>nw1-cl-0:~ # pgrep er.sapNW1 | xargs kill -9
+   </code></pre>
+
+   If you only run the command once, sapstart will restart the process. If you run it often enough, sapstart will not restart the process and the resource will be in a stopped state. Run the following commands as root to clean up the resource state of the ERS instance after the test.
+
+   <pre><code>nw1-cl-0:~ # crm resource cleanup rsc_sap_NW1_ERS02
+   </code></pre>
+
+   Resource state after the test:
+
+   <pre><code>stonith-sbd     (stonith:external/sbd): Started nw1-cl-1
+    Resource Group: g-NW1_ASCS
+        fs_NW1_ASCS        (ocf::heartbeat:Filesystem):    Started nw1-cl-1
+        nc_NW1_ASCS        (ocf::heartbeat:anything):      Started nw1-cl-1
+        vip_NW1_ASCS       (ocf::heartbeat:IPaddr2):       Started nw1-cl-1
+        rsc_sap_NW1_ASCS00 (ocf::heartbeat:SAPInstance):   Started nw1-cl-1
+    Resource Group: g-NW1_ERS
+        fs_NW1_ERS (ocf::heartbeat:Filesystem):    Started nw1-cl-0
+        nc_NW1_ERS (ocf::heartbeat:anything):      Started nw1-cl-0
+        vip_NW1_ERS        (ocf::heartbeat:IPaddr2):       Started nw1-cl-0
+        rsc_sap_NW1_ERS02  (ocf::heartbeat:SAPInstance):   Started nw1-cl-0
+   </code></pre>
+
+1. Kill enqueue sapstartsrv process
+
+   Resource state before starting the test:
+
+   <pre><code>stonith-sbd     (stonith:external/sbd): Started nw1-cl-1
+    Resource Group: g-NW1_ASCS
+        fs_NW1_ASCS        (ocf::heartbeat:Filesystem):    Started nw1-cl-1
+        nc_NW1_ASCS        (ocf::heartbeat:anything):      Started nw1-cl-1
+        vip_NW1_ASCS       (ocf::heartbeat:IPaddr2):       Started nw1-cl-1
+        rsc_sap_NW1_ASCS00 (ocf::heartbeat:SAPInstance):   Started nw1-cl-1
+    Resource Group: g-NW1_ERS
+        fs_NW1_ERS (ocf::heartbeat:Filesystem):    Started nw1-cl-0
+        nc_NW1_ERS (ocf::heartbeat:anything):      Started nw1-cl-0
+        vip_NW1_ERS        (ocf::heartbeat:IPaddr2):       Started nw1-cl-0
+        rsc_sap_NW1_ERS02  (ocf::heartbeat:SAPInstance):   Started nw1-cl-0
+   </code></pre>
+
+   Run the following commands as root on the node where the ASCS is running.
+
+   <pre><code>nw1-cl-1:~ # pgrep -fl ASCS00.*sapstartsrv
+   # 59545 sapstartsrv
+   
+   nw1-cl-1:~ # kill -9 59545
+   </code></pre>
+
+   The sapstartsrv process should always be restarted by the Pacemaker resource agent. Resource state after the test:
+
+   <pre><code>stonith-sbd     (stonith:external/sbd): Started nw1-cl-1
+    Resource Group: g-NW1_ASCS
+        fs_NW1_ASCS        (ocf::heartbeat:Filesystem):    Started nw1-cl-1
+        nc_NW1_ASCS        (ocf::heartbeat:anything):      Started nw1-cl-1
+        vip_NW1_ASCS       (ocf::heartbeat:IPaddr2):       Started nw1-cl-1
+        rsc_sap_NW1_ASCS00 (ocf::heartbeat:SAPInstance):   Started nw1-cl-1
+    Resource Group: g-NW1_ERS
+        fs_NW1_ERS (ocf::heartbeat:Filesystem):    Started nw1-cl-0
+        nc_NW1_ERS (ocf::heartbeat:anything):      Started nw1-cl-0
+        vip_NW1_ERS        (ocf::heartbeat:IPaddr2):       Started nw1-cl-0
+        rsc_sap_NW1_ERS02  (ocf::heartbeat:SAPInstance):   Started nw1-cl-0
+   </code></pre>
+
+## Next steps
+
+* [Azure Virtual Machines planning and implementation for SAP][planning-guide]
+* [Azure Virtual Machines deployment for SAP][deployment-guide]
+* [Azure Virtual Machines DBMS deployment for SAP][dbms-guide]
+* To learn how to establish high availability and plan for disaster recovery of SAP HANA on Azure (large instances), see [SAP HANA (large instances) high availability and disaster recovery on Azure](hana-overview-high-availability-disaster-recovery.md).
+* To learn how to establish high availability and plan for disaster recovery of SAP HANA on Azure VMs, see [High Availability of SAP HANA on Azure Virtual Machines (VMs)][sap-hana-ha]