---
title: Prepare the Azure infrastructure for SAP HA using a Windows failover cluster and shared disk for SAP ASCS/SCS | Microsoft Docs
description: Learn how to prepare the Azure infrastructure for SAP HA by using a Windows failover cluster and shared disk for an SAP ASCS/SCS instance.
services: virtual-machines-windows,virtual-network,storage
documentationcenter: saponazure
author: goraco
manager: jeconnoc
editor: ''
tags: azure-resource-manager
keywords: ''

ms.assetid: ec976257-396b-42a0-8ea1-01c97f820fa6
ms.service: virtual-machines-windows
ms.devlang: NA
ms.topic: article
ms.tgt_pltfrm: vm-windows
ms.workload: infrastructure-services
ms.date: 05/05/2017
ms.author: rclaus
ms.custom: H1Hack27Feb2017

---

# Prepare the Azure infrastructure for SAP HA by using a Windows failover cluster and shared disk for SAP ASCS/SCS

[1928533]:https://launchpad.support.sap.com/#/notes/1928533
[1999351]:https://launchpad.support.sap.com/#/notes/1999351
[2015553]:https://launchpad.support.sap.com/#/notes/2015553
[2178632]:https://launchpad.support.sap.com/#/notes/2178632
[2243692]:https://launchpad.support.sap.com/#/notes/2243692

[sap-installation-guides]:http://service.sap.com/instguides
[tuning-failover-cluster-network-thresholds]:https://blogs.msdn.microsoft.com/clustering/2012/11/21/tuning-failover-cluster-network-thresholds/

[azure-subscription-service-limits]:../../../azure-subscription-service-limits.md
[azure-subscription-service-limits-subscription]:../../../azure-subscription-service-limits.md

[dbms-guide]:../../virtual-machines-windows-sap-dbms-guide.md

[deployment-guide]:deployment-guide.md

[dr-guide-classic]:https://go.microsoft.com/fwlink/?LinkID=521971

[getting-started]:get-started.md

[ha-guide]:sap-high-availability-guide.md
[sap-high-availability-architecture-scenarios]:sap-high-availability-architecture-scenarios.md
[sap-high-availability-guide-wsfc-shared-disk]:sap-high-availability-guide-wsfc-shared-disk.md
[sap-high-availability-guide-wsfc-file-share]:sap-high-availability-guide-wsfc-file-share.md
[sap-ascs-high-availability-multi-sid-wsfc]:sap-ascs-high-availability-multi-sid-wsfc.md
[sap-high-availability-infrastructure-wsfc-shared-disk]:sap-high-availability-infrastructure-wsfc-shared-disk.md
[sap-high-availability-installation-wsfc-shared-disk]:sap-high-availability-installation-wsfc-shared-disk.md
[sap-ha-guide-9.1.1]:high-availability-guide.md#a97ad604-9094-44fe-a364-f89cb39bf097
[sap-hana-ha]:sap-hana-high-availability.md
[sap-suse-ascs-ha]:high-availability-guide-suse.md

[planning-guide]:planning-guide.md
[planning-guide-11]:planning-guide.md
[planning-guide-2.2]:planning-guide.md#f5b3b18c-302c-4bd8-9ab2-c388f1ab3d10

[planning-guide-microsoft-azure-networking]:planning-guide.md#61678387-8868-435d-9f8c-450b2424f5bd
[planning-guide-storage-microsoft-azure-storage-and-data-disks]:planning-guide.md#a72afa26-4bf4-4a25-8cf7-855d6032157f


[sap-high-availability-infrastructure-wsfc-shared-disk]:sap-high-availability-infrastructure-wsfc-shared-disk.md
[sap-high-availability-infrastructure-wsfc-shared-disk-vpn]:sap-high-availability-infrastructure-wsfc-shared-disk.md#c87a8d3f-b1dc-4d2f-b23c-da4b72977489
[sap-high-availability-infrastructure-wsfc-shared-disk-change-def-ilb]:sap-high-availability-infrastructure-wsfc-shared-disk.md#fe0bd8b5-2b43-45e3-8295-80bee5415716
[sap-high-availability-infrastructure-wsfc-shared-disk-setup-wsfc]:sap-high-availability-infrastructure-wsfc-shared-disk.md#0d67f090-7928-43e0-8772-5ccbf8f59aab
[sap-high-availability-infrastructure-wsfc-shared-disk-collect-cluster-config]:sap-high-availability-infrastructure-wsfc-shared-disk.md#5eecb071-c703-4ccc-ba6d-fe9c6ded9d79
[sap-high-availability-infrastructure-wsfc-shared-disk-install-sios]:sap-high-availability-infrastructure-wsfc-shared-disk.md#5c8e5482-841e-45e1-a89d-a05c0907c868
[sap-high-availability-infrastructure-wsfc-shared-disk-add-dot-net]:sap-high-availability-infrastructure-wsfc-shared-disk.md#1c2788c3-3648-4e82-9e0d-e058e475e2a3
[sap-high-availability-infrastructure-wsfc-shared-disk-install-sios-both-nodes]:sap-high-availability-infrastructure-wsfc-shared-disk.md#dd41d5a2-8083-415b-9878-839652812102
[sap-high-availability-infrastructure-wsfc-shared-disk-setup-sios]:sap-high-availability-infrastructure-wsfc-shared-disk.md#d9c1fc8e-8710-4dff-bec2-1f535db7b006

[sap-ha-multi-sid-guide]:sap-high-availability-multi-sid.md (SAP multi-SID high-availability configuration)

[Logo_Linux]:media/virtual-machines-shared-sap-shared/Linux.png
[Logo_Windows]:media/virtual-machines-shared-sap-shared/Windows.png


[sap-ha-guide-figure-1000]:./media/virtual-machines-shared-sap-high-availability-guide/1000-wsfc-for-sap-ascs-on-azure.png
[sap-ha-guide-figure-1001]:./media/virtual-machines-shared-sap-high-availability-guide/1001-wsfc-on-azure-ilb.png
[sap-ha-guide-figure-1002]:./media/virtual-machines-shared-sap-high-availability-guide/1002-wsfc-sios-on-azure-ilb.png
[sap-ha-guide-figure-2000]:./media/virtual-machines-shared-sap-high-availability-guide/2000-wsfc-sap-as-ha-on-azure.png
[sap-ha-guide-figure-2001]:./media/virtual-machines-shared-sap-high-availability-guide/2001-wsfc-sap-ascs-ha-on-azure.png
[sap-ha-guide-figure-2003]:./media/virtual-machines-shared-sap-high-availability-guide/2003-wsfc-sap-dbms-ha-on-azure.png
[sap-ha-guide-figure-2004]:./media/virtual-machines-shared-sap-high-availability-guide/2004-wsfc-sap-ha-e2e-archit-template1-on-azure.png
[sap-ha-guide-figure-2005]:./media/virtual-machines-shared-sap-high-availability-guide/2005-wsfc-sap-ha-e2e-arch-template2-on-azure.png

[sap-ha-guide-figure-3000]:./media/virtual-machines-shared-sap-high-availability-guide/3000-template-parameters-sap-ha-arm-on-azure.png
[sap-ha-guide-figure-3001]:./media/virtual-machines-shared-sap-high-availability-guide/3001-configuring-dns-servers-for-Azure-vnet.png
[sap-ha-guide-figure-3002]:./media/virtual-machines-shared-sap-high-availability-guide/3002-configuring-static-IP-address-for-network-card-of-each-vm.png
[sap-ha-guide-figure-3003]:./media/virtual-machines-shared-sap-high-availability-guide/3003-setup-static-ip-address-ilb-for-ascs-instance.png
[sap-ha-guide-figure-3004]:./media/virtual-machines-shared-sap-high-availability-guide/3004-default-ascs-scs-ilb-balancing-rules-for-azure-ilb.png
[sap-ha-guide-figure-3005]:./media/virtual-machines-shared-sap-high-availability-guide/3005-changing-ascs-scs-default-ilb-rules-for-azure-ilb.png
[sap-ha-guide-figure-3006]:./media/virtual-machines-shared-sap-high-availability-guide/3006-adding-vm-to-domain.png
[sap-ha-guide-figure-3007]:./media/virtual-machines-shared-sap-high-availability-guide/3007-config-wsfc-1.png
[sap-ha-guide-figure-3008]:./media/virtual-machines-shared-sap-high-availability-guide/3008-config-wsfc-2.png
[sap-ha-guide-figure-3009]:./media/virtual-machines-shared-sap-high-availability-guide/3009-config-wsfc-3.png
[sap-ha-guide-figure-3010]:./media/virtual-machines-shared-sap-high-availability-guide/3010-config-wsfc-4.png
[sap-ha-guide-figure-3011]:./media/virtual-machines-shared-sap-high-availability-guide/3011-config-wsfc-5.png
[sap-ha-guide-figure-3012]:./media/virtual-machines-shared-sap-high-availability-guide/3012-config-wsfc-6.png
[sap-ha-guide-figure-3013]:./media/virtual-machines-shared-sap-high-availability-guide/3013-config-wsfc-7.png
[sap-ha-guide-figure-3014]:./media/virtual-machines-shared-sap-high-availability-guide/3014-config-wsfc-8.png
[sap-ha-guide-figure-3015]:./media/virtual-machines-shared-sap-high-availability-guide/3015-config-wsfc-9.png
[sap-ha-guide-figure-3016]:./media/virtual-machines-shared-sap-high-availability-guide/3016-config-wsfc-10.png
[sap-ha-guide-figure-3017]:./media/virtual-machines-shared-sap-high-availability-guide/3017-config-wsfc-11.png
[sap-ha-guide-figure-3018]:./media/virtual-machines-shared-sap-high-availability-guide/3018-config-wsfc-12.png
[sap-ha-guide-figure-3019]:./media/virtual-machines-shared-sap-high-availability-guide/3019-assign-permissions-on-share-for-cluster-name-object.png
[sap-ha-guide-figure-3020]:./media/virtual-machines-shared-sap-high-availability-guide/3020-change-object-type-include-computer-objects.png
[sap-ha-guide-figure-3021]:./media/virtual-machines-shared-sap-high-availability-guide/3021-check-box-for-computer-objects.png
[sap-ha-guide-figure-3022]:./media/virtual-machines-shared-sap-high-availability-guide/3022-set-security-attributes-for-cluster-name-object-on-file-share-quorum.png
[sap-ha-guide-figure-3023]:./media/virtual-machines-shared-sap-high-availability-guide/3023-call-configure-cluster-quorum-setting-wizard.png
[sap-ha-guide-figure-3024]:./media/virtual-machines-shared-sap-high-availability-guide/3024-selection-screen-different-quorum-configurations.png
[sap-ha-guide-figure-3025]:./media/virtual-machines-shared-sap-high-availability-guide/3025-selection-screen-file-share-witness.png
[sap-ha-guide-figure-3026]:./media/virtual-machines-shared-sap-high-availability-guide/3026-define-file-share-location-for-witness-share.png
[sap-ha-guide-figure-3027]:./media/virtual-machines-shared-sap-high-availability-guide/3027-successful-reconfiguration-cluster-file-share-witness.png
[sap-ha-guide-figure-3028]:./media/virtual-machines-shared-sap-high-availability-guide/3028-install-dot-net-framework-35.png
[sap-ha-guide-figure-3029]:./media/virtual-machines-shared-sap-high-availability-guide/3029-install-dot-net-framework-35-progress.png
[sap-ha-guide-figure-3030]:./media/virtual-machines-shared-sap-high-availability-guide/3030-sios-installer.png
[sap-ha-guide-figure-3031]:./media/virtual-machines-shared-sap-high-availability-guide/3031-first-screen-sios-data-keeper-installation.png
[sap-ha-guide-figure-3032]:./media/virtual-machines-shared-sap-high-availability-guide/3032-data-keeper-informs-service-be-disabled.png
[sap-ha-guide-figure-3033]:./media/virtual-machines-shared-sap-high-availability-guide/3033-user-selection-sios-data-keeper.png
[sap-ha-guide-figure-3034]:./media/virtual-machines-shared-sap-high-availability-guide/3034-domain-user-sios-data-keeper.png
[sap-ha-guide-figure-3035]:./media/virtual-machines-shared-sap-high-availability-guide/3035-provide-sios-data-keeper-license.png
[sap-ha-guide-figure-3036]:./media/virtual-machines-shared-sap-high-availability-guide/3036-data-keeper-management-config-tool.png
[sap-ha-guide-figure-3037]:./media/virtual-machines-shared-sap-high-availability-guide/3037-tcp-ip-address-first-node-data-keeper.png
[sap-ha-guide-figure-3038]:./media/virtual-machines-shared-sap-high-availability-guide/3038-create-replication-sios-job.png
[sap-ha-guide-figure-3039]:./media/virtual-machines-shared-sap-high-availability-guide/3039-define-sios-replication-job-name.png
[sap-ha-guide-figure-3040]:./media/virtual-machines-shared-sap-high-availability-guide/3040-define-sios-source-node.png
[sap-ha-guide-figure-3041]:./media/virtual-machines-shared-sap-high-availability-guide/3041-define-sios-target-node.png
[sap-ha-guide-figure-3042]:./media/virtual-machines-shared-sap-high-availability-guide/3042-define-sios-synchronous-replication.png
[sap-ha-guide-figure-3043]:./media/virtual-machines-shared-sap-high-availability-guide/3043-enable-sios-replicated-volume-as-cluster-volume.png
[sap-ha-guide-figure-3044]:./media/virtual-machines-shared-sap-high-availability-guide/3044-data-keeper-synchronous-mirroring-for-SAP-gui.png
[sap-ha-guide-figure-3045]:./media/virtual-machines-shared-sap-high-availability-guide/3045-replicated-disk-by-data-keeper-in-wsfc.png
[sap-ha-guide-figure-3046]:./media/virtual-machines-shared-sap-high-availability-guide/3046-dns-entry-sap-ascs-virtual-name-ip.png
[sap-ha-guide-figure-3047]:./media/virtual-machines-shared-sap-high-availability-guide/3047-dns-manager.png
[sap-ha-guide-figure-3048]:./media/virtual-machines-shared-sap-high-availability-guide/3048-default-cluster-probe-port.png
[sap-ha-guide-figure-3049]:./media/virtual-machines-shared-sap-high-availability-guide/3049-cluster-probe-port-after.png
[sap-ha-guide-figure-3050]:./media/virtual-machines-shared-sap-high-availability-guide/3050-service-type-ers-delayed-automatic.png
[sap-ha-guide-figure-5000]:./media/virtual-machines-shared-sap-high-availability-guide/5000-wsfc-sap-sid-node-a.png
[sap-ha-guide-figure-5001]:./media/virtual-machines-shared-sap-high-availability-guide/5001-sios-replicating-local-volume.png
[sap-ha-guide-figure-5002]:./media/virtual-machines-shared-sap-high-availability-guide/5002-wsfc-sap-sid-node-b.png
[sap-ha-guide-figure-5003]:./media/virtual-machines-shared-sap-high-availability-guide/5003-sios-replicating-local-volume-b-to-a.png

[sap-ha-guide-figure-6003]:./media/virtual-machines-shared-sap-high-availability-guide/6003-sap-multi-sid-full-landscape.png

[sap-templates-3-tier-multisid-xscs-marketplace-image]:https://portal.azure.com/#create/Microsoft.Template/uri/https%3A%2F%2Fraw.githubusercontent.com%2FAzure%2Fazure-quickstart-templates%2Fmaster%2Fsap-3-tier-marketplace-image-multi-sid-xscs%2Fazuredeploy.json
[sap-templates-3-tier-multisid-xscs-marketplace-image-md]:https://portal.azure.com/#create/Microsoft.Template/uri/https%3A%2F%2Fraw.githubusercontent.com%2FAzure%2Fazure-quickstart-templates%2Fmaster%2Fsap-3-tier-marketplace-image-multi-sid-xscs-md%2Fazuredeploy.json
[sap-templates-3-tier-multisid-db-marketplace-image]:https://portal.azure.com/#create/Microsoft.Template/uri/https%3A%2F%2Fraw.githubusercontent.com%2FAzure%2Fazure-quickstart-templates%2Fmaster%2Fsap-3-tier-marketplace-image-multi-sid-db%2Fazuredeploy.json
[sap-templates-3-tier-multisid-db-marketplace-image-md]:https://portal.azure.com/#create/Microsoft.Template/uri/https%3A%2F%2Fraw.githubusercontent.com%2FAzure%2Fazure-quickstart-templates%2Fmaster%2Fsap-3-tier-marketplace-image-multi-sid-db-md%2Fazuredeploy.json
[sap-templates-3-tier-multisid-apps-marketplace-image]:https://portal.azure.com/#create/Microsoft.Template/uri/https%3A%2F%2Fraw.githubusercontent.com%2FAzure%2Fazure-quickstart-templates%2Fmaster%2Fsap-3-tier-marketplace-image-multi-sid-apps%2Fazuredeploy.json
[sap-templates-3-tier-multisid-apps-marketplace-image-md]:https://portal.azure.com/#create/Microsoft.Template/uri/https%3A%2F%2Fraw.githubusercontent.com%2FAzure%2Fazure-quickstart-templates%2Fmaster%2Fsap-3-tier-marketplace-image-multi-sid-apps-md%2Fazuredeploy.json

[virtual-machines-azure-resource-manager-architecture-benefits-arm]:../../../azure-resource-manager/resource-group-overview.md#the-benefits-of-using-resource-manager

[virtual-machines-manage-availability]:../../virtual-machines-windows-manage-availability.md


> ![Windows][Logo_Windows] Windows
>

This article describes the steps you take to prepare the Azure infrastructure for installing and configuring a high-availability SAP system on a Windows failover cluster by using a *cluster shared disk* as an option for clustering an SAP ASCS instance.

## Prerequisites

Before you begin the installation, review this article:

* [Architecture guide: Cluster an SAP ASCS/SCS instance on a Windows failover cluster by using a cluster shared disk][sap-high-availability-guide-wsfc-shared-disk]

## Prepare the infrastructure for Architectural Template 1
Azure Resource Manager templates for SAP help simplify deployment of required resources.

The three-tier templates in Azure Resource Manager also support high-availability scenarios. For example, Architectural Template 1 has two clusters. Each cluster is an SAP single point of failure for SAP ASCS/SCS and DBMS.

Here's where you can get Azure Resource Manager templates for the example scenario we describe in this article:

* [Azure Marketplace image](https://github.com/Azure/azure-quickstart-templates/tree/master/sap-3-tier-marketplace-image)  
* [Azure Marketplace image by using Azure Managed Disks](https://github.com/Azure/azure-quickstart-templates/tree/master/sap-3-tier-marketplace-image-md)  
* [Custom image](https://github.com/Azure/azure-quickstart-templates/tree/master/sap-3-tier-user-image)
* [Custom image by using Managed Disks](https://github.com/Azure/azure-quickstart-templates/tree/master/sap-3-tier-user-image-md)

To prepare the infrastructure for Architectural Template 1:

- In the Azure portal, in the **Parameters** pane, in the **SYSTEMAVAILABILITY** box, select **HA**.

  ![Figure 1: Set SAP high-availability Azure Resource Manager parameters][sap-ha-guide-figure-3000]

_**Figure 1:** Set SAP high-availability Azure Resource Manager parameters_


  The templates create:

  * **Virtual machines**:
    * SAP Application Server virtual machines: \<SAPSystemSID\>-di-\<Number\>
    * ASCS/SCS cluster virtual machines: \<SAPSystemSID\>-ascs-\<Number\>
    * DBMS cluster: \<SAPSystemSID\>-db-\<Number\>

  * **Network cards for all virtual machines, with associated IP addresses**:
    * \<SAPSystemSID\>-nic-di-\<Number\>
    * \<SAPSystemSID\>-nic-ascs-\<Number\>
    * \<SAPSystemSID\>-nic-db-\<Number\>

  * **Azure storage accounts (unmanaged disks only)**:

  * **Availability groups** for:
    * SAP Application Server virtual machines: \<SAPSystemSID\>-avset-di
    * SAP ASCS/SCS cluster virtual machines: \<SAPSystemSID\>-avset-ascs
    * DBMS cluster virtual machines: \<SAPSystemSID\>-avset-db

  * **Azure internal load balancer**:
    * With all ports for the ASCS/SCS instance and IP address \<SAPSystemSID\>-lb-ascs
    * With all ports for the SQL Server DBMS and IP address \<SAPSystemSID\>-lb-db

  * **Network security group**: \<SAPSystemSID\>-nsg-ascs-0  
    * With an open external Remote Desktop Protocol (RDP) port to the \<SAPSystemSID\>-ascs-0 virtual machine

> [!NOTE]
> All IP addresses of the network cards and Azure internal load balancers are dynamic by default. Change them to static IP addresses. We describe how to do this later in the article.
>
>

## <a name="c87a8d3f-b1dc-4d2f-b23c-da4b72977489"></a> Deploy virtual machines with corporate network connectivity (cross-premises) to use in production
For production SAP systems, deploy Azure virtual machines with [corporate network connectivity (cross-premises)][planning-guide-2.2] by using Azure VPN Gateway or Azure ExpressRoute.

> [!NOTE]
> You can use your Azure Virtual Network instance. The virtual network and subnet have already been created and prepared.
>
>

1. In the Azure portal, in the **Parameters** pane, in the **NEWOREXISTINGSUBNET** box, select **existing**.
2. In the **SUBNETID** box, add the full string of your prepared Azure network subnet ID where you plan to deploy your Azure virtual machines.
3. To get a list of all Azure network subnets, run this PowerShell command:

<<<<<<< HEAD
  ```powershell
  (Get-AzureRmVirtualNetwork -Name <azureVnetName>  -ResourceGroupName <ResourceGroupOfVNET>).Subnets
  ```
=======
   ```PowerShell
   (Get-AzureRmVirtualNetwork -Name <azureVnetName>  -ResourceGroupName <ResourceGroupOfVNET>).Subnets
   ```
>>>>>>> 0104a899

   The **ID** field shows the value for the subnet ID.
4. To get a list of all subnet ID values, run this PowerShell command:

<<<<<<< HEAD
  ```powershell
  (Get-AzureRmVirtualNetwork -Name <azureVnetName>  -ResourceGroupName <ResourceGroupOfVNET>).Subnets.Id
  ```
=======
   ```PowerShell
   (Get-AzureRmVirtualNetwork -Name <azureVnetName>  -ResourceGroupName <ResourceGroupOfVNET>).Subnets.Id
   ```
>>>>>>> 0104a899

   The subnet ID looks like this:

   ```
   /subscriptions/<subscription ID>/resourceGroups/<VPN name>/providers/Microsoft.Network/virtualNetworks/azureVnet/subnets/<subnet name>
   ```

## <a name="7fe9af0e-3cce-495b-a5ec-dcb4d8e0a310"></a> Deploy cloud-only SAP instances for test and demo
You can deploy your high-availability SAP system in a cloud-only deployment model. This kind of deployment primarily is useful for demo and test use cases. It's not suited for production use cases.

- In the Azure portal, in the **Parameters** pane, in the **NEWOREXISTINGSUBNET** box, select **new**. Leave the **SUBNETID** field empty.

  The SAP Azure Resource Manager template automatically creates the Azure virtual network and subnet.

> [!NOTE]
> You also need to deploy at least one dedicated virtual machine for Active Directory and DNS service in the same Azure Virtual Network instance. The template doesn't create these virtual machines.
>
>


## Prepare the infrastructure for Architectural Template 2

You can use this Azure Resource Manager template for SAP to help simplify the deployment of required infrastructure resources for SAP Architectural Template 2.

Here's where you can get Azure Resource Manager templates for this deployment scenario:

* [Azure Marketplace image](https://github.com/Azure/azure-quickstart-templates/tree/master/sap-3-tier-marketplace-image-converged)  
* [Azure Marketplace image by using Managed Disks](https://github.com/Azure/azure-quickstart-templates/tree/master/sap-3-tier-marketplace-image-converged-md)  
* [Custom image](https://github.com/Azure/azure-quickstart-templates/tree/master/sap-3-tier-user-image-converged)
* [Custom image by using Managed Disks](https://github.com/Azure/azure-quickstart-templates/tree/master/sap-3-tier-user-image-converged-md)


## Prepare the infrastructure for Architectural Template 3

You can prepare the infrastructure and configure SAP for multi-SID. For example, you can add an additional SAP ASCS/SCS instance into an *existing* cluster configuration. For more information, see [Configure an additional SAP ASCS/SCS instance for an existing cluster configuration to create an SAP multi-SID configuration in Azure Resource Manager][sap-ha-multi-sid-guide].

If you want to create a new multi-SID cluster, you can use the multi-SID [quickstart templates on GitHub](https://github.com/Azure/azure-quickstart-templates).

To create a new multi-SID cluster, you must deploy the following three templates:

* [ASCS/SCS template](#ASCS-SCS-template)
* [Database template](#database-template)
* [Application servers template](#application-servers-template)

The following sections have more details about the templates and parameters that you need to provide in the templates.

### <a name="ASCS-SCS-template"></a> ASCS/SCS template

The ASCS/SCS template deploys two virtual machines that you can use to create a Windows Server failover cluster that hosts multiple ASCS/SCS instances.

To set up the ASCS/SCS multi-SID template, in the [ASCS/SCS multi-SID template][sap-templates-3-tier-multisid-xscs-marketplace-image] or [ASCS/SCS multi-SID template by using Managed Disks][sap-templates-3-tier-multisid-xscs-marketplace-image-md], enter values for the following parameters:

- **Resource Prefix**:  Set the resource prefix, which is used to prefix all resources that are created during the deployment. Because the resources do not belong to only one SAP system, the prefix of the resource is not the SID of one SAP system.  The prefix must be between three and six characters.
- **Stack Type**: Select the stack type of the SAP system. Depending on the stack type, Azure Load Balancer has one (ABAP or Java only) or two (ABAP+Java) private IP addresses per SAP system.
- **OS Type**: Select the operating system of the virtual machines.
- **SAP System Count**: Select the number of SAP systems that you want to install in this cluster.
- **System Availability**: Select **HA**.
- **Admin Username and Admin Password**: Create a new user that can be used to sign in to the machine.
- **New Or Existing Subnet**: Set whether to create a new virtual network and subnet or use an existing subnet. If you already have a virtual network that is connected to your on-premises network, select **existing**.
- **Subnet Id**: If you want to deploy the VM into an existing VNet where you have a subnet defined the VM should be assigned to, name the ID of that specific subnet. The ID usually looks like this:

  /subscriptions/\<subscription id\>/resourceGroups/\<resource group name\>/providers/Microsoft.Network/virtualNetworks/\<virtual network name\>/subnets/\<subnet name\>

The template deploys one Azure Load Balancer instance, which supports multiple SAP systems:

- The ASCS instances are configured for instance number 00, 10, 20...
- The SCS instances are configured for instance number 01, 11, 21...
- The ASCS Enqueue Replication Server (ERS) (Linux only) instances are configured for instance number 02, 12, 22...
- The SCS ERS (Linux only) instances are configured for instance number 03, 13, 23...

The load balancer contains 1 VIP(s) (2 for Linux), 1x VIP for ASCS/SCS, and 1x VIP for ERS (Linux only).

#### <a name="0f3ee255-b31e-4b8a-a95a-d9ed6200468b"></a> SAP ASCS/SCS ports
The following list contains all load balancing rules (where x is the number of the SAP system, for example, 1, 2, 3...):
- Windows-specific ports for every SAP system: 445, 5985
- ASCS ports (instance number x0): 32x0, 36x0, 39x0, 81x0, 5x013, 5x014, 5x016
- SCS ports (instance number x1): 32x1, 33x1, 39x1, 81x1, 5x113, 5x114, 5x116
- ASCS ERS ports on Linux (instance number x2): 33x2, 5x213, 5x214, 5x216
- SCS ERS ports on Linux (instance number x3): 33x3, 5x313, 5x314, 5x316

The load balancer is configured to use the following probe ports (where x is the number of the SAP system, for example, 1, 2, 3...):
- ASCS/SCS internal load balancer probe port: 620x0
- ERS internal load balancer probe port (Linux only): 621x2

### <a name="database-template"></a> Database template

The database template deploys one or two virtual machines that you can use to install the relational database management system (RDBMS) for one SAP system. For example, if you deploy an ASCS/SCS template for five SAP systems, you need to deploy this template five times.

To set up the database multi-SID template, in the [database multi-SID template][sap-templates-3-tier-multisid-db-marketplace-image] or [database multi-SID template by using Managed Disks][sap-templates-3-tier-multisid-db-marketplace-image-md], enter values for the following parameters:

- **Sap System Id**: Enter the SAP system ID of the SAP system that you want to install. The ID is used as a prefix for the resources that are deployed.
- **Os Type**: Select the operating system of the virtual machines.
- **Dbtype**: Select the type of database that you want to install on the cluster. Select **SQL** if you want to install Microsoft SQL Server. Select **HANA** if you plan to install SAP HANA on the virtual machines. Make sure that you select the correct operating system type. Select **Windows** for SQL, and select a Linux distribution for HANA. Azure Load Balancer that is connected to the virtual machines is configured to support the selected database type:
  * **SQL**: The load balancer load-balance port 1433. Make sure to use this port for your SQL Server AlwaysOn setup.
  * **HANA**: The load balancer load-balance ports 35015 and 35017. Make sure to install SAP HANA with instance number **50**.
  The load balancer uses probe port 62550.
- **Sap System Size**: Set the number of SAPS the new system provides. If you are not sure how many SAPS the system requires, ask your SAP Technology Partner or System Integrator.
- **System Availability**: Select **HA**.
- **Admin Username and Admin Password**: Create a new user that can be used to sign in to the machine.
- **Subnet Id**: Enter the ID of the subnet that you used during the deployment of the ASCS/SCS template, or the ID of the subnet that was created as part of the ASCS/SCS template deployment.

### <a name="application-servers-template"></a> Application servers template

The application servers template deploys two or more virtual machines that can be used as SAP Application Server instances for one SAP system. For example, if you deploy an ASCS/SCS template for five SAP systems, you need to deploy this template five times.

To set up the application servers multi-SID template, in the [application servers multi-SID template][sap-templates-3-tier-multisid-apps-marketplace-image] or [application servers multi-SID template  by using Managed Disks][sap-templates-3-tier-multisid-apps-marketplace-image-md], enter values for the following parameters:

  -  **Sap System Id**: Enter the SAP system ID of the SAP system that you want to install. The ID is used as a prefix for the resources that are deployed.
  -  **Os Type**: Select the operating system of the virtual machines.
  -  **Sap System Size**: The number of SAPS the new system provides. If you are not sure how many SAPS the system requires, ask your SAP Technology Partner or System Integrator.
  -  **System Availability**: Select **HA**.
  -  **Admin Username and Admin Password**: Create a new user that can be used to sign in to the machine.
  -  **Subnet Id**: Enter the ID of the subnet that you used during the deployment of the ASCS/SCS template, or the ID of the subnet that was created as part of the ASCS/SCS template deployment.


## <a name="47d5300a-a830-41d4-83dd-1a0d1ffdbe6a"></a> Azure Virtual Network
In our example, the address space of the Azure Virtual Network instance is 10.0.0.0/16. There is one subnet called Subnet, with an address range of 10.0.0.0/24. All virtual machines and internal load balancers are deployed in this virtual network.

> [!IMPORTANT]
> Don't make any changes to the network settings inside the guest operating system. This includes IP addresses, DNS servers, and subnet. Configure all your network settings in Azure. The Dynamic Host Configuration Protocol (DHCP) service propagates your settings.
>
>

## <a name="b22d7b3b-4343-40ff-a319-097e13f62f9e"></a> DNS IP addresses

To set the required DNS IP addresses, complete the following steps:

1. In the Azure portal, in the **DNS servers** pane, make sure that your virtual network **DNS servers** option is set to **Custom DNS**.
2. Select your settings based on the type of network you have. For more information, see the following resources:
   * [Corporate network connectivity (cross-premises)][planning-guide-2.2]: Add the IP addresses of the on-premises DNS servers.  
   You can extend on-premises DNS servers to the virtual machines that are running in Azure. In that scenario, you can add the IP addresses of the Azure virtual machines on which you run the DNS service.
   * For VM deployments which are isolated in Azure: Deploy an additional virtual machine in the same Virtual Network instance that serves as a DNS server. Add the IP addresses of the Azure virtual machines that you've set up to run the DNS service.

   ![Figure 2: Configure DNS servers for Azure Virtual Network][sap-ha-guide-figure-3001]

   _**Figure 2:** Configure DNS servers for Azure Virtual Network_

   > [!NOTE]
   > If you change the IP addresses of the DNS servers, you need to restart the Azure virtual machines to apply the change and propagate the new DNS servers.
   >
   >

In our example, the DNS service is installed and configured on these Windows virtual machines:

| Virtual machine role | Virtual machine host name | Network card name | Static IP address |
| --- | --- | --- | --- |
| First DNS server |domcontr-0 |pr1-nic-domcontr-0 |10.0.0.10 |
| Second DNS server |domcontr-1 |pr1-nic-domcontr-1 |10.0.0.11 |

## <a name="9fbd43c0-5850-4965-9726-2a921d85d73f"></a> Host names and static IP addresses for the SAP ASCS/SCS clustered instance and DBMS clustered instance

For on-premises deployment, you need these reserved host names and IP addresses:

| Virtual host name role | Virtual host name | Virtual static IP address |
| --- | --- | --- |
| SAP ASCS/SCS first cluster virtual host name (for cluster management) |pr1-ascs-vir |10.0.0.42 |
| SAP ASCS/SCS instance virtual host name |pr1-ascs-sap |10.0.0.43 |
| SAP DBMS second cluster virtual host name (cluster management) |pr1-dbms-vir |10.0.0.32 |

When you create the cluster, create the virtual host names pr1-ascs-vir and pr1-dbms-vir and the associated IP addresses that manage the cluster itself. For information about how to do this, see [Collect cluster nodes in a cluster configuration][sap-high-availability-infrastructure-wsfc-shared-disk-collect-cluster-config].

You can manually create the other two virtual host names, pr1-ascs-sap and pr1-dbms-sap, and the associated IP addresses, on the DNS server. The clustered SAP ASCS/SCS instance and the clustered DBMS instance use these resources. For information about how to do this, see [Create a virtual host name for a clustered SAP ASCS/SCS instance][sap-ha-guide-9.1.1].

## <a name="84c019fe-8c58-4dac-9e54-173efd4b2c30"></a> Set static IP addresses for the SAP virtual machines
After you deploy the virtual machines to use in your cluster, you need to set static IP addresses for all virtual machines. Do this in the Azure Virtual Network configuration, and not in the guest operating system.

1. In the Azure portal, select **Resource Group** > **Network Card** > **Settings** > **IP Address**.
2. In the **IP addresses** pane, under **Assignment**, select **Static**. In the **IP address** box, enter the IP address that you want to use.

   > [!NOTE]
   > If you change the IP address of the network card, you need to restart the Azure virtual machines to apply the change.  
   >
   >

   ![Figure 3: Set static IP addresses for the network card of each virtual machine][sap-ha-guide-figure-3002]

   _**Figure 3:** Set static IP addresses for the network card of each virtual machine_

   Repeat this step for all network interfaces, that is, for all virtual machines, including virtual machines that you want to use for your Active Directory or DNS service.

In our example, we have these virtual machines and static IP addresses:

| Virtual machine role | Virtual machine host name | Network card name | Static IP address |
| --- | --- | --- | --- |
| First SAP application server instance |pr1-di-0 |pr1-nic-di-0 |10.0.0.50 |
| Second SAP Application Server instance |pr1-di-1 |pr1-nic-di-1 |10.0.0.51 |
| ... |... |... |... |
| Last SAP application server instance |pr1-di-5 |pr1-nic-di-5 |10.0.0.55 |
| First cluster node for ASCS/SCS instance |pr1-ascs-0 |pr1-nic-ascs-0 |10.0.0.40 |
| Second cluster node for ASCS/SCS instance |pr1-ascs-1 |pr1-nic-ascs-1 |10.0.0.41 |
| First cluster node for DBMS instance |pr1-db-0 |pr1-nic-db-0 |10.0.0.30 |
| Second cluster node for DBMS instance |pr1-db-1 |pr1-nic-db-1 |10.0.0.31 |

## <a name="7a8f3e9b-0624-4051-9e41-b73fff816a9e"></a> Set a static IP address for the Azure internal load balancer

The SAP Azure Resource Manager template creates an Azure internal load balancer that is used for the SAP ASCS/SCS instance cluster and the DBMS cluster.

> [!IMPORTANT]
> The IP address of the virtual host name of the SAP ASCS/SCS is the same as the IP address of the SAP ASCS/SCS internal load balancer: pr1-lb-ascs.
> The IP address of the virtual name of the DBMS is the same as the IP address of the DBMS internal load balancer: pr1-lb-dbms.
>
>

To set a static IP address for the Azure internal load balancer:

1. The initial deployment sets the internal load balancer IP address to **Dynamic**. In the Azure portal, on the **IP addresses** pane, under **Assignment**, select **Static**.
2. Set the IP address of the internal load balancer **pr1-lb-ascs** to the IP address of the virtual host name of the SAP ASCS/SCS instance.
3. Set the IP address of the internal load balancer **pr1-lb-dbms** to the IP address of the virtual host name of the DBMS instance.

   ![Figure 4: Set static IP addresses for the internal load balancer for the SAP ASCS/SCS instance][sap-ha-guide-figure-3003]

   _**Figure 4:** Set static IP addresses for the internal load balancer for the SAP ASCS/SCS instance_

In our example, we have two Azure internal load balancers that have these static IP addresses:

| Azure internal load balancer role | Azure internal load balancer name | Static IP address |
| --- | --- | --- |
| SAP ASCS/SCS instance internal load balancer |pr1-lb-ascs |10.0.0.43 |
| SAP DBMS internal load balancer |pr1-lb-dbms |10.0.0.33 |


## <a name="f19bd997-154d-4583-a46e-7f5a69d0153c"></a> Default ASCS/SCS load balancing rules for the Azure internal load balancer

The SAP Azure Resource Manager template creates the ports you need:
* An ABAP ASCS instance, with the default instance number 00
* A Java SCS instance, with the default instance number 01

When you install your SAP ASCS/SCS instance, you must use the default instance number 00 for your ABAP ASCS instance and the default instance number 01 for your Java SCS instance.

Next, create the required internal load balancing endpoints for the SAP NetWeaver ports.

To create required internal load balancing endpoints, first, create these load balancing endpoints for the SAP NetWeaver ABAP ASCS ports:

| Service/load balancing rule name | Default port numbers | Concrete ports for (ASCS instance with instance number 00) (ERS with 10) |
| --- | --- | --- |
| Enqueue server / *lbrule3200* |32\<InstanceNumber\> |3200 |
| ABAP message server / *lbrule3600* |36\<InstanceNumber\> |3600 |
| Internal ABAP message / *lbrule3900* |39\<InstanceNumber\> |3900 |
| Message server HTTP / *Lbrule8100* |81\<InstanceNumber\> |8100 |
| SAP start service ASCS HTTP / *Lbrule50013* |5\<InstanceNumber\>13 |50013 |
| SAP start service ASCS HTTPS / *Lbrule50014* |5\<InstanceNumber\>14 |50014 |
| Enqueue replication / *Lbrule50016* |5\<InstanceNumber\>16 |50016 |
| SAP start service ERS HTTP *Lbrule51013* |5\<InstanceNumber\>13 |51013 |
| SAP start service ERS HTTP *Lbrule51014* |5\<InstanceNumber\>14 |51014 |
| Windows Remote Management (WinRM) *Lbrule5985* | |5985 |
| File share *Lbrule445* | |445 |

**Table 1:** Port numbers of the SAP NetWeaver ABAP ASCS instances

Then, create these load balancing endpoints for the SAP NetWeaver Java SCS ports:

| Service/load balancing rule name | Default port numbers | Concrete ports for (SCS instance with instance number 01) (ERS with 11) |
| --- | --- | --- |
| Enqueue server / *lbrule3201* |32\<InstanceNumber\> |3201 |
| Gateway server / *lbrule3301* |33\<InstanceNumber\> |3301 |
| Java message server / *lbrule3900* |39\<InstanceNumber\> |3901 |
| Message server HTTP / *Lbrule8101* |81\<InstanceNumber\> |8101 |
| SAP start service SCS HTTP / *Lbrule50113* |5\<InstanceNumber\>13 |50113 |
| SAP start service SCS HTTPS / *Lbrule50114* |5\<InstanceNumber\>14 |50114 |
| Enqueue replication / *Lbrule50116* |5\<InstanceNumber\>16 |50116 |
| SAP start service ERS HTTP *Lbrule51113* |5\<InstanceNumber\>13 |51113 |
| SAP start service ERS HTTP *Lbrule51114* |5\<InstanceNumber\>14 |51114 |
| WinRM *Lbrule5985* | |5985 |
| File share *Lbrule445* | |445 |

**Table 2:** Port numbers of the SAP NetWeaver Java SCS instances

![Figure 5: Default ASCS/SCS load balancing rules for the Azure internal load balancer][sap-ha-guide-figure-3004]

_**Figure 5:** Default ASCS/SCS load balancing rules for the Azure internal load balancer_

Set the IP address of the load balancer pr1-lb-dbms to the IP address of the virtual host name of the DBMS instance.

### <a name="fe0bd8b5-2b43-45e3-8295-80bee5415716"></a> Change the ASCS/SCS default load balancing rules for the Azure internal load balancer

If you want to use different numbers for the SAP ASCS or SCS instances, you must change the names and values of their ports from default values.

1. In the Azure portal, select **\<SID\>-lb-ascs load balancer** > **Load Balancing Rules**.
2. For all load balancing rules that belong to the SAP ASCS or SCS instance, change these values:

   * Name
   * Port
   * Back-end port

   For example, if you want to change the default ASCS instance number from 00 to 31, you need to make the changes for all ports listed in Table 1.

   Here's an example of an update for port *lbrule3200*.

   ![Figure 6: Change the ASCS/SCS default load balancing rules for the Azure internal load balancer][sap-ha-guide-figure-3005]

   _**Figure 6:** Change the ASCS/SCS default load balancing rules for the Azure internal load balancer_

## <a name="e69e9a34-4601-47a3-a41c-d2e11c626c0c"></a> Add Windows virtual machines to the domain

After you assign a static IP address to the virtual machines, add the virtual machines to the domain.

![Figure 7: Add a virtual machine to a domain][sap-ha-guide-figure-3006]

_**Figure 7:** Add a virtual machine to a domain_

## <a name="661035b2-4d0f-4d31-86f8-dc0a50d78158"></a> Add registry entries on both cluster nodes of the SAP ASCS/SCS instance

Azure Load Balancer has an internal load balancer that closes connections when the connections are idle for a set period of time (an idle timeout). SAP work processes in dialog instances open connections to the SAP enqueue process as soon as the first enqueue/dequeue request needs to be sent. These connections usually remain established until the work process or the enqueue process restarts. However, if the connection is idle for a set period of time, the Azure internal load balancer closes the connections. This isn't a problem because the SAP work process reestablishes the connection to the enqueue process if it no longer exists. These activities are documented in the developer traces of SAP processes, but they create a large amount of extra content in those traces. It's a good idea to change the TCP/IP `KeepAliveTime` and `KeepAliveInterval` on both cluster nodes. Combine these changes in the TCP/IP parameters with SAP profile parameters, described later in the article.

To add registry entries on both cluster nodes of the SAP ASCS/SCS instance, first, add these Windows registry entries on both Windows cluster nodes for SAP ASCS/SCS:

| Path | HKLM\SYSTEM\CurrentControlSet\Services\Tcpip\Parameters |
| --- | --- |
| Variable name |`KeepAliveTime` |
| Variable type |REG_DWORD (Decimal) |
| Value |120000 |
| Link to documentation |[https://technet.microsoft.com/library/cc957549.aspx](https://technet.microsoft.com/library/cc957549.aspx) |

**Table 3:** Change the first TCP/IP parameter

Then, add this Windows registry entry on both Windows cluster nodes for SAP ASCS/SCS:

| Path | HKLM\SYSTEM\CurrentControlSet\Services\Tcpip\Parameters |
| --- | --- |
| Variable name |`KeepAliveInterval` |
| Variable type |REG_DWORD (Decimal) |
| Value |120000 |
| Link to documentation |[https://technet.microsoft.com/library/cc957548.aspx](https://technet.microsoft.com/library/cc957548.aspx) |

**Table 4:** Change the second TCP/IP parameter

To apply the changes, restart both cluster nodes.

## <a name="0d67f090-7928-43e0-8772-5ccbf8f59aab"></a> Set up a Windows Server failover cluster for an SAP ASCS/SCS instance

Setting up a Windows Server failover cluster for an SAP ASCS/SCS instance involves these tasks:

- Collect the cluster nodes in a cluster configuration.
- Configure a cluster file share witness.

### <a name="5eecb071-c703-4ccc-ba6d-fe9c6ded9d79"></a> Collect the cluster nodes in a cluster configuration

1. In the Add Role and Features Wizard, add failover clustering to both cluster nodes.
2. Set up the failover cluster by using Failover Cluster Manager. In Failover Cluster Manager, select **Create Cluster**, and then add only the name of the first cluster (node A). Do not add the second node yet; you add the second node in a later step.

   ![Figure 8: Add the server or virtual machine name of the first cluster node][sap-ha-guide-figure-3007]

   _**Figure 8:** Add the server or virtual machine name of the first cluster node_

3. Enter the network name (virtual host name) of the cluster.

   ![Figure 9: Enter the cluster name][sap-ha-guide-figure-3008]

   _**Figure 9:** Enter the cluster name_

4. After you've created the cluster, run a cluster validation test.

   ![Figure 10: Run the cluster validation check][sap-ha-guide-figure-3009]

   _**Figure 10:** Run the cluster validation check_

   You can ignore any warnings about disks at this point in the process. You'll add a file share witness and the SIOS shared disks later. At this stage, you don't need to worry about having a quorum.

   ![Figure 11: No quorum disk is found][sap-ha-guide-figure-3010]

   _**Figure 11:** No quorum disk is found_

   ![Figure 12: A core cluster resource needs a new IP address][sap-ha-guide-figure-3011]

   _**Figure 12:** A core cluster resource needs a new IP address_

5. Change the IP address of the core cluster service. The cluster can't start until you change the IP address of the core cluster service, because the IP address of the server points to one of the virtual machine nodes. Do this on the **Properties** page of the core cluster service's IP resource.

   For example, we need to assign an IP address (in our example, 10.0.0.42) for the cluster virtual host name pr1-ascs-vir.

   ![Figure 13: In the Properties dialog box, change the IP address][sap-ha-guide-figure-3012]

   _**Figure 13:** In the **Properties** dialog box, change the IP address_

   ![Figure 14: Assign the IP address that is reserved for the cluster][sap-ha-guide-figure-3013]

   _**Figure 14:** Assign the IP address that is reserved for the cluster_

6. Bring the cluster virtual host name online.

   ![Figure 15: The cluster core service is up and running, with the correct IP address][sap-ha-guide-figure-3014]

   _**Figure 15:** The cluster core service is up and running, with the correct IP address_

7. Add the second cluster node.

   Now that the core cluster service is up and running, you can add the second cluster node.

   ![Figure 16 Add the second cluster node][sap-ha-guide-figure-3015]

   _**Figure 16:** Add the second cluster node_

8. Enter a name for the second cluster node host.

   ![Figure 17: Enter the second cluster node host name][sap-ha-guide-figure-3016]

   _**Figure 17:** Enter the second cluster node host name_

   > [!IMPORTANT]
   > Be sure that the **Add all eligible storage to the cluster** check box is *not* selected.  
   >
   >

   ![Figure 18: Do not select the check box][sap-ha-guide-figure-3017]

   _**Figure 18:** Do *not* select the check box_

   You can ignore warnings about quorum and disks. You'll set the quorum and share the disk later, as described in [Install SIOS DataKeeper Cluster Edition for an SAP ASCS/SCS cluster share disk][sap-high-availability-infrastructure-wsfc-shared-disk-install-sios].

   ![Figure 19: Ignore warnings about the disk quorum][sap-ha-guide-figure-3018]

   _**Figure 19:** Ignore warnings about the disk quorum_


#### <a name="e49a4529-50c9-4dcf-bde7-15a0c21d21ca"></a> Configure a cluster file share witness

Configuring a cluster file share witness involves these tasks:

- Create a file share.
- Set the file share witness quorum in Failover Cluster Manager.

#### <a name="06260b30-d697-4c4d-b1c9-d22c0bd64855"></a> Create a file share

1. Select a file share witness instead of a quorum disk. SIOS DataKeeper supports this option.

   In the examples in this article, the file share witness is on the Active Directory or DNS server that is running in Azure. The file share witness is called domcontr-0. Because you would have configured a VPN connection to Azure (via VPN Gateway or Azure ExpressRoute), your Active Directory or DNS service is on-premises and isn't suitable to run a file share witness.

   > [!NOTE]
   > If your Active Directory or DNS service runs only on-premises, don't configure your file share witness on the Active Directory or DNS Windows operating system that is running on-premises. Network latency between cluster nodes running in Azure and Active Directory or DNS on-premises might be too large and cause connectivity issues. Be sure to configure the file share witness on an Azure virtual machine that is running close to the cluster node.  
   >
   >

   The quorum drive needs at least 1,024 MB of free space. We recommend 2,048 MB of free space for the quorum drive.

2. Add the cluster name object.

   ![Figure 20: Assign the permissions on the share for the cluster name object][sap-ha-guide-figure-3019]

   _**Figure 20:** Assign the permissions on the share for the cluster name object_

   Be sure that the permissions include the authority to change data in the share for the cluster name object (in our example, pr1-ascs-vir$).

3. To add the cluster name object to the list, select **Add**. Change the filter to check for computer objects, in addition to those shown in Figure 22.

   ![Figure 21: Change Object Types to include computers][sap-ha-guide-figure-3020]

   _**Figure 21:** Change **Object Types** to include computers_

   ![Figure 22: Select the Computers check box][sap-ha-guide-figure-3021]

   _**Figure 22:** Select the **Computers** check box_

4. Enter the cluster name object as shown in Figure 21. Because the record has already been created, you can change the permissions, as shown in Figure 20.

5. Select the **Security** tab of the share, and then set more detailed permissions for the cluster name object.

   ![Figure 23: Set the security attributes for the cluster name object on the file share quorum][sap-ha-guide-figure-3022]

   _**Figure 23:** Set the security attributes for the cluster name object on the file share quorum_

#### <a name="4c08c387-78a0-46b1-9d27-b497b08cac3d"></a> Set the file share witness quorum in Failover Cluster Manager

1. Open the Configure Quorum Setting Wizard.

   ![Figure 24: Start the Configure Cluster Quorum Setting Wizard][sap-ha-guide-figure-3023]

   _**Figure 24:** Start the Configure Cluster Quorum Setting Wizard_

2. On the **Select Quorum Configuration Option** page, select **Select the quorum witness**.

   ![Figure 25: Quorum configurations you can choose from][sap-ha-guide-figure-3024]

   _**Figure 25:** Quorum configurations you can choose from_

3. On the **Select Quorum Witness** page, select **Configure a file share witness**.

   ![Figure 26: Select the file share witness][sap-ha-guide-figure-3025]

   _**Figure 26:** Select the file share witness_

4. Enter the UNC path to the file share (in our example, \\domcontr-0\FSW). To see a list of the changes you can make, select **Next**.

   ![Figure 27: Define the file share location for the witness share][sap-ha-guide-figure-3026]

   _**Figure 27:** Define the file share location for the witness share_

5. Select the changes you want, and then select **Next**. You need to successfully reconfigure the cluster configuration as shown in Figure 28:  

   ![Figure 28: Confirmation that you've reconfigured the cluster][sap-ha-guide-figure-3027]

   _**Figure 28:** Confirmation that you've reconfigured the cluster_

After you successfully install the Windows failover cluster, you need to change some thresholds so they adapt failover detection to conditions in Azure. The parameters to be changed are documented in [Tuning failover cluster network thresholds][tuning-failover-cluster-network-thresholds]. Assuming that your two VMs that make up the Windows cluster configuration for ASCS/SCS are in the same subnet, change the following parameters to these values:

- SameSubNetDelay = 2
- SameSubNetThreshold = 15

These settings were tested with customers, and offer a good compromise. They are resilient enough, but they also provide failover that is fast enough in real error conditions on an SAP software or in a node or VM failure.

### <a name="5c8e5482-841e-45e1-a89d-a05c0907c868"></a> Install SIOS DataKeeper Cluster Edition for the SAP ASCS/SCS cluster share disk

You now have a working Windows Server failover clustering configuration in Azure. To install an SAP ASCS/SCS instance, you need a shared disk resource. You cannot create the shared disk resources you need in Azure. SIOS DataKeeper Cluster Edition is a third-party solution that you can use to create shared disk resources.

Installing SIOS DataKeeper Cluster Edition for the SAP ASCS/SCS cluster share disk involves these tasks:

- Add Microsoft .NET Framework 3.5.
- Install SIOS DataKeeper.
- Set up SIOS DataKeeper.

### <a name="1c2788c3-3648-4e82-9e0d-e058e475e2a3"></a> Add .NET Framework 3.5
.NET Framework 3.5 isn't automatically activated or installed on Windows Server 2012 R2. Because SIOS DataKeeper requires .NET to be on all nodes where you install DataKeeper, you must install .NET Framework 3.5 on the guest operating system of all virtual machines in the cluster.

There are two ways to add .NET Framework 3.5:

- Use the Add Roles and Features Wizard in Windows, as shown in Figure 29:

  ![Figure 29: Install .NET Framework 3.5 by using the Add Roles and Features Wizard][sap-ha-guide-figure-3028]

  _**Figure 29:** Install .NET Framework 3.5 by using the Add Roles and Features Wizard_

  ![Figure 30: Installation progress bar when you install .NET Framework 3.5 by using the Add Roles and Features Wizard][sap-ha-guide-figure-3029]

  _**Figure 30:** Installation progress bar when you install .NET Framework 3.5 by using the Add Roles and Features Wizard_

- Use the dism.exe command-line tool. For this type of installation, you need to access the SxS directory on the Windows installation media. At an elevated command prompt, enter this command:

  ```
  Dism /online /enable-feature /featurename:NetFx3 /All /Source:installation_media_drive:\sources\sxs /LimitAccess
  ```

### <a name="dd41d5a2-8083-415b-9878-839652812102"></a> Install SIOS DataKeeper

Install SIOS DataKeeper Cluster Edition on each node in the cluster. To create virtual shared storage with SIOS DataKeeper, create a synced mirror and then simulate cluster shared storage.

Before you install the SIOS software, create the DataKeeperSvc domain user.

> [!NOTE]
> Add the DataKeeperSvc domain user to the Local Administrator group on both cluster nodes.
>
>

To install SIOS DataKeeper:

1. Install the SIOS software on both cluster nodes.

   ![SIOS installer][sap-ha-guide-figure-3030]

   ![Figure 31: First page of the SIOS DataKeeper installation][sap-ha-guide-figure-3031]

   _**Figure 31:** First page of the SIOS DataKeeper installation_

2. In the dialog box, select **Yes**.

   ![Figure 32: DataKeeper informs you that a service will be disabled][sap-ha-guide-figure-3032]

   _**Figure 32:** DataKeeper informs you that a service will be disabled_

3. In the dialog box, we recommend that you select **Domain or Server account**.

   ![Figure 33: User selection for SIOS DataKeeper][sap-ha-guide-figure-3033]

   _**Figure 33:** User selection for SIOS DataKeeper_

4. Enter the domain account user name and password that you created for SIOS DataKeeper.

   ![Figure 34: Enter the domain user name and password for the SIOS DataKeeper installation][sap-ha-guide-figure-3034]

   _**Figure 34:** Enter the domain user name and password for the SIOS DataKeeper installation_

5. Install the license key for your SIOS DataKeeper instance, as shown in Figure 35.

   ![Figure 35: Enter your SIOS DataKeeper license key][sap-ha-guide-figure-3035]

   _**Figure 35:** Enter your SIOS DataKeeper license key_

6. When prompted, restart the virtual machine.

### <a name="d9c1fc8e-8710-4dff-bec2-1f535db7b006"></a> Set up SIOS DataKeeper

After you install SIOS DataKeeper on both nodes, start the configuration. The goal of the configuration is to have synchronous data replication between the additional disks that are attached to each of the virtual machines.

1. Start the DataKeeper Management and Configuration tool, and then select **Connect Server**.

   ![Figure 36: SIOS DataKeeper Management and Configuration tool][sap-ha-guide-figure-3036]

   _**Figure 36:** SIOS DataKeeper Management and Configuration tool_

2. Enter the name or TCP/IP address of the first node the Management and Configuration tool should connect to, and, in a second step, the second node.

   ![Figure 37: Insert the name or TCP/IP address of the first node the Management and Configuration tool should connect to, and in a second step, the second node][sap-ha-guide-figure-3037]

   _**Figure 37:** Insert the name or TCP/IP address of the first node the Management and Configuration tool should connect to, and in a second step, the second node_

3. Create the replication job between the two nodes.

   ![Figure 38: Create a replication job][sap-ha-guide-figure-3038]

   _**Figure 38:** Create a replication job_

   A wizard guides you through the process of creating a replication job.

4. Define the name of the replication job.

   ![Figure 39: Define the name of the replication job][sap-ha-guide-figure-3039]

   _**Figure 39:** Define the name of the replication job_

   ![Figure 40: Define the base data for the node, which should be the current source node][sap-ha-guide-figure-3040]

   _**Figure 40:** Define the base data for the node, which should be the current source node_

5. Define the name, TCP/IP address, and disk volume of the target node.

   ![Figure 41: Define the name, TCP/IP address, and disk volume of the current target node][sap-ha-guide-figure-3041]

   _**Figure 41:** Define the name, TCP/IP address, and disk volume of the current target node_

6. Define the compression algorithms. In our example, we recommend that you compress the replication stream. Especially in resynchronization situations, the compression of the replication stream dramatically reduces resynchronization time. Compression uses the CPU and RAM resources of a virtual machine. As the compression rate increases, so does the volume of CPU resources that are used. You can adjust this setting later.

7. Another setting you need to check is whether the replication occurs asynchronously or synchronously. When you protect SAP ASCS/SCS configurations, you must use synchronous replication.  

   ![Figure 42: Define replication details][sap-ha-guide-figure-3042]

   _**Figure 42:** Define replication details_

8. Define whether the volume that is replicated by the replication job should be represented to a Windows Server failover cluster configuration as a shared disk. For the SAP ASCS/SCS configuration, select **Yes** so that the Windows cluster sees the replicated volume as a shared disk that it can use as a cluster volume.

   ![Figure 43: Select Yes to set the replicated volume as a cluster volume][sap-ha-guide-figure-3043]

   _**Figure 43:** Select **Yes** to set the replicated volume as a cluster volume_

   After the volume is created, the DataKeeper Management and Configuration tool shows that the replication job is active.

   ![Figure 44: DataKeeper synchronous mirroring for the SAP ASCS/SCS share disk is active][sap-ha-guide-figure-3044]

   _**Figure 44:** DataKeeper synchronous mirroring for the SAP ASCS/SCS share disk is active_

   Failover Cluster Manager now shows the disk as a DataKeeper disk, as shown in Figure 45:

   ![Figure 45: Failover Cluster Manager shows the disk that DataKeeper replicated][sap-ha-guide-figure-3045]

   _**Figure 45:** Failover Cluster Manager shows the disk that DataKeeper replicated_

## Next steps

* [Install SAP NetWeaver HA by using a Windows failover cluster and shared disk for an SAP ASCS/SCS instance][sap-high-availability-installation-wsfc-shared-disk]<|MERGE_RESOLUTION|>--- conflicted
+++ resolved
@@ -232,28 +232,16 @@
 2. In the **SUBNETID** box, add the full string of your prepared Azure network subnet ID where you plan to deploy your Azure virtual machines.
 3. To get a list of all Azure network subnets, run this PowerShell command:
 
-<<<<<<< HEAD
-  ```powershell
-  (Get-AzureRmVirtualNetwork -Name <azureVnetName>  -ResourceGroupName <ResourceGroupOfVNET>).Subnets
-  ```
-=======
-   ```PowerShell
+   ```powershell
    (Get-AzureRmVirtualNetwork -Name <azureVnetName>  -ResourceGroupName <ResourceGroupOfVNET>).Subnets
    ```
->>>>>>> 0104a899
 
    The **ID** field shows the value for the subnet ID.
 4. To get a list of all subnet ID values, run this PowerShell command:
 
-<<<<<<< HEAD
-  ```powershell
-  (Get-AzureRmVirtualNetwork -Name <azureVnetName>  -ResourceGroupName <ResourceGroupOfVNET>).Subnets.Id
-  ```
-=======
-   ```PowerShell
+   ```powershell
    (Get-AzureRmVirtualNetwork -Name <azureVnetName>  -ResourceGroupName <ResourceGroupOfVNET>).Subnets.Id
    ```
->>>>>>> 0104a899
 
    The subnet ID looks like this:
 
