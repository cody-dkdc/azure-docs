--- conflicted
+++ resolved
@@ -248,13 +248,8 @@
 
 1. Check the current **ProbePort** value by running the following PowerShell command:
 
-<<<<<<< HEAD
-  ```powershell
-  $SAPSID = "PR1"     # SAP <SID>
-=======
-   ```PowerShell
+   ```powershell
    $SAPSID = "PR1"     # SAP <SID>
->>>>>>> 0104a899
 
    $SAPNetworkIPClusterName = "SAP $SAPSID IP"
    Get-ClusterResource $SAPNetworkIPClusterName | Get-ClusterParameter
@@ -272,15 +267,9 @@
 
    To set a new ProbePort value for the SAP \<SID\> IP cluster resource, run the following PowerShell script to update the PowerShell variables for your environment:
 
-<<<<<<< HEAD
-  ```powershell
-  $SAPSID = "PR1"      # SAP <SID>
-  $ProbePort = 62000   # ProbePort of the Azure internal load balancer
-=======
-   ```PowerShell
+   ```powershell
    $SAPSID = "PR1"      # SAP <SID>
    $ProbePort = 62000   # ProbePort of the Azure internal load balancer
->>>>>>> 0104a899
 
    Clear-Host
    $SAPClusterRoleName = "SAP $SAPSID"
@@ -336,13 +325,8 @@
 
    After you bring the SAP \<SID\> cluster role online, verify that **ProbePort** is set to the new value.
 
-<<<<<<< HEAD
-  ```powershell
-  $SAPSID = "PR1"     # SAP <SID>
-=======
-   ```PowerShell
+   ```powershell
    $SAPSID = "PR1"     # SAP <SID>
->>>>>>> 0104a899
 
    $SAPNetworkIPClusterName = "SAP $SAPSID IP"
    Get-ClusterResource $SAPNetworkIPClusterName | Get-ClusterParameter
@@ -418,13 +402,8 @@
    - Failover Cluster Manager  
    - Failover Cluster PowerShell
 
-<<<<<<< HEAD
-  ```powershell
-  $SAPSID = "PR1"     # SAP <SID>
-=======
-   ```PowerShell
+   ```powershell
    $SAPSID = "PR1"     # SAP <SID>
->>>>>>> 0104a899
 
    $SAPClusterGroup = "SAP $SAPSID"
    Move-ClusterGroup -Name $SAPClusterGroup
