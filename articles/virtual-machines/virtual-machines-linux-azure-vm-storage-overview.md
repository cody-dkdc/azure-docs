--- conflicted
+++ resolved
@@ -13,13 +13,9 @@
 ms.topic: article
 ms.tgt_pltfrm: vm-linux
 ms.workload: infrastructure
-<<<<<<< HEAD
 ms.date: 2/7/2017
 ms.author: rasquill
-=======
-ms.date: 2/7/20-17
-ms.author: squillace
->>>>>>> 30a095b6
+
 
 ---
 # Azure and Linux VM storage
