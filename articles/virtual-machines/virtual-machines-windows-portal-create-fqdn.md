<properties
   pageTitle="Create FQDN for a VM in Azure portal | Microsoft Azure"
   description="Learn how to create a Fully Qualified Domain Name or FQDN for a Resource Manager based virtual machine in the Azure portal."
   services="virtual-machines-windows"
   documentationCenter=""
   authors="iainfoulds"
   manager="timlt"
   editor="tysonn"
   tags="azure-resource-manager"/>

<tags
   ms.service="virtual-machines-windows"
   ms.devlang="na"
   ms.topic="article"
   ms.tgt_pltfrm="vm-windows"
   ms.workload="infrastructure-services"
<<<<<<< HEAD
   ms.date="04/04/2016"
=======
   ms.date="06/07/2016"
>>>>>>> c186bb0b
   ms.author="iainfou"/>

# Create a Fully Qualified Domain Name in the Azure portal
When you create a virtual machine (VM) in the [Azure portal](https://portal.azure.com) using the Resource Manager deployment model, a public IP resource for the virtual machine is automatically created. You can use this IP address to remotely access the VM. Although the portal does not create a [fully qualified domain name](https://en.wikipedia.org/wiki/Fully_qualified_domain_name), or FQDN, by default, it is extremely easy to create one once the VM is created. This article demonstrates the steps to create a DNS name or FQDN.

[AZURE.INCLUDE [virtual-machines-common-portal-create-fqdn](../../includes/virtual-machines-common-portal-create-fqdn.md)]

You can now connect remotely to the VM using this DNS name such as for Remote Desktop Protocol (RDP).

## Next steps
Now that your VM has a public IP and DNS name, you can deploy common application frameworks or services such as IIS, SQL, SharePoint, , etc.

You can also read more about [using Resource Manager](../resource-group-overview.md) for tips on building your Azure deployments.<|MERGE_RESOLUTION|>--- conflicted
+++ resolved
@@ -14,11 +14,7 @@
    ms.topic="article"
    ms.tgt_pltfrm="vm-windows"
    ms.workload="infrastructure-services"
-<<<<<<< HEAD
-   ms.date="04/04/2016"
-=======
    ms.date="06/07/2016"
->>>>>>> c186bb0b
    ms.author="iainfou"/>
 
 # Create a Fully Qualified Domain Name in the Azure portal
