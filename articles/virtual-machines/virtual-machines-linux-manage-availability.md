<properties
<<<<<<< HEAD
	pageTitle="Manage the availability of VMs | Microsoft Azure"
	description="Learn how to use multiple virtual machines to ensure high availability for your Azure application."
	services="virtual-machines-linux"
=======
	pageTitle="Manage the availability of Linux VMs | Microsoft Azure"
	description="Learn how to use multiple virtual machines to ensure high availability for your Linux application in Azure"
	services="virtual-machines"
>>>>>>> 9e156280
	documentationCenter=""
	authors="kenazk"
	manager="timlt"
	editor="tysonn"
	tags="azure-resource-manager,azure-service-management"/>

<tags
	ms.service="virtual-machines-linux"
	ms.workload="infrastructure-services"
	ms.tgt_pltfrm="vm-linux"
	ms.devlang="na"
	ms.topic="article"
	ms.date="07/23/2015"
	ms.author="kenazk"/>

# Manage the availability of Linux virtual machines

[AZURE.INCLUDE [learn-about-deployment-models](../../includes/learn-about-deployment-models-both-include.md)]

[AZURE.INCLUDE [virtual-machines-common-manage-availability](../../includes/virtual-machines-common-manage-availability.md)]<|MERGE_RESOLUTION|>--- conflicted
+++ resolved
@@ -1,13 +1,7 @@
 <properties
-<<<<<<< HEAD
 	pageTitle="Manage the availability of VMs | Microsoft Azure"
 	description="Learn how to use multiple virtual machines to ensure high availability for your Azure application."
 	services="virtual-machines-linux"
-=======
-	pageTitle="Manage the availability of Linux VMs | Microsoft Azure"
-	description="Learn how to use multiple virtual machines to ensure high availability for your Linux application in Azure"
-	services="virtual-machines"
->>>>>>> 9e156280
 	documentationCenter=""
 	authors="kenazk"
 	manager="timlt"
