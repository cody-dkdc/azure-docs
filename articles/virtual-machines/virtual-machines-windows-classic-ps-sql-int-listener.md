<properties
	pageTitle="Configure an ILB Listener for AlwaysOn Availability Groups | Microsoft Azure"
	description="This tutorial uses resources created with  the classic deployment model, and creates an AlwaysOn Availability Group Listener in Azure using an Internal Load Balancer (ILB)."
	services="virtual-machines-windows"
	documentationCenter="na"
	authors="MikeRayMSFT"
	manager="jhubbard"
	editor=""
	tags="azure-service-management"/>
<tags
	ms.service="virtual-machines-windows"
	ms.devlang="na"
	ms.topic="article"
	ms.tgt_pltfrm="vm-windows-sql-server"
	ms.workload="infrastructure-services"
<<<<<<< HEAD
	ms.date="04/19/2016"
=======
	ms.date="04/27/2016"
>>>>>>> e75a547e
	ms.author="mikeray" />

# Configure an ILB listener for AlwaysOn Availability Groups in Azure

> [AZURE.SELECTOR]
- [Internal Listener](virtual-machines-windows-classic-ps-sql-int-listener.md)
- [External Listener](virtual-machines-windows-classic-ps-sql-ext-listener.md)

## Overview

This topic shows you how to configure a listener for an AlwaysOn Availability Group by using an **Internal Load Balancer (ILB)**.

[AZURE.INCLUDE [learn-about-deployment-models](../../includes/learn-about-deployment-models-classic-include.md)] Resource Manager model.


Your Availability Group can contain replicas that are on-premises only, Azure only, or span both on-premises and Azure for hybrid configurations. Azure replicas can reside within the same region or across multiple regions using multiple virtual networks (VNets). The steps below assume you have already [configured an availability group](virtual-machines-windows-classic-portal-sql-alwayson-availability-groups.md) but have not configured a listener.

## Guidelines and limitations for internal listeners
Note the following guidelines on the availability group listener in Azure using ILB:

- The availability group listener is supported on Windows Server 2008 R2, Windows Server 2012, and Windows Server 2012 R2.

- Only one internal availability group listener is supported per cloud service, because the listener is configured to the ILB, and there is only one ILB per cloud service. However, it is possible to create multiple external listeners. For more information, see [Configure an external listener for AlwaysOn Availability Groups in Azure](virtual-machines-windows-classic-ps-sql-ext-listener.md).

- It is not supported to create an internal listener in the same cloud service where you also have an external listener using the cloud service's public VIP.

## Determine the accessibility of the listener

[AZURE.INCLUDE [ag-listener-accessibility](../../includes/virtual-machines-ag-listener-determine-accessibility.md)]

This article focuses on creating a listener that uses an **Internal Load Balancer (ILB)**. If you need an public/external listener, see the version of this article that provides steps for setting up an [external listener](virtual-machines-windows-classic-ps-sql-ext-listener.md)

## Create load-balanced VM endpoints with direct server return

For ILB, you must first create the internal load balancer. This is done in the script below.

[AZURE.INCLUDE [load-balanced-endpoints](../../includes/virtual-machines-ag-listener-load-balanced-endpoints.md)]

1. For **ILB**, you should assign a static IP address. First, examine the current VNet configuration by running the following command:

		(Get-AzureVNetConfig).XMLConfiguration

1. Note the **Subnet** name for the subnet that contains the VMs that host the replicas. This will be used in the **$SubnetName** parameter in the script.

1. Then note the **VirtualNetworkSite** name and the starting **AddressPrefix** for the subnet that contains the VMs that host the replicas. Look for an available IP Address by passing both values to the **Test-AzureStaticVNetIP** command and examining the **AvailableAddresses**. For example, if the VNet was named *MyVNet* and had a subnet address range that started at *172.16.0.128*, the following command would list available addresses:

		(Test-AzureStaticVNetIP -VNetName "MyVNet"-IPAddress 172.16.0.128).AvailableAddresses

1. Choose one of the available addresses and use it in the **$ILBStaticIP** parameter of the following script.

3. Copy the PowerShell script below into a text editor and set the variable values to suit your environment (note that defaults have been provided for some parameters). Note that existing deployments that use affinity groups cannot add ILB. For more information on ILB requirements, see [Internal Load Balancer](../load-balancer/load-balancer-internal-overview.md). Also, if your availability group spans Azure regions, you must run the script once in each datacenter for the cloud service and nodes that reside in that datacenter.

		# Define variables
		$ServiceName = "<MyCloudService>" # the name of the cloud service that contains the availability group nodes
		$AGNodes = "<VM1>","<VM2>","<VM3>" # all availability group nodes containing replicas in the same cloud service, separated by commas
		$SubnetName = "<MySubnetName>" # subnet name that the replicas use in the VNet
		$ILBStaticIP = "<MyILBStaticIPAddress>" # static IP address for the ILB in the subnet
		$ILBName = "AGListenerLB" # customize the ILB name or use this default value

		# Create the ILB
		Add-AzureInternalLoadBalancer -InternalLoadBalancerName $ILBName -SubnetName $SubnetName -ServiceName $ServiceName -StaticVNetIPAddress $ILBStaticIP

		# Configure a load balanced endpoint for each node in $AGNodes using ILB
		ForEach ($node in $AGNodes)
		{
			Get-AzureVM -ServiceName $ServiceName -Name $node | Add-AzureEndpoint -Name "ListenerEndpoint" -LBSetName "ListenerEndpointLB" -Protocol tcp -LocalPort 1433 -PublicPort 1433 -ProbePort 59999 -ProbeProtocol tcp -ProbeIntervalInSeconds 10 -InternalLoadBalancerName $ILBName -DirectServerReturn $true | Update-AzureVM
		}

1. Once you have set the variables, copy the script from the text editor into your Azure PowerShell session to run it. If the prompt still shows >>, type ENTER again to make sure the script starts running.Note

>[AZURE.NOTE] The Azure classic portal does not support the Internal Load Balancer at this time, so you will not see either the ILB or the endpoints in the Azure classic portal. However, **Get-AzureEndpoint** returns an internal IP address if the Load Balancer is running on it. Otherwise, it returns null.

## Verify that KB2854082 is installed if necessary

[AZURE.INCLUDE [kb2854082](../../includes/virtual-machines-ag-listener-kb2854082.md)]

## Open the firewall ports in availability group nodes

[AZURE.INCLUDE [firewall](../../includes/virtual-machines-ag-listener-open-firewall.md)]

## Create the availability group listener

[AZURE.INCLUDE [firewall](../../includes/virtual-machines-ag-listener-create-listener.md)]

1. For ILB, you must use the IP address of the Internal Load Balancer (ILB) created earlier. Use the following script to obtain this IP Address in PowerShell.

		# Define variables
		$ServiceName="<MyServiceName>" # the name of the cloud service that contains the AG nodes
		(Get-AzureInternalLoadBalancer -ServiceName $ServiceName).IPAddress

1. On one of the VMs, copy the PowerShell script below into a text editor and set the variables to the values you noted earlier.

		# Define variables
		$ClusterNetworkName = "<MyClusterNetworkName>" # the cluster network name (Use Get-ClusterNetwork on Windows Server 2012 of higher to find the name)
		$IPResourceName = "<IPResourceName>" # the IP Address resource name
		$ILBIP = “<X.X.X.X>” # the IP Address of the Internal Load Balancer (ILB)

		Import-Module FailoverClusters

		# If you are using Windows Server 2012 or higher, use the Get-Cluster Resource command. If you are using Windows Server 2008 R2, use the cluster res command. Both commands are commented out. Choose the one applicable to your environment and remove the # at the beginning of the line to convert the comment to an executable line of code.

		# Get-ClusterResource $IPResourceName | Set-ClusterParameter -Multiple @{"Address"="$ILBIP";"ProbePort"="59999";"SubnetMask"="255.255.255.255";"Network"="$ClusterNetworkName";"EnableDhcp"=0}
		# cluster res $IPResourceName /priv enabledhcp=0 address=$ILBIP probeport=59999  subnetmask=255.255.255.255

1. Once you have set the variables, open an elevated Windows PowerShell window, then copy the script from the text editor and paste into your Azure PowerShell session to run it. If the prompt still shows >>, type ENTER again to make sure the script starts running.

2. Repeat this on each VM. This script configures the IP Address resource with the IP address of the cloud service and sets other parameters like the probe port. When the IP Address resource is brought online, it can then respond to the polling on the probe port from the load-balanced endpoint created earlier in this tutorial.

## Bring the listener online

[AZURE.INCLUDE [Bring-Listener-Online](../../includes/virtual-machines-ag-listener-bring-online.md)]

## Follow-up items

[AZURE.INCLUDE [Follow-up](../../includes/virtual-machines-ag-listener-follow-up.md)]

## Test the availability group listener (within the same VNet)

[AZURE.INCLUDE [Test-Listener-Within-VNET](../../includes/virtual-machines-ag-listener-test.md)]

## Next steps

[AZURE.INCLUDE [Listener-Next-Steps](../../includes/virtual-machines-ag-listener-next-steps.md)]<|MERGE_RESOLUTION|>--- conflicted
+++ resolved
@@ -13,11 +13,7 @@
 	ms.topic="article"
 	ms.tgt_pltfrm="vm-windows-sql-server"
 	ms.workload="infrastructure-services"
-<<<<<<< HEAD
-	ms.date="04/19/2016"
-=======
 	ms.date="04/27/2016"
->>>>>>> e75a547e
 	ms.author="mikeray" />
 
 # Configure an ILB listener for AlwaysOn Availability Groups in Azure
