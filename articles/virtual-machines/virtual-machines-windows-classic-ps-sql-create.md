---
<<<<<<< HEAD
title: Create a SQL Server Virtual Machine in Azure PowerShell (Classic) | Microsoft Docs
description: Provides steps and PowerShell scripts for creating an Azure VM with SQL Server virtual machine gallery images. This topic uses the classic deployment mode.
services: virtual-machines-windows
documentationcenter: na
author: rothja
manager: jhubbard
editor: ''
tags: azure-service-management

ms.assetid: b73be387-9323-4e08-be53-6e5928e3786e
ms.service: virtual-machines-windows
ms.devlang: na
ms.topic: article
ms.tgt_pltfrm: vm-windows-sql-server
ms.workload: infrastructure-services
ms.date: 10/07/2016
ms.author: jroth

---
# Provision a SQL Server virtual machine using Azure PowerShell (Classic)
## Overview
This article provides steps for how to create a SQL Server virtual machine in Azure by using the PowerShell cmdlets.

> [!IMPORTANT] 
> Azure has two different deployment models for creating and working with resources: [Resource Manager and Classic](../azure-resource-manager/resource-manager-deployment-model.md). This article covers using the Classic deployment model. Microsoft recommends that most new deployments use the Resource Manager model.

For the Resource Manager version of this topic, see [Provision a SQL Server virtual machine using Azure PowerShell Resource Manager](virtual-machines-windows-ps-sql-create.md?toc=%2fazure%2fvirtual-machines%2fwindows%2ftoc.json).

### Install and configure PowerShell:
1. If you do not have an Azure account, visit [Azure free trial](https://azure.microsoft.com/pricing/free-trial/).
2. [Download and install the latest Azure PowerShell commands](/powershell/azureps-cmdlets-docs).
3. Start Windows PowerShell, and connect it to your Azure subscription with the **Add-AzureAccount** command.
   
        Add-AzureAccount

## Determine your target Azure region
Your SQL Server Virtual Machine will be hosted in a cloud service that resides a specific Azure region. The following steps help you to determine your region, storage account, and cloud service that will be used for the rest of the tutorial.

1. Determine the data center that you want to use to host your SQL Server VM. The following PowerShell commands will display the available regions in detail with a summary list at the end.
   
        Get-AzureLocation
        (Get-AzureLocation).Name
2. Once you've identified your preferred location, set a variable named **$dcLocation** to that region.
   
       $dcLocation = "<region name>"

## Set your subscription and storage account
1. Determine the Azure subscription you will use for the new virtual machine.
   
        (Get-AzureSubscription).SubscriptionName
2. Assign your target Azure subscription to the **$subscr** variable. Then set this as your current Azure subscription.
   
        $subscr="<subscription name>"
        Select-AzureSubscription -SubscriptionName $subscr –Current
3. Then check for existing storage accounts. The following script displays all storage accounts that exist in your chosen region:
   
        (Get-AzureStorageAccount | where { $_.GeoPrimaryLocation -eq $dcLocation }).StorageAccountName
   
   > [!NOTE]
   > If you require a new storage account, first create an all-lower-case storage account name with the New-AzureStorageAccount command as in the following example: **New-AzureStorageAccount -StorageAccountName "<storage account name>" -Location $dcLocation**
   > 
   > 
4. Assign the target storage account name to the **$staccount**. Then use **Set-AzureSubscription** to set the subscription and current storage account.
   
        $staccount="<storage account name>"
        Set-AzureSubscription -SubscriptionName $subscr -CurrentStorageAccountName $staccount

## Select a SQL Server virtual machine image
1. Find out the list of available SQL Server virtual machines images from the gallery. These images all have an **ImageFamily** property that starts with "SQL". The following query displays the image family available to you that have SQL Server preinstalled.
   
        Get-AzureVMImage | where { $_.ImageFamily -like "SQL*" } | select ImageFamily -Unique | Sort-Object -Property ImageFamily
2. When you find the  virtual machine image family, there could be multiple published images in this family. Use the following script to find the latest published virtual machine image name for your selected image family (such as **SQL Server 2016 RTM Enterprise on Windows Server 2012 R2**):
   
        $family="<ImageFamily value>"
        $image=Get-AzureVMImage | where { $_.ImageFamily -eq $family } | sort PublishedDate -Descending | select -ExpandProperty ImageName -First 1
   
        echo "Selected SQL Server image name:"
        echo "   $image"

## Create the virtual machine
Finally, create the virtual machine with PowerShell:

1. Create a cloud service to host the new VM. Note that it is also possible to use an existing cloud service instead. Create a new variable **$svcname** with the short name of the cloud service.
   
        $svcname = "<cloud service name>"
        New-AzureService -ServiceName $svcname -Label $svcname -Location $dcLocation
2. Specify the virtual machine name and a size. For more information about virtual machine sizes, see [Virtual Machine Sizes for Azure](virtual-machines-windows-sizes.md?toc=%2fazure%2fvirtual-machines%2fwindows%2ftoc.json).
   
        $vmname="<machine name>"
        $vmsize="<Specify one: Large, ExtraLarge, A5, A6, A7, A8, A9, or see the link to the other VM sizes>"
        $vm1=New-AzureVMConfig -Name $vmname -InstanceSize $vmsize -ImageName $image
3. Specify the local administrator account and password.
   
        $cred=Get-Credential -Message "Type the name and password of the local administrator account."
        $vm1 | Add-AzureProvisioningConfig -Windows -AdminUsername $cred.GetNetworkCredential().Username -Password $cred.GetNetworkCredential().Password
4. Run the following script to create the virtual machine.
   
        New-AzureVM –ServiceName $svcname -VMs $vm1

> [!NOTE]
> For additional explanation and configuration options, see the **Build your command set** section in [Use Azure PowerShell to create and preconfigure Windows-based Virtual Machines](virtual-machines-windows-classic-create-powershell.md?toc=%2fazure%2fvirtual-machines%2fwindows%2fclassic%2ftoc.json).
> 
> 

## Example PowerShell script
The following script provides and example of a complete script that creates a **SQL Server 2016 RTM Enterprise on Windows Server 2012 R2** virtual machine. If you use this script, you must customize the initial variables based on the previous steps in this topic.

    # Customize these variables based on your settings and requirements:
    $dcLocation = "East US"
    $subscr="mysubscription"
    $staccount="mystorageaccount"
    $family="SQL Server 2016 RTM Enterprise on Windows Server 2012 R2"
    $svcname = "mycloudservice"
    $vmname="myvirtualmachine"
    $vmsize="A5"

    # Set the current subscription and storage account
    # Comment out the New-AzureStorageAccount line if the account already exists
    Select-AzureSubscription -SubscriptionName $subscr –Current
    New-AzureStorageAccount -StorageAccountName $staccount -Location $dcLocation
    Set-AzureSubscription -SubscriptionName $subscr -CurrentStorageAccountName $staccount

    # Select the most recent VM image in this image family:
    $image=Get-AzureVMImage | where { $_.ImageFamily -eq $family } | sort PublishedDate -Descending | select -ExpandProperty ImageName -First 1

    # Create the new cloud service; comment out this line if cloud service exists already:
    New-AzureService -ServiceName $svcname -Label $svcname -Location $dcLocation

    # Create the VM config:
    $vm1=New-AzureVMConfig -Name $vmname -InstanceSize $vmsize -ImageName $image

    # Set administrator credentials:
    $cred=Get-Credential -Message "Type the name and password of the local administrator account."
    $vm1 | Add-AzureProvisioningConfig -Windows -AdminUsername $cred.GetNetworkCredential().Username -Password $cred.GetNetworkCredential().Password

    # Create the SQL Server VM:
    New-AzureVM –ServiceName $svcname -VMs $vm1


## Connect with remote desktop
1. Create the .RDP files in the current user's document folder to launch these virtual machines to complete setup:
   
        $documentspath = [environment]::getfolderpath("mydocuments")
        Get-AzureRemoteDesktopFile -ServiceName $svcname -Name $vmname -LocalPath "$documentspath\vm1.rdp"
2. In the documents directory, launch the RDP file. Connect with the administrator user name and password provided earlier (for example, if your user name was VMAdmin, specify "\VMAdmin" as the user and provide the password).
   
        cd $documentspath
        .\vm1.rdp

## Complete the configuration of the SQL Server Machine for remote access
After logging onto the machine with remote desktop, configure SQL Server based on the instructions in [Steps for configuring SQL Server connectivity in an Azure VM](virtual-machines-windows-classic-sql-connect.md#steps-for-configuring-sql-server-connectivity-in-an-azure-vm).

## Next steps
You can find additional instructions for provisioning virtual machines with PowerShell in the [virtual machines documentation](virtual-machines-windows-classic-create-powershell.md?toc=%2fazure%2fvirtual-machines%2fwindows%2fclassic%2ftoc.json). For additional scripts related to SQL Server and Premium Storage, see [Use Azure Premium Storage with SQL Server on Virtual Machines](virtual-machines-windows-classic-sql-server-premium-storage.md?toc=%2fazure%2fvirtual-machines%2fwindows%2fclassic%2ftoc.json).

In many cases, the next step is to migrate your databases to this new SQL Server VM. For database migration guidance, see [Migrating a Database to SQL Server on an Azure VM](virtual-machines-windows-migrate-sql.md?toc=%2fazure%2fvirtual-machines%2fwindows%2ftoc.json).

If you're also interested in using the Azure portal to create SQL Virtual Machines, see [Provisioning a SQL Server Virtual Machine on Azure](virtual-machines-windows-portal-sql-server-provision.md?toc=%2fazure%2fvirtual-machines%2fwindows%2ftoc.json). Note that the tutorial that walks you through the portal creates VMs using the recommended Resource Manager model, rather than the classic model used in this PowerShell topic.

In addition to these resources, we recommend that you review [other topics related to running SQL Server in Azure Virtual Machines](virtual-machines-windows-sql-server-iaas-overview.md?toc=%2fazure%2fvirtual-machines%2fwindows%2ftoc.json).
=======
redirect_url: /azure/virtual-machines/windows/sqlclassic/virtual-machines-windows-classic-ps-sql-create
---
>>>>>>> e8cfaf0d
<|MERGE_RESOLUTION|>--- conflicted
+++ resolved
@@ -1,166 +1,3 @@
 ---
-<<<<<<< HEAD
-title: Create a SQL Server Virtual Machine in Azure PowerShell (Classic) | Microsoft Docs
-description: Provides steps and PowerShell scripts for creating an Azure VM with SQL Server virtual machine gallery images. This topic uses the classic deployment mode.
-services: virtual-machines-windows
-documentationcenter: na
-author: rothja
-manager: jhubbard
-editor: ''
-tags: azure-service-management
-
-ms.assetid: b73be387-9323-4e08-be53-6e5928e3786e
-ms.service: virtual-machines-windows
-ms.devlang: na
-ms.topic: article
-ms.tgt_pltfrm: vm-windows-sql-server
-ms.workload: infrastructure-services
-ms.date: 10/07/2016
-ms.author: jroth
-
----
-# Provision a SQL Server virtual machine using Azure PowerShell (Classic)
-## Overview
-This article provides steps for how to create a SQL Server virtual machine in Azure by using the PowerShell cmdlets.
-
-> [!IMPORTANT] 
-> Azure has two different deployment models for creating and working with resources: [Resource Manager and Classic](../azure-resource-manager/resource-manager-deployment-model.md). This article covers using the Classic deployment model. Microsoft recommends that most new deployments use the Resource Manager model.
-
-For the Resource Manager version of this topic, see [Provision a SQL Server virtual machine using Azure PowerShell Resource Manager](virtual-machines-windows-ps-sql-create.md?toc=%2fazure%2fvirtual-machines%2fwindows%2ftoc.json).
-
-### Install and configure PowerShell:
-1. If you do not have an Azure account, visit [Azure free trial](https://azure.microsoft.com/pricing/free-trial/).
-2. [Download and install the latest Azure PowerShell commands](/powershell/azureps-cmdlets-docs).
-3. Start Windows PowerShell, and connect it to your Azure subscription with the **Add-AzureAccount** command.
-   
-        Add-AzureAccount
-
-## Determine your target Azure region
-Your SQL Server Virtual Machine will be hosted in a cloud service that resides a specific Azure region. The following steps help you to determine your region, storage account, and cloud service that will be used for the rest of the tutorial.
-
-1. Determine the data center that you want to use to host your SQL Server VM. The following PowerShell commands will display the available regions in detail with a summary list at the end.
-   
-        Get-AzureLocation
-        (Get-AzureLocation).Name
-2. Once you've identified your preferred location, set a variable named **$dcLocation** to that region.
-   
-       $dcLocation = "<region name>"
-
-## Set your subscription and storage account
-1. Determine the Azure subscription you will use for the new virtual machine.
-   
-        (Get-AzureSubscription).SubscriptionName
-2. Assign your target Azure subscription to the **$subscr** variable. Then set this as your current Azure subscription.
-   
-        $subscr="<subscription name>"
-        Select-AzureSubscription -SubscriptionName $subscr –Current
-3. Then check for existing storage accounts. The following script displays all storage accounts that exist in your chosen region:
-   
-        (Get-AzureStorageAccount | where { $_.GeoPrimaryLocation -eq $dcLocation }).StorageAccountName
-   
-   > [!NOTE]
-   > If you require a new storage account, first create an all-lower-case storage account name with the New-AzureStorageAccount command as in the following example: **New-AzureStorageAccount -StorageAccountName "<storage account name>" -Location $dcLocation**
-   > 
-   > 
-4. Assign the target storage account name to the **$staccount**. Then use **Set-AzureSubscription** to set the subscription and current storage account.
-   
-        $staccount="<storage account name>"
-        Set-AzureSubscription -SubscriptionName $subscr -CurrentStorageAccountName $staccount
-
-## Select a SQL Server virtual machine image
-1. Find out the list of available SQL Server virtual machines images from the gallery. These images all have an **ImageFamily** property that starts with "SQL". The following query displays the image family available to you that have SQL Server preinstalled.
-   
-        Get-AzureVMImage | where { $_.ImageFamily -like "SQL*" } | select ImageFamily -Unique | Sort-Object -Property ImageFamily
-2. When you find the  virtual machine image family, there could be multiple published images in this family. Use the following script to find the latest published virtual machine image name for your selected image family (such as **SQL Server 2016 RTM Enterprise on Windows Server 2012 R2**):
-   
-        $family="<ImageFamily value>"
-        $image=Get-AzureVMImage | where { $_.ImageFamily -eq $family } | sort PublishedDate -Descending | select -ExpandProperty ImageName -First 1
-   
-        echo "Selected SQL Server image name:"
-        echo "   $image"
-
-## Create the virtual machine
-Finally, create the virtual machine with PowerShell:
-
-1. Create a cloud service to host the new VM. Note that it is also possible to use an existing cloud service instead. Create a new variable **$svcname** with the short name of the cloud service.
-   
-        $svcname = "<cloud service name>"
-        New-AzureService -ServiceName $svcname -Label $svcname -Location $dcLocation
-2. Specify the virtual machine name and a size. For more information about virtual machine sizes, see [Virtual Machine Sizes for Azure](virtual-machines-windows-sizes.md?toc=%2fazure%2fvirtual-machines%2fwindows%2ftoc.json).
-   
-        $vmname="<machine name>"
-        $vmsize="<Specify one: Large, ExtraLarge, A5, A6, A7, A8, A9, or see the link to the other VM sizes>"
-        $vm1=New-AzureVMConfig -Name $vmname -InstanceSize $vmsize -ImageName $image
-3. Specify the local administrator account and password.
-   
-        $cred=Get-Credential -Message "Type the name and password of the local administrator account."
-        $vm1 | Add-AzureProvisioningConfig -Windows -AdminUsername $cred.GetNetworkCredential().Username -Password $cred.GetNetworkCredential().Password
-4. Run the following script to create the virtual machine.
-   
-        New-AzureVM –ServiceName $svcname -VMs $vm1
-
-> [!NOTE]
-> For additional explanation and configuration options, see the **Build your command set** section in [Use Azure PowerShell to create and preconfigure Windows-based Virtual Machines](virtual-machines-windows-classic-create-powershell.md?toc=%2fazure%2fvirtual-machines%2fwindows%2fclassic%2ftoc.json).
-> 
-> 
-
-## Example PowerShell script
-The following script provides and example of a complete script that creates a **SQL Server 2016 RTM Enterprise on Windows Server 2012 R2** virtual machine. If you use this script, you must customize the initial variables based on the previous steps in this topic.
-
-    # Customize these variables based on your settings and requirements:
-    $dcLocation = "East US"
-    $subscr="mysubscription"
-    $staccount="mystorageaccount"
-    $family="SQL Server 2016 RTM Enterprise on Windows Server 2012 R2"
-    $svcname = "mycloudservice"
-    $vmname="myvirtualmachine"
-    $vmsize="A5"
-
-    # Set the current subscription and storage account
-    # Comment out the New-AzureStorageAccount line if the account already exists
-    Select-AzureSubscription -SubscriptionName $subscr –Current
-    New-AzureStorageAccount -StorageAccountName $staccount -Location $dcLocation
-    Set-AzureSubscription -SubscriptionName $subscr -CurrentStorageAccountName $staccount
-
-    # Select the most recent VM image in this image family:
-    $image=Get-AzureVMImage | where { $_.ImageFamily -eq $family } | sort PublishedDate -Descending | select -ExpandProperty ImageName -First 1
-
-    # Create the new cloud service; comment out this line if cloud service exists already:
-    New-AzureService -ServiceName $svcname -Label $svcname -Location $dcLocation
-
-    # Create the VM config:
-    $vm1=New-AzureVMConfig -Name $vmname -InstanceSize $vmsize -ImageName $image
-
-    # Set administrator credentials:
-    $cred=Get-Credential -Message "Type the name and password of the local administrator account."
-    $vm1 | Add-AzureProvisioningConfig -Windows -AdminUsername $cred.GetNetworkCredential().Username -Password $cred.GetNetworkCredential().Password
-
-    # Create the SQL Server VM:
-    New-AzureVM –ServiceName $svcname -VMs $vm1
-
-
-## Connect with remote desktop
-1. Create the .RDP files in the current user's document folder to launch these virtual machines to complete setup:
-   
-        $documentspath = [environment]::getfolderpath("mydocuments")
-        Get-AzureRemoteDesktopFile -ServiceName $svcname -Name $vmname -LocalPath "$documentspath\vm1.rdp"
-2. In the documents directory, launch the RDP file. Connect with the administrator user name and password provided earlier (for example, if your user name was VMAdmin, specify "\VMAdmin" as the user and provide the password).
-   
-        cd $documentspath
-        .\vm1.rdp
-
-## Complete the configuration of the SQL Server Machine for remote access
-After logging onto the machine with remote desktop, configure SQL Server based on the instructions in [Steps for configuring SQL Server connectivity in an Azure VM](virtual-machines-windows-classic-sql-connect.md#steps-for-configuring-sql-server-connectivity-in-an-azure-vm).
-
-## Next steps
-You can find additional instructions for provisioning virtual machines with PowerShell in the [virtual machines documentation](virtual-machines-windows-classic-create-powershell.md?toc=%2fazure%2fvirtual-machines%2fwindows%2fclassic%2ftoc.json). For additional scripts related to SQL Server and Premium Storage, see [Use Azure Premium Storage with SQL Server on Virtual Machines](virtual-machines-windows-classic-sql-server-premium-storage.md?toc=%2fazure%2fvirtual-machines%2fwindows%2fclassic%2ftoc.json).
-
-In many cases, the next step is to migrate your databases to this new SQL Server VM. For database migration guidance, see [Migrating a Database to SQL Server on an Azure VM](virtual-machines-windows-migrate-sql.md?toc=%2fazure%2fvirtual-machines%2fwindows%2ftoc.json).
-
-If you're also interested in using the Azure portal to create SQL Virtual Machines, see [Provisioning a SQL Server Virtual Machine on Azure](virtual-machines-windows-portal-sql-server-provision.md?toc=%2fazure%2fvirtual-machines%2fwindows%2ftoc.json). Note that the tutorial that walks you through the portal creates VMs using the recommended Resource Manager model, rather than the classic model used in this PowerShell topic.
-
-In addition to these resources, we recommend that you review [other topics related to running SQL Server in Azure Virtual Machines](virtual-machines-windows-sql-server-iaas-overview.md?toc=%2fazure%2fvirtual-machines%2fwindows%2ftoc.json).
-=======
 redirect_url: /azure/virtual-machines/windows/sqlclassic/virtual-machines-windows-classic-ps-sql-create
----
->>>>>>> e8cfaf0d
+---