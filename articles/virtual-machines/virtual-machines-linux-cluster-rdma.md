--- conflicted
+++ resolved
@@ -1,375 +1,371 @@
-<properties
- pageTitle="Linux RDMA cluster to run MPI applications | Microsoft Azure"
- description="Create a Linux cluster of size A8 or A9 VMs to use RDMA to run MPI apps."
- services="virtual-machines"
- documentationCenter=""
- authors="dlepow"
- manager="timlt"
- editor=""
- tags="azure-service-management"/>
-<tags
-ms.service="virtual-machines"
- ms.devlang="na"
- ms.topic="article"
- ms.tgt_pltfrm="vm-linux"
- ms.workload="infrastructure-services"
- ms.date="09/21/2015"
- ms.author="danlep"/>
-
-# Set up a Linux RDMA cluster to run MPI applications
-
-[AZURE.INCLUDE [learn-about-deployment-models](../../includes/learn-about-deployment-models-classic-include.md)] Resource Manager model.
-
-
-This article shows you how to set up a Linux RDMA cluster in Azure with [size A8 and A9 virtual machines](virtual-machines-a8-a9-a10-a11-specs.md) to run parallel Message Passing Interface (MPI) applications. When you configure size A8 and A9 Linux-based VMs to run a supported MPI implementation, MPI applications communicate efficiently over a low latency, high throughput network in Azure that is based on remote direct memory access (RDMA) technology.
-
->[AZURE.NOTE] Azure Linux RDMA is currently supported with Intel MPI Library version 5 running on SUSE Linux Enterprise Server 12 (SLES 12). This article is based on Intel MPI version 5.0.3.048.
->
-> Azure also provides A10 and A11 compute intensive instances, with processing capabilities identical to the A8 and A9 instances, but without a connection to an RDMA backend network. To run MPI workloads in Azure, you will generally get best performance with the A8 and A9 instances.
-
-
-## Linux cluster deployment options
-
-Following are methods you can use to create a Linux RDMA cluster either with or without a job scheduler.
-
-* **HPC Pack** - Create a Microsoft HPC Pack cluster in Azure and add compute nodes that run supported Linux distributions (Linux compute node support starts in HPC Pack 2012 R2 Update 2). Certain Linux nodes can be configured to access the RDMA network. See [Get started with Linux compute nodes in an HPC Pack cluster in Azure](virtual-machines-linux-cluster.md).
-
-* **Azure CLI scripts** - As shown in the steps in the rest of this article, use the [Azure Command Line Interface](../xplat-cli-install.md) (CLI) for Mac, Linux, and Windows to script the deployement of a virtual network and the other necessary components to create a Linux cluster. The CLI in the classic (Service Management) deployment mode creates the cluster nodes serially, so if you are deploying many compute nodes it might take several minutes to complete the deployment.
-
-* **Azure Resource Manager templates** - By creating a straightforward Azure Resource Manager JSON template file and running Azure CLI commands for Resource Manager or by using the Azure portal, deploy multiple A8 and A9 Linux VMs as well as define virtual networks, static IP addresses, DNS settings, and other resources to create a compute cluster that can take advantage of the RDMA network to run MPI workloads. You can [create your own template](../resource-group-authoring-templates.md), or check the [Azure Quickstart Templates page](https://azure.microsoft.com/documentation/templates/) for templates contributed by Microsoft or the community to deploy the solution you want. Resource Manager templates generally provide the fastest and most reliable way to deploy a Linux cluster.
-
-## Deployment in Azure Service Management with Azure CLI scripts
-
-The following steps will help you use the Azure CLI to deploy a SLES 12 VM, install Intel MPI Library and other customizations, create a custom VM image, and then script the deployment of a cluster of A8 or A9 VMs.
-
-### Prerequisites
-
-*   **Client computer** - You'll need a Mac, Linux, or Windows-based client computer to communicate with Azure. These steps assume you are using a Linux client.
-
-*   **Azure subscription** - If you don't have an account, you can create a free trial account in just a couple of minutes. For details, see [Azure Free Trial](http://azure.microsoft.com/pricing/free-trial/).
-
-*   **Cores quota** - You might need to increase the quota of cores to deploy a cluster of A8 or A9 VMs. For example, you will need at least 128 cores if you want to deploy 8 A9 VMs as shown in this article. To increase a quota, [open an online customer support request](http://azure.microsoft.com/blog/2014/06/04/azure-limits-quotas-increase-requests/) at no charge.
-
-*   **Azure CLI** - [Install](../xplat-cli-install.md) the Azure CLI and [configure it ](../xplat-cli-connect.md) to connect to your Azure subscription from the client computer.
-
-*   **Intel MPI** - As part of customizing a Linux VM image for your cluster (see details later in this article), you need to download and install  Intel MPI Library 5 runtime from the [Intel.com site](https://software.intel.com/en-us/intel-mpi-library/) on an Azure Linux VM you provision. To prepare for this, after you register with Intel, follow the link in the confirmation email to the related web page and copy the download link for the .tgz file for the appropriate version of Intel MPI. This article is based on Intel MPI version 5.0.3.048.
-
-### Provision a SLES 12 VM
-
-After logging in to Azure with the Azure CLI, run `azure config list` to confirm that the output shows **asm** mode, incldicating that the CLI is in Azure Service Management mode. If it is not, set the mode by running this command:
-
-```
-azure config mode asm
-```
-
-Type the following to list all the subscriptions you are authorized to use:
-
-```
-azure account list
-```
-
-The current active subscription will be identified with `Current` set to `true`. If this is not the subscription you want to use to create the cluster, set the appropriate subscription number as the active subscription:
-
-```
-azure account set <subscription-number>
-```
-
-To see the publicly available SLES 12 HPC images in Azure, run a command similar to the following, assuming your shell environment supports **grep**:
-
-```
-azure vm image list | grep "suse.*hpc"
-```
-
->[AZURE.NOTE]The SLES 12 HPC images are preconfigured with the necessary Linux RDMA drivers for Azure.
-
-Now provision a size A9 VM with an available SLES 12 HPC image by running a command similar to the following:
-
-```
-azure vm create -g <username> -p <password> -c <cloud-service-name> -l <location> -z A9 -n <vm-name> -e 22 b4590d9e3ed742e4a1d46e5424aa335e__suse-sles-12-hpc-v20150708
-```
-
-where
-
-* the size (A9 in this example) can be A8 or A9
-
-* the external SSH port number (22 in this example, which is the SSH default) is any valid port number; the internal SSH  port number will be set to 22
-
-* a new cloud service will be created in the Azure region specified by the location; specify a location such as "West US" in which the A8 and A9 instances are available
-
-* the image name currently can be `b4590d9e3ed742e4a1d46e5424aa335e__suse-sles-12-hpc-v20150708` (free of charge) or `b4590d9e3ed742e4a1d46e5424aa335e__suse-sles-12-hpc-priority-v20150708` for SUSE priority support (charges apply)
-
-### Customize the VM
-
-After the VM completes provisioning, SSH to the VM using the VM's external IP address (or DNS name) and the external port number you configured, and customize it. For connection details, see [How to Log on to a Virtual Machine Running Linux](virtual-machines-linux-how-to-log-on.md). You should perform commands as the user you configured on the VM, unless root access is required to complete a step.
-
->[AZURE.IMPORTANT]Microsoft Azure does not provide root access to Linux VMs. To gain administrative access when connected as a user to the VM, run commands using `sudo`.
-
-*   **Updates** - Install updates using **zypper**. You might also want to install NFS utilities.  
-
-    >[AZURE.IMPORTANT]At this time we recommend that you don't apply kernel updates, which can cause issues with the Linux RDMA drivers.
-
-*   **Intel MPI** - Download and install the Intel MPI Library 5 runtime from the Intel.com site by running commands similar to the following.
-
-    ```
-    sudo wget <download link for your registration>
-
-    sudo tar xvzf <tar-file>
-
-    cd <mpi-directory>
-
-    sudo ./install.sh
-
-    ```
-
-    Accept default settings to install Intel MPI on the VM.
-
-*   **Lock memory** - For MPI codes to lock the memory available for RDMA, you need to add or change the following settings in the /etc/security/limits.conf file. (You will need root access to edit this file.)
-
-    ```
-    <User or group name> hard    memlock <memory required for your application in KB>
-
-    <User or group name> soft    memlock <memory required for your application in KB>
-    ```
-
-    >[AZURE.NOTE]For testing purposes, you can also set memlock to unlimited. For example: `<User or group name>    hard    memlock unlimited`.
-
-
-*   **SSH keys** - Generate SSH keys to establish trust for your user account among all the compute nodes in the cluster when running MPI jobs. Run the following command to create SSH keys. Just press Enter to generate the keys in the default location without setting a passphrase.
-
-    ```
-    ssh-keygen
-    ```
-
-    Append the public key to the authorized_keys file for known public keys.
-
-    ```
-    cat ~/.ssh/id_rsa.pub >> ~/.ssh/authorized_keys
-    ```
-
-    In the ~/.ssh directory edit or create the "config" file. Provide the IP address range of the private network that you will use in Azure (10.32.0.0/16 in this example):
-
-    ```
-    host 10.32.0.*
-    StrictHostKeyChecking no
-    ```
-
-    Alternatively, list the private network IP address of each VM in your cluster as follows:
-
-    ```
-    host 10.32.0.1
-     StrictHostKeyChecking no
-    host 10.32.0.2
-     StrictHostKeyChecking no
-    host 10.32.0.3
-     StrictHostKeyChecking no
-    ```
-
-    >[AZURE.NOTE]Configuring `StrictHostKeyChecking no` can create a potential security risk if a specific IP address or range is not specified as shown in these examples.
-
-* **Applications** - Install any applications you need on this VM or perform other customizations before you capture the image.
-
-### Capture the image
-
-To capture the image, first run the following command in the Linux VM. This deprovisions the VM but maintains user accounts and SSH keys that you set up.
-
-```
-sudo waagent -deprovision
-```
-
-Then, from your client computer, run the following Azure CLI commands to capture the image. See [How to Capture a Linux Virtual Machine to Use as a Template](virtual-machines-linux-capture-image.md) for details.  
-
-```
-azure vm shutdown <vm-name>
-
-azure vm capture -t <vm-name> <image-name>
-
-```
-
-After you run these commands, the VM image is captured for your use and the VM is deleted. Now you have your custom image ready to deploy a cluster.
-
-### Deploy a cluster with the image
-
-Modify the following Bash script with appropriate values for your environment, and run it from your client computer. Because the Service Management deployment method deploys the VMs serially, it takes a few minutes to deploy the 8 A9 VMs suggested in this script.
-
-```
-#!/bin/bash -x
-# Script to create a compute cluster without a scheduler in a VNet in Azure
-# Create a custom private network in Azure
-# Replace 10.32.0.0 with your virtual network address space
-# Replace <network-name> with your network identifier
-# Select a region where A8 and A9 VMs are available, such as West US
-# See Azure Pricing pages for prices and availability of A8 and A9 VMs
-
-azure network vnet create -l "West US" -e 10.32.0.0 -i 16 <network-name>
-
-# Create a cloud service. All the A8 and A9 instances need to be in the same cloud service for Linux RDMA to work across InfiniBand.
-# Note: The current maximum number of VMs in a cloud service is 50. If you need to provision more than 50 VMs in the same cloud service in your cluster, contact Azure Support.
-
-azure service create <cloud-service-name> --location "West US" –s <subscription-ID>
-
-# Define a prefix naming scheme for compute nodes, e.g., cluster11, cluster12, etc.
-
-vmname=cluster
-
-# Define a prefix for external port numbers. If you want to turn off external ports and use only internal ports to communicate between compute nodes via port 22, don’t use this option. Since port numbers up to 10000 are reserved, use numbers after 10000. Leave external port on for rank 0 and head node.
-
-portnumber=101
-
-# In this cluster there will be 8 size A9 nodes, named cluster11 to cluster18. Specify your captured image in <image-name>. Specify the username and password you used when creating the SSH keys.
-
-for (( i=11; i<19; i++ )); do
-        azure vm create -g <username> -p <password> -c <cloud-service-name> -z A9 -n $vmname$i -e $portnumber$i -w <network-name> -b Subnet-1 <image-name>
-done
-
-# Save this script with a name like makecluster.sh and run it in your shell environnment to provision your cluster
-```
-## Configure and run Intel MPI
-
-To run MPI applications on Azure Linux RDMA, you need to configure certain environment variables specific to Intel MPI. Here is a sample Bash script to configure the variables and run an application.
-
-```
-#!/bin/bash -x
-
-source /opt/intel/impi_latest/bin64/mpivars.sh
-
-export I_MPI_FABRICS=shm:dapl
-
-# THIS IS A MANDATORY ENVIRONMENT VARIABLEAND MUST BE SET BEFORE RUNNING ANY JOB
-# Setting the variable to shm:dapl gives best performance for some applications
-# If your application doesn’t take advantage of shared memory and MPI together, then set only dapl
-
-export I_MPI_DAPL_PROVIDER=ofa-v2-ib0
-
-# THIS IS A MANDATORY ENVIRONMENT VARIABLE AND MUST BE SET BEFORE RUNNING ANY JOB
-
-export I_MPI_DYNAMIC_CONNECTION=0
-
-# THIS IS A MANDATORY ENVIRONMENT VARIABLE AND MUST BE SET BEFORE RUNNING ANY JOB
-
-# Command line to run the job
-
-mpirun -n <number-of-cores> -ppn <core-per-node> -hostfile <hostfilename>  /path <path to the application exe> <arguments specific to the application>
-
-#end
-```
-
-The format of the host file is as follows. Add one line for each node in your cluster. Specify private IP addresses from the VNet defined earlier, not DNS names. For example, for two hosts with IP addresses 10.32.0.1 and 10.32.0.2 the file contains the following:
-
-```
-10.32.0.1:16
-10.32.0.2:16
-```
-
-## Verify a basic two node cluster after Intel MPI is installed
-
-If you haven't already done so, first set up the environment for Intel MPI.
-
-```
-source /opt/intel/impi_latest/bin64/mpivars.sh
-```
-
-### Run a simple MPI command
-
-Run a simple MPI command on one of the compute nodes to show that MPI is installed properly and can communicate between at least two compute nodes. The following **mpirun** command runs the **hostname** command on two nodes  nodes.
-
-```
-/opt/intel/impi_latest/bin64/mpirun -ppn 1 -n 2 -hosts <host1>,<host2> -env I_MPI_FABRICS=shm:dapl -env I_MPI_DAPL_PROVIDER=ofa-v2-ib0 -env I_MPI_DYNAMIC_CONNECTION=0 hostname
-```
-Your output should list the names of all the nodes that you passed as input for `-hosts`. For example, an **mpirun** command with two nodes will return an output similar to the following:
-
-```
-cluster11
-cluster12
-```
-
-### Run an MPI benchmark
-
-The following Intel MPI command verifies the cluster configuration and connection to the RDMA network by using a pingpong benchmark.
-
-```
-<<<<<<< HEAD
-/opt/intel/impi_latest/bin64/mpirun -hosts <host1>,<host2> -ppn 1 -n 2 -env I_MPI_FABRICS dapl -env I_MPI_DAPL_PROVIDER=ofa-v2-ib0 -env I_MPI_DYNAMIC_CONNECTION=0 /opt/intel/impi_latest/bin64/IMB-MPI1 pingpong
-=======
-/opt/intel/impi_latest/bin64/mpirun -hosts <host1>,<host2> -ppn 1 -n 2 -env I_MPI_FABRICS=dapl -env I_MPI_DAPL_PROVIDER=ofa-v2-ib0 -env I_MPI_DYNAMIC_CONNECTION=0 /opt/intel/impi_latest/bin64/IMB-MPI1 pingpong
->>>>>>> 08be3281
-```
-
-You should see output similar to the following on a working cluster with two nodes. On the Azure RDMA network, latency at or below 3 microseconds is expected for message sizes up to 512 bytes.
-
-```
-#------------------------------------------------------------
-#    Intel (R) MPI Benchmarks 4.0 Update 1, MPI-1 part
-#------------------------------------------------------------
-# Date                  : Fri Jul 17 23:16:46 2015
-# Machine               : x86_64
-# System                : Linux
-# Release               : 3.12.39-44-default
-# Version               : #5 SMP Thu Jun 25 22:45:24 UTC 2015
-# MPI Version           : 3.0
-# MPI Thread Environment:
-# New default behavior from Version 3.2 on:
-# the number of iterations per message size is cut down
-# dynamically when a certain run time (per message size sample)
-# is expected to be exceeded. Time limit is defined by variable
-# "SECS_PER_SAMPLE" (=> IMB_settings.h)
-# or through the flag => -time
-
-# Calling sequence was:
-# /opt/intel/impi_latest/bin64/IMB-MPI1 pingpong
-# Minimum message length in bytes:   0
-# Maximum message length in bytes:   4194304
-#
-# MPI_Datatype                   :   MPI_BYTE
-# MPI_Datatype for reductions    :   MPI_FLOAT
-# MPI_Op                         :   MPI_SUM
-#
-#
-# List of Benchmarks to run:
-# PingPong
-#---------------------------------------------------
-# Benchmarking PingPong
-# #processes = 2
-#---------------------------------------------------
-       #bytes #repetitions      t[usec]   Mbytes/sec
-            0         1000         2.23         0.00
-            1         1000         2.26         0.42
-            2         1000         2.26         0.85
-            4         1000         2.26         1.69
-            8         1000         2.26         3.38
-           16         1000         2.36         6.45
-           32         1000         2.57        11.89
-           64         1000         2.36        25.81
-          128         1000         2.64        46.19
-          256         1000         2.73        89.30
-          512         1000         3.09       157.99
-         1024         1000         3.60       271.53
-         2048         1000         4.46       437.57
-         4096         1000         6.11       639.23
-         8192         1000         7.49      1043.47
-        16384         1000         9.76      1600.76
-        32768         1000        14.98      2085.77
-        65536          640        25.99      2405.08
-       131072          320        50.68      2466.64
-       262144          160        80.62      3101.01
-       524288           80       145.86      3427.91
-      1048576           40       279.06      3583.42
-      2097152           20       543.37      3680.71
-      4194304           10      1082.94      3693.63
-
-# All processes entering MPI_Finalize
-
-```
-
-## Network topology considerations
-
-* On Linux VMs, Eth1 is reserved for RDMA network traffic. Do not change any Eth1 settings or any information in the configuration file referring to this network.
-
-* In Azure IP over Infiniband (IB) is not supported. Only RDMA over IB is supported.
-
-* On Linux VMs, Eth0 is reserved for regular Azure network traffic.
-
-## Next steps
-
-* Try deploying and running your Linux MPI applications on your Linux cluster.
-
-* See the [Intel MPI Library documentation](https://software.intel.com/en-us/articles/intel-mpi-library-documentation/) for guidance on Intel MPI.
+<properties
+ pageTitle="Linux RDMA cluster to run MPI applications | Microsoft Azure"
+ description="Create a Linux cluster of size A8 or A9 VMs to use RDMA to run MPI apps."
+ services="virtual-machines"
+ documentationCenter=""
+ authors="dlepow"
+ manager="timlt"
+ editor=""
+ tags="azure-service-management"/>
+<tags
+ms.service="virtual-machines"
+ ms.devlang="na"
+ ms.topic="article"
+ ms.tgt_pltfrm="vm-linux"
+ ms.workload="infrastructure-services"
+ ms.date="09/21/2015"
+ ms.author="danlep"/>
+
+# Set up a Linux RDMA cluster to run MPI applications
+
+[AZURE.INCLUDE [learn-about-deployment-models](../../includes/learn-about-deployment-models-classic-include.md)] Resource Manager model.
+
+
+This article shows you how to set up a Linux RDMA cluster in Azure with [size A8 and A9 virtual machines](virtual-machines-a8-a9-a10-a11-specs.md) to run parallel Message Passing Interface (MPI) applications. When you configure size A8 and A9 Linux-based VMs to run a supported MPI implementation, MPI applications communicate efficiently over a low latency, high throughput network in Azure that is based on remote direct memory access (RDMA) technology.
+
+>[AZURE.NOTE] Azure Linux RDMA is currently supported with Intel MPI Library version 5 running on SUSE Linux Enterprise Server 12 (SLES 12). This article is based on Intel MPI version 5.0.3.048.
+>
+> Azure also provides A10 and A11 compute intensive instances, with processing capabilities identical to the A8 and A9 instances, but without a connection to an RDMA backend network. To run MPI workloads in Azure, you will generally get best performance with the A8 and A9 instances.
+
+
+## Linux cluster deployment options
+
+Following are methods you can use to create a Linux RDMA cluster either with or without a job scheduler.
+
+* **HPC Pack** - Create a Microsoft HPC Pack cluster in Azure and add compute nodes that run supported Linux distributions (Linux compute node support starts in HPC Pack 2012 R2 Update 2). Certain Linux nodes can be configured to access the RDMA network. See [Get started with Linux compute nodes in an HPC Pack cluster in Azure](virtual-machines-linux-cluster.md).
+
+* **Azure CLI scripts** - As shown in the steps in the rest of this article, use the [Azure Command Line Interface](../xplat-cli-install.md) (CLI) for Mac, Linux, and Windows to script the deployement of a virtual network and the other necessary components to create a Linux cluster. The CLI in the classic (Service Management) deployment mode creates the cluster nodes serially, so if you are deploying many compute nodes it might take several minutes to complete the deployment.
+
+* **Azure Resource Manager templates** - By creating a straightforward Azure Resource Manager JSON template file and running Azure CLI commands for Resource Manager or by using the Azure portal, deploy multiple A8 and A9 Linux VMs as well as define virtual networks, static IP addresses, DNS settings, and other resources to create a compute cluster that can take advantage of the RDMA network to run MPI workloads. You can [create your own template](../resource-group-authoring-templates.md), or check the [Azure Quickstart Templates page](https://azure.microsoft.com/documentation/templates/) for templates contributed by Microsoft or the community to deploy the solution you want. Resource Manager templates generally provide the fastest and most reliable way to deploy a Linux cluster.
+
+## Deployment in Azure Service Management with Azure CLI scripts
+
+The following steps will help you use the Azure CLI to deploy a SLES 12 VM, install Intel MPI Library and other customizations, create a custom VM image, and then script the deployment of a cluster of A8 or A9 VMs.
+
+### Prerequisites
+
+*   **Client computer** - You'll need a Mac, Linux, or Windows-based client computer to communicate with Azure. These steps assume you are using a Linux client.
+
+*   **Azure subscription** - If you don't have an account, you can create a free trial account in just a couple of minutes. For details, see [Azure Free Trial](http://azure.microsoft.com/pricing/free-trial/).
+
+*   **Cores quota** - You might need to increase the quota of cores to deploy a cluster of A8 or A9 VMs. For example, you will need at least 128 cores if you want to deploy 8 A9 VMs as shown in this article. To increase a quota, [open an online customer support request](http://azure.microsoft.com/blog/2014/06/04/azure-limits-quotas-increase-requests/) at no charge.
+
+*   **Azure CLI** - [Install](../xplat-cli-install.md) the Azure CLI and [configure it ](../xplat-cli-connect.md) to connect to your Azure subscription from the client computer.
+
+*   **Intel MPI** - As part of customizing a Linux VM image for your cluster (see details later in this article), you need to download and install  Intel MPI Library 5 runtime from the [Intel.com site](https://software.intel.com/en-us/intel-mpi-library/) on an Azure Linux VM you provision. To prepare for this, after you register with Intel, follow the link in the confirmation email to the related web page and copy the download link for the .tgz file for the appropriate version of Intel MPI. This article is based on Intel MPI version 5.0.3.048.
+
+### Provision a SLES 12 VM
+
+After logging in to Azure with the Azure CLI, run `azure config list` to confirm that the output shows **asm** mode, incldicating that the CLI is in Azure Service Management mode. If it is not, set the mode by running this command:
+
+```
+azure config mode asm
+```
+
+Type the following to list all the subscriptions you are authorized to use:
+
+```
+azure account list
+```
+
+The current active subscription will be identified with `Current` set to `true`. If this is not the subscription you want to use to create the cluster, set the appropriate subscription number as the active subscription:
+
+```
+azure account set <subscription-number>
+```
+
+To see the publicly available SLES 12 HPC images in Azure, run a command similar to the following, assuming your shell environment supports **grep**:
+
+```
+azure vm image list | grep "suse.*hpc"
+```
+
+>[AZURE.NOTE]The SLES 12 HPC images are preconfigured with the necessary Linux RDMA drivers for Azure.
+
+Now provision a size A9 VM with an available SLES 12 HPC image by running a command similar to the following:
+
+```
+azure vm create -g <username> -p <password> -c <cloud-service-name> -l <location> -z A9 -n <vm-name> -e 22 b4590d9e3ed742e4a1d46e5424aa335e__suse-sles-12-hpc-v20150708
+```
+
+where
+
+* the size (A9 in this example) can be A8 or A9
+
+* the external SSH port number (22 in this example, which is the SSH default) is any valid port number; the internal SSH  port number will be set to 22
+
+* a new cloud service will be created in the Azure region specified by the location; specify a location such as "West US" in which the A8 and A9 instances are available
+
+* the image name currently can be `b4590d9e3ed742e4a1d46e5424aa335e__suse-sles-12-hpc-v20150708` (free of charge) or `b4590d9e3ed742e4a1d46e5424aa335e__suse-sles-12-hpc-priority-v20150708` for SUSE priority support (charges apply)
+
+### Customize the VM
+
+After the VM completes provisioning, SSH to the VM using the VM's external IP address (or DNS name) and the external port number you configured, and customize it. For connection details, see [How to Log on to a Virtual Machine Running Linux](virtual-machines-linux-how-to-log-on.md). You should perform commands as the user you configured on the VM, unless root access is required to complete a step.
+
+>[AZURE.IMPORTANT]Microsoft Azure does not provide root access to Linux VMs. To gain administrative access when connected as a user to the VM, run commands using `sudo`.
+
+*   **Updates** - Install updates using **zypper**. You might also want to install NFS utilities.  
+
+    >[AZURE.IMPORTANT]At this time we recommend that you don't apply kernel updates, which can cause issues with the Linux RDMA drivers.
+
+*   **Intel MPI** - Download and install the Intel MPI Library 5 runtime from the Intel.com site by running commands similar to the following.
+
+    ```
+    sudo wget <download link for your registration>
+
+    sudo tar xvzf <tar-file>
+
+    cd <mpi-directory>
+
+    sudo ./install.sh
+
+    ```
+
+    Accept default settings to install Intel MPI on the VM.
+
+*   **Lock memory** - For MPI codes to lock the memory available for RDMA, you need to add or change the following settings in the /etc/security/limits.conf file. (You will need root access to edit this file.)
+
+    ```
+    <User or group name> hard    memlock <memory required for your application in KB>
+
+    <User or group name> soft    memlock <memory required for your application in KB>
+    ```
+
+    >[AZURE.NOTE]For testing purposes, you can also set memlock to unlimited. For example: `<User or group name>    hard    memlock unlimited`.
+
+
+*   **SSH keys** - Generate SSH keys to establish trust for your user account among all the compute nodes in the cluster when running MPI jobs. Run the following command to create SSH keys. Just press Enter to generate the keys in the default location without setting a passphrase.
+
+    ```
+    ssh-keygen
+    ```
+
+    Append the public key to the authorized_keys file for known public keys.
+
+    ```
+    cat ~/.ssh/id_rsa.pub >> ~/.ssh/authorized_keys
+    ```
+
+    In the ~/.ssh directory edit or create the "config" file. Provide the IP address range of the private network that you will use in Azure (10.32.0.0/16 in this example):
+
+    ```
+    host 10.32.0.*
+    StrictHostKeyChecking no
+    ```
+
+    Alternatively, list the private network IP address of each VM in your cluster as follows:
+
+    ```
+    host 10.32.0.1
+     StrictHostKeyChecking no
+    host 10.32.0.2
+     StrictHostKeyChecking no
+    host 10.32.0.3
+     StrictHostKeyChecking no
+    ```
+
+    >[AZURE.NOTE]Configuring `StrictHostKeyChecking no` can create a potential security risk if a specific IP address or range is not specified as shown in these examples.
+
+* **Applications** - Install any applications you need on this VM or perform other customizations before you capture the image.
+
+### Capture the image
+
+To capture the image, first run the following command in the Linux VM. This deprovisions the VM but maintains user accounts and SSH keys that you set up.
+
+```
+sudo waagent -deprovision
+```
+
+Then, from your client computer, run the following Azure CLI commands to capture the image. See [How to Capture a Linux Virtual Machine to Use as a Template](virtual-machines-linux-capture-image.md) for details.  
+
+```
+azure vm shutdown <vm-name>
+
+azure vm capture -t <vm-name> <image-name>
+
+```
+
+After you run these commands, the VM image is captured for your use and the VM is deleted. Now you have your custom image ready to deploy a cluster.
+
+### Deploy a cluster with the image
+
+Modify the following Bash script with appropriate values for your environment, and run it from your client computer. Because the Service Management deployment method deploys the VMs serially, it takes a few minutes to deploy the 8 A9 VMs suggested in this script.
+
+```
+#!/bin/bash -x
+# Script to create a compute cluster without a scheduler in a VNet in Azure
+# Create a custom private network in Azure
+# Replace 10.32.0.0 with your virtual network address space
+# Replace <network-name> with your network identifier
+# Select a region where A8 and A9 VMs are available, such as West US
+# See Azure Pricing pages for prices and availability of A8 and A9 VMs
+
+azure network vnet create -l "West US" -e 10.32.0.0 -i 16 <network-name>
+
+# Create a cloud service. All the A8 and A9 instances need to be in the same cloud service for Linux RDMA to work across InfiniBand.
+# Note: The current maximum number of VMs in a cloud service is 50. If you need to provision more than 50 VMs in the same cloud service in your cluster, contact Azure Support.
+
+azure service create <cloud-service-name> --location "West US" –s <subscription-ID>
+
+# Define a prefix naming scheme for compute nodes, e.g., cluster11, cluster12, etc.
+
+vmname=cluster
+
+# Define a prefix for external port numbers. If you want to turn off external ports and use only internal ports to communicate between compute nodes via port 22, don’t use this option. Since port numbers up to 10000 are reserved, use numbers after 10000. Leave external port on for rank 0 and head node.
+
+portnumber=101
+
+# In this cluster there will be 8 size A9 nodes, named cluster11 to cluster18. Specify your captured image in <image-name>. Specify the username and password you used when creating the SSH keys.
+
+for (( i=11; i<19; i++ )); do
+        azure vm create -g <username> -p <password> -c <cloud-service-name> -z A9 -n $vmname$i -e $portnumber$i -w <network-name> -b Subnet-1 <image-name>
+done
+
+# Save this script with a name like makecluster.sh and run it in your shell environnment to provision your cluster
+```
+## Configure and run Intel MPI
+
+To run MPI applications on Azure Linux RDMA, you need to configure certain environment variables specific to Intel MPI. Here is a sample Bash script to configure the variables and run an application.
+
+```
+#!/bin/bash -x
+
+source /opt/intel/impi_latest/bin64/mpivars.sh
+
+export I_MPI_FABRICS=shm:dapl
+
+# THIS IS A MANDATORY ENVIRONMENT VARIABLEAND MUST BE SET BEFORE RUNNING ANY JOB
+# Setting the variable to shm:dapl gives best performance for some applications
+# If your application doesn’t take advantage of shared memory and MPI together, then set only dapl
+
+export I_MPI_DAPL_PROVIDER=ofa-v2-ib0
+
+# THIS IS A MANDATORY ENVIRONMENT VARIABLE AND MUST BE SET BEFORE RUNNING ANY JOB
+
+export I_MPI_DYNAMIC_CONNECTION=0
+
+# THIS IS A MANDATORY ENVIRONMENT VARIABLE AND MUST BE SET BEFORE RUNNING ANY JOB
+
+# Command line to run the job
+
+mpirun -n <number-of-cores> -ppn <core-per-node> -hostfile <hostfilename>  /path <path to the application exe> <arguments specific to the application>
+
+#end
+```
+
+The format of the host file is as follows. Add one line for each node in your cluster. Specify private IP addresses from the VNet defined earlier, not DNS names. For example, for two hosts with IP addresses 10.32.0.1 and 10.32.0.2 the file contains the following:
+
+```
+10.32.0.1:16
+10.32.0.2:16
+```
+
+## Verify a basic two node cluster after Intel MPI is installed
+
+If you haven't already done so, first set up the environment for Intel MPI.
+
+```
+source /opt/intel/impi_latest/bin64/mpivars.sh
+```
+
+### Run a simple MPI command
+
+Run a simple MPI command on one of the compute nodes to show that MPI is installed properly and can communicate between at least two compute nodes. The following **mpirun** command runs the **hostname** command on two nodes  nodes.
+
+```
+/opt/intel/impi_latest/bin64/mpirun -ppn 1 -n 2 -hosts <host1>,<host2> -env I_MPI_FABRICS=shm:dapl -env I_MPI_DAPL_PROVIDER=ofa-v2-ib0 -env I_MPI_DYNAMIC_CONNECTION=0 hostname
+```
+Your output should list the names of all the nodes that you passed as input for `-hosts`. For example, an **mpirun** command with two nodes will return an output similar to the following:
+
+```
+cluster11
+cluster12
+```
+
+### Run an MPI benchmark
+
+The following Intel MPI command verifies the cluster configuration and connection to the RDMA network by using a pingpong benchmark.
+
+```
+/opt/intel/impi_latest/bin64/mpirun -hosts <host1>,<host2> -ppn 1 -n 2 -env I_MPI_FABRICS=dapl -env I_MPI_DAPL_PROVIDER=ofa-v2-ib0 -env I_MPI_DYNAMIC_CONNECTION=0 /opt/intel/impi_latest/bin64/IMB-MPI1 pingpong
+```
+
+You should see output similar to the following on a working cluster with two nodes. On the Azure RDMA network, latency at or below 3 microseconds is expected for message sizes up to 512 bytes.
+
+```
+#------------------------------------------------------------
+#    Intel (R) MPI Benchmarks 4.0 Update 1, MPI-1 part
+#------------------------------------------------------------
+# Date                  : Fri Jul 17 23:16:46 2015
+# Machine               : x86_64
+# System                : Linux
+# Release               : 3.12.39-44-default
+# Version               : #5 SMP Thu Jun 25 22:45:24 UTC 2015
+# MPI Version           : 3.0
+# MPI Thread Environment:
+# New default behavior from Version 3.2 on:
+# the number of iterations per message size is cut down
+# dynamically when a certain run time (per message size sample)
+# is expected to be exceeded. Time limit is defined by variable
+# "SECS_PER_SAMPLE" (=> IMB_settings.h)
+# or through the flag => -time
+
+# Calling sequence was:
+# /opt/intel/impi_latest/bin64/IMB-MPI1 pingpong
+# Minimum message length in bytes:   0
+# Maximum message length in bytes:   4194304
+#
+# MPI_Datatype                   :   MPI_BYTE
+# MPI_Datatype for reductions    :   MPI_FLOAT
+# MPI_Op                         :   MPI_SUM
+#
+#
+# List of Benchmarks to run:
+# PingPong
+#---------------------------------------------------
+# Benchmarking PingPong
+# #processes = 2
+#---------------------------------------------------
+       #bytes #repetitions      t[usec]   Mbytes/sec
+            0         1000         2.23         0.00
+            1         1000         2.26         0.42
+            2         1000         2.26         0.85
+            4         1000         2.26         1.69
+            8         1000         2.26         3.38
+           16         1000         2.36         6.45
+           32         1000         2.57        11.89
+           64         1000         2.36        25.81
+          128         1000         2.64        46.19
+          256         1000         2.73        89.30
+          512         1000         3.09       157.99
+         1024         1000         3.60       271.53
+         2048         1000         4.46       437.57
+         4096         1000         6.11       639.23
+         8192         1000         7.49      1043.47
+        16384         1000         9.76      1600.76
+        32768         1000        14.98      2085.77
+        65536          640        25.99      2405.08
+       131072          320        50.68      2466.64
+       262144          160        80.62      3101.01
+       524288           80       145.86      3427.91
+      1048576           40       279.06      3583.42
+      2097152           20       543.37      3680.71
+      4194304           10      1082.94      3693.63
+
+# All processes entering MPI_Finalize
+
+```
+
+## Network topology considerations
+
+* On Linux VMs, Eth1 is reserved for RDMA network traffic. Do not change any Eth1 settings or any information in the configuration file referring to this network.
+
+* In Azure IP over Infiniband (IB) is not supported. Only RDMA over IB is supported.
+
+* On Linux VMs, Eth0 is reserved for regular Azure network traffic.
+
+## Next steps
+
+* Try deploying and running your Linux MPI applications on your Linux cluster.
+
+* See the [Intel MPI Library documentation](https://software.intel.com/en-us/articles/intel-mpi-library-documentation/) for guidance on Intel MPI.