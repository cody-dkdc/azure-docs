<properties
	pageTitle="Automatically Scale Virtual Machine Scale Sets | Microsoft Azure"
	description="Get started creating and managing your first Azure Virtual Machine Scale Sets using Azure CLI"
	services="virtual-machines"
	documentationCenter=""
	authors="davidmu1"
	manager="timlt"
	editor=""
	tags="azure-resource-manager"/>

<tags
	ms.service="virtual-machines"
	ms.workload="infrastructure-services"
	ms.tgt_pltfrm="na"
	ms.devlang="na"
	ms.topic="article"
	ms.date="01/05/2016"
	ms.author="davidmu"/>

# Automatically scale machines in a Virtual Machine Scale Set

> [AZURE.SELECTOR]
- [Azure CLI](virtual-machines-linux-cli-vmss-create.md)
- [Azure PowerShell](virtual-machines-windows-ps-vmss-create.md)

<br>

[AZURE.INCLUDE [learn-about-deployment-models](../../includes/learn-about-deployment-models-rm-include.md)] classic deployment model.

Virtual Machine Scale Sets make it easy for you to deploy and manage identical virtual machines as a set. Scale sets provide a highly scalable and customizable compute layer for hyperscale applications, and they support Windows platform images, Linux platform images, custom images, and extensions. For more information about scale sets, see [Virtual Machine Scale Sets](virtual-machines-linux-scale-sets-overview.md).

This tutorial shows you how to create a Virtual Machine Scale Set of Linux virtual machines using the latest patched version of Ubuntu Linux and automatically scale the machines in the set. You do this by creating an Azure Resource Manager template and deploying it using Azure PowerShell. For more information about templates, see [Authoring Azure Resource Manager templates](../resource-group-authoring-templates.md).

The template that you build in this tutorial is similar to a template that can be found in the template gallery. To learn more, see [Deploy a simple VM Scale Set with Linux VMs and a Jumpbox](https://azure.microsoft.com/documentation/templates/201-vmss-linux-jumpbox/).

Before you get started with the steps in this tutorial, [install the Azure CLI](../xplat-cli-install.md).

[AZURE.INCLUDE [virtual-machines-vmss-preview-cli](../../includes/virtual-machines-vmss-preview-cli-include.md)]

## Step 1: Create a resource group and a storage account

1. **Sign in to Microsoft Azure** - In your command-line interface (Bash, Terminal, Command prompt), make sure you're in Resource Manager mode by typing `azure config mode arm`, and then [log in with your work or school id](../xplat-cli-connect.md#use-the-log-in-method) by typing `azure login` and following the prompts for an interactive login experience to your Azure account.

	> [AZURE.NOTE] If you have a work or school ID and you know you do not have two-factor authentication enabled, you can use `azure login -u` along with the work or school ID to log in without an interactive session. If you don't have a work or school ID, you can [create a work or school id from your personal Microsoft account](virtual-machines-windows-create-aad-work-id.md).

2. **Create a resource group** – All resources must be deployed to a resource group. For this tutorial, name the resource group **vmsstest1**:

	```
	azure group create vmsstestrg1 westus
	```

3. **Deploy a storage account into the new resource group** – This tutorial uses several storage accounts to facilitate the virtual machine scale set. Create a storage account named **vmsstestsa**. Keep the command interface window open for steps later in this tutorial:

	```
	azure storage account create --type LRS -g vmsstestrg1 -l westus vmsstestsa
	```

## Step 2: Create the template
An Azure Resource Manager template makes it possible for you to deploy and manage Azure resources together by using a JSON description of the resources and associated deployment parameters.

1. In your favorite text editor, create the file C:\VMSSTemplate.json and add the initial JSON structure to support the template.

	```
	{
		"$schema":"http://schema.management.azure.com/schemas/2014-04-01-preview/VM.json",
		"contentVersion": "1.0.0.0",
		"parameters": {
		}
		"variables": {
		}
		"resources": [
		]
	}
	```

2. Parameters are not always required, but they make template management easier. They provide a way to specify values for the template, describe the type of the value, the default value if needed, and possibly the allowed values of the parameter.

	Add these parameters under the parameters parent element that you added to the template:

	- A name for the jumpbox virtual machine that is used to access the machines in the scale set.
	- A name for the storage account where the template is stored.
	- The number of instances of virtual machines to initially create in the scale set.
	- A name and password of the administrator account on the virtual machines.
	- A prefix for the resources that are created in the resource group.


	```
	"vmName": {
		"type": "string"
	},
	"vmSSName": {
		"type": "string"
	},
	"instanceCount": {
		"type": "string"
	},
	"adminUsername": {
		"type": "string"
	},
	"adminPassword": {
		"type": "securestring"
	},
	"resourcePrefix": {
		"type": "string"
	}
	```

3. Variables can be used in a template to specify values that may change frequently or values that need to be created from a combination of parameter values.

	Add these variables under the variables parent element that you added to the template:

	- DNS names that are used by the network interfaces.
<<<<<<< HEAD
	- The size of the virtual machines used in the scale set. For more information about virtual machine sizes see, [Sizes for virtual machines](virtual-machines-size-specs.md).
	- The platform image information for defining the operating system that will run on the virtual machines in the scale set. For more information about selecting images, see [Navigate and select Azure virtual machine images with Windows PowerShell and the Azure CLI](virtual-machines-linux-cli-ps-findimage.md).
=======
	- The size of the virtual machines used in the scale set. For more information about virtual machine sizes see, [Sizes for virtual machines](virtual-machines-linux-sizes.md).
	- The platform image information for defining the operating system that will run on the virtual machines in the scale set. For more information about selecting images, see [Navigate and select Azure virtual machine images with Windows PowerShell and the Azure CLI](resource-groups-vm-searching.md).
>>>>>>> e7c43365
	- The IP address names and prefixes for the virtual network and subnets.
	- The names and identifiers of the virtual network, load balancer, and network interfaces.
	- Storage account names for the accounts associated with the machines in the scale set.
	- Settings for the Diagnostics extension that is installed on the virtual machines. For more information about the Diagnostics extension, see [Create a Windows Virtual machine with monitoring and diagnostics using Azure Resource Manager Template](virtual-machines-windows-extensions-diagnostics-template.md).

	```
	"apiVersion": "2015-06-15"
	"dnsName1": "[concat(parameters('resourcePrefix'),'dn1')] ",
	"dnsName2": "[concat(parameters('resourcePrefix'),'dn2')] ",
	"vmSize": "Standard_A0",
	"imagePublisher": "Canonical",
	"imageOffer": "UbuntuServer",
	"imageVersion": "15.10",
	"addressPrefix": "10.0.0.0/16",
	"subnetName": "Subnet",
	"subnetPrefix": "10.0.0.0/24",
	"publicIP1": "[concat(parameters('resourcePrefix'),'ip1')]",
	"publicIP2": "[concat(parameters('resourcePrefix'),'ip2')]",
	"loadBalancerName": "[concat(parameters('resourcePrefix'),'lb1')]",
	"virtualNetworkName": "[concat(parameters('resourcePrefix'),'vn1')]",
	"nicName1": "[concat(parameters('resourcePrefix'),'nc1')]",
	"nicName2": "[concat(parameters('resourcePrefix'),'nc2')]",
	"vnetID": "[resourceId('Microsoft.Network/virtualNetworks',variables('virtualNetworkName'))]",
	"publicIPAddressID1": "[resourceId('Microsoft.Network/publicIPAddresses',variables('publicIP1'))]",
	"publicIPAddressID2": "[resourceId('Microsoft.Network/publicIPAddresses',variables('publicIP2'))]",
	"lbID": "[resourceId('Microsoft.Network/loadBalancers',variables('loadBalancerName'))]",
	"nicId": "[resourceId('Microsoft.Network/networkInterfaces',variables('nicName2'))]",
	"frontEndIPConfigID": "[concat(variables('lbID'),'/frontendIPConfigurations/loadBalancerFrontEnd')]",
	"storageAccountType": "Standard_LRS",
	"storageAccountSuffix": [ "a", "g", "m", "s", "y" ],
	"diagnosticsStorageAccountName": "[concat(parameters('resourcePrefix'), 'saa')]",
	"accountid": "[concat('/subscriptions/',subscription().subscriptionId,'/resourceGroups/', resourceGroup().name,'/providers/','Microsoft.Storage/storageAccounts/', variables('diagnosticsStorageAccountName'))]",
	"wadlogs": "<WadCfg><DiagnosticMonitorConfiguration>",
	"wadperfcounter": "<PerformanceCounters scheduledTransferPeriod=\"PT1M\"><PerformanceCounterConfiguration counterSpecifier=\"\\Processor\\PercentProcessorTime\" sampleRate=\"PT15S\" unit=\"Percent\"><annotation displayName=\"CPU percentage guest OS\" locale=\"en-us\"/></PerformanceCounterConfiguration>",
	"wadcfgxstart": "[concat(variables('wadlogs'),variables('wadperfcounter'),'<Metrics resourceId=\"')]",
	"wadmetricsresourceid": "[concat('/subscriptions/',subscription().subscriptionId,'/resourceGroups/',resourceGroup().name ,'/providers/','Microsoft.Compute/virtualMachineScaleSets/',parameters('vmssName'))]",
	"wadcfgxend": "[concat('\"><MetricAggregation scheduledTransferPeriod=\"PT1H\"/><MetricAggregation scheduledTransferPeriod=\"PT1M\"/></Metrics></DiagnosticMonitorConfiguration></WadCfg>')]"
	```

4. In this tutorial, you deploy the following resources and extensions:

 - Microsoft.Storage/storageAccounts
 - Microsoft.Network/virtualNetworks
 - Microsoft.Network/publicIPAddresses
 - Microsoft.Network/loadBalancers
 - Microsoft.Network/networkInterfaces
 - Microsoft.Compute/virtualMachines
 - Microsoft.Compute/virtualMachineScaleSets
 - Microsoft.Insights.VMDiagnosticsSettings
 - Microsoft.Insights/autoscaleSettings

	For more information about Resource Manager resources, see [Azure Compute, Network, and Storage Providers under the Azure Resource Manager](virtual-machines-windows-compare-deployment-models.md).

	Add the storage account resource under the resources parent element that you added to the template. This template uses a loop to create the recommended 5 storage accounts where the operating system disks and diagnostic data are stored. This set of accounts can support up to 100 virtual machines in a scale set, which is the current maximum. Each storage account is named with a letter designator that was defined in the variables combined with the suffix that you provide in the parameters for the template.

	```
	{
		"type": "Microsoft.Storage/storageAccounts",
		"name": "[concat(parameters('resourcePrefix'), parameters('storageAccountSuffix')[copyIndex()])]",
		"apiVersion": "2015-05-01-preview",
		"copy": {
			"name": "storageLoop",
			"count": 5
		},
		"location": "[resourceGroup().location]",
		"properties": {
			"accountType": "[variables('storageAccountType')]"
		}
	},
	```

5. Add the virtual network resource. For more information, see [Network Resource Provider](../virtual-network/resource-groups-networking.md).

	```
	{
		"apiVersion": "[variables('apiVersion')]",
		"type": "Microsoft.Network/virtualNetworks",
		"name": "[variables('virtualNetworkName')]",
		"location": "[resourceGroup().location]",
		"properties": {
			"addressSpace": {
				"addressPrefixes": [
					"[variables('addressPrefix')]"
				]
			},
			"subnets": [
				{
					"name": "[variables('subnetName')]",
					"properties": {
						"addressPrefix": "[variables('subnetPrefix')]"
					}
				}
			]
		}
	},
	```

6. Add the public IP address resources that are used by the load balancer and network interface.

	```
	{
		"apiVersion": "[variables('apiVersion')]",
		"type": "Microsoft.Network/publicIPAddresses",
		"name": "[variables('publicIP1')]",
		"location": "[resourceGroup().location]",
		"properties": {
			"publicIPAllocationMethod": "Dynamic",
			"dnsSettings": {
				"domainNameLabel": "[variables('dnsName1')]"
			}
		}
	},
	{
		"apiVersion": "[variables('apiVersion')]",
		"type": "Microsoft.Network/publicIPAddresses",
		"name": "[variables('publicIP2')]",
		"location": "[resourceGroup().location]",
		"properties": {
			"publicIPAllocationMethod": "Dynamic",
			"dnsSettings": {
				"domainNameLabel": "[variables('dnsName2')]"
			}
		}
	},
	```

7. Add the load balancer resource that is used by the scale set. For more information, see [Azure Resource Manager Support for Load Balancer](../load-balancer/load-balancer-arm.md).

	```
	{
		"apiVersion": "[variables('apiVersion')]",
		"name": "[variables('loadBalancerName')]",
		"type": "Microsoft.Network/loadBalancers",
		"location": "[resourceGroup().location]",
		"dependsOn": [
			"[concat('Microsoft.Network/publicIPAddresses/', variables('publicIP1'))]"
		],
		"properties": {
			"frontendIPConfigurations": [
				{
					"name": "loadBalancerFrontEnd",
					"properties": {
						"publicIPAddress": {
							"id": "[variables('publicIPAddressID1')]"
						}
					}
				}
			],
			"backendAddressPools": [
				{
					"name": "bepool1"
				}
			],
			"inboundNatPools": [
				{
					"name": "natpool1",
					"properties": {
						"frontendIPConfiguration": {
							"id": "[variables('frontEndIPConfigID')]"
						},
						"protocol": "tcp",
						"frontendPortRangeStart": 50000,
						"frontendPortRangeEnd": 50500,
						"backendPort": 3389
					}
				}
			]
		}
	},
	```

8. Add the network interface resource that is used by the jumpbox virtual machine. Because machines in a virtual machine scale set are not directly accessible using a public IP address, a jumpbox virtual machine is created in the same virtual network as the scale set and is used to remotely access the machines in the set.

	```
	{
		"apiVersion": "2015-05-01-preview",
		"type": "Microsoft.Network/networkInterfaces",
		"name": "[variables('nicName1')]",
		"location": "[resourceGroup().location]",
		"dependsOn": [
			"[concat('Microsoft.Network/publicIPAddresses/', variables('publicIP2'))]",
			"[concat('Microsoft.Network/virtualNetworks/', variables('virtualNetworkName'))]"
		],
		"properties": {
			"ipConfigurations": [
				{
					"name": "ipconfig1",
					"properties": {
						"privateIPAllocationMethod": "Dynamic",
						"publicIPAddress": {
							"id": "[resourceId('Microsoft.Network/publicIPAddresses', variables('publicIP2'))]"
						},
						"subnet": {
							"id": "[concat('/subscriptions/',subscription().subscriptionId,'/resourceGroups/',resourceGroup().name,'/providers/Microsoft.Network/virtualNetworks/',variables('virtualNetworkName'),'/subnets/',variables('subnetName'))]"
						}
					}
				}
			]
		}
	},
	```


9. Add the jumpbox virtual machine in the same network as the scale set.

	```
	{
		"apiVersion": "2015-05-01-preview",
		"type": "Microsoft.Compute/virtualMachines",
		"name": "[parameters('vmName')]",
		"location": "[resourceGroup().location]",
		"dependsOn": [
			"storageLoop",
			"[concat('Microsoft.Network/networkInterfaces/', variables('nicName1'))]"
		],
		"properties": {
			"hardwareProfile": {
				"vmSize": "[variables('vmSize')]"
			},
			"osProfile": {
				"computername": "[parameters('vmName')]",
				"adminUsername": "[parameters('adminUsername')]",
				"adminPassword": "[parameters('adminPassword')]"
			},
			"storageProfile": {
				"imageReference": {
					"publisher": "[variables('imagePublisher')]",
					"offer": "[variables('imageOffer')]",
					"sku": "[variables('imageVersion')]",
					"version": "latest"
				},
				"osDisk": {
					"name": "osdisk1",
					"vhd": {
						"uri":  "[concat('https://',parameters('resourcePrefix'),'saa.blob.core.windows.net/vhds/',parameters('resourcePrefix'),'osdisk1.vhd')]"
					},
					"caching": "ReadWrite",
					"createOption": "FromImage"
				}
			},
			"networkProfile": {
				"networkInterfaces": [
					{
						"id": "[resourceId('Microsoft.Network/networkInterfaces',variables('nicName1'))]"
					}
				]
			}
		}
	},
	```

10.	Add the virtual machine scale set resource and specify the Diagnostics extension that is installed on all virtual machines in the scale set. Many of the settings for this resource are similar with the virtual machine resource. Here are the main differences:

	- **capacity** - specifies how many virtual machines should be initialized in the scale set. You set this value by specifying a value for the instanceCount parameter.

	- **upgradePolicy** – specifies how updates are made to virtual machines in the scale set. Manual specifies that only new virtual machines are affected by changes in a template when it is redeployed. Automatic specifies that all machines in the scale set are updated and restarted.

	The virtual machine scale set is not created until all of the storage accounts are created as specified with the dependsOn element.

	```
	{
		"type": "Microsoft.Compute/virtualMachineScaleSets",
		"apiVersion": "[variables('apiVersion')]",
		"name": "[parameters('vmSSName')]",
		"location": "[resourceGroup().location]",
		"dependsOn": [
			"storageLoop",
			"[concat('Microsoft.Network/loadBalancers/', variables('loadBalancerName'))]",
			"[concat('Microsoft.Network/virtualNetworks/', variables('virtualNetworkName'))]"
		],
		"sku": {
			"name": "[variables('vmSize')]",
			"tier": "Standard",
			"capacity": "[parameters('instanceCount')]"
		}
		"properties": {
			"upgradePolicy": {
				"mode": "Manual"
			},
			"virtualMachineProfile": {
				"storageProfile": {
					"osDisk": {
						"vhdContainers": [
							"[concat('https://', parameters('resourcePrefix'), 'saa.blob.core.windows.net/vmss')]",
							"[concat('https://', parameters('resourcePrefix'), 'sag.blob.core.windows.net/vmss')]",
							"[concat('https://', parameters('resourcePrefix'), 'sam.blob.core.windows.net/vmss')]",
							"[concat('https://', parameters('resourcePrefix'), 'sas.blob.core.windows.net/vmss')]",
							"[concat('https://', parameters('resourcePrefix'), 'say.blob.core.windows.net/vmss')]"
						],
						"name": "vmssosdisk",
						"caching": "ReadOnly",
						"createOption": "FromImage"
					},
					"imageReference": {
						"publisher": "[variables('imagePublisher')]",
						"offer": "[variables('imageOffer')]",
						"sku": "[variables('imageVersion')]",
						"version": "latest"
					}
				},
				"osProfile": {
					"computerNamePrefix": "[parameters('vmSSName')]",
					"adminUsername": "[parameters('adminUsername')]",
					"adminPassword": "[parameters('adminPassword')]"
				},
				"networkProfile": {
					"networkInterfaceConfigurations": [
						{
							"name": "[variables('nicName2')]",
							"properties": {
								"primary": "true",
								"ipConfigurations": [
									{
										"name": "ip1",
										"properties": {
											"subnet": {
												"id": "[concat('/subscriptions/',subscription().subscriptionId,'/resourceGroups/',resourceGroup().name,'/providers/Microsoft.Network/virtualNetworks/',variables('virtualNetworkName'),'/subnets/',variables('subnetName'))]"
											},
											"loadBalancerBackendAddressPools": [
												{
													"id": "[concat('/subscriptions/',subscription().subscriptionId,'/resourceGroups/',resourceGroup().name,'/providers/Microsoft.Network/loadBalancers/',variables('loadBalancerName'),'/backendAddressPools/bepool1')]"
												}
											],
											"loadBalancerInboundNatPools": [
												{
													"id": "[concat('/subscriptions/',subscription().subscriptionId,'/resourceGroups/',resourceGroup().name,'/providers/Microsoft.Network/loadBalancers/',variables('loadBalancerName'),'/inboundNatPools/natpool1')]"
												}
											]
										}
									}
								]
							}
						}
					]
				},
				"extensionProfile": {
					"extensions": [
						{
							"name":"LinuxDiagnostic",
							"properties": {
								"publisher":"Microsoft.OSTCExtensions",
								"type":"LinuxDiagnostic",
								"typeHandlerVersion":"2.1",
								"autoUpgradeMinorVersion":false,
								"settings": {
									"xmlCfg":"[base64(concat(variables('wadcfgxstart'),variables('wadmetricsresourceid'),variables('wadcfgxend')))]",
									"storageAccount":"[variables('diagnosticsStorageAccountName')]"
								},
								"protectedSettings": {
									"storageAccountName":"[variables('diagnosticsStorageAccountName')]",
									"storageAccountKey":"[listkeys(variables('accountid'), variables('apiVersion')).key1]",
									"storageAccountEndPoint":"https://core.windows.net"
								}
							}
						}
					]
				}
			}
		}
	},
	```

11.	Add the autoscaleSettings resource that defines how the scale set adjusts based on processor usage on the machines in the set. For this tutorial, these are the important values:

 - **metricName** - This is the same as the performance counter that we defined in the wadperfcounter variable. Using that variable, the Diagnostics extension collects the  **Processor\PercentProcessorTime** counter.
 - **metricResourceUri** - This is the resource identifier of the virtual machine scale set.
 - **timeGrain** – This is the granularity of the metrics that are collected. In this template, it is set to 1 minute.
 - **statistic** – This determines how the metrics are combined to accommodate the automatic scaling action. The possible values are: Average, Min, Max. In this template we are looking for the average total CPU usage among the virtual machines in the scale set.
 - **timeWindow** – This if the range of time in which instance data is collected. It must be between 5 minutes and 12 hours.
 - **timeAggregation** –This determines how the data that is collected should be combined over time. The default value is Average. The possible values are: Average, Minimum, Maximum, Last, Total, Count.
 - **operator** – This is the operator that is used to compare the metric data and the threshold. The possible values are: Equals, NotEquals, GreaterThan, GreaterThanOrEqual, LessThan, LessThanOrEqual.
 - **threshold** – This is the value that triggers the scale action. In this template, machines are added to the scale set when the average CPU usage among machines in the set is over 50%.
 - **direction** – This determines the action that is taken when the threshold value is achieved. The possible values are Increase or Decrease. In this template, the number of virtual machines in the scale set is increased if the threshold is over 50% in the defined time window.
 - **type** – This is the type of action that should occur, this must be set to ChangeCount.
 - **value** – This is the number of virtual machines that are added or removed from the scale set. This value must be 1 or greater. The default value is 1. In this template, the number of machines in the scale set increases by 1 when the threshold is met.
 - **cooldown** – This is the amount of time to wait since the last scaling action before the next action occurs. This must be between 1 minute and I week.

	```
	{
		"type": "Microsoft.Insights/autoscaleSettings",
		"apiVersion": "2015-04-01",
		"name": "[concat(parameters('resourcePrefix'),'as1')]",
		"location": "[resourceGroup().location]",
		"dependsOn": [
			"[concat('Microsoft.Compute/virtualMachineScaleSets/',parameters('vmSSName'))]"
		],
		"properties": {
			"enabled": true,
			"name": "[concat(parameters('resourcePrefix'),'as1')]",
			"profiles": [
				{
					"name": "Profile1",
					"capacity": {
						"minimum": "1",
						"maximum": "10",
						"default": "1"
					},
					"rules": [
						{
							"metricTrigger": {
								"metricName": "\\Processor\\PercentProcessorTime",
								"metricNamespace": "",
								"metricResourceUri": "[concat('/subscriptions/',subscription().subscriptionId,'/resourceGroups/',resourceGroup().name,'/providers/Microsoft.Compute/virtualMachineScaleSets/',parameters('vmSSName'))]",
								"timeGrain": "PT1M",
								"statistic": "Average",
								"timeWindow": "PT5M",
								"timeAggregation": "Average",
								"operator": "GreaterThan",
								"threshold": 50.0
							},
							"scaleAction": {
								"direction": "Increase",
								"type": "ChangeCount",
								"value": "1",
								"cooldown": "PT5M"
							}
						}
					]
				}
			],
			"targetResourceUri": "[concat('/subscriptions/',subscription().subscriptionId,'/resourceGroups/', resourceGroup().name,'/providers/Microsoft.Compute/virtualMachineScaleSets/',parameters('vmSSName'))]"
		}
	}
	```

12.	Save the template file.    

## Step 3: Upload the template to storage

The template can be uploaded from your command-line interface as long as you know the account name and the primary key of the storage account that you created in step 1.

1. In your command-line interface (Bash, Terminal, Command prompt), run these commands to set the environment variables needed to access the storage account:

		export AZURE_STORAGE_ACCOUNT={account_name}
		export AZURE_STORAGE_ACCESS_KEY={key}

	You can get the key by clicking the key icon when viewing the storage account resource in the Azure portal. When using a Windows command prompt, type **set** instead of export.

2. Create the container to store the template:

		azure storage container create -p Blob templates

3. Upload the template file to the new container.

		azure storage blob upload VMSSTemplate.json templates VMSSTemplate.json

## Step 4: Deploy the template

Now that you created the template, you can start deploying the resources. Use this command to start the process:

	azure group deployment create --template-uri https://vmsstestsa.blob.core.windows.net/templates/VMSSTemplate.json vmsstestrg1 vmsstestdp1

When you press enter, you are prompted to provide values for the variables you assigned. Provide these values:

	vmName: vmsstestvm1
	vmSSName: vmsstest1
	instanceCount: 5
	adminUserName: vmadmin1
	adminPassword: VMpass1
	resourcePrefix: vmsstest

It should take about 15 minutes for all of the resources to successfully be deployed.

>[AZURE.NOTE]You can also make use of the portal’s ability to deploy the resources. To do this, use this link:
https://portal.azure.com/#create/Microsoft.Template/uri/<link to VM Scale Set JSON template>

## Step 5: Monitor resources

You can get some information about virtual machine scale sets using these methods:

 - The Azure portal - You can currently get a limited amount of information using the portal.
 - The [Azure Resource Explorer](https://resources.azure.com/) - This is the best tool to explore the current state of your scale set. Follow this path and you should see the instance view of the scale set that you created:

		subscriptions > {your subscription} > resourceGroups > vmsstestrg1 > providers > Microsoft.Compute > virtualMachineScaleSets > vmsstest1 > virtualMachines

 - Azure CLI - Use this command to get some information:

		azure resource show -n vmsstest1 -r Microsoft.Compute/virtualMachineScaleSets -o 2015-06-15 -g vmsstestrg1

 - Connect to the jumpbox virtual machine just like you would any other machine and then you can remotely access the virtual machines in the scale set to monitor individual processes.

>[AZURE.NOTE]A complete REST API for obtaining information about scale sets can be found in [Virtual Machine Scale Sets](https://msdn.microsoft.com/library/mt589023.aspx).

## Step 6: Remove the resources

Because you are charged for resources used in Azure, it is always a good practice to delete resources that are no longer needed. You don’t need to delete each resource separately from a resource group. You can delete the resource group and all of its resources will automatically be deleted.

		azure group delete vmsstestrg1

## Next steps

Check out the [Autoscale a VM Scale Set running a Ubuntu/Apache/PHP app](https://github.com/Azure/azure-quickstart-templates/tree/master/201-vmss-lapstack-autoscale) template that sets up a LAMP stack to exercise the automatic scaling functionality of Virtual Machine Scale Sets.<|MERGE_RESOLUTION|>--- conflicted
+++ resolved
@@ -110,13 +110,9 @@
 	Add these variables under the variables parent element that you added to the template:
 
 	- DNS names that are used by the network interfaces.
-<<<<<<< HEAD
-	- The size of the virtual machines used in the scale set. For more information about virtual machine sizes see, [Sizes for virtual machines](virtual-machines-size-specs.md).
+	- The size of the virtual machines used in the scale set. For more information about virtual machine sizes see, [Sizes for virtual machines](virtual-machines-linux-sizes.md).
 	- The platform image information for defining the operating system that will run on the virtual machines in the scale set. For more information about selecting images, see [Navigate and select Azure virtual machine images with Windows PowerShell and the Azure CLI](virtual-machines-linux-cli-ps-findimage.md).
-=======
-	- The size of the virtual machines used in the scale set. For more information about virtual machine sizes see, [Sizes for virtual machines](virtual-machines-linux-sizes.md).
-	- The platform image information for defining the operating system that will run on the virtual machines in the scale set. For more information about selecting images, see [Navigate and select Azure virtual machine images with Windows PowerShell and the Azure CLI](resource-groups-vm-searching.md).
->>>>>>> e7c43365
+
 	- The IP address names and prefixes for the virtual network and subnets.
 	- The names and identifiers of the virtual network, load balancer, and network interfaces.
 	- Storage account names for the accounts associated with the machines in the scale set.
