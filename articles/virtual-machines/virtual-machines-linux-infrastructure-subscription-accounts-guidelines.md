---
<<<<<<< HEAD
title: Azure Subscription and Accounts Guidelines | Microsoft Docs
=======
title: Subscription and account for Linux VMs in Azure | Microsoft Docs
>>>>>>> e8cfaf0d
description: Learn about the key design and implementation guidelines for subscriptions and accounts on Azure.
documentationcenter: ''
services: virtual-machines-linux
author: iainfoulds
manager: timlt
editor: ''
tags: azure-resource-manager

ms.assetid: 19343826-7eef-42a1-98be-4ec65b0f377a
ms.service: virtual-machines-linux
ms.workload: infrastructure-services
ms.tgt_pltfrm: vm-linux
ms.devlang: na
ms.topic: article
ms.date: 12/16/2016
ms.author: iainfou

---
# Azure subscription and accounts guidelines
[!INCLUDE [virtual-machines-linux-infrastructure-guidelines-intro](../../includes/virtual-machines-linux-infrastructure-guidelines-intro.md)]

This article focuses on understanding how to approach subscription and account management as your environment and user base grows.

## Implementation guidelines for subscriptions and accounts
Decisions:

* What set of subscriptions and accounts do you need to host your IT workload or infrastructure?
* How to break down the hierarchy to fit your organization?

Tasks:

* Define your logical organization hierarchy as you would like to manage it from a subscription level.
* To match this logical hierarchy, define the accounts required and subscriptions under each account.
* Create the set of subscriptions and accounts using your naming convention.

## Subscriptions and accounts
To work with Azure, you need one or more Azure subscriptions. Resources like virtual machines (VMs) or virtual networks exist in of those subscriptions.

* Enterprise customers typically have an Enterprise Enrollment, which is the top-most resource in the hierarchy, and is associated to one or more accounts.
* For consumers and customers without an Enterprise Enrollment, the top-most resource is the account.
* Subscriptions are associated to accounts, and there can be one or more subscriptions per account. Azure records billing information at the subscription level.

Due to the limit of two hierarchy levels on the Account/Subscription relationship, it is important to align the naming convention of accounts and subscriptions to the billing needs. For instance, if a global company uses Azure, they might choose to have one account per region, and have subscriptions managed at the region level:

![](./media/virtual-machines-common-infrastructure-service-guidelines/sub01.png)

For instance, you might use the following structure:

![](./media/virtual-machines-common-infrastructure-service-guidelines/sub02.png)

If a region decides to have more than one subscription associated to a particular group, the naming convention should incorporate a way to encode the extra data on either the account or the subscription name. This organization allows massaging billing data to generate the new levels of hierarchy during billing reports:

![](./media/virtual-machines-common-infrastructure-service-guidelines/sub03.png)

The organization could look like the following example:

![](./media/virtual-machines-common-infrastructure-service-guidelines/sub04.png)

We provide detailed billing via a downloadable file for a single account, or for all accounts in an enterprise agreement.

## Next steps
[!INCLUDE [virtual-machines-linux-infrastructure-guidelines-next-steps](../../includes/virtual-machines-linux-infrastructure-guidelines-next-steps.md)]
<|MERGE_RESOLUTION|>--- conflicted
+++ resolved
@@ -1,9 +1,5 @@
 ---
-<<<<<<< HEAD
-title: Azure Subscription and Accounts Guidelines | Microsoft Docs
-=======
 title: Subscription and account for Linux VMs in Azure | Microsoft Docs
->>>>>>> e8cfaf0d
 description: Learn about the key design and implementation guidelines for subscriptions and accounts on Azure.
 documentationcenter: ''
 services: virtual-machines-linux
