---
title: Migrate Azure VMs to Managed Disks | Microsoft Docs
description: Migrate Azure virtual machines created using unmanaged disks in storage accounts to use Managed Disks.
services: virtual-machines-windows
documentationcenter: ''
author: cynthn
manager: timlt
editor: ''
tags: azure-resource-manager

ms.assetid: 
ms.service: virtual-machines-windows
ms.workload: infrastructure-services
ms.tgt_pltfrm: vm-windows
ms.devlang: na
ms.topic: article
ms.date: 02/07/2017
ms.author: cynthn

---

# Migrate Azure VMs to Managed Disks in Azure

Azure Managed Disks simplifies your storage management by removing the need to separately manage storage accounts.  You can also migrate your existing Azure VMs to Managed Disks to benefit from better reliability of VMs in an Availability Set. It ensures that the disks of different VMs in an Availability Set will be sufficiently isolated from each other to avoid single point of failures. It automatically places disks of different VMs in an Availability Set in different Storage scale units (stamps) which limits the impact of single Storage scale unit failures caused due to hardware and software failures. 
Based on your needs, you can choose from two types of storage options: 
 
- [Premium Managed Disks](../storage/storage-premium-storage.md) are Solid State Drive (SSD) based storage media which delivers highperformance, low-latency disk support for virtual machines running I/O-intensive workloads. You can take advantage of the speed and performance of these disks by migrating to Premium Managed Disks.

- [Standard Managed Disks](../storage/storage-standard-storage.md) use Hard Disk Drive (HDD) based storage media and are best suited for Dev/Test and other infrequent access workloads that are less sensitive to performance variability. 

You can migrate to Managed Disks in following scenarios:

| Migrate...                                            | Documentation link                                                                                                                                                                                                                                                                  |
|----------------------------------------------------|-------------------------------------------------------------------------------------------------------------------------------------------------------------------------------------------------------------------------------------------------------------------------------------|
| VMs in an availability set that use unmanaged disks to managed disks   | [Convert VMs in an availability set to use managed disks](virtual-machines-windows-convert-unmanaged-to-managed-disks.md#convert-vms-in-an-availability-set-to-managed-disks-in-a-managed-availability-set)                                                                        |
| Premium unmanaged disks to Premium managed disks   | [Convert existing Azure VMs to managed disks of the same storage type](virtual-machines-windows-convert-unmanaged-to-managed-disks.md#convert-existing-azure-vms-to-managed-disks-of-the-same-storage-type)                                                                         |
| Standard unmanaged disks to Standard managed disks | [Convert existing Azure VMs to managed disks of the same storage type](virtual-machines-windows-convert-unmanaged-to-managed-disks.md#convert-existing-azure-vms-to-managed-disks-of-the-same-storage-type)                                                                         |
| Standard unmanaged disks to Premium managed disks  | [Migrate existing Azure VMs using Standard Unmanaged Disks to Premium Managed Disks](virtual-machines-windows-convert-unmanaged-to-managed-disks.md#migrate-existing-azure-vms-using-standard-unmanaged-disks-to-premium-managed-disks)                            |
<<<<<<< HEAD
| Classic to Resource Manager with managed disks     | [Migrate a single VM](virtual-machines-windows-migrate-single-classic-to-resource-manager.md) - or - [Migrate all VMs in a vNet](virtual-machines-windows-ps-migration-classic-resource-manager.md) and then [Convert a VM from unmanaged disks to managed disks](virtual-machines-windows-convert-unmanaged-to-managed-disks.md) | 
=======
| A single VM from classic to Resource Manager on managed disks     | [Migrate a single VM](virtual-machines-windows-migrate-single-classic-to-resource-manager.md)  | 
| All the VMs in a vNet from classic to Resource Manager on managed disks     | [Migrate IaaS resources from classic to Resource Manager](virtual-machines-windows-ps-migration-classic-resource-manager.md) and then [Convert a VM from unmanaged disks to managed disks](virtual-machines-windows-convert-unmanaged-to-managed-disks.md) | 
>>>>>>> b458a4cb





## Plan for the conversion to Managed Disks

This section helps you to make the best decision on VM and disk types.


## Location

Pick a location where Azure Managed Disks are available. If you are moving to Premium Managed Disks, also ensure that Premium storage is available in the region where you are planning to move to. See [Azure Services byRegion](https://azure.microsoft.com/regions/#services) for up-to-date information on available locations.

## VM sizes

If you are migrating to Premium Managed Disks, you have to update the size of the VM to Premium Storage capable size available in the region where VM is located. Review the VM sizes that are Premium Storage capable. The Azure VM size specifications are listed in [Sizes for virtual machines](virtual-machines-windows-sizes.md).
Review the performance characteristics of virtual machines that work with Premium Storage and choose the most appropriate VM size that best suits your workload. Make sure that there is sufficient bandwidth available on your VM to drive the disk traffic.

## Disk sizes

**Premium Managed Disks**

There are three types of Premium Managed disks that can be used with your VM and each has specific IOPs and throughput limits. Take into consideration these limits when choosing the Premium disk type for your VM based on the needs of your application in terms of capacity, performance, scalability, and peak loads.

| Premium Disks Type  | P10               | P20               | P30               |
|---------------------|-------------------|-------------------|-------------------|
| Disk size           | 128 GB            | 512 GB            | 1024 GB (1 TB)    |
| IOPS per disk       | 500               | 2300              | 5000              |
| Throughput per disk | 100 MB per second | 150 MB per second | 200 MB per second |

**Standard Managed Disks**

There are five types of Standard Managed disks that can be used with your VM. Each of them have different capacity but have same IOPS and throughput limits. Choose the type of Standard Managed disks based on the capacity needs of your application.

| Standard Disk Type  | S4               | S6               | S10              | S20              | S30              |
|---------------------|------------------|------------------|------------------|------------------|------------------|
| Disk size           | 30 GB            | 64 GB            | 128 GB           | 512 GB           | 1024 GB (1 TB)   |
| IOPS per disk       | 500              | 500              | 500              | 500              | 500              |
| Throughput per disk | 60 MB per second | 60 MB per second | 60 MB per second | 60 MB per second | 60 MB per second |

## Disk caching policy 

**Premium Managed Disks**

By default, disk caching policy is *Read-Only* for all the Premium data disks, and *Read-Write* for the Premium operating system disk attached to the VM. This configuration setting is recommended to achieve the optimal performance for your application’s IOs. For write-heavy or write-only data disks (such as SQL Server log files), disable disk caching so that you can achieve better application performance.

## Pricing

Review the [pricing for Managed Disks](https://azure.microsoft.com/en-us/pricing/details/managed-disks/). Pricing of Premium Managed Disks is same as the Premium Unmanaged Disks. But pricing for Standard Managed Disks is different than Standard Unmanaged Disks.



## Next steps

- Learn more about [Managed Disks](../storage/storage-managed-disks-overview.md)<|MERGE_RESOLUTION|>--- conflicted
+++ resolved
@@ -36,12 +36,8 @@
 | Premium unmanaged disks to Premium managed disks   | [Convert existing Azure VMs to managed disks of the same storage type](virtual-machines-windows-convert-unmanaged-to-managed-disks.md#convert-existing-azure-vms-to-managed-disks-of-the-same-storage-type)                                                                         |
 | Standard unmanaged disks to Standard managed disks | [Convert existing Azure VMs to managed disks of the same storage type](virtual-machines-windows-convert-unmanaged-to-managed-disks.md#convert-existing-azure-vms-to-managed-disks-of-the-same-storage-type)                                                                         |
 | Standard unmanaged disks to Premium managed disks  | [Migrate existing Azure VMs using Standard Unmanaged Disks to Premium Managed Disks](virtual-machines-windows-convert-unmanaged-to-managed-disks.md#migrate-existing-azure-vms-using-standard-unmanaged-disks-to-premium-managed-disks)                            |
-<<<<<<< HEAD
-| Classic to Resource Manager with managed disks     | [Migrate a single VM](virtual-machines-windows-migrate-single-classic-to-resource-manager.md) - or - [Migrate all VMs in a vNet](virtual-machines-windows-ps-migration-classic-resource-manager.md) and then [Convert a VM from unmanaged disks to managed disks](virtual-machines-windows-convert-unmanaged-to-managed-disks.md) | 
-=======
 | A single VM from classic to Resource Manager on managed disks     | [Migrate a single VM](virtual-machines-windows-migrate-single-classic-to-resource-manager.md)  | 
 | All the VMs in a vNet from classic to Resource Manager on managed disks     | [Migrate IaaS resources from classic to Resource Manager](virtual-machines-windows-ps-migration-classic-resource-manager.md) and then [Convert a VM from unmanaged disks to managed disks](virtual-machines-windows-convert-unmanaged-to-managed-disks.md) | 
->>>>>>> b458a4cb
 
 
 
