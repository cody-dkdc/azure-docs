<properties
   pageTitle="Create a multi-VM deployment with the Azure CLI | Microsoft Azure"
   description="Learn how to create a multi-VM deployment using the classic deployment model and the Azure CLI."
   services="virtual-machines"
   documentationCenter="nodejs"
   authors="AlanSt"
   manager="timlt"
   editor=""
   tags="azure-service-management"/>

   <tags
   ms.service="virtual-machines"
   ms.devlang="nodejs"
   ms.topic="article"
   ms.tgt_pltfrm="Linux"
   ms.workload="infrastructure-services"
   ms.date="02/20/2015"
   ms.author="alanst"/>

# Create a multi-VM deployment with the Azure CLI

<<<<<<< HEAD
> [AZURE.INCLUDE [learn-about-deployment-models](../../includes/learn-about-deployment-models-include.md)] This article covers creating resources with the classic deployment model. 
=======
[AZURE.INCLUDE [learn-about-deployment-models](../../includes/learn-about-deployment-models-classic-include.md)] Resource Manager model.
 
>>>>>>> 08be3281

The following script will show you how to configure a multi-VM multi-cloud service deployment in a VNET using Azure Command-Line Interface (Azure CLI).

The image below explains how your deployment will look after the script completes:

![](./media/virtual-machines-create-multi-vm-deployment-xplat-cli/multi-vm-xplat-cli.png)

The script creates one VM (**servervm**) in cloud service **servercs** with two data disks attached and two VMs (**clientvm1, clientvm2**) in the cloud service **workercs**. Both the cloud services are placed in the VNET **samplevnet**. The **servercs** cloud service also has an endpoint configured for external connectivity.

## CLI script to make it happen
The code to set this up is relatively straightforward:

>[AZURE.NOTE] You will likely need to change the cloud service names servercs and workercs to be unique cloud service names

    azure network vnet create samplevnet -l "West US"
    azure vm create -l "West US" -w samplevnet -e 10000 -z Small -n servervm servercs b39f27a8b8c64d52b05eac6a62ebad85__Ubuntu-14_10-amd64-server-20150202-en-us-30GB azureuser Password@1
    azure vm create -l "West US" -w samplevnet -e 10001 -z Small –n clientvm1 clientcs b39f27a8b8c64d52b05eac6a62ebad85__Ubuntu-14_10-amd64-server-20150202-en-us-30GB azureuser Password@1
    azure vm create -l "West US" -w samplevnet -e 10002 -c -z Small -n clientvm2 clientcs b39f27a8b8c64d52b05eac6a62ebad85__Ubuntu-14_10-amd64-server-20150202-en-us-30GB azureuser Password@1
    azure vm disk attach-new servervm 100
    azure vm disk attach-new servervm 500
    azure vm endpoint create servervm 443 443 -n https -o tcp

As is the code to tear it down:

    azure vm delete -b -q servervm
    azure vm delete -b -q clientvm1
    azure vm delete -b -q clientvm2
    azure network vnet delete -q samplevnet

*The –q option suppresses the interactive confirmation for deleting objects, -b cleans up the disks / blobs associated with the VM.*

## Generic forms of the commands used

While you can find more information by using the –help option on any of the Azure CLI commands, the generic form of each command as used above is:

    azure network vnet create -l <Region> <VNet_name>
    azure network vnet delete -q <VNet_name>

    azure vm create -l <Region> -w <Vnet_name> -e <SSH_port> -z <VM_size> -n <VM_name> <Cloud_service_name> <VM_image> <Username> <Password>
    azure vm delete -b -q <VM_name>
    azure vm disk attach-new <VM_name>
    azure vm endpoint create <VM_name> <External_port> <Internal_port> -n <Endpoint_name> -o <TCP/UDP>

## Next steps


* [Linux and open-source computing on Azure](virtual-machines-linux-opensource.md)
* [How to log on to a virtual machine running Linux](virtual-machines-linux-how-to-log-on.md)
 
<|MERGE_RESOLUTION|>--- conflicted
+++ resolved
@@ -1,76 +1,72 @@
-<properties
-   pageTitle="Create a multi-VM deployment with the Azure CLI | Microsoft Azure"
-   description="Learn how to create a multi-VM deployment using the classic deployment model and the Azure CLI."
-   services="virtual-machines"
-   documentationCenter="nodejs"
-   authors="AlanSt"
-   manager="timlt"
-   editor=""
-   tags="azure-service-management"/>
-
-   <tags
-   ms.service="virtual-machines"
-   ms.devlang="nodejs"
-   ms.topic="article"
-   ms.tgt_pltfrm="Linux"
-   ms.workload="infrastructure-services"
-   ms.date="02/20/2015"
-   ms.author="alanst"/>
-
-# Create a multi-VM deployment with the Azure CLI
-
-<<<<<<< HEAD
-> [AZURE.INCLUDE [learn-about-deployment-models](../../includes/learn-about-deployment-models-include.md)] This article covers creating resources with the classic deployment model. 
-=======
-[AZURE.INCLUDE [learn-about-deployment-models](../../includes/learn-about-deployment-models-classic-include.md)] Resource Manager model.
- 
->>>>>>> 08be3281
-
-The following script will show you how to configure a multi-VM multi-cloud service deployment in a VNET using Azure Command-Line Interface (Azure CLI).
-
-The image below explains how your deployment will look after the script completes:
-
-![](./media/virtual-machines-create-multi-vm-deployment-xplat-cli/multi-vm-xplat-cli.png)
-
-The script creates one VM (**servervm**) in cloud service **servercs** with two data disks attached and two VMs (**clientvm1, clientvm2**) in the cloud service **workercs**. Both the cloud services are placed in the VNET **samplevnet**. The **servercs** cloud service also has an endpoint configured for external connectivity.
-
-## CLI script to make it happen
-The code to set this up is relatively straightforward:
-
->[AZURE.NOTE] You will likely need to change the cloud service names servercs and workercs to be unique cloud service names
-
-    azure network vnet create samplevnet -l "West US"
-    azure vm create -l "West US" -w samplevnet -e 10000 -z Small -n servervm servercs b39f27a8b8c64d52b05eac6a62ebad85__Ubuntu-14_10-amd64-server-20150202-en-us-30GB azureuser Password@1
-    azure vm create -l "West US" -w samplevnet -e 10001 -z Small –n clientvm1 clientcs b39f27a8b8c64d52b05eac6a62ebad85__Ubuntu-14_10-amd64-server-20150202-en-us-30GB azureuser Password@1
-    azure vm create -l "West US" -w samplevnet -e 10002 -c -z Small -n clientvm2 clientcs b39f27a8b8c64d52b05eac6a62ebad85__Ubuntu-14_10-amd64-server-20150202-en-us-30GB azureuser Password@1
-    azure vm disk attach-new servervm 100
-    azure vm disk attach-new servervm 500
-    azure vm endpoint create servervm 443 443 -n https -o tcp
-
-As is the code to tear it down:
-
-    azure vm delete -b -q servervm
-    azure vm delete -b -q clientvm1
-    azure vm delete -b -q clientvm2
-    azure network vnet delete -q samplevnet
-
-*The –q option suppresses the interactive confirmation for deleting objects, -b cleans up the disks / blobs associated with the VM.*
-
-## Generic forms of the commands used
-
-While you can find more information by using the –help option on any of the Azure CLI commands, the generic form of each command as used above is:
-
-    azure network vnet create -l <Region> <VNet_name>
-    azure network vnet delete -q <VNet_name>
-
-    azure vm create -l <Region> -w <Vnet_name> -e <SSH_port> -z <VM_size> -n <VM_name> <Cloud_service_name> <VM_image> <Username> <Password>
-    azure vm delete -b -q <VM_name>
-    azure vm disk attach-new <VM_name>
-    azure vm endpoint create <VM_name> <External_port> <Internal_port> -n <Endpoint_name> -o <TCP/UDP>
-
-## Next steps
-
-
-* [Linux and open-source computing on Azure](virtual-machines-linux-opensource.md)
-* [How to log on to a virtual machine running Linux](virtual-machines-linux-how-to-log-on.md)
- 
+<properties
+   pageTitle="Create a multi-VM deployment with the Azure CLI | Microsoft Azure"
+   description="Learn how to create a multi-VM deployment using the classic deployment model and the Azure CLI."
+   services="virtual-machines"
+   documentationCenter="nodejs"
+   authors="AlanSt"
+   manager="timlt"
+   editor=""
+   tags="azure-service-management"/>
+
+   <tags
+   ms.service="virtual-machines"
+   ms.devlang="nodejs"
+   ms.topic="article"
+   ms.tgt_pltfrm="Linux"
+   ms.workload="infrastructure-services"
+   ms.date="02/20/2015"
+   ms.author="alanst"/>
+
+# Create a multi-VM deployment with the Azure CLI
+
+[AZURE.INCLUDE [learn-about-deployment-models](../../includes/learn-about-deployment-models-classic-include.md)] Resource Manager model.
+ 
+
+The following script will show you how to configure a multi-VM multi-cloud service deployment in a VNET using Azure Command-Line Interface (Azure CLI).
+
+The image below explains how your deployment will look after the script completes:
+
+![](./media/virtual-machines-create-multi-vm-deployment-xplat-cli/multi-vm-xplat-cli.png)
+
+The script creates one VM (**servervm**) in cloud service **servercs** with two data disks attached and two VMs (**clientvm1, clientvm2**) in the cloud service **workercs**. Both the cloud services are placed in the VNET **samplevnet**. The **servercs** cloud service also has an endpoint configured for external connectivity.
+
+## CLI script to make it happen
+The code to set this up is relatively straightforward:
+
+>[AZURE.NOTE] You will likely need to change the cloud service names servercs and workercs to be unique cloud service names
+
+    azure network vnet create samplevnet -l "West US"
+    azure vm create -l "West US" -w samplevnet -e 10000 -z Small -n servervm servercs b39f27a8b8c64d52b05eac6a62ebad85__Ubuntu-14_10-amd64-server-20150202-en-us-30GB azureuser Password@1
+    azure vm create -l "West US" -w samplevnet -e 10001 -z Small –n clientvm1 clientcs b39f27a8b8c64d52b05eac6a62ebad85__Ubuntu-14_10-amd64-server-20150202-en-us-30GB azureuser Password@1
+    azure vm create -l "West US" -w samplevnet -e 10002 -c -z Small -n clientvm2 clientcs b39f27a8b8c64d52b05eac6a62ebad85__Ubuntu-14_10-amd64-server-20150202-en-us-30GB azureuser Password@1
+    azure vm disk attach-new servervm 100
+    azure vm disk attach-new servervm 500
+    azure vm endpoint create servervm 443 443 -n https -o tcp
+
+As is the code to tear it down:
+
+    azure vm delete -b -q servervm
+    azure vm delete -b -q clientvm1
+    azure vm delete -b -q clientvm2
+    azure network vnet delete -q samplevnet
+
+*The –q option suppresses the interactive confirmation for deleting objects, -b cleans up the disks / blobs associated with the VM.*
+
+## Generic forms of the commands used
+
+While you can find more information by using the –help option on any of the Azure CLI commands, the generic form of each command as used above is:
+
+    azure network vnet create -l <Region> <VNet_name>
+    azure network vnet delete -q <VNet_name>
+
+    azure vm create -l <Region> -w <Vnet_name> -e <SSH_port> -z <VM_size> -n <VM_name> <Cloud_service_name> <VM_image> <Username> <Password>
+    azure vm delete -b -q <VM_name>
+    azure vm disk attach-new <VM_name>
+    azure vm endpoint create <VM_name> <External_port> <Internal_port> -n <Endpoint_name> -o <TCP/UDP>
+
+## Next steps
+
+
+* [Linux and open-source computing on Azure](virtual-machines-linux-opensource.md)
+* [How to log on to a virtual machine running Linux](virtual-machines-linux-how-to-log-on.md)
+ 