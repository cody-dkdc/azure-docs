--- conflicted
+++ resolved
@@ -1,10 +1,6 @@
 <properties
 	pageTitle="Log on to a VM | Microsoft Azure"
-<<<<<<< HEAD
-	description="Use the portal to log on to a Windows virtual machine created with the classic deployment model."
-=======
 	description="Use the Azure classic portal to log on to a Windows virtual machine created with the classic deployment model."
->>>>>>> 08be3281
 	services="virtual-machines"
 	documentationCenter=""
 	authors="cynthn"
@@ -18,33 +14,6 @@
 	ms.tgt_pltfrm="vm-windows"
 	ms.devlang="na"
 	ms.topic="article"
-<<<<<<< HEAD
-	ms.date="09/15/2015"
-	ms.author="cynthn"/>
-
-
-# Log on to a Windows virtual machine created with the classic deployment model
-
-[AZURE.INCLUDE [learn-about-deployment-models](../../includes/learn-about-deployment-models-include.md)] This article covers managing resources with the classic deployment model.
-
-You'll use the **Connect** button in the Azure preview portal to start a Remote Desktop session. First you'll connect to the virtual machine, then you'll log on.
-
-Do you want to connect to a Linux VM? See [How to log on to a virtual machine running Linux](virtual-machines-linux-how-to-log-on.md).
-
-## Connect to the virtual machine
-
-Here's a walkthrough of the steps in this tutorial.
-
-[AZURE.VIDEO logging-on-to-vm-running-windows-server-on-azure]
-
-1. If you haven't already done so, sign in to the [Azure portal](http://manage.windowsazure.com).
-
-2. Click **Virtual Machines**, and then select the appropriate virtual machine.
-
-3. On the command bar, click **Connect**.
-
-	![Log on to the virtual machine](./media/virtual-machines-log-on-windows-server/connectwindows.png)
-=======
 	ms.date="10/05/2015"
 	ms.author="cynthn"/>
 
@@ -78,7 +47,6 @@
 	![Log on to the virtual machine](./media/virtual-machines-log-on-windows-server/connectwindows.png)
 	
 > [AZURE.TIP] If the Connect button isn't available, see the troubleshooting tips at the end of this article.
->>>>>>> 08be3281
 
 ## Log on to the virtual machine
 
@@ -86,14 +54,6 @@
 
 ## Troubleshooting tips
 
-<<<<<<< HEAD
-Here are a few things to try quickly in the portal:
-
--	For problems with the Remote Desktop connection, try resetting the configuration. From the virtual machine dashboard, under **Quick Glance**, click **Reset remote configuration**.
--	For problems with your password, try resetting it. From the virtual machine dashboard, under **Quick Glance**, click **Reset password**.
-
-If those tips don't work or aren't what you need, see [Troubleshoot Remote Desktop connections to a Windows-based Azure Virtual Machine](virtual-machines-troubleshoot-remote-desktop-connections.md). This article walks you through diagnosing and resolving common problems.
-=======
 Here are a few things to try:
 
 -	If the **Connect** button is inactive or you are having other problems with the Remote Desktop connection, try resetting the configuration. From the virtual machine dashboard, under **Quick Glance**, click **Reset remote configuration**.
@@ -101,4 +61,3 @@
 
 If those tips don't work or aren't what you need, see [Troubleshoot Remote Desktop connections to a Windows-based Azure Virtual Machine](virtual-machines-troubleshoot-remote-desktop-connections.md). This article walks you through diagnosing and resolving common problems.
 
->>>>>>> 08be3281
