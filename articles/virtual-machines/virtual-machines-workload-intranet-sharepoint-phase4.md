--- conflicted
+++ resolved
@@ -2,21 +2,6 @@
 	pageTitle="SharePoint Intranet Farm Workload Phase 4: Configure SharePoint Servers"
 	description="In this fourth phase of deploying an intranet-only SharePoint 2013 farm, you create the SharePoint server virtual machines and a new SharePoint farm."
 	documentationCenter=""
-<<<<<<< HEAD
-	services="virtual-machines" 
-	authors="JoeDavies-MSFT" 
-	manager="timlt" 
-	editor=""
-	tags="azure-service-management"/>
-
-<tags 
-	ms.service="virtual-machines" 
-	ms.workload="infrastructure-services" 
-	ms.tgt_pltfrm="vm-windows-sharepoint" 
-	ms.devlang="na" 
-	ms.topic="article" 
-	ms.date="07/21/2015" 
-=======
 	services="virtual-machines"
 	authors="JoeDavies-MSFT"
 	manager="timlt"
@@ -29,16 +14,11 @@
 	ms.devlang="na"
 	ms.topic="article"
 	ms.date="05/05/2015"
->>>>>>> 9c41f58e
 	ms.author="josephd"/>
 
 # SharePoint Intranet Farm Workload Phase 4: Configure SharePoint servers
 
-<<<<<<< HEAD
-In this phase of deploying an intranet-only SharePoint 2013 farm with SQL Server AlwaysOn Availability Groups in Azure infrastructure services, you build out the application and web tiers of the SharePoint farm with Virtual Machines in Service Management, and then create the farm with the SharePoint Configuration Wizard. 
-=======
 In this phase of deploying an intranet-only SharePoint 2013 farm with SQL Server AlwaysOn Availability Groups in Azure infrastructure services, you build out the application and web tiers of the SharePoint farm and create the farm by using the SharePoint Configuration Wizard.
->>>>>>> 9c41f58e
 
 You must complete this phase before moving on to [Phase 5](virtual-machines-workload-intranet-sharepoint-phase5.md). See [Deploying SharePoint with SQL Server AlwaysOn Availability Groups in Azure](virtual-machines-workload-intranet-sharepoint-overview.md) for all of the phases.
 
@@ -194,11 +174,7 @@
 
 ![](./media/virtual-machines-workload-intranet-sharepoint-phase4/workload-spsqlao_04.png)
 
-<<<<<<< HEAD
-## Next steps
-=======
 ## Next step
->>>>>>> 9c41f58e
 
 To continue with the configuration of this workload, go to [Phase 5: Create the availability group and add the SharePoint databases](virtual-machines-workload-intranet-sharepoint-phase5.md).
 
