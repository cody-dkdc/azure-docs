--- conflicted
+++ resolved
@@ -1,75 +1,37 @@
-<<<<<<< HEAD
-<properties
-	pageTitle="Create a custom virtual machine running Windows in Azure"
-	description="Learn to create a custom virtual machine running Windows in Azure."
-	services="virtual-machines"
-	documentationCenter=""
-	authors="cynthn"
-	manager="timlt"
-	editor=""
-	tags="azure-service-management"/>
-
-
-<tags
-	ms.service="virtual-machines"
-	ms.workload="infrastructure-services"
-	ms.tgt_pltfrm="vm-windows"
-	ms.devlang="na"
-	ms.topic="article"
-	ms.date="08/11/2015"
-	ms.author="cynthn"/>
-
-#Create a custom virtual machine running Windows in Azure
-
-A *custom* virtual machine simply means a virtual machine you create using the **From Gallery** option because it gives you more configuration choices than the **Quick Create** option. These choices include:
-
-- Connecting the virtual machine to a virtual network.
-- Installing the VM Agent and extensions, such as for antimalware.
-- Adding the virtual machine to an existing cloud service.
-- Adding the virtual machine to an existing storage account.
-- Adding the virtual machine to an availability set.
-
-> [AZURE.IMPORTANT] If you want your virtual machine to use a virtual network so you can connect to it directly by hostname or set up cross-premises connections, make sure you specify the virtual network when you create the virtual machine. A virtual machine can be configured to join a virtual network only when you create the virtual machine. For details on virtual networks, see [Azure Virtual Network Overview](virtual-networks-overview.md).
-
-##To create the virtual machine
-
-[AZURE.INCLUDE [virtual-machines-create-WindowsVM](../../includes/virtual-machines-create-windowsvm.md)]
-=======
-<properties
-	pageTitle="Create a custom virtual machine running Windows | Microsoft Azure"
-	description="Learn to create a custom virtual machine running Windows in Azure."
-	services="virtual-machines"
-	documentationCenter=""
-	authors="cynthn"
-	manager="timlt"
-	editor=""
-	tags="azure-service-management"/>
-
-
-<tags
-	ms.service="virtual-machines"
-	ms.workload="infrastructure-services"
-	ms.tgt_pltfrm="vm-windows"
-	ms.devlang="na"
-	ms.topic="article"
-	ms.date="08/11/2015"
-	ms.author="cynthn"/>
-
-#Create a custom virtual machine running Windows in Azure
-
-[AZURE.INCLUDE [learn-about-deployment-models](../../includes/learn-about-deployment-models-include.md)] This article covers creating a resource with the classic deployment model. 
-
-A *custom* virtual machine simply means a virtual machine you create using the **From Gallery** option because it gives you more configuration choices than the **Quick Create** option. These choices include:
-
-- Connecting the virtual machine to a virtual network.
-- Installing the VM Agent and extensions, such as for antimalware.
-- Adding the virtual machine to an existing cloud service.
-- Adding the virtual machine to an existing storage account.
-- Adding the virtual machine to an availability set.
-
-> [AZURE.IMPORTANT] If you want your virtual machine to use a virtual network so you can connect to it directly by hostname or set up cross-premises connections, make sure you specify the virtual network when you create the virtual machine. A virtual machine can be configured to join a virtual network only when you create the virtual machine. For details on virtual networks, see [Azure Virtual Network Overview](virtual-networks-overview.md).
-
-##To create the virtual machine
-
-[AZURE.INCLUDE [virtual-machines-create-WindowsVM](../../includes/virtual-machines-create-windowsvm.md)]
->>>>>>> a3835ed1
+<properties
+	pageTitle="Create a custom virtual machine running Windows | Microsoft Azure"
+	description="Learn to create a custom virtual machine running Windows in Azure."
+	services="virtual-machines"
+	documentationCenter=""
+	authors="cynthn"
+	manager="timlt"
+	editor=""
+	tags="azure-service-management"/>
+
+
+<tags
+	ms.service="virtual-machines"
+	ms.workload="infrastructure-services"
+	ms.tgt_pltfrm="vm-windows"
+	ms.devlang="na"
+	ms.topic="article"
+	ms.date="08/11/2015"
+	ms.author="cynthn"/>
+
+#Create a custom virtual machine running Windows in Azure
+
+[AZURE.INCLUDE [learn-about-deployment-models](../../includes/learn-about-deployment-models-include.md)] This article covers creating a resource with the classic deployment model. 
+
+A *custom* virtual machine simply means a virtual machine you create using the **From Gallery** option because it gives you more configuration choices than the **Quick Create** option. These choices include:
+
+- Connecting the virtual machine to a virtual network.
+- Installing the VM Agent and extensions, such as for antimalware.
+- Adding the virtual machine to an existing cloud service.
+- Adding the virtual machine to an existing storage account.
+- Adding the virtual machine to an availability set.
+
+> [AZURE.IMPORTANT] If you want your virtual machine to use a virtual network so you can connect to it directly by hostname or set up cross-premises connections, make sure you specify the virtual network when you create the virtual machine. A virtual machine can be configured to join a virtual network only when you create the virtual machine. For details on virtual networks, see [Azure Virtual Network Overview](virtual-networks-overview.md).
+
+##To create the virtual machine
+
+[AZURE.INCLUDE [virtual-machines-create-WindowsVM](../../includes/virtual-machines-create-windowsvm.md)]