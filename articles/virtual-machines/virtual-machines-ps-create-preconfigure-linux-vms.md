--- conflicted
+++ resolved
@@ -14,11 +14,7 @@
 	ms.tgt_pltfrm="vm-linux"
 	ms.devlang="na"
 	ms.topic="article"
-<<<<<<< HEAD
-	ms.date="07/09/2015"
-=======
 	ms.date="11/11/2015"
->>>>>>> 08be3281
 	ms.author="cynthn"/>
 
 # Create and preconfigure a Linux virtual machine using Azure Powershell
@@ -28,13 +24,6 @@
 - [PowerShell](virtual-machines-ps-create-preconfigure-linux-vms.md)
 
 <br>
-<<<<<<< HEAD
-
-[AZURE.INCLUDE [learn-about-deployment-models](../../includes/learn-about-deployment-models-include.md)] This article covers creating a resource with the classic deployment model. 
-
-These steps show you how to use a set of Azure PowerShell commands to create and preconfigure a Linux virtual machine using the classic management model. You can use this process to quickly create a command set for a new Linux-based virtual machine and expand an existing deployment or to create multiple command sets that quickly build out a custom dev/test or IT pro environment.
-=======
->>>>>>> 08be3281
 
 [AZURE.INCLUDE [learn-about-deployment-models](../../includes/learn-about-deployment-models-classic-include.md)] Resource Manager model.
  
