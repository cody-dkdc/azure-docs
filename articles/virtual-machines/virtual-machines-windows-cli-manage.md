--- conflicted
+++ resolved
@@ -1,13 +1,7 @@
 <properties
-<<<<<<< HEAD
 	pageTitle="Equivalent Azure CLI commands for VM tasks | Microsoft Azure"
 	description="Equivalent Azure CLI commands to create and manage Azure VMs in Azure Resource Manager and Azure Service Management modes"
 	services="virtual-machines-windows"
-=======
-	pageTitle="Equivalent Azure CLI commands for Windows VM tasks | Microsoft Azure"
-	description="Equivalent Azure CLI commands to create and manage Windows VMs in Azure Resource Manager and Azure Service Management modes"
-	services="virtual-machines"
->>>>>>> 9e156280
 	documentationCenter=""
 	authors="dlepow"
 	manager="timlt"
