--- conflicted
+++ resolved
@@ -22,13 +22,7 @@
 
 This script sample creates everything needed to run several Ubuntu virtual machines configured in a highly available and load balanced configuration. After running the script, you will have three virtual machines, joined to an Azure Availability Set, and accessible through an Azure Load Balancer.
 
-<<<<<<< HEAD
 [!INCLUDE [sample-cli-install](../../../includes/sample-cli-install.md)]
-=======
-If needed, install the Azure CLI using the instruction found in the [Azure CLI installation guide](https://docs.microsoft.com/cli/azure/install-azure-cli), and then run `az login` to create a connection with Azure. Also, you should change the $AdminPassword variable at the start of the script to unique and meeting password complexity requirements.
-
-This sample works in a Bash Shell. For options on running Azure CLI scripts on Windows, see [Running the Azure CLI in Windows](../windows/cli-options.md).
->>>>>>> 23698373
 
 ## Sample script
 
