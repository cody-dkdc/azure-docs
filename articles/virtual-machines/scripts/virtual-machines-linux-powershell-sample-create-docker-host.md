--- conflicted
+++ resolved
@@ -23,11 +23,8 @@
 This script creates a virtual machine with Docker enabled and starts a container running NGINX. After running the script, you can access the NGINX web server through the FQDN of the Azure virtual machine. 
 
 [!INCLUDE [sample-powershell-install](../../../includes/sample-powershell-install.md)]
-<<<<<<< HEAD
-=======
 
 [!INCLUDE [quickstarts-free-trial-note](../../../includes/quickstarts-free-trial-note.md)]
->>>>>>> a42dbad0
 
 ## Sample script
 
