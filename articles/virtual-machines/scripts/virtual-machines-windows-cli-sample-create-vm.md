---
title: Azure CLI Script Sample - Create a Windows Server VM | Microsoft Docs
description: Azure CLI Script Sample - Create a Windows Server VM 
services: virtual-machines-Windows
documentationcenter: virtual-machines
author: rickstercdn
manager: jeconnoc
editor: tysonn
tags:

ms.assetid:
ms.service: virtual-machines-Windows
ms.devlang: azurecli
ms.topic: sample
ms.tgt_pltfrm: vm-Windows
ms.workload: infrastructure
ms.date: 02/23/2017
ms.author: rclaus
---

# Create a virtual machine with the Azure CLI

This script creates an Azure Virtual Machine running Windows Server 2016. After running the script, you can access the virtual machine through a Remote Desktop connection.

[!INCLUDE [sample-cli-install](../../../includes/sample-cli-install.md)]

[!INCLUDE [quickstarts-free-trial-note](../../../includes/quickstarts-free-trial-note.md)]

## Sample script

[!code-azurecli-interactive[main](../../../cli_scripts/virtual-machine/create-vm-detailed/create-windows-vm-detailed.sh "Quick Create VM")]

## Clean up deployment 

Run the following command to remove the resource group, VM, and all related resources.

```azurecli-interactive 
az group delete --name myResourceGroup --yes
```

## Script explanation

This script uses the following commands to create a resource group, virtual machine, and all related resources. Each command in the table links to command specific documentation.

| Command | Notes |
|---|---|
| [az group create](https://docs.microsoft.com/cli/azure/group#az_group_create) | Creates a resource group in which all resources are stored. |
| [az network vnet create](https://docs.microsoft.com/cli/azure/network/vnet#az_network_vnet_create) | Creates an Azure virtual network and subnet. |
| [az network public-ip create](https://docs.microsoft.com/cli/azure/network/public-ip#az_network_public_ip_create) | Creates a public IP address with a static IP address and an associated DNS name. |
<<<<<<< HEAD
| [az network nsg create](https://docs.microsoft.com/cli/azure/network/nsg) | Creates a network security group (NSG), which is a security boundary between the internet and the virtual machine. |
| [az network nic create](https://docs.microsoft.com/cli/azure/network/nic#az_network_nic_create) | Creates a virtual network card and attaches it to the virtual network, subnet, and NSG. |
=======
| [az network nsg create](https://docs.microsoft.com/cli/azure/network/nsg#az_network_nsg_create) | Creates a network security group (NSG), which is a security boundary between the internet and the virtual machine. |
| [az network nic create](https://docs.microsoft.com/cli/azure/network/nic) | Creates a virtual network card and attaches it to the virtual network, subnet, and NSG. |
>>>>>>> fd2f7855
| [az vm create](https://docs.microsoft.com/cli/azure/vm#az_vm_create) | Creates the virtual machine and connects it to the network card, virtual network, subnet, and NSG. This command also specifies the virtual machine image to be used, and administrative credentials.  |
| [az group delete](https://docs.microsoft.com/cli/azure/vm/extension#az_vm_extension_set) | Deletes a resource group including all nested resources. |

## Next steps

For more information on the Azure CLI, see [Azure CLI documentation](https://docs.microsoft.com/cli/azure).

Additional virtual machine CLI script samples can be found in the [Azure Windows VM documentation](../windows/cli-samples.md?toc=%2fazure%2fvirtual-machines%2fwindows%2ftoc.json).<|MERGE_RESOLUTION|>--- conflicted
+++ resolved
@@ -47,13 +47,8 @@
 | [az group create](https://docs.microsoft.com/cli/azure/group#az_group_create) | Creates a resource group in which all resources are stored. |
 | [az network vnet create](https://docs.microsoft.com/cli/azure/network/vnet#az_network_vnet_create) | Creates an Azure virtual network and subnet. |
 | [az network public-ip create](https://docs.microsoft.com/cli/azure/network/public-ip#az_network_public_ip_create) | Creates a public IP address with a static IP address and an associated DNS name. |
-<<<<<<< HEAD
 | [az network nsg create](https://docs.microsoft.com/cli/azure/network/nsg) | Creates a network security group (NSG), which is a security boundary between the internet and the virtual machine. |
-| [az network nic create](https://docs.microsoft.com/cli/azure/network/nic#az_network_nic_create) | Creates a virtual network card and attaches it to the virtual network, subnet, and NSG. |
-=======
-| [az network nsg create](https://docs.microsoft.com/cli/azure/network/nsg#az_network_nsg_create) | Creates a network security group (NSG), which is a security boundary between the internet and the virtual machine. |
 | [az network nic create](https://docs.microsoft.com/cli/azure/network/nic) | Creates a virtual network card and attaches it to the virtual network, subnet, and NSG. |
->>>>>>> fd2f7855
 | [az vm create](https://docs.microsoft.com/cli/azure/vm#az_vm_create) | Creates the virtual machine and connects it to the network card, virtual network, subnet, and NSG. This command also specifies the virtual machine image to be used, and administrative credentials.  |
 | [az group delete](https://docs.microsoft.com/cli/azure/vm/extension#az_vm_extension_set) | Deletes a resource group including all nested resources. |
 
