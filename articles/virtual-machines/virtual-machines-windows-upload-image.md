<properties
	pageTitle="Upload a Windows VHD for Resource Manager | Microsoft Azure"
	description="Learn to upload a Windows virtual machine VHD from on-premises to Azure, using the Resource Manager deployment model. You can upload a VHD from either a generalized or a specialized VM."
	services="virtual-machines-windows"
	documentationCenter=""
	authors="cynthn"
	manager="timlt"
	editor="tysonn"
	tags="azure-resource-manager"/>

<tags
	ms.service="virtual-machines-windows"
	ms.workload="infrastructure-services"
	ms.tgt_pltfrm="vm-windows"
	ms.devlang="na"
	ms.topic="article"
	ms.date="09/22/2016"
	ms.author="cynthn"/>

# Upload a Windows VHD from an on-premises VM to Azure 


This article shows you how to create and upload a Windows virtual hard disk (VHD) to be used in creating an Azure Vm. You can upload a VHD from either a generalized VM or a specialized VM. 

For more details about disks and VHDs in Azure, see [About disks and VHDs for virtual machines](virtual-machines-linux-about-disks-vhds.md).



*********Move to Thomas topic **************************
In Azure, you can only use [generation 1 virtual machines](http://blogs.technet.com/b/ausoemteam/archive/2015/04/21/deciding-when-to-use-generation-1-or-generation-2-virtual-machines-with-hyper-v.aspx) that are in the VHD file format. 


## Prepare the VM for uploading

<<<<<<< HEAD
You can upload both generalized and specialized VHDs to Azure. Each type requires that you prepare the VM before starting.
=======
- Make sure the server roles running on the VM support sysprep. For more information, see [Sysprep Support for Server Roles](https://msdn.microsoft.com/windows/hardware/commercialize/manufacture/desktop/sysprep-support-for-server-roles). Back up the VM before running Sysprep.
>>>>>>> 7d7eb69f

- **Generalized VHD** - a generalized VHD has had all of your personal account information removed using Sysprep. If you intend to use the VHD as an image to create new VMs from, you should:
- [Prepare a Windows VHD to upload to Azure](virtual-machines-windows-prepare-for-upload-vhd-image.md). 
- [Generalize the virtual machine using Sysprep](virtual-machines-windows-generalize-vhd.md). 

- **Specialized VHD** - a specialized VHD maintains the user accounts, applications and other state data from your original VM. If you intend to use the VHD as-is to create a new VM, ensure the following steps are completed. 
	- [Prepare a Windows VHD to upload to Azure](virtual-machines-windows-prepare-for-upload-vhd-image.md). **Do not** generalize the VM using Sysprep.
	- Remove any guest virtualization tools and agents that are installed on the VM (i.e. VMware tools).
	- Ensure the VM is configured to pull its IP address and DNS settings via DHCP. This ensures that the server obtains an IP address within the VNet when it starts up. 

## Log in to Azure

If you don't already have PowerShell version 1.4 or above installed, read [How to install and configure Azure PowerShell](../powershell-install-configure.md).

1. Open Azure PowerShell and sign in to your Azure account.

```powershell
	Login-AzureRmAccount
```

	A pop-up window opens for you to enter your Azure account credentials.

2. Get the subscription IDs for your available subscriptions.

```powershell
		Get-AzureRmSubscription
```

3. Set the correct subscription using the subscription ID.		

```powershell
	Select-AzureRmSubscription -SubscriptionId "<subscriptionID>"
```
	
## Get the storage account

You need a storage account in Azure house the uploaded VM image. You can either use an existing storage account or create a new one. 

Show the available storage accounts.

```powershell
		Get-AzureRmStorageAccount
```

If you want to use an existing storage account, proceed to the [Upload the VM image](#upload-the-vm-image-to-your-storage-account) section.

If you want to create a storage account, follow these steps:

1. Make sure that you have a resource group for this storage account. Find out all the resource groups that are in your subscription by using:

```powershell
		Get-AzureRmResourceGroup
```

2. To create a resource group, use this command:

```powershell
		New-AzureRmResourceGroup -Name <resourceGroupName> -Location <location>
```

3. Create a storage account in this resource group by using the [New-AzureRmStorageAccount](https://msdn.microsoft.com/library/mt607148.aspx) cmdlet:

```powershell
	New-AzureRmStorageAccount -ResourceGroupName <resourceGroupName> -Name <storageAccountName> -Location "<location>" -SkuName "<skuName>" -Kind "Storage"
```
			
Valid values for -SkuName are:

- **Standard_LRS** - Locally redundant storage. 
- **Standard_ZRS** - Zone redundant storage.
- **Standard_GRS** - Geo redundant storage. 
- **Standard_RAGRS** - Read access geo redundant storage. 
- **Premium_LRS** - Premium locally redundant storage. 



## Upload the VM image to your storage account

Use the [Add-AzureRmVhd](https://msdn.microsoft.com/library/mt603554.aspx) cmdlet to upload the image to a container in your storage account:

```powershell
		$rgName = "<resourceGroupName>"
		$urlOfUploadedImageVhd = "<storageAccount>/<blobContainer>/<targetVHDName>.vhd"
		Add-AzureRmVhd -ResourceGroupName $rgName -Destination $urlOfUploadedImageVhd -LocalFilePath <localPathOfVHDFile>
```

Where:

- **storageAccount** is the name of the storage account for the image. 

- **blobContainer** is the blob container where you want to store your image. If an existing blob container with this name isn't found, it's created for you.

- **targetVHDName** is the name that you want to use for the uploaded VHD file.

- **localPathOfVHDFile** is the full path and name of the .vhd file on your local machine.


If successful, you get a response that looks similar to this:

	C:\> Add-AzureRmVhd -ResourceGroupName testUpldRG -Destination https://testupldstore2.blob.core.windows.net/testblobs/WinServer12.vhd -LocalFilePath "C:\temp\WinServer12.vhd"
	MD5 hash is being calculated for the file C:\temp\WinServer12.vhd.
	MD5 hash calculation is completed.
	Elapsed time for the operation: 00:03:35
	Creating new page blob of size 53687091712...
	Elapsed time for upload: 01:12:49

	LocalFilePath           DestinationUri
	-------------           --------------
	C:\temp\WinServer12.vhd https://testupldstore2.blob.core.windows.net/testblobs/WinServer12.vhd

This command may take a while to complete, depending on your network connection and the size of your VHD file.


## Next steps

- Create a VM from a generalized VHD
- Create a VM from a specialized VHD

<|MERGE_RESOLUTION|>--- conflicted
+++ resolved
@@ -25,18 +25,9 @@
 For more details about disks and VHDs in Azure, see [About disks and VHDs for virtual machines](virtual-machines-linux-about-disks-vhds.md).
 
 
-
-*********Move to Thomas topic **************************
-In Azure, you can only use [generation 1 virtual machines](http://blogs.technet.com/b/ausoemteam/archive/2015/04/21/deciding-when-to-use-generation-1-or-generation-2-virtual-machines-with-hyper-v.aspx) that are in the VHD file format. 
-
-
 ## Prepare the VM for uploading
 
-<<<<<<< HEAD
 You can upload both generalized and specialized VHDs to Azure. Each type requires that you prepare the VM before starting.
-=======
-- Make sure the server roles running on the VM support sysprep. For more information, see [Sysprep Support for Server Roles](https://msdn.microsoft.com/windows/hardware/commercialize/manufacture/desktop/sysprep-support-for-server-roles). Back up the VM before running Sysprep.
->>>>>>> 7d7eb69f
 
 - **Generalized VHD** - a generalized VHD has had all of your personal account information removed using Sysprep. If you intend to use the VHD as an image to create new VMs from, you should:
 - [Prepare a Windows VHD to upload to Azure](virtual-machines-windows-prepare-for-upload-vhd-image.md). 
