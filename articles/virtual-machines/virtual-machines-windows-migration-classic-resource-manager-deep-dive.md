--- conflicted
+++ resolved
@@ -1,11 +1,6 @@
 ---
-<<<<<<< HEAD
 title: Migration between deployment models for Windows VMs in Azure| Microsoft Docs
 description: This article does a technical deep dive on platform-supported migration of resources from classic to Azure Resource Manager
-=======
-title: How Azure migrates resources from classic to Azure Resource Manager| Microsoft Docs
-description: Describes how Azure resources are migrated from classic to the Azure Resource Manager deployment model.
->>>>>>> 0eb0a77e
 services: virtual-machines-windows
 documentationcenter: ''
 author: singhkays
