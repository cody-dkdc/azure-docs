<<<<<<< HEAD
<properties
	pageTitle="Troubleshoot Access to an Application Running on a VM | Microsoft Azure"
	description="If you can't access an application running on an Azure virtual machine, use these steps to isolate the source of the problem."
	services="virtual-machines"
	documentationCenter=""
	authors="dsk-2015"
	manager="timlt"
	editor=""
	tags="azure-service-management,azure-resource-manager"/>

<tags
	ms.service="virtual-machines"
	ms.workload="infrastructure-services"
	ms.tgt_pltfrm="na"
	ms.devlang="na"
	ms.topic="article"
	ms.date="07/01/2015"
	ms.author="dkshir"/>

# Troubleshoot Access to an Application Running on an Azure Virtual Machine

If you can't access an application running on an Azure virtual machine, this article describes a methodical approach for isolating the source of the problem and correcting it. The article applies to both the Resource Manager and Classic deployment models.

> [AZURE.NOTE]  For help in connecting to an Azure virtual machine, see [Troubleshoot Remote Desktop connections to a Windows-based Azure Virtual Machine](virtual-machines-troubleshoot-remote-desktop-connections.md) or [Troubleshoot Secure Shell (SSH) connections to a Linux-based Azure virtual machine](virtual-machines-troubleshoot-ssh-connections.md).

There are four main areas to troubleshoot the access of an application that is running on an Azure virtual machine.

![](./media/virtual-machines-troubleshoot-access-application/tshoot_app_access1.png)

1.	The application running on the Azure virtual machine.
2.	The Azure virtual machine.
3.	Azure endpoints for the cloud service that contains the virtual machine (for virtual machines created using the Service Management API), inbound NAT rules (for virtual machines created in Resource Manager), and Network Security Groups.
4.	Your Internet edge device.

For client computers that are accessing the application over a site-to-site VPN or ExpressRoute connection, the main areas that can cause problems are the application and the Azure virtual machine.
To determine the source of the problem and its correction, follow these steps.

## Step 1: Can you access the application from the target virtual machine?

Try to access the application with the appropriate client program from the virtual machine on which the application is running, Use the local host name, the local IP address, or the loopback address (127.0.0.1).

![](./media/virtual-machines-troubleshoot-access-application/tshoot_app_access2.png)

For example, if the application is a web server, run a browser on the virtual machine and try to access a web page hosted on the virtual machine.

If you can access the application, go to [Step 2](#step2).

If you cannot access the application, verify the following:

- The application is running on the target virtual machine.
- The application is listening on the expected TCP and UDP ports.

On both Windows and Linux-based virtual machines, use the **netstat -a** command to show the active listening ports. Examine the output for the expected ports on which your application should be listening. Restart the application or configure it to use the expected ports as needed.

## <a id="step2"></a>Step 2: Can you access the application from another virtual machine in the same virtual network?

Try to access the application from a different virtual machine in the same virtual network as the virtual machine on which the application is running using the virtual machine's host name or its Azure-assigned public, private, or provider IP address. For virtual machines created using the Service Management API, do not use the public IP address of the cloud service.

![](./media/virtual-machines-troubleshoot-access-application/tshoot_app_access3.png)

For example, if the application is a web server, try to access a web page from a browser on a different virtual machine in the same virtual network.

If you can access the application, go to [Step 3](#step3).

If you cannot access the application, verify the following:

- The host firewall on the target virtual machine is allowing the inbound request and outbound response traffic.
- Intrusion detection or network monitoring software running on the target virtual machine is allowing the traffic.
- Network Security Groups are allowing the traffic.
- A separate component running in your virtual network in the path between the test virtual machine and the virtual machine, such as a load balancer or firewall, is allowing the traffic.

On a Windows-based virtual machine, use Windows Firewall with Advanced Security to determine whether the firewall rules exclude your application's inbound and outbound traffic.

## <a id="step3"></a>Step 3: Can you access the application from a computer that is outside the virtual network, but not connected to the same network as your computer?

Try to access the application from a computer outside the virtual network as the virtual machine on which the application is running, but is not on the same network as your original client computer.

![](./media/virtual-machines-troubleshoot-access-application/tshoot_app_access4.png)

For example, if the application is a web server, try to access the web page from a browser running on a computer that is not in the virtual network.

If you cannot access the application, verify the following:

- For virtual machines created using the Service Management API, that the endpoint configuration for the virtual machine is allowing the incoming traffic, especially the protocol (TCP or UDP) and the public and private port numbers. For more information, see [How to Set Up Endpoints to a Virtual Machine]( virtual-machines-set-up-endpoints.md).
- For virtual machines created using the Service Management API, that access control lists (ACLs) on the endpoint are not preventing incoming traffic from the Internet. For more information, see [How to Set Up Endpoints to a Virtual Machine]( virtual-machines-set-up-endpoints.md).
- For virtual machines created in Resource Manager, that the inbound NAT rule configuration for the virtual machine is allowing the incoming traffic, especially the protocol (TCP or UDP) and the public and private port numbers.
- That Network Security Groups are allowing the inbound request and outbound response traffic. For more information, see [What is a Network Security Group (NSG)?](virtual-networks-nsg.md).

If the virtual machine or endpoint is a member of a load-balanced set:

- Verify that the probe protocol (TCP or UDP) and port number are correct.
- If the probe protocol and port is different than the load-balanced set protocol and port:
	- Verify that the application is listening on the probe protocol (TCP or UDP) and port number (use **netstat –a** on the target virtual machine).
	- The host firewall on the target virtual machine is allowing the inbound probe request and outbound probe response traffic.

If you can access the application, ensure that your Internet edge device is allowing:

- The outbound application request traffic from your client computer to the Azure virtual machine.
- The inbound application response traffic from the Azure virtual machine.

## Next steps

If you have run through steps 1 through 3 in this article and need additional help to correct the problem, you can:

- Get help from Azure experts across the world. Submit your issue to either the MSDN Azure or Stack Overflow forums. See [Microsoft Azure Forums](http://azure.microsoft.com/support/forums/) for more information.
- File an Azure support incident. Go to the [Azure Support site](http://azure.microsoft.com/support/options/) and click **Get support** under **Technical and billing support**.

## Additional resources

[Troubleshoot Remote Desktop connections to a Windows-based Azure Virtual Machine](virtual-machines-troubleshoot-remote-desktop-connections.md)

[Troubleshoot Secure Shell (SSH) connections to a Linux-based Azure virtual machine](virtual-machines-troubleshoot-ssh-connections.md)
=======
<properties
	pageTitle="Troubleshoot application access on a VM | Microsoft Azure"
	description="If you can't access an application running on an Azure virtual machine, use these steps to isolate the source of the problem."
	services="virtual-machines"
	documentationCenter=""
	authors="dsk-2015"
	manager="timlt"
	editor=""
	tags="top-support-issue,azure-service-management,azure-resource-manager"/>

<tags
	ms.service="virtual-machines"
	ms.workload="infrastructure-services"
	ms.tgt_pltfrm="na"
	ms.devlang="na"
	ms.topic="article"
	ms.date="07/01/2015"
	ms.author="dkshir"/>

# Troubleshoot Access to an Application Running on an Azure Virtual Machine

[AZURE.INCLUDE [learn-about-deployment-models](../../includes/learn-about-deployment-models-include.md)] This article covers troubleshooting application access on a virtual machine created with the classic deployment model or the Resource Manager deployment model.

If you can't access an application running on an Azure virtual machine, this article describes a methodical approach for isolating the source of the problem and correcting it.

> [AZURE.NOTE]  For help in connecting to an Azure virtual machine, see [Troubleshoot Remote Desktop connections to a Windows-based Azure Virtual Machine](virtual-machines-troubleshoot-remote-desktop-connections.md) or [Troubleshoot Secure Shell (SSH) connections to a Linux-based Azure virtual machine](virtual-machines-troubleshoot-ssh-connections.md).

There are four main areas to troubleshoot the access of an application that is running on an Azure virtual machine.

![](./media/virtual-machines-troubleshoot-access-application/tshoot_app_access1.png)

1.	The application running on the Azure virtual machine.
2.	The Azure virtual machine.
3.	Azure endpoints for the cloud service that contains the virtual machine (for virtual machines created using the Service Management API), inbound NAT rules (for virtual machines created in Resource Manager), and Network Security Groups.
4.	Your Internet edge device.

For client computers that are accessing the application over a site-to-site VPN or ExpressRoute connection, the main areas that can cause problems are the application and the Azure virtual machine.
To determine the source of the problem and its correction, follow these steps.

## Step 1: Can you access the application from the target virtual machine?

Try to access the application with the appropriate client program from the virtual machine on which the application is running, Use the local host name, the local IP address, or the loopback address (127.0.0.1).

![](./media/virtual-machines-troubleshoot-access-application/tshoot_app_access2.png)

For example, if the application is a web server, run a browser on the virtual machine and try to access a web page hosted on the virtual machine.

If you can access the application, go to [Step 2](#step2).

If you cannot access the application, verify the following:

- The application is running on the target virtual machine.
- The application is listening on the expected TCP and UDP ports.

On both Windows and Linux-based virtual machines, use the **netstat -a** command to show the active listening ports. Examine the output for the expected ports on which your application should be listening. Restart the application or configure it to use the expected ports as needed.

## <a id="step2"></a>Step 2: Can you access the application from another virtual machine in the same virtual network?

Try to access the application from a different virtual machine in the same virtual network as the virtual machine on which the application is running using the virtual machine's host name or its Azure-assigned public, private, or provider IP address. For virtual machines created using the Service Management API, do not use the public IP address of the cloud service.

![](./media/virtual-machines-troubleshoot-access-application/tshoot_app_access3.png)

For example, if the application is a web server, try to access a web page from a browser on a different virtual machine in the same virtual network.

If you can access the application, go to [Step 3](#step3).

If you cannot access the application, verify the following:

- The host firewall on the target virtual machine is allowing the inbound request and outbound response traffic.
- Intrusion detection or network monitoring software running on the target virtual machine is allowing the traffic.
- Network Security Groups are allowing the traffic.
- A separate component running in your virtual network in the path between the test virtual machine and the virtual machine, such as a load balancer or firewall, is allowing the traffic.

On a Windows-based virtual machine, use Windows Firewall with Advanced Security to determine whether the firewall rules exclude your application's inbound and outbound traffic.

## <a id="step3"></a>Step 3: Can you access the application from a computer that is outside the virtual network, but not connected to the same network as your computer?

Try to access the application from a computer outside the virtual network as the virtual machine on which the application is running, but is not on the same network as your original client computer.

![](./media/virtual-machines-troubleshoot-access-application/tshoot_app_access4.png)

For example, if the application is a web server, try to access the web page from a browser running on a computer that is not in the virtual network.

If you cannot access the application, verify the following:

- For virtual machines created using the Service Management API, that the endpoint configuration for the virtual machine is allowing the incoming traffic, especially the protocol (TCP or UDP) and the public and private port numbers. For more information, see [How to Set Up Endpoints to a Virtual Machine]( virtual-machines-set-up-endpoints.md).
- For virtual machines created using the Service Management API, that access control lists (ACLs) on the endpoint are not preventing incoming traffic from the Internet. For more information, see [How to Set Up Endpoints to a Virtual Machine]( virtual-machines-set-up-endpoints.md).
- For virtual machines created in Resource Manager, that the inbound NAT rule configuration for the virtual machine is allowing the incoming traffic, especially the protocol (TCP or UDP) and the public and private port numbers.
- That Network Security Groups are allowing the inbound request and outbound response traffic. For more information, see [What is a Network Security Group (NSG)?](virtual-networks-nsg.md).

If the virtual machine or endpoint is a member of a load-balanced set:

- Verify that the probe protocol (TCP or UDP) and port number are correct.
- If the probe protocol and port is different than the load-balanced set protocol and port:
	- Verify that the application is listening on the probe protocol (TCP or UDP) and port number (use **netstat –a** on the target virtual machine).
	- The host firewall on the target virtual machine is allowing the inbound probe request and outbound probe response traffic.

If you can access the application, ensure that your Internet edge device is allowing:

- The outbound application request traffic from your client computer to the Azure virtual machine.
- The inbound application response traffic from the Azure virtual machine.

## Next steps

If you have run through steps 1 through 3 in this article and need additional help to correct the problem, you can:

- Get help from Azure experts across the world. Submit your issue to either the MSDN Azure or Stack Overflow forums. See [Microsoft Azure Forums](http://azure.microsoft.com/support/forums/) for more information.
- File an Azure support incident. Go to the [Azure Support site](http://azure.microsoft.com/support/options/) and click **Get support** under **Technical and billing support**.

## Additional resources

[Troubleshoot Remote Desktop connections to a Windows-based Azure Virtual Machine](virtual-machines-troubleshoot-remote-desktop-connections.md)

[Troubleshoot Secure Shell (SSH) connections to a Linux-based Azure virtual machine](virtual-machines-troubleshoot-ssh-connections.md)
>>>>>>> a3835ed1
<|MERGE_RESOLUTION|>--- conflicted
+++ resolved
@@ -1,229 +1,114 @@
-<<<<<<< HEAD
-<properties
-	pageTitle="Troubleshoot Access to an Application Running on a VM | Microsoft Azure"
-	description="If you can't access an application running on an Azure virtual machine, use these steps to isolate the source of the problem."
-	services="virtual-machines"
-	documentationCenter=""
-	authors="dsk-2015"
-	manager="timlt"
-	editor=""
-	tags="azure-service-management,azure-resource-manager"/>
-
-<tags
-	ms.service="virtual-machines"
-	ms.workload="infrastructure-services"
-	ms.tgt_pltfrm="na"
-	ms.devlang="na"
-	ms.topic="article"
-	ms.date="07/01/2015"
-	ms.author="dkshir"/>
-
-# Troubleshoot Access to an Application Running on an Azure Virtual Machine
-
-If you can't access an application running on an Azure virtual machine, this article describes a methodical approach for isolating the source of the problem and correcting it. The article applies to both the Resource Manager and Classic deployment models.
-
-> [AZURE.NOTE]  For help in connecting to an Azure virtual machine, see [Troubleshoot Remote Desktop connections to a Windows-based Azure Virtual Machine](virtual-machines-troubleshoot-remote-desktop-connections.md) or [Troubleshoot Secure Shell (SSH) connections to a Linux-based Azure virtual machine](virtual-machines-troubleshoot-ssh-connections.md).
-
-There are four main areas to troubleshoot the access of an application that is running on an Azure virtual machine.
-
-![](./media/virtual-machines-troubleshoot-access-application/tshoot_app_access1.png)
-
-1.	The application running on the Azure virtual machine.
-2.	The Azure virtual machine.
-3.	Azure endpoints for the cloud service that contains the virtual machine (for virtual machines created using the Service Management API), inbound NAT rules (for virtual machines created in Resource Manager), and Network Security Groups.
-4.	Your Internet edge device.
-
-For client computers that are accessing the application over a site-to-site VPN or ExpressRoute connection, the main areas that can cause problems are the application and the Azure virtual machine.
-To determine the source of the problem and its correction, follow these steps.
-
-## Step 1: Can you access the application from the target virtual machine?
-
-Try to access the application with the appropriate client program from the virtual machine on which the application is running, Use the local host name, the local IP address, or the loopback address (127.0.0.1).
-
-![](./media/virtual-machines-troubleshoot-access-application/tshoot_app_access2.png)
-
-For example, if the application is a web server, run a browser on the virtual machine and try to access a web page hosted on the virtual machine.
-
-If you can access the application, go to [Step 2](#step2).
-
-If you cannot access the application, verify the following:
-
-- The application is running on the target virtual machine.
-- The application is listening on the expected TCP and UDP ports.
-
-On both Windows and Linux-based virtual machines, use the **netstat -a** command to show the active listening ports. Examine the output for the expected ports on which your application should be listening. Restart the application or configure it to use the expected ports as needed.
-
-## <a id="step2"></a>Step 2: Can you access the application from another virtual machine in the same virtual network?
-
-Try to access the application from a different virtual machine in the same virtual network as the virtual machine on which the application is running using the virtual machine's host name or its Azure-assigned public, private, or provider IP address. For virtual machines created using the Service Management API, do not use the public IP address of the cloud service.
-
-![](./media/virtual-machines-troubleshoot-access-application/tshoot_app_access3.png)
-
-For example, if the application is a web server, try to access a web page from a browser on a different virtual machine in the same virtual network.
-
-If you can access the application, go to [Step 3](#step3).
-
-If you cannot access the application, verify the following:
-
-- The host firewall on the target virtual machine is allowing the inbound request and outbound response traffic.
-- Intrusion detection or network monitoring software running on the target virtual machine is allowing the traffic.
-- Network Security Groups are allowing the traffic.
-- A separate component running in your virtual network in the path between the test virtual machine and the virtual machine, such as a load balancer or firewall, is allowing the traffic.
-
-On a Windows-based virtual machine, use Windows Firewall with Advanced Security to determine whether the firewall rules exclude your application's inbound and outbound traffic.
-
-## <a id="step3"></a>Step 3: Can you access the application from a computer that is outside the virtual network, but not connected to the same network as your computer?
-
-Try to access the application from a computer outside the virtual network as the virtual machine on which the application is running, but is not on the same network as your original client computer.
-
-![](./media/virtual-machines-troubleshoot-access-application/tshoot_app_access4.png)
-
-For example, if the application is a web server, try to access the web page from a browser running on a computer that is not in the virtual network.
-
-If you cannot access the application, verify the following:
-
-- For virtual machines created using the Service Management API, that the endpoint configuration for the virtual machine is allowing the incoming traffic, especially the protocol (TCP or UDP) and the public and private port numbers. For more information, see [How to Set Up Endpoints to a Virtual Machine]( virtual-machines-set-up-endpoints.md).
-- For virtual machines created using the Service Management API, that access control lists (ACLs) on the endpoint are not preventing incoming traffic from the Internet. For more information, see [How to Set Up Endpoints to a Virtual Machine]( virtual-machines-set-up-endpoints.md).
-- For virtual machines created in Resource Manager, that the inbound NAT rule configuration for the virtual machine is allowing the incoming traffic, especially the protocol (TCP or UDP) and the public and private port numbers.
-- That Network Security Groups are allowing the inbound request and outbound response traffic. For more information, see [What is a Network Security Group (NSG)?](virtual-networks-nsg.md).
-
-If the virtual machine or endpoint is a member of a load-balanced set:
-
-- Verify that the probe protocol (TCP or UDP) and port number are correct.
-- If the probe protocol and port is different than the load-balanced set protocol and port:
-	- Verify that the application is listening on the probe protocol (TCP or UDP) and port number (use **netstat –a** on the target virtual machine).
-	- The host firewall on the target virtual machine is allowing the inbound probe request and outbound probe response traffic.
-
-If you can access the application, ensure that your Internet edge device is allowing:
-
-- The outbound application request traffic from your client computer to the Azure virtual machine.
-- The inbound application response traffic from the Azure virtual machine.
-
-## Next steps
-
-If you have run through steps 1 through 3 in this article and need additional help to correct the problem, you can:
-
-- Get help from Azure experts across the world. Submit your issue to either the MSDN Azure or Stack Overflow forums. See [Microsoft Azure Forums](http://azure.microsoft.com/support/forums/) for more information.
-- File an Azure support incident. Go to the [Azure Support site](http://azure.microsoft.com/support/options/) and click **Get support** under **Technical and billing support**.
-
-## Additional resources
-
-[Troubleshoot Remote Desktop connections to a Windows-based Azure Virtual Machine](virtual-machines-troubleshoot-remote-desktop-connections.md)
-
-[Troubleshoot Secure Shell (SSH) connections to a Linux-based Azure virtual machine](virtual-machines-troubleshoot-ssh-connections.md)
-=======
-<properties
-	pageTitle="Troubleshoot application access on a VM | Microsoft Azure"
-	description="If you can't access an application running on an Azure virtual machine, use these steps to isolate the source of the problem."
-	services="virtual-machines"
-	documentationCenter=""
-	authors="dsk-2015"
-	manager="timlt"
-	editor=""
-	tags="top-support-issue,azure-service-management,azure-resource-manager"/>
-
-<tags
-	ms.service="virtual-machines"
-	ms.workload="infrastructure-services"
-	ms.tgt_pltfrm="na"
-	ms.devlang="na"
-	ms.topic="article"
-	ms.date="07/01/2015"
-	ms.author="dkshir"/>
-
-# Troubleshoot Access to an Application Running on an Azure Virtual Machine
-
-[AZURE.INCLUDE [learn-about-deployment-models](../../includes/learn-about-deployment-models-include.md)] This article covers troubleshooting application access on a virtual machine created with the classic deployment model or the Resource Manager deployment model.
-
-If you can't access an application running on an Azure virtual machine, this article describes a methodical approach for isolating the source of the problem and correcting it.
-
-> [AZURE.NOTE]  For help in connecting to an Azure virtual machine, see [Troubleshoot Remote Desktop connections to a Windows-based Azure Virtual Machine](virtual-machines-troubleshoot-remote-desktop-connections.md) or [Troubleshoot Secure Shell (SSH) connections to a Linux-based Azure virtual machine](virtual-machines-troubleshoot-ssh-connections.md).
-
-There are four main areas to troubleshoot the access of an application that is running on an Azure virtual machine.
-
-![](./media/virtual-machines-troubleshoot-access-application/tshoot_app_access1.png)
-
-1.	The application running on the Azure virtual machine.
-2.	The Azure virtual machine.
-3.	Azure endpoints for the cloud service that contains the virtual machine (for virtual machines created using the Service Management API), inbound NAT rules (for virtual machines created in Resource Manager), and Network Security Groups.
-4.	Your Internet edge device.
-
-For client computers that are accessing the application over a site-to-site VPN or ExpressRoute connection, the main areas that can cause problems are the application and the Azure virtual machine.
-To determine the source of the problem and its correction, follow these steps.
-
-## Step 1: Can you access the application from the target virtual machine?
-
-Try to access the application with the appropriate client program from the virtual machine on which the application is running, Use the local host name, the local IP address, or the loopback address (127.0.0.1).
-
-![](./media/virtual-machines-troubleshoot-access-application/tshoot_app_access2.png)
-
-For example, if the application is a web server, run a browser on the virtual machine and try to access a web page hosted on the virtual machine.
-
-If you can access the application, go to [Step 2](#step2).
-
-If you cannot access the application, verify the following:
-
-- The application is running on the target virtual machine.
-- The application is listening on the expected TCP and UDP ports.
-
-On both Windows and Linux-based virtual machines, use the **netstat -a** command to show the active listening ports. Examine the output for the expected ports on which your application should be listening. Restart the application or configure it to use the expected ports as needed.
-
-## <a id="step2"></a>Step 2: Can you access the application from another virtual machine in the same virtual network?
-
-Try to access the application from a different virtual machine in the same virtual network as the virtual machine on which the application is running using the virtual machine's host name or its Azure-assigned public, private, or provider IP address. For virtual machines created using the Service Management API, do not use the public IP address of the cloud service.
-
-![](./media/virtual-machines-troubleshoot-access-application/tshoot_app_access3.png)
-
-For example, if the application is a web server, try to access a web page from a browser on a different virtual machine in the same virtual network.
-
-If you can access the application, go to [Step 3](#step3).
-
-If you cannot access the application, verify the following:
-
-- The host firewall on the target virtual machine is allowing the inbound request and outbound response traffic.
-- Intrusion detection or network monitoring software running on the target virtual machine is allowing the traffic.
-- Network Security Groups are allowing the traffic.
-- A separate component running in your virtual network in the path between the test virtual machine and the virtual machine, such as a load balancer or firewall, is allowing the traffic.
-
-On a Windows-based virtual machine, use Windows Firewall with Advanced Security to determine whether the firewall rules exclude your application's inbound and outbound traffic.
-
-## <a id="step3"></a>Step 3: Can you access the application from a computer that is outside the virtual network, but not connected to the same network as your computer?
-
-Try to access the application from a computer outside the virtual network as the virtual machine on which the application is running, but is not on the same network as your original client computer.
-
-![](./media/virtual-machines-troubleshoot-access-application/tshoot_app_access4.png)
-
-For example, if the application is a web server, try to access the web page from a browser running on a computer that is not in the virtual network.
-
-If you cannot access the application, verify the following:
-
-- For virtual machines created using the Service Management API, that the endpoint configuration for the virtual machine is allowing the incoming traffic, especially the protocol (TCP or UDP) and the public and private port numbers. For more information, see [How to Set Up Endpoints to a Virtual Machine]( virtual-machines-set-up-endpoints.md).
-- For virtual machines created using the Service Management API, that access control lists (ACLs) on the endpoint are not preventing incoming traffic from the Internet. For more information, see [How to Set Up Endpoints to a Virtual Machine]( virtual-machines-set-up-endpoints.md).
-- For virtual machines created in Resource Manager, that the inbound NAT rule configuration for the virtual machine is allowing the incoming traffic, especially the protocol (TCP or UDP) and the public and private port numbers.
-- That Network Security Groups are allowing the inbound request and outbound response traffic. For more information, see [What is a Network Security Group (NSG)?](virtual-networks-nsg.md).
-
-If the virtual machine or endpoint is a member of a load-balanced set:
-
-- Verify that the probe protocol (TCP or UDP) and port number are correct.
-- If the probe protocol and port is different than the load-balanced set protocol and port:
-	- Verify that the application is listening on the probe protocol (TCP or UDP) and port number (use **netstat –a** on the target virtual machine).
-	- The host firewall on the target virtual machine is allowing the inbound probe request and outbound probe response traffic.
-
-If you can access the application, ensure that your Internet edge device is allowing:
-
-- The outbound application request traffic from your client computer to the Azure virtual machine.
-- The inbound application response traffic from the Azure virtual machine.
-
-## Next steps
-
-If you have run through steps 1 through 3 in this article and need additional help to correct the problem, you can:
-
-- Get help from Azure experts across the world. Submit your issue to either the MSDN Azure or Stack Overflow forums. See [Microsoft Azure Forums](http://azure.microsoft.com/support/forums/) for more information.
-- File an Azure support incident. Go to the [Azure Support site](http://azure.microsoft.com/support/options/) and click **Get support** under **Technical and billing support**.
-
-## Additional resources
-
-[Troubleshoot Remote Desktop connections to a Windows-based Azure Virtual Machine](virtual-machines-troubleshoot-remote-desktop-connections.md)
-
-[Troubleshoot Secure Shell (SSH) connections to a Linux-based Azure virtual machine](virtual-machines-troubleshoot-ssh-connections.md)
->>>>>>> a3835ed1
+<properties
+	pageTitle="Troubleshoot application access on a VM | Microsoft Azure"
+	description="If you can't access an application running on an Azure virtual machine, use these steps to isolate the source of the problem."
+	services="virtual-machines"
+	documentationCenter=""
+	authors="dsk-2015"
+	manager="timlt"
+	editor=""
+	tags="top-support-issue,azure-service-management,azure-resource-manager"/>
+
+<tags
+	ms.service="virtual-machines"
+	ms.workload="infrastructure-services"
+	ms.tgt_pltfrm="na"
+	ms.devlang="na"
+	ms.topic="article"
+	ms.date="07/01/2015"
+	ms.author="dkshir"/>
+
+# Troubleshoot Access to an Application Running on an Azure Virtual Machine
+
+[AZURE.INCLUDE [learn-about-deployment-models](../../includes/learn-about-deployment-models-include.md)] This article covers troubleshooting application access on a virtual machine created with the classic deployment model or the Resource Manager deployment model.
+
+If you can't access an application running on an Azure virtual machine, this article describes a methodical approach for isolating the source of the problem and correcting it.
+
+> [AZURE.NOTE]  For help in connecting to an Azure virtual machine, see [Troubleshoot Remote Desktop connections to a Windows-based Azure Virtual Machine](virtual-machines-troubleshoot-remote-desktop-connections.md) or [Troubleshoot Secure Shell (SSH) connections to a Linux-based Azure virtual machine](virtual-machines-troubleshoot-ssh-connections.md).
+
+There are four main areas to troubleshoot the access of an application that is running on an Azure virtual machine.
+
+![](./media/virtual-machines-troubleshoot-access-application/tshoot_app_access1.png)
+
+1.	The application running on the Azure virtual machine.
+2.	The Azure virtual machine.
+3.	Azure endpoints for the cloud service that contains the virtual machine (for virtual machines created using the Service Management API), inbound NAT rules (for virtual machines created in Resource Manager), and Network Security Groups.
+4.	Your Internet edge device.
+
+For client computers that are accessing the application over a site-to-site VPN or ExpressRoute connection, the main areas that can cause problems are the application and the Azure virtual machine.
+To determine the source of the problem and its correction, follow these steps.
+
+## Step 1: Can you access the application from the target virtual machine?
+
+Try to access the application with the appropriate client program from the virtual machine on which the application is running, Use the local host name, the local IP address, or the loopback address (127.0.0.1).
+
+![](./media/virtual-machines-troubleshoot-access-application/tshoot_app_access2.png)
+
+For example, if the application is a web server, run a browser on the virtual machine and try to access a web page hosted on the virtual machine.
+
+If you can access the application, go to [Step 2](#step2).
+
+If you cannot access the application, verify the following:
+
+- The application is running on the target virtual machine.
+- The application is listening on the expected TCP and UDP ports.
+
+On both Windows and Linux-based virtual machines, use the **netstat -a** command to show the active listening ports. Examine the output for the expected ports on which your application should be listening. Restart the application or configure it to use the expected ports as needed.
+
+## <a id="step2"></a>Step 2: Can you access the application from another virtual machine in the same virtual network?
+
+Try to access the application from a different virtual machine in the same virtual network as the virtual machine on which the application is running using the virtual machine's host name or its Azure-assigned public, private, or provider IP address. For virtual machines created using the Service Management API, do not use the public IP address of the cloud service.
+
+![](./media/virtual-machines-troubleshoot-access-application/tshoot_app_access3.png)
+
+For example, if the application is a web server, try to access a web page from a browser on a different virtual machine in the same virtual network.
+
+If you can access the application, go to [Step 3](#step3).
+
+If you cannot access the application, verify the following:
+
+- The host firewall on the target virtual machine is allowing the inbound request and outbound response traffic.
+- Intrusion detection or network monitoring software running on the target virtual machine is allowing the traffic.
+- Network Security Groups are allowing the traffic.
+- A separate component running in your virtual network in the path between the test virtual machine and the virtual machine, such as a load balancer or firewall, is allowing the traffic.
+
+On a Windows-based virtual machine, use Windows Firewall with Advanced Security to determine whether the firewall rules exclude your application's inbound and outbound traffic.
+
+## <a id="step3"></a>Step 3: Can you access the application from a computer that is outside the virtual network, but not connected to the same network as your computer?
+
+Try to access the application from a computer outside the virtual network as the virtual machine on which the application is running, but is not on the same network as your original client computer.
+
+![](./media/virtual-machines-troubleshoot-access-application/tshoot_app_access4.png)
+
+For example, if the application is a web server, try to access the web page from a browser running on a computer that is not in the virtual network.
+
+If you cannot access the application, verify the following:
+
+- For virtual machines created using the Service Management API, that the endpoint configuration for the virtual machine is allowing the incoming traffic, especially the protocol (TCP or UDP) and the public and private port numbers. For more information, see [How to Set Up Endpoints to a Virtual Machine]( virtual-machines-set-up-endpoints.md).
+- For virtual machines created using the Service Management API, that access control lists (ACLs) on the endpoint are not preventing incoming traffic from the Internet. For more information, see [How to Set Up Endpoints to a Virtual Machine]( virtual-machines-set-up-endpoints.md).
+- For virtual machines created in Resource Manager, that the inbound NAT rule configuration for the virtual machine is allowing the incoming traffic, especially the protocol (TCP or UDP) and the public and private port numbers.
+- That Network Security Groups are allowing the inbound request and outbound response traffic. For more information, see [What is a Network Security Group (NSG)?](virtual-networks-nsg.md).
+
+If the virtual machine or endpoint is a member of a load-balanced set:
+
+- Verify that the probe protocol (TCP or UDP) and port number are correct.
+- If the probe protocol and port is different than the load-balanced set protocol and port:
+	- Verify that the application is listening on the probe protocol (TCP or UDP) and port number (use **netstat –a** on the target virtual machine).
+	- The host firewall on the target virtual machine is allowing the inbound probe request and outbound probe response traffic.
+
+If you can access the application, ensure that your Internet edge device is allowing:
+
+- The outbound application request traffic from your client computer to the Azure virtual machine.
+- The inbound application response traffic from the Azure virtual machine.
+
+## Next steps
+
+If you have run through steps 1 through 3 in this article and need additional help to correct the problem, you can:
+
+- Get help from Azure experts across the world. Submit your issue to either the MSDN Azure or Stack Overflow forums. See [Microsoft Azure Forums](http://azure.microsoft.com/support/forums/) for more information.
+- File an Azure support incident. Go to the [Azure Support site](http://azure.microsoft.com/support/options/) and click **Get support** under **Technical and billing support**.
+
+## Additional resources
+
+[Troubleshoot Remote Desktop connections to a Windows-based Azure Virtual Machine](virtual-machines-troubleshoot-remote-desktop-connections.md)
+
+[Troubleshoot Secure Shell (SSH) connections to a Linux-based Azure virtual machine](virtual-machines-troubleshoot-ssh-connections.md)