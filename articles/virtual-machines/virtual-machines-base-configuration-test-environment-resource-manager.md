<properties
	pageTitle="Base Configuration Test Environment with Azure Resource Manager"
	description="Learn how to create a simple dev/test environment that simulates a simplified intranet in Microsoft Azure using Resource Manager."
	documentationCenter=""
	services="virtual-machines"
	authors="JoeDavies-MSFT"
	manager="timlt"
	editor=""
	tags="azure-resource-manager"/>

<tags
	ms.service="virtual-machines"
	ms.workload="infrastructure-services"
	ms.tgt_pltfrm="Windows"
	ms.devlang="na"
	ms.topic="article"
	ms.date="12/11/2015"
	ms.author="josephd"/>

# Base Configuration test environment with Azure Resource Manager

<<<<<<< HEAD
[AZURE.INCLUDE [learn-about-deployment-models](../../includes/learn-about-deployment-models-include.md)] This article covers creating resources with the Resource Manager deployment model. You can also create these resources with the [classic deployment model](virtual-machines-base-configuration-test-environment.md).

This article provides you with step-by-step instructions to create the Base Configuration test environment in a Microsoft Azure Virtual Network, using virtual machines created in Resource Manager. 
=======
[AZURE.INCLUDE [learn-about-deployment-models](../../includes/learn-about-deployment-models-rm-include.md)] [classic deployment model](virtual-machines-base-configuration-test-environment.md).

This article provides you with step-by-step instructions to create the Base Configuration test environment in a Microsoft Azure Virtual Network, using virtual machines created in Resource Manager.
>>>>>>> 08be3281

You can use the resulting test environment:

- For application development and testing.
- As the initial configuration of an extended test environment of your own design that includes additional virtual machines and Azure services.

The Base Configuration test environment consists of the Corpnet subnet in a cloud-only virtual network named TestLab that simulates a simplified, private intranet connected to the Internet.

![](./media/virtual-machines-base-configuration-test-environment-resource-manager/BC_TLG04.png)

It contains:

- An Azure virtual machine running Windows Server 2012 R2 named DC1 that is configured as an intranet domain controller and Domain Name System (DNS) server.
- An Azure virtual machine running Windows Server 2012 R2 named APP1 that is configured as a general application and web server.
- An Azure virtual machine running Windows Server 2012 R2 named CLIENT1 that acts as an intranet client.

This configuration allows DC1, APP1, CLIENT1, and additional Corpnet subnet computers to be:  

- Connected to the Internet to install updates, access Internet resources in real time, and participate in public cloud technologies such as Microsoft Office 365 and other Azure services.
- Remotely managed using Remote Desktop Connections from your computer that is connected to the Internet or your organization network.

There are four phases to setting up the Corpnet subnet of the Windows Server 2012 R2 Base Configuration test environment in Azure.

1.	Create the virtual network.
2.	Configure DC1.
3.	Configure APP1.
4.	Configure CLIENT1.

If you do not already have an Azure account, you can sign up for a free trial at [Try Azure](http://azure.microsoft.com/pricing/free-trial/). If you have an MSDN Subscription, see [Azure benefit for MSDN subscribers](http://azure.microsoft.com/pricing/member-offers/msdn-benefits-details/).

> [AZURE.NOTE] Virtual machines in Azure incur an ongoing monetary cost when they are running. This cost is billed against your free trial, MSDN subscription, or paid subscription. For more information about the costs of running Azure virtual machines, see [Virtual Machines Pricing Details](http://azure.microsoft.com/pricing/details/virtual-machines/) and [Azure Pricing Calculator](http://azure.microsoft.com/pricing/calculator/). To keep costs down, see [Minimizing the costs of test environment virtual machines in Azure](#costs).

## Phase 1: Create the virtual network

First, start an Azure PowerShell prompt.

> [AZURE.NOTE] The following command sets use Azure PowerShell 1.0 and later. For more information, see [Azure PowerShell 1.0](https://azure.microsoft.com/blog/azps-1-0/).

Login to your account.

	Login-AzureRMAccount

Get your subscription name using the following command.

	Get-AzureRMSubscription | Sort SubscriptionName | Select SubscriptionName

Set your Azure subscription. Replace everything within the quotes, including the < and > characters, with the correct names.

	$subscr="<subscription name>"
	Get-AzureRmSubscription –SubscriptionName $subscr | Select-AzureRmSubscription

Next, create a new resource group for your Base Configuration test lab. To determine a unique resource group name, use this command to list your existing resource groups.

	Get-AzureRMResourceGroup | Sort ResourceGroupName | Select ResourceGroupName

Create your new resource group with these commands. Replace everything within the quotes, including the < and > characters, with the correct names.

	$rgName="<resource group name>"
	$locName="<location name, such as West US>"
	New-AzureRMResourceGroup -Name $rgName -Location $locName

Resource Manager-based virtual machines require a Resource Manager-based storage account. You must pick a globally unique name for your storage account that contains only lowercase letters and numbers. You can use this command to list the existing storage accounts.

	Get-AzureRMStorageAccount | Sort StorageAccountName | Select StorageAccountName

Create a new storage account for your new test environment with these commands.

	$rgName="<your new resource group name>"
	$locName="<the location of your new resource group>"
	$saName="<storage account name>"
	New-AzureRMStorageAccount -Name $saName -ResourceGroupName $rgName –Type Standard_LRS -Location $locName

Next, you create the TestLab Azure Virtual Network that will host the Corpnet subnet of the base configuration.

	$rgName="<name of your new resource group>"
	$locName="<Azure location name, such as West US>"
	$corpnetSubnet=New-AzureRMVirtualNetworkSubnetConfig -Name Corpnet -AddressPrefix 10.0.0.0/24
	New-AzureRMVirtualNetwork -Name TestLab -ResourceGroupName $rgName -Location $locName -AddressPrefix 10.0.0.0/8 -Subnet $corpnetSubnet –DNSServer 10.0.0.4

This is your current configuration.

![](./media/virtual-machines-base-configuration-test-environment-resource-manager/BC_TLG01.png)

## Phase 2: Configure DC1

DC1 is a domain controller for the corp.contoso.com Active Directory Domain Services (AD DS) domain and a DNS server for the virtual machines of the TestLab virtual network.

First, fill in the name of your resource group, Azure location, and storage account name and run these commands at the Azure PowerShell command prompt on your local computer to create an Azure Virtual Machine for DC1.

	$rgName="<resource group name>"
	$locName="<Azure location, such as West US>"
	$saName="<storage account name>"
	$vnet=Get-AzureRMVirtualNetwork -Name TestLab -ResourceGroupName $rgName
	$pip = New-AzureRMPublicIpAddress -Name DC1-NIC -ResourceGroupName $rgName -Location $locName -AllocationMethod Dynamic
	$nic = New-AzureRMNetworkInterface -Name DC1-NIC -ResourceGroupName $rgName -Location $locName -SubnetId $vnet.Subnets[0].Id -PublicIpAddressId $pip.Id -PrivateIpAddress 10.0.0.4
	$vm=New-AzureRMVMConfig -VMName DC1 -VMSize Standard_A1
	$storageAcc=Get-AzureRMStorageAccount -ResourceGroupName $rgName -Name $saName
	$vhdURI=$storageAcc.PrimaryEndpoints.Blob.ToString() + "vhds/DC1-TestLab-ADDSDisk.vhd"
	Add-AzureRMVMDataDisk -VM $vm -Name ADDS-Data -DiskSizeInGB 20 -VhdUri $vhdURI  -CreateOption empty
	$cred=Get-Credential -Message "Type the name and password of the local administrator account for DC1."
	$vm=Set-AzureRMVMOperatingSystem -VM $vm -Windows -ComputerName DC1 -Credential $cred -ProvisionVMAgent -EnableAutoUpdate
	$vm=Set-AzureRMVMSourceImage -VM $vm -PublisherName MicrosoftWindowsServer -Offer WindowsServer -Skus 2012-R2-Datacenter -Version "latest"
	$vm=Add-AzureRMVMNetworkInterface -VM $vm -Id $nic.Id
	$osDiskUri=$storageAcc.PrimaryEndpoints.Blob.ToString() + "vhds/DC1-TestLab-OSDisk.vhd"
	$vm=Set-AzureRMVMOSDisk -VM $vm -Name DC1-TestLab-OSDisk -VhdUri $osDiskUri -CreateOption fromImage
	New-AzureRMVM -ResourceGroupName $rgName -Location $locName -VM $vm

Next, connect to the DC1 virtual machine.

1.	In the Azure portal, click **Virtual machines**, and then click the **DC1** virtual machine.  
2.	In the **DC1** pane,, click **Connect**.
3.	When prompted, open the DC1.rdp downloaded file.
4.	When prompted with a Remote Desktop Connection message box, click **Connect**.
5.	When prompted for credentials, use the following:
- Name: **DC1\\**[Local administrator account name]
- Password: [Local administrator account password]
6.	When prompted with a Remote Desktop Connection message box referring to certificates, click **Yes**.

Next, add an extra data disk as a new volume with the drive letter F:.

1.	In the left pane of Server Manager, click **File and Storage Services**, and then click **Disks**.
2.	In the contents pane, in the **Disks** group, click **disk 2** (with the **Partition** set to **Unknown**).
3.	Click **Tasks**, and then click **New Volume**.
4.	On the Before you begin page of the New Volume Wizard, click **Next**.
5.	On the Select the server and disk page, click **Disk 2**, and then click **Next**. When prompted, click **OK**.
6.	On the Specify the size of the volume page, click **Next**.
7.	On the Assign to a drive letter or folder page, click **Next**.
8.	On the Select file system settings page, click **Next**.
9.	On the Confirm selections page, click **Create**.
10.	When complete, click **Close**.

Next, configure DC1 as a domain controller and DNS server for the corp.contoso.com domain. Run these commands at an administrator-level Windows PowerShell command prompt.

	Install-WindowsFeature AD-Domain-Services -IncludeManagementTools
	Install-ADDSForest -DomainName corp.contoso.com -DatabasePath "F:\NTDS" -SysvolPath "F:\SYSVOL" -LogPath "F:\Logs"

After DC1 restarts, reconnect to the DC1 virtual machine.

1.	In the Azure portal, click **Virtual machines**, and then click the **DC1** virtual machine.
2.	In the **DC1** pane, click** Connect**.
3.	When prompted to open DC1.rdp, click **Open**.
4.	When prompted with a Remote Desktop Connection message box, click **Connect**.
5.	When prompted for credentials, use the following:
- Name: **CORP\\**[Local administrator account name]
- Password: [Local administrator account password]
6.	When prompted by a Remote Desktop Connection message box referring to certificates, click **Yes**.

Next, create a user account in Active Directory that will be used when logging in to CORP domain member computers. Run these commands one at a time at an administrator-level Windows PowerShell command prompt.

	New-ADUser -SamAccountName User1 -AccountPassword (read-host "Set user password" -assecurestring) -name "User1" -enabled $true -PasswordNeverExpires $true -ChangePasswordAtLogon $false
	Add-ADPrincipalGroupMembership -Identity "CN=User1,CN=Users,DC=corp,DC=contoso,DC=com" -MemberOf "CN=Enterprise Admins,CN=Users,DC=corp,DC=contoso,DC=com","CN=Domain Admins,CN=Users,DC=corp,DC=contoso,DC=com"

Note that the first command results in a prompt to supply the User1 account password. Because this account will be used for remote desktop connections for all CORP domain member computers, choose a strong password. To check its strength, see [Password Checker: Using Strong Passwords](https://www.microsoft.com/security/pc-security/password-checker.aspx). Record the User1 account password and store it in a secured location.

Close the Remote Desktop session with DC1 and then reconnect using the CORP\User1 account.

Next, to allow traffic for the Ping tool, run this command at an administrator-level Windows PowerShell command prompt.

	Set-NetFirewallRule -DisplayName "File and Printer Sharing (Echo Request - ICMPv4-In)" -enabled True

This is your current configuration.

![](./media/virtual-machines-base-configuration-test-environment-resource-manager/BC_TLG02.png)

## Phase 3: Configure APP1

APP1 provides web and file sharing services.

First, fill in the name of your resource group, Azure location, and storage account name and run these commands at the Azure PowerShell command prompt on your local computer to create an Azure Virtual Machine for APP1.

	$rgName="<resource group name>"
	$locName="<Azure location, such as West US>"
	$saName="<storage account name>"
	$vnet=Get-AzureRMVirtualNetwork -Name TestLab -ResourceGroupName $rgName
	$pip = New-AzureRMPublicIpAddress -Name APP1-NIC -ResourceGroupName $rgName -Location $locName -AllocationMethod Dynamic
	$nic = New-AzureRMNetworkInterface -Name APP1-NIC -ResourceGroupName $rgName -Location $locName -SubnetId $vnet.Subnets[0].Id -PublicIpAddressId $pip.Id
	$vm=New-AzureRMVMConfig -VMName APP1 -VMSize Standard_A1
	$storageAcc=Get-AzureRMStorageAccount -ResourceGroupName $rgName -Name $saName
	$cred=Get-Credential -Message "Type the name and password of the local administrator account for APP1."
	$vm=Set-AzureRMVMOperatingSystem -VM $vm -Windows -ComputerName APP1 -Credential $cred -ProvisionVMAgent -EnableAutoUpdate
	$vm=Set-AzureRMVMSourceImage -VM $vm -PublisherName MicrosoftWindowsServer -Offer WindowsServer -Skus 2012-R2-Datacenter -Version "latest"
	$vm=Add-AzureRMVMNetworkInterface -VM $vm -Id $nic.Id
	$osDiskUri=$storageAcc.PrimaryEndpoints.Blob.ToString() + "vhds/APP1-TestLab-OSDisk.vhd"
	$vm=Set-AzureRMVMOSDisk -VM $vm -Name APP1-TestLab-OSDisk -VhdUri $osDiskUri -CreateOption fromImage
	New-AzureRMVM -ResourceGroupName $rgName -Location $locName -VM $vm

Next, connect to the APP1 virtual machine using the APP1 local administrator account name and password, and then open an administrator-level Windows PowerShell command prompt.

To check name resolution and network communication between APP1 and DC1, run the **ping dc1.corp.contoso.com** command and verify that there are four replies.

Next, join the APP1 virtual machine to the CORP domain with these commands at the Windows PowerShell prompt.

	Add-Computer -DomainName corp.contoso.com
	Restart-Computer

Note that you must supply your CORP\User1 domain account credentials after entering the Add-Computer command.

After APP1 restarts, connect to it using the CORP\User1 account name and password, and then open an administrator-level Windows PowerShell command prompt.

Next, make APP1 a web server with this command at the Windows PowerShell command prompt.

	Install-WindowsFeature Web-WebServer –IncludeManagementTools

Next, create a shared folder and a text file within the folder on APP1 with these commands.

	New-Item -path c:\files -type directory
	Write-Output "This is a shared file." | out-file c:\files\example.txt
	New-SmbShare -name files -path c:\files -changeaccess CORP\User1

This is your current configuration.

![](./media/virtual-machines-base-configuration-test-environment-resource-manager/BC_TLG03.png)

## Phase 4: Configure CLIENT1

CLIENT1 acts as a typical laptop, tablet, or desktop computer on the Contoso intranet.

First, fill in the name of your resource group, Azure location, and storage account name and run these commands at the Azure PowerShell command prompt on your local computer to create an Azure Virtual Machine for CLIENT1.

	$rgName="<resource group name>"
	$locName="<Azure location, such as West US>"
	$saName="<storage account name>"
	$vnet=Get-AzureRMVirtualNetwork -Name TestLab -ResourceGroupName $rgName
	$pip = New-AzureRMPublicIpAddress -Name CLIENT1-NIC -ResourceGroupName $rgName -Location $locName -AllocationMethod Dynamic
	$nic = New-AzureRMNetworkInterface -Name CLIENT1-NIC -ResourceGroupName $rgName -Location $locName -SubnetId $vnet.Subnets[0].Id -PublicIpAddressId $pip.Id
	$vm=New-AzureRMVMConfig -VMName CLIENT1 -VMSize Standard_A1
	$storageAcc=Get-AzureRMStorageAccount -ResourceGroupName $rgName -Name $saName
	$cred=Get-Credential -Message "Type the name and password of the local administrator account for CLIENT1."
	$vm=Set-AzureRMVMOperatingSystem -VM $vm -Windows -ComputerName CLIENT1 -Credential $cred -ProvisionVMAgent -EnableAutoUpdate
	$vm=Set-AzureRMVMSourceImage -VM $vm -PublisherName MicrosoftWindowsServer -Offer WindowsServer -Skus 2012-R2-Datacenter -Version "latest"
	$vm=Add-AzureRMVMNetworkInterface -VM $vm -Id $nic.Id
	$osDiskUri=$storageAcc.PrimaryEndpoints.Blob.ToString() + "vhds/CLIENT1-TestLab-OSDisk.vhd"
	$vm=Set-AzureRMVMOSDisk -VM $vm -Name CLIENT1-TestLab-OSDisk -VhdUri $osDiskUri -CreateOption fromImage
	New-AzureRMVM -ResourceGroupName $rgName -Location $locName -VM $vm

Next, connect to the CLIENT1 virtual machine using the CLIENT1 local administrator account name and password, and then open an administrator-level Windows PowerShell command prompt.

To check name resolution and network communication between CLIENT1 and DC1, run the **ping dc1.corp.contoso.com** command at a Windows PowerShell command prompt and verify that there are four replies.

Next, join the CLIENT1 virtual machine to the CORP domain with these commands at the Windows PowerShell prompt.

	Add-Computer -DomainName corp.contoso.com
	Restart-Computer

Note that you must supply your CORP\User1 domain account credentials after entering the Add-Computer command.

After CLIENT1 restarts, connect to it using the CORP\User1 account name and password, and then open an administrator-level Windows PowerShell command prompt.

Next, verify that you can access web and file share resources on APP1 from CLIENT1.

1.	In Server Manager, in the tree pane, click **Local Server**.
2.	In **Properties for CLIENT1**, click **On** next to **IE Enhanced Security Configuration**.
3.	In **Internet Explorer Enhanced Security Configuration**, click **Off** for **Administrators** and **Users**, and then click **OK**.
4.	From the Start screen, click **Internet Explorer**, and then click **OK**.
5.	In the Address bar, type **http://app1.corp.contoso.com/**, and then press ENTER.  You should see the default Internet Information Services web page for APP1.
6.	From the desktop taskbar, click the File Explorer icon.
7.	In the address bar, type **\\\app1\Files**, and then press ENTER.
8.	You should see a folder window with the contents of the Files shared folder.
9.	In the **Files** shared folder window, double-click the **Example.txt** file. You should see the contents of the Example.txt file.
10.	Close the **example.txt - Notepad** and the **Files** shared folder windows.

This is your final configuration.

![](./media/virtual-machines-base-configuration-test-environment-resource-manager/BC_TLG04.png)

Your base configuration in Azure is now ready for application development and testing or for additional test environments.

## Next step

- Use this as a basis to build the [simulated hybrid cloud test environment](../virtual-network/virtual-networks-setup-simulated-hybrid-cloud-environment-testing.md).


## <a id="costs"></a>Minimizing the costs of test environment virtual machines in Azure

To minimize the cost of running the test environment virtual machines, you can do one of the following:

- Create the test environment and perform your needed testing and demonstration as quickly as possible. When complete, delete the test environment virtual machines.
- Shut down your test environment virtual machines into a deallocated state.

To shut down the virtual machines with Azure PowerShell, fill in the resource group name and run these commands.

	$rgName="<your resource group name>"
	Stop-AzureRMVM -ResourceGroupName $rgName -Name "CLIENT1"
	Stop-AzureRMVM -ResourceGroupName $rgName -Name "APP1"
	Stop-AzureRMVM -ResourceGroupName $rgName -Name "DC1" -Force -StayProvisioned

To ensure that your virtual machines work properly when starting all of them from the Stopped (Deallocated) state, you should start them in the following order:

1.	DC1
2.	APP1
3.	CLIENT1

To start the virtual machines in order with Azure PowerShell, fill in the resource group name and run these commands.

	$rgName="<your resource group name>"
	Start-AzureRMVM -ResourceGroupName $rgName -Name "DC1"
	Start-AzureRMVM -ResourceGroupName $rgName -Name "APP1"
	Start-AzureRMVM -ResourceGroupName $rgName -Name "CLIENT1"<|MERGE_RESOLUTION|>--- conflicted
+++ resolved
@@ -19,15 +19,9 @@
 
 # Base Configuration test environment with Azure Resource Manager
 
-<<<<<<< HEAD
-[AZURE.INCLUDE [learn-about-deployment-models](../../includes/learn-about-deployment-models-include.md)] This article covers creating resources with the Resource Manager deployment model. You can also create these resources with the [classic deployment model](virtual-machines-base-configuration-test-environment.md).
-
-This article provides you with step-by-step instructions to create the Base Configuration test environment in a Microsoft Azure Virtual Network, using virtual machines created in Resource Manager. 
-=======
 [AZURE.INCLUDE [learn-about-deployment-models](../../includes/learn-about-deployment-models-rm-include.md)] [classic deployment model](virtual-machines-base-configuration-test-environment.md).
 
 This article provides you with step-by-step instructions to create the Base Configuration test environment in a Microsoft Azure Virtual Network, using virtual machines created in Resource Manager.
->>>>>>> 08be3281
 
 You can use the resulting test environment:
 
