--- conflicted
+++ resolved
@@ -81,11 +81,7 @@
 
 For the Node Configuration name, make sure you are using the name of the *Node Configuration* and not the Configuration.
 A Configuration is defined in a script that is used
-<<<<<<< HEAD
-[to compile the Node Configuration (MOF file)](https://docs.microsoft.com/en-us/azure/automation/automation-dsc-compile).
-=======
 [to compile the Node Configuration (MOF file)](https://docs.microsoft.com/azure/automation/automation-dsc-compile).
->>>>>>> 6a383dfd
 The name will always be the Configuration followed by a period `.` and either `localhost` or a specific computer name.
 
 ## DSC extension in Resource Manager templates
