- name: VM Extensions Documentation
  href: ../index.md
- name: Overview
  items:
  - name: About Azure Extensions
    href: overview.md
  - name: Linux VM Agent
    href: agent-linux.md
  - name: Windows VM Agent
    href: agent-windows.md
- name: Quickstarts
  expanded: true
  items:
    - name: Use the Custom Script Extension
      href: /azure/virtual-machines/windows/tutorial-automate-vm-deployment
      maintainContext: true
- name: Concepts
  items:
  - name: Linux
    href: features-linux.md
  - name: Windows
    href: features-windows.md
- name: How-to guides
  items:
  - name: Azure Disk Encryption
    items:
    - name: Linux
      href: azure-disk-enc-linux.md
    - name: Windows
      href: azure-disk-enc-windows.md
  - name: Custom Script
    items:
    - name: Linux - version 2
      href: custom-script-linux.md
    - name: Linux - version 1 (OSTC)
      href: custom-script-linuxOstc.md
    - name: Windows
      href: custom-script-windows.md
<<<<<<< HEAD
    - name: Azure Service Management (Classic)
      href: custom-script-classic.md
  - name: Virtual machine access
    href: vmaccess.md
  - name: Operations Management suite
    items:
    - name: Linux
      href: oms-linux.md
    - name: Windows
      href: oms-windows.md
  - name: Diagnostics 
=======
  - name: IaaS antimalware for Windows
    href: iaas-antimalware-windows.md
  - name: VM Snapshot 
>>>>>>> c97b5729
    items:
    - name: Linux
      href: vmsnapshot-linux.md
    - name: Windows
      href: vmsnapshot-windows.md
  - name: Network Watcher Agent
    items:
    - name: Linux
      href: network-watcher-linux.md
    - name: Windows
      href: network-watcher-windows.md
  - name: Operations Management suite
    items:
    - name: Linux
      href: oms-linux.md
    - name: Windows
      href: oms-windows.md
  - name: PowerShell DSC 
    href: dsc-overview.md
    items:
    - name: DSC and Windows
      href: dsc-windows.md
    - name: DSC and Linux
      href: dsc-linux.md
    - name: Handle credentials
      href: dsc-credentials.md
    - name: Use templates
      href: dsc-template.md
  - name: Virtual machine access
    href: vmaccess.md
  - name: NVIDIA GPU Drivers
    items:
    - name: Linux
      href: hpccompute-gpu-linux.md
    - name: Windows
      href: hpccompute-gpu-windows.md
  - name: Virtual machine Diagnostics 
    items:
    - name: Linux
      href: diagnostics-linux.md
    - name: Windows
      href: diagnostics-windows.md
    - name: Use templates
      href: diagnostics-template.md
  - name: Third-party extensions
    items:
    - name: Stackify Retrace
      href: stackify-retrace-linux.md
    - name: Symantec
      href: symantec.md
  - name: Deprecated extensions
    items:
    - name: Log collector
      href: log-collector.md
    - name: Trend Micro Deep Security
      href: trend.md
  - name: Restrict extension installation
    items:
    - name: Linux
      href: extensions-rmpolicy-howto-cli.md
    - name: Windows
      href: extensions-rmpolicy-howto-ps.md         
  - name: Update Linux agent
    href: update-linux-agent.md
  - name: Export extensions
    href: export-templates.md
  - name: Troubleshoot
    href: troubleshoot.md<|MERGE_RESOLUTION|>--- conflicted
+++ resolved
@@ -36,7 +36,6 @@
       href: custom-script-linuxOstc.md
     - name: Windows
       href: custom-script-windows.md
-<<<<<<< HEAD
     - name: Azure Service Management (Classic)
       href: custom-script-classic.md
   - name: Virtual machine access
@@ -48,11 +47,6 @@
     - name: Windows
       href: oms-windows.md
   - name: Diagnostics 
-=======
-  - name: IaaS antimalware for Windows
-    href: iaas-antimalware-windows.md
-  - name: VM Snapshot 
->>>>>>> c97b5729
     items:
     - name: Linux
       href: vmsnapshot-linux.md
