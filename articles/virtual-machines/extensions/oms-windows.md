--- conflicted
+++ resolved
@@ -97,12 +97,9 @@
 
 Azure VM extensions can be deployed with Azure Resource Manager templates. The JSON schema detailed in the previous section can be used in an Azure Resource Manager template to run the Log Analytics agent extension during an Azure Resource Manager template deployment. A sample template that includes the Log Analytics agent VM extension can be found on the [Azure Quick Start Gallery](https://github.com/Azure/azure-quickstart-templates/tree/master/201-oms-extension-windows-vm). 
 
-<<<<<<< HEAD
-=======
 >[!NOTE]
 >The template does not support specifying more than one workspace ID and workspace key when you want to configure the agent to report to multiple workspaces. To configure the agent to report to multiple workspaces, see [Adding or removing a workspace](../../azure-monitor/platform/agent-manage.md#adding-or-removing-a-workspace).  
 
->>>>>>> 6a383dfd
 The JSON for a virtual machine extension can be nested inside the virtual machine resource, or placed at the root or top level of a Resource Manager JSON template. The placement of the JSON affects the value of the resource name and type. For more information, see [Set name and type for child resources](../../azure-resource-manager/resource-group-authoring-templates.md#child-resources). 
 
 The following example assumes the Azure Monitor extension is nested inside the virtual machine resource. When nesting the extension resource, the JSON is placed in the `"resources": []` object of the virtual machine.
