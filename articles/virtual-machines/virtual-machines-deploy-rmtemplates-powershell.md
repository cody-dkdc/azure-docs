<properties
<<<<<<< HEAD
	pageTitle="Manage Azure VMs using Resource Manager and PowerShell | Microsoft Azure"
=======
	pageTitle="Manage Azure Resource Manager VMs | Microsoft Azure"
>>>>>>> 08be3281
	description="Manage virtual machines using Azure Resource Manager, templates, and PowerShell."
	services="virtual-machines"
	documentationCenter=""
	authors="davidmu1"
	manager="timlt"
	editor=""
	tags="azure-resource-manager"/>

<tags
	ms.service="virtual-machines"
	ms.workload="infrastructure-services"
	ms.tgt_pltfrm="na"
	ms.devlang="na"
	ms.topic="article"
<<<<<<< HEAD
	ms.date="09/10/2015"
=======
	ms.date="10/08/2015"
>>>>>>> 08be3281
	ms.author="davidmu"/>

# Manage virtual machines using Azure Resource Manager and PowerShell

> [AZURE.SELECTOR]
<<<<<<< HEAD
- [Portal](virtual-machines-windows-tutorial.md)
- [PowerShell](virtual-machines-deploy-rmtemplates-powershell.md)

Using Azure PowerShell and Resource Manager templates provides you with a lot of power and flexibility when managing resources in Microsoft Azure. You can use the tasks in this article to create and manage virtual machine resources.

[AZURE.INCLUDE [learn-about-deployment-models](../../includes/learn-about-deployment-models-include.md)] This article covers managing resources with the Resource Manager deployment model. You can also manage resources with the [classic deployment model](virtual-machines-windows-tutorial-classic-portal.md).
=======
- [Azure PowerShell](virtual-machines-deploy-rmtemplates-powershell.md)
- [Azure CLI](virtual-machines-deploy-rmtemplates-azure-cli.md)

<br> 


Using Azure PowerShell and Resource Manager templates provides you with a lot of power and flexibility when managing resources in Microsoft Azure. You can use the tasks in this article to create and manage virtual machine resources.

[AZURE.INCLUDE [learn-about-deployment-models](../../includes/learn-about-deployment-models-rm-include.md)] [classic deployment model](virtual-machines-windows-tutorial-classic-portal.md).
>>>>>>> 08be3281

These tasks use a Resource Manager template and PowerShell:

- [Create a virtual machine](#windowsvm)
- [Create a virtual machine with a specialized disk](#customvm)
- [Create a multiple virtual machines in a virtual network with an external load balancer](#multivm)

These tasks use only PowerShell:

- [Remove a resource group](#removerg)
- [Display information about a virtual machine](#displayvm)
- [Start a virtual machine](#start)
- [Stop a virtual machine](#stop)
- [Restart a virtual machine](#restart)
- [Delete a virtual machine](#delete)

[AZURE.INCLUDE [powershell-preview](../../includes/powershell-preview-inline-include.md)]

## Azure Resource Manager templates and resource groups

<<<<<<< HEAD


## Azure Resource Manager templates and resource groups

Some of the tasks in this article show you how to use Azure Resource Manager templates and PowerShell to automatically deploy and manage Azure virtual machines.

Most applications running in Microsoft Azure are built from a combination of different cloud resource types, such as one or more virtual machines and storage accounts, a SQL database, or a virtual network. Azure Resource Manager templates make it possible for you to manage these different resources together by using a JSON description of the resources and associated configuration and deployment parameters.

After you define a JSON-based resource template, you can use it with a PowerShell command to deploy the defined resources in Azure. You can run these commands either separately in the PowerShell command shell, or you can integrate them with a script that contains additional automation logic.

The resources you create using Azure Resource Manager templates are deployed to either a new or existing *Azure resource group*. A resource group allows you to manage multiple deployed resources together as a logical group; this means that you to manage the overall lifecycle of the group/application.

If you're interested in authoring templates, see [Authoring Azure Resource Manager templates](resource-group-authoring-templates.md).

### Create a resource group

For tasks that create a resource, you'll need a resource group if you don't already have one.

In the following command, replace *resource group name* with the name of the new resource group and *Azure location* with the Azure datacenter location where you want the resource to be located, and then run it:

	New-AzureResourceGroup -Name "resource group name" -Location "Azure location"
=======
Some of the tasks in this article show you how to use Azure Resource Manager templates and PowerShell to automatically deploy and manage Azure virtual machines.

Most applications running in Microsoft Azure are built from a combination of different cloud resource types, such as one or more virtual machines and storage accounts, a SQL database, or a virtual network. Azure Resource Manager templates make it possible for you to manage these different resources together by using a JSON description of the resources and associated configuration and deployment parameters.

After you define a JSON-based resource template, you can use it with a PowerShell command to deploy the defined resources in Azure. You can run these commands either separately in the PowerShell command shell, or you can integrate them with a script that contains additional automation logic.

The resources you create using Azure Resource Manager templates are deployed to either a new or existing *Azure resource group*. A resource group allows you to manage multiple deployed resources together as a logical group; this means that you to manage the overall lifecycle of the group/application.

If you're interested in authoring templates, see [Authoring Azure Resource Manager templates](resource-group-authoring-templates.md).

### Create a resource group

For tasks that create a resource, you'll need a resource group if you don't already have one.

In the following command, replace *resource group name* with the name of the new resource group and *Azure location* with the Azure datacenter location where you want the resource to be located, and then run it:

	New-AzureRmResourceGroup -Name "resource group name" -Location "Azure location"
>>>>>>> 08be3281

## <a id="windowsvm"></a>TASK: Create a virtual machine

This task uses a template from the template gallery. To learn more about the template, see [Deploy a simple Windows VM in West US](https://azure.microsoft.com/documentation/templates/101-simple-windows-vm/).

![](./media/virtual-machines-deploy-rmtemplates-powershell/windowsvm.png)

In the following command, replace *deployment name* with the name that you want to use for the deployment and *resource group name* with the name of the existing resource group, and then run it:

<<<<<<< HEAD
	New-AzureResourceGroupDeployment -Name "deployment name" -ResourceGroupName "resource group name" -TemplateUri "https://raw.githubusercontent.com/Azure/azure-quickstart-templates/master/101-simple-windows-vm/azuredeploy.json"

Here's an example:

	New-AzureResourceGroupDeployment -Name "TestDeployment" -ResourceGroupName "TestRG" -TemplateUri "https://raw.githubusercontent.com/Azure/azure-quickstart-templates/master/101-simple-windows-vm/azuredeploy.json"

You're prompted to supply the values of parameters in the **parameters** section of the JSON file:

	cmdlet New-AzureResourceGroupDeployment at command pipeline position 1
=======
	New-AzureRmResourceGroupDeployment -Name "deployment name" -ResourceGroupName "resource group name" -TemplateUri "https://raw.githubusercontent.com/Azure/azure-quickstart-templates/master/101-simple-windows-vm/azuredeploy.json"

Here's an example:

	New-AzureRmResourceGroupDeployment -Name "TestDeployment" -ResourceGroupName "TestRG" -TemplateUri "https://raw.githubusercontent.com/Azure/azure-quickstart-templates/master/101-simple-windows-vm/azuredeploy.json"

You're prompted to supply the values of parameters in the **parameters** section of the JSON file:

	cmdlet New-AzureRmResourceGroupDeployment at command pipeline position 1
>>>>>>> 08be3281
	Supply values for the following parameters:
	(Type !? for Help.)
	newStorageAccountName: saacct
	adminUsername: WinAdmin1
	adminPassword: *********
	dnsNameForPublicIP: contoso

It returns something like this:

	VERBOSE: 10:56:59 AM - Template is valid.
	VERBOSE: 10:56:59 AM - Create template deployment 'TestDeployment'.
	VERBOSE: 10:57:08 AM - Resource Microsoft.Network/virtualNetworks 'MyVNET' provisioning status is succeeded
	VERBOSE: 10:57:11 AM - Resource Microsoft.Network/publicIPAddresses 'myPublicIP' provisioning status is running
	VERBOSE: 10:57:11 AM - Resource Microsoft.Storage/storageAccounts 'newsaacct' provisioning status is running
	VERBOSE: 10:57:38 AM - Resource Microsoft.Storage/storageAccounts 'newsaacct' provisioning status is succeeded
	VERBOSE: 10:57:40 AM - Resource Microsoft.Network/publicIPAddresses 'myPublicIP' provisioning status is succeeded
	VERBOSE: 10:57:45 AM - Resource Microsoft.Compute/virtualMachines 'MyWindowsVM' provisioning status is running
	VERBOSE: 10:57:45 AM - Resource Microsoft.Network/networkInterfaces 'myVMNic' provisioning status is succeeded
	VERBOSE: 11:01:59 AM - Resource Microsoft.Compute/virtualMachines 'MyWindowsVM' provisioning status is succeeded


	DeploymentName    : TestDeployment
	ResourceGroupName : TestRG
	ProvisioningState : Succeeded
	Timestamp         : 4/28/2015 6:02:13 PM
	Mode              : Incremental
	TemplateLink      :
	Parameters        :
                    	Name             Type                       Value
	                    ===============  =========================  ==========
	                    newStorageAccountName  String                     saacct
	                    adminUsername    String                     WinAdmin1
	                    adminPassword    SecureString
	                    dnsNameForPublicIP  String                     contoso9875
	                    windowsOSVersion  String                     2012-R2-Datacenter

	Outputs           :

If you would like to see a video of this task being done, take a look at this:

[AZURE.VIDEO deploy-a-windows-virtual-machine-with-azure-resource-manager-templates-and-powershell]

## <a id="customvm"></a>TASK: Create a virtual machine with a specialized disk

This task uses a template from the template gallery. To learn more about the template, see [Create a VM from a specialized VHD disk](https://azure.microsoft.com/documentation/templates/201-vm-from-specialized-vhd/).

In the following command, replace *deployment name* with the name that you want to use for the deployment and *resource group name* with the name of the existing resource group, and then run it:

<<<<<<< HEAD
	New-AzureResourceGroupDeployment -Name "deployment name" -ResourceGroupName "resource group name" -TemplateUri "https://raw.githubusercontent.com/Azure/azure-quickstart-templates/master/201-vm-from-specialized-vhd/azuredeploy.json"

Here's an example:

	New-AzureResourceGroupDeployment -Name "TestDeployment" -ResourceGroupName "TestRG" -TemplateUri "https://raw.githubusercontent.com/Azure/azure-quickstart-templates/master/201-vm-from-specialized-vhd/azuredeploy.json"

You're prompted to supply the values of parameters in the **parameters** section of the JSON file:

	cmdlet New-AzureResourceGroup at command pipeline position 1
=======
	New-AzureRmResourceGroupDeployment -Name "deployment name" -ResourceGroupName "resource group name" -TemplateUri "https://raw.githubusercontent.com/Azure/azure-quickstart-templates/master/201-vm-from-specialized-vhd/azuredeploy.json"

Here's an example:

	New-AzureRmResourceGroupDeployment -Name "TestDeployment" -ResourceGroupName "TestRG" -TemplateUri "https://raw.githubusercontent.com/Azure/azure-quickstart-templates/master/201-vm-from-specialized-vhd/azuredeploy.json"

You're prompted to supply the values of parameters in the **parameters** section of the JSON file:

	cmdlet New-AzureRmResourceGroupDeployment at command pipeline position 1
>>>>>>> 08be3281
	Supply values for the following parameters:
	(Type !? for Help.)
	osDiskVhdUri: http://saacct.blob.core.windows.net/vhds/osdiskforwindows.vhd
	osType: windows
	location: West US
	vmSize: Standard_A3
	...

> [AZURE.NOTE] The example shown above uses a vhd file that exists in the saacct storage account. The name of the disk was provided as a parameter to the template.

If you would like to see a video of this task being done, take a look at this:

[AZURE.VIDEO create-a-custom-virtual-machine-image-in-azure-resource-manager-with-powershell]

## <a id="multivm"></a>TASK: Create a multiple virtual machines in a virtual network with an external load balancer

This task uses a template from the template gallery. To learn more about the template, see [Create a VM from a specialized VHD disk](https://azure.microsoft.com/documentation/templates/201-2-vms-loadbalancer-lbrules/).

![](./media/virtual-machines-deploy-rmtemplates-powershell/multivmextlb.png)

In the following command, replace *deployment name* with the name that you want to use for the deployment and *resource group name* with the name of the existing resource group, and then run it:

<<<<<<< HEAD
	New-AzureResourceGroupDeployment -Name "deployment name" -ResourceGroupName "resource group name" -TemplateUri "https://raw.githubusercontent.com/Azure/azure-quickstart-templates/master/201-2-vms-loadbalancer-lbrules/azuredeploy.json"

You're prompted to supply the values of parameters in the **parameters** section of the JSON file:

	cmdlet New-AzureResourceGroup at command pipeline position 1
=======
	New-AzureRmResourceGroupDeployment -Name "deployment name" -ResourceGroupName "resource group name" -TemplateUri "https://raw.githubusercontent.com/Azure/azure-quickstart-templates/master/201-2-vms-loadbalancer-lbrules/azuredeploy.json"

You're prompted to supply the values of parameters in the **parameters** section of the JSON file:

	cmdlet New-AzureRmResourceGroupDeployment at command pipeline position 1
>>>>>>> 08be3281
	Supply values for the following parameters:
	(Type !? for Help.)
	newStorageAccountName: saTest
	adminUserName: WebAdmin1
	adminPassword: *******
	dnsNameforLBIP: web07
	backendPort: 80
	vmNamePrefix: WEBFARM
	...

If you would like to see a video of this task being done, take a look at this:

[AZURE.VIDEO deploy-multi-vm-app-with-a-virtual-network-and-load-balancer-in-azure-resource-manager]

## <a id="removerg"></a>TASK: Remove a resource group

In the following command, replace *resource group name* with the name of the resource group that you want to remove, and then run it:
<<<<<<< HEAD

	Remove-AzureResourceGroup  -Name "resource group name"

> [AZURE.NOTE] You can use the **-Force** parameter to skip the confirmation prompt.

=======

	Remove-AzureRmResourceGroup  -Name "resource group name"

> [AZURE.NOTE] You can use the **-Force** parameter to skip the confirmation prompt.

>>>>>>> 08be3281
You're asked for confirmation if you didn't use the -Force parameter:

	Confirm
	Are you sure you want to remove resource group 'BuildRG'
	[Y] Yes  [N] No  [S] Suspend  [?] Help (default is "Y"):

If you would like to see a video of this task being done, take a look at this:

[AZURE.VIDEO removing-a-resource-group-in-azure]

## <a id="displayvm"></a>TASK: Display information about a virtual machine

In the following command, replace *resource group name* with the name of the resource group that contains the virtual machine and *VM name* with the name of the machine, and then run it:

<<<<<<< HEAD
	Get-AzureVM -ResourceGroupName "resource group name" -Name "VM name"
=======
	Get-AzureRmVM -ResourceGroupName "resource group name" -Name "VM name"
>>>>>>> 08be3281

It returns something like this:

	AvailabilitySetReference : null
	Extensions               : []
	HardwareProfile          : {
	                             "VirtualMachineSize": "Standard_D1"
	                           }
	Id                       : /subscriptions/{subscription-id}/resourceGroups/BuildRG/providers/Microso
	                           ft.Compute/virtualMachines/MyWindowsVM
	InstanceView             : null
	Location                 : westus
	Name                     : MyWindowsVM
	NetworkProfile           : {
	                             "NetworkInterfaces": [
	                               {
	                                 "Primary": null,
	                                 "ReferenceUri": "/subscriptions/{subscription-id}/resourceGroups/Bu
	                           ildRG/providers/Microsoft.Network/networkInterfaces/myVMNic"
	                               }
	                             ]
	                           }
	OSProfile                : {
	                             "AdminPassword": null,
	                             "AdminUsername": "WinAdmin1",
	                             "ComputerName": "MyWindowsVM",
	                             "CustomData": null,
	                             "LinuxConfiguration": null,
	                             "Secrets": [],
	                             "WindowsConfiguration": {
	                               "AdditionalUnattendContents": [],
	                               "EnableAutomaticUpdates": true,
	                               "ProvisionVMAgent": true,
	                               "TimeZone": null,
	                               "WinRMConfiguration": null
	                             }
	                           }
	Plan                     : null
	ProvisioningState        : Succeeded
	StorageProfile           : {
	                             "DataDisks": [],
	                             "ImageReference": {
	                               "Offer": "WindowsServer",
	                               "Publisher": "MicrosoftWindowsServer",
	                               "Sku": "2012-R2-Datacenter",
	                               "Version": "latest"
	                             },
	                             "OSDisk": {
	                               "OperatingSystemType": "Windows",
	                               "Caching": "ReadWrite",
	                               "CreateOption": "FromImage",
	                               "Name": "osdisk",
	                               "SourceImage": null,
	                               "VirtualHardDisk": {
	                                 "Uri": "http://saacct.blob.core.windows.net/vhds/osdiskforwindowssimple.vhd"
	                               }
	                             },
	                             "SourceImage": null
	                           }
	Tags                     : {}
	Type                     : Microsoft.Compute/virtualMachines

If you would like to see a video of this task being done, take a look at this:

[AZURE.VIDEO displaying-information-about-a-virtual-machine-in-microsoft-azure-with-powershell]

## <a id="start"></a>TASK: Start a virtual machine

In the following command, replace *resource group name* with the name of the resource group that contains the virtual machine and *VM name* with the name of the machine, and then run it:

<<<<<<< HEAD
	Start-AzureVM -ResourceGroupName "resource group name" -Name "VM name"
=======
	Start-AzureRmVM -ResourceGroupName "resource group name" -Name "VM name"
>>>>>>> 08be3281

It returns something like this:

	EndTime             : 4/28/2015 11:11:41 AM -07:00
	Error               :
	Output              :
	StartTime           : 4/28/2015 11:10:35 AM -07:00
	Status              : Succeeded
	TrackingOperationId : e1705973-d266-467e-8655-920016145347
	RequestId           : aac41de1-b85d-4429-9a3d-040b922d2e6d
	StatusCode          : OK

If you would like to see a video of this task being done, take a look at this:

[AZURE.VIDEO start-stop-restart-and-delete-vms-in-microsoft-azure-with-powershell]

## <a id="stop"></a>TASK: Stop a virtual machine

In the following command, replace *resource group name* with the name of the resource group that contains the virtual machine and *VM name* with the name of the machine, and then run it:

<<<<<<< HEAD
	Stop-AzureVM -ResourceGroupName "resource group name" -Name "VM name"
=======
	Stop-AzureRmVM -ResourceGroupName "resource group name" -Name "VM name"
>>>>>>> 08be3281

You're asked for confirmation:

	Virtual machine stopping operation
	This cmdlet will stop the specified virtual machine. Do you want to continue?
	[Y] Yes  [N] No  [S] Suspend  [?] Help (default is "Y"):

It returns something like this:

	EndTime             : 4/28/2015 11:09:08 AM -07:00
	Error               :
	Output              :
	StartTime           : 4/28/2015 11:06:55 AM -07:00
	Status              : Succeeded
	TrackingOperationId : 0c94dc74-c553-412c-a187-108bdb29657e
	RequestId           : 5cc9ddba-0643-4b5e-82b6-287b321394ee
	StatusCode          : OK

If you would like to see a video of this task being done, take a look at this:

[AZURE.VIDEO start-stop-restart-and-delete-vms-in-microsoft-azure-with-powershell]

## <a id="restart"></a>TASK: Restart a virtual machine

In the following command, replace *resource group name* with the name of the resource group that contains the virtual machine and *VM name* with the name of the machine, and then run it:

<<<<<<< HEAD
	Restart-AzureVM -ResourceGroupName "resource group name" -Name "VM name"
=======
	Restart-AzureRmVM -ResourceGroupName "resource group name" -Name "VM name"
>>>>>>> 08be3281

It returns something like this:

	EndTime             : 4/28/2015 11:16:26 AM -07:00
	Error               :
	Output              :
	StartTime           : 4/28/2015 11:16:25 AM -07:00
	Status              : Succeeded
	TrackingOperationId : 390571e0-c804-43ce-88c5-f98e0feb588e
	RequestId           : 7dac33e3-0164-4a08-be33-96205284cb0b
	StatusCode          : OK

If you would like to see a video of this task being done, take a look at this:

[AZURE.VIDEO start-stop-restart-and-delete-vms-in-microsoft-azure-with-powershell]

## <a id="delete"></a>TASK: Delete a virtual machine

In the following command, replace *resource group name* with the name of the resource group that contains the virtual machine and *VM name* with the name of the machine, and then run it:  

<<<<<<< HEAD
	Remove-AzureVM -ResourceGroupName "resource group name" –Name "VM name"
=======
	Remove-AzureRmVM -ResourceGroupName "resource group name" –Name "VM name"
>>>>>>> 08be3281

> [AZURE.NOTE] You can use the **-Force** parameter to skip the confirmation prompt.

You're asked for confirmation if you didn't use the -Force parameter:

	Virtual machine removal operation
	This cmdlet will remove the specified virtual machine. Do you want to continue?
	[Y] Yes  [N] No  [S] Suspend  [?] Help (default is "Y"):

It returns something like this:

	EndTime             : 4/28/2015 11:21:55 AM -07:00
	Error               :
	Output              :
	StartTime           : 4/28/2015 11:20:13 AM -07:00
	Status              : Succeeded
	TrackingOperationId : f74fad9e-f6bc-46ae-82b1-bfad3952aa44
	RequestId           : 6a30d2e0-63ca-43cf-975b-058631e048e7
	StatusCode          : OK

If you would like to see a video of this task being done, take a look at this:

[AZURE.VIDEO start-stop-restart-and-delete-vms-in-microsoft-azure-with-powershell]

## Additional resources
[Azure Quickstart Templates](http://azure.microsoft.com/documentation/templates/) and [App Frameworks](virtual-machines-app-frameworks.md)

[Azure compute, network and storage providers under Azure Resource Manager](virtual-machines-azurerm-versus-azuresm.md)

[Azure Resource Manager overview](resource-group-overview.md)

[Virtual machines documentation](http://azure.microsoft.com/documentation/services/virtual-machines/)<|MERGE_RESOLUTION|>--- conflicted
+++ resolved
@@ -1,9 +1,5 @@
 <properties
-<<<<<<< HEAD
-	pageTitle="Manage Azure VMs using Resource Manager and PowerShell | Microsoft Azure"
-=======
 	pageTitle="Manage Azure Resource Manager VMs | Microsoft Azure"
->>>>>>> 08be3281
 	description="Manage virtual machines using Azure Resource Manager, templates, and PowerShell."
 	services="virtual-machines"
 	documentationCenter=""
@@ -18,24 +14,12 @@
 	ms.tgt_pltfrm="na"
 	ms.devlang="na"
 	ms.topic="article"
-<<<<<<< HEAD
-	ms.date="09/10/2015"
-=======
 	ms.date="10/08/2015"
->>>>>>> 08be3281
 	ms.author="davidmu"/>
 
 # Manage virtual machines using Azure Resource Manager and PowerShell
 
 > [AZURE.SELECTOR]
-<<<<<<< HEAD
-- [Portal](virtual-machines-windows-tutorial.md)
-- [PowerShell](virtual-machines-deploy-rmtemplates-powershell.md)
-
-Using Azure PowerShell and Resource Manager templates provides you with a lot of power and flexibility when managing resources in Microsoft Azure. You can use the tasks in this article to create and manage virtual machine resources.
-
-[AZURE.INCLUDE [learn-about-deployment-models](../../includes/learn-about-deployment-models-include.md)] This article covers managing resources with the Resource Manager deployment model. You can also manage resources with the [classic deployment model](virtual-machines-windows-tutorial-classic-portal.md).
-=======
 - [Azure PowerShell](virtual-machines-deploy-rmtemplates-powershell.md)
 - [Azure CLI](virtual-machines-deploy-rmtemplates-azure-cli.md)
 
@@ -45,7 +29,6 @@
 Using Azure PowerShell and Resource Manager templates provides you with a lot of power and flexibility when managing resources in Microsoft Azure. You can use the tasks in this article to create and manage virtual machine resources.
 
 [AZURE.INCLUDE [learn-about-deployment-models](../../includes/learn-about-deployment-models-rm-include.md)] [classic deployment model](virtual-machines-windows-tutorial-classic-portal.md).
->>>>>>> 08be3281
 
 These tasks use a Resource Manager template and PowerShell:
 
@@ -66,11 +49,6 @@
 
 ## Azure Resource Manager templates and resource groups
 
-<<<<<<< HEAD
-
-
-## Azure Resource Manager templates and resource groups
-
 Some of the tasks in this article show you how to use Azure Resource Manager templates and PowerShell to automatically deploy and manage Azure virtual machines.
 
 Most applications running in Microsoft Azure are built from a combination of different cloud resource types, such as one or more virtual machines and storage accounts, a SQL database, or a virtual network. Azure Resource Manager templates make it possible for you to manage these different resources together by using a JSON description of the resources and associated configuration and deployment parameters.
@@ -87,26 +65,7 @@
 
 In the following command, replace *resource group name* with the name of the new resource group and *Azure location* with the Azure datacenter location where you want the resource to be located, and then run it:
 
-	New-AzureResourceGroup -Name "resource group name" -Location "Azure location"
-=======
-Some of the tasks in this article show you how to use Azure Resource Manager templates and PowerShell to automatically deploy and manage Azure virtual machines.
-
-Most applications running in Microsoft Azure are built from a combination of different cloud resource types, such as one or more virtual machines and storage accounts, a SQL database, or a virtual network. Azure Resource Manager templates make it possible for you to manage these different resources together by using a JSON description of the resources and associated configuration and deployment parameters.
-
-After you define a JSON-based resource template, you can use it with a PowerShell command to deploy the defined resources in Azure. You can run these commands either separately in the PowerShell command shell, or you can integrate them with a script that contains additional automation logic.
-
-The resources you create using Azure Resource Manager templates are deployed to either a new or existing *Azure resource group*. A resource group allows you to manage multiple deployed resources together as a logical group; this means that you to manage the overall lifecycle of the group/application.
-
-If you're interested in authoring templates, see [Authoring Azure Resource Manager templates](resource-group-authoring-templates.md).
-
-### Create a resource group
-
-For tasks that create a resource, you'll need a resource group if you don't already have one.
-
-In the following command, replace *resource group name* with the name of the new resource group and *Azure location* with the Azure datacenter location where you want the resource to be located, and then run it:
-
 	New-AzureRmResourceGroup -Name "resource group name" -Location "Azure location"
->>>>>>> 08be3281
 
 ## <a id="windowsvm"></a>TASK: Create a virtual machine
 
@@ -116,27 +75,15 @@
 
 In the following command, replace *deployment name* with the name that you want to use for the deployment and *resource group name* with the name of the existing resource group, and then run it:
 
-<<<<<<< HEAD
-	New-AzureResourceGroupDeployment -Name "deployment name" -ResourceGroupName "resource group name" -TemplateUri "https://raw.githubusercontent.com/Azure/azure-quickstart-templates/master/101-simple-windows-vm/azuredeploy.json"
+	New-AzureRmResourceGroupDeployment -Name "deployment name" -ResourceGroupName "resource group name" -TemplateUri "https://raw.githubusercontent.com/Azure/azure-quickstart-templates/master/101-simple-windows-vm/azuredeploy.json"
 
 Here's an example:
 
-	New-AzureResourceGroupDeployment -Name "TestDeployment" -ResourceGroupName "TestRG" -TemplateUri "https://raw.githubusercontent.com/Azure/azure-quickstart-templates/master/101-simple-windows-vm/azuredeploy.json"
+	New-AzureRmResourceGroupDeployment -Name "TestDeployment" -ResourceGroupName "TestRG" -TemplateUri "https://raw.githubusercontent.com/Azure/azure-quickstart-templates/master/101-simple-windows-vm/azuredeploy.json"
 
 You're prompted to supply the values of parameters in the **parameters** section of the JSON file:
 
-	cmdlet New-AzureResourceGroupDeployment at command pipeline position 1
-=======
-	New-AzureRmResourceGroupDeployment -Name "deployment name" -ResourceGroupName "resource group name" -TemplateUri "https://raw.githubusercontent.com/Azure/azure-quickstart-templates/master/101-simple-windows-vm/azuredeploy.json"
-
-Here's an example:
-
-	New-AzureRmResourceGroupDeployment -Name "TestDeployment" -ResourceGroupName "TestRG" -TemplateUri "https://raw.githubusercontent.com/Azure/azure-quickstart-templates/master/101-simple-windows-vm/azuredeploy.json"
-
-You're prompted to supply the values of parameters in the **parameters** section of the JSON file:
-
 	cmdlet New-AzureRmResourceGroupDeployment at command pipeline position 1
->>>>>>> 08be3281
 	Supply values for the following parameters:
 	(Type !? for Help.)
 	newStorageAccountName: saacct
@@ -185,27 +132,15 @@
 
 In the following command, replace *deployment name* with the name that you want to use for the deployment and *resource group name* with the name of the existing resource group, and then run it:
 
-<<<<<<< HEAD
-	New-AzureResourceGroupDeployment -Name "deployment name" -ResourceGroupName "resource group name" -TemplateUri "https://raw.githubusercontent.com/Azure/azure-quickstart-templates/master/201-vm-from-specialized-vhd/azuredeploy.json"
+	New-AzureRmResourceGroupDeployment -Name "deployment name" -ResourceGroupName "resource group name" -TemplateUri "https://raw.githubusercontent.com/Azure/azure-quickstart-templates/master/201-vm-from-specialized-vhd/azuredeploy.json"
 
 Here's an example:
 
-	New-AzureResourceGroupDeployment -Name "TestDeployment" -ResourceGroupName "TestRG" -TemplateUri "https://raw.githubusercontent.com/Azure/azure-quickstart-templates/master/201-vm-from-specialized-vhd/azuredeploy.json"
+	New-AzureRmResourceGroupDeployment -Name "TestDeployment" -ResourceGroupName "TestRG" -TemplateUri "https://raw.githubusercontent.com/Azure/azure-quickstart-templates/master/201-vm-from-specialized-vhd/azuredeploy.json"
 
 You're prompted to supply the values of parameters in the **parameters** section of the JSON file:
 
-	cmdlet New-AzureResourceGroup at command pipeline position 1
-=======
-	New-AzureRmResourceGroupDeployment -Name "deployment name" -ResourceGroupName "resource group name" -TemplateUri "https://raw.githubusercontent.com/Azure/azure-quickstart-templates/master/201-vm-from-specialized-vhd/azuredeploy.json"
-
-Here's an example:
-
-	New-AzureRmResourceGroupDeployment -Name "TestDeployment" -ResourceGroupName "TestRG" -TemplateUri "https://raw.githubusercontent.com/Azure/azure-quickstart-templates/master/201-vm-from-specialized-vhd/azuredeploy.json"
-
-You're prompted to supply the values of parameters in the **parameters** section of the JSON file:
-
 	cmdlet New-AzureRmResourceGroupDeployment at command pipeline position 1
->>>>>>> 08be3281
 	Supply values for the following parameters:
 	(Type !? for Help.)
 	osDiskVhdUri: http://saacct.blob.core.windows.net/vhds/osdiskforwindows.vhd
@@ -228,19 +163,11 @@
 
 In the following command, replace *deployment name* with the name that you want to use for the deployment and *resource group name* with the name of the existing resource group, and then run it:
 
-<<<<<<< HEAD
-	New-AzureResourceGroupDeployment -Name "deployment name" -ResourceGroupName "resource group name" -TemplateUri "https://raw.githubusercontent.com/Azure/azure-quickstart-templates/master/201-2-vms-loadbalancer-lbrules/azuredeploy.json"
+	New-AzureRmResourceGroupDeployment -Name "deployment name" -ResourceGroupName "resource group name" -TemplateUri "https://raw.githubusercontent.com/Azure/azure-quickstart-templates/master/201-2-vms-loadbalancer-lbrules/azuredeploy.json"
 
 You're prompted to supply the values of parameters in the **parameters** section of the JSON file:
 
-	cmdlet New-AzureResourceGroup at command pipeline position 1
-=======
-	New-AzureRmResourceGroupDeployment -Name "deployment name" -ResourceGroupName "resource group name" -TemplateUri "https://raw.githubusercontent.com/Azure/azure-quickstart-templates/master/201-2-vms-loadbalancer-lbrules/azuredeploy.json"
-
-You're prompted to supply the values of parameters in the **parameters** section of the JSON file:
-
 	cmdlet New-AzureRmResourceGroupDeployment at command pipeline position 1
->>>>>>> 08be3281
 	Supply values for the following parameters:
 	(Type !? for Help.)
 	newStorageAccountName: saTest
@@ -258,19 +185,11 @@
 ## <a id="removerg"></a>TASK: Remove a resource group
 
 In the following command, replace *resource group name* with the name of the resource group that you want to remove, and then run it:
-<<<<<<< HEAD
-
-	Remove-AzureResourceGroup  -Name "resource group name"
+
+	Remove-AzureRmResourceGroup  -Name "resource group name"
 
 > [AZURE.NOTE] You can use the **-Force** parameter to skip the confirmation prompt.
 
-=======
-
-	Remove-AzureRmResourceGroup  -Name "resource group name"
-
-> [AZURE.NOTE] You can use the **-Force** parameter to skip the confirmation prompt.
-
->>>>>>> 08be3281
 You're asked for confirmation if you didn't use the -Force parameter:
 
 	Confirm
@@ -285,11 +204,7 @@
 
 In the following command, replace *resource group name* with the name of the resource group that contains the virtual machine and *VM name* with the name of the machine, and then run it:
 
-<<<<<<< HEAD
-	Get-AzureVM -ResourceGroupName "resource group name" -Name "VM name"
-=======
 	Get-AzureRmVM -ResourceGroupName "resource group name" -Name "VM name"
->>>>>>> 08be3281
 
 It returns something like this:
 
@@ -360,11 +275,7 @@
 
 In the following command, replace *resource group name* with the name of the resource group that contains the virtual machine and *VM name* with the name of the machine, and then run it:
 
-<<<<<<< HEAD
-	Start-AzureVM -ResourceGroupName "resource group name" -Name "VM name"
-=======
 	Start-AzureRmVM -ResourceGroupName "resource group name" -Name "VM name"
->>>>>>> 08be3281
 
 It returns something like this:
 
@@ -385,11 +296,7 @@
 
 In the following command, replace *resource group name* with the name of the resource group that contains the virtual machine and *VM name* with the name of the machine, and then run it:
 
-<<<<<<< HEAD
-	Stop-AzureVM -ResourceGroupName "resource group name" -Name "VM name"
-=======
 	Stop-AzureRmVM -ResourceGroupName "resource group name" -Name "VM name"
->>>>>>> 08be3281
 
 You're asked for confirmation:
 
@@ -416,11 +323,7 @@
 
 In the following command, replace *resource group name* with the name of the resource group that contains the virtual machine and *VM name* with the name of the machine, and then run it:
 
-<<<<<<< HEAD
-	Restart-AzureVM -ResourceGroupName "resource group name" -Name "VM name"
-=======
 	Restart-AzureRmVM -ResourceGroupName "resource group name" -Name "VM name"
->>>>>>> 08be3281
 
 It returns something like this:
 
@@ -441,11 +344,7 @@
 
 In the following command, replace *resource group name* with the name of the resource group that contains the virtual machine and *VM name* with the name of the machine, and then run it:  
 
-<<<<<<< HEAD
-	Remove-AzureVM -ResourceGroupName "resource group name" –Name "VM name"
-=======
 	Remove-AzureRmVM -ResourceGroupName "resource group name" –Name "VM name"
->>>>>>> 08be3281
 
 > [AZURE.NOTE] You can use the **-Force** parameter to skip the confirmation prompt.
 
