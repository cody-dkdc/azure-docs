--- conflicted
+++ resolved
@@ -1,161 +1,79 @@
-<<<<<<< HEAD
-<properties
-   pageTitle="How to Create an Azure Virtual Machine with the Azure CLI | Microsoft Azure"
-   description="This topic describes how to install the Azure CLI on any platform, how to use it to connect to your Azure account, and how to create a VM from the Azure CLI."
-   services="virtual-machines"
-   documentationCenter="virtual-machines"
-   authors="dlepow"
-   manager="timlt"
-   editor="tysonn"
-   tags="azure-service-management"/>
-
-<tags
-   ms.service="virtual-machines"
-   ms.devlang="na"
-   ms.topic="article"
-   ms.tgt_pltfrm="command-line-interface"
-   ms.workload="infrastructure-services"
-   ms.date="06/09/2015"
-   ms.author="danlep"/>
-
-# Creating a VM by using the Azure Command-Line Interface (Azure CLI)
-
-[AZURE.INCLUDE [learn-about-deployment-models](../../includes/learn-about-deployment-models-include.md)] This article covers creating a resource with the classic deployment model. You can also create a resource with the [Resource Manager deployment model](virtual-machines-deploy-rmtemplates-azure-cli).
-
-The Azure CLI is a great way to manage your Azure infrastructure from any platform.
-
-Only installing the Azure CLI and having an Azure subscription will prevent you from creating a VM immediately, so let's take care of those steps. If you don't have an Azure account, [go get a free one](http://azure.microsoft.com/pricing/free-trial/).
-
-## Installing the Azure CLI
-
-Follow the instructions for [installing the Azure CLI](../xplat-cli.md#install).
-
-## Connecting to Azure by using the Azure CLI
-
-You can connect your Azure CLI installation with a personal Azure account, or with a work or school Azure account. To understand the differences and choose, see [How to connect to your Azure subscription](../xplat-cli.md#configure).
-
-## Creating and connecting to a VM in Azure
-
-Creating a VM starts with choosing (or uploading) an image and using the `azure vm create` command.
-
-1. To choose an image from the command line, you can list the available VM images by using the command `azure vm image list`. Because there are so many images, you'll want to page the results by using `more` or filter by using `grep` (Linux) or `findstr` (Windows). For example, if you're looking for Ubuntu images on Linux, use a command like this:
-
-        azure vm image list | grep Ubuntu
-
-    This would still result in a long list of images, which you could further narrow down by version:
-
-        azure vm image list | grep Ubuntu-14_10
-
-    From here you can choose an image and use the `show` command to view its properties in more detail:
-
-        azure vm image show b39f27a8b8c64d52b05eac6a62ebad85__Ubuntu-14_10-amd64-server-20150202-en-us-30GB
-
-2. Once you have chosen a VM image, use the `vm create` command to create the image. This command has a lot of options, which you can list by using the `help` command:
-
-        vm create --help
-
-    Along with the image from step 1, the key arguments you need to create a VM are location, DNS name, and user name.
-
-    For authentication you can choose to specify a password (on the command line or interactively), or to authenticate by using a certificate. If you choose a password, it needs to be at least 8 characters, contain both uppercase and lowercase letters, and contain a special character (e.g. one of !@#$%^&+=). It's a good idea to put the password in quotes and escape special characters if you're passing it on the command line.
-
-    To choose a location, you can use the `vm location list` command to pick a region near you.
-
-  The DNS name you choose needs to be unique (it will map to `dnsname.cloudapp.net`), and will be the same as the machine name if you don't specify a machine name on the command line separately.  
-
-    The Linux example below creates a VM in West US, opens the default SSH port 22 (the -e argument), and creates a user called `myadminuser`:
-
-        azure vm create -e -l "West US"  my-new-cli-vm b39f27a8b8c64d52b05eac6a62ebad85__Ubuntu-14_10-amd64-server-20150202-en-us-30GB "myadminuser" "myAdm1n@passwd"
-
-## Next steps
-
-Let's go do something with your VM.
-
-Since the example above opened the default SSH port, connecting to the VM once it's up and running is straightforward. From a Linux command line:
-
-    ssh myadminuser@my-new-cli-vm.cloudapp.net
-
-A great place to see more examples of using the Azure CLI to manage your Azure infrastructure is [the Azure CLI command reference page](../virtual-machines-command-line-tools.md).
-
-<!--Image references-->
-[5]: ./media/markdown-template-for-new-articles/octocats.png
-=======
-<properties
-   pageTitle="How to Create an Azure VM with the Azure CLI | Microsoft Azure"
-   description="This topic describes how to install the Azure CLI on any platform, how to use it to connect to your Azure account, and how to create a VM from the Azure CLI."
-   services="virtual-machines"
-   documentationCenter=""
-   authors="dlepow"
-   manager="timlt"
-   editor="tysonn"
-   tags="azure-service-management"/>
-
-<tags
-   ms.service="virtual-machines"
-   ms.devlang="na"
-   ms.topic="article"
-   ms.tgt_pltfrm="command-line-interface"
-   ms.workload="infrastructure-services"
-   ms.date="06/09/2015"
-   ms.author="danlep"/>
-
-# Creating a VM by using the Azure Command-Line Interface (Azure CLI)
-
-[AZURE.INCLUDE [learn-about-deployment-models](../../includes/learn-about-deployment-models-include.md)] This article covers creating a resource with the classic deployment model. You can also create a resource with the [Resource Manager deployment model](virtual-machines-deploy-rmtemplates-azure-cli.md).
-
-The Azure CLI is a great way to manage your Azure infrastructure from any platform.
-
-Only installing the Azure CLI and having an Azure subscription will prevent you from creating a VM immediately, so let's take care of those steps. If you don't have an Azure account, [go get a free one](http://azure.microsoft.com/pricing/free-trial/).
-
-## Installing the Azure CLI
-
-Follow the instructions for [installing the Azure CLI](../xplat-cli-install.md#install).
-
-## Connecting to Azure by using the Azure CLI
-
-You can connect your Azure CLI installation with a personal Azure account, or with a work or school Azure account. To understand the differences and choose, see [How to connect to your Azure subscription](../xplat-cli-install.md#configure).
-
-## Creating and connecting to a VM in Azure
-
-Creating a VM starts with choosing (or uploading) an image and using the `azure vm create` command.
-
-1. To choose an image from the command line, you can list the available VM images by using the command `azure vm image list`. Because there are so many images, you'll want to page the results by using `more` or filter by using `grep` (Linux) or `findstr` (Windows). For example, if you're looking for Ubuntu images on Linux, use a command like this:
-
-        azure vm image list | grep Ubuntu
-
-    This would still result in a long list of images, which you could further narrow down by version:
-
-        azure vm image list | grep Ubuntu-14_10
-
-    From here you can choose an image and use the `show` command to view its properties in more detail:
-
-        azure vm image show b39f27a8b8c64d52b05eac6a62ebad85__Ubuntu-14_10-amd64-server-20150202-en-us-30GB
-
-2. Once you have chosen a VM image, use the `vm create` command to create the image. This command has a lot of options, which you can list by using the `help` command:
-
-        vm create --help
-
-    Along with the image from step 1, the key arguments you need to create a VM are location, DNS name, and user name.
-
-    For authentication you can choose to specify a password (on the command line or interactively), or to authenticate by using a certificate. If you choose a password, it needs to be at least 8 characters, contain both uppercase and lowercase letters, and contain a special character (e.g. one of !@#$%^&+=). It's a good idea to put the password in quotes and escape special characters if you're passing it on the command line.
-
-    To choose a location, you can use the `vm location list` command to pick a region near you.
-
-  The DNS name you choose needs to be unique (it will map to `dnsname.cloudapp.net`), and will be the same as the machine name if you don't specify a machine name on the command line separately.  
-
-    The Linux example below creates a VM in West US, opens the default SSH port 22 (the -e argument), and creates a user called `myadminuser`:
-
-        azure vm create -e -l "West US"  my-new-cli-vm b39f27a8b8c64d52b05eac6a62ebad85__Ubuntu-14_10-amd64-server-20150202-en-us-30GB "myadminuser" "myAdm1n@passwd"
-
-## Next steps
-
-Let's go do something with your VM.
-
-Since the example above opened the default SSH port, connecting to the VM once it's up and running is straightforward. From a Linux command line:
-
-    ssh myadminuser@my-new-cli-vm.cloudapp.net
-
-A great place to see more examples of using the Azure CLI to manage your Azure infrastructure is [the Azure CLI command reference page](../virtual-machines-command-line-tools.md).
-
-<!--Image references-->
-[5]: ./media/markdown-template-for-new-articles/octocats.png
->>>>>>> a3835ed1
+<properties
+   pageTitle="How to Create an Azure VM with the Azure CLI | Microsoft Azure"
+   description="This topic describes how to install the Azure CLI on any platform, how to use it to connect to your Azure account, and how to create a VM from the Azure CLI."
+   services="virtual-machines"
+   documentationCenter=""
+   authors="dlepow"
+   manager="timlt"
+   editor="tysonn"
+   tags="azure-service-management"/>
+
+<tags
+   ms.service="virtual-machines"
+   ms.devlang="na"
+   ms.topic="article"
+   ms.tgt_pltfrm="command-line-interface"
+   ms.workload="infrastructure-services"
+   ms.date="06/09/2015"
+   ms.author="danlep"/>
+
+# Creating a VM by using the Azure Command-Line Interface (Azure CLI)
+
+[AZURE.INCLUDE [learn-about-deployment-models](../../includes/learn-about-deployment-models-include.md)] This article covers creating a resource with the classic deployment model. You can also create a resource with the [Resource Manager deployment model](virtual-machines-deploy-rmtemplates-azure-cli.md).
+
+The Azure CLI is a great way to manage your Azure infrastructure from any platform.
+
+Only installing the Azure CLI and having an Azure subscription will prevent you from creating a VM immediately, so let's take care of those steps. If you don't have an Azure account, [go get a free one](http://azure.microsoft.com/pricing/free-trial/).
+
+## Installing the Azure CLI
+
+Follow the instructions for [installing the Azure CLI](../xplat-cli-install.md#install).
+
+## Connecting to Azure by using the Azure CLI
+
+You can connect your Azure CLI installation with a personal Azure account, or with a work or school Azure account. To understand the differences and choose, see [How to connect to your Azure subscription](../xplat-cli-install.md#configure).
+
+## Creating and connecting to a VM in Azure
+
+Creating a VM starts with choosing (or uploading) an image and using the `azure vm create` command.
+
+1. To choose an image from the command line, you can list the available VM images by using the command `azure vm image list`. Because there are so many images, you'll want to page the results by using `more` or filter by using `grep` (Linux) or `findstr` (Windows). For example, if you're looking for Ubuntu images on Linux, use a command like this:
+
+        azure vm image list | grep Ubuntu
+
+    This would still result in a long list of images, which you could further narrow down by version:
+
+        azure vm image list | grep Ubuntu-14_10
+
+    From here you can choose an image and use the `show` command to view its properties in more detail:
+
+        azure vm image show b39f27a8b8c64d52b05eac6a62ebad85__Ubuntu-14_10-amd64-server-20150202-en-us-30GB
+
+2. Once you have chosen a VM image, use the `vm create` command to create the image. This command has a lot of options, which you can list by using the `help` command:
+
+        vm create --help
+
+    Along with the image from step 1, the key arguments you need to create a VM are location, DNS name, and user name.
+
+    For authentication you can choose to specify a password (on the command line or interactively), or to authenticate by using a certificate. If you choose a password, it needs to be at least 8 characters, contain both uppercase and lowercase letters, and contain a special character (e.g. one of !@#$%^&+=). It's a good idea to put the password in quotes and escape special characters if you're passing it on the command line.
+
+    To choose a location, you can use the `vm location list` command to pick a region near you.
+
+  The DNS name you choose needs to be unique (it will map to `dnsname.cloudapp.net`), and will be the same as the machine name if you don't specify a machine name on the command line separately.  
+
+    The Linux example below creates a VM in West US, opens the default SSH port 22 (the -e argument), and creates a user called `myadminuser`:
+
+        azure vm create -e -l "West US"  my-new-cli-vm b39f27a8b8c64d52b05eac6a62ebad85__Ubuntu-14_10-amd64-server-20150202-en-us-30GB "myadminuser" "myAdm1n@passwd"
+
+## Next steps
+
+Let's go do something with your VM.
+
+Since the example above opened the default SSH port, connecting to the VM once it's up and running is straightforward. From a Linux command line:
+
+    ssh myadminuser@my-new-cli-vm.cloudapp.net
+
+A great place to see more examples of using the Azure CLI to manage your Azure infrastructure is [the Azure CLI command reference page](../virtual-machines-command-line-tools.md).
+
+<!--Image references-->
+[5]: ./media/markdown-template-for-new-articles/octocats.png