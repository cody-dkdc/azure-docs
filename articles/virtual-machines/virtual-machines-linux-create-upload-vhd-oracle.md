<<<<<<< HEAD
<properties 
	pageTitle="Create and upload an Oracle Linux VHD | Microsoft Azure" 
	description="Learn to create and upload an Azure virtual hard disk (VHD) that contains an Oracle Linux operating system." 
	services="virtual-machines" 
	documentationCenter="" 
	authors="szarkos" 
	manager="timlt" 
	editor="tysonn"
	tags="azure-service-management,azure-resource-manager" />

<tags 
	ms.service="virtual-machines" 
	ms.workload="infrastructure-services" 
	ms.tgt_pltfrm="vm-linux" 
	ms.devlang="na" 
	ms.topic="article" 
	ms.date="05/15/2015" 
=======
<properties
	pageTitle="Create and upload an Oracle Linux VHD | Microsoft Azure"
	description="Learn to create and upload an Azure virtual hard disk (VHD) that contains an Oracle Linux operating system."
	services="virtual-machines"
	documentationCenter=""
	authors="szarkos"
	manager="timlt"
	editor="tysonn"
	tags="azure-service-management,azure-resource-manager" />

<tags
	ms.service="virtual-machines"
	ms.workload="infrastructure-services"
	ms.tgt_pltfrm="vm-linux"
	ms.devlang="na"
	ms.topic="article"
	ms.date="10/05/2015"
>>>>>>> 08be3281
	ms.author="szark"/>

# Prepare an Oracle Linux Virtual Machine for Azure

<<<<<<< HEAD
[AZURE.INCLUDE [learn-about-deployment-models](../../includes/learn-about-deployment-models-include.md)] 
=======
>>>>>>> 08be3281

- [Prepare an Oracle Linux 6.4+ Virtual Machine for Azure](#oracle6)
- [Prepare an Oracle Linux 7.0+ Virtual Machine for Azure](#oracle7)

[AZURE.INCLUDE [learn-about-deployment-models](../../includes/learn-about-deployment-models-both-include.md)]

##Prerequisites##

This article assumes that you have already installed an Oracle Linux operating system to a virtual hard disk. Multiple tools exist to create .vhd files, for example a virtualization solution such as Hyper-V. For instructions, see [Install the Hyper-V Role and Configure a Virtual Machine](http://technet.microsoft.com/library/hh846766.aspx).


**Oracle Linux Installation Notes**

- Oracle's Red Hat compatible kernel and their UEK3 (Unbreakable Enterprise Kernel) are both supported on Hyper-V and Azure. For best results, please be sure to update to the latest kernel while preparing your Oracle Linux VHD.

- Oracle's UEK2 is not supported on Hyper-V and Azure as it does not include the required drivers.

- The VHDX format is not supported in Azure, only **fixed VHD**.  You can convert the disk to VHD format using Hyper-V Manager or the convert-vhd cmdlet.

- When installing the Linux system it is recommended that you use standard partitions rather than LVM (often the default for many installations). This will avoid LVM name conflicts with cloned VMs, particularly if an OS disk ever needs to be attached to another VM for troubleshooting.  LVM or [RAID](virtual-machines-linux-configure-raid.md) may be used on data disks if preferred.

- NUMA is not supported for larger VM sizes due to a bug in Linux kernel versions below 2.6.37. This issue primarily impacts distributions using the upstream Red Hat 2.6.32 kernel. Manual installation of the Azure Linux agent (waagent) will automatically disable NUMA in the GRUB configuration for the Linux kernel. More information about this can be found in the steps below.

- Do not configure a swap partition on the OS disk. The Linux agent can be configured to create a swap file on the temporary resource disk.  More information about this can be found in the steps below.

- All of the VHDs must have sizes that are multiples of 1 MB.


## <a id="oracle6"> </a> Oracle Linux 6.4+ ##

You must complete specific configuration steps in the operating system for the virtual machine to run in Azure.

1. In the center pane of Hyper-V Manager, select the virtual machine.

2. Click **Connect** to open the window for the virtual machine.

3. Uninstall NetworkManager by running the following command:

		# sudo rpm -e --nodeps NetworkManager

	**Note:** If the package is not already installed, this command will fail with an error message. This is expected.

4.	Create a file named **network** in the `/etc/sysconfig/` directory that contains the following text:

		NETWORKING=yes
		HOSTNAME=localhost.localdomain

5.	Create a file named **ifcfg-eth0** in the `/etc/sysconfig/network-scripts/` directory that contains the following text:

		DEVICE=eth0
		ONBOOT=yes
		BOOTPROTO=dhcp
		TYPE=Ethernet
		USERCTL=no
		PEERDNS=yes
		IPV6INIT=no

6.	Move (or remove) udev rules to avoid generating static rules for the Ethernet interface.  These rules cause problems when cloning a virtual machine in Azure or Hyper-V:

		# sudo mkdir -m 0700 /var/lib/waagent
		# sudo mv /lib/udev/rules.d/75-persistent-net-generator.rules /var/lib/waagent/ 2>/dev/null
		# sudo mv /etc/udev/rules.d/70-persistent-net.rules /var/lib/waagent/ 2>/dev/null

7. Ensure the network service will start at boot time by running the following command:

		# chkconfig network on

8. Install python-pyasn1 by running the following command:

		# sudo yum install python-pyasn1

9.	Modify the kernel boot line in your grub configuration to include additional kernel parameters for Azure. To do this open "/boot/grub/menu.lst" in a text editor and ensure that the default kernel includes the following parameters:

		console=ttyS0 earlyprintk=ttyS0 rootdelay=300 numa=off

	This will also ensure all console messages are sent to the first serial port, which can assist Azure support with debugging issues. This will disable NUMA due to a bug in Oracle's Red Hat compatible kernel.

	In addition to the above, it is recommended to *remove* the following parameters:

		rhgb quiet crashkernel=auto

	Graphical and quiet boot are not useful in a cloud environment where we want all the logs to be sent to the serial port.

	The `crashkernel` option may be left configured if desired, but note that this parameter will reduce the amount of available memory in the VM by 128MB or more, which may be problematic on the smaller VM sizes.


10.	Ensure that the SSH server is installed and configured to start at boot time.  This is usually the default.

11. Install the Azure Linux Agent by running the following command:

		# sudo yum install WALinuxAgent

	Note that installing the WALinuxAgent package will remove the NetworkManager and NetworkManager-gnome packages if they were not already removed as described in step 2.

12.	Do not create swap space on the OS disk.

	The Azure Linux Agent can automatically configure swap space using the local resource disk that is attached to the VM after provisioning on Azure. Note that the local resource disk is a *temporary* disk, and might be emptied when the VM is deprovisioned. After installing the Azure Linux Agent (see previous step), modify the following parameters in /etc/waagent.conf appropriately:

		ResourceDisk.Format=y
		ResourceDisk.Filesystem=ext4
		ResourceDisk.MountPoint=/mnt/resource
		ResourceDisk.EnableSwap=y
		ResourceDisk.SwapSizeMB=2048    ## NOTE: set this to whatever you need it to be.

13.	Run the following commands to deprovision the virtual machine and prepare it for provisioning on Azure:

		# sudo waagent -force -deprovision
		# export HISTSIZE=0
		# logout

14. Click **Action -> Shut Down** in Hyper-V Manager. Your Linux VHD is now ready to be uploaded to Azure.


----------


## <a id="oracle7"> </a> Oracle Linux 7.0+ ##

**Changes in Oracle Linux 7**

Preparing an Oracle Linux 7 virtual machine for Azure is very similar to Oracle Linux 6, however there are several important differences worth noting:

 - Both the Red Hat compatible kernel and Oracle's UEK3 are supported in Azure.  The UEK3 kernel is recommended.
 - The NetworkManager package no longer conflicts with the Azure Linux agent. This package is installed by default and we recommend that it is not removed.
 - GRUB2 is now used as the default bootloader, so the procedure for editing kernel parameters has changed (see below).
 - XFS is now the default file system. The ext4 file system can still be used if desired.


**Configuration Steps**

1. In Hyper-V Manager, select the virtual machine.

2. Click **Connect** to open a console window for the virtual machine.

3.	Create a file named **network** in the `/etc/sysconfig/` directory that contains the following text:

		NETWORKING=yes
		HOSTNAME=localhost.localdomain

4.	Create a file named **ifcfg-eth0** in the `/etc/sysconfig/network-scripts/` directory that contains the following text:

		DEVICE=eth0
		ONBOOT=yes
		BOOTPROTO=dhcp
		TYPE=Ethernet
		USERCTL=no
		PEERDNS=yes
		IPV6INIT=no

5.	Move (or remove) udev rules to avoid generating static rules for the Ethernet interface. These rules cause problems when cloning a virtual machine in Microsoft Azure or Hyper-V:

		# sudo mkdir -m 0700 /var/lib/waagent
		# sudo mv /lib/udev/rules.d/75-persistent-net-generator.rules /var/lib/waagent/ 2>/dev/null
		# sudo mv /etc/udev/rules.d/70-persistent-net.rules /var/lib/waagent/ 2>/dev/null

6. Ensure the network service will start at boot time by running the following command:

		# sudo chkconfig network on

7. Install the python-pyasn1 package by running the following command:

		# sudo yum install python-pyasn1

8.	Run the following command to clear the current yum metadata and install any updates:

		# sudo yum clean all
		# sudo yum -y update

9.	Modify the kernel boot line in your grub configuration to include additional kernel parameters for Azure. To do this open "/etc/default/grub" in a text editor and edit the `GRUB_CMDLINE_LINUX` parameter, for example:

		GRUB_CMDLINE_LINUX="rootdelay=300 console=ttyS0 earlyprintk=ttyS0"

	This will also ensure all console messages are sent to the first serial port, which can assist Azure support with debugging issues. In addition to the above, it is recommended to *remove* the following parameters:

		rhgb quiet crashkernel=auto

	Graphical and quiet boot are not useful in a cloud environment where we want all the logs to be sent to the serial port.

	The `crashkernel` option may be left configured if desired, but note that this parameter will reduce the amount of available memory in the VM by 128MB or more, which may be problematic on the smaller VM sizes.


10. Once you are done editing "/etc/default/grub" per above, run the following command to rebuild the grub configuration:

		# sudo grub2-mkconfig -o /boot/grub2/grub.cfg

11.	Ensure that the SSH server is installed and configured to start at boot time.  This is usually the default.

12. Install the Azure Linux Agent by running the following command:

		# sudo yum install WALinuxAgent

13.	Do not create swap space on the OS disk

	The Azure Linux Agent can automatically configure swap space using the local resource disk that is attached to the VM after provisioning on Azure. Note that the local resource disk is a *temporary* disk, and might be emptied when the VM is deprovisioned. After installing the Azure Linux Agent (see previous step), modify the following parameters in /etc/waagent.conf appropriately:

		ResourceDisk.Format=y
		ResourceDisk.Filesystem=ext4
		ResourceDisk.MountPoint=/mnt/resource
		ResourceDisk.EnableSwap=y
		ResourceDisk.SwapSizeMB=2048    ## NOTE: set this to whatever you need it to be.

14.	Run the following commands to deprovision the virtual machine and prepare it for provisioning on Azure:

		# sudo waagent -force -deprovision
		# export HISTSIZE=0
		# logout

15. Click **Action -> Shut Down** in Hyper-V Manager. Your Linux VHD is now ready to be uploaded to Azure.<|MERGE_RESOLUTION|>--- conflicted
+++ resolved
@@ -1,22 +1,3 @@
-<<<<<<< HEAD
-<properties 
-	pageTitle="Create and upload an Oracle Linux VHD | Microsoft Azure" 
-	description="Learn to create and upload an Azure virtual hard disk (VHD) that contains an Oracle Linux operating system." 
-	services="virtual-machines" 
-	documentationCenter="" 
-	authors="szarkos" 
-	manager="timlt" 
-	editor="tysonn"
-	tags="azure-service-management,azure-resource-manager" />
-
-<tags 
-	ms.service="virtual-machines" 
-	ms.workload="infrastructure-services" 
-	ms.tgt_pltfrm="vm-linux" 
-	ms.devlang="na" 
-	ms.topic="article" 
-	ms.date="05/15/2015" 
-=======
 <properties
 	pageTitle="Create and upload an Oracle Linux VHD | Microsoft Azure"
 	description="Learn to create and upload an Azure virtual hard disk (VHD) that contains an Oracle Linux operating system."
@@ -34,15 +15,10 @@
 	ms.devlang="na"
 	ms.topic="article"
 	ms.date="10/05/2015"
->>>>>>> 08be3281
 	ms.author="szark"/>
 
 # Prepare an Oracle Linux Virtual Machine for Azure
 
-<<<<<<< HEAD
-[AZURE.INCLUDE [learn-about-deployment-models](../../includes/learn-about-deployment-models-include.md)] 
-=======
->>>>>>> 08be3281
 
 - [Prepare an Oracle Linux 6.4+ Virtual Machine for Azure](#oracle6)
 - [Prepare an Oracle Linux 7.0+ Virtual Machine for Azure](#oracle7)
