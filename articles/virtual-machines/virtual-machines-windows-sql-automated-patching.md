--- conflicted
+++ resolved
@@ -1,130 +1,3 @@
 ---
-<<<<<<< HEAD
-title: Automated Patching for SQL Server VMs (Resource Manager) | Microsoft Docs
-description: Explains the Automated Patching feature for SQL Server Virtual Machines running in Azure using Resource Manager.
-services: virtual-machines-windows
-documentationcenter: na
-author: rothja
-manager: jhubbard
-editor: ''
-tags: azure-resource-manager
-
-ms.assetid: 58232e92-318f-456b-8f0a-2201a541e08d
-ms.service: virtual-machines-windows
-ms.devlang: na
-ms.topic: article
-ms.tgt_pltfrm: vm-windows-sql-server
-ms.workload: infrastructure-services
-ms.date: 08/19/2016
-ms.author: jroth
-
----
-# Automated Patching for SQL Server in Azure Virtual Machines (Resource Manager)
-> [!div class="op_single_selector"]
-> * [Resource Manager](virtual-machines-windows-sql-automated-patching.md?toc=%2fazure%2fvirtual-machines%2fwindows%2ftoc.json)
-> * [Classic](virtual-machines-windows-classic-sql-automated-patching.md?toc=%2fazure%2fvirtual-machines%2fwindows%2fclassic%2ftoc.json)
-> 
-> 
-
-Automated Patching establishes a maintenance window for an Azure Virtual Machine running SQL Server. Automated Updates can only be installed during this maintenance window. For SQL Server, this rescriction ensures that system updates and any associated restarts occur at the best possible time for the database. Automated Patching depends on the [SQL Server IaaS Agent Extension](virtual-machines-windows-sql-server-agent-extension.md?toc=%2fazure%2fvirtual-machines%2fwindows%2ftoc.json).
-
-[!INCLUDE [learn-about-deployment-models](../../includes/learn-about-deployment-models-rm-include.md)]
-
-To view the classic version of this article, see [Automated Patching for SQL Server in Azure Virtual Machines Classic](virtual-machines-windows-classic-sql-automated-patching.md?toc=%2fazure%2fvirtual-machines%2fwindows%2fclassic%2ftoc.json).
-
-## Prerequisites
-To use Automated Patching, consider the following prerequisites:
-
-**Operating System**:
-
-* Windows Server 2012
-* Windows Server 2012 R2
-
-**SQL Server version**:
-
-* SQL Server 2012
-* SQL Server 2014
-* SQL Server 2016
-
-**Azure PowerShell**:
-
-* [Install the latest Azure PowerShell commands](/powershell/azureps-cmdlets-docs) if you plan to configure Automated Patching with PowerShell.
-
-> [!NOTE]
-> Automated Patching relies on the SQL Server IaaS Agent Extension. Current SQL virtual machine gallery images add this extension by default. For more information, see [SQL Server IaaS Agent Extension](virtual-machines-windows-sql-server-agent-extension.md?toc=%2fazure%2fvirtual-machines%2fwindows%2ftoc.json).
-> 
-> 
-
-## Settings
-The following table describes the options that can be configured for Automated Patching. The actual configuration steps vary depending on whether you use the Azure portal or Azure Windows PowerShell commands.
-
-| Setting | Possible values | Description |
-| --- | --- | --- |
-| **Automated Patching** |Enable/Disable (Disabled) |Enables or disables Automated Patching for an Azure virtual machine. |
-| **Maintenance schedule** |Everyday, Monday, Tuesday, Wednesday, Thursday, Friday, Saturday, Sunday |The schedule for downloading and installing Windows, SQL Server, and Microsoft updates for your virtual machine. |
-| **Maintenance start hour** |0-24 |The local start time to update the virtual machine. |
-| **Maintenance window duration** |30-180 |The number of minutes permitted to complete the download and installation of updates. |
-| **Patch Category** |Important |The category of updates to download and install. |
-
-## Configuration in the Portal
-You can use the Azure portal to configure Automated Patching during provisioning or for existing VMs.
-
-### New VMs
-Use the Azure portal to configure Automated Patching when you create a new SQL Server Virtual Machine in the Resource Manager deployment model.
-
-In the **SQL Server settings** blade, select **Automated patching**. The following Azure portal screenshot shows the **SQL Automated Patching** blade.
-
-![SQL Automated Patching in Azure portal](./media/virtual-machines-windows-sql-automated-patching/azure-sql-arm-patching.png)
-
-For context, see the complete topic on [provisioning a SQL Server virtual machine in Azure](virtual-machines-windows-portal-sql-server-provision.md?toc=%2fazure%2fvirtual-machines%2fwindows%2ftoc.json).
-
-### Existing VMs
-For existing SQL Server virtual machines, select your SQL Server virtual machine. Then select the **SQL Server configuration** section of the **Settings** blade.
-
-![SQL Automatic Patching for existing VMs](./media/virtual-machines-windows-sql-automated-patching/azure-sql-rm-patching-existing-vms.png)
-
-In the **SQL Server configuration** blade, click the **Edit** button in the Automated patching section.
-
-![Configure SQL Automated Patching for existing VMs](./media/virtual-machines-windows-sql-automated-patching/azure-sql-rm-patching-configuration.png)
-
-When finished, click the **OK** button on the bottom of the **SQL Server configuration** blade to save your changes.
-
-If you are enabling Automated Patching for the first time, Azure configures the SQL Server IaaS Agent in the background. During this time, the Azure portal might not show that Automated Patching is configured. Wait several minutes for the agent to be installed, configured. After that the Azure portal reflects the new settings.
-
-> [!NOTE]
-> You can also configure Automated Patching using a template. For more information, see [Azure quickstart template for Automated Patching](https://github.com/Azure/azure-quickstart-templates/tree/master/101-vm-sql-existing-autopatching-update).
-> 
-> 
-
-## Configuration with PowerShell
-After provisioning your SQL VM, use PowerShell to configure Automated Patching.
-
-In the following example, PowerShell is used to configure Automated Patching on an existing SQL Server VM. The **AzureRM.Compute\New-AzureVMSqlServerAutoPatchingConfig** command configures a new maintenance window for automatic updates.
-
-    $vmname = "vmname"
-    $resourcegroupname = "resourcegroupname"
-    $aps = AzureRM.Compute\New-AzureVMSqlServerAutoPatchingConfig -Enable -DayOfWeek "Thursday" -MaintenanceWindowStartingHour 11 -MaintenanceWindowDuration 120  -PatchCategory "Important"
-
-    Set-AzureRmVMSqlServerExtension -AutoPatchingSettings $aps -VMName $vmname -ResourceGroupName $resourcegroupname
-
-Based on this example, the following table describes the practical effect on the target Azure VM:
-
-| Parameter | Effect |
-| --- | --- |
-| **DayOfWeek** |Patches installed every Thursday. |
-| **MaintenanceWindowStartingHour** |Begin updates at 11:00am. |
-| **MaintenanceWindowsDuration** |Patches must be installed within 120 minutes. Based on the start time, they must complete by 1:00pm. |
-| **PatchCategory** |The only possible setting for this parameter is **Important**. |
-
-It could take several minutes to install and configure the SQL Server IaaS Agent.
-
-To disable Automated Patching, run the same script without the **-Enable** parameter to the **AzureRM.Compute\New-AzureVMSqlServerAutoPatchingConfig**. The absence of the **-Enable** parameter signals the command to disable the feature.
-
-## Next steps
-For information about other available automation tasks, see [SQL Server IaaS Agent Extension](virtual-machines-windows-sql-server-agent-extension.md?toc=%2fazure%2fvirtual-machines%2fwindows%2ftoc.json).
-
-For more information about running SQL Server on Azure VMs, see [SQL Server on Azure Virtual Machines overview](virtual-machines-windows-sql-server-iaas-overview.md?toc=%2fazure%2fvirtual-machines%2fwindows%2ftoc.json).
-=======
 redirect_url: /azure/virtual-machines/windows/sql/virtual-machines-windows-sql-automated-patching
----
->>>>>>> e8cfaf0d
+---