--- conflicted
+++ resolved
@@ -20,11 +20,7 @@
 
 # How to automate with Azure Resource Manager
 
-<<<<<<< HEAD
-[AZURE.INCLUDE [learn-about-deployment-models](../../includes/learn-about-deployment-models-include.md)] This article covers creating a resource with the Resource Manager deployment model. You can't create this resource with the classic deployment model.
-=======
 [AZURE.INCLUDE [learn-about-deployment-models](../../includes/learn-about-deployment-models-rm-include.md)] classic deployment model. You can't create this resource with the classic deployment model.
->>>>>>> 08be3281
 
 Azure Resource Manager simplifies the deployment and management of complex applications running on Azure infrastructure services. Many applications require a combination of compute, network, and storage resources, such as virtual network, Storage account, and virtual machines with network interfaces. Azure Resource Manager allows you to use or construct a JSON template to deploy and manage all these resources together as a single application.
 
