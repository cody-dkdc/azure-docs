---
<<<<<<< HEAD
title: Automated Backup for SQL Server Virtual Machines (Classic) | Microsoft Docs
description: 'Explains the Automated Backup feature for SQL Server running in Azure Virtual Machines using Resource Manager. '
services: virtual-machines-windows
documentationcenter: na
author: rothja
manager: jhubbard
editor: ''
tags: azure-service-management

ms.assetid: 3333e830-8a60-42f5-9f44-8e02e9868d7b
ms.service: virtual-machines-windows
ms.devlang: na
ms.topic: article
ms.tgt_pltfrm: vm-windows-sql-server
ms.workload: infrastructure-services
ms.date: 09/26/2016
ms.author: jroth

---
# Automated Backup for SQL Server in Azure Virtual Machines (Classic)
> [!div class="op_single_selector"]
> * [Resource Manager](virtual-machines-windows-sql-automated-backup.md?toc=%2fazure%2fvirtual-machines%2fwindows%2ftoc.json)
> * [Classic](virtual-machines-windows-classic-sql-automated-backup.md?toc=%2fazure%2fvirtual-machines%2fwindows%2fclassic%2ftoc.json)
> 
> 

Automated Backup automatically configures [Managed Backup to Microsoft Azure](https://msdn.microsoft.com/library/dn449496.aspx) for all existing and new databases on an Azure VM running SQL Server 2014 Standard or Enterprise. This enables you to configure regular database backups that utilize durable Azure blob storage. Automated Backup depends on the [SQL Server IaaS Agent Extension](virtual-machines-windows-classic-sql-server-agent-extension.md?toc=%2fazure%2fvirtual-machines%2fwindows%2fclassic%2ftoc.json).

> [!IMPORTANT] 
> Azure has two different deployment models for creating and working with resources: [Resource Manager and Classic](../azure-resource-manager/resource-manager-deployment-model.md). This article covers using the Classic deployment model. Microsoft recommends that most new deployments use the Resource Manager model. To view the Resource Manager version of this article, see [Automated Backup for SQL Server in Azure Virtual Machines Resource Manager](virtual-machines-windows-sql-automated-backup.md?toc=%2fazure%2fvirtual-machines%2fwindows%2ftoc.json).

## Prerequisites
To use Automated Backup, consider the following prerequisites:

**Operating System**:

* Windows Server 2012
* Windows Server 2012 R2

**SQL Server version/edition**:

* SQL Server 2014 Standard
* SQL Server 2014 Enterprise

> [!NOTE]
> SQL Server 2016 is not yet supported for Automated Backup.
> 
> 

**Database configuration**:

* Target databases must use the full recovery model.

**Azure PowerShell**:

* [Install the latest Azure PowerShell commands](/powershell/azureps-cmdlets-docs).

**SQL Server IaaS Extension**:

* [Install the SQL Server IaaS Extension](virtual-machines-windows-classic-sql-server-agent-extension.md?toc=%2fazure%2fvirtual-machines%2fwindows%2fclassic%2ftoc.json).

## Settings
The following table describes the options that can be configured for Automated Backup. For classic VMs, you must use PowerShell to configure these settings.

| Setting | Range (Default) | Description |
| --- | --- | --- |
| **Automated Backup** |Enable/Disable (Disabled) |Enables or disables Automated Backup for an Azure VM running SQL Server 2014 Standard or Enterprise. |
| **Retention Period** |1-30 days (30 days) |The number of days to retain a backup. |
| **Storage Account** |Azure storage account (the storage account created for the specified VM) |An Azure storage account to use for storing Automated Backup files in blob storage. A container is created at this location to store all backup files. The backup file naming convention includes the date, time, and machine name. |
| **Encryption** |Enable/Disable (Disabled) |Enables or disables encryption. When encryption is enabled, the certificates used to restore the backup are located in the specified storage account in the same automaticbackup container using the same naming convention. If the password changes, a new certificate is generated with that password, but the old certificate remains to restore prior backups. |
| **Password** |Password text (None) |A password for encryption keys. This is only required if encryption is enabled. In order to restore an encrypted backup, you must have the correct password and related certificate that was used at the time the backup was taken. |

## Configuration with PowerShell
In the following PowerShell example, Automated Backup is configured for an existing SQL Server 2014 VM. The **New-AzureVMSqlServerAutoBackupConfig** command configures the Automated Backup settings to store backups in the Azure storage account specified by the $storageaccount variable. These backups will be retained for 10 days. The **Set-AzureVMSqlServerExtension** command updates the specified Azure VM with these settings.

    $storageaccount = "<storageaccountname>"
    $storageaccountkey = (Get-AzureStorageKey -StorageAccountName $storageaccount).Primary
    $storagecontext = New-AzureStorageContext -StorageAccountName $storageaccount -StorageAccountKey $storageaccountkey
    $autobackupconfig = New-AzureVMSqlServerAutoBackupConfig -StorageContext $storagecontext -Enable -RetentionPeriod 10

    Get-AzureVM -ServiceName <vmservicename> -Name <vmname> | Set-AzureVMSqlServerExtension -AutoBackupSettings $autobackupconfig | Update-AzureVM

It could take several minutes to install and configure the SQL Server IaaS Agent.

To enable encryption, modify the previous script to pass the EnableEncryption parameter along with a password (secure string) for the CertificatePassword parameter. The following script enables the Automated Backup settings in the previous example and adds encryption.

    $storageaccount = "<storageaccountname>"
    $storageaccountkey = (Get-AzureStorageKey -StorageAccountName $storageaccount).Primary
    $storagecontext = New-AzureStorageContext -StorageAccountName $storageaccount -StorageAccountKey $storageaccountkey
    $password = "P@ssw0rd"
    $encryptionpassword = $password | ConvertTo-SecureString -AsPlainText -Force  
    $autobackupconfig = New-AzureVMSqlServerAutoBackupConfig -StorageContext $storagecontext -Enable -RetentionPeriod 10 -EnableEncryption -CertificatePassword $encryptionpassword

    Get-AzureVM -ServiceName <vmservicename> -Name <vmname> | Set-AzureVMSqlServerExtension -AutoBackupSettings $autobackupconfig | Update-AzureVM

To disable automatic backup, run the same script without the **-Enable** parameter to the **New-AzureVMSqlServerAutoBackupConfig**. As with installation, it can take several minutes to disable Automated Backup.

> [!NOTE]
> Disabling and uninstalling the SQL Server IaaS Agent does not remove the previously configured Managed Backup settings. You should disable Automated Backup before disabling or uninstalling the SQL Server IaaS Agent.
> 
> 

## Next steps
Automated Backup configures Managed Backup on Azure VMs. So it is important to [review the documentation for Managed Backup](https://msdn.microsoft.com/library/dn449496.aspx) to understand the behavior and implications.

You can find additional backup and restore guidance for SQL Server on Azure VMs in the following topic: [Backup and Restore for SQL Server in Azure Virtual Machines](virtual-machines-windows-sql-backup-recovery.md?toc=%2fazure%2fvirtual-machines%2fwindows%2ftoc.json).

For information about other available automation tasks, see [SQL Server IaaS Agent Extension](virtual-machines-windows-classic-sql-server-agent-extension.md?toc=%2fazure%2fvirtual-machines%2fwindows%2fclassic%2ftoc.json).

For more information about running SQL Server on Azure VMs, see [SQL Server on Azure Virtual Machines overview](virtual-machines-windows-sql-server-iaas-overview.md?toc=%2fazure%2fvirtual-machines%2fwindows%2ftoc.json).
=======
redirect_url: /azure/virtual-machines/windows/sqlclassic/virtual-machines-windows-classic-sql-automated-backup
---
>>>>>>> e8cfaf0d
<|MERGE_RESOLUTION|>--- conflicted
+++ resolved
@@ -1,116 +1,3 @@
 ---
-<<<<<<< HEAD
-title: Automated Backup for SQL Server Virtual Machines (Classic) | Microsoft Docs
-description: 'Explains the Automated Backup feature for SQL Server running in Azure Virtual Machines using Resource Manager. '
-services: virtual-machines-windows
-documentationcenter: na
-author: rothja
-manager: jhubbard
-editor: ''
-tags: azure-service-management
-
-ms.assetid: 3333e830-8a60-42f5-9f44-8e02e9868d7b
-ms.service: virtual-machines-windows
-ms.devlang: na
-ms.topic: article
-ms.tgt_pltfrm: vm-windows-sql-server
-ms.workload: infrastructure-services
-ms.date: 09/26/2016
-ms.author: jroth
-
----
-# Automated Backup for SQL Server in Azure Virtual Machines (Classic)
-> [!div class="op_single_selector"]
-> * [Resource Manager](virtual-machines-windows-sql-automated-backup.md?toc=%2fazure%2fvirtual-machines%2fwindows%2ftoc.json)
-> * [Classic](virtual-machines-windows-classic-sql-automated-backup.md?toc=%2fazure%2fvirtual-machines%2fwindows%2fclassic%2ftoc.json)
-> 
-> 
-
-Automated Backup automatically configures [Managed Backup to Microsoft Azure](https://msdn.microsoft.com/library/dn449496.aspx) for all existing and new databases on an Azure VM running SQL Server 2014 Standard or Enterprise. This enables you to configure regular database backups that utilize durable Azure blob storage. Automated Backup depends on the [SQL Server IaaS Agent Extension](virtual-machines-windows-classic-sql-server-agent-extension.md?toc=%2fazure%2fvirtual-machines%2fwindows%2fclassic%2ftoc.json).
-
-> [!IMPORTANT] 
-> Azure has two different deployment models for creating and working with resources: [Resource Manager and Classic](../azure-resource-manager/resource-manager-deployment-model.md). This article covers using the Classic deployment model. Microsoft recommends that most new deployments use the Resource Manager model. To view the Resource Manager version of this article, see [Automated Backup for SQL Server in Azure Virtual Machines Resource Manager](virtual-machines-windows-sql-automated-backup.md?toc=%2fazure%2fvirtual-machines%2fwindows%2ftoc.json).
-
-## Prerequisites
-To use Automated Backup, consider the following prerequisites:
-
-**Operating System**:
-
-* Windows Server 2012
-* Windows Server 2012 R2
-
-**SQL Server version/edition**:
-
-* SQL Server 2014 Standard
-* SQL Server 2014 Enterprise
-
-> [!NOTE]
-> SQL Server 2016 is not yet supported for Automated Backup.
-> 
-> 
-
-**Database configuration**:
-
-* Target databases must use the full recovery model.
-
-**Azure PowerShell**:
-
-* [Install the latest Azure PowerShell commands](/powershell/azureps-cmdlets-docs).
-
-**SQL Server IaaS Extension**:
-
-* [Install the SQL Server IaaS Extension](virtual-machines-windows-classic-sql-server-agent-extension.md?toc=%2fazure%2fvirtual-machines%2fwindows%2fclassic%2ftoc.json).
-
-## Settings
-The following table describes the options that can be configured for Automated Backup. For classic VMs, you must use PowerShell to configure these settings.
-
-| Setting | Range (Default) | Description |
-| --- | --- | --- |
-| **Automated Backup** |Enable/Disable (Disabled) |Enables or disables Automated Backup for an Azure VM running SQL Server 2014 Standard or Enterprise. |
-| **Retention Period** |1-30 days (30 days) |The number of days to retain a backup. |
-| **Storage Account** |Azure storage account (the storage account created for the specified VM) |An Azure storage account to use for storing Automated Backup files in blob storage. A container is created at this location to store all backup files. The backup file naming convention includes the date, time, and machine name. |
-| **Encryption** |Enable/Disable (Disabled) |Enables or disables encryption. When encryption is enabled, the certificates used to restore the backup are located in the specified storage account in the same automaticbackup container using the same naming convention. If the password changes, a new certificate is generated with that password, but the old certificate remains to restore prior backups. |
-| **Password** |Password text (None) |A password for encryption keys. This is only required if encryption is enabled. In order to restore an encrypted backup, you must have the correct password and related certificate that was used at the time the backup was taken. |
-
-## Configuration with PowerShell
-In the following PowerShell example, Automated Backup is configured for an existing SQL Server 2014 VM. The **New-AzureVMSqlServerAutoBackupConfig** command configures the Automated Backup settings to store backups in the Azure storage account specified by the $storageaccount variable. These backups will be retained for 10 days. The **Set-AzureVMSqlServerExtension** command updates the specified Azure VM with these settings.
-
-    $storageaccount = "<storageaccountname>"
-    $storageaccountkey = (Get-AzureStorageKey -StorageAccountName $storageaccount).Primary
-    $storagecontext = New-AzureStorageContext -StorageAccountName $storageaccount -StorageAccountKey $storageaccountkey
-    $autobackupconfig = New-AzureVMSqlServerAutoBackupConfig -StorageContext $storagecontext -Enable -RetentionPeriod 10
-
-    Get-AzureVM -ServiceName <vmservicename> -Name <vmname> | Set-AzureVMSqlServerExtension -AutoBackupSettings $autobackupconfig | Update-AzureVM
-
-It could take several minutes to install and configure the SQL Server IaaS Agent.
-
-To enable encryption, modify the previous script to pass the EnableEncryption parameter along with a password (secure string) for the CertificatePassword parameter. The following script enables the Automated Backup settings in the previous example and adds encryption.
-
-    $storageaccount = "<storageaccountname>"
-    $storageaccountkey = (Get-AzureStorageKey -StorageAccountName $storageaccount).Primary
-    $storagecontext = New-AzureStorageContext -StorageAccountName $storageaccount -StorageAccountKey $storageaccountkey
-    $password = "P@ssw0rd"
-    $encryptionpassword = $password | ConvertTo-SecureString -AsPlainText -Force  
-    $autobackupconfig = New-AzureVMSqlServerAutoBackupConfig -StorageContext $storagecontext -Enable -RetentionPeriod 10 -EnableEncryption -CertificatePassword $encryptionpassword
-
-    Get-AzureVM -ServiceName <vmservicename> -Name <vmname> | Set-AzureVMSqlServerExtension -AutoBackupSettings $autobackupconfig | Update-AzureVM
-
-To disable automatic backup, run the same script without the **-Enable** parameter to the **New-AzureVMSqlServerAutoBackupConfig**. As with installation, it can take several minutes to disable Automated Backup.
-
-> [!NOTE]
-> Disabling and uninstalling the SQL Server IaaS Agent does not remove the previously configured Managed Backup settings. You should disable Automated Backup before disabling or uninstalling the SQL Server IaaS Agent.
-> 
-> 
-
-## Next steps
-Automated Backup configures Managed Backup on Azure VMs. So it is important to [review the documentation for Managed Backup](https://msdn.microsoft.com/library/dn449496.aspx) to understand the behavior and implications.
-
-You can find additional backup and restore guidance for SQL Server on Azure VMs in the following topic: [Backup and Restore for SQL Server in Azure Virtual Machines](virtual-machines-windows-sql-backup-recovery.md?toc=%2fazure%2fvirtual-machines%2fwindows%2ftoc.json).
-
-For information about other available automation tasks, see [SQL Server IaaS Agent Extension](virtual-machines-windows-classic-sql-server-agent-extension.md?toc=%2fazure%2fvirtual-machines%2fwindows%2fclassic%2ftoc.json).
-
-For more information about running SQL Server on Azure VMs, see [SQL Server on Azure Virtual Machines overview](virtual-machines-windows-sql-server-iaas-overview.md?toc=%2fazure%2fvirtual-machines%2fwindows%2ftoc.json).
-=======
 redirect_url: /azure/virtual-machines/windows/sqlclassic/virtual-machines-windows-classic-sql-automated-backup
----
->>>>>>> e8cfaf0d
+---