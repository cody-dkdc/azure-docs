<properties
	pageTitle="Python web app with Django - Azure tutorial"
	description="A tutorial that teaches you how to host a Django-based website on Azure using a Windows Server 2012 R2 Datacenter virtual machine."
	services="virtual-machines"
	documentationCenter="python"
	authors="huguesv"
	manager="wpickett"
	editor=""/>


<<<<<<< HEAD
<tags 
	ms.service="virtual-machines" 
	ms.workload="web" 
	ms.tgt_pltfrm="vm-windows" 
	ms.devlang="python" 
	ms.topic="article" 
	ms.date="07/09/2015" 
=======
<tags
	ms.service="virtual-machines"
	ms.workload="web"
	ms.tgt_pltfrm="vm-windows"
	ms.devlang="python"
	ms.topic="article"
	ms.date="05/20/2015"
>>>>>>> 31389a12
	ms.author="huvalo"/>




# Django Hello World web application

<div class="dev-center-tutorial-selector sublanding"><a href="/develop/python/tutorials/web-app-with-django/" title="Windows" class="current">Windows</a><a href="/develop/python/tutorials/django-hello-world-(maclinux)/" title="MacLinux">Mac/Linux</a></div>

This tutorial describes how to host a Django-based website on Microsoft
Azure using a Windows Server virtual machine. This tutorial assumes you have no prior experience using Azure. After completing this tutorial, you will have a Django-based application up and running in the cloud.

You will learn how to:

* Set up an Azure virtual machine to host Django. While this tutorial explains how to accomplish this under Windows Server, the same could also be done with a Linux VM hosted in Azure.
* Create a new Django application from Windows.

By following this tutorial, you will build a simple Hello World web
application. The application will be hosted in an Azure virtual machine.

A screenshot of the completed application appears next.

![A browser window displaying the hello world page on Azure][1]

[AZURE.INCLUDE [create-account-and-vms-note](../../includes/create-account-and-vms-note.md)]

## Creating and configuring an Azure virtual machine to host Django

1. Follow the instructions given [here][portal-vm] to create an Azure virtual machine of the Windows Server 2012 R2 Datacenter distribution.

1. Instruct Azure to direct port 80 traffic from the web to port 80 on the virtual machine:
 - Navigate to your newly created virtual machine in the Azure Portal and click the **ENDPOINTS** tab.
 - Click the **ADD** button at the bottom of the screen.
	![add endpoint](./media/virtual-machines-python-django-web-app-windows-server/django-helloworld-addendpoint.png)

 - Open up the **TCP** protocol's **PUBLIC PORT 80** as **PRIVATE PORT 80**.
![][port80]
1. From the **DASHBOARD** tab, click **CONNECT** to use **Remote Desktop** to remotely log into the newly created Azure virtual machine.  

**Important Note:** All instructions below assume you logged into the virtual machine correctly and are issuing commands there rather than your local machine.

## <a id="setup"> </a>Installing Python, Django, WFastCGI

**Note:** In order to download using Internet Explorer you may have to configure IE ESC settings (Start/Administrative Tools/Server Manager/Local Server, then click  **IE Enhanced Security Configuration**, set to Off).

<<<<<<< HEAD
1. Install the latest Python 2.7 or 3.4 from [python.org][].
1. Install the wfastcgi and django packages using pip.
=======
1. Install [Web Platform Installer][].
1. Install Python and WFastCGI using Web Platform Installer.  This will install wfastcgi.py in your Python scripts folder.
	1. Start Web Platform Installer.
	1. Type WFastCGI in the search bar.
	1. Select the WFactCGI entry for the version of Python you wish to use (2.7 or 3.4).  Note that this will install Python as a dependency of WFastCGI.
1. Install Django using pip.
>>>>>>> 31389a12

    For Python 2.7, use the following command.

        c:\python27\scripts\pip install wfastcgi
        c:\python27\scripts\pip install django

    For Python 3.4, use the following command.

        c:\python34\scripts\pip install wfastcgi
        c:\python34\scripts\pip install django

## Installing IIS with FastCGI

1. Install IIS with FastCGI support.  This may take several minutes to execute.

<<<<<<< HEAD
		start /wait %windir%\System32\PkgMgr.exe /iu:IIS-WebServerRole;IIS-WebServer;IIS-CommonHttpFeatures;IIS-StaticContent;IIS-DefaultDocument;IIS-DirectoryBrowsing;IIS-HttpErrors;IIS-HealthAndDiagnostics;IIS-HttpLogging;IIS-LoggingLibraries;IIS-RequestMonitor;IIS-Security;IIS-RequestFiltering;IIS-HttpCompressionStatic;IIS-WebServerManagementTools;IIS-ManagementConsole;WAS-WindowsActivationService;WAS-ProcessModel;WAS-NetFxEnvironment;WAS-ConfigurationAPI;IIS-CGI

## Creating a new Django application

1.  From *C:\inetpub\wwwroot*, enter the following command to create a new Django project:
=======
		start /wait %windir%\System32\\PkgMgr.exe /iu:IIS-WebServerRole;IIS-WebServer;IIS-CommonHttpFeatures;IIS-StaticContent;IIS-DefaultDocument;IIS-DirectoryBrowsing;IIS-HttpErrors;IIS-HealthAndDiagnostics;IIS-HttpLogging;IIS-LoggingLibraries;IIS-RequestMonitor;IIS-Security;IIS-RequestFiltering;IIS-HttpCompressionStatic;IIS-WebServerManagementTools;IIS-ManagementConsole;WAS-WindowsActivationService;WAS-ProcessModel;WAS-NetFxEnvironment;WAS-ConfigurationAPI;IIS-CGI


### Python 2.7

Run these commands only if you are using Python 2.7.

1. Set up the Python Fast CGI Handler.

		%windir%\system32\inetsrv\appcmd set config /section:system.webServer/fastCGI "/+[fullPath='c:\Python27\python.exe', arguments='C:\Python27\Scripts\wfastcgi.py']"


1. Register the handler for this site.

		%windir%\system32\inetsrv\appcmd set config /section:system.webServer/handlers "/+[name='Python_via_FastCGI',path='*',verb='*',modules='FastCgiModule',scriptProcessor='c:\Python27\python.exe|C:\Python27\Scripts\wfastcgi.py',resourceType='Unspecified']"


1. Configure the handler to run your Django application.

		%windir%\system32\inetsrv\appcmd.exe set config -section:system.webServer/fastCgi /+"[fullPath='C:\Python27\python.exe', arguments='C:\Python27\Scripts\wfastcgi.py'].environmentVariables.[name='DJANGO_SETTINGS_MODULE',value='helloworld.settings']" /commit:apphost


1. Configure PYTHONPATH so your Django app can be found by the Python interpreter.

		%windir%\system32\inetsrv\appcmd.exe set config -section:system.webServer/fastCgi /+"[fullPath='C:\Python27\python.exe', arguments='C:\Python27\Scripts\wfastcgi.py'].environmentVariables.[name='PYTHONPATH',value='C:\inetpub\wwwroot\helloworld']" /commit:apphost


1. Tell the FastCGI to WSGI gateway which WSGI handler to use.

		%windir%\system32\inetsrv\appcmd.exe set config -section:system.webServer/fastCgi /+"[fullPath='C:\Python27\python.exe', arguments='C:\Python27\Scripts\wfastcgi.py'].environmentVariables.[name='WSGI_HANDLER',value='django.core.handlers.wsgi.WSGIHandler()']" /commit:apphost


1. You should see the following screenshot.

	![IIS config1](./media/virtual-machines-python-django-web-app-windows-server/django-helloworld-iis-27.png)

### Python 3.4

Run these commands only if you are using Python 3.4.

1. Set up the Python Fast CGI Handler.

		%windir%\system32\inetsrv\appcmd set config /section:system.webServer/fastCGI "/+[fullPath='c:\Python34\python.exe', arguments='C:\Python34\Scripts\wfastcgi.py']"


1. Register the handler for this site.

		%windir%\system32\inetsrv\appcmd set config /section:system.webServer/handlers "/+[name='Python_via_FastCGI',path='*',verb='*',modules='FastCgiModule',scriptProcessor='c:\Python34\python.exe|C:\Python34\Scripts\wfastcgi.py',resourceType='Unspecified']"


1. Configure the handler to run your Django application.

		%windir%\system32\inetsrv\appcmd.exe set config -section:system.webServer/fastCgi /+"[fullPath='C:\Python34\python.exe', arguments='C:\Python34\Scripts\wfastcgi.py'].environmentVariables.[name='DJANGO_SETTINGS_MODULE',value='helloworld.settings']" /commit:apphost


1. Configure PYTHONPATH so your Django app can be found by the Python interpreter.

		%windir%\system32\inetsrv\appcmd.exe set config -section:system.webServer/fastCgi /+"[fullPath='C:\Python34\python.exe', arguments='C:\Python34\Scripts\wfastcgi.py'].environmentVariables.[name='PYTHONPATH',value='C:\inetpub\wwwroot\helloworld']" /commit:apphost


1. Tell the FastCGI to WSGI gateway which WSGI handler to use.

		%windir%\system32\inetsrv\appcmd.exe set config -section:system.webServer/fastCgi /+"[fullPath='C:\Python34\python.exe', arguments='C:\Python34\Scripts\wfastcgi.py'].environmentVariables.[name='WSGI_HANDLER',value='django.core.handlers.wsgi.WSGIHandler()']" /commit:apphost

1. You should see the following screenshot.

	![IIS config1](./media/virtual-machines-python-django-web-app-windows-server/django-helloworld-iis-34.png)


## Creating a new Django application


1.  From *C:\inetpub\wwwroot*, enter the following command to create a new Django project.
>>>>>>> 31389a12

    For Python 2.7, use the following command.

		C:\Python27\Scripts\django-admin.exe startproject helloworld

    For Python 3.4, use the following command.

		C:\Python34\Scripts\django-admin.exe startproject helloworld

	![The result of the New-AzureService command](./media/virtual-machines-python-django-web-app-windows-server/django-helloworld-cmd-new-azure-service.png)

1.  The **django-admin** command generates a basic structure for Django-based websites:

  -   **helloworld\manage.py** helps you to start hosting and stop hosting your Django-based website
  -   **helloworld\helloworld\settings.py** contains Django settings for your application.
  -   **helloworld\helloworld\urls.py** contains the mapping code between each url and its view.

<<<<<<< HEAD
1.  Create a new file named **views.py** in the *C:\inetpub\wwwroot\helloworld\helloworld* directory. This will contain the view that renders the "hello world" page. Start your editor and enter the following:
		
=======


1.  Create a new file named **views.py** in the *C:\inetpub\wwwroot\helloworld\helloworld* directory. This will contain the view that renders the "hello world" page. Start your editor and enter the following.

>>>>>>> 31389a12
		from django.http import HttpResponse
		def home(request):
    		html = "<html><body>Hello World!</body></html>"
    		return HttpResponse(html)

1.  Replace the contents of the urls.py file with the following.

		from django.conf.urls import patterns, url
		urlpatterns = patterns('',
			url(r'^$', 'helloworld.views.home', name='home'),
		)

## Configuring IIS

1. Unlock the handlers section in the global applicationhost.config.  This will enable the use of the python handler in your web.config.

        %windir%\system32\inetsrv\appcmd unlock config -section:system.webServer/handlers

1. Enable WFastCGI.  This will add an application to the global applicationhost.config that refers to your Python interpreter executable and the wfastcgi.py script.

    Python 2.7:

        c:\python27\scripts\wfastcgi-enable

    Python 3.4:

        c:\python34\scripts\wfastcgi-enable

1. Create a web.config file in *C:\inetpub\wwwroot\helloworld*.  The value of the `scriptProcessor` attribute should match the output of the previous step.  See the page for [wfastcgi][] on pypi for more on wfastcgi settings.

    Python 2.7:

        <configuration>
          <appSettings>
            <add key="WSGI_HANDLER" value="django.core.handlers.wsgi.WSGIHandler()" />
            <add key="PYTHONPATH" value="C:\inetpub\wwwroot\helloworld" />
            <add key="DJANGO_SETTINGS_MODULE" value="helloworld.settings" />
          </appSettings>
          <system.webServer>
            <handlers>
                <add name="Python FastCGI" path="*" verb="*" modules="FastCgiModule" scriptProcessor="C:\Python27\python.exe|C:\Python27\Lib\site-packages\wfastcgi.pyc" resourceType="Unspecified" />
            </handlers>
          </system.webServer>
        </configuration>

    Python 3.4:

        <configuration>
          <appSettings>
            <add key="WSGI_HANDLER" value="django.core.handlers.wsgi.WSGIHandler()" />
            <add key="PYTHONPATH" value="C:\inetpub\wwwroot\helloworld" />
            <add key="DJANGO_SETTINGS_MODULE" value="helloworld.settings" />
          </appSettings>
          <system.webServer>
            <handlers>
                <add name="Python FastCGI" path="*" verb="*" modules="FastCgiModule" scriptProcessor="C:\Python34\python.exe|C:\Python34\Lib\site-packages\wfastcgi.py" resourceType="Unspecified" />
            </handlers>
          </system.webServer>
        </configuration>

1. Update the location of the IIS Default Web Site to point to the django project folder.

        %windir%\system32\inetsrv\appcmd set vdir "Default Web Site/" -physicalPath:"C:\inetpub\wwwroot\helloworld"

1. Finally, load the web page in your browser.

![A browser window displaying the hello world page on Azure][1]


## Shutting down your Azure virtual machine

When you're done with this tutorial, shut down and/or remove your newly created Azure virtual machine to free up resources for other tutorials and avoid incurring Azure usage charges.

[1]: ./media/virtual-machines-python-django-web-app-windows-server/django-helloworld-browser-azure.png

[port80]: ./media/virtual-machines-python-django-web-app-windows-server/django-helloworld-port80.png

[portal-vm]: /manage/windows/tutorials/virtual-machine-from-gallery/
<<<<<<< HEAD
[Web Platform Installer]: http://www.microsoft.com/web/downloads/platform.aspx
[python.org]: https://www.python.org/downloads/
[wfastcgi]: https://pypi.python.org/pypi/wfastcgi


=======

[Web Platform Installer]: http://www.microsoft.com/web/downloads/platform.aspx

>>>>>>> 31389a12
<|MERGE_RESOLUTION|>--- conflicted
+++ resolved
@@ -1,294 +1,184 @@
-<properties
-	pageTitle="Python web app with Django - Azure tutorial"
-	description="A tutorial that teaches you how to host a Django-based website on Azure using a Windows Server 2012 R2 Datacenter virtual machine."
-	services="virtual-machines"
-	documentationCenter="python"
-	authors="huguesv"
-	manager="wpickett"
-	editor=""/>
-
-
-<<<<<<< HEAD
-<tags 
-	ms.service="virtual-machines" 
-	ms.workload="web" 
-	ms.tgt_pltfrm="vm-windows" 
-	ms.devlang="python" 
-	ms.topic="article" 
-	ms.date="07/09/2015" 
-=======
-<tags
-	ms.service="virtual-machines"
-	ms.workload="web"
-	ms.tgt_pltfrm="vm-windows"
-	ms.devlang="python"
-	ms.topic="article"
-	ms.date="05/20/2015"
->>>>>>> 31389a12
-	ms.author="huvalo"/>
-
-
-
-
-# Django Hello World web application
-
-<div class="dev-center-tutorial-selector sublanding"><a href="/develop/python/tutorials/web-app-with-django/" title="Windows" class="current">Windows</a><a href="/develop/python/tutorials/django-hello-world-(maclinux)/" title="MacLinux">Mac/Linux</a></div>
-
-This tutorial describes how to host a Django-based website on Microsoft
-Azure using a Windows Server virtual machine. This tutorial assumes you have no prior experience using Azure. After completing this tutorial, you will have a Django-based application up and running in the cloud.
-
-You will learn how to:
-
-* Set up an Azure virtual machine to host Django. While this tutorial explains how to accomplish this under Windows Server, the same could also be done with a Linux VM hosted in Azure.
-* Create a new Django application from Windows.
-
-By following this tutorial, you will build a simple Hello World web
-application. The application will be hosted in an Azure virtual machine.
-
-A screenshot of the completed application appears next.
-
-![A browser window displaying the hello world page on Azure][1]
-
-[AZURE.INCLUDE [create-account-and-vms-note](../../includes/create-account-and-vms-note.md)]
-
-## Creating and configuring an Azure virtual machine to host Django
-
-1. Follow the instructions given [here][portal-vm] to create an Azure virtual machine of the Windows Server 2012 R2 Datacenter distribution.
-
-1. Instruct Azure to direct port 80 traffic from the web to port 80 on the virtual machine:
- - Navigate to your newly created virtual machine in the Azure Portal and click the **ENDPOINTS** tab.
- - Click the **ADD** button at the bottom of the screen.
-	![add endpoint](./media/virtual-machines-python-django-web-app-windows-server/django-helloworld-addendpoint.png)
-
- - Open up the **TCP** protocol's **PUBLIC PORT 80** as **PRIVATE PORT 80**.
-![][port80]
-1. From the **DASHBOARD** tab, click **CONNECT** to use **Remote Desktop** to remotely log into the newly created Azure virtual machine.  
-
-**Important Note:** All instructions below assume you logged into the virtual machine correctly and are issuing commands there rather than your local machine.
-
-## <a id="setup"> </a>Installing Python, Django, WFastCGI
-
-**Note:** In order to download using Internet Explorer you may have to configure IE ESC settings (Start/Administrative Tools/Server Manager/Local Server, then click  **IE Enhanced Security Configuration**, set to Off).
-
-<<<<<<< HEAD
-1. Install the latest Python 2.7 or 3.4 from [python.org][].
-1. Install the wfastcgi and django packages using pip.
-=======
-1. Install [Web Platform Installer][].
-1. Install Python and WFastCGI using Web Platform Installer.  This will install wfastcgi.py in your Python scripts folder.
-	1. Start Web Platform Installer.
-	1. Type WFastCGI in the search bar.
-	1. Select the WFactCGI entry for the version of Python you wish to use (2.7 or 3.4).  Note that this will install Python as a dependency of WFastCGI.
-1. Install Django using pip.
->>>>>>> 31389a12
-
-    For Python 2.7, use the following command.
-
-        c:\python27\scripts\pip install wfastcgi
-        c:\python27\scripts\pip install django
-
-    For Python 3.4, use the following command.
-
-        c:\python34\scripts\pip install wfastcgi
-        c:\python34\scripts\pip install django
-
-## Installing IIS with FastCGI
-
-1. Install IIS with FastCGI support.  This may take several minutes to execute.
-
-<<<<<<< HEAD
-		start /wait %windir%\System32\PkgMgr.exe /iu:IIS-WebServerRole;IIS-WebServer;IIS-CommonHttpFeatures;IIS-StaticContent;IIS-DefaultDocument;IIS-DirectoryBrowsing;IIS-HttpErrors;IIS-HealthAndDiagnostics;IIS-HttpLogging;IIS-LoggingLibraries;IIS-RequestMonitor;IIS-Security;IIS-RequestFiltering;IIS-HttpCompressionStatic;IIS-WebServerManagementTools;IIS-ManagementConsole;WAS-WindowsActivationService;WAS-ProcessModel;WAS-NetFxEnvironment;WAS-ConfigurationAPI;IIS-CGI
-
-## Creating a new Django application
-
-1.  From *C:\inetpub\wwwroot*, enter the following command to create a new Django project:
-=======
-		start /wait %windir%\System32\\PkgMgr.exe /iu:IIS-WebServerRole;IIS-WebServer;IIS-CommonHttpFeatures;IIS-StaticContent;IIS-DefaultDocument;IIS-DirectoryBrowsing;IIS-HttpErrors;IIS-HealthAndDiagnostics;IIS-HttpLogging;IIS-LoggingLibraries;IIS-RequestMonitor;IIS-Security;IIS-RequestFiltering;IIS-HttpCompressionStatic;IIS-WebServerManagementTools;IIS-ManagementConsole;WAS-WindowsActivationService;WAS-ProcessModel;WAS-NetFxEnvironment;WAS-ConfigurationAPI;IIS-CGI
-
-
-### Python 2.7
-
-Run these commands only if you are using Python 2.7.
-
-1. Set up the Python Fast CGI Handler.
-
-		%windir%\system32\inetsrv\appcmd set config /section:system.webServer/fastCGI "/+[fullPath='c:\Python27\python.exe', arguments='C:\Python27\Scripts\wfastcgi.py']"
-
-
-1. Register the handler for this site.
-
-		%windir%\system32\inetsrv\appcmd set config /section:system.webServer/handlers "/+[name='Python_via_FastCGI',path='*',verb='*',modules='FastCgiModule',scriptProcessor='c:\Python27\python.exe|C:\Python27\Scripts\wfastcgi.py',resourceType='Unspecified']"
-
-
-1. Configure the handler to run your Django application.
-
-		%windir%\system32\inetsrv\appcmd.exe set config -section:system.webServer/fastCgi /+"[fullPath='C:\Python27\python.exe', arguments='C:\Python27\Scripts\wfastcgi.py'].environmentVariables.[name='DJANGO_SETTINGS_MODULE',value='helloworld.settings']" /commit:apphost
-
-
-1. Configure PYTHONPATH so your Django app can be found by the Python interpreter.
-
-		%windir%\system32\inetsrv\appcmd.exe set config -section:system.webServer/fastCgi /+"[fullPath='C:\Python27\python.exe', arguments='C:\Python27\Scripts\wfastcgi.py'].environmentVariables.[name='PYTHONPATH',value='C:\inetpub\wwwroot\helloworld']" /commit:apphost
-
-
-1. Tell the FastCGI to WSGI gateway which WSGI handler to use.
-
-		%windir%\system32\inetsrv\appcmd.exe set config -section:system.webServer/fastCgi /+"[fullPath='C:\Python27\python.exe', arguments='C:\Python27\Scripts\wfastcgi.py'].environmentVariables.[name='WSGI_HANDLER',value='django.core.handlers.wsgi.WSGIHandler()']" /commit:apphost
-
-
-1. You should see the following screenshot.
-
-	![IIS config1](./media/virtual-machines-python-django-web-app-windows-server/django-helloworld-iis-27.png)
-
-### Python 3.4
-
-Run these commands only if you are using Python 3.4.
-
-1. Set up the Python Fast CGI Handler.
-
-		%windir%\system32\inetsrv\appcmd set config /section:system.webServer/fastCGI "/+[fullPath='c:\Python34\python.exe', arguments='C:\Python34\Scripts\wfastcgi.py']"
-
-
-1. Register the handler for this site.
-
-		%windir%\system32\inetsrv\appcmd set config /section:system.webServer/handlers "/+[name='Python_via_FastCGI',path='*',verb='*',modules='FastCgiModule',scriptProcessor='c:\Python34\python.exe|C:\Python34\Scripts\wfastcgi.py',resourceType='Unspecified']"
-
-
-1. Configure the handler to run your Django application.
-
-		%windir%\system32\inetsrv\appcmd.exe set config -section:system.webServer/fastCgi /+"[fullPath='C:\Python34\python.exe', arguments='C:\Python34\Scripts\wfastcgi.py'].environmentVariables.[name='DJANGO_SETTINGS_MODULE',value='helloworld.settings']" /commit:apphost
-
-
-1. Configure PYTHONPATH so your Django app can be found by the Python interpreter.
-
-		%windir%\system32\inetsrv\appcmd.exe set config -section:system.webServer/fastCgi /+"[fullPath='C:\Python34\python.exe', arguments='C:\Python34\Scripts\wfastcgi.py'].environmentVariables.[name='PYTHONPATH',value='C:\inetpub\wwwroot\helloworld']" /commit:apphost
-
-
-1. Tell the FastCGI to WSGI gateway which WSGI handler to use.
-
-		%windir%\system32\inetsrv\appcmd.exe set config -section:system.webServer/fastCgi /+"[fullPath='C:\Python34\python.exe', arguments='C:\Python34\Scripts\wfastcgi.py'].environmentVariables.[name='WSGI_HANDLER',value='django.core.handlers.wsgi.WSGIHandler()']" /commit:apphost
-
-1. You should see the following screenshot.
-
-	![IIS config1](./media/virtual-machines-python-django-web-app-windows-server/django-helloworld-iis-34.png)
-
-
-## Creating a new Django application
-
-
-1.  From *C:\inetpub\wwwroot*, enter the following command to create a new Django project.
->>>>>>> 31389a12
-
-    For Python 2.7, use the following command.
-
-		C:\Python27\Scripts\django-admin.exe startproject helloworld
-
-    For Python 3.4, use the following command.
-
-		C:\Python34\Scripts\django-admin.exe startproject helloworld
-
-	![The result of the New-AzureService command](./media/virtual-machines-python-django-web-app-windows-server/django-helloworld-cmd-new-azure-service.png)
-
-1.  The **django-admin** command generates a basic structure for Django-based websites:
-
-  -   **helloworld\manage.py** helps you to start hosting and stop hosting your Django-based website
-  -   **helloworld\helloworld\settings.py** contains Django settings for your application.
-  -   **helloworld\helloworld\urls.py** contains the mapping code between each url and its view.
-
-<<<<<<< HEAD
-1.  Create a new file named **views.py** in the *C:\inetpub\wwwroot\helloworld\helloworld* directory. This will contain the view that renders the "hello world" page. Start your editor and enter the following:
-		
-=======
-
-
-1.  Create a new file named **views.py** in the *C:\inetpub\wwwroot\helloworld\helloworld* directory. This will contain the view that renders the "hello world" page. Start your editor and enter the following.
-
->>>>>>> 31389a12
-		from django.http import HttpResponse
-		def home(request):
-    		html = "<html><body>Hello World!</body></html>"
-    		return HttpResponse(html)
-
-1.  Replace the contents of the urls.py file with the following.
-
-		from django.conf.urls import patterns, url
-		urlpatterns = patterns('',
-			url(r'^$', 'helloworld.views.home', name='home'),
-		)
-
-## Configuring IIS
-
-1. Unlock the handlers section in the global applicationhost.config.  This will enable the use of the python handler in your web.config.
-
-        %windir%\system32\inetsrv\appcmd unlock config -section:system.webServer/handlers
-
-1. Enable WFastCGI.  This will add an application to the global applicationhost.config that refers to your Python interpreter executable and the wfastcgi.py script.
-
-    Python 2.7:
-
-        c:\python27\scripts\wfastcgi-enable
-
-    Python 3.4:
-
-        c:\python34\scripts\wfastcgi-enable
-
-1. Create a web.config file in *C:\inetpub\wwwroot\helloworld*.  The value of the `scriptProcessor` attribute should match the output of the previous step.  See the page for [wfastcgi][] on pypi for more on wfastcgi settings.
-
-    Python 2.7:
-
-        <configuration>
-          <appSettings>
-            <add key="WSGI_HANDLER" value="django.core.handlers.wsgi.WSGIHandler()" />
-            <add key="PYTHONPATH" value="C:\inetpub\wwwroot\helloworld" />
-            <add key="DJANGO_SETTINGS_MODULE" value="helloworld.settings" />
-          </appSettings>
-          <system.webServer>
-            <handlers>
-                <add name="Python FastCGI" path="*" verb="*" modules="FastCgiModule" scriptProcessor="C:\Python27\python.exe|C:\Python27\Lib\site-packages\wfastcgi.pyc" resourceType="Unspecified" />
-            </handlers>
-          </system.webServer>
-        </configuration>
-
-    Python 3.4:
-
-        <configuration>
-          <appSettings>
-            <add key="WSGI_HANDLER" value="django.core.handlers.wsgi.WSGIHandler()" />
-            <add key="PYTHONPATH" value="C:\inetpub\wwwroot\helloworld" />
-            <add key="DJANGO_SETTINGS_MODULE" value="helloworld.settings" />
-          </appSettings>
-          <system.webServer>
-            <handlers>
-                <add name="Python FastCGI" path="*" verb="*" modules="FastCgiModule" scriptProcessor="C:\Python34\python.exe|C:\Python34\Lib\site-packages\wfastcgi.py" resourceType="Unspecified" />
-            </handlers>
-          </system.webServer>
-        </configuration>
-
-1. Update the location of the IIS Default Web Site to point to the django project folder.
-
-        %windir%\system32\inetsrv\appcmd set vdir "Default Web Site/" -physicalPath:"C:\inetpub\wwwroot\helloworld"
-
-1. Finally, load the web page in your browser.
-
-![A browser window displaying the hello world page on Azure][1]
-
-
-## Shutting down your Azure virtual machine
-
-When you're done with this tutorial, shut down and/or remove your newly created Azure virtual machine to free up resources for other tutorials and avoid incurring Azure usage charges.
-
-[1]: ./media/virtual-machines-python-django-web-app-windows-server/django-helloworld-browser-azure.png
-
-[port80]: ./media/virtual-machines-python-django-web-app-windows-server/django-helloworld-port80.png
-
-[portal-vm]: /manage/windows/tutorials/virtual-machine-from-gallery/
-<<<<<<< HEAD
-[Web Platform Installer]: http://www.microsoft.com/web/downloads/platform.aspx
-[python.org]: https://www.python.org/downloads/
-[wfastcgi]: https://pypi.python.org/pypi/wfastcgi
-
-
-=======
-
-[Web Platform Installer]: http://www.microsoft.com/web/downloads/platform.aspx
-
->>>>>>> 31389a12
+<properties
+	pageTitle="Python web app with Django - Azure tutorial"
+	description="A tutorial that teaches you how to host a Django-based website on Azure using a Windows Server 2012 R2 Datacenter virtual machine."
+	services="virtual-machines"
+	documentationCenter="python"
+	authors="huguesv"
+	manager="wpickett"
+	editor=""/>
+
+
+<tags 
+	ms.service="virtual-machines" 
+	ms.workload="web" 
+	ms.tgt_pltfrm="vm-windows" 
+	ms.devlang="python" 
+	ms.topic="article" 
+	ms.date="08/04/2015" 
+	ms.author="huvalo"/>
+
+
+
+
+# Django Hello World web application
+
+<div class="dev-center-tutorial-selector sublanding"><a href="/develop/python/tutorials/web-app-with-django/" title="Windows" class="current">Windows</a><a href="/develop/python/tutorials/django-hello-world-(maclinux)/" title="MacLinux">Mac/Linux</a></div>
+
+This tutorial describes how to host a Django-based website on Microsoft
+Azure using a Windows Server virtual machine. This tutorial assumes you have no prior experience using Azure. After completing this tutorial, you will have a Django-based application up and running in the cloud.
+
+You will learn how to:
+
+* Set up an Azure virtual machine to host Django. While this tutorial explains how to accomplish this under Windows Server, the same could also be done with a Linux VM hosted in Azure.
+* Create a new Django application from Windows.
+
+By following this tutorial, you will build a simple Hello World web
+application. The application will be hosted in an Azure virtual machine.
+
+A screenshot of the completed application appears next.
+
+![A browser window displaying the hello world page on Azure][1]
+
+[AZURE.INCLUDE [create-account-and-vms-note](../../includes/create-account-and-vms-note.md)]
+
+## Creating and configuring an Azure virtual machine to host Django
+
+1. Follow the instructions given [here][portal-vm] to create an Azure virtual machine of the Windows Server 2012 R2 Datacenter distribution.
+
+1. Instruct Azure to direct port 80 traffic from the web to port 80 on the virtual machine:
+ - Navigate to your newly created virtual machine in the Azure Portal and click the **ENDPOINTS** tab.
+ - Click the **ADD** button at the bottom of the screen.
+	![add endpoint](./media/virtual-machines-python-django-web-app-windows-server/django-helloworld-addendpoint.png)
+
+ - Open up the **TCP** protocol's **PUBLIC PORT 80** as **PRIVATE PORT 80**.
+![][port80]
+1. From the **DASHBOARD** tab, click **CONNECT** to use **Remote Desktop** to remotely log into the newly created Azure virtual machine.  
+
+**Important Note:** All instructions below assume you logged into the virtual machine correctly and are issuing commands there rather than your local machine.
+
+## <a id="setup"> </a>Installing Python, Django, WFastCGI
+
+**Note:** In order to download using Internet Explorer you may have to configure IE ESC settings (Start/Administrative Tools/Server Manager/Local Server, then click  **IE Enhanced Security Configuration**, set to Off).
+
+1. Install the latest Python 2.7 or 3.4 from [python.org][].
+1. Install the wfastcgi and django packages using pip.
+
+    For Python 2.7, use the following command.
+
+        c:\python27\scripts\pip install wfastcgi
+        c:\python27\scripts\pip install django
+
+    For Python 3.4, use the following command.
+
+        c:\python34\scripts\pip install wfastcgi
+        c:\python34\scripts\pip install django
+
+## Installing IIS with FastCGI
+
+1. Install IIS with FastCGI support.  This may take several minutes to execute.
+
+		start /wait %windir%\System32\PkgMgr.exe /iu:IIS-WebServerRole;IIS-WebServer;IIS-CommonHttpFeatures;IIS-StaticContent;IIS-DefaultDocument;IIS-DirectoryBrowsing;IIS-HttpErrors;IIS-HealthAndDiagnostics;IIS-HttpLogging;IIS-LoggingLibraries;IIS-RequestMonitor;IIS-Security;IIS-RequestFiltering;IIS-HttpCompressionStatic;IIS-WebServerManagementTools;IIS-ManagementConsole;WAS-WindowsActivationService;WAS-ProcessModel;WAS-NetFxEnvironment;WAS-ConfigurationAPI;IIS-CGI
+
+## Creating a new Django application
+
+1.  From *C:\inetpub\wwwroot*, enter the following command to create a new Django project:
+
+    For Python 2.7, use the following command.
+
+		C:\Python27\Scripts\django-admin.exe startproject helloworld
+
+    For Python 3.4, use the following command.
+
+		C:\Python34\Scripts\django-admin.exe startproject helloworld
+
+	![The result of the New-AzureService command](./media/virtual-machines-python-django-web-app-windows-server/django-helloworld-cmd-new-azure-service.png)
+
+1.  The **django-admin** command generates a basic structure for Django-based websites:
+
+  -   **helloworld\manage.py** helps you to start hosting and stop hosting your Django-based website
+  -   **helloworld\helloworld\settings.py** contains Django settings for your application.
+  -   **helloworld\helloworld\urls.py** contains the mapping code between each url and its view.
+
+1.  Create a new file named **views.py** in the *C:\inetpub\wwwroot\helloworld\helloworld* directory. This will contain the view that renders the "hello world" page. Start your editor and enter the following:
+
+		from django.http import HttpResponse
+		def home(request):
+    		html = "<html><body>Hello World!</body></html>"
+    		return HttpResponse(html)
+
+1.  Replace the contents of the urls.py file with the following.
+
+		from django.conf.urls import patterns, url
+		urlpatterns = patterns('',
+			url(r'^$', 'helloworld.views.home', name='home'),
+		)
+
+## Configuring IIS
+
+1. Unlock the handlers section in the global applicationhost.config.  This will enable the use of the python handler in your web.config.
+
+        %windir%\system32\inetsrv\appcmd unlock config -section:system.webServer/handlers
+
+1. Enable WFastCGI.  This will add an application to the global applicationhost.config that refers to your Python interpreter executable and the wfastcgi.py script.
+
+    Python 2.7:
+
+        c:\python27\scripts\wfastcgi-enable
+
+    Python 3.4:
+
+        c:\python34\scripts\wfastcgi-enable
+
+1. Create a web.config file in *C:\inetpub\wwwroot\helloworld*.  The value of the `scriptProcessor` attribute should match the output of the previous step.  See the page for [wfastcgi][] on pypi for more on wfastcgi settings.
+
+    Python 2.7:
+
+        <configuration>
+          <appSettings>
+            <add key="WSGI_HANDLER" value="django.core.handlers.wsgi.WSGIHandler()" />
+            <add key="PYTHONPATH" value="C:\inetpub\wwwroot\helloworld" />
+            <add key="DJANGO_SETTINGS_MODULE" value="helloworld.settings" />
+          </appSettings>
+          <system.webServer>
+            <handlers>
+                <add name="Python FastCGI" path="*" verb="*" modules="FastCgiModule" scriptProcessor="C:\Python27\python.exe|C:\Python27\Lib\site-packages\wfastcgi.pyc" resourceType="Unspecified" />
+            </handlers>
+          </system.webServer>
+        </configuration>
+
+    Python 3.4:
+
+        <configuration>
+          <appSettings>
+            <add key="WSGI_HANDLER" value="django.core.handlers.wsgi.WSGIHandler()" />
+            <add key="PYTHONPATH" value="C:\inetpub\wwwroot\helloworld" />
+            <add key="DJANGO_SETTINGS_MODULE" value="helloworld.settings" />
+          </appSettings>
+          <system.webServer>
+            <handlers>
+                <add name="Python FastCGI" path="*" verb="*" modules="FastCgiModule" scriptProcessor="C:\Python34\python.exe|C:\Python34\Lib\site-packages\wfastcgi.py" resourceType="Unspecified" />
+            </handlers>
+          </system.webServer>
+        </configuration>
+
+1. Update the location of the IIS Default Web Site to point to the django project folder.
+
+        %windir%\system32\inetsrv\appcmd set vdir "Default Web Site/" -physicalPath:"C:\inetpub\wwwroot\helloworld"
+
+1. Finally, load the web page in your browser.
+
+![A browser window displaying the hello world page on Azure][1]
+
+
+## Shutting down your Azure virtual machine
+
+When you're done with this tutorial, shut down and/or remove your newly created Azure virtual machine to free up resources for other tutorials and avoid incurring Azure usage charges.
+
+[1]: ./media/virtual-machines-python-django-web-app-windows-server/django-helloworld-browser-azure.png
+
+[port80]: ./media/virtual-machines-python-django-web-app-windows-server/django-helloworld-port80.png
+
+[portal-vm]: /manage/windows/tutorials/virtual-machine-from-gallery/
+[Web Platform Installer]: http://www.microsoft.com/web/downloads/platform.aspx
+[python.org]: https://www.python.org/downloads/
+[wfastcgi]: https://pypi.python.org/pypi/wfastcgi