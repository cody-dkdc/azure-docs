--- conflicted
+++ resolved
@@ -1,240 +1,206 @@
-<properties
-<<<<<<< HEAD
-	pageTitle="The C# streaming wordcount Hadoop sample in HDInsight | Azure"
-=======
-	pageTitle="C# streaming wordcount Hadoop sample | Microsoft Azure"
->>>>>>> 8e917651
-	description="How to write MapReduce programs in C# that use the Hadoop Streaming interface, and how to run them on HDInsight using PowerShell cmdlets."
-	editor="cgronlun"
-	manager="paulettm"
-	services="hdinsight"
-	documentationCenter=""
-	authors="bradsev"/>
-
-<tags
-	ms.service="hdinsight"
-	ms.workload="big-data"
-	ms.tgt_pltfrm="na"
-	ms.devlang="dotnet"
-	ms.topic="article"
-	ms.date="03/30/2014" 
-	ms.author="bradsev"/>
-
-# The C# streaming word count MapReduce sample in Hadoop on HDInsight
-
-Hadoop provides a streaming API to MapReduce, which enables you to write map and reduce functions in languages other than Java. This tutorial shows how to write MapReduce programs in C# by using the Hadoop Streaming interface and how to run the programs in Azure HDInsight by using Azure PowerShell cmdlets.
-
-> [AZURE.NOTE] The steps in this tutorial apply only to Windows-based HDInsight clusters. For an example of streaming for Linux-based HDInsight clusters, see [Develop Python streaming programs for HDInsight](hdinsight-hadoop-streaming-python.md).
-
-In the example, the mapper and the reducer are executables that read the input from [stdin][stdin-stdout-stderr] (line-by-line) and emit the output to [stdout][stdin-stdout-stderr]. The program counts all of the words in the text.
-
-When an executable is specified for **mappers**, each mapper task launches the executable as a separate process when the mapper is initialized. As the mapper task runs, it converts its input into lines, and feeds the lines to the [stdin][stdin-stdout-stderr] of the process.
-
-In the meantime, the mapper collects the line-oriented output from the stdout of the process. It converts each line into a key/value pair, which is collected as the output of the mapper. By default, the prefix of a line up to the first Tab character is the key, and the remainder of the line (excluding the Tab character) is the value. If there is no Tab character in the line, entire line is considered as the key, and the value is null.
-
-When an executable is specified for **reducers**, each reducer task launches the executable as a separate process when the reducer is initialized. As the reducer task runs, it converts its input key/values pairs into lines, and it feeds the lines to the [stdin][stdin-stdout-stderr] of the process.
-
-In the meantime, the reducer collects the line-oriented output from the [stdout][stdin-stdout-stderr] of the process. It converts each line to a key/value pair, which is collected as the output of the reducer. By default, the prefix of a line up to the first Tab character is the key, and the remainder of the line (excluding the Tab character) is the value.
-
-For more information about the Hadoop Streaming interface, see [Hadoop Streaming][hadoop-streaming].
-
-**In this tutorial, you will learn how to:**
-<<<<<<< HEAD
-
-* Use Azure PowerShell to run a C# streaming program to analyze data contained in a file in HDInsight.
-* Write C# code that uses the Hadoop Streaming interface.
-
-
-**Prerequisites**:
-
-Before you begin, you must have the following:
-
-- An Azure account. For options for signing up for an account, see [Try Azure for free](http://azure.microsoft.com/pricing/free-trial/) page.
-
-- A provisioned HDInsight cluster. For instructions about the various ways in which such clusters can be created, see [Provision HDInsight Clusters](hdinsight-provision-clusters.md).
-
-- Azure PowerShell. It must be configured for use with your account. For instructions about how to do this, see [Install and configure Azure PowerShell][powershell-install-configure].
-
-=======
-
-* Use Azure PowerShell to run a C# streaming program to analyze data contained in a file in HDInsight.
-* Write C# code that uses the Hadoop Streaming interface.
->>>>>>> 8e917651
-
-
-**Prerequisites**:
-
-Before you begin, you must have the following:
-
-- An Azure account. For options for signing up for an account, see [Try Azure for free](http://azure.microsoft.com/pricing/free-trial/) page.
-
-- A provisioned HDInsight cluster. For instructions about the various ways in which such clusters can be created, see [Provision HDInsight Clusters](hdinsight-provision-clusters.md).
-
-- Azure PowerShell. It must be configured for use with your account. For instructions about how to do this, see [Install and configure Azure PowerShell][powershell-install-configure].
-
-
-## <a id="run-sample"></a>Run the sample with Azure PowerShell
-
-**To run the MapReduce job**
-
-1.	Open **Azure PowerShell**. For instructions to open the Azure PowerShell console window, see [Install and configure Azure PowerShell][powershell-install-configure].
-
-3. Set the two variables in the following commands, and then run them:
-
-		$subscriptionName = "<SubscriptionName>"   # Azure subscription name
-		$clusterName = "<ClusterName>"             # HDInsight cluster name
-
-
-2. Run the following command to define the MapReduce job:
-
-		# Create a MapReduce job definition for the streaming job.
-		$streamingWC = New-AzureHDInsightStreamingMapReduceJobDefinition -Files "/example/apps/wc.exe", "/example/apps/cat.exe" -InputPath "/example/data/gutenberg/davinci.txt" -OutputPath "/example/data/StreamingOutput/wc.txt" -Mapper "cat.exe" -Reducer "wc.exe"
-
-	The parameters, specify the mapper and reducer functions and the input file and output files.
-
-5. Run the following commands to run the MapReduce job, wait for the job to complete, and then print the standard error message:
-
-		# Run the C# Streaming MapReduce job.
-		# Wait for the job to complete.
-		# Print output and standard error file of the MapReduce job
-		Select-AzureSubscription $subscriptionName
-		$streamingWC | Start-AzureHDInsightJob -Cluster $clustername | Wait-AzureHDInsightJob -WaitTimeoutInSeconds 3600 | Get-AzureHDInsightJobOutput -Cluster $clustername -StandardError
-
-6. Run the following commands to display the results of the word count:
-
-		$subscriptionName = "<SubscriptionName>"
-		$storageAccountName = "<StorageAccountName>"
-		$containerName = "<ContainerName>"
-
-		# Select the current subscription
-		Select-AzureSubscription $subscriptionName
-
-		# Blob storage container and account name
-      $storageAccountKey = Get-AzureStorageKey -StorageAccountName $storageAccountName | %{ $_.Primary }
-      $storageContext = New-AzureStorageContext -StorageAccountName $storageAccountName -StorageAccountKey $storageAccountKey
-
-		# Retrieve the output
-		Get-AzureStorageBlobContent -Container $containerName -Blob "example/data/StreamingOutput/wc.txt/part-00000" -Context $storageContext -Force
-
-		# The number of words in the text is:
-		cat ./example/data/StreamingOutput/wc.txt/part-00000
-
-	Note that the output files of a MapReduce job are immutable. So if you rerun this sample, you need to change the name of the output file.
-<<<<<<< HEAD
-
-<h2><a id="java-code"></a>The C# code for Hadoop Streaming</h2>
-
-The MapReduce program uses the cat.exe application as a mapping interface to stream the text into the console and the wc.exe application as the reduce interface to count the number of words that are streamed from a document. Both the mapper and reducer read characters, line-by-line, from the standard input stream (stdin) and write to the standard output stream (stdout).
-
-=======
-
-
-## <a id="java-code"></a>The C# code for Hadoop Streaming
-
->>>>>>> 8e917651
-
-The MapReduce program uses the cat.exe application as a mapping interface to stream the text into the console and the wc.exe application as the reduce interface to count the number of words that are streamed from a document. Both the mapper and reducer read characters, line-by-line, from the standard input stream (stdin) and write to the standard output stream (stdout).
-
-	// The source code for the cat.exe (Mapper).
-
-<<<<<<< HEAD
-=======
-
-	// The source code for the cat.exe (Mapper).
-
->>>>>>> 8e917651
-	using System;
-	using System.IO;
-
-	namespace cat
-	{
-	    class cat
-	    {
-	        static void Main(string[] args)
-	        {
-	            if (args.Length > 0)
-	            {
-	                Console.SetIn(new StreamReader(args[0]));
-	            }
-
-	            string line;
-	            while ((line = Console.ReadLine()) != null)
-	            {
-	                Console.WriteLine(line);
-	            }
-	        }
-	    }
-	}
-
-
-
-The mapper code in the cat.cs file uses a [StreamReader][streamreader] object to read the characters of the incoming stream to the console, which then writes the stream to the standard output stream with the static [Console.Writeline][console-writeline] method.
-
-
-	// The source code for wc.exe (Reducer) is:
-
-	using System;
-	using System.IO;
-	using System.Linq;
-
-	namespace wc
-	{
-	    class wc
-	    {
-	        static void Main(string[] args)
-	        {
-	            string line;
-	            var count = 0;
-
-	            if (args.Length > 0){
-	                Console.SetIn(new StreamReader(args[0]));
-	            }
-
-	            while ((line = Console.ReadLine()) != null) {
-	                count += line.Count(cr => (cr == ' ' || cr == '\n'));
-	            }
-	            Console.WriteLine(count);
-	        }
-	    }
-	}
-
-
-The reducer code in the wc.cs file uses a [StreamReader][streamreader]   object to read characters from the standard input stream that have been output by the cat.exe mapper. As it reads the characters with the [Console.Writeline][console-writeline] method, it counts the words by counting spaces and end-of-line characters at the end of each word. It then writes the total to the standard output stream with the [Console.Writeline][console-writeline] method.
-
-
-## <a id="summary"></a>Summary
-
-In this tutorial, you saw how to deploy a MapReduce job in HDInsight by using Hadoop Streaming.
-
-## <a id="next-steps"></a>Next steps
-
-
-For tutorials that run other samples and provide instructions for running Pig, Hive, and MapReduce jobs in Azure HDInsight with Azure PowerShell, see the following articles:
-
-* [Get started with Azure HDInsight][hdinsight-get-started]
-* [Sample: Pi Estimator][hdinsight-sample-pi-estimator]
-* [Sample: Word count][hdinsight-sample-wordcount]
-* [Sample: 10GB GraySort][hdinsight-sample-10gb-graysort]
-* [Use Pig with HDInsight][hdinsight-use-pig]
-* [Use Hive with HDInsight][hdinsight-use-hive]
-* [Azure HDInsight SDK documentation][hdinsight-sdk-documentation]
-
-[hdinsight-sdk-documentation]: http://msdnstage.redmond.corp.microsoft.com/library/dn479185.aspx
-
-[hadoop-streaming]: http://wiki.apache.org/hadoop/HadoopStreaming
-[streamreader]: http://msdn.microsoft.com/library/system.io.streamreader.aspx
-[console-writeline]: http://msdn.microsoft.com/library/system.console.writeline
-[stdin-stdout-stderr]: http://msdn.microsoft.com/library/3x292kth(v=vs.110).aspx
-
-[powershell-install-configure]: install-configure-powershell.md
-
-[hdinsight-get-started]: hdinsight-get-started.md
-
-[hdinsight-samples]: hdinsight-run-samples.md
-[hdinsight-sample-10gb-graysort]: hdinsight-sample-10gb-graysort.md
-[hdinsight-sample-csharp-streaming]: hdinsight-sample-csharp-streaming.md
-[hdinsight-sample-pi-estimator]: hdinsight-sample-pi-estimator.md
-[hdinsight-sample-wordcount]: hdinsight-sample-wordcount.md
-
-[hdinsight-use-hive]: hdinsight-use-hive.md
-[hdinsight-use-pig]: hdinsight-use-pig.md
+<properties
+	pageTitle="C# streaming wordcount Hadoop sample | Microsoft Azure"
+	description="How to write MapReduce programs in C# that use the Hadoop Streaming interface, and how to run them on HDInsight using PowerShell cmdlets."
+	editor="cgronlun"
+	manager="paulettm"
+	services="hdinsight"
+	documentationCenter=""
+	authors="bradsev"/>
+
+<tags
+	ms.service="hdinsight"
+	ms.workload="big-data"
+	ms.tgt_pltfrm="na"
+	ms.devlang="dotnet"
+	ms.topic="article"
+	ms.date="03/30/2014" 
+	ms.author="bradsev"/>
+
+# The C# streaming word count MapReduce sample in Hadoop on HDInsight
+
+Hadoop provides a streaming API to MapReduce, which enables you to write map and reduce functions in languages other than Java. This tutorial shows how to write MapReduce programs in C# by using the Hadoop Streaming interface and how to run the programs in Azure HDInsight by using Azure PowerShell cmdlets.
+
+> [AZURE.NOTE] The steps in this tutorial apply only to Windows-based HDInsight clusters. For an example of streaming for Linux-based HDInsight clusters, see [Develop Python streaming programs for HDInsight](hdinsight-hadoop-streaming-python.md).
+
+In the example, the mapper and the reducer are executables that read the input from [stdin][stdin-stdout-stderr] (line-by-line) and emit the output to [stdout][stdin-stdout-stderr]. The program counts all of the words in the text.
+
+When an executable is specified for **mappers**, each mapper task launches the executable as a separate process when the mapper is initialized. As the mapper task runs, it converts its input into lines, and feeds the lines to the [stdin][stdin-stdout-stderr] of the process.
+
+In the meantime, the mapper collects the line-oriented output from the stdout of the process. It converts each line into a key/value pair, which is collected as the output of the mapper. By default, the prefix of a line up to the first Tab character is the key, and the remainder of the line (excluding the Tab character) is the value. If there is no Tab character in the line, entire line is considered as the key, and the value is null.
+
+When an executable is specified for **reducers**, each reducer task launches the executable as a separate process when the reducer is initialized. As the reducer task runs, it converts its input key/values pairs into lines, and it feeds the lines to the [stdin][stdin-stdout-stderr] of the process.
+
+In the meantime, the reducer collects the line-oriented output from the [stdout][stdin-stdout-stderr] of the process. It converts each line to a key/value pair, which is collected as the output of the reducer. By default, the prefix of a line up to the first Tab character is the key, and the remainder of the line (excluding the Tab character) is the value.
+
+For more information about the Hadoop Streaming interface, see [Hadoop Streaming][hadoop-streaming].
+
+**In this tutorial, you will learn how to:**
+
+* Use Azure PowerShell to run a C# streaming program to analyze data contained in a file in HDInsight.
+* Write C# code that uses the Hadoop Streaming interface.
+
+
+**Prerequisites**:
+
+Before you begin, you must have the following:
+
+- An Azure account. For options for signing up for an account, see [Try Azure for free](http://azure.microsoft.com/pricing/free-trial/) page.
+
+- A provisioned HDInsight cluster. For instructions about the various ways in which such clusters can be created, see [Provision HDInsight Clusters](hdinsight-provision-clusters.md).
+
+- Azure PowerShell. It must be configured for use with your account. For instructions about how to do this, see [Install and configure Azure PowerShell][powershell-install-configure].
+
+
+## <a id="run-sample"></a>Run the sample with Azure PowerShell
+
+**To run the MapReduce job**
+
+1.	Open **Azure PowerShell**. For instructions to open the Azure PowerShell console window, see [Install and configure Azure PowerShell][powershell-install-configure].
+
+3. Set the two variables in the following commands, and then run them:
+
+		$subscriptionName = "<SubscriptionName>"   # Azure subscription name
+		$clusterName = "<ClusterName>"             # HDInsight cluster name
+
+
+2. Run the following command to define the MapReduce job:
+
+		# Create a MapReduce job definition for the streaming job.
+		$streamingWC = New-AzureHDInsightStreamingMapReduceJobDefinition -Files "/example/apps/wc.exe", "/example/apps/cat.exe" -InputPath "/example/data/gutenberg/davinci.txt" -OutputPath "/example/data/StreamingOutput/wc.txt" -Mapper "cat.exe" -Reducer "wc.exe"
+
+	The parameters, specify the mapper and reducer functions and the input file and output files.
+
+5. Run the following commands to run the MapReduce job, wait for the job to complete, and then print the standard error message:
+
+		# Run the C# Streaming MapReduce job.
+		# Wait for the job to complete.
+		# Print output and standard error file of the MapReduce job
+		Select-AzureSubscription $subscriptionName
+		$streamingWC | Start-AzureHDInsightJob -Cluster $clustername | Wait-AzureHDInsightJob -WaitTimeoutInSeconds 3600 | Get-AzureHDInsightJobOutput -Cluster $clustername -StandardError
+
+6. Run the following commands to display the results of the word count:
+
+		$subscriptionName = "<SubscriptionName>"
+		$storageAccountName = "<StorageAccountName>"
+		$containerName = "<ContainerName>"
+
+		# Select the current subscription
+		Select-AzureSubscription $subscriptionName
+
+		# Blob storage container and account name
+      $storageAccountKey = Get-AzureStorageKey -StorageAccountName $storageAccountName | %{ $_.Primary }
+      $storageContext = New-AzureStorageContext -StorageAccountName $storageAccountName -StorageAccountKey $storageAccountKey
+
+		# Retrieve the output
+		Get-AzureStorageBlobContent -Container $containerName -Blob "example/data/StreamingOutput/wc.txt/part-00000" -Context $storageContext -Force
+
+		# The number of words in the text is:
+		cat ./example/data/StreamingOutput/wc.txt/part-00000
+
+	Note that the output files of a MapReduce job are immutable. So if you rerun this sample, you need to change the name of the output file.
+
+
+## <a id="java-code"></a>The C# code for Hadoop Streaming
+
+
+The MapReduce program uses the cat.exe application as a mapping interface to stream the text into the console and the wc.exe application as the reduce interface to count the number of words that are streamed from a document. Both the mapper and reducer read characters, line-by-line, from the standard input stream (stdin) and write to the standard output stream (stdout).
+
+
+
+	// The source code for the cat.exe (Mapper).
+
+	using System;
+	using System.IO;
+
+	namespace cat
+	{
+	    class cat
+	    {
+	        static void Main(string[] args)
+	        {
+	            if (args.Length > 0)
+	            {
+	                Console.SetIn(new StreamReader(args[0]));
+	            }
+
+	            string line;
+	            while ((line = Console.ReadLine()) != null)
+	            {
+	                Console.WriteLine(line);
+	            }
+	        }
+	    }
+	}
+
+
+
+The mapper code in the cat.cs file uses a [StreamReader][streamreader] object to read the characters of the incoming stream to the console, which then writes the stream to the standard output stream with the static [Console.Writeline][console-writeline] method.
+
+
+	// The source code for wc.exe (Reducer) is:
+
+	using System;
+	using System.IO;
+	using System.Linq;
+
+	namespace wc
+	{
+	    class wc
+	    {
+	        static void Main(string[] args)
+	        {
+	            string line;
+	            var count = 0;
+
+	            if (args.Length > 0){
+	                Console.SetIn(new StreamReader(args[0]));
+	            }
+
+	            while ((line = Console.ReadLine()) != null) {
+	                count += line.Count(cr => (cr == ' ' || cr == '\n'));
+	            }
+	            Console.WriteLine(count);
+	        }
+	    }
+	}
+
+
+The reducer code in the wc.cs file uses a [StreamReader][streamreader]   object to read characters from the standard input stream that have been output by the cat.exe mapper. As it reads the characters with the [Console.Writeline][console-writeline] method, it counts the words by counting spaces and end-of-line characters at the end of each word. It then writes the total to the standard output stream with the [Console.Writeline][console-writeline] method.
+
+
+## <a id="summary"></a>Summary
+
+In this tutorial, you saw how to deploy a MapReduce job in HDInsight by using Hadoop Streaming.
+
+## <a id="next-steps"></a>Next steps
+
+
+For tutorials that run other samples and provide instructions for running Pig, Hive, and MapReduce jobs in Azure HDInsight with Azure PowerShell, see the following articles:
+
+* [Get started with Azure HDInsight][hdinsight-get-started]
+* [Sample: Pi Estimator][hdinsight-sample-pi-estimator]
+* [Sample: Word count][hdinsight-sample-wordcount]
+* [Sample: 10GB GraySort][hdinsight-sample-10gb-graysort]
+* [Use Pig with HDInsight][hdinsight-use-pig]
+* [Use Hive with HDInsight][hdinsight-use-hive]
+* [Azure HDInsight SDK documentation][hdinsight-sdk-documentation]
+
+[hdinsight-sdk-documentation]: http://msdnstage.redmond.corp.microsoft.com/library/dn479185.aspx
+
+[hadoop-streaming]: http://wiki.apache.org/hadoop/HadoopStreaming
+[streamreader]: http://msdn.microsoft.com/library/system.io.streamreader.aspx
+[console-writeline]: http://msdn.microsoft.com/library/system.console.writeline
+[stdin-stdout-stderr]: http://msdn.microsoft.com/library/3x292kth(v=vs.110).aspx
+
+[powershell-install-configure]: install-configure-powershell.md
+
+[hdinsight-get-started]: hdinsight-get-started.md
+
+[hdinsight-samples]: hdinsight-run-samples.md
+[hdinsight-sample-10gb-graysort]: hdinsight-sample-10gb-graysort.md
+[hdinsight-sample-csharp-streaming]: hdinsight-sample-csharp-streaming.md
+[hdinsight-sample-pi-estimator]: hdinsight-sample-pi-estimator.md
+[hdinsight-sample-wordcount]: hdinsight-sample-wordcount.md
+
+[hdinsight-use-hive]: hdinsight-use-hive.md
+[hdinsight-use-pig]: hdinsight-use-pig.md