<properties
 pageTitle="Use Logic App templates in Azure App Service | Microsoft Azure"
 description="Learn how to use pre-created Logic App templates to help you get started"
 authors="kevinlam1"
 manager="dwrede"
 editor=""
 services="app-service\logic"
 documentationCenter=""/>

<tags
	ms.service="app-service-logic"
	ms.workload="integration"
	ms.tgt_pltfrm="na"
	ms.devlang="na"
	ms.topic="article"
<<<<<<< HEAD
	ms.date="09/15/2015"
=======
	ms.date="12/09/2015"
>>>>>>> 08be3281
	ms.author="klam"/>

# Use Logic App templates

Logic App Templates are a set of curated pre-built Logic Apps to help you quickly get started building your own integration applications.

<<<<<<< HEAD
These templates show how to use some of the many connectors available in the marketplace as well as being a good way to discover various patterns that can be built using Logic Apps.  You can either use these as is or modify and them to fit your scenario.
To get started using a Logic App Template either go to the Marketplace and search for "Logic App Template" and choose one of the Logic App templates from the curated list or when a new logic app is created select "Triggers and actions" and pick from the set of Logic App Templates on the designer.
=======
These templates show how to use some of the many connectors available in the marketplace as well as being a good way to discover various patterns that can be built using Logic Apps.  You can either use these templates as-is or modify them to fit your scenario.

To get started using a Logic App Template, go to the Marketplace, search for "Logic App Template", and then choose one of the Logic App templates from the curated list. Or when a new logic app is created, select "Triggers and actions", and pick from the set of Logic App Templates on the designer.

## Sample templates available
>>>>>>> 08be3281

### SaaS and Cloud Templates
Examples of how to integrate across different SaaS connectors.  Here you can find various examples integrating Salesforce, Box, SharePoint and other services.

### BizTalk Templates
Configurations of BizTalk VETR (validate, extract, transform, route) pipelines as well as EDIFACT, X12 and AS2 message handling.

### Message Routing Templates
Patterns for doing messaging routing including synchronous request-response, routing messages across different protocols and content based routing.

### DevOps Templates
Automated processes for handling common Azure procedures that you may typically run manually or had to write custom code for.  There are templates that cover how to do recurring processes such as restarting a VMs every weekend or getting notified when a new RBAC user has been added to a resource.

### Consumer Cloud Templates
Simple templates that integrate with social media services such as Twitter, Yammer, and email.  These can be great personal productivity applications that constantly listen for updates and takes action when new items arrive.

After selecting one of the templates, complete the deployment as if you created your own logic app. The details steps are at [Create a Logic App](app-service-logic-create-a-logic-app.md).
 <|MERGE_RESOLUTION|>--- conflicted
+++ resolved
@@ -13,27 +13,18 @@
 	ms.tgt_pltfrm="na"
 	ms.devlang="na"
 	ms.topic="article"
-<<<<<<< HEAD
-	ms.date="09/15/2015"
-=======
 	ms.date="12/09/2015"
->>>>>>> 08be3281
 	ms.author="klam"/>
 
 # Use Logic App templates
 
 Logic App Templates are a set of curated pre-built Logic Apps to help you quickly get started building your own integration applications.
 
-<<<<<<< HEAD
-These templates show how to use some of the many connectors available in the marketplace as well as being a good way to discover various patterns that can be built using Logic Apps.  You can either use these as is or modify and them to fit your scenario.
-To get started using a Logic App Template either go to the Marketplace and search for "Logic App Template" and choose one of the Logic App templates from the curated list or when a new logic app is created select "Triggers and actions" and pick from the set of Logic App Templates on the designer.
-=======
 These templates show how to use some of the many connectors available in the marketplace as well as being a good way to discover various patterns that can be built using Logic Apps.  You can either use these templates as-is or modify them to fit your scenario.
 
 To get started using a Logic App Template, go to the Marketplace, search for "Logic App Template", and then choose one of the Logic App templates from the curated list. Or when a new logic app is created, select "Triggers and actions", and pick from the set of Logic App Templates on the designer.
 
 ## Sample templates available
->>>>>>> 08be3281
 
 ### SaaS and Cloud Templates
 Examples of how to integrate across different SaaS connectors.  Here you can find various examples integrating Salesforce, Box, SharePoint and other services.
