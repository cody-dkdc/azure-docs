--- conflicted
+++ resolved
@@ -13,11 +13,7 @@
 	ms.tgt_pltfrm="na" 
 	ms.devlang="na" 
 	ms.topic="article" 
-<<<<<<< HEAD
-	ms.date="02/10/2016" 
-=======
 	ms.date="02/18/2016" 
->>>>>>> 80232c28
 	ms.author="mandia"/>
 
 # What are Connectors and BizTalk API Apps
@@ -36,16 +32,8 @@
 [App Service Pricing](https://azure.microsoft.com/pricing/details/app-service/) describes these Services Tiers and also lists what is included in these tiers. The following sections describe the various categories of BizTalk API Apps and Connectors.
 
 
-<<<<<<< HEAD
-## Standard Connectors
-App Service comes with a rich set of connectors that provide a turnkey way to connect your web, mobile, and logic apps to some of the biggest names in SaaS today, including Office 365, SalesForce, Sugar CRM, OneDrive, DropBox, Facebook, and many more. It also includes a set of connectors to communicate  with external Services using FTP, SFTP, POP3/IMAP, SMTP, and SOAP; which are as easy as making an HTTP call.  
-
-## Premium Connectors 
-The Premium connectors extend the reach of App Services further into the enterprise with connectivity to SAP, Oracle, DB2, Informix, and WebSphere MQ. 
-=======
 ## Hybrid Connectors 
 The hybrid connectors extend the reach of App Services further into the enterprise with connectivity to [SAP](app-service-logic-connector-sap.md), [Oracle](app-service-logic-connector-oracle.md), [DB2](app-service-logic-connector-db2.md), [Informix](app-service-logic-connector-informix.md), and WebSphere MQ. 
->>>>>>> 80232c28
 
 ## EAI and EDI Services
 Building business critical apps require more than just connectivity. Based on the foundation of Microsoft's industry leading integration platform - BizTalk Server - the BizTalk API Apps provide advanced integration capabilities that can be snapped into your Web, Mobile and Logic Apps with ease. Some of these integration capabilities include [Validate](app-service-logic-xml-validator.md), [Extract](app-service-logic-xpath-extract.md), [Transform](app-service-logic-transform-xml-documents.md), [Encoders](app-service-logic-connector-jsonencoder.md), [Trading Partner Management](app-service-logic-connector-tpm.md) and support for EDI formats like [X12](app-service-logic-connector-x12.md), [EDIFACT](app-service-logic-connector-edifact.md), and [AS2](app-service-logic-connector-as2.md).
