
<properties
	pageTitle="Using certificates with Enterprise Integration Pack | Microsoft Azure"
	description="Learn how to use certificates with the Enterprise Integration Pack and Logic apps"
	services="logic-apps"
	documentationCenter=".net,nodejs,java"
	authors="msftman"
	manager="erikre"
	editor="cgronlun"/>

<tags
	ms.service="logic-apps"
	ms.workload="integration"
	ms.tgt_pltfrm="na"
	ms.devlang="na"
	ms.topic="article"
	ms.date="09/06/2016"
	ms.author="deonhe"/>

# Learn about certificates and Enterprise Integration Pack

## Overview
Enterprise integration uses certificates to secure B2B communications. You can use two types of certificates in your enterprise integration apps:

- Public certificates, which must be purchased from a certification authority (CA).
- Private certificates, which you can issue yourself. These certificates are sometimes referred to as self-signed certificates.


## What are certificates?
Certificates are digital documents that verify the identity of the participants in electronic communications and that also secure electronic communications.

## Why use certificates?
Sometimes B2B communications must be kept confidential. Enterprise integration uses certificates to secure these communications in two ways:

- By encrypting the contents of messages
- By digitally signing messages  

<<<<<<< HEAD
## How do you upload certificates?

### Public certificates
To use a **public certificate** in your logic apps with B2B capabilities, you first need to upload the certificate into your integration account. To use a **self-signed certificate**, on the other hand, you must first upload it to [Azure Key Vault](../key-vault/key-vault-get-started.md "Learn about Key Vault").

After you upload a certificate, it's available to help you secure your B2B messages when you define their properties in the [agreements](./app-service-logic-enterprise-integration-agreements.md) that you create.  

Here are the detailed steps for uploading your public certificates into your integration account after you sign in to the Azure portal:

1. Select **Browse**.  
	![Select Browse](./media/app-service-logic-enterprise-integration-overview/overview-1.png)  

2. Enter **integration** in the filter search box, and then select **Integration Accounts** from the results list.     
	![Select Integration Accounts](./media/app-service-logic-enterprise-integration-overview/overview-2.png)

3. Select the **integration account** to which you want to add the certificate.  
	![Select the integration account to which you want to add the certificate](./media/app-service-logic-enterprise-integration-overview/overview-3.png)  

4.  Select the **Certificates** tile.  
	![Select the Certificates file](./media/app-service-logic-enterprise-integration-certificates/certificate-1.png)

5. In the **Certificates** blade that opens, select the **Add** button.
	![Select the Add button](./media/app-service-logic-enterprise-integration-certificates/certificate-2.png)

6. Enter a **Name** for your certificate, and then select the certificate type (in this example, we used the public certificate type). Then select the folder icon on the right side of the **Certificate** text box.

7. When the file picker opens, find and select the certificate file that you want to upload to your integration account.

8. Select the certificate, and then select **OK** in the file picker. This validates and uploads the certificate to your integration account.

8. Finally, back on the **Add certificate blade**, select the **OK** button.  
	![Select the OK button](./media/app-service-logic-enterprise-integration-certificates/certificate-3.png)  

9. In about a minute, you will see a notification that indicates that the certificate upload is complete.

10. Select the **Certificates tile**. You should see the newly added certificate.  
	![See the new certificate](./media/app-service-logic-enterprise-integration-certificates/certificate-4.png)  

### Private certificates
You can upload private certificates into your integration account by taking the following steps:  

1. [Upload your private key to Key Vault](../key-vault/key-vault-get-started.md "Learn about Key Vault").  

	> [AZURE.TIP] You must authorize the Logic Apps service to perform operations on Key Vault. You can grant access to the Logic Apps service principal by using the following PowerShell command: `Set-AzureRmKeyVaultAccessPolicy -VaultName 'TestcertKeyVault' -ServicePrincipalName '7cd684f4-8a78-49b0-91ec-6a35d38739ba' -PermissionsToKeys decrypt, sign, get, list`  

2. Create a private certificate.  

3. Upload the private certificate to your integration account.

After you've taken the previous steps, you can use the private certificate to create agreements.

Following are the detailed steps for uploading your private certificates into your integration account after you sign in to the Azure portal:  

1. Select **Browse**.  
![Upload your private certificates into your integration account](./media/app-service-logic-enterprise-integration-overview/overview-1.png)    

2. Enter **integration** in the filter search box, and then select **Integration Accounts** from the results list.     
 ![Select Integration Accounts](./media/app-service-logic-enterprise-integration-overview/overview-2.png)  

3. Select the **integration account** to which you want to add the certificate.  
![Select the integration account to which you want to add the certificate](./media/app-service-logic-enterprise-integration-overview/overview-3.png)  

4. Select the **Certificates** tile.  
![Select the Certificates tile](./media/app-service-logic-enterprise-integration-certificates/certificate-1.png)  

5. In the **Certificates** blade that opens, select the **Add** button.
![Select the Add button](./media/app-service-logic-enterprise-integration-certificates/certificate-2.png)

6. Enter a **Name** for your certificate, and then select the certificate type. (In this example, we used the public certificate type.) Then select the folder icon on the right side of the **Certificate** text box.

7. When the file picker opens, find and select the certificate file that you want to upload to your integration account.

8. After you've selected the certificate, select **OK** in the file picker. This action validates the certificate and uploads it to your integration account.

9. Finally, back on the **Add certificate blade**, select the **OK** button.  
![Add certificate](./media/app-service-logic-enterprise-integration-certificates/privatecertificate-1.png)  
10. In about a minute, you will see a notification that indicates that the certificate upload is complete.

11. Select the **Certificates** tile. You should see the newly added certificate.
![See the new certificate](./media/app-service-logic-enterprise-integration-certificates/privatecertificate-2.png)  
After you upload a certificate, it's available to help you to secure your B2B messages when you define their properties in [agreements](./app-service-logic-enterprise-integration-agreements.md).  
=======
## How to upload certificates?

### Public certificate
To use a **public certificate** in your Logic apps with B2B capabilities, you first need to upload it into your integration account. On the other hand, to use a **self-signed certificate**, it must first be uploaded to [key Vault](../key-vault/key-vault-get-started.md "Learn about Key Vault"). 

After you upload a certificate, it will be available for you to secure your B2B messages when you define their properties in [agreements](./app-service-logic-enterprise-integration-agreements.md).

Here are the detailed steps to upload your public certificates into your integration account after you log in to the Azure portal:   
1. Select **Browse**  
![](./media/app-service-logic-enterprise-integration-overview/overview-1.png)    
2. Enter **integration** in the filter search box and select **Integration Accounts** from the results list     
 ![](./media/app-service-logic-enterprise-integration-overview/overview-2.png)  
3. Select the **integration account** to which you will add the certificate  
![](./media/app-service-logic-enterprise-integration-overview/overview-3.png)  
4.  Select the **Certificates** tile  
![](./media/app-service-logic-enterprise-integration-certificates/certificate-1.png)  
5. Select the **Add** button in the Certificates blade that opens  
![](./media/app-service-logic-enterprise-integration-certificates/certificate-2.png)  
6. Enter a **Name** for your certificate, select the certificate type (in this example, I used the public certificate type) then select the folder icon on the right side of the **Certificate** text box. The file picker opens, allowing you to browse to, and select the certificate file you wish to upload to your integration account. After you've selected the certificate, select **OK** in the file picker. This action validates and uploads the certificate to your integration account. Finally, back on the **Add certificate blade**, select the **OK** button.  
![](./media/app-service-logic-enterprise-integration-certificates/certificate-3.png)  
7. Within one minute, you will see a notification that indicates that the certificate upload is complete.  
8. Select the **Certificates tile**. After the page is refreshed, you should see the newly added certificate:  
![](./media/app-service-logic-enterprise-integration-certificates/certificate-4.png)  

### Private certificate

You can upload private certificates into your integration account as well by performing the following steps:  

1. [Upload your private key to key Vault](../key-vault/key-vault-get-started.md "Learn about Key Vault")  

	> [AZURE.TIP] You must authorize the Logic Apps service to perform operations on Key Valut. You can grant access to the Logic Apps service principal by using this PowerShell command: `Set-AzureRmKeyVaultAccessPolicy -VaultName 'TestcertKeyVault' -ServicePrincipalName '7cd684f4-8a78-49b0-91ec-6a35d38739ba' -PermissionsToKeys decrypt, sign, get, list`  

2. Create a private certificate  
3. Upload the private certificate into your integration account  

After you have done the steps above, you can use the private certificate to create agreements.

Here are the detailed steps to upload your private certificates into your integration account after you log in to the Azure portal:
   
1. Select **Browse**  
![](./media/app-service-logic-enterprise-integration-overview/overview-1.png)    
2. Enter **integration** in the filter search box and select **Integration Accounts** from the results list     
 ![](./media/app-service-logic-enterprise-integration-overview/overview-2.png)  
3. Select the **integration account** to which you will add the certificate  
![](./media/app-service-logic-enterprise-integration-overview/overview-3.png)  
4.  Select the **Certificates** tile  
![](./media/app-service-logic-enterprise-integration-certificates/certificate-1.png)  
5. Select the **Add** button in the Certificates blade that opens  
![](./media/app-service-logic-enterprise-integration-certificates/certificate-2.png)  
6. Enter a **Name** for your certificate, select the certificate type (in this example, I used the public certificate type) then select the folder icon on the right side of the **Certificate** text box. The file picker opens, allowing you to browse to, and select the certificate file you wish to upload to your integration account. After you've selected the certificate, select **OK** in the file picker. This action validates and uploads the certificate to your integration account. Finally, back on the **Add certificate blade**, select the **OK** button.  
![](./media/app-service-logic-enterprise-integration-certificates/privatecertificate-1.png)  
7. Within one minute, you will see a notification that indicates that the certificate upload is complete.  
8. Select the **Certificates tile**. You should see the newly added certificate:  
![](./media/app-service-logic-enterprise-integration-certificates/privatecertificate-2.png)  

After you upload a certificate, it will be available for you to secure your B2B messages when you define their properties in [agreements](./app-service-logic-enterprise-integration-agreements.md).  
>>>>>>> b8aa20dc


## Next steps
- [Create a logic app that uses B2B features](./app-service-logic-enterprise-integration-b2b.md)  
- [Create a B2B agreement](./app-service-logic-enterprise-integration-agreements.md)  
- [Learn more about Key Vault](../key-vault/key-vault-get-started.md "Learn about Key Vault")  <|MERGE_RESOLUTION|>--- conflicted
+++ resolved
@@ -35,7 +35,6 @@
 - By encrypting the contents of messages
 - By digitally signing messages  
 
-<<<<<<< HEAD
 ## How do you upload certificates?
 
 ### Public certificates
@@ -117,65 +116,6 @@
 11. Select the **Certificates** tile. You should see the newly added certificate.
 ![See the new certificate](./media/app-service-logic-enterprise-integration-certificates/privatecertificate-2.png)  
 After you upload a certificate, it's available to help you to secure your B2B messages when you define their properties in [agreements](./app-service-logic-enterprise-integration-agreements.md).  
-=======
-## How to upload certificates?
-
-### Public certificate
-To use a **public certificate** in your Logic apps with B2B capabilities, you first need to upload it into your integration account. On the other hand, to use a **self-signed certificate**, it must first be uploaded to [key Vault](../key-vault/key-vault-get-started.md "Learn about Key Vault"). 
-
-After you upload a certificate, it will be available for you to secure your B2B messages when you define their properties in [agreements](./app-service-logic-enterprise-integration-agreements.md).
-
-Here are the detailed steps to upload your public certificates into your integration account after you log in to the Azure portal:   
-1. Select **Browse**  
-![](./media/app-service-logic-enterprise-integration-overview/overview-1.png)    
-2. Enter **integration** in the filter search box and select **Integration Accounts** from the results list     
- ![](./media/app-service-logic-enterprise-integration-overview/overview-2.png)  
-3. Select the **integration account** to which you will add the certificate  
-![](./media/app-service-logic-enterprise-integration-overview/overview-3.png)  
-4.  Select the **Certificates** tile  
-![](./media/app-service-logic-enterprise-integration-certificates/certificate-1.png)  
-5. Select the **Add** button in the Certificates blade that opens  
-![](./media/app-service-logic-enterprise-integration-certificates/certificate-2.png)  
-6. Enter a **Name** for your certificate, select the certificate type (in this example, I used the public certificate type) then select the folder icon on the right side of the **Certificate** text box. The file picker opens, allowing you to browse to, and select the certificate file you wish to upload to your integration account. After you've selected the certificate, select **OK** in the file picker. This action validates and uploads the certificate to your integration account. Finally, back on the **Add certificate blade**, select the **OK** button.  
-![](./media/app-service-logic-enterprise-integration-certificates/certificate-3.png)  
-7. Within one minute, you will see a notification that indicates that the certificate upload is complete.  
-8. Select the **Certificates tile**. After the page is refreshed, you should see the newly added certificate:  
-![](./media/app-service-logic-enterprise-integration-certificates/certificate-4.png)  
-
-### Private certificate
-
-You can upload private certificates into your integration account as well by performing the following steps:  
-
-1. [Upload your private key to key Vault](../key-vault/key-vault-get-started.md "Learn about Key Vault")  
-
-	> [AZURE.TIP] You must authorize the Logic Apps service to perform operations on Key Valut. You can grant access to the Logic Apps service principal by using this PowerShell command: `Set-AzureRmKeyVaultAccessPolicy -VaultName 'TestcertKeyVault' -ServicePrincipalName '7cd684f4-8a78-49b0-91ec-6a35d38739ba' -PermissionsToKeys decrypt, sign, get, list`  
-
-2. Create a private certificate  
-3. Upload the private certificate into your integration account  
-
-After you have done the steps above, you can use the private certificate to create agreements.
-
-Here are the detailed steps to upload your private certificates into your integration account after you log in to the Azure portal:
-   
-1. Select **Browse**  
-![](./media/app-service-logic-enterprise-integration-overview/overview-1.png)    
-2. Enter **integration** in the filter search box and select **Integration Accounts** from the results list     
- ![](./media/app-service-logic-enterprise-integration-overview/overview-2.png)  
-3. Select the **integration account** to which you will add the certificate  
-![](./media/app-service-logic-enterprise-integration-overview/overview-3.png)  
-4.  Select the **Certificates** tile  
-![](./media/app-service-logic-enterprise-integration-certificates/certificate-1.png)  
-5. Select the **Add** button in the Certificates blade that opens  
-![](./media/app-service-logic-enterprise-integration-certificates/certificate-2.png)  
-6. Enter a **Name** for your certificate, select the certificate type (in this example, I used the public certificate type) then select the folder icon on the right side of the **Certificate** text box. The file picker opens, allowing you to browse to, and select the certificate file you wish to upload to your integration account. After you've selected the certificate, select **OK** in the file picker. This action validates and uploads the certificate to your integration account. Finally, back on the **Add certificate blade**, select the **OK** button.  
-![](./media/app-service-logic-enterprise-integration-certificates/privatecertificate-1.png)  
-7. Within one minute, you will see a notification that indicates that the certificate upload is complete.  
-8. Select the **Certificates tile**. You should see the newly added certificate:  
-![](./media/app-service-logic-enterprise-integration-certificates/privatecertificate-2.png)  
-
-After you upload a certificate, it will be available for you to secure your B2B messages when you define their properties in [agreements](./app-service-logic-enterprise-integration-agreements.md).  
->>>>>>> b8aa20dc
-
 
 ## Next steps
 - [Create a logic app that uses B2B features](./app-service-logic-enterprise-integration-b2b.md)  
