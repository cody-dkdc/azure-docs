--- conflicted
+++ resolved
@@ -13,11 +13,7 @@
 	ms.tgt_pltfrm="na" 
 	ms.devlang="na" 
 	ms.topic="article" 
-<<<<<<< HEAD
-	ms.date="02/10/2016" 
-=======
 	ms.date="02/11/2016" 
->>>>>>> 0c800220
 	ms.author="mandia"/> 
 
 # Business-to-Business Connectors and API Apps in Microsoft Azure App Service
