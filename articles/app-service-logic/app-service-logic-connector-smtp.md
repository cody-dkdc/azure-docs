<properties
   pageTitle="Using the SMTP Connector in Logic Apps | Microsoft Azure App Service"
   description="How to create and configure the SMTP Connector or API app and use it in a logic app in Azure App Service"
   services="app-service\logic"
   documentationCenter=".net,nodejs,java"
   authors="rajeshramabathiran"
   manager="erikre"
   editor=""/>

<tags
   ms.service="app-service-logic"
   ms.devlang="multiple"
   ms.topic="article"
   ms.tgt_pltfrm="na"
   ms.workload="integration"
<<<<<<< HEAD
   ms.date="02/10/2016"
=======
   ms.date="02/11/2016"
>>>>>>> 0c800220
   ms.author="rajram"/>


# Get started with the SMTP Connector and add it to your Logic App
<<<<<<< HEAD
>[AZURE.NOTE] This version of the article applies to logic apps 2014-12-01-preview schema version. For the 2015-08-01-preview schema version, click [SMTP API](..create-api-smtp.md).
=======
>[AZURE.NOTE] This version of the article applies to logic apps 2014-12-01-preview schema version. For the 2015-08-01-preview schema version, click [SMTP API](../connectors/create-api-smtp.md).
>>>>>>> 0c800220

Connect to a SMTP server and send email, including emails with attachments. SMTP connector "Send Email" action lets you send email to the specified email address(es).

Logic apps can trigger based on a variety of data sources and offer connectors to get and process data as a part of a workflow. You can add the SMTP Connector to your business workflow and process data as part of this workflow within a Logic App. 


## Triggers and Actions
*Triggers* are events that happen. For example, when an order is updated or when a new customer is added. An *Action* is the result of the trigger. For example, when an order is updated or a new customer is added, send an email to the new customer.

The SMTP Connector can be used as an action in a logic app and supports data in JSON and XML formats. Currently, there are no triggers for this connector.

The SMTP Connector has the following Triggers and Actions available:

Triggers | Actions
--- | ---
None | Send email


## Create the SMTP Connector
A connector can be created within a logic app or be created directly from the Azure Marketplace. To create a connector from the Marketplace:  

1. In the Azure startboard, select **Marketplace**.
2. Select **API Apps** and search for “SMTP Connector”.
3. **Create** the connector.
4. Enter the Name, App Service Plan, and other properties.
5. Enter the following package settings:

	Name | Required |  Description
	--- | --- | ---
	User Name | Yes | Enter a user name that can connect to the SMTP server.
	Password | Yes | Enter the user name password.
	Server Address | Yes | Enter the SMTP Server name or IP address.
	Server Port | Yes | Enter SMTP Server port number.
	Enable SSL | No | Enter *true* to use SMTP over a secure SSL/TLS channel.

6. Select **Create**.

> [AZURE.IMPORTANT] Some SMTP Servers may have issues with how this connector works (SendGrid and Gmail).  If you wish to send mail from SendGrid our [GitHub repository](https://github.com/logicappsio/SendGridAPI) has a custom API which will interface directly with SendGrid APIs.

## Using the SMTP Connector in your Logic App
Once your connector is created, you can now use the SMTP connector as an action for your Logic App. To do this:

1.	Create a new Logic App:  
![][2]
2.	Open **Triggers and Actions** to open the Logic Apps designer and configure your workflow:  
![][3]
3.	The SMTP connector is listed in the “API Apps in this resource group” section in the gallery on the right hand side. Select it:  
![][4]
4.	Select the SMTP Connector to automatically add it to the workflow designer.

You can now configure the SMTP connector to use in your workflow. Select the **Send Email** action and configure the input properties:

	Property | Description
	--- | ---
	To | Enter the email address of recipient(s). Separate multiple email addresses using a semicolon (;). For example, enter: *recipient1@domain.com;recipient2@domain.com*.
	Cc | Enter the email address of the carbon copy recipient(s). Separate multiple email addresses using a semicolon (;). For example, enter: *recipient1@domain.com;recipient2@domain.com*.
	Subject | Enter the subject of the email.
	Body | Enter body of the email.
	Is HTML | When this property is set to true, the contents of the body are sent as HTML.
	Bcc | Enter the email address of recipient(s) for blind carbon copy. Separate multiple email addresses using a semicolon (;). For example, enter: *recipient1@domain.com;recipient2@domain.com*.
	Importance | Enter the Importance of the email. The options are Normal, Low, and High.
	Attachments | Attachments to be sent along with the email. It contains the following fields: <ul><li>Content (String)</li><li>Content transfer Encoding (Enum) (“none”|”base64”)</li><li>Content Type (String)</li><li>Content ID (String)</li><li>File Name (String)</li></ul>

![][5]  
![][6]

## Do more with your Connector
Now that the connector is created, you can add it to a business workflow using a Logic App. See [What are Logic Apps?](app-service-logic-what-are-logic-apps.md).

>[AZURE.NOTE] If you want to get started with Azure Logic Apps before signing up for an Azure account, go to [Try Logic App](https://tryappservice.azure.com/?appservice=logic), where you can immediately create a short-lived starter logic app in App Service. No credit cards required; no commitments.

View the Swagger REST API reference at [Connectors and API Apps Reference](http://go.microsoft.com/fwlink/p/?LinkId=529766).

You can also review performance statistics and control security to the connector. See [Manage and Monitor your built-in API Apps and Connectors](app-service-logic-monitor-your-connectors.md).

<!--Image references-->
[1]: ./media/app-service-logic-connector-smtp/img1.PNG
[2]: ./media/app-service-logic-connector-smtp/img2.PNG
[3]: ./media/app-service-logic-connector-smtp/img3.png
[4]: ./media/app-service-logic-connector-smtp/img4.PNG
[5]: ./media/app-service-logic-connector-smtp/img5.PNG
[6]: ./media/app-service-logic-connector-smtp/img6.PNG<|MERGE_RESOLUTION|>--- conflicted
+++ resolved
@@ -13,20 +13,12 @@
    ms.topic="article"
    ms.tgt_pltfrm="na"
    ms.workload="integration"
-<<<<<<< HEAD
-   ms.date="02/10/2016"
-=======
    ms.date="02/11/2016"
->>>>>>> 0c800220
    ms.author="rajram"/>
 
 
 # Get started with the SMTP Connector and add it to your Logic App
-<<<<<<< HEAD
->[AZURE.NOTE] This version of the article applies to logic apps 2014-12-01-preview schema version. For the 2015-08-01-preview schema version, click [SMTP API](..create-api-smtp.md).
-=======
 >[AZURE.NOTE] This version of the article applies to logic apps 2014-12-01-preview schema version. For the 2015-08-01-preview schema version, click [SMTP API](../connectors/create-api-smtp.md).
->>>>>>> 0c800220
 
 Connect to a SMTP server and send email, including emails with attachments. SMTP connector "Send Email" action lets you send email to the specified email address(es).
 
