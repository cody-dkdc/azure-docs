--- conflicted
+++ resolved
@@ -1,74 +1,3 @@
 ---
-<<<<<<< HEAD
-title: Logic Apps Examples and Scenarios | Microsoft Docs
-description: See common Logic apps examples and learn how to implement common scenarios
-services: logic-apps
-documentationcenter: .net,nodejs,java
-author: jeffhollan
-manager: erikre
-editor: ''
-
-ms.assetid: e06311bc-29eb-49df-9273-1f05bbb2395c
-ms.service: logic-apps
-ms.devlang: multiple
-ms.topic: article
-ms.tgt_pltfrm: na
-ms.workload: integration
-ms.date: 10/18/2016
-ms.author: jehollan
-
----
-# Logic Apps Examples and Common Scenarios
-This document details common scenarios and examples to help you to understand some of the ways you can use Logic apps to automate business processes. 
-
-## Custom Triggers and Actions
-There are several ways you can trigger a Logic app from another app. Here's a few common examples:
-
-* [Creating a custom trigger or action](app-service-logic-create-api-app.md)
-* [Long-running actions](app-service-logic-create-api-app.md)
-* [HTTP request trigger (POST)](app-service-logic-http-endpoint.md)
-* [Webhook triggers and actions](app-service-logic-create-api-app.md)
-* [Polling triggers](app-service-logic-create-api-app.md)
-
-### Scenarios
-* [Request synchronous response](app-service-logic-http-endpoint.md)
-* [Request Response with SMS](https://channel9.msdn.com/Blogs/Windows-Azure/Azure-Logic-Apps-Walkthrough-Webhook-Functions-and-an-SMS-Bot)
-
-## Error handling and logging
-* [Exception and error handling](app-service-logic-exception-handling.md)
-* [Configure Azure Alerts and diagnostics](app-service-logic-monitor-your-logic-apps.md)
-
-### Scenarios
-* [Use Case: Error and exception handling](app-service-logic-scenario-error-and-exception-handling.md)
-
-## Deploying and managing
-* [Create an automated deployment](app-service-logic-create-deploy-template.md)
-* [Build and deploy logic apps from Visual Studio](app-service-logic-deploy-from-vs.md)
-* [Monitor logic apps](app-service-logic-monitor-your-logic-apps.md)
-
-## Content types, conversions, and transformations
-The Logic Apps [workflow definition language](http://aka.ms/logicappsdocs) contains many functions to allow you to convert and work with different content types. In addition, the engine will do all it can to preserve content-types as data flows through the workflow.
-
-* [Handling of content-types](app-service-logic-content-type.md) such as application/json, application/xml, and text/plain
-* [Authoring workflow definitions](app-service-logic-author-definitions.md)
-* [Workflow definition language reference](http://aka.ms/logicappsdocs)
-
-## Batches and looping
-* [SplitOn](app-service-logic-loops-and-scopes.md)
-* [ForEach](app-service-logic-loops-and-scopes.md)
-* [Until](app-service-logic-loops-and-scopes.md)
-
-## Integrating with Azure Functions
-* [Azure Functions integration](app-service-logic-azure-functions.md)
-
-### Scenarios
-* [Azure Function as a Service Bus trigger](app-service-logic-scenario-function-sb-trigger.md)
-
-## HTTP, REST, and SOAP
-* [Calling SOAP](https://blogs.msdn.microsoft.com/logicapps/2016/04/07/using-soap-services-with-logic-apps/)
-
-We will keep adding examples and scenarios to this document. Use the comments section below to let us know what examples or scenarios you'd like to see here.
-=======
 redirect_url: /azure/logic-apps/logic-apps-examples-and-scenarios
----
->>>>>>> e8cfaf0d
+---