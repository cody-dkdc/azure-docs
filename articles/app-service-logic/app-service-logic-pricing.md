---
<<<<<<< HEAD
title: Logic Apps pricing model | Microsoft Docs
description: Details about how pricing works in Logic Apps
author: kevinlam1
manager: dwrede
editor: ''
services: logic-apps
documentationcenter: ''
ms.assetid: f8f528f5-51c5-4006-b571-54ef74532f32
ms.service: logic-apps
ms.workload: na
ms.tgt_pltfrm: na
ms.devlang: na
ms.topic: article
ms.date: 11/29/2016
ms.author: klam
---
# Logic Apps pricing model
Azure Logic Apps allows you to scale and execute integration workflows in the cloud.  Following are details on the billing and pricing plans for Logic Apps.
## Consumption pricing
Newly created Logic Apps use a consumption plan. With the Logic Apps consumption pricing model, you only pay for what you use.  Logic Apps are not throttled when using a consumption plan.
All actions executed in a run of a logic app instance are metered.
### What are action executions?
Every step in a logic app definition is an action, which includes triggers, control flow steps like conditions, scopes, for each loops, do until loops, calls to connectors and calls to native actions.
Triggers are special actions that are designed to instantiate a new instance of a logic app when a particular event occurs.  There are several different behaviors for triggers, which could affect how the logic app is metered.
* **Polling trigger** – this trigger continually polls an endpoint until it receives a message that satisfies the criteria for creating an instance of a logic app.  The polling interval can be configured in the trigger in the Logic Apps designer.  Each polling request, even if it doesn’t create an instance of a logic app, counts as an action execution.
* **Webhook trigger** – this trigger waits for a client to send it a request on a particular endpoint.  Each request sent to the webhook endpoint counts as an action execution. The Request and the HTTP Webhook trigger are both webhook triggers.
* **Recurrence trigger** – this trigger creates an instance of the logic app based on the recurrence interval configured in the trigger.  For example, a recurrence trigger can be configured to run every three days or even every minute.
Trigger executions can be seen in the Logic Apps resource blade in the Trigger History part.
All actions that were executed, whether they were successful or failed are metered as an action execution.  Actions that were skipped due to a condition not being met or actions that didn’t execute because the logic app terminated before completion are not counted as action executions.

Actions executed within loops are counted per iteration of the loop.  For example, a single action in a for each loop iterating through a list of 10 items will be counted as the count of items in the list (10) multiplied by the number of actions in the loop (1) plus one for the initiation of the loop, which, in this example, would be (10 * 1) + 1 = 11 action executions.
Logic Apps that are disabled cannot have new instances instantiated and therefore while they are disabled are not charged.  Be mindful that after disabling a logic app it may take a little time for the instances to quiesce before being completely disabled.
### Integration Account Usage
Included in consumption based usage is an [integration account](https://docs.microsoft.com/en-us/azure/app-service-logic/app-service-logic-enterprise-integration-create-integration-account?toc=%2fazure%2flogic-apps%2ftoc.json) for exploration, development and testing purposes allowing you to use the [B2B/EDI](https://docs.microsoft.com/en-us/azure/app-service-logic/app-service-logic-enterprise-integration-b2b?toc=%2fazure%2flogic-apps%2ftoc.json) and [XML processing](https://docs.microsoft.com/en-us/azure/app-service-logic/app-service-logic-enterprise-integration-xml?toc=%2fazure%2flogic-apps%2ftoc.json) features of Logic Apps at no additional cost. You are able to create a maximum of one account per region and store up to 10 Agreements and 25 maps. Schemas, certificates and partners have no limits and you can upload as many as you need.

In addition to the inclusion of integration accounts with consumption you can also create standard integration accounts without these limits and with our standard Logic Apps SLA. See [here](https://azure.microsoft.com/pricing/details/logic-apps) for further details.
## App Service plans
Logic apps previously created referencing an App Service Plan will continue to behave as before. Depending on the plan chosen, are throttled after the prescribed daily executions are exceeded but are billed using the action execution meter.
EA customers that have an App Service Plan in their subscription, which does not have to be explicitly associated with the Logic App, get the included quantities benefit.  For example, if you have a Standard App Service Plan in your EA subscription and a Logic App in the same subscription then you aren't charged for 10,000 action executions per day (see following table). 

App Service Plans and their daily allowed action executions:
|  | Free/Shared/Basic | Standard | Premium |
| --- | --- | --- | --- |
| Action executions per day |200 |10,000 |50,000 |
### Convert from App Service Plan pricing to Consumption
To change a Logic App that has an App Service Plan associated with it to a consumption model, remove the reference to the App Service Plan in the Logic App definition.  This change can be done with a call to a PowerShell cmdlet:
`Set-AzureRmLogicApp -ResourceGroupName ‘rgname’ -Name ‘wfname’ –UseConsumptionModel -Force`
## Pricing
For pricing details, see [Logic Apps Pricing](https://azure.microsoft.com/pricing/details/logic-apps/).
## Next steps
* [An overview of Logic Apps][whatis]
* [Create your first logic app][create]
[pricing]: https://azure.microsoft.com/pricing/details/logic-apps/
[whatis]: app-service-logic-what-are-logic-apps.md
[create]: app-service-logic-create-a-logic-app.md
=======
redirect_url: /azure/logic-apps/logic-apps-pricing
---
>>>>>>> e8cfaf0d
<|MERGE_RESOLUTION|>--- conflicted
+++ resolved
@@ -1,61 +1,3 @@
 ---
-<<<<<<< HEAD
-title: Logic Apps pricing model | Microsoft Docs
-description: Details about how pricing works in Logic Apps
-author: kevinlam1
-manager: dwrede
-editor: ''
-services: logic-apps
-documentationcenter: ''
-ms.assetid: f8f528f5-51c5-4006-b571-54ef74532f32
-ms.service: logic-apps
-ms.workload: na
-ms.tgt_pltfrm: na
-ms.devlang: na
-ms.topic: article
-ms.date: 11/29/2016
-ms.author: klam
----
-# Logic Apps pricing model
-Azure Logic Apps allows you to scale and execute integration workflows in the cloud.  Following are details on the billing and pricing plans for Logic Apps.
-## Consumption pricing
-Newly created Logic Apps use a consumption plan. With the Logic Apps consumption pricing model, you only pay for what you use.  Logic Apps are not throttled when using a consumption plan.
-All actions executed in a run of a logic app instance are metered.
-### What are action executions?
-Every step in a logic app definition is an action, which includes triggers, control flow steps like conditions, scopes, for each loops, do until loops, calls to connectors and calls to native actions.
-Triggers are special actions that are designed to instantiate a new instance of a logic app when a particular event occurs.  There are several different behaviors for triggers, which could affect how the logic app is metered.
-* **Polling trigger** – this trigger continually polls an endpoint until it receives a message that satisfies the criteria for creating an instance of a logic app.  The polling interval can be configured in the trigger in the Logic Apps designer.  Each polling request, even if it doesn’t create an instance of a logic app, counts as an action execution.
-* **Webhook trigger** – this trigger waits for a client to send it a request on a particular endpoint.  Each request sent to the webhook endpoint counts as an action execution. The Request and the HTTP Webhook trigger are both webhook triggers.
-* **Recurrence trigger** – this trigger creates an instance of the logic app based on the recurrence interval configured in the trigger.  For example, a recurrence trigger can be configured to run every three days or even every minute.
-Trigger executions can be seen in the Logic Apps resource blade in the Trigger History part.
-All actions that were executed, whether they were successful or failed are metered as an action execution.  Actions that were skipped due to a condition not being met or actions that didn’t execute because the logic app terminated before completion are not counted as action executions.
-
-Actions executed within loops are counted per iteration of the loop.  For example, a single action in a for each loop iterating through a list of 10 items will be counted as the count of items in the list (10) multiplied by the number of actions in the loop (1) plus one for the initiation of the loop, which, in this example, would be (10 * 1) + 1 = 11 action executions.
-Logic Apps that are disabled cannot have new instances instantiated and therefore while they are disabled are not charged.  Be mindful that after disabling a logic app it may take a little time for the instances to quiesce before being completely disabled.
-### Integration Account Usage
-Included in consumption based usage is an [integration account](https://docs.microsoft.com/en-us/azure/app-service-logic/app-service-logic-enterprise-integration-create-integration-account?toc=%2fazure%2flogic-apps%2ftoc.json) for exploration, development and testing purposes allowing you to use the [B2B/EDI](https://docs.microsoft.com/en-us/azure/app-service-logic/app-service-logic-enterprise-integration-b2b?toc=%2fazure%2flogic-apps%2ftoc.json) and [XML processing](https://docs.microsoft.com/en-us/azure/app-service-logic/app-service-logic-enterprise-integration-xml?toc=%2fazure%2flogic-apps%2ftoc.json) features of Logic Apps at no additional cost. You are able to create a maximum of one account per region and store up to 10 Agreements and 25 maps. Schemas, certificates and partners have no limits and you can upload as many as you need.
-
-In addition to the inclusion of integration accounts with consumption you can also create standard integration accounts without these limits and with our standard Logic Apps SLA. See [here](https://azure.microsoft.com/pricing/details/logic-apps) for further details.
-## App Service plans
-Logic apps previously created referencing an App Service Plan will continue to behave as before. Depending on the plan chosen, are throttled after the prescribed daily executions are exceeded but are billed using the action execution meter.
-EA customers that have an App Service Plan in their subscription, which does not have to be explicitly associated with the Logic App, get the included quantities benefit.  For example, if you have a Standard App Service Plan in your EA subscription and a Logic App in the same subscription then you aren't charged for 10,000 action executions per day (see following table). 
-
-App Service Plans and their daily allowed action executions:
-|  | Free/Shared/Basic | Standard | Premium |
-| --- | --- | --- | --- |
-| Action executions per day |200 |10,000 |50,000 |
-### Convert from App Service Plan pricing to Consumption
-To change a Logic App that has an App Service Plan associated with it to a consumption model, remove the reference to the App Service Plan in the Logic App definition.  This change can be done with a call to a PowerShell cmdlet:
-`Set-AzureRmLogicApp -ResourceGroupName ‘rgname’ -Name ‘wfname’ –UseConsumptionModel -Force`
-## Pricing
-For pricing details, see [Logic Apps Pricing](https://azure.microsoft.com/pricing/details/logic-apps/).
-## Next steps
-* [An overview of Logic Apps][whatis]
-* [Create your first logic app][create]
-[pricing]: https://azure.microsoft.com/pricing/details/logic-apps/
-[whatis]: app-service-logic-what-are-logic-apps.md
-[create]: app-service-logic-create-a-logic-app.md
-=======
 redirect_url: /azure/logic-apps/logic-apps-pricing
----
->>>>>>> e8cfaf0d
+---