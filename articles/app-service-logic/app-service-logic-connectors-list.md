--- conflicted
+++ resolved
@@ -33,18 +33,10 @@
 --- | ---
 [Azure Service Bus](app-service-logic-connector-azureservicebus.md) | Can send messages from Service Bus Queues and Topics and receive messages from Service Bus Queues and Subscriptions.
 [Bing Translator](https://azure.microsoft.com/marketplace/partners/microsoft_com/bingtranslator) | Use Bing to translate text into another language.
-<<<<<<< HEAD
-[Chatter](app-service-logic-connector-chatter.md) | Connects to Chatter and can post messages, search, and even retrieve new messages.
-=======
->>>>>>> edd433ef
 [HTTP](app-service-logic-connector-http.md) | The HTTP Listener opens an endpoint that acts as an HTTP server and listens to incoming HTTP or HTTPS requests. The HTTP action doesn't require an API App and is supported natively within Logic Apps.
 [Microsoft Office 365](app-service-logic-connector-office365.md) | The Office 365 Connector can send and receive emails, manage your calendar, and manage your contacts using your Office 365 account.
 [QuickBooks](app-service-logic-connector-quickbooks.md) | You can  complete different tasks including create, update, and query different entities from Intuit QuickBooks like customers, items, invoices, and so on.
 [Slack](app-service-logic-connector-slack.md) | Connect to Slack and post messages to Slack channels.
-<<<<<<< HEAD
-[SugarCRM](app-service-logic-connector-sugarcrm.md) | Connects to SugarCRM Online and create, update, read, and more with different types of modules, including accounts, contacts, and so on.
-=======
->>>>>>> edd433ef
 [Wait](app-service-logic-connector-wait.md) | Use this connector to delay the execution of your app. You can delay the app for a specific duration or until an occurrence at a specific time.
 
 
