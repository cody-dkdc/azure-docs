--- conflicted
+++ resolved
@@ -13,16 +13,8 @@
 	ms.tgt_pltfrm="na"
 	ms.devlang="na"
 	ms.topic="article"
-<<<<<<< HEAD
-	ms.tgt_pltfrm=""
-	ms.workload="big-data" 
-	ms.date="02/20/2015"
-	ms.author="raymondl;garye"/>
-
-=======
 	ms.date="04/22/2015"
 	ms.author="raymondl;garye"/>
->>>>>>> 8f5664f7
 
 
 #Retrain Machine Learning models programmatically  
