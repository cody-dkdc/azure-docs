--- conflicted
+++ resolved
@@ -1,806 +1,797 @@
-<properties 
-	pageTitle="Deploy a Secure ASP.NET MVC app with Membership, OAuth, and SQL Database to an Azure Website" 
-	description="Learn how to develop an ASP.NET MVC 5 website with a SQL Database back-end deploy it to Azure." 
-	services="app-service-web" 
-	documentationCenter=".net" 
-	authors="Rick-Anderson" 
-	writer="Rick-Anderson" 
-	manager="wpickett" 
-	editor="mollybos"/>
-
-<tags 
-	ms.service="web-apps" 
-	ms.workload="web" 
-	ms.tgt_pltfrm="na" 
-	ms.devlang="dotnet" 
-	ms.topic="article" 
-<<<<<<< HEAD
-	ms.date="01/28/2015" 
-=======
-	ms.date="03/04/2015" 
->>>>>>> 2695b131
-	ms.author="riande"/> 
-
-
-
-# Deploy a Secure ASP.NET MVC 5 app with Membership, OAuth, and SQL Database to an Azure Web App
-
-<<<<<<< HEAD
->[AZURE.NOTE] For tips on how to follow the tutorial steps using the [preview portal](https://portal.azure.com/) instead of the [management portal](https://manage.windowsazure.com/), see [Reference for navigating the preview portal](../app-service-web-app-preview-portal/).
-
-=======
->>>>>>> 2695b131
-This tutorial shows you how to build a secure ASP.NET MVC 5 web app that enables users to log in with credentials from Facebook or Google. You will also deploy the application to Azure.
-
-You can open an Azure account for free, and if you don't already have Visual Studio 2013, the SDK automatically installs Visual Studio 2013 for Web Express. You can start developing for Azure for free.
-
-This tutorial assumes that you have no prior experience using Azure. On completing this tutorial, you'll have a secure data-driven web application up and running in the cloud and using a cloud database.
-
-You'll learn:
-
-* How to create a secure ASP.NET MVC 5 project and publish it to an Azure web app.
-* How to use [OAuth](http://oauth.net/ "http://oauth.net/") and the ASP.NET membership database to secure your application.
-* How to use a SQL database to store data in Azure.
-
-You'll build a simple contact list web app that is built on ASP.NET MVC 5 and uses the ADO.NET Entity Framework for database access. The following illustration shows the login page for the completed application:
-
-![login page][rxb]
-
->[AZURE.NOTE] To complete this tutorial, you need a Microsoft Azure account. If you don't have an account, you can <a href="/en-us/pricing/member-offers/msdn-benefits-details/?WT.mc_id=A261C142F" target="_blank">activate your MSDN subscriber benefits</a> or <a href="/en-us/pricing/free-trial/?WT.mc_id=A261C142F" target="_blank">sign up for a free trial</a>. If you want to get started with Azure web apps before signing up for an account, go to <a href="https://trywebsites.azurewebsites.net/">https://trywebsites.azurewebsites.net</a>, where you can immediately create a short-lived ASP.NET starter web app for free. No credit card required, no commitments.
-
-[AZURE.INCLUDE [install-sdk-2013-only](../includes/install-sdk-2013-only.md)]
-
-To use the new SSL certificate for localhost, you will need to install [Visual Studio 2013 Update 3](http://go.microsoft.com/fwlink/?LinkId=390521) or higher.
-
-<h2><a name="bkmk_createmvc4app"></a>Create an ASP.NET MVC 5 application</h2>
-
-### Create the project
-
-1. From the **File** menu, click **New Project**.
-
-	![New Project in File menu](./media/web-sites-dotnet-deploy-aspnet-mvc-app-membership-oauth-sql-database-vs2013/gs13newproj.png)
-
-1. In the **New Project** dialog box, expand **C#** and select **Web** under **Installed Templates**, and then select **ASP.NET Web Application**.
-
-1. Name the application **ContactManager** and click **OK**.
-
-	![New Project dialog box](./media/web-sites-dotnet-deploy-aspnet-mvc-app-membership-oauth-sql-database-vs2013/GS13newprojdb.png)
- 
-	**Note:** Make sure you enter "ContactManager". Code blocks that you'll be copying later assume that the project name is ContactManager. 
-
-1. In the **New ASP.NET Project** dialog box, select the **MVC** template. Verify **Authentication** is set to **Individual User Accounts**, **Host in the cloud** is checked and **Web App** is selected.
-
-	![New ASP.NET Project dialog box](./media/web-sites-dotnet-deploy-aspnet-mvc-app-membership-oauth-sql-database-vs2013/ss1.PNG)
-
-1. The configuration wizard will suggest a unique name based on *ContactManager* (see the image below). Select a region near you. You can use [azurespeed.com](http://www.azurespeed.com/ "AzureSpeed.com") to find the lowest latency data center. 
-2. If you haven't created a database server before, select **Create new server**, enter a database user name and password.
-
-	![Configure Azure web app](./media/web-sites-dotnet-deploy-aspnet-mvc-app-membership-oauth-sql-database-vs2013/configAz.PNG)
-
-If you have a database server, use that to create a new database. Database servers are a precious resource, and you generally want to create multiple databases on the same server for testing and development rather than creating a database server per database. Make sure your web app and database are in the same region.
-
-![Configure Azure web app](./media/web-sites-dotnet-deploy-aspnet-mvc-app-membership-oauth-sql-database-vs2013/configWithDB.PNG)
-
-### Set the page header and footer
-
-
-1. In **Solution Explorer** open the *Layout.cshtml* file in the *Views\Shared* folder.
-
-	![_Layout.cshtml in Solution Explorer][newapp004]
-
-1. Replace the markup in the  *Layout.cshtml* file with the following code. The changes are highlighted below.
-
-<pre>
-			&lt;!DOCTYPE html&gt;
-			&lt;html&gt;
-			&lt;head&gt;
-			    &lt;meta charset="utf-8" /&gt;
-			    &lt;meta name="viewport" content="width=device-width, initial-scale=1.0"&gt;
-			    &lt;title&gt;@ViewBag.Title - <mark>Contact Manager</mark>&lt;/title&gt;
-			    @Styles.Render("~/Content/css")
-			    @Scripts.Render("~/bundles/modernizr")
-			
-			&lt;/head&gt;
-			&lt;body&gt;
-			    &lt;div class="navbar navbar-inverse navbar-fixed-top"&gt;
-			        &lt;div class="container"&gt;
-			            &lt;div class="navbar-header"&gt;
-			                &lt;button type="button" class="navbar-toggle" data-toggle="collapse" data-target=".navbar-collapse"&gt;
-			                    &lt;span class="icon-bar"&gt;&lt;/span&gt;
-			                    &lt;span class="icon-bar"&gt;&lt;/span&gt;
-			                    &lt;span class="icon-bar"&gt;&lt;/span&gt;
-			                &lt;/button&gt;
-			                @Html.ActionLink("<mark>CM Demo</mark>", "Index", "<mark>Cm</mark>", new { area = "" }, new { @class = "navbar-brand" })
-			            &lt;/div&gt;
-			            &lt;div class="navbar-collapse collapse"&gt;
-			                &lt;ul class="nav navbar-nav"&gt;
-			                    &lt;li&gt;@Html.ActionLink("Home", "Index", "Home")&lt;/li&gt;
-			                    &lt;li&gt;@Html.ActionLink("About", "About", "Home")&lt;/li&gt;
-			                    &lt;li&gt;@Html.ActionLink("Contact", "Contact", "Home")&lt;/li&gt;
-			                &lt;/ul&gt;
-			                @Html.Partial("_LoginPartial")
-			            &lt;/div&gt;
-			        &lt;/div&gt;
-			    &lt;/div&gt;
-			    &lt;div class="container body-content"&gt;
-			        @RenderBody()
-			        &lt;hr /&gt;
-			        &lt;footer&gt;
-			            &lt;p&gt;&amp;copy; @DateTime.Now.Year - <mark>Contact Manager</mark>&lt;/p&gt;
-			        &lt;/footer&gt;
-			    &lt;/div&gt;
-			
-			    @Scripts.Render("~/bundles/jquery")
-			    @Scripts.Render("~/bundles/bootstrap")
-			    @RenderSection("scripts", required: false)
-			&lt;/body&gt;
-			&lt;/html&gt;
-</pre>
-
-### Run the application locally
-
-1. Press CTRL+F5 to run the app.
-
-	The application home page appears in the default browser.
-
-	![Web app running locally](./media/web-sites-dotnet-deploy-aspnet-mvc-app-membership-oauth-sql-database-vs2013/rr2.png)
-
-This is all you need to do for now to create the application that you'll deploy to Azure. 
-
-## Enable SSL for the Project ##
-
-1. Enable SSL. In Solution Explorer, click the **ContactManager** project, then click F4 to bring up the properties dialog. Change **SSL Enabled** to true. Copy the **SSL URL**. The SSL URL will be https://localhost:44300/ unless you've previously created SSL web apps.
-
-	![enable SSL][rxSSL]
- 
-1. In Solution Explorer, right click the **Contact Manager** project and click **Properties**.
-1. In the left tab, click **Web**.
-1. Change the **Project Url** to use the **SSL URL** and save the page (Control S).
-
-	![enable SSL](./media/web-sites-dotnet-deploy-aspnet-mvc-app-membership-oauth-sql-database-vs2013/rrr1.png)
- 
-1. Verify Internet Explorer is the browser Visual Studio launches as shown in the image below:
-
-	![default browser](./media/web-sites-dotnet-deploy-aspnet-mvc-app-membership-oauth-sql-database-vs2013/ss12.PNG)
-
-	The browser selector lets you specify the browser Visual Studio launches.
-
- 	![browser selector](./media/web-sites-dotnet-deploy-aspnet-mvc-app-membership-oauth-sql-database-vs2013/ss13.png)
-
-	You can select multiple browsers and have Visual Studio update each browser when you make changes. For more information see [Using Browser Link in Visual Studio 2013](http://www.asp.net/visual-studio/overview/2013/using-browser-link).
-
-
-1. Press CTRL+F5 to run the application. Follow the instructions to trust the self-signed certificate that IIS Express has generated.
-
-	 ![instructions to trust the self-signed certificate that IIS Express has generated](./media/web-sites-dotnet-deploy-aspnet-mvc-app-membership-oauth-sql-database-vs2013/ss26.PNG)
-
-1. Read the **Security Warning** dialog and then click **Yes** if you want to install the certificate representing  **localhost**.
-
- 	![localhost IIS Express certificate warning ](./media/web-sites-dotnet-deploy-aspnet-mvc-app-membership-oauth-sql-database-vs2013/ss27.PNG)
-
-1. IE shows the *Home* page and there are no SSL warnings.
-
-	 ![IE with localhost SSL and no warnings](./media/web-sites-dotnet-deploy-aspnet-mvc-app-membership-oauth-sql-database-vs2013/ss28.PNG)
-
-	Google Chrome also accepts the certificate and will show HTTPS content without a warning. Firefox uses its own certificate store, so it will display a warning.
-
-	 ![FireFox Cert Warning](./media/web-sites-dotnet-deploy-aspnet-mvc-app-membership-oauth-sql-database-vs2013/ss30.PNG)
-
-<h2><a name="bkmk_deploytowindowsazure1"></a>Deploy the application to Azure</h2>
-
-1. In Visual Studio, right-click the project in **Solution Explorer** and select **Publish** from the context menu.
-
-	![Publish in project context menu](./media/web-sites-dotnet-deploy-aspnet-mvc-app-membership-oauth-sql-database-vs2013/GS13publish.png)
-	
-   The **Publish Web** wizard opens.
-
-1. In the **Publish Web** dialog box, click **Publish**.
-
-	![Publish](./media/web-sites-dotnet-deploy-aspnet-mvc-app-membership-oauth-sql-database-vs2013/rr3.png)
-
-	The application you created is now running in the cloud. The next time you deploy the application, only the changed (or new) files will be deployed.
-
-	![Running in Cloud](./media/web-sites-dotnet-deploy-aspnet-mvc-app-membership-oauth-sql-database-vs2013/ss4.PNG)
-
-<h2><a name="bkmk_addadatabase"></a>Add a database to the application</h2>
-
-Next, you'll update the app to add the ability to display and update contacts and store the data in a database. The app will use the Entity Framework (EF) to create the database and to read and update data.
-
-### Add data model classes for the contacts
-
-You begin by creating a simple data model in code.
-
-1. In **Solution Explorer**, right-click the Models folder, click **Add**, and then **Class**.
-
-	![Add Class in Models folder context menu](./media/web-sites-dotnet-deploy-aspnet-mvc-app-membership-oauth-sql-database-vs2013/rr5.png)
-
-2. In the **Add New Item** dialog box, name the new class file *Contact.cs*, and then click **Add**.
-
-	![Add New Item dialog box][adddb002]
-
-3. Replace the contents of the Contacts.cs file with the following code.
-
-        using System.ComponentModel.DataAnnotations;
-        using System.Globalization;
-        namespace ContactManager.Models
-        {
-            public class Contact
-            {
-                public int ContactId { get; set; }
-                public string Name { get; set; }
-                public string Address { get; set; }
-                public string City { get; set; }
-                public string State { get; set; }
-                public string Zip { get; set; }
-                [DataType(DataType.EmailAddress)]
-                public string Email { get; set; }
-            }
-        }
-The **Contacts** class defines the data that you will store for each contact, plus a primary key, *ContactID*, that is needed by the database.
-
-### Create web pages that enable app users to work with the contacts
-
-The ASP.NET MVC scaffolding feature can automatically generate code that performs create, read, update, and delete (CRUD) actions.
-
-<h2><a name="bkmk_addcontroller"></a>Add a Controller and a view for the data</h2>
-
-1. Build the project **(Ctrl+Shift+B)**. (You must build the project before using the scaffolding mechanism.) 
-1. In **Solution Explorer**, right-click the Controllers folder and click **Add**, and then click **Controller**.
-
-	![Add Controller in Controllers folder context menu][addcode001]
-
-5. In the **Add Scaffold** dialog box, select **MVC 5 Controller with views, using EF** and then click **Add**.
-	
-	![Add Scaffold dlg](./media/web-sites-dotnet-deploy-aspnet-mvc-app-membership-oauth-sql-database-vs2013/rr6.png)
-
-
-1. In the **Model class** dropdown box, select **Contact (ContactManager.Models)**. (See the image below.)
-1. In the **Data context class**, select **ApplicationDbContext (ContactManager.Models)**. The **ApplicationDbContext** will be used for both the membership DB and our contact data.
-1. In the **Controller name** text entry box, enter "CmController" for the controller name. 
-
-	![New data ctx dlg](./media/web-sites-dotnet-deploy-aspnet-mvc-app-membership-oauth-sql-database-vs2013/ss5.PNG)
-
-1. Click **Add**.
-
-   Visual Studio creates a controller methods and views for CRUD database operations for **Contact** objects.
-
-## Enable Migrations, create the database, add sample data and a data initializer ##
-
-The next task is to enable the [Code First Migrations](http://msdn.microsoft.com/library/hh770484.aspx) feature in order to create the database based on the data model you created.
-
-1. In the **Tools** menu, select **NuGet Package Manager** and then **Package Manager Console**.
-	![Package Manager Console in Tools menu](./media/web-sites-dotnet-deploy-aspnet-mvc-app-membership-oauth-sql-database-vs2013/SS6.png)
-
-2. In the **Package Manager Console** window, enter the following command:
-
-		enable-migrations
-	The **enable-migrations** command creates a *Migrations* folder, and it puts in that folder a *Configuration.cs* file that you can edit to seed the database and configure Migrations. 
-
-2. In the **Package Manager Console** window, enter the following command:
-
-		add-migration Initial
-
-
-	The **add-migration Initial** command generates a file named **&lt;date_stamp&gt;Initial** in the *Migrations* folder that creates the database. The first parameter ( **Initial** ) is arbitrary and is used to create the name of the file. You can see the new class files in **Solution Explorer**.
-	In the **Initial** class, the **Up** method creates the Contacts table, and the **Down** method (used when you want to return to the previous state) drops it.
-3. Open the *Migrations\Configuration.cs* file. 
-4. Add the following namespace. 
-
-    	 using ContactManager.Models;
-
-
-
-5. Replace the *Seed* method with the following code:
-
-        protected override void Seed(ContactManager.Models.ApplicationDbContext context)
-        {
-            context.Contacts.AddOrUpdate(p => p.Name,
-               new Contact
-               {
-                   Name = "Debra Garcia",
-                   Address = "1234 Main St",
-                   City = "Redmond",
-                   State = "WA",
-                   Zip = "10999",
-                   Email = "debra@example.com",
-               },
-                new Contact
-                {
-                    Name = "Thorsten Weinrich",
-                    Address = "5678 1st Ave W",
-                    City = "Redmond",
-                    State = "WA",
-                    Zip = "10999",
-                    Email = "thorsten@example.com",
-                },
-                new Contact
-                {
-                    Name = "Yuhong Li",
-                    Address = "9012 State st",
-                    City = "Redmond",
-                    State = "WA",
-                    Zip = "10999",
-                    Email = "yuhong@example.com",
-                },
-                new Contact
-                {
-                    Name = "Jon Orton",
-                    Address = "3456 Maple St",
-                    City = "Redmond",
-                    State = "WA",
-                    Zip = "10999",
-                    Email = "jon@example.com",
-                },
-                new Contact
-                {
-                    Name = "Diliana Alexieva-Bosseva",
-                    Address = "7890 2nd Ave E",
-                    City = "Redmond",
-                    State = "WA",
-                    Zip = "10999",
-                    Email = "diliana@example.com",
-                }
-                );
-        }
-
-	This code initializes (seeds) the database with the contact information. For more information on seeding the database, see [Seeding and Debugging Entity Framework (EF) DBs](http://blogs.msdn.com/b/rickandy/archive/2013/02/12/seeding-and-debugging-entity-framework-ef-dbs.aspx).
-
-
-6. In the **Package Manager Console** enter the command:
-
-		update-database
-
-	![Package Manager Console commands][addcode009]
-
-	The **update-database** runs the first migration which creates the database. By default, the database is created as a SQL Server Express LocalDB database. 
-
-7. Press CTRL+F5 to run the application, and then click the **CM Demo** link; or navigate to https://localhost:(port#)/Cm. 
-
-	The application shows the seed data and provides edit, details and delete links. You can create, edit, delete and view data.
-
-	![MVC view of data][rx2]
-
-
-
-<h2><a name="addOauth"></a>Add an OAuth2 Provider</h2>
-
-[OAuth](http://oauth.net/ "http://oauth.net/") is an open protocol that allows secure authorization in a simple and standard method from web, mobile, and desktop applications. The ASP.NET MVC internet template uses OAuth to expose Facebook, Twitter, Google and Microsoft as authentication providers. Although this tutorial uses only Google as the authentication provider, you can easily modify the code to use any of these providers. The steps to implement other providers are very similar to the steps you will see in this tutorial. To use Facebook as an authentication provider, see my tutorial [MVC 5 App with Facebook, Twitter, LinkedIn and Google OAuth2 Sign-on ](http://www.asp.net/mvc/tutorials/mvc-5/create-an-aspnet-mvc-5-app-with-facebook-and-google-oauth2-and-openid-sign-on).
-
-In addition to authentication, the tutorial will also use roles to implement authorization. Only those users you add to the *canEdit* role will be able to change data (that is, create, edit, or delete contacts).
-
-Follow the instructions in my tutorial [MVC 5 App with Facebook, Twitter, LinkedIn and Google OAuth2 Sign-on ](http://www.asp.net/mvc/tutorials/mvc-5/create-an-aspnet-mvc-5-app-with-facebook-and-google-oauth2-and-openid-sign-on#goog)  under **Creating a Google app for OAuth 2 to set up a Google app for OAuth2**. Run and test the app to verify you can log on using Google authentication.
-
-<h2><a name="mbrDB"></a>Using the Membership API</h2>
-In this section you will add a local user and the *canEdit* role to the membership database. Only those users in the *canEdit* role will be able to edit data. A best practice is to name roles by the actions they can perform, so *canEdit* is preferred over a role called *admin*. When your application evolves you can add new roles such as *canDeleteMembers* rather than the less descriptive *superAdmin*.
-
-1. Open the *migrations\configuration.cs* file and add the following `using` statements:
-
-        using Microsoft.AspNet.Identity;
-        using Microsoft.AspNet.Identity.EntityFramework;
-
-1. Add the following **AddUserAndRole** method to the class:
-
-    
-         bool AddUserAndRole(ContactManager.Models.ApplicationDbContext context)
-         {
-            IdentityResult ir;
-            var rm = new RoleManager<IdentityRole>
-                (new RoleStore<IdentityRole>(context));
-            ir = rm.Create(new IdentityRole("canEdit"));
-            var um = new UserManager<ApplicationUser>(
-                new UserStore<ApplicationUser>(context));
-            var user = new ApplicationUser()
-            {
-               UserName = "user1@contoso.com",
-            };
-            ir = um.Create(user, "P_assw0rd1");
-            if (ir.Succeeded == false)
-               return ir.Succeeded;
-            ir = um.AddToRole(user.Id, "canEdit");
-            return ir.Succeeded;
-         }
-
-1. Call the new method from the **Seed** method:
-	<pre>
-        protected override void Seed(ContactManager.Models.ApplicationDbContext context)
-        {
-            <mark>AddUserAndRole(context);</mark>
-            context.Contacts.AddOrUpdate(p => p.Name,
-                // Code removed for brevity
-        }
-	</pre>  
-<span></span>
-	The following images shows the changes to *Seed* method:
-
-	![code image](./media/web-sites-dotnet-deploy-aspnet-mvc-app-membership-oauth-sql-database-vs2013/ss24.PNG)
-
-   This code creates a new role called *canEdit*, creates a new local user *user1@contoso.com*, and adds *user1@contoso.com* to the *canEdit* role. For more information, see my [ASP.NET Identity tutorials](http://www.asp.net/identity/overview/features-api).
-
-## Use Temporary Code to Add New Social Login Users to the canEdit Role  ##
-In this section you will temporarily modify the **ExternalLoginConfirmation** method in the Account controller to add new users registering with an OAuth provider to the *canEdit* role. We will temporarily modify the **ExternalLoginConfirmation** method to automatically add new users to an administrative role. Until we provide a tool to add and manage roles, we'll use the temporary automatic registration code below. We hope to provide a tool similar to [WSAT](http://msdn.microsoft.com/en-us/library/ms228053.aspx) in the future which allow you to create and edit user accounts and roles. 
-
-1. Open the **Controllers\AccountController.cs** file and navigate to the **ExternalLoginConfirmation** method.
-1. Add the following call to **AddToRoleAsync** just before the **SignInAsync** call.
-
-                await UserManager.AddToRoleAsync(user.Id, "canEdit");
-
-   The code above adds the newly registered user to the "canEdit" role, which gives them access to action methods that change (edit) data.
-	<pre>
-	      // POST: /Account/ExternalLoginConfirmation
-	      [HttpPost]
-	      [AllowAnonymous]
-	      [ValidateAntiForgeryToken]
-	      public async Task<ActionResult> ExternalLoginConfirmation(ExternalLoginConfirmationViewModel model, string returnUrl)
-	      {
-	         if (User.Identity.IsAuthenticated)
-	         {
-	            return RedirectToAction("Index", "Manage");
-	         }
-	         if (ModelState.IsValid)
-	         {
-	            // Get the information about the user from the external login provider
-	            var info = await AuthenticationManager.GetExternalLoginInfoAsync();
-	            if (info == null)
-	            {
-	               return View("ExternalLoginFailure");
-	            }
-	            var user = new ApplicationUser { UserName = model.Email, Email = model.Email };
-	            var result = await UserManager.CreateAsync(user);
-	            if (result.Succeeded)
-	            {
-	               result = await UserManager.AddLoginAsync(user.Id, info.Login);
-	               if (result.Succeeded)
-	               {
-	                  <mark>await UserManager.AddToRoleAsync(user.Id, "canEdit");</mark>
-	                  await SignInManager.SignInAsync(user, isPersistent: false, rememberBrowser: false);
-	                  return RedirectToLocal(returnUrl);
-	               }
-	            }
-	            AddErrors(result);
-	         }
-	         ViewBag.ReturnUrl = returnUrl;
-	         return View(model);
-	      }
-	</pre>
-
-Later in the tutorial you will deploy the application to Azure, where you will log-on with Google or another third party authentication provider. This will add your newly registered account to the *canEdit* role. Anyone who finds your site's URL and has a Google ID can then register and update your database. To prevent other people from doing that, you can stop the site. You'll be able to verify who is in the *canEdit* role by examining the database.
-
-In the **Package Manager Console** hit the up arrow key to bring up the following command:
-
-		Update-Database
-
-Run the  **Update-Database** command which will run the **Seed** method, and that will run the **AddUserAndRole** you just added. The **AddUserAndRole** will create the user *user1@contoso.com* and add her to the *canEdit* role.
-
-## Protect the Application with SSL and the Authorize Attribute ##
-
-In this section you will apply the [Authorize](http://msdn.microsoft.com/en-us/library/system.web.mvc.authorizeattribute.aspx) attribute to restrict access to the action methods. Anonymous users will be able to view the **Index** action method of the home controller only. Registered users will be able to see contact data (The **Index** and **Details** pages of the Cm controller), the About, and the Contact pages. Only users in the *canEdit* role will be able to access action methods that change data.
-
-1. Add the [Authorize](http://msdn.microsoft.com/en-us/library/system.web.mvc.authorizeattribute.aspx) filter and the [RequireHttps](http://msdn.microsoft.com/en-us/library/system.web.mvc.requirehttpsattribute.aspx) filter to the application. An alternative approach is to add the [Authorize](http://msdn.microsoft.com/en-us/library/system.web.mvc.authorizeattribute.aspx) attribute and the [RequireHttps](http://msdn.microsoft.com/en-us/library/system.web.mvc.requirehttpsattribute.aspx) attribute to each controller, but it's considered a security best practice to apply them to the entire application. By adding them globally, every new controller and action method you add will automatically be protected, you won't need to remember to apply them. For more information see [Securing your ASP.NET MVC  App and the new AllowAnonymous Attribute](http://blogs.msdn.com/b/rickandy/archive/2012/03/23/securing-your-asp-net-mvc-4-app-and-the-new-allowanonymous-attribute.aspx). Open the *App_Start\FilterConfig.cs* file and replace the *RegisterGlobalFilters* method with the following (which adds the two filters):
-		<pre>
-        public static void
-        RegisterGlobalFilters(GlobalFilterCollection filters)
-        {
-            filters.Add(new HandleErrorAttribute());
-            <mark>filters.Add(new System.Web.Mvc.AuthorizeAttribute());
-            filters.Add(new RequireHttpsAttribute());</mark>
-        }
-		</pre>
-
-
-
-
-	The [Authorize](http://msdn.microsoft.com/en-us/library/system.web.mvc.authorizeattribute.aspx) filter applied in the code above will prevent anonymous users from accessing any methods in the application. You will use the [AllowAnonymous](http://blogs.msdn.com/b/rickandy/archive/2012/03/23/securing-your-asp-net-mvc-4-app-and-the-new-allowanonymous-attribute.aspx) attribute to opt out of the authorization requirement in a couple methods, so anonymous users can log in and can view the home page. The  [RequireHttps](http://msdn.microsoft.com/en-us/library/system.web.mvc.requirehttpsattribute.aspx) will require all access to the web app be through HTTPS.
-
-1. Add the [AllowAnonymous](http://blogs.msdn.com/b/rickandy/archive/2012/03/23/securing-your-asp-net-mvc-4-app-and-the-new-allowanonymous-attribute.aspx) attribute to the **Index** method of the Home controller. The [AllowAnonymous](http://blogs.msdn.com/b/rickandy/archive/2012/03/23/securing-your-asp-net-mvc-4-app-and-the-new-allowanonymous-attribute.aspx) attribute enables you to white-list the methods you want to opt out of authorization. 
-		<pre>
-	public class HomeController : Controller
-   {
-      <mark>[AllowAnonymous]</mark>
-      public ActionResult Index()
-      {
-         return View();
-      }
-	</pre>
-
-2. Do a global search for *AllowAnonymous*, you can see it is used in the log in and registration methods of the Account controller.
-1. In *CmController.cs*, add `[Authorize(Roles = "canEdit")]` to the HttpGet and HttpPost methods that change data (Create, Edit, Delete, every action method except Index and Details) in the *Cm* controller. A portion of the completed code is shown below: 
-		<pre>
-	// GET: Cm/Create
-       <mark>[Authorize(Roles = "canEdit")]</mark>
-        public ActionResult Create()
-        {
-           return View(new Contact { Address = "123 N 456 W",
-            City="Great Falls", Email = "ab@cd.com", Name="Joe Smith", State="MT",
-           Zip = "59405"});
-        }
-        // POST: Cm/Create
-        // To protect from overposting attacks, please enable the specific properties you want to bind to, for 
-        // more details see http://go.microsoft.com/fwlink/?LinkId=317598.
-        [HttpPost]
-        [ValidateAntiForgeryToken]
-         <mark>[Authorize(Roles = "canEdit")]</mark>
-        public ActionResult Create([Bind(Include = "ContactId,Name,Address,City,State,Zip,Email")] Contact contact)
-        {
-            if (ModelState.IsValid)
-            {
-                db.Contacts.Add(contact);
-                db.SaveChanges();
-                return RedirectToAction("Index");
-            }
-            return View(contact);
-        }
-        // GET: Cm/Edit/5
-       <mark>[Authorize(Roles = "canEdit")]</mark>
-        public ActionResult Edit(int? id)
-        {
-            if (id == null)
-            {
-                return new HttpStatusCodeResult(HttpStatusCode.BadRequest);
-            }
-            Contact contact = db.Contacts.Find(id);
-            if (contact == null)
-            {
-                return HttpNotFound();
-            }
-            return View(contact);
-        }
-		</pre>
-
-1. If you are still logged in from a previous session, hit the **Log out** link.
-1. Click on the **About** or **Contact** links. You will be redirected to the log in page because anonymous users cannot view those pages. 
-1. Click the **Register as a new user** link and add a local user with email *joe@contoso.com*. Verify *Joe* can view the Home, About and Contact pages. 
-
-	![login](./media/web-sites-dotnet-deploy-aspnet-mvc-app-membership-oauth-sql-database-vs2013/ss14.PNG)
-
-1. Click the *CM Demo* link and verify you see the data. 
-1. Click an edit link on the page, you will be redirected to the log in page (because a new local user is not added to the *canEdit* role).
-1. Log in as *user1@contoso.com* with password of "P_assw0rd1" (the "0" in "word" is a zero). You will be redirected to the edit page you previously selected. <br/>
-   If you can't log in with that account and password, try copying the password from the source code and pasting it. If you still can't log in, check the **UserName** column of the **AspNetUsers** table to verify *user1@contoso.com* was added. 
-
-1. Verify you can make data changes.
-
-<h2><a name="bkmk_deploytowindowsazure11"></a>Deploy the app to Azure</h2>
-
-1. In Visual Studio, right-click the project in **Solution Explorer** and select **Publish** from the context menu.
-
-	![Publish in project context menu][firsdeploy003]
-
-	The **Publish Web** wizard opens.
-
-1. Click the **Settings** tab on the left side of the **Publish Web** dialog box. Click the **v** icon to select the **Remote connection string** for **ApplicationDbContext** and select the  **ContactManagerNN_db**.
-
-   
-	![settings](./media/web-sites-dotnet-deploy-aspnet-mvc-app-membership-oauth-sql-database-vs2013/rrc2.png)
-
-1. Under **ContactManagerContext**, select **Execute Code First Migrations**.
-
-	![settings](./media/web-sites-dotnet-deploy-aspnet-mvc-app-membership-oauth-sql-database-vs2013/rrc3.png)
-
-1. Click **Publish**.
-1. Log in as *user1@contoso.com* (with password of "P_assw0rd1") and verify you can edit data.
-1. Log out.
-1. Go to the [Google Developers Console](https://console.developers.google.com/) and on the **Credentials** tab update the redirect URIS and JavaScript Orgins to use the Azure URL.
-1. Log in using Google or Facebook. That will add the Google or Facebook account to the **canEdit** role. If you get an HTTP 400 error with the message *The redirect URI in the request: https://contactmanager{my version}.azurewebsites.net/signin-google did not match a registered redirect URI.*, you'll have to wait until the changes you made are propagated. If you get this error after more than a few minutes, verify the URIs are correct.
-
-### Stop the web app to prevent other people from registering  
-
-1. In **Server Explorer**, navigate to **Web Apps**.
-4. Right click on the web app and select **Stop**. 
-
-	![stop web app](./media/web-sites-dotnet-deploy-aspnet-mvc-app-membership-oauth-sql-database-vs2013/s1.png) 
-
-	Alternatively, from the Azure management portal, you can select the web app, then click the **stop** icon at the bottom of the page.
-
-	![stop web app](./media/web-sites-dotnet-deploy-aspnet-mvc-app-membership-oauth-sql-database-vs2013/rrr3.png)
-
-### Remove AddToRoleAsync, Publish, and Test
-
-1. Comment out or remove the following code from the **ExternalLoginConfirmation** method in the Account controller: 
-                `await UserManager.AddToRoleAsync(user.Id, "canEdit");`
-1. Build the project (which saves the file changes and verifies you don't have any compile errors).
-5. Right-click the project in **Solution Explorer** and select **Publish**.
-
-	   ![Publish in project context menu](./media/web-sites-dotnet-deploy-aspnet-mvc-app-membership-oauth-sql-database-vs2013/GS13publish.png)
-	
-4. Click the **Start Preview** button. Only the files that need to be updated are deployed.
-5. Start the web app from Visual Studio or from the Portal. **You won't be able to publish while the web app is stopped**.
-
-	![start web app](./media/web-sites-dotnet-deploy-aspnet-mvc-app-membership-oauth-sql-database-vs2013/ss15.png)
-
-5. Go back to Visual Studio and click **Publish**.
-3. Your Azure App opens up in your default browser. If you are logged in, log out so you can view the home page as an anonymous user.  
-4. Click the **About** link. You'll be redirected to the Log in page.
-5. Click the **Register** link on the Log in page and create local account. We will use this local account to verify you can access the read only pages but you cannot access pages that change data (which are protected by the *canEdit* role). Later on in the tutorial we will remove local account access. 
-
-	![Register](./media/web-sites-dotnet-deploy-aspnet-mvc-app-membership-oauth-sql-database-vs2013/ss16.PNG)
-
-1. Verify you can navigate to the *About* and *Contact* pages.
-
-	![Log off](./media/web-sites-dotnet-deploy-aspnet-mvc-app-membership-oauth-sql-database-vs2013/ss17.PNG)
-
-1. Click the **CM Demo** link to navigate to the **Cm** controller. Alternatively, you can append *Cm* to the URL. 
-
-	![CM page](./media/web-sites-dotnet-deploy-aspnet-mvc-app-membership-oauth-sql-database-vs2013/rrr4.png)
- 
-1. Click an Edit link. You will be redirected to the log in page. Under **Use another service to log in**, Click Google or Facebook and log in with the account you previously registered. (If you're working quickly and your session cookie has not timed out, you will be automatically logged in with the Google or Facebook account you previously used.)
-2. Verify you can edit data while logged into that account.
- 	**Note:** You cannot log out of Google from this app and log into a different google account with the same browser. If you are using one browser, you will have to navigate to Google and log out. You can log on with another account from the same third party authenticator (such as Google) by using a different browser.
-
-If you have not filled out the first and last name of your Google account information, a NullReferenceException will occur.
-
-
-## Examine the SQL Azure DB ##
-
-1. In **Server Explorer**, navigate to the **ContactDB**
-2. Right click on **ContactDB** and select **Open in SQL Server Object Explorer**.
- 
-	![open in SSOX](./media/web-sites-dotnet-deploy-aspnet-mvc-app-membership-oauth-sql-database-vs2013/rrr12.png)
- 
-**Note:** If you can't expand **SQL Databases** and *can't* see the **ContactDB** from Visual Studio, you will have to follow the instructions below to open a firewall port or a range of ports. Follow the instructions under **Set up Azure firewall rules**. You may have to wait for a few minutes to access the database after adding the firewall rule.
- 
-1. Right click on the **AspNetUsers** table and select **View Data**.
-
-	![CM page](./media/web-sites-dotnet-deploy-aspnet-mvc-app-membership-oauth-sql-database-vs2013/rrr8.png)
- 
-1. Note the Id from the Google account you registered with to be in the **canEdit** role, and the Id of *user1@contoso.com*. These should be the only users in the **canEdit** role. (You'll verify that in the next step.)
-
-	![CM page](./media/web-sites-dotnet-deploy-aspnet-mvc-app-membership-oauth-sql-database-vs2013/s2.png)
- 
-2. In **SQL Server Object Explorer**, right click on **AspNetUserRoles** and select **View Data**.
-
-	![CM page](./media/web-sites-dotnet-deploy-aspnet-mvc-app-membership-oauth-sql-database-vs2013/rs1.png)
- 
-Verify the **UserId**s are from *user1@contoso.com* and the Google account you registered. 
-
-
-## Set up Azure firewall rules ##
-
-Follow the steps in this section if you can't connect to SQL Azure from Visual Studio or if you get an error dialog stating "Cannot open server".
-
-![firewall error](./media/web-sites-dotnet-deploy-aspnet-mvc-app-membership-oauth-sql-database-vs2013/rx5.png)
-
-You will need to add your IP address to the allowed IPs.
-
-1. In the Azure Portal, Select **SQL Databases** in the left tab.
-
-	![Select SQL][rx6]
-
-1. Click on the **ContactDB**.
-
-1. Click the **Set up Azure firewall rules for this IP address** link.
-
-	![firewall rules][rx7]
-
-1. When you are prompted with "The current IP address xxx.xxx.xxx.xxx is not included in existing firewall rules. Do you want to update the firewall rules?", click **Yes**. Adding this address is often not enough behind some corporate firewalls, you will need to add a range of IP addresses.
-
-The next step is to add a range of allowed IP addresses.
-
-1. In the Azure Portal, Click **SQL Databases**.
-1. Select the **Servers** tab, and then click on the server you wish to configure.
-
-	![Servers tab in Azure ](./media/web-sites-dotnet-deploy-aspnet-mvc-app-membership-oauth-sql-database-vs2013/ss25.PNG)
-
-1. Click the **Configure** tab.
-
-1. Add a rule name, starting and ending IP addresses.
-
-	![ip range][rx9]
-
-1. At the bottom of the page, click **Save**.
-1. Please leave feedback and let me know if you needed to add a range of IP address to connect.
-
-Finally, you can connect to the SQL Database instance from SQL Server Object Explorer (SSOX)
-
-1. From the View menu, click **SQL Server Object Explorer**.
-1. Right click **SQL Server** and select **Add SQL Server**.
-1. In the **Connect to Server** dialog box, set the **Authentication** to **SQL Server Authentication**. You will get the **Server name** and **Login** from the Azure Portal.
-1. In your browser, navigate to the portal and select **SQL Databases**.
-1. Select the **ContactDB**, and then click **View SQL Database connection strings**.
-1. From the **Connection Strings** page, copy the **Server**  and **User ID**.
- 
-	![con string](./media/web-sites-dotnet-deploy-aspnet-mvc-app-membership-oauth-sql-database-vs2013/ss21.PNG)
-1. Past the **Server** and **User ID** values into the **Connect to Server** dialog in Visual Studio. The **User ID** value goes into the **Login** entry. Enter the password you used to create the SQL DB.
-
-	![Connect to Server DLG](./media/web-sites-dotnet-deploy-aspnet-mvc-app-membership-oauth-sql-database-vs2013/rss1.png)
-
-You can now navigate to the Contact DB using the instructions given earlier.
-
-<h2><a name="nextsteps"></a>Next steps</h2>
-
-Follow my tutorials which build on this sample:
-
-1.	[Create a secure ASP.NET MVC 5 web app with log in, email confirmation and password reset](http://www.asp.net/mvc/overview/getting-started/create-an-aspnet-mvc-5-web-app-with-email-confirmation-and-password-reset)
-2.	[ASP.NET MVC 5 app with SMS and email Two-Factor Authentication](http://www.asp.net/mvc/overview/getting-started/aspnet-mvc-5-app-with-sms-and-email-two-factor-authentication)
-3.	[Best practices for deploying passwords and other sensitive data to ASP.NET and Azure](http://www.asp.net/identity/overview/features-api/best-practices-for-deploying-passwords-and-other-sensitive-data-to-aspnet-and-azure) 
-4.	[Create an ASP.NET MVC 5 App with Facebook and Google OAuth2](http://www.asp.net/mvc/tutorials/mvc-5/create-an-aspnet-mvc-5-app-with-facebook-and-google-oauth2-and-openid-sign-on ) This includes instructions on how to add profile data to the user registration DB and for detailed instructions on using Facebook as an authentication provider.
-5.	[Getting Started with ASP.NET MVC 5](http://www.asp.net/mvc/tutorials/mvc-5/introduction/getting-started)
-
-To enable the social login buttons shown at the top of this tutorial, see [Pretty social login buttons for ASP.NET MVC 5](http://www.beabigrockstar.com/pretty-social-login-buttons-for-asp-net-mvc-5/).
-
-Tom Dykstra's excellent [Getting Started with EF and MVC](http://www.asp.net/mvc/tutorials/getting-started-with-ef-using-mvc/creating-an-entity-framework-data-model-for-an-asp-net-mvc-application) will show you more advanced MVC and EF programming.
-
-This tutorial and the sample application was written by [Rick Anderson](http://blogs.msdn.com/b/rickandy/) (Twitter [@RickAndMSFT](https://twitter.com/RickAndMSFT)) with assistance from Tom Dykstra and Barry Dorrans (Twitter [@blowdart](https://twitter.com/blowdart)). 
-
-***Please leave feedback*** on what you liked or what you would like to see improved, not only about the tutorial itself but also about the products that it demonstrates. Your feedback will help us prioritize improvements. You can also request and vote on new topics at [Show Me How With Code](http://aspnet.uservoice.com/forums/228522-show-me-how-with-code).
-
-<!-- bookmarks -->
-[Add an OAuth Provider]: #addOauth
-[Using the Membership API]:#mbrDB
-[Create a Data Deployment Script]:#ppd
-[Update the Membership Database]:#ppd2
-
-[setupwindowsazureenv]: #bkmk_setupwindowsazure
-[createapplication]: #bkmk_createmvc4app
-[deployapp1]: #bkmk_deploytowindowsazure1
-[deployapp11]: #bkmk_deploytowindowsazure11
-[adddb]: #bkmk_addadatabase
-
-
-<!-- images-->
-[rx2]: ./media/web-sites-dotnet-deploy-aspnet-mvc-app-membership-oauth-sql-database-vs2013/rx2.png
-
-[rx5]: ./media/web-sites-dotnet-deploy-aspnet-mvc-app-membership-oauth-sql-database-vs2013/rx5.png
-[rx6]: ./media/web-sites-dotnet-deploy-aspnet-mvc-app-membership-oauth-sql-database-vs2013/rx6.png
-[rx7]: ./media/web-sites-dotnet-deploy-aspnet-mvc-app-membership-oauth-sql-database-vs2013/rx7.png
-[rx8]: ./media/web-sites-dotnet-deploy-aspnet-mvc-app-membership-oauth-sql-database-vs2013/rx8.png
-[rx9]: ./media/web-sites-dotnet-deploy-aspnet-mvc-app-membership-oauth-sql-database-vs2013/rx9.png
-
-[rxb]: ./media/web-sites-dotnet-deploy-aspnet-mvc-app-membership-oauth-sql-database-vs2013/rxb.png
-
-
-[rxSSL]: ./media/web-sites-dotnet-deploy-aspnet-mvc-app-membership-oauth-sql-database-vs2013/rxSSL.png
-
-[rxNOT]: ./media/web-sites-dotnet-deploy-aspnet-mvc-app-membership-oauth-sql-database-vs2013/rxNOT.png
-[rxNOT2]: ./media/web-sites-dotnet-deploy-aspnet-mvc-app-membership-oauth-sql-database-vs2013/rxNOT2.png
-
-[rxNOT]: ./media/web-sites-dotnet-deploy-aspnet-mvc-app-membership-oauth-sql-database-vs2013/rxNOT.png
-[rxNOT]: ./media/web-sites-dotnet-deploy-aspnet-mvc-app-membership-oauth-sql-database-vs2013/rxNOT.png
-[rxNOT]: ./media/web-sites-dotnet-deploy-aspnet-mvc-app-membership-oauth-sql-database-vs2013/rxNOT.png
-[rr1]: ./media/web-sites-dotnet-deploy-aspnet-mvc-app-membership-oauth-sql-database-vs2013/rr1.png
-
-[rxPrevDB]: ./media/web-sites-dotnet-deploy-aspnet-mvc-app-membership-oauth-sql-database-vs2013/rxPrevDB.png
-
-[rxWSnew]: ./media/web-sites-dotnet-deploy-aspnet-mvc-app-membership-oauth-sql-database-vs2013/rxWSnew2.png
-[rxCreateWSwithDB]: ./media/web-sites-dotnet-deploy-aspnet-mvc-app-membership-oauth-sql-database-vs2013/rxCreateWSwithDB.png
-
-[setup007]: ./media/web-sites-dotnet-deploy-aspnet-mvc-app-membership-oauth-sql-database-vs2013/dntutmobile-setup-azure-site-004.png
-
-[newapp004]: ./media/web-sites-dotnet-deploy-aspnet-mvc-app-membership-oauth-sql-database-vs2013/dntutmobile-createapp-004.png
-
-[firsdeploy003]: ./media/web-sites-dotnet-deploy-aspnet-mvc-app-membership-oauth-sql-database-vs2013/dntutmobile-deploy1-publish-001.png
-
-[adddb002]: ./media/web-sites-dotnet-deploy-aspnet-mvc-app-membership-oauth-sql-database-vs2013/dntutmobile-adddatabase-002.png
-[addcode001]: ./media/web-sites-dotnet-deploy-aspnet-mvc-app-membership-oauth-sql-database-vs2013/dntutmobile-controller-add-context-menu.png
-
-[addcode008]: ./media/web-sites-dotnet-deploy-aspnet-mvc-app-membership-oauth-sql-database-vs2013/dntutmobile-migrations-package-manager-menu.png
-[addcode009]: ./media/web-sites-dotnet-deploy-aspnet-mvc-app-membership-oauth-sql-database-vs2013/dntutmobile-migrations-package-manager-console.png
-
-
-[Important information about ASP.NET in Azure web apps]: #aspnetwindowsazureinfo
-[Next steps]: #nextsteps
-
-[ImportPublishSettings]: ./media/web-sites-dotnet-deploy-aspnet-mvc-app-membership-oauth-sql-database-vs2013/ImportPublishSettings.png
-
-
-
-
-
-
-
-
-
-
-
-
-
-
-
-
-
-
-
-
-
-
-
-
+<properties 
+	pageTitle="Deploy a Secure ASP.NET MVC app with Membership, OAuth, and SQL Database to an Azure Website" 
+	description="Learn how to develop an ASP.NET MVC 5 website with a SQL Database back-end deploy it to Azure." 
+	services="app-service-web" 
+	documentationCenter=".net" 
+	authors="Rick-Anderson" 
+	writer="Rick-Anderson" 
+	manager="wpickett" 
+	editor="mollybos"/>
+
+<tags 
+	ms.service="web-apps" 
+	ms.workload="web" 
+	ms.tgt_pltfrm="na" 
+	ms.devlang="dotnet" 
+	ms.topic="article" 
+	ms.date="03/04/2015" 
+	ms.author="riande"/> 
+
+
+
+# Deploy a Secure ASP.NET MVC 5 app with Membership, OAuth, and SQL Database to an Azure Web App
+
+This tutorial shows you how to build a secure ASP.NET MVC 5 web app that enables users to log in with credentials from Facebook or Google. You will also deploy the application to Azure.
+
+You can open an Azure account for free, and if you don't already have Visual Studio 2013, the SDK automatically installs Visual Studio 2013 for Web Express. You can start developing for Azure for free.
+
+This tutorial assumes that you have no prior experience using Azure. On completing this tutorial, you'll have a secure data-driven web application up and running in the cloud and using a cloud database.
+
+You'll learn:
+
+* How to create a secure ASP.NET MVC 5 project and publish it to an Azure web app.
+* How to use [OAuth](http://oauth.net/ "http://oauth.net/") and the ASP.NET membership database to secure your application.
+* How to use a SQL database to store data in Azure.
+
+You'll build a simple contact list web app that is built on ASP.NET MVC 5 and uses the ADO.NET Entity Framework for database access. The following illustration shows the login page for the completed application:
+
+![login page][rxb]
+
+>[AZURE.NOTE] To complete this tutorial, you need a Microsoft Azure account. If you don't have an account, you can <a href="/en-us/pricing/member-offers/msdn-benefits-details/?WT.mc_id=A261C142F" target="_blank">activate your MSDN subscriber benefits</a> or <a href="/en-us/pricing/free-trial/?WT.mc_id=A261C142F" target="_blank">sign up for a free trial</a>. If you want to get started with Azure web apps before signing up for an account, go to <a href="https://trywebsites.azurewebsites.net/">https://trywebsites.azurewebsites.net</a>, where you can immediately create a short-lived ASP.NET starter web app for free. No credit card required, no commitments.
+
+[AZURE.INCLUDE [install-sdk-2013-only](../includes/install-sdk-2013-only.md)]
+
+To use the new SSL certificate for localhost, you will need to install [Visual Studio 2013 Update 3](http://go.microsoft.com/fwlink/?LinkId=390521) or higher.
+
+<h2><a name="bkmk_createmvc4app"></a>Create an ASP.NET MVC 5 application</h2>
+
+### Create the project
+
+1. From the **File** menu, click **New Project**.
+
+	![New Project in File menu](./media/web-sites-dotnet-deploy-aspnet-mvc-app-membership-oauth-sql-database-vs2013/gs13newproj.png)
+
+1. In the **New Project** dialog box, expand **C#** and select **Web** under **Installed Templates**, and then select **ASP.NET Web Application**.
+
+1. Name the application **ContactManager** and click **OK**.
+
+	![New Project dialog box](./media/web-sites-dotnet-deploy-aspnet-mvc-app-membership-oauth-sql-database-vs2013/GS13newprojdb.png)
+ 
+	**Note:** Make sure you enter "ContactManager". Code blocks that you'll be copying later assume that the project name is ContactManager. 
+
+1. In the **New ASP.NET Project** dialog box, select the **MVC** template. Verify **Authentication** is set to **Individual User Accounts**, **Host in the cloud** is checked and **Web App** is selected.
+
+	![New ASP.NET Project dialog box](./media/web-sites-dotnet-deploy-aspnet-mvc-app-membership-oauth-sql-database-vs2013/ss1.PNG)
+
+1. The configuration wizard will suggest a unique name based on *ContactManager* (see the image below). Select a region near you. You can use [azurespeed.com](http://www.azurespeed.com/ "AzureSpeed.com") to find the lowest latency data center. 
+2. If you haven't created a database server before, select **Create new server**, enter a database user name and password.
+
+	![Configure Azure web app](./media/web-sites-dotnet-deploy-aspnet-mvc-app-membership-oauth-sql-database-vs2013/configAz.PNG)
+
+If you have a database server, use that to create a new database. Database servers are a precious resource, and you generally want to create multiple databases on the same server for testing and development rather than creating a database server per database. Make sure your web app and database are in the same region.
+
+![Configure Azure web app](./media/web-sites-dotnet-deploy-aspnet-mvc-app-membership-oauth-sql-database-vs2013/configWithDB.PNG)
+
+### Set the page header and footer
+
+
+1. In **Solution Explorer** open the *Layout.cshtml* file in the *Views\Shared* folder.
+
+	![_Layout.cshtml in Solution Explorer][newapp004]
+
+1. Replace the markup in the  *Layout.cshtml* file with the following code. The changes are highlighted below.
+
+<pre>
+			&lt;!DOCTYPE html&gt;
+			&lt;html&gt;
+			&lt;head&gt;
+			    &lt;meta charset="utf-8" /&gt;
+			    &lt;meta name="viewport" content="width=device-width, initial-scale=1.0"&gt;
+			    &lt;title&gt;@ViewBag.Title - <mark>Contact Manager</mark>&lt;/title&gt;
+			    @Styles.Render("~/Content/css")
+			    @Scripts.Render("~/bundles/modernizr")
+			
+			&lt;/head&gt;
+			&lt;body&gt;
+			    &lt;div class="navbar navbar-inverse navbar-fixed-top"&gt;
+			        &lt;div class="container"&gt;
+			            &lt;div class="navbar-header"&gt;
+			                &lt;button type="button" class="navbar-toggle" data-toggle="collapse" data-target=".navbar-collapse"&gt;
+			                    &lt;span class="icon-bar"&gt;&lt;/span&gt;
+			                    &lt;span class="icon-bar"&gt;&lt;/span&gt;
+			                    &lt;span class="icon-bar"&gt;&lt;/span&gt;
+			                &lt;/button&gt;
+			                @Html.ActionLink("<mark>CM Demo</mark>", "Index", "<mark>Cm</mark>", new { area = "" }, new { @class = "navbar-brand" })
+			            &lt;/div&gt;
+			            &lt;div class="navbar-collapse collapse"&gt;
+			                &lt;ul class="nav navbar-nav"&gt;
+			                    &lt;li&gt;@Html.ActionLink("Home", "Index", "Home")&lt;/li&gt;
+			                    &lt;li&gt;@Html.ActionLink("About", "About", "Home")&lt;/li&gt;
+			                    &lt;li&gt;@Html.ActionLink("Contact", "Contact", "Home")&lt;/li&gt;
+			                &lt;/ul&gt;
+			                @Html.Partial("_LoginPartial")
+			            &lt;/div&gt;
+			        &lt;/div&gt;
+			    &lt;/div&gt;
+			    &lt;div class="container body-content"&gt;
+			        @RenderBody()
+			        &lt;hr /&gt;
+			        &lt;footer&gt;
+			            &lt;p&gt;&amp;copy; @DateTime.Now.Year - <mark>Contact Manager</mark>&lt;/p&gt;
+			        &lt;/footer&gt;
+			    &lt;/div&gt;
+			
+			    @Scripts.Render("~/bundles/jquery")
+			    @Scripts.Render("~/bundles/bootstrap")
+			    @RenderSection("scripts", required: false)
+			&lt;/body&gt;
+			&lt;/html&gt;
+</pre>
+
+### Run the application locally
+
+1. Press CTRL+F5 to run the app.
+
+	The application home page appears in the default browser.
+
+	![Web app running locally](./media/web-sites-dotnet-deploy-aspnet-mvc-app-membership-oauth-sql-database-vs2013/rr2.png)
+
+This is all you need to do for now to create the application that you'll deploy to Azure. 
+
+## Enable SSL for the Project ##
+
+1. Enable SSL. In Solution Explorer, click the **ContactManager** project, then click F4 to bring up the properties dialog. Change **SSL Enabled** to true. Copy the **SSL URL**. The SSL URL will be https://localhost:44300/ unless you've previously created SSL web apps.
+
+	![enable SSL][rxSSL]
+ 
+1. In Solution Explorer, right click the **Contact Manager** project and click **Properties**.
+1. In the left tab, click **Web**.
+1. Change the **Project Url** to use the **SSL URL** and save the page (Control S).
+
+	![enable SSL](./media/web-sites-dotnet-deploy-aspnet-mvc-app-membership-oauth-sql-database-vs2013/rrr1.png)
+ 
+1. Verify Internet Explorer is the browser Visual Studio launches as shown in the image below:
+
+	![default browser](./media/web-sites-dotnet-deploy-aspnet-mvc-app-membership-oauth-sql-database-vs2013/ss12.PNG)
+
+	The browser selector lets you specify the browser Visual Studio launches.
+
+ 	![browser selector](./media/web-sites-dotnet-deploy-aspnet-mvc-app-membership-oauth-sql-database-vs2013/ss13.png)
+
+	You can select multiple browsers and have Visual Studio update each browser when you make changes. For more information see [Using Browser Link in Visual Studio 2013](http://www.asp.net/visual-studio/overview/2013/using-browser-link).
+
+
+1. Press CTRL+F5 to run the application. Follow the instructions to trust the self-signed certificate that IIS Express has generated.
+
+	 ![instructions to trust the self-signed certificate that IIS Express has generated](./media/web-sites-dotnet-deploy-aspnet-mvc-app-membership-oauth-sql-database-vs2013/ss26.PNG)
+
+1. Read the **Security Warning** dialog and then click **Yes** if you want to install the certificate representing  **localhost**.
+
+ 	![localhost IIS Express certificate warning ](./media/web-sites-dotnet-deploy-aspnet-mvc-app-membership-oauth-sql-database-vs2013/ss27.PNG)
+
+1. IE shows the *Home* page and there are no SSL warnings.
+
+	 ![IE with localhost SSL and no warnings](./media/web-sites-dotnet-deploy-aspnet-mvc-app-membership-oauth-sql-database-vs2013/ss28.PNG)
+
+	Google Chrome also accepts the certificate and will show HTTPS content without a warning. Firefox uses its own certificate store, so it will display a warning.
+
+	 ![FireFox Cert Warning](./media/web-sites-dotnet-deploy-aspnet-mvc-app-membership-oauth-sql-database-vs2013/ss30.PNG)
+
+<h2><a name="bkmk_deploytowindowsazure1"></a>Deploy the application to Azure</h2>
+
+1. In Visual Studio, right-click the project in **Solution Explorer** and select **Publish** from the context menu.
+
+	![Publish in project context menu](./media/web-sites-dotnet-deploy-aspnet-mvc-app-membership-oauth-sql-database-vs2013/GS13publish.png)
+	
+   The **Publish Web** wizard opens.
+
+1. In the **Publish Web** dialog box, click **Publish**.
+
+	![Publish](./media/web-sites-dotnet-deploy-aspnet-mvc-app-membership-oauth-sql-database-vs2013/rr3.png)
+
+	The application you created is now running in the cloud. The next time you deploy the application, only the changed (or new) files will be deployed.
+
+	![Running in Cloud](./media/web-sites-dotnet-deploy-aspnet-mvc-app-membership-oauth-sql-database-vs2013/ss4.PNG)
+
+<h2><a name="bkmk_addadatabase"></a>Add a database to the application</h2>
+
+Next, you'll update the app to add the ability to display and update contacts and store the data in a database. The app will use the Entity Framework (EF) to create the database and to read and update data.
+
+### Add data model classes for the contacts
+
+You begin by creating a simple data model in code.
+
+1. In **Solution Explorer**, right-click the Models folder, click **Add**, and then **Class**.
+
+	![Add Class in Models folder context menu](./media/web-sites-dotnet-deploy-aspnet-mvc-app-membership-oauth-sql-database-vs2013/rr5.png)
+
+2. In the **Add New Item** dialog box, name the new class file *Contact.cs*, and then click **Add**.
+
+	![Add New Item dialog box][adddb002]
+
+3. Replace the contents of the Contacts.cs file with the following code.
+
+        using System.ComponentModel.DataAnnotations;
+        using System.Globalization;
+        namespace ContactManager.Models
+        {
+            public class Contact
+            {
+                public int ContactId { get; set; }
+                public string Name { get; set; }
+                public string Address { get; set; }
+                public string City { get; set; }
+                public string State { get; set; }
+                public string Zip { get; set; }
+                [DataType(DataType.EmailAddress)]
+                public string Email { get; set; }
+            }
+        }
+The **Contacts** class defines the data that you will store for each contact, plus a primary key, *ContactID*, that is needed by the database.
+
+### Create web pages that enable app users to work with the contacts
+
+The ASP.NET MVC scaffolding feature can automatically generate code that performs create, read, update, and delete (CRUD) actions.
+
+<h2><a name="bkmk_addcontroller"></a>Add a Controller and a view for the data</h2>
+
+1. Build the project **(Ctrl+Shift+B)**. (You must build the project before using the scaffolding mechanism.) 
+1. In **Solution Explorer**, right-click the Controllers folder and click **Add**, and then click **Controller**.
+
+	![Add Controller in Controllers folder context menu][addcode001]
+
+5. In the **Add Scaffold** dialog box, select **MVC 5 Controller with views, using EF** and then click **Add**.
+	
+	![Add Scaffold dlg](./media/web-sites-dotnet-deploy-aspnet-mvc-app-membership-oauth-sql-database-vs2013/rr6.png)
+
+
+1. In the **Model class** dropdown box, select **Contact (ContactManager.Models)**. (See the image below.)
+1. In the **Data context class**, select **ApplicationDbContext (ContactManager.Models)**. The **ApplicationDbContext** will be used for both the membership DB and our contact data.
+1. In the **Controller name** text entry box, enter "CmController" for the controller name. 
+
+	![New data ctx dlg](./media/web-sites-dotnet-deploy-aspnet-mvc-app-membership-oauth-sql-database-vs2013/ss5.PNG)
+
+1. Click **Add**.
+
+   Visual Studio creates a controller methods and views for CRUD database operations for **Contact** objects.
+
+## Enable Migrations, create the database, add sample data and a data initializer ##
+
+The next task is to enable the [Code First Migrations](http://msdn.microsoft.com/library/hh770484.aspx) feature in order to create the database based on the data model you created.
+
+1. In the **Tools** menu, select **NuGet Package Manager** and then **Package Manager Console**.
+	![Package Manager Console in Tools menu](./media/web-sites-dotnet-deploy-aspnet-mvc-app-membership-oauth-sql-database-vs2013/SS6.png)
+
+2. In the **Package Manager Console** window, enter the following command:
+
+		enable-migrations
+	The **enable-migrations** command creates a *Migrations* folder, and it puts in that folder a *Configuration.cs* file that you can edit to seed the database and configure Migrations. 
+
+2. In the **Package Manager Console** window, enter the following command:
+
+		add-migration Initial
+
+
+	The **add-migration Initial** command generates a file named **&lt;date_stamp&gt;Initial** in the *Migrations* folder that creates the database. The first parameter ( **Initial** ) is arbitrary and is used to create the name of the file. You can see the new class files in **Solution Explorer**.
+	In the **Initial** class, the **Up** method creates the Contacts table, and the **Down** method (used when you want to return to the previous state) drops it.
+3. Open the *Migrations\Configuration.cs* file. 
+4. Add the following namespace. 
+
+    	 using ContactManager.Models;
+
+
+
+5. Replace the *Seed* method with the following code:
+
+        protected override void Seed(ContactManager.Models.ApplicationDbContext context)
+        {
+            context.Contacts.AddOrUpdate(p => p.Name,
+               new Contact
+               {
+                   Name = "Debra Garcia",
+                   Address = "1234 Main St",
+                   City = "Redmond",
+                   State = "WA",
+                   Zip = "10999",
+                   Email = "debra@example.com",
+               },
+                new Contact
+                {
+                    Name = "Thorsten Weinrich",
+                    Address = "5678 1st Ave W",
+                    City = "Redmond",
+                    State = "WA",
+                    Zip = "10999",
+                    Email = "thorsten@example.com",
+                },
+                new Contact
+                {
+                    Name = "Yuhong Li",
+                    Address = "9012 State st",
+                    City = "Redmond",
+                    State = "WA",
+                    Zip = "10999",
+                    Email = "yuhong@example.com",
+                },
+                new Contact
+                {
+                    Name = "Jon Orton",
+                    Address = "3456 Maple St",
+                    City = "Redmond",
+                    State = "WA",
+                    Zip = "10999",
+                    Email = "jon@example.com",
+                },
+                new Contact
+                {
+                    Name = "Diliana Alexieva-Bosseva",
+                    Address = "7890 2nd Ave E",
+                    City = "Redmond",
+                    State = "WA",
+                    Zip = "10999",
+                    Email = "diliana@example.com",
+                }
+                );
+        }
+
+	This code initializes (seeds) the database with the contact information. For more information on seeding the database, see [Seeding and Debugging Entity Framework (EF) DBs](http://blogs.msdn.com/b/rickandy/archive/2013/02/12/seeding-and-debugging-entity-framework-ef-dbs.aspx).
+
+
+6. In the **Package Manager Console** enter the command:
+
+		update-database
+
+	![Package Manager Console commands][addcode009]
+
+	The **update-database** runs the first migration which creates the database. By default, the database is created as a SQL Server Express LocalDB database. 
+
+7. Press CTRL+F5 to run the application, and then click the **CM Demo** link; or navigate to https://localhost:(port#)/Cm. 
+
+	The application shows the seed data and provides edit, details and delete links. You can create, edit, delete and view data.
+
+	![MVC view of data][rx2]
+
+
+
+<h2><a name="addOauth"></a>Add an OAuth2 Provider</h2>
+
+[OAuth](http://oauth.net/ "http://oauth.net/") is an open protocol that allows secure authorization in a simple and standard method from web, mobile, and desktop applications. The ASP.NET MVC internet template uses OAuth to expose Facebook, Twitter, Google and Microsoft as authentication providers. Although this tutorial uses only Google as the authentication provider, you can easily modify the code to use any of these providers. The steps to implement other providers are very similar to the steps you will see in this tutorial. To use Facebook as an authentication provider, see my tutorial [MVC 5 App with Facebook, Twitter, LinkedIn and Google OAuth2 Sign-on ](http://www.asp.net/mvc/tutorials/mvc-5/create-an-aspnet-mvc-5-app-with-facebook-and-google-oauth2-and-openid-sign-on).
+
+In addition to authentication, the tutorial will also use roles to implement authorization. Only those users you add to the *canEdit* role will be able to change data (that is, create, edit, or delete contacts).
+
+Follow the instructions in my tutorial [MVC 5 App with Facebook, Twitter, LinkedIn and Google OAuth2 Sign-on ](http://www.asp.net/mvc/tutorials/mvc-5/create-an-aspnet-mvc-5-app-with-facebook-and-google-oauth2-and-openid-sign-on#goog)  under **Creating a Google app for OAuth 2 to set up a Google app for OAuth2**. Run and test the app to verify you can log on using Google authentication.
+
+<h2><a name="mbrDB"></a>Using the Membership API</h2>
+In this section you will add a local user and the *canEdit* role to the membership database. Only those users in the *canEdit* role will be able to edit data. A best practice is to name roles by the actions they can perform, so *canEdit* is preferred over a role called *admin*. When your application evolves you can add new roles such as *canDeleteMembers* rather than the less descriptive *superAdmin*.
+
+1. Open the *migrations\configuration.cs* file and add the following `using` statements:
+
+        using Microsoft.AspNet.Identity;
+        using Microsoft.AspNet.Identity.EntityFramework;
+
+1. Add the following **AddUserAndRole** method to the class:
+
+    
+         bool AddUserAndRole(ContactManager.Models.ApplicationDbContext context)
+         {
+            IdentityResult ir;
+            var rm = new RoleManager<IdentityRole>
+                (new RoleStore<IdentityRole>(context));
+            ir = rm.Create(new IdentityRole("canEdit"));
+            var um = new UserManager<ApplicationUser>(
+                new UserStore<ApplicationUser>(context));
+            var user = new ApplicationUser()
+            {
+               UserName = "user1@contoso.com",
+            };
+            ir = um.Create(user, "P_assw0rd1");
+            if (ir.Succeeded == false)
+               return ir.Succeeded;
+            ir = um.AddToRole(user.Id, "canEdit");
+            return ir.Succeeded;
+         }
+
+1. Call the new method from the **Seed** method:
+	<pre>
+        protected override void Seed(ContactManager.Models.ApplicationDbContext context)
+        {
+            <mark>AddUserAndRole(context);</mark>
+            context.Contacts.AddOrUpdate(p => p.Name,
+                // Code removed for brevity
+        }
+	</pre>  
+<span></span>
+	The following images shows the changes to *Seed* method:
+
+	![code image](./media/web-sites-dotnet-deploy-aspnet-mvc-app-membership-oauth-sql-database-vs2013/ss24.PNG)
+
+   This code creates a new role called *canEdit*, creates a new local user *user1@contoso.com*, and adds *user1@contoso.com* to the *canEdit* role. For more information, see my [ASP.NET Identity tutorials](http://www.asp.net/identity/overview/features-api).
+
+## Use Temporary Code to Add New Social Login Users to the canEdit Role  ##
+In this section you will temporarily modify the **ExternalLoginConfirmation** method in the Account controller to add new users registering with an OAuth provider to the *canEdit* role. We will temporarily modify the **ExternalLoginConfirmation** method to automatically add new users to an administrative role. Until we provide a tool to add and manage roles, we'll use the temporary automatic registration code below. We hope to provide a tool similar to [WSAT](http://msdn.microsoft.com/en-us/library/ms228053.aspx) in the future which allow you to create and edit user accounts and roles. 
+
+1. Open the **Controllers\AccountController.cs** file and navigate to the **ExternalLoginConfirmation** method.
+1. Add the following call to **AddToRoleAsync** just before the **SignInAsync** call.
+
+                await UserManager.AddToRoleAsync(user.Id, "canEdit");
+
+   The code above adds the newly registered user to the "canEdit" role, which gives them access to action methods that change (edit) data.
+	<pre>
+	      // POST: /Account/ExternalLoginConfirmation
+	      [HttpPost]
+	      [AllowAnonymous]
+	      [ValidateAntiForgeryToken]
+	      public async Task<ActionResult> ExternalLoginConfirmation(ExternalLoginConfirmationViewModel model, string returnUrl)
+	      {
+	         if (User.Identity.IsAuthenticated)
+	         {
+	            return RedirectToAction("Index", "Manage");
+	         }
+	         if (ModelState.IsValid)
+	         {
+	            // Get the information about the user from the external login provider
+	            var info = await AuthenticationManager.GetExternalLoginInfoAsync();
+	            if (info == null)
+	            {
+	               return View("ExternalLoginFailure");
+	            }
+	            var user = new ApplicationUser { UserName = model.Email, Email = model.Email };
+	            var result = await UserManager.CreateAsync(user);
+	            if (result.Succeeded)
+	            {
+	               result = await UserManager.AddLoginAsync(user.Id, info.Login);
+	               if (result.Succeeded)
+	               {
+	                  <mark>await UserManager.AddToRoleAsync(user.Id, "canEdit");</mark>
+	                  await SignInManager.SignInAsync(user, isPersistent: false, rememberBrowser: false);
+	                  return RedirectToLocal(returnUrl);
+	               }
+	            }
+	            AddErrors(result);
+	         }
+	         ViewBag.ReturnUrl = returnUrl;
+	         return View(model);
+	      }
+	</pre>
+
+Later in the tutorial you will deploy the application to Azure, where you will log-on with Google or another third party authentication provider. This will add your newly registered account to the *canEdit* role. Anyone who finds your site's URL and has a Google ID can then register and update your database. To prevent other people from doing that, you can stop the site. You'll be able to verify who is in the *canEdit* role by examining the database.
+
+In the **Package Manager Console** hit the up arrow key to bring up the following command:
+
+		Update-Database
+
+Run the  **Update-Database** command which will run the **Seed** method, and that will run the **AddUserAndRole** you just added. The **AddUserAndRole** will create the user *user1@contoso.com* and add her to the *canEdit* role.
+
+## Protect the Application with SSL and the Authorize Attribute ##
+
+In this section you will apply the [Authorize](http://msdn.microsoft.com/en-us/library/system.web.mvc.authorizeattribute.aspx) attribute to restrict access to the action methods. Anonymous users will be able to view the **Index** action method of the home controller only. Registered users will be able to see contact data (The **Index** and **Details** pages of the Cm controller), the About, and the Contact pages. Only users in the *canEdit* role will be able to access action methods that change data.
+
+1. Add the [Authorize](http://msdn.microsoft.com/en-us/library/system.web.mvc.authorizeattribute.aspx) filter and the [RequireHttps](http://msdn.microsoft.com/en-us/library/system.web.mvc.requirehttpsattribute.aspx) filter to the application. An alternative approach is to add the [Authorize](http://msdn.microsoft.com/en-us/library/system.web.mvc.authorizeattribute.aspx) attribute and the [RequireHttps](http://msdn.microsoft.com/en-us/library/system.web.mvc.requirehttpsattribute.aspx) attribute to each controller, but it's considered a security best practice to apply them to the entire application. By adding them globally, every new controller and action method you add will automatically be protected, you won't need to remember to apply them. For more information see [Securing your ASP.NET MVC  App and the new AllowAnonymous Attribute](http://blogs.msdn.com/b/rickandy/archive/2012/03/23/securing-your-asp-net-mvc-4-app-and-the-new-allowanonymous-attribute.aspx). Open the *App_Start\FilterConfig.cs* file and replace the *RegisterGlobalFilters* method with the following (which adds the two filters):
+		<pre>
+        public static void
+        RegisterGlobalFilters(GlobalFilterCollection filters)
+        {
+            filters.Add(new HandleErrorAttribute());
+            <mark>filters.Add(new System.Web.Mvc.AuthorizeAttribute());
+            filters.Add(new RequireHttpsAttribute());</mark>
+        }
+		</pre>
+
+
+
+
+	The [Authorize](http://msdn.microsoft.com/en-us/library/system.web.mvc.authorizeattribute.aspx) filter applied in the code above will prevent anonymous users from accessing any methods in the application. You will use the [AllowAnonymous](http://blogs.msdn.com/b/rickandy/archive/2012/03/23/securing-your-asp-net-mvc-4-app-and-the-new-allowanonymous-attribute.aspx) attribute to opt out of the authorization requirement in a couple methods, so anonymous users can log in and can view the home page. The  [RequireHttps](http://msdn.microsoft.com/en-us/library/system.web.mvc.requirehttpsattribute.aspx) will require all access to the web app be through HTTPS.
+
+1. Add the [AllowAnonymous](http://blogs.msdn.com/b/rickandy/archive/2012/03/23/securing-your-asp-net-mvc-4-app-and-the-new-allowanonymous-attribute.aspx) attribute to the **Index** method of the Home controller. The [AllowAnonymous](http://blogs.msdn.com/b/rickandy/archive/2012/03/23/securing-your-asp-net-mvc-4-app-and-the-new-allowanonymous-attribute.aspx) attribute enables you to white-list the methods you want to opt out of authorization. 
+		<pre>
+	public class HomeController : Controller
+   {
+      <mark>[AllowAnonymous]</mark>
+      public ActionResult Index()
+      {
+         return View();
+      }
+	</pre>
+
+2. Do a global search for *AllowAnonymous*, you can see it is used in the log in and registration methods of the Account controller.
+1. In *CmController.cs*, add `[Authorize(Roles = "canEdit")]` to the HttpGet and HttpPost methods that change data (Create, Edit, Delete, every action method except Index and Details) in the *Cm* controller. A portion of the completed code is shown below: 
+		<pre>
+	// GET: Cm/Create
+       <mark>[Authorize(Roles = "canEdit")]</mark>
+        public ActionResult Create()
+        {
+           return View(new Contact { Address = "123 N 456 W",
+            City="Great Falls", Email = "ab@cd.com", Name="Joe Smith", State="MT",
+           Zip = "59405"});
+        }
+        // POST: Cm/Create
+        // To protect from overposting attacks, please enable the specific properties you want to bind to, for 
+        // more details see http://go.microsoft.com/fwlink/?LinkId=317598.
+        [HttpPost]
+        [ValidateAntiForgeryToken]
+         <mark>[Authorize(Roles = "canEdit")]</mark>
+        public ActionResult Create([Bind(Include = "ContactId,Name,Address,City,State,Zip,Email")] Contact contact)
+        {
+            if (ModelState.IsValid)
+            {
+                db.Contacts.Add(contact);
+                db.SaveChanges();
+                return RedirectToAction("Index");
+            }
+            return View(contact);
+        }
+        // GET: Cm/Edit/5
+       <mark>[Authorize(Roles = "canEdit")]</mark>
+        public ActionResult Edit(int? id)
+        {
+            if (id == null)
+            {
+                return new HttpStatusCodeResult(HttpStatusCode.BadRequest);
+            }
+            Contact contact = db.Contacts.Find(id);
+            if (contact == null)
+            {
+                return HttpNotFound();
+            }
+            return View(contact);
+        }
+		</pre>
+
+1. If you are still logged in from a previous session, hit the **Log out** link.
+1. Click on the **About** or **Contact** links. You will be redirected to the log in page because anonymous users cannot view those pages. 
+1. Click the **Register as a new user** link and add a local user with email *joe@contoso.com*. Verify *Joe* can view the Home, About and Contact pages. 
+
+	![login](./media/web-sites-dotnet-deploy-aspnet-mvc-app-membership-oauth-sql-database-vs2013/ss14.PNG)
+
+1. Click the *CM Demo* link and verify you see the data. 
+1. Click an edit link on the page, you will be redirected to the log in page (because a new local user is not added to the *canEdit* role).
+1. Log in as *user1@contoso.com* with password of "P_assw0rd1" (the "0" in "word" is a zero). You will be redirected to the edit page you previously selected. <br/>
+   If you can't log in with that account and password, try copying the password from the source code and pasting it. If you still can't log in, check the **UserName** column of the **AspNetUsers** table to verify *user1@contoso.com* was added. 
+
+1. Verify you can make data changes.
+
+<h2><a name="bkmk_deploytowindowsazure11"></a>Deploy the app to Azure</h2>
+
+1. In Visual Studio, right-click the project in **Solution Explorer** and select **Publish** from the context menu.
+
+	![Publish in project context menu][firsdeploy003]
+
+	The **Publish Web** wizard opens.
+
+1. Click the **Settings** tab on the left side of the **Publish Web** dialog box. Click the **v** icon to select the **Remote connection string** for **ApplicationDbContext** and select the  **ContactManagerNN_db**.
+
+   
+	![settings](./media/web-sites-dotnet-deploy-aspnet-mvc-app-membership-oauth-sql-database-vs2013/rrc2.png)
+
+1. Under **ContactManagerContext**, select **Execute Code First Migrations**.
+
+	![settings](./media/web-sites-dotnet-deploy-aspnet-mvc-app-membership-oauth-sql-database-vs2013/rrc3.png)
+
+1. Click **Publish**.
+1. Log in as *user1@contoso.com* (with password of "P_assw0rd1") and verify you can edit data.
+1. Log out.
+1. Go to the [Google Developers Console](https://console.developers.google.com/) and on the **Credentials** tab update the redirect URIS and JavaScript Orgins to use the Azure URL.
+1. Log in using Google or Facebook. That will add the Google or Facebook account to the **canEdit** role. If you get an HTTP 400 error with the message *The redirect URI in the request: https://contactmanager{my version}.azurewebsites.net/signin-google did not match a registered redirect URI.*, you'll have to wait until the changes you made are propagated. If you get this error after more than a few minutes, verify the URIs are correct.
+
+### Stop the web app to prevent other people from registering  
+
+1. In **Server Explorer**, navigate to **Web Apps**.
+4. Right click on the web app and select **Stop**. 
+
+	![stop web app](./media/web-sites-dotnet-deploy-aspnet-mvc-app-membership-oauth-sql-database-vs2013/s1.png) 
+
+	Alternatively, from the Azure management portal, you can select the web app, then click the **stop** icon at the bottom of the page.
+
+	![stop web app](./media/web-sites-dotnet-deploy-aspnet-mvc-app-membership-oauth-sql-database-vs2013/rrr3.png)
+
+### Remove AddToRoleAsync, Publish, and Test
+
+1. Comment out or remove the following code from the **ExternalLoginConfirmation** method in the Account controller: 
+                `await UserManager.AddToRoleAsync(user.Id, "canEdit");`
+1. Build the project (which saves the file changes and verifies you don't have any compile errors).
+5. Right-click the project in **Solution Explorer** and select **Publish**.
+
+	   ![Publish in project context menu](./media/web-sites-dotnet-deploy-aspnet-mvc-app-membership-oauth-sql-database-vs2013/GS13publish.png)
+	
+4. Click the **Start Preview** button. Only the files that need to be updated are deployed.
+5. Start the web app from Visual Studio or from the Portal. **You won't be able to publish while the web app is stopped**.
+
+	![start web app](./media/web-sites-dotnet-deploy-aspnet-mvc-app-membership-oauth-sql-database-vs2013/ss15.png)
+
+5. Go back to Visual Studio and click **Publish**.
+3. Your Azure App opens up in your default browser. If you are logged in, log out so you can view the home page as an anonymous user.  
+4. Click the **About** link. You'll be redirected to the Log in page.
+5. Click the **Register** link on the Log in page and create local account. We will use this local account to verify you can access the read only pages but you cannot access pages that change data (which are protected by the *canEdit* role). Later on in the tutorial we will remove local account access. 
+
+	![Register](./media/web-sites-dotnet-deploy-aspnet-mvc-app-membership-oauth-sql-database-vs2013/ss16.PNG)
+
+1. Verify you can navigate to the *About* and *Contact* pages.
+
+	![Log off](./media/web-sites-dotnet-deploy-aspnet-mvc-app-membership-oauth-sql-database-vs2013/ss17.PNG)
+
+1. Click the **CM Demo** link to navigate to the **Cm** controller. Alternatively, you can append *Cm* to the URL. 
+
+	![CM page](./media/web-sites-dotnet-deploy-aspnet-mvc-app-membership-oauth-sql-database-vs2013/rrr4.png)
+ 
+1. Click an Edit link. You will be redirected to the log in page. Under **Use another service to log in**, Click Google or Facebook and log in with the account you previously registered. (If you're working quickly and your session cookie has not timed out, you will be automatically logged in with the Google or Facebook account you previously used.)
+2. Verify you can edit data while logged into that account.
+ 	**Note:** You cannot log out of Google from this app and log into a different google account with the same browser. If you are using one browser, you will have to navigate to Google and log out. You can log on with another account from the same third party authenticator (such as Google) by using a different browser.
+
+If you have not filled out the first and last name of your Google account information, a NullReferenceException will occur.
+
+
+## Examine the SQL Azure DB ##
+
+1. In **Server Explorer**, navigate to the **ContactDB**
+2. Right click on **ContactDB** and select **Open in SQL Server Object Explorer**.
+ 
+	![open in SSOX](./media/web-sites-dotnet-deploy-aspnet-mvc-app-membership-oauth-sql-database-vs2013/rrr12.png)
+ 
+**Note:** If you can't expand **SQL Databases** and *can't* see the **ContactDB** from Visual Studio, you will have to follow the instructions below to open a firewall port or a range of ports. Follow the instructions under **Set up Azure firewall rules**. You may have to wait for a few minutes to access the database after adding the firewall rule.
+ 
+1. Right click on the **AspNetUsers** table and select **View Data**.
+
+	![CM page](./media/web-sites-dotnet-deploy-aspnet-mvc-app-membership-oauth-sql-database-vs2013/rrr8.png)
+ 
+1. Note the Id from the Google account you registered with to be in the **canEdit** role, and the Id of *user1@contoso.com*. These should be the only users in the **canEdit** role. (You'll verify that in the next step.)
+
+	![CM page](./media/web-sites-dotnet-deploy-aspnet-mvc-app-membership-oauth-sql-database-vs2013/s2.png)
+ 
+2. In **SQL Server Object Explorer**, right click on **AspNetUserRoles** and select **View Data**.
+
+	![CM page](./media/web-sites-dotnet-deploy-aspnet-mvc-app-membership-oauth-sql-database-vs2013/rs1.png)
+ 
+Verify the **UserId**s are from *user1@contoso.com* and the Google account you registered. 
+
+
+## Set up Azure firewall rules ##
+
+Follow the steps in this section if you can't connect to SQL Azure from Visual Studio or if you get an error dialog stating "Cannot open server".
+
+![firewall error](./media/web-sites-dotnet-deploy-aspnet-mvc-app-membership-oauth-sql-database-vs2013/rx5.png)
+
+You will need to add your IP address to the allowed IPs.
+
+1. In the Azure Portal, Select **SQL Databases** in the left tab.
+
+	![Select SQL][rx6]
+
+1. Click on the **ContactDB**.
+
+1. Click the **Set up Azure firewall rules for this IP address** link.
+
+	![firewall rules][rx7]
+
+1. When you are prompted with "The current IP address xxx.xxx.xxx.xxx is not included in existing firewall rules. Do you want to update the firewall rules?", click **Yes**. Adding this address is often not enough behind some corporate firewalls, you will need to add a range of IP addresses.
+
+The next step is to add a range of allowed IP addresses.
+
+1. In the Azure Portal, Click **SQL Databases**.
+1. Select the **Servers** tab, and then click on the server you wish to configure.
+
+	![Servers tab in Azure ](./media/web-sites-dotnet-deploy-aspnet-mvc-app-membership-oauth-sql-database-vs2013/ss25.PNG)
+
+1. Click the **Configure** tab.
+
+1. Add a rule name, starting and ending IP addresses.
+
+	![ip range][rx9]
+
+1. At the bottom of the page, click **Save**.
+1. Please leave feedback and let me know if you needed to add a range of IP address to connect.
+
+Finally, you can connect to the SQL Database instance from SQL Server Object Explorer (SSOX)
+
+1. From the View menu, click **SQL Server Object Explorer**.
+1. Right click **SQL Server** and select **Add SQL Server**.
+1. In the **Connect to Server** dialog box, set the **Authentication** to **SQL Server Authentication**. You will get the **Server name** and **Login** from the Azure Portal.
+1. In your browser, navigate to the portal and select **SQL Databases**.
+1. Select the **ContactDB**, and then click **View SQL Database connection strings**.
+1. From the **Connection Strings** page, copy the **Server**  and **User ID**.
+ 
+	![con string](./media/web-sites-dotnet-deploy-aspnet-mvc-app-membership-oauth-sql-database-vs2013/ss21.PNG)
+1. Past the **Server** and **User ID** values into the **Connect to Server** dialog in Visual Studio. The **User ID** value goes into the **Login** entry. Enter the password you used to create the SQL DB.
+
+	![Connect to Server DLG](./media/web-sites-dotnet-deploy-aspnet-mvc-app-membership-oauth-sql-database-vs2013/rss1.png)
+
+You can now navigate to the Contact DB using the instructions given earlier.
+
+<h2><a name="nextsteps"></a>Next steps</h2>
+
+Follow my tutorials which build on this sample:
+
+1.	[Create a secure ASP.NET MVC 5 web app with log in, email confirmation and password reset](http://www.asp.net/mvc/overview/getting-started/create-an-aspnet-mvc-5-web-app-with-email-confirmation-and-password-reset)
+2.	[ASP.NET MVC 5 app with SMS and email Two-Factor Authentication](http://www.asp.net/mvc/overview/getting-started/aspnet-mvc-5-app-with-sms-and-email-two-factor-authentication)
+3.	[Best practices for deploying passwords and other sensitive data to ASP.NET and Azure](http://www.asp.net/identity/overview/features-api/best-practices-for-deploying-passwords-and-other-sensitive-data-to-aspnet-and-azure) 
+4.	[Create an ASP.NET MVC 5 App with Facebook and Google OAuth2](http://www.asp.net/mvc/tutorials/mvc-5/create-an-aspnet-mvc-5-app-with-facebook-and-google-oauth2-and-openid-sign-on ) This includes instructions on how to add profile data to the user registration DB and for detailed instructions on using Facebook as an authentication provider.
+5.	[Getting Started with ASP.NET MVC 5](http://www.asp.net/mvc/tutorials/mvc-5/introduction/getting-started)
+
+To enable the social login buttons shown at the top of this tutorial, see [Pretty social login buttons for ASP.NET MVC 5](http://www.beabigrockstar.com/pretty-social-login-buttons-for-asp-net-mvc-5/).
+
+Tom Dykstra's excellent [Getting Started with EF and MVC](http://www.asp.net/mvc/tutorials/getting-started-with-ef-using-mvc/creating-an-entity-framework-data-model-for-an-asp-net-mvc-application) will show you more advanced MVC and EF programming.
+
+This tutorial and the sample application was written by [Rick Anderson](http://blogs.msdn.com/b/rickandy/) (Twitter [@RickAndMSFT](https://twitter.com/RickAndMSFT)) with assistance from Tom Dykstra and Barry Dorrans (Twitter [@blowdart](https://twitter.com/blowdart)). 
+
+***Please leave feedback*** on what you liked or what you would like to see improved, not only about the tutorial itself but also about the products that it demonstrates. Your feedback will help us prioritize improvements. You can also request and vote on new topics at [Show Me How With Code](http://aspnet.uservoice.com/forums/228522-show-me-how-with-code).
+
+<!-- bookmarks -->
+[Add an OAuth Provider]: #addOauth
+[Using the Membership API]:#mbrDB
+[Create a Data Deployment Script]:#ppd
+[Update the Membership Database]:#ppd2
+
+[setupwindowsazureenv]: #bkmk_setupwindowsazure
+[createapplication]: #bkmk_createmvc4app
+[deployapp1]: #bkmk_deploytowindowsazure1
+[deployapp11]: #bkmk_deploytowindowsazure11
+[adddb]: #bkmk_addadatabase
+
+
+<!-- images-->
+[rx2]: ./media/web-sites-dotnet-deploy-aspnet-mvc-app-membership-oauth-sql-database-vs2013/rx2.png
+
+[rx5]: ./media/web-sites-dotnet-deploy-aspnet-mvc-app-membership-oauth-sql-database-vs2013/rx5.png
+[rx6]: ./media/web-sites-dotnet-deploy-aspnet-mvc-app-membership-oauth-sql-database-vs2013/rx6.png
+[rx7]: ./media/web-sites-dotnet-deploy-aspnet-mvc-app-membership-oauth-sql-database-vs2013/rx7.png
+[rx8]: ./media/web-sites-dotnet-deploy-aspnet-mvc-app-membership-oauth-sql-database-vs2013/rx8.png
+[rx9]: ./media/web-sites-dotnet-deploy-aspnet-mvc-app-membership-oauth-sql-database-vs2013/rx9.png
+
+[rxb]: ./media/web-sites-dotnet-deploy-aspnet-mvc-app-membership-oauth-sql-database-vs2013/rxb.png
+
+
+[rxSSL]: ./media/web-sites-dotnet-deploy-aspnet-mvc-app-membership-oauth-sql-database-vs2013/rxSSL.png
+
+[rxNOT]: ./media/web-sites-dotnet-deploy-aspnet-mvc-app-membership-oauth-sql-database-vs2013/rxNOT.png
+[rxNOT2]: ./media/web-sites-dotnet-deploy-aspnet-mvc-app-membership-oauth-sql-database-vs2013/rxNOT2.png
+
+[rxNOT]: ./media/web-sites-dotnet-deploy-aspnet-mvc-app-membership-oauth-sql-database-vs2013/rxNOT.png
+[rxNOT]: ./media/web-sites-dotnet-deploy-aspnet-mvc-app-membership-oauth-sql-database-vs2013/rxNOT.png
+[rxNOT]: ./media/web-sites-dotnet-deploy-aspnet-mvc-app-membership-oauth-sql-database-vs2013/rxNOT.png
+[rr1]: ./media/web-sites-dotnet-deploy-aspnet-mvc-app-membership-oauth-sql-database-vs2013/rr1.png
+
+[rxPrevDB]: ./media/web-sites-dotnet-deploy-aspnet-mvc-app-membership-oauth-sql-database-vs2013/rxPrevDB.png
+
+[rxWSnew]: ./media/web-sites-dotnet-deploy-aspnet-mvc-app-membership-oauth-sql-database-vs2013/rxWSnew2.png
+[rxCreateWSwithDB]: ./media/web-sites-dotnet-deploy-aspnet-mvc-app-membership-oauth-sql-database-vs2013/rxCreateWSwithDB.png
+
+[setup007]: ./media/web-sites-dotnet-deploy-aspnet-mvc-app-membership-oauth-sql-database-vs2013/dntutmobile-setup-azure-site-004.png
+
+[newapp004]: ./media/web-sites-dotnet-deploy-aspnet-mvc-app-membership-oauth-sql-database-vs2013/dntutmobile-createapp-004.png
+
+[firsdeploy003]: ./media/web-sites-dotnet-deploy-aspnet-mvc-app-membership-oauth-sql-database-vs2013/dntutmobile-deploy1-publish-001.png
+
+[adddb002]: ./media/web-sites-dotnet-deploy-aspnet-mvc-app-membership-oauth-sql-database-vs2013/dntutmobile-adddatabase-002.png
+[addcode001]: ./media/web-sites-dotnet-deploy-aspnet-mvc-app-membership-oauth-sql-database-vs2013/dntutmobile-controller-add-context-menu.png
+
+[addcode008]: ./media/web-sites-dotnet-deploy-aspnet-mvc-app-membership-oauth-sql-database-vs2013/dntutmobile-migrations-package-manager-menu.png
+[addcode009]: ./media/web-sites-dotnet-deploy-aspnet-mvc-app-membership-oauth-sql-database-vs2013/dntutmobile-migrations-package-manager-console.png
+
+
+[Important information about ASP.NET in Azure web apps]: #aspnetwindowsazureinfo
+[Next steps]: #nextsteps
+
+[ImportPublishSettings]: ./media/web-sites-dotnet-deploy-aspnet-mvc-app-membership-oauth-sql-database-vs2013/ImportPublishSettings.png
+
+
+
+
+
+
+
+
+
+
+
+
+
+
+
+
+
+
+
+
+
+
+
+