--- conflicted
+++ resolved
@@ -12,12 +12,7 @@
 
 # Manage consistency levels in Azure Cosmos DB
 
-This article explains the different ways to: 
-
-- Set default consistency. 
-- Override that consistency on the client. 
-- Manually manage session tokens. 
-- Understand the Probabilistically Bounded Staleness (PBS) metric.
+This article explains how to manage consistency levels in Azure Cosmos DB. You learn how to configure the default consistency level, override the default consistency, manually manage session tokens, and understand the Probabilistically Bounded Staleness (PBS) metric.
 
 ## Configure the default consistency level
 
@@ -35,11 +30,7 @@
 
 ### PowerShell
 
-<<<<<<< HEAD
-This example creates a new Azure Cosmos DB account with multi-master enabled in East US and West US regions. The default consistency policy is set as Bounded Staleness. The maximum staleness interval is 10 seconds. The maximum number of stale requests that's tolerated is 200.
-=======
-This example below creates a new Cosmos DB account with multi-master enabled in East US and West US regions setting the default consistency policy as Session.
->>>>>>> 1dd0336e
+This example creates a new Azure Cosmos DB account with multi-master enabled in East US and West US regions. The default consistency policy is set as Session.
 
 ```azurepowershell-interactive
 $locations = @(@{"locationName"="East US"; "failoverPriority"=0},
@@ -136,7 +127,7 @@
 
 ## Utilize session tokens
 
-To manage session tokens manually, get them from responses and set them per request. If you don't need to manage session tokens manually, you don't need to use these samples. The SDK keeps track of session tokens automatically. If you don't set the session token yourself, the SDK uses the most recent session token.
+To manage session tokens manually, get the session token from the response and set them per request. If you don't need to manage session tokens manually, you don't need to use these samples. The SDK keeps track of session tokens automatically. If you don't set the session token manually, by default, the SDK uses the most recent session token.
 
 ### <a id="utilize-session-tokens-dotnet"></a>.NET SDK
 
