--- conflicted
+++ resolved
@@ -207,11 +207,7 @@
 
 ## Monitor Probabilistically Bounded Staleness (PBS) metric
 
-<<<<<<< HEAD
-How eventual is eventual consistency? For the average case, can we offer staleness bounds with respect to version history and time. The [**Probabilistically Bounded Staleness (PBS)**](http://pbs.cs.berkeley.edu/) metric tries to quantify the probability of staleness and shows it as a metric. To view the PBS metric, go to your Azure Cosmos account in the Azure portal. Open the **Metrics** pane, and select the **Consistency** tab. Look at the graph named **Probability of strongly consistent reads based on your workload (see PBS)**.
-=======
 How eventual is eventual consistency? For the average case, can we offer staleness bounds with respect to version history and time. The [**Probabilistically Bounded Staleness (PBS)**](https://pbs.cs.berkeley.edu/) metric tries to quantify the probability of staleness and shows it as a metric. To view the PBS metric, go to your Azure Cosmos account in the Azure portal. Open the **Metrics** pane, and select the **Consistency** tab. Look at the graph named **Probability of strongly consistent reads based on your workload (see PBS)**.
->>>>>>> 6a383dfd
 
 ![PBS graph in the Azure portal](./media/how-to-manage-consistency/pbs-metric.png)
 
