--- conflicted
+++ resolved
@@ -129,11 +129,7 @@
 
 ## Create a Table 
 
-<<<<<<< HEAD
 The [CloudTableClient](https://docs.microsoft.com/dotnet/api/microsoft.azure.cosmos.table.cloudtableclient) class enables you to retrieve tables and entities stored in Table storage. Because we don’t have any tables in the Cosmos DB Table API account, let’s add the `CreateTableAsync` method to the **Common.cs** class to create a table:
-=======
-The [CloudTableClient](https://docs.microsoft.com/dotnet/api/microsoft.azure.cosmos.table.cloudtableclient?view=azure-dotnet) class enables you to retrieve tables and entities stored in Table storage. Because we don’t have any tables in the Cosmos DB Table API account, let’s add the `CreateTableAsync` method to the **Common.cs** class to create a table:
->>>>>>> ab82b362c6333111062c208bcd54a742d9d81f2c
 
 ```csharp
 public static async Task<CloudTable> CreateTableAsync(string tableName)
@@ -166,15 +162,7 @@
 
 ## Define the entity 
 
-<<<<<<< HEAD
-Entities map to C# objects by using a custom class derived from [TableEntity](https://docs.microsoft.com/java/api/com.microsoft.azure.storage.table._table_entity). To add an entity to a table, create a class that defines the properties of your entity.
-=======
-<<<<<<< HEAD
 Entities map to C# objects by using a custom class derived from [TableEntity](https://docs.microsoft.com/dotnet/api/microsoft.azure.cosmos.table.tableentity). To add an entity to a table, create a class that defines the properties of your entity.
-=======
-Entities map to C# objects by using a custom class derived from [TableEntity](https://docs.microsoft.com/dotnet/api/microsoft.azure.cosmos.table.tableentity?view=azure-dotnet). To add an entity to a table, create a class that defines the properties of your entity.
->>>>>>> ab82b362c6333111062c208bcd54a742d9d81f2c
->>>>>>> 81daea03
 
 Right click on your project **CosmosTableSamples**. Select **Add**, **New Folder** and name it as **Model**. Within the Model folder add a class named **CustomerEntity.cs** and add the following code to it.
 
@@ -200,23 +188,11 @@
 }
 ```
 
-<<<<<<< HEAD
-This code defines an entity class that uses the customer's first name as the row key and last name as the partition key. Together, an entity's partition and row key uniquely identify it in the table. Entities with the same partition key can be queried faster than entities with different partition keys but using diverse partition keys allows for greater scalability of parallel operations. Entities to be stored in tables must be of a supported type, for example derived from the [TableEntity](https://docs.microsoft.com/java/api/com.microsoft.azure.storage.table._table_entity) class. Entity properties you'd like to store in a table must be public properties of the type, and support both getting and setting of values. Also, your entity type must expose a parameter-less constructor.
-=======
-<<<<<<< HEAD
 This code defines an entity class that uses the customer's first name as the row key and last name as the partition key. Together, an entity's partition and row key uniquely identify it in the table. Entities with the same partition key can be queried faster than entities with different partition keys but using diverse partition keys allows for greater scalability of parallel operations. Entities to be stored in tables must be of a supported type, for example derived from the [TableEntity](https://docs.microsoft.com/dotnet/api/microsoft.azure.cosmos.table.tableentity) class. Entity properties you'd like to store in a table must be public properties of the type, and support both getting and setting of values. Also, your entity type must expose a parameter-less constructor.
->>>>>>> 81daea03
 
 ## Insert or merge an entity
 
 The following code example creates an entity object and adds it to the table. The InsertOrMerge method within the [TableOperation](https://docs.microsoft.com/dotnet/api/microsoft.azure.cosmos.table.tableoperation) class is used to insert or merge an entity. The [CloudTable.ExecuteAsync](https://docs.microsoft.com/dotnet/api/microsoft.azure.cosmos.table.cloudtable.executeasync?view=azure-dotnet) method is called to execute the operation. 
-=======
-This code defines an entity class that uses the customer's first name as the row key and last name as the partition key. Together, an entity's partition and row key uniquely identify it in the table. Entities with the same partition key can be queried faster than entities with different partition keys but using diverse partition keys allows for greater scalability of parallel operations. Entities to be stored in tables must be of a supported type, for example derived from the [TableEntity](https://docs.microsoft.com/dotnet/api/microsoft.azure.cosmos.table.tableentity?view=azure-dotnet) class. Entity properties you'd like to store in a table must be public properties of the type, and support both getting and setting of values. Also, your entity type must expose a parameter-less constructor.
-
-## Insert or merge an entity
-
-The following code example creates an entity object and adds it to the table. The InsertOrMerge method within the [TableOperation](https://docs.microsoft.com/dotnet/api/microsoft.azure.cosmos.table.tableoperation?view=azure-dotnet) class is used to insert or merge an entity. The [CloudTable.ExecuteAsync](https://docs.microsoft.com/dotnet/api/microsoft.azure.cosmos.table.cloudtable.executeasync?view=azure-dotnet) method is called to execute the operation. 
->>>>>>> ab82b362c6333111062c208bcd54a742d9d81f2c
 
 Right click on your project **CosmosTableSamples**. Select **Add**, **New Item** and add a class named **SamplesUtils.cs**. This class stores all the code required to perform CRUD operations on the entities. 
 
