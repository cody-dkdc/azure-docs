--- conflicted
+++ resolved
@@ -7,11 +7,7 @@
 ms.subservice: cosmosdb-table
 ms.devlang: dotnet
 ms.topic: sample
-<<<<<<< HEAD
-ms.date: 03/11/2019
-=======
 ms.date: 05/20/2019
->>>>>>> 6a383dfd
 ---
 # Get started with Azure Cosmos DB Table API and Azure Table storage using the .NET SDK
 
@@ -39,27 +35,15 @@
 
 ## Create a .NET console project
 
-<<<<<<< HEAD
-In Visual Studio, create a new .NET console application. The following steps show you how to create a console application in Visual Studio 2017. The steps are similar in other versions of Visual Studio. You can use the Azure Cosmos DB Table Library in any type of .NET application, including an Azure cloud service or web app, and desktop and mobile applications. In this guide, we use a console application for simplicity.
+In Visual Studio, create a new .NET console application. The following steps show you how to create a console application in Visual Studio 2019. You can use the Azure Cosmos DB Table Library in any type of .NET application, including an Azure cloud service or web app, and desktop and mobile applications. In this guide, we use a console application for simplicity.
 
 1. Select **File** > **New** > **Project**.
 
-1. Select **Installed** > **Visual C#** > **Console App (.NET Core)**.
-
-1. In the **Name** field, enter a name for your application, for example, **CosmosTableSamples** (you can provide a different name as needed).
-
-1. Select **OK**.
-=======
-In Visual Studio, create a new .NET console application. The following steps show you how to create a console application in Visual Studio 2019. You can use the Azure Cosmos DB Table Library in any type of .NET application, including an Azure cloud service or web app, and desktop and mobile applications. In this guide, we use a console application for simplicity.
-
-1. Select **File** > **New** > **Project**.
-
 1. Choose **Console App (.NET Core)**, and then select **Next**.
 
 1. In the **Project name** field, enter a name for your application, such as **CosmosTableSamples**. (You can provide a different name as needed.)
 
 1. Select **Create**.
->>>>>>> 6a383dfd
 
 All code examples in this sample can be added to the Main() method of your console application's **Program.cs** file.
 
@@ -73,8 +57,9 @@
 
 ## Configure your storage connection string
 
-<<<<<<< HEAD
-1. From the [Azure portal](https://portal.azure.com/), click **Connection String**. Use the copy button on the right side of the window to copy the **PRIMARY CONNECTION STRING**.
+1. From the [Azure portal](https://portal.azure.com/), navigate to your Azure Cosmos account or the Table Storage account. 
+
+1. Open the **Connection String** or **Access keys** pane. Use the copy button on the right side of the window to copy the **PRIMARY CONNECTION STRING**.
 
    ![View and copy the PRIMARY CONNECTION STRING in the Connection String pane](./media/create-table-dotnet/connection-string.png)
    
@@ -115,51 +100,6 @@
 
 ## Parse and validate the connection details 
 
-=======
-1. From the [Azure portal](https://portal.azure.com/), navigate to your Azure Cosmos account or the Table Storage account. 
-
-1. Open the **Connection String** or **Access keys** pane. Use the copy button on the right side of the window to copy the **PRIMARY CONNECTION STRING**.
-
-   ![View and copy the PRIMARY CONNECTION STRING in the Connection String pane](./media/create-table-dotnet/connection-string.png)
-   
-1. To configure your connection string, from visual studio right click on your project **CosmosTableSamples**.
-
-1. Select **Add** and then **New Item**. Create a new file **Settings.json** with file type as **TypeScript JSON Configuration** File. 
-
-1. Replace the code in Settings.json file with the following code and assign your primary connection string:
-
-   ```csharp
-   {
-   "StorageConnectionString": <Primary connection string of your Azure Cosmos DB account>
-   }
-   ```
-
-1. Right click on your project **CosmosTableSamples**. Select **Add**, **New Item** and add a class named **AppSettings.cs**.
-
-1. Add the following code to the AppSettings.cs file. This file reads the connection string from Settings.json file and assigns it to the configuration parameter:
-
-   ```csharp
-   namespace CosmosTableSamples
-   {
-    using Microsoft.Extensions.Configuration;
-    public class AppSettings
-    {
-        public string StorageConnectionString { get; set; }
-        public static AppSettings LoadAppSettings()
-        {
-            IConfigurationRoot configRoot = new ConfigurationBuilder()
-                .AddJsonFile("Settings.json")
-                .Build();
-            AppSettings appSettings = configRoot.Get<AppSettings>();
-            return appSettings;
-        }
-    }
-   }
-   ```
-
-## Parse and validate the connection details 
-
->>>>>>> 6a383dfd
 1. Right click on your project **CosmosTableSamples**. Select **Add**, **New Item** and add a class named **Common.cs**. You will write code to validate the connection details and create a table within this class.
 
 1. Define a method `CreateStorageAccountFromConnectionString` as shown below. This method will parse the connection string details and validate that the account name and account key details provided in the "Settings.json" file are valid. 
@@ -191,11 +131,7 @@
 
 ## Create a Table 
 
-<<<<<<< HEAD
-The [CloudTableClient](https://docs.microsoft.com/dotnet/api/microsoft.windowsazure.storage.table.cloudtableclient?redirectedfrom=MSDN&view=azure-dotnet) class enables you to retrieve tables and entities stored in Table storage. Because we don’t have any tables in the Cosmos DB Table API account, let’s add the `CreateTableAsync` method to the **Common.cs** class to create a table:
-=======
 The [CloudTableClient](https://docs.microsoft.com/dotnet/api/microsoft.azure.cosmos.table.cloudtableclient) class enables you to retrieve tables and entities stored in Table storage. Because we don’t have any tables in the Cosmos DB Table API account, let’s add the `CreateTableAsync` method to the **Common.cs** class to create a table:
->>>>>>> 6a383dfd
 
 ```csharp
 public static async Task<CloudTable> CreateTableAsync(string tableName)
@@ -228,11 +164,7 @@
 
 ## Define the entity 
 
-<<<<<<< HEAD
-Entities map to C# objects by using a custom class derived from [TableEntity](https://msdn.microsoft.com/library/microsoft.windowsazure.storage.table.tableentity.aspx). To add an entity to a table, create a class that defines the properties of your entity.
-=======
 Entities map to C# objects by using a custom class derived from [TableEntity](https://docs.microsoft.com/dotnet/api/microsoft.azure.cosmos.table.tableentity). To add an entity to a table, create a class that defines the properties of your entity.
->>>>>>> 6a383dfd
 
 Right click on your project **CosmosTableSamples**. Select **Add**, **New Folder** and name it as **Model**. Within the Model folder add a class named **CustomerEntity.cs** and add the following code to it.
 
@@ -258,19 +190,11 @@
 }
 ```
 
-<<<<<<< HEAD
-This code defines an entity class that uses the customer's first name as the row key and last name as the partition key. Together, an entity's partition and row key uniquely identify it in the table. Entities with the same partition key can be queried faster than entities with different partition keys but using diverse partition keys allows for greater scalability of parallel operations. Entities to be stored in tables must be of a supported type, for example derived from the [TableEntity](https://docs.microsoft.com/dotnet/api/microsoft.windowsazure.storage.table.tableentity?redirectedfrom=MSDN&view=azure-dotnet) class. Entity properties you'd like to store in a table must be public properties of the type, and support both getting and setting of values. Also, your entity type must expose a parameter-less constructor.
+This code defines an entity class that uses the customer's first name as the row key and last name as the partition key. Together, an entity's partition and row key uniquely identify it in the table. Entities with the same partition key can be queried faster than entities with different partition keys but using diverse partition keys allows for greater scalability of parallel operations. Entities to be stored in tables must be of a supported type, for example derived from the [TableEntity](https://docs.microsoft.com/dotnet/api/microsoft.azure.cosmos.table.tableentity) class. Entity properties you'd like to store in a table must be public properties of the type, and support both getting and setting of values. Also, your entity type must expose a parameter-less constructor.
 
 ## Insert or merge an entity
 
-The following code example creates an entity object and adds it to the table. The InsertOrMerge method within the [TableOperation](https://docs.microsoft.com/dotnet/api/microsoft.windowsazure.storage.table.tableoperation?redirectedfrom=MSDN&view=azure-dotnet) class is used to insert or merge an entity. The [CloudTable.ExecuteAsync](https://docs.microsoft.com/dotnet/api/microsoft.windowsazure.storage.table.cloudtable.executeasync?view=azure-dotnet) method is called to execute the operation. 
-=======
-This code defines an entity class that uses the customer's first name as the row key and last name as the partition key. Together, an entity's partition and row key uniquely identify it in the table. Entities with the same partition key can be queried faster than entities with different partition keys but using diverse partition keys allows for greater scalability of parallel operations. Entities to be stored in tables must be of a supported type, for example derived from the [TableEntity](https://docs.microsoft.com/dotnet/api/microsoft.azure.cosmos.table.tableentity) class. Entity properties you'd like to store in a table must be public properties of the type, and support both getting and setting of values. Also, your entity type must expose a parameter-less constructor.
-
-## Insert or merge an entity
-
 The following code example creates an entity object and adds it to the table. The InsertOrMerge method within the [TableOperation](https://docs.microsoft.com/dotnet/api/microsoft.azure.cosmos.table.tableoperation) class is used to insert or merge an entity. The [CloudTable.ExecuteAsync](https://docs.microsoft.com/dotnet/api/microsoft.azure.cosmos.table.cloudtable.executeasync?view=azure-dotnet) method is called to execute the operation. 
->>>>>>> 6a383dfd
 
 Right click on your project **CosmosTableSamples**. Select **Add**, **New Item** and add a class named **SamplesUtils.cs**. This class stores all the code required to perform CRUD operations on the entities. 
 
@@ -309,11 +233,7 @@
 
 ### Get an entity from a partition
 
-<<<<<<< HEAD
-You can get entity from a partition by using the Retrieve method under the [TableOperation](https://docs.microsoft.com/dotnet/api/microsoft.windowsazure.storage.table.tableoperation?redirectedfrom=MSDN&view=azure-dotnet) class. The following code example gets the partition key row key, email and phone number of a customer entity. This example also prints out the request units consumed to query for the entity. To query for an entity, append the following code to **SamplesUtils.cs** file: 
-=======
 You can get entity from a partition by using the Retrieve method under the [TableOperation](https://docs.microsoft.com/dotnet/api/microsoft.azure.cosmos.table.tableoperation) class. The following code example gets the partition key row key, email and phone number of a customer entity. This example also prints out the request units consumed to query for the entity. To query for an entity, append the following code to **SamplesUtils.cs** file: 
->>>>>>> 6a383dfd
 
 ```csharp
 public static async Task<CustomerEntity> RetrieveEntityUsingPointQueryAsync(CloudTable table, string partitionKey, string rowKey)
@@ -377,15 +297,9 @@
     }
 }
 ```
-<<<<<<< HEAD
 
 ## Execute the CRUD operations on sample data
 
-=======
-
-## Execute the CRUD operations on sample data
-
->>>>>>> 6a383dfd
 After you define the methods to create table, insert or merge entities, run these methods on the sample data. To do so, right click on your project **CosmosTableSamples**. Select **Add**, **New Item** and add a class named **BasicSamples.cs** and add the following code to it. This code creates a table, adds entities to it. If you wish to delete the entity and table at the end of the project remove the comments from `table.DeleteIfExistsAsync()` and `SamplesUtils.DeleteEntityAsync(table, customer)` methods from the following code:
 
 ```csharp
