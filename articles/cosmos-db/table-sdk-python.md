---
<<<<<<< HEAD
title: Azure Cosmos DB Table API for Python | Microsoft Docs
description: Learn all about the Azure Cosmos DB Table API including release dates, retirement dates, and changes made between each version.
=======
title: Azure Table storage SDK for Python | Microsoft Docs
description: Learn all about the Azure Table storage SDK for Python, including release dates, retirement dates, and changes made between each version.
>>>>>>> ea2a193e
services: cosmos-db
documentationcenter: python
author: mimig
manager: jhubbard
editor: ''

ms.assetid: 
ms.service: cosmos-db
ms.workload: data-services
ms.tgt_pltfrm: na
ms.devlang: python
ms.topic: article
<<<<<<< HEAD
ms.date: 11/15/2017
=======
ms.date: 11/04/2017
>>>>>>> ea2a193e
ms.author: mimig1
ms.custom: 

---
# Azure Table storage SDK for Python: Release notes and resources
> [!div class="op_single_selector"]
> * [.NET](table-sdk-dotnet.md)
> * [Java](table-sdk-java.md)
> * [Node.js](table-sdk-nodejs.md)
> * [Python](table-sdk-python.md)
 

|   |   |
|---|---|
|**SDK download**|[PyPI](https://pypi.python.org/pypi/azure-cosmosdb-table/)|
|**API documentation**|[Python API reference documentation](https://azure.github.io/azure-cosmosdb-python/)|
|**SDK installation instructions**|[Python SDK installation instructions](https://github.com/Azure/azure-cosmosdb-python/tree/master/azure-cosmosdb-table)|
|**Contribute to SDK**|[GitHub](https://github.com/Azure/azure-cosmosdb-python/tree/master/azure-cosmosdb-table)|
|**Current supported platform**|[Python 2.7](https://www.python.org/downloads/) or [Python 3.3, 3.4, 3.5, or 3.6] (https://www.python.org/downloads/)|


## Release notes
### <a name="0.37.1"/>0.37.1
* Pre-release SDK

<br/>
| Version | Release Date | Retirement Date |
| --- | --- | --- |
| [0.37.1](#0.37.1) |October 05, 2017 |--- |

## Release and retirement dates
Microsoft will provide notification at least **12 months** in advance of retiring an SDK in order to smooth the transition to a newer/supported version.

New features and functionality and optimizations are only added to the current SDK, as such it is  recommended that you always upgrade to the latest SDK version as early as possible. 

<br/>

| Version | Release Date | Retirement Date |
| --- | --- | --- |
| [0.37.1](#0.37.1) |October 05, 2017 |--- |


## FAQ
[!INCLUDE [cosmos-db-sdk-faq](../../includes/cosmos-db-sdk-faq.md)]

## See also
To learn more about Cosmos DB, see [Microsoft Azure Cosmos DB](https://azure.microsoft.com/services/cosmos-db/) service page. 
<|MERGE_RESOLUTION|>--- conflicted
+++ resolved
@@ -1,11 +1,6 @@
 ---
-<<<<<<< HEAD
 title: Azure Cosmos DB Table API for Python | Microsoft Docs
 description: Learn all about the Azure Cosmos DB Table API including release dates, retirement dates, and changes made between each version.
-=======
-title: Azure Table storage SDK for Python | Microsoft Docs
-description: Learn all about the Azure Table storage SDK for Python, including release dates, retirement dates, and changes made between each version.
->>>>>>> ea2a193e
 services: cosmos-db
 documentationcenter: python
 author: mimig
@@ -18,11 +13,7 @@
 ms.tgt_pltfrm: na
 ms.devlang: python
 ms.topic: article
-<<<<<<< HEAD
 ms.date: 11/15/2017
-=======
-ms.date: 11/04/2017
->>>>>>> ea2a193e
 ms.author: mimig1
 ms.custom: 
 
