--- conflicted
+++ resolved
@@ -86,12 +86,10 @@
 1. Find and select **Microsoft.Azure.DocumentDB**, and select **Install** if it's not already installed.
    
    The package ID for the Azure Cosmos DB SQL API Client Library is [Microsoft Azure Cosmos DB Client Library](https://www.nuget.org/packages/Microsoft.Azure.DocumentDB/).
-<<<<<<< HEAD
+
    > [!NOTE]
    > If you are using .NET Core, please see [the .NET Core docs](./sql-api-dotnetcore-get-started.md).
-=======
-   
->>>>>>> 61702713
+
    ![Screenshot of the NuGet Menu for finding Azure Cosmos DB Client SDK](./media/sql-api-get-started/nosql-tutorial-manage-nuget-pacakges-2.png)
    
    If you get a message about previewing changes to the solution, select **OK**. If you get a message about license acceptance, select **I accept**.
