---
title: Modeling data in Azure Cosmos DB
titleSuffix: Azure Cosmos DB
description: Learn about data modeling in NoSQL databases, differences between modeling data in a relational database and a document database.
author: rimman
ms.service: cosmos-db
ms.topic: conceptual
<<<<<<< HEAD
ms.date: 04/08/2019
=======
ms.date: 05/20/2019
>>>>>>> 6a383dfd
ms.author: rimman
ms.custom: rimman

---
# Data modeling in Azure Cosmos DB

While schema-free databases, like Azure Cosmos DB, make it super easy to store and query unstructured and semi-structured data, you should spend some time thinking about your data model to get the most of the service in terms of performance and scalability and lowest cost.

How is data going to be stored? How is your application going to retrieve and query data? Is your application read-heavy, or write-heavy?

After reading this article, you will be able to answer the following questions:

* What is data modeling and why should I care?
* How is modeling data in Azure Cosmos DB different to a relational database?
* How do I express data relationships in a non-relational database?
* When do I embed data and when do I link to data?

## Embedding data

When you start modeling data in Azure Cosmos DB try to treat your entities as **self-contained items** represented as JSON documents.

For comparison, let's first see how we might model data in a relational database. The following example shows how a person might be stored in a relational database.

![Relational database model](./media/sql-api-modeling-data/relational-data-model.png)

When working with relational databases, the strategy is to normalize all your data. Normalizing your data typically involves taking an entity, such as a person, and breaking it down into discrete components. In the example above, a person can have multiple contact detail records, as well as multiple address records. Contact details can be further broken down by further extracting common fields like a type. The same applies to address, each record can be of type *Home* or *Business*.

The guiding premise when normalizing data is to **avoid storing redundant data** on each record and rather refer to data. In this example, to read a person, with all their contact details and addresses, you need to use JOINS to effectively compose back (or denormalize) your data at run time.

    SELECT p.FirstName, p.LastName, a.City, cd.Detail
    FROM Person p
    JOIN ContactDetail cd ON cd.PersonId = p.Id
    JOIN ContactDetailType on cdt ON cdt.Id = cd.TypeId
    JOIN Address a ON a.PersonId = p.Id

Updating a single person with their contact details and addresses requires write operations across many individual tables.

Now let's take a look at how we would model the same data as a self-contained entity in Azure Cosmos DB.

    {
        "id": "1",
        "firstName": "Thomas",
        "lastName": "Andersen",
        "addresses": [
            {
                "line1": "100 Some Street",
                "line2": "Unit 1",
                "city": "Seattle",
                "state": "WA",
                "zip": 98012
            }
        ],
        "contactDetails": [
            {"email": "thomas@andersen.com"},
            {"phone": "+1 555 555-5555", "extension": 5555}
        ]
    }

Using the approach above we have **denormalized** the person record, by **embedding** all the information related to this person, such as their contact details and addresses, into a *single JSON* document.
In addition, because we're not confined to a fixed schema we have the flexibility to do things like having contact details of different shapes entirely.

Retrieving a complete person record from the database is now a **single read operation** against a single container and for a single item. Updating a person record, with their contact details and addresses, is also a **single write operation** against a single item.

By denormalizing data, your application may need to issue fewer queries and updates to complete common operations.

### When to embed

In general, use embedded data models when:

* There are **contained** relationships between entities.
* There are **one-to-few** relationships between entities.
* There is embedded data that **changes infrequently**.
* There is embedded data that will not grow **without bound**.
* There is embedded data that is **queried frequently together**.

> [!NOTE]
> Typically denormalized data models provide better **read** performance.

### When not to embed

While the rule of thumb in Azure Cosmos DB is to denormalize everything and embed all data into a single item, this can lead to some situations that should be avoided.

Take this JSON snippet.

    {
        "id": "1",
        "name": "What's new in the coolest Cloud",
        "summary": "A blog post by someone real famous",
        "comments": [
            {"id": 1, "author": "anon", "comment": "something useful, I'm sure"},
            {"id": 2, "author": "bob", "comment": "wisdom from the interwebs"},
            …
            {"id": 100001, "author": "jane", "comment": "and on we go ..."},
            …
            {"id": 1000000001, "author": "angry", "comment": "blah angry blah angry"},
            …
            {"id": ∞ + 1, "author": "bored", "comment": "oh man, will this ever end?"},
        ]
    }

This might be what a post entity with embedded comments would look like if we were modeling a typical blog, or CMS, system. The problem with this example is that the comments array is **unbounded**, meaning that there is no (practical) limit to the number of comments any single post can have. This may become a problem as the size of the item could grow infinitely large.

As the size of the item grows the ability to transmit the data over the wire as well as reading and updating the item, at scale, will be impacted.

In this case, it would be better to consider the following data model.

    Post item:
    {
        "id": "1",
        "name": "What's new in the coolest Cloud",
        "summary": "A blog post by someone real famous",
        "recentComments": [
            {"id": 1, "author": "anon", "comment": "something useful, I'm sure"},
            {"id": 2, "author": "bob", "comment": "wisdom from the interwebs"},
            {"id": 3, "author": "jane", "comment": "....."}
        ]
    }

    Comment items:
    {
        "postId": "1"
        "comments": [
            {"id": 4, "author": "anon", "comment": "more goodness"},
            {"id": 5, "author": "bob", "comment": "tails from the field"},
            ...
            {"id": 99, "author": "angry", "comment": "blah angry blah angry"}
        ]
    },
    {
        "postId": "1"
        "comments": [
            {"id": 100, "author": "anon", "comment": "yet more"},
            ...
            {"id": 199, "author": "bored", "comment": "will this ever end?"}
        ]
    }

This model has the three most recent comments embedded in the post container, which is an array with a fixed set of attributes. The other comments are grouped in to batches of 100 comments and stored as separate items. The size of the batch was chosen as 100 because our fictitious application allows the user to load 100 comments at a time.  

Another case where embedding data is not a good idea is when the embedded data is used often across items and will change frequently.

Take this JSON snippet.

    {
        "id": "1",
        "firstName": "Thomas",
        "lastName": "Andersen",
        "holdings": [
            {
                "numberHeld": 100,
                "stock": { "symbol": "zaza", "open": 1, "high": 2, "low": 0.5 }
            },
            {
                "numberHeld": 50,
                "stock": { "symbol": "xcxc", "open": 89, "high": 93.24, "low": 88.87 }
            }
        ]
    }

This could represent a person's stock portfolio. We have chosen to embed the stock information into each portfolio document. In an environment where related data is changing frequently, like a stock trading application, embedding data that changes frequently is going to mean that you are constantly updating each portfolio document every time a stock is traded.

Stock *zaza* may be traded many hundreds of times in a single day and thousands of users could have *zaza* on their portfolio. With a data model like the above we would have to update many thousands of portfolio documents many times every day leading to a system that won't scale well.

## Referencing data

So, embedding data works nicely for many cases but it is clear that there are scenarios when denormalizing your data will cause more problems than it is worth. So what do we do now?

Relational databases are not the only place where you can create relationships between entities. In a document database, you can have information in one document that actually relates to data in other documents. Now, I am not advocating for even one minute that we build systems that would be better suited to a relational database in Azure Cosmos DB, or any other document database, but simple relationships are fine and can be useful.

In the JSON below we chose to use the example of a stock portfolio from earlier but this time we refer to the stock item on the portfolio instead of embedding it. This way, when the stock item changes frequently throughout the day the only document that needs to be updated is the single stock document.

    Person document:
    {
        "id": "1",
        "firstName": "Thomas",
        "lastName": "Andersen",
        "holdings": [
            { "numberHeld":  100, "stockId": 1},
            { "numberHeld":  50, "stockId": 2}
        ]
    }

    Stock documents:
    {
        "id": "1",
        "symbol": "zaza",
        "open": 1,
        "high": 2,
        "low": 0.5,
        "vol": 11970000,
        "mkt-cap": 42000000,
        "pe": 5.89
    },
    {
        "id": "2",
        "symbol": "xcxc",
        "open": 89,
        "high": 93.24,
        "low": 88.87,
        "vol": 2970200,
        "mkt-cap": 1005000,
        "pe": 75.82
    }

An immediate downside to this approach though is if your application is required to show information about each stock that is held when displaying a person's portfolio; in this case you would need to make multiple trips to the database to load the information for each stock document. Here we've made a decision to improve the efficiency of write operations, which happen frequently throughout the day, but in turn compromised on the read operations that potentially have less impact on the performance of this particular system.

> [!NOTE]
> Normalized data models **can require more round trips** to the server.

### What about foreign keys?

Because there is currently no concept of a constraint, foreign-key or otherwise, any inter-document relationships that you have in documents are effectively "weak links" and will not be verified by the database itself. If you want to ensure that the data a document is referring to actually exists, then you need to do this in your application, or through the use of server-side triggers or stored procedures on Azure Cosmos DB.

### When to reference

In general, use normalized data models when:

* Representing **one-to-many** relationships.
* Representing **many-to-many** relationships.
* Related data **changes frequently**.
* Referenced data could be **unbounded**.

> [!NOTE]
> Typically normalizing provides better **write** performance.

### Where do I put the relationship?

The growth of the relationship will help determine in which document to store the reference.

If we look at the JSON below that models publishers and books.

    Publisher document:
    {
        "id": "mspress",
        "name": "Microsoft Press",
        "books": [ 1, 2, 3, ..., 100, ..., 1000]
    }

    Book documents:
    {"id": "1", "name": "Azure Cosmos DB 101" }
    {"id": "2", "name": "Azure Cosmos DB for RDBMS Users" }
    {"id": "3", "name": "Taking over the world one JSON doc at a time" }
    ...
    {"id": "100", "name": "Learn about Azure Cosmos DB" }
    ...
    {"id": "1000", "name": "Deep Dive into Azure Cosmos DB" }

If the number of the books per publisher is small with limited growth, then storing the book reference inside the publisher document may be useful. However, if the number of books per publisher is unbounded, then this data model would lead to mutable, growing arrays, as in the example publisher document above.

Switching things around a bit would result in a model that still represents the same data but now avoids these large mutable collections.

    Publisher document:
    {
        "id": "mspress",
        "name": "Microsoft Press"
    }

    Book documents:
    {"id": "1","name": "Azure Cosmos DB 101", "pub-id": "mspress"}
    {"id": "2","name": "Azure Cosmos DB for RDBMS Users", "pub-id": "mspress"}
    {"id": "3","name": "Taking over the world one JSON doc at a time"}
    ...
    {"id": "100","name": "Learn about Azure Cosmos DB", "pub-id": "mspress"}
    ...
    {"id": "1000","name": "Deep Dive into Azure Cosmos DB", "pub-id": "mspress"}

In the above example, we have dropped the unbounded collection on the publisher document. Instead we just have a reference to the publisher on each book document.

### How do I model many:many relationships?

In a relational database *many:many* relationships are often modeled with join tables, which just join records from other tables together.

![Join tables](./media/sql-api-modeling-data/join-table.png)

You might be tempted to replicate the same thing using documents and produce a data model that looks similar to the following.

    Author documents:
    {"id": "a1", "name": "Thomas Andersen" }
    {"id": "a2", "name": "William Wakefield" }

    Book documents:
    {"id": "b1", "name": "Azure Cosmos DB 101" }
    {"id": "b2", "name": "Azure Cosmos DB for RDBMS Users" }
    {"id": "b3", "name": "Taking over the world one JSON doc at a time" }
    {"id": "b4", "name": "Learn about Azure Cosmos DB" }
    {"id": "b5", "name": "Deep Dive into Azure Cosmos DB" }

    Joining documents:
    {"authorId": "a1", "bookId": "b1" }
    {"authorId": "a2", "bookId": "b1" }
    {"authorId": "a1", "bookId": "b2" }
    {"authorId": "a1", "bookId": "b3" }

This would work. However, loading either an author with their books, or loading a book with its author, would always require at least two additional queries against the database. One query to the joining document and then another query to fetch the actual document being joined.

If all this join table is doing is gluing together two pieces of data, then why not drop it completely?
Consider the following.

    Author documents:
    {"id": "a1", "name": "Thomas Andersen", "books": ["b1, "b2", "b3"]}
    {"id": "a2", "name": "William Wakefield", "books": ["b1", "b4"]}

    Book documents:
    {"id": "b1", "name": "Azure Cosmos DB 101", "authors": ["a1", "a2"]}
    {"id": "b2", "name": "Azure Cosmos DB for RDBMS Users", "authors": ["a1"]}
    {"id": "b3", "name": "Learn about Azure Cosmos DB", "authors": ["a1"]}
    {"id": "b4", "name": "Deep Dive into Azure Cosmos DB", "authors": ["a2"]}

Now, if I had an author, I immediately know which books they have written, and conversely if I had a book document loaded I would know the IDs of the author(s). This saves that intermediary query against the join table reducing the number of server round trips your application has to make.

## Hybrid data models

We've now looked embedding (or denormalizing) and referencing (or normalizing) data, each have their upsides and each have compromises as we have seen.

It doesn't always have to be either or, don't be scared to mix things up a little.

Based on your application's specific usage patterns and workloads there may be cases where mixing embedded and referenced data makes sense and could lead to simpler application logic with fewer server round trips while still maintaining a good level of performance.

Consider the following JSON.

    Author documents:
    {
        "id": "a1",
        "firstName": "Thomas",
        "lastName": "Andersen",
        "countOfBooks": 3,
        "books": ["b1", "b2", "b3"],
        "images": [
            {"thumbnail": "https://....png"}
            {"profile": "https://....png"}
            {"large": "https://....png"}
        ]
    },
    {
        "id": "a2",
        "firstName": "William",
        "lastName": "Wakefield",
        "countOfBooks": 1,
        "books": ["b1"],
        "images": [
            {"thumbnail": "https://....png"}
        ]
    }

    Book documents:
    {
        "id": "b1",
        "name": "Azure Cosmos DB 101",
        "authors": [
            {"id": "a1", "name": "Thomas Andersen", "thumbnailUrl": "https://....png"},
            {"id": "a2", "name": "William Wakefield", "thumbnailUrl": "https://....png"}
        ]
    },
    {
        "id": "b2",
        "name": "Azure Cosmos DB for RDBMS Users",
        "authors": [
            {"id": "a1", "name": "Thomas Andersen", "thumbnailUrl": "https://....png"},
        ]
    }

Here we've (mostly) followed the embedded model, where data from other entities are embedded in the top-level document, but other data is referenced.

If you look at the book document, we can see a few interesting fields when we look at the array of authors. There is an `id` field that is the field we use to refer back to an author document, standard practice in a normalized model, but then we also have `name` and `thumbnailUrl`. We could have stuck with `id` and left the application to get any additional information it needed from the respective author document using the "link", but because our application displays the author's name and a thumbnail picture with every book displayed we can save a round trip to the server per book in a list by denormalizing **some** data from the author.

Sure, if the author's name changed or they wanted to update their photo we'd have to go and update every book they ever published but for our application, based on the assumption that authors don't change their names often, this is an acceptable design decision.  

In the example, there are **pre-calculated aggregates** values to save expensive processing on a read operation. In the example, some of the data embedded in the author document is data that is calculated at run-time. Every time a new book is published, a book document is created **and** the countOfBooks field is set to a calculated value based on the number of book documents that exist for a particular author. This optimization would be good in read heavy systems where we can afford to do computations on writes in order to optimize reads.

The ability to have a model with pre-calculated fields is made possible because Azure Cosmos DB supports **multi-document transactions**. Many NoSQL stores cannot do transactions across documents and therefore advocate design decisions, such as "always embed everything", due to this limitation. With Azure Cosmos DB, you can use server-side triggers, or stored procedures, that insert books and update authors all within an ACID transaction. Now you don't **have** to embed everything into one document just to be sure that your data remains consistent.

## Distinguishing between different document types

In some scenarios, you may want to mix different document types in the same collection; this is usually the case when you want multiple, related documents to sit in the same [partition](partitioning-overview.md). For example, you could put both books and book reviews in the same collection and partition it by `bookId`. In such situation, you usually want to add to your documents with a field that identifies their type in order to differentiate them.

    Book documents:
    {
        "id": "b1",
        "name": "Azure Cosmos DB 101",
        "bookId": "b1",
        "type": "book"
    }

    Review documents:
    {
        "id": "r1",
        "content": "This book is awesome",
        "bookId": "b1",
        "type": "review"
    },
    {
        "id": "r2",
        "content": "Best book ever!",
        "bookId": "b1",
        "type": "review"
    }

## Next steps

The biggest takeaways from this article are to understand that data modeling in a schema-free world is as important as ever.

Just as there is no single way to represent a piece of data on a screen, there is no single way to model your data. You need to understand your application and how it will produce, consume, and process the data. Then, by applying some of the guidelines presented here you can set about creating a model that addresses the immediate needs of your application. When your applications need to change, you can leverage the flexibility of a schema-free database to embrace that change and evolve your data model easily.

To learn more about Azure Cosmos DB, refer to the service's [documentation](https://azure.microsoft.com/documentation/services/cosmos-db/) page.

To understand how to shard your data across multiple partitions, refer to [Partitioning Data in Azure Cosmos DB](sql-api-partition-data.md).
<|MERGE_RESOLUTION|>--- conflicted
+++ resolved
@@ -1,418 +1,414 @@
----
-title: Modeling data in Azure Cosmos DB
-titleSuffix: Azure Cosmos DB
-description: Learn about data modeling in NoSQL databases, differences between modeling data in a relational database and a document database.
-author: rimman
-ms.service: cosmos-db
-ms.topic: conceptual
-<<<<<<< HEAD
-ms.date: 04/08/2019
-=======
-ms.date: 05/20/2019
->>>>>>> 6a383dfd
-ms.author: rimman
-ms.custom: rimman
-
----
-# Data modeling in Azure Cosmos DB
-
-While schema-free databases, like Azure Cosmos DB, make it super easy to store and query unstructured and semi-structured data, you should spend some time thinking about your data model to get the most of the service in terms of performance and scalability and lowest cost.
-
-How is data going to be stored? How is your application going to retrieve and query data? Is your application read-heavy, or write-heavy?
-
-After reading this article, you will be able to answer the following questions:
-
-* What is data modeling and why should I care?
-* How is modeling data in Azure Cosmos DB different to a relational database?
-* How do I express data relationships in a non-relational database?
-* When do I embed data and when do I link to data?
-
-## Embedding data
-
-When you start modeling data in Azure Cosmos DB try to treat your entities as **self-contained items** represented as JSON documents.
-
-For comparison, let's first see how we might model data in a relational database. The following example shows how a person might be stored in a relational database.
-
-![Relational database model](./media/sql-api-modeling-data/relational-data-model.png)
-
-When working with relational databases, the strategy is to normalize all your data. Normalizing your data typically involves taking an entity, such as a person, and breaking it down into discrete components. In the example above, a person can have multiple contact detail records, as well as multiple address records. Contact details can be further broken down by further extracting common fields like a type. The same applies to address, each record can be of type *Home* or *Business*.
-
-The guiding premise when normalizing data is to **avoid storing redundant data** on each record and rather refer to data. In this example, to read a person, with all their contact details and addresses, you need to use JOINS to effectively compose back (or denormalize) your data at run time.
-
-    SELECT p.FirstName, p.LastName, a.City, cd.Detail
-    FROM Person p
-    JOIN ContactDetail cd ON cd.PersonId = p.Id
-    JOIN ContactDetailType on cdt ON cdt.Id = cd.TypeId
-    JOIN Address a ON a.PersonId = p.Id
-
-Updating a single person with their contact details and addresses requires write operations across many individual tables.
-
-Now let's take a look at how we would model the same data as a self-contained entity in Azure Cosmos DB.
-
-    {
-        "id": "1",
-        "firstName": "Thomas",
-        "lastName": "Andersen",
-        "addresses": [
-            {
-                "line1": "100 Some Street",
-                "line2": "Unit 1",
-                "city": "Seattle",
-                "state": "WA",
-                "zip": 98012
-            }
-        ],
-        "contactDetails": [
-            {"email": "thomas@andersen.com"},
-            {"phone": "+1 555 555-5555", "extension": 5555}
-        ]
-    }
-
-Using the approach above we have **denormalized** the person record, by **embedding** all the information related to this person, such as their contact details and addresses, into a *single JSON* document.
-In addition, because we're not confined to a fixed schema we have the flexibility to do things like having contact details of different shapes entirely.
-
-Retrieving a complete person record from the database is now a **single read operation** against a single container and for a single item. Updating a person record, with their contact details and addresses, is also a **single write operation** against a single item.
-
-By denormalizing data, your application may need to issue fewer queries and updates to complete common operations.
-
-### When to embed
-
-In general, use embedded data models when:
-
-* There are **contained** relationships between entities.
-* There are **one-to-few** relationships between entities.
-* There is embedded data that **changes infrequently**.
-* There is embedded data that will not grow **without bound**.
-* There is embedded data that is **queried frequently together**.
-
-> [!NOTE]
-> Typically denormalized data models provide better **read** performance.
-
-### When not to embed
-
-While the rule of thumb in Azure Cosmos DB is to denormalize everything and embed all data into a single item, this can lead to some situations that should be avoided.
-
-Take this JSON snippet.
-
-    {
-        "id": "1",
-        "name": "What's new in the coolest Cloud",
-        "summary": "A blog post by someone real famous",
-        "comments": [
-            {"id": 1, "author": "anon", "comment": "something useful, I'm sure"},
-            {"id": 2, "author": "bob", "comment": "wisdom from the interwebs"},
-            …
-            {"id": 100001, "author": "jane", "comment": "and on we go ..."},
-            …
-            {"id": 1000000001, "author": "angry", "comment": "blah angry blah angry"},
-            …
-            {"id": ∞ + 1, "author": "bored", "comment": "oh man, will this ever end?"},
-        ]
-    }
-
-This might be what a post entity with embedded comments would look like if we were modeling a typical blog, or CMS, system. The problem with this example is that the comments array is **unbounded**, meaning that there is no (practical) limit to the number of comments any single post can have. This may become a problem as the size of the item could grow infinitely large.
-
-As the size of the item grows the ability to transmit the data over the wire as well as reading and updating the item, at scale, will be impacted.
-
-In this case, it would be better to consider the following data model.
-
-    Post item:
-    {
-        "id": "1",
-        "name": "What's new in the coolest Cloud",
-        "summary": "A blog post by someone real famous",
-        "recentComments": [
-            {"id": 1, "author": "anon", "comment": "something useful, I'm sure"},
-            {"id": 2, "author": "bob", "comment": "wisdom from the interwebs"},
-            {"id": 3, "author": "jane", "comment": "....."}
-        ]
-    }
-
-    Comment items:
-    {
-        "postId": "1"
-        "comments": [
-            {"id": 4, "author": "anon", "comment": "more goodness"},
-            {"id": 5, "author": "bob", "comment": "tails from the field"},
-            ...
-            {"id": 99, "author": "angry", "comment": "blah angry blah angry"}
-        ]
-    },
-    {
-        "postId": "1"
-        "comments": [
-            {"id": 100, "author": "anon", "comment": "yet more"},
-            ...
-            {"id": 199, "author": "bored", "comment": "will this ever end?"}
-        ]
-    }
-
-This model has the three most recent comments embedded in the post container, which is an array with a fixed set of attributes. The other comments are grouped in to batches of 100 comments and stored as separate items. The size of the batch was chosen as 100 because our fictitious application allows the user to load 100 comments at a time.  
-
-Another case where embedding data is not a good idea is when the embedded data is used often across items and will change frequently.
-
-Take this JSON snippet.
-
-    {
-        "id": "1",
-        "firstName": "Thomas",
-        "lastName": "Andersen",
-        "holdings": [
-            {
-                "numberHeld": 100,
-                "stock": { "symbol": "zaza", "open": 1, "high": 2, "low": 0.5 }
-            },
-            {
-                "numberHeld": 50,
-                "stock": { "symbol": "xcxc", "open": 89, "high": 93.24, "low": 88.87 }
-            }
-        ]
-    }
-
-This could represent a person's stock portfolio. We have chosen to embed the stock information into each portfolio document. In an environment where related data is changing frequently, like a stock trading application, embedding data that changes frequently is going to mean that you are constantly updating each portfolio document every time a stock is traded.
-
-Stock *zaza* may be traded many hundreds of times in a single day and thousands of users could have *zaza* on their portfolio. With a data model like the above we would have to update many thousands of portfolio documents many times every day leading to a system that won't scale well.
-
-## Referencing data
-
-So, embedding data works nicely for many cases but it is clear that there are scenarios when denormalizing your data will cause more problems than it is worth. So what do we do now?
-
-Relational databases are not the only place where you can create relationships between entities. In a document database, you can have information in one document that actually relates to data in other documents. Now, I am not advocating for even one minute that we build systems that would be better suited to a relational database in Azure Cosmos DB, or any other document database, but simple relationships are fine and can be useful.
-
-In the JSON below we chose to use the example of a stock portfolio from earlier but this time we refer to the stock item on the portfolio instead of embedding it. This way, when the stock item changes frequently throughout the day the only document that needs to be updated is the single stock document.
-
-    Person document:
-    {
-        "id": "1",
-        "firstName": "Thomas",
-        "lastName": "Andersen",
-        "holdings": [
-            { "numberHeld":  100, "stockId": 1},
-            { "numberHeld":  50, "stockId": 2}
-        ]
-    }
-
-    Stock documents:
-    {
-        "id": "1",
-        "symbol": "zaza",
-        "open": 1,
-        "high": 2,
-        "low": 0.5,
-        "vol": 11970000,
-        "mkt-cap": 42000000,
-        "pe": 5.89
-    },
-    {
-        "id": "2",
-        "symbol": "xcxc",
-        "open": 89,
-        "high": 93.24,
-        "low": 88.87,
-        "vol": 2970200,
-        "mkt-cap": 1005000,
-        "pe": 75.82
-    }
-
-An immediate downside to this approach though is if your application is required to show information about each stock that is held when displaying a person's portfolio; in this case you would need to make multiple trips to the database to load the information for each stock document. Here we've made a decision to improve the efficiency of write operations, which happen frequently throughout the day, but in turn compromised on the read operations that potentially have less impact on the performance of this particular system.
-
-> [!NOTE]
-> Normalized data models **can require more round trips** to the server.
-
-### What about foreign keys?
-
-Because there is currently no concept of a constraint, foreign-key or otherwise, any inter-document relationships that you have in documents are effectively "weak links" and will not be verified by the database itself. If you want to ensure that the data a document is referring to actually exists, then you need to do this in your application, or through the use of server-side triggers or stored procedures on Azure Cosmos DB.
-
-### When to reference
-
-In general, use normalized data models when:
-
-* Representing **one-to-many** relationships.
-* Representing **many-to-many** relationships.
-* Related data **changes frequently**.
-* Referenced data could be **unbounded**.
-
-> [!NOTE]
-> Typically normalizing provides better **write** performance.
-
-### Where do I put the relationship?
-
-The growth of the relationship will help determine in which document to store the reference.
-
-If we look at the JSON below that models publishers and books.
-
-    Publisher document:
-    {
-        "id": "mspress",
-        "name": "Microsoft Press",
-        "books": [ 1, 2, 3, ..., 100, ..., 1000]
-    }
-
-    Book documents:
-    {"id": "1", "name": "Azure Cosmos DB 101" }
-    {"id": "2", "name": "Azure Cosmos DB for RDBMS Users" }
-    {"id": "3", "name": "Taking over the world one JSON doc at a time" }
-    ...
-    {"id": "100", "name": "Learn about Azure Cosmos DB" }
-    ...
-    {"id": "1000", "name": "Deep Dive into Azure Cosmos DB" }
-
-If the number of the books per publisher is small with limited growth, then storing the book reference inside the publisher document may be useful. However, if the number of books per publisher is unbounded, then this data model would lead to mutable, growing arrays, as in the example publisher document above.
-
-Switching things around a bit would result in a model that still represents the same data but now avoids these large mutable collections.
-
-    Publisher document:
-    {
-        "id": "mspress",
-        "name": "Microsoft Press"
-    }
-
-    Book documents:
-    {"id": "1","name": "Azure Cosmos DB 101", "pub-id": "mspress"}
-    {"id": "2","name": "Azure Cosmos DB for RDBMS Users", "pub-id": "mspress"}
-    {"id": "3","name": "Taking over the world one JSON doc at a time"}
-    ...
-    {"id": "100","name": "Learn about Azure Cosmos DB", "pub-id": "mspress"}
-    ...
-    {"id": "1000","name": "Deep Dive into Azure Cosmos DB", "pub-id": "mspress"}
-
-In the above example, we have dropped the unbounded collection on the publisher document. Instead we just have a reference to the publisher on each book document.
-
-### How do I model many:many relationships?
-
-In a relational database *many:many* relationships are often modeled with join tables, which just join records from other tables together.
-
-![Join tables](./media/sql-api-modeling-data/join-table.png)
-
-You might be tempted to replicate the same thing using documents and produce a data model that looks similar to the following.
-
-    Author documents:
-    {"id": "a1", "name": "Thomas Andersen" }
-    {"id": "a2", "name": "William Wakefield" }
-
-    Book documents:
-    {"id": "b1", "name": "Azure Cosmos DB 101" }
-    {"id": "b2", "name": "Azure Cosmos DB for RDBMS Users" }
-    {"id": "b3", "name": "Taking over the world one JSON doc at a time" }
-    {"id": "b4", "name": "Learn about Azure Cosmos DB" }
-    {"id": "b5", "name": "Deep Dive into Azure Cosmos DB" }
-
-    Joining documents:
-    {"authorId": "a1", "bookId": "b1" }
-    {"authorId": "a2", "bookId": "b1" }
-    {"authorId": "a1", "bookId": "b2" }
-    {"authorId": "a1", "bookId": "b3" }
-
-This would work. However, loading either an author with their books, or loading a book with its author, would always require at least two additional queries against the database. One query to the joining document and then another query to fetch the actual document being joined.
-
-If all this join table is doing is gluing together two pieces of data, then why not drop it completely?
-Consider the following.
-
-    Author documents:
-    {"id": "a1", "name": "Thomas Andersen", "books": ["b1, "b2", "b3"]}
-    {"id": "a2", "name": "William Wakefield", "books": ["b1", "b4"]}
-
-    Book documents:
-    {"id": "b1", "name": "Azure Cosmos DB 101", "authors": ["a1", "a2"]}
-    {"id": "b2", "name": "Azure Cosmos DB for RDBMS Users", "authors": ["a1"]}
-    {"id": "b3", "name": "Learn about Azure Cosmos DB", "authors": ["a1"]}
-    {"id": "b4", "name": "Deep Dive into Azure Cosmos DB", "authors": ["a2"]}
-
-Now, if I had an author, I immediately know which books they have written, and conversely if I had a book document loaded I would know the IDs of the author(s). This saves that intermediary query against the join table reducing the number of server round trips your application has to make.
-
-## Hybrid data models
-
-We've now looked embedding (or denormalizing) and referencing (or normalizing) data, each have their upsides and each have compromises as we have seen.
-
-It doesn't always have to be either or, don't be scared to mix things up a little.
-
-Based on your application's specific usage patterns and workloads there may be cases where mixing embedded and referenced data makes sense and could lead to simpler application logic with fewer server round trips while still maintaining a good level of performance.
-
-Consider the following JSON.
-
-    Author documents:
-    {
-        "id": "a1",
-        "firstName": "Thomas",
-        "lastName": "Andersen",
-        "countOfBooks": 3,
-        "books": ["b1", "b2", "b3"],
-        "images": [
-            {"thumbnail": "https://....png"}
-            {"profile": "https://....png"}
-            {"large": "https://....png"}
-        ]
-    },
-    {
-        "id": "a2",
-        "firstName": "William",
-        "lastName": "Wakefield",
-        "countOfBooks": 1,
-        "books": ["b1"],
-        "images": [
-            {"thumbnail": "https://....png"}
-        ]
-    }
-
-    Book documents:
-    {
-        "id": "b1",
-        "name": "Azure Cosmos DB 101",
-        "authors": [
-            {"id": "a1", "name": "Thomas Andersen", "thumbnailUrl": "https://....png"},
-            {"id": "a2", "name": "William Wakefield", "thumbnailUrl": "https://....png"}
-        ]
-    },
-    {
-        "id": "b2",
-        "name": "Azure Cosmos DB for RDBMS Users",
-        "authors": [
-            {"id": "a1", "name": "Thomas Andersen", "thumbnailUrl": "https://....png"},
-        ]
-    }
-
-Here we've (mostly) followed the embedded model, where data from other entities are embedded in the top-level document, but other data is referenced.
-
-If you look at the book document, we can see a few interesting fields when we look at the array of authors. There is an `id` field that is the field we use to refer back to an author document, standard practice in a normalized model, but then we also have `name` and `thumbnailUrl`. We could have stuck with `id` and left the application to get any additional information it needed from the respective author document using the "link", but because our application displays the author's name and a thumbnail picture with every book displayed we can save a round trip to the server per book in a list by denormalizing **some** data from the author.
-
-Sure, if the author's name changed or they wanted to update their photo we'd have to go and update every book they ever published but for our application, based on the assumption that authors don't change their names often, this is an acceptable design decision.  
-
-In the example, there are **pre-calculated aggregates** values to save expensive processing on a read operation. In the example, some of the data embedded in the author document is data that is calculated at run-time. Every time a new book is published, a book document is created **and** the countOfBooks field is set to a calculated value based on the number of book documents that exist for a particular author. This optimization would be good in read heavy systems where we can afford to do computations on writes in order to optimize reads.
-
-The ability to have a model with pre-calculated fields is made possible because Azure Cosmos DB supports **multi-document transactions**. Many NoSQL stores cannot do transactions across documents and therefore advocate design decisions, such as "always embed everything", due to this limitation. With Azure Cosmos DB, you can use server-side triggers, or stored procedures, that insert books and update authors all within an ACID transaction. Now you don't **have** to embed everything into one document just to be sure that your data remains consistent.
-
-## Distinguishing between different document types
-
-In some scenarios, you may want to mix different document types in the same collection; this is usually the case when you want multiple, related documents to sit in the same [partition](partitioning-overview.md). For example, you could put both books and book reviews in the same collection and partition it by `bookId`. In such situation, you usually want to add to your documents with a field that identifies their type in order to differentiate them.
-
-    Book documents:
-    {
-        "id": "b1",
-        "name": "Azure Cosmos DB 101",
-        "bookId": "b1",
-        "type": "book"
-    }
-
-    Review documents:
-    {
-        "id": "r1",
-        "content": "This book is awesome",
-        "bookId": "b1",
-        "type": "review"
-    },
-    {
-        "id": "r2",
-        "content": "Best book ever!",
-        "bookId": "b1",
-        "type": "review"
-    }
-
-## Next steps
-
-The biggest takeaways from this article are to understand that data modeling in a schema-free world is as important as ever.
-
-Just as there is no single way to represent a piece of data on a screen, there is no single way to model your data. You need to understand your application and how it will produce, consume, and process the data. Then, by applying some of the guidelines presented here you can set about creating a model that addresses the immediate needs of your application. When your applications need to change, you can leverage the flexibility of a schema-free database to embrace that change and evolve your data model easily.
-
-To learn more about Azure Cosmos DB, refer to the service's [documentation](https://azure.microsoft.com/documentation/services/cosmos-db/) page.
-
-To understand how to shard your data across multiple partitions, refer to [Partitioning Data in Azure Cosmos DB](sql-api-partition-data.md).
+---
+title: Modeling data in Azure Cosmos DB
+titleSuffix: Azure Cosmos DB
+description: Learn about data modeling in NoSQL databases, differences between modeling data in a relational database and a document database.
+author: rimman
+ms.service: cosmos-db
+ms.topic: conceptual
+ms.date: 05/20/2019
+ms.author: rimman
+ms.custom: rimman
+
+---
+# Data modeling in Azure Cosmos DB
+
+While schema-free databases, like Azure Cosmos DB, make it super easy to store and query unstructured and semi-structured data, you should spend some time thinking about your data model to get the most of the service in terms of performance and scalability and lowest cost.
+
+How is data going to be stored? How is your application going to retrieve and query data? Is your application read-heavy, or write-heavy?
+
+After reading this article, you will be able to answer the following questions:
+
+* What is data modeling and why should I care?
+* How is modeling data in Azure Cosmos DB different to a relational database?
+* How do I express data relationships in a non-relational database?
+* When do I embed data and when do I link to data?
+
+## Embedding data
+
+When you start modeling data in Azure Cosmos DB try to treat your entities as **self-contained items** represented as JSON documents.
+
+For comparison, let's first see how we might model data in a relational database. The following example shows how a person might be stored in a relational database.
+
+![Relational database model](./media/sql-api-modeling-data/relational-data-model.png)
+
+When working with relational databases, the strategy is to normalize all your data. Normalizing your data typically involves taking an entity, such as a person, and breaking it down into discrete components. In the example above, a person can have multiple contact detail records, as well as multiple address records. Contact details can be further broken down by further extracting common fields like a type. The same applies to address, each record can be of type *Home* or *Business*.
+
+The guiding premise when normalizing data is to **avoid storing redundant data** on each record and rather refer to data. In this example, to read a person, with all their contact details and addresses, you need to use JOINS to effectively compose back (or denormalize) your data at run time.
+
+    SELECT p.FirstName, p.LastName, a.City, cd.Detail
+    FROM Person p
+    JOIN ContactDetail cd ON cd.PersonId = p.Id
+    JOIN ContactDetailType on cdt ON cdt.Id = cd.TypeId
+    JOIN Address a ON a.PersonId = p.Id
+
+Updating a single person with their contact details and addresses requires write operations across many individual tables.
+
+Now let's take a look at how we would model the same data as a self-contained entity in Azure Cosmos DB.
+
+    {
+        "id": "1",
+        "firstName": "Thomas",
+        "lastName": "Andersen",
+        "addresses": [
+            {
+                "line1": "100 Some Street",
+                "line2": "Unit 1",
+                "city": "Seattle",
+                "state": "WA",
+                "zip": 98012
+            }
+        ],
+        "contactDetails": [
+            {"email": "thomas@andersen.com"},
+            {"phone": "+1 555 555-5555", "extension": 5555}
+        ]
+    }
+
+Using the approach above we have **denormalized** the person record, by **embedding** all the information related to this person, such as their contact details and addresses, into a *single JSON* document.
+In addition, because we're not confined to a fixed schema we have the flexibility to do things like having contact details of different shapes entirely.
+
+Retrieving a complete person record from the database is now a **single read operation** against a single container and for a single item. Updating a person record, with their contact details and addresses, is also a **single write operation** against a single item.
+
+By denormalizing data, your application may need to issue fewer queries and updates to complete common operations.
+
+### When to embed
+
+In general, use embedded data models when:
+
+* There are **contained** relationships between entities.
+* There are **one-to-few** relationships between entities.
+* There is embedded data that **changes infrequently**.
+* There is embedded data that will not grow **without bound**.
+* There is embedded data that is **queried frequently together**.
+
+> [!NOTE]
+> Typically denormalized data models provide better **read** performance.
+
+### When not to embed
+
+While the rule of thumb in Azure Cosmos DB is to denormalize everything and embed all data into a single item, this can lead to some situations that should be avoided.
+
+Take this JSON snippet.
+
+    {
+        "id": "1",
+        "name": "What's new in the coolest Cloud",
+        "summary": "A blog post by someone real famous",
+        "comments": [
+            {"id": 1, "author": "anon", "comment": "something useful, I'm sure"},
+            {"id": 2, "author": "bob", "comment": "wisdom from the interwebs"},
+            …
+            {"id": 100001, "author": "jane", "comment": "and on we go ..."},
+            …
+            {"id": 1000000001, "author": "angry", "comment": "blah angry blah angry"},
+            …
+            {"id": ∞ + 1, "author": "bored", "comment": "oh man, will this ever end?"},
+        ]
+    }
+
+This might be what a post entity with embedded comments would look like if we were modeling a typical blog, or CMS, system. The problem with this example is that the comments array is **unbounded**, meaning that there is no (practical) limit to the number of comments any single post can have. This may become a problem as the size of the item could grow infinitely large.
+
+As the size of the item grows the ability to transmit the data over the wire as well as reading and updating the item, at scale, will be impacted.
+
+In this case, it would be better to consider the following data model.
+
+    Post item:
+    {
+        "id": "1",
+        "name": "What's new in the coolest Cloud",
+        "summary": "A blog post by someone real famous",
+        "recentComments": [
+            {"id": 1, "author": "anon", "comment": "something useful, I'm sure"},
+            {"id": 2, "author": "bob", "comment": "wisdom from the interwebs"},
+            {"id": 3, "author": "jane", "comment": "....."}
+        ]
+    }
+
+    Comment items:
+    {
+        "postId": "1"
+        "comments": [
+            {"id": 4, "author": "anon", "comment": "more goodness"},
+            {"id": 5, "author": "bob", "comment": "tails from the field"},
+            ...
+            {"id": 99, "author": "angry", "comment": "blah angry blah angry"}
+        ]
+    },
+    {
+        "postId": "1"
+        "comments": [
+            {"id": 100, "author": "anon", "comment": "yet more"},
+            ...
+            {"id": 199, "author": "bored", "comment": "will this ever end?"}
+        ]
+    }
+
+This model has the three most recent comments embedded in the post container, which is an array with a fixed set of attributes. The other comments are grouped in to batches of 100 comments and stored as separate items. The size of the batch was chosen as 100 because our fictitious application allows the user to load 100 comments at a time.  
+
+Another case where embedding data is not a good idea is when the embedded data is used often across items and will change frequently.
+
+Take this JSON snippet.
+
+    {
+        "id": "1",
+        "firstName": "Thomas",
+        "lastName": "Andersen",
+        "holdings": [
+            {
+                "numberHeld": 100,
+                "stock": { "symbol": "zaza", "open": 1, "high": 2, "low": 0.5 }
+            },
+            {
+                "numberHeld": 50,
+                "stock": { "symbol": "xcxc", "open": 89, "high": 93.24, "low": 88.87 }
+            }
+        ]
+    }
+
+This could represent a person's stock portfolio. We have chosen to embed the stock information into each portfolio document. In an environment where related data is changing frequently, like a stock trading application, embedding data that changes frequently is going to mean that you are constantly updating each portfolio document every time a stock is traded.
+
+Stock *zaza* may be traded many hundreds of times in a single day and thousands of users could have *zaza* on their portfolio. With a data model like the above we would have to update many thousands of portfolio documents many times every day leading to a system that won't scale well.
+
+## Referencing data
+
+So, embedding data works nicely for many cases but it is clear that there are scenarios when denormalizing your data will cause more problems than it is worth. So what do we do now?
+
+Relational databases are not the only place where you can create relationships between entities. In a document database, you can have information in one document that actually relates to data in other documents. Now, I am not advocating for even one minute that we build systems that would be better suited to a relational database in Azure Cosmos DB, or any other document database, but simple relationships are fine and can be useful.
+
+In the JSON below we chose to use the example of a stock portfolio from earlier but this time we refer to the stock item on the portfolio instead of embedding it. This way, when the stock item changes frequently throughout the day the only document that needs to be updated is the single stock document.
+
+    Person document:
+    {
+        "id": "1",
+        "firstName": "Thomas",
+        "lastName": "Andersen",
+        "holdings": [
+            { "numberHeld":  100, "stockId": 1},
+            { "numberHeld":  50, "stockId": 2}
+        ]
+    }
+
+    Stock documents:
+    {
+        "id": "1",
+        "symbol": "zaza",
+        "open": 1,
+        "high": 2,
+        "low": 0.5,
+        "vol": 11970000,
+        "mkt-cap": 42000000,
+        "pe": 5.89
+    },
+    {
+        "id": "2",
+        "symbol": "xcxc",
+        "open": 89,
+        "high": 93.24,
+        "low": 88.87,
+        "vol": 2970200,
+        "mkt-cap": 1005000,
+        "pe": 75.82
+    }
+
+An immediate downside to this approach though is if your application is required to show information about each stock that is held when displaying a person's portfolio; in this case you would need to make multiple trips to the database to load the information for each stock document. Here we've made a decision to improve the efficiency of write operations, which happen frequently throughout the day, but in turn compromised on the read operations that potentially have less impact on the performance of this particular system.
+
+> [!NOTE]
+> Normalized data models **can require more round trips** to the server.
+
+### What about foreign keys?
+
+Because there is currently no concept of a constraint, foreign-key or otherwise, any inter-document relationships that you have in documents are effectively "weak links" and will not be verified by the database itself. If you want to ensure that the data a document is referring to actually exists, then you need to do this in your application, or through the use of server-side triggers or stored procedures on Azure Cosmos DB.
+
+### When to reference
+
+In general, use normalized data models when:
+
+* Representing **one-to-many** relationships.
+* Representing **many-to-many** relationships.
+* Related data **changes frequently**.
+* Referenced data could be **unbounded**.
+
+> [!NOTE]
+> Typically normalizing provides better **write** performance.
+
+### Where do I put the relationship?
+
+The growth of the relationship will help determine in which document to store the reference.
+
+If we look at the JSON below that models publishers and books.
+
+    Publisher document:
+    {
+        "id": "mspress",
+        "name": "Microsoft Press",
+        "books": [ 1, 2, 3, ..., 100, ..., 1000]
+    }
+
+    Book documents:
+    {"id": "1", "name": "Azure Cosmos DB 101" }
+    {"id": "2", "name": "Azure Cosmos DB for RDBMS Users" }
+    {"id": "3", "name": "Taking over the world one JSON doc at a time" }
+    ...
+    {"id": "100", "name": "Learn about Azure Cosmos DB" }
+    ...
+    {"id": "1000", "name": "Deep Dive into Azure Cosmos DB" }
+
+If the number of the books per publisher is small with limited growth, then storing the book reference inside the publisher document may be useful. However, if the number of books per publisher is unbounded, then this data model would lead to mutable, growing arrays, as in the example publisher document above.
+
+Switching things around a bit would result in a model that still represents the same data but now avoids these large mutable collections.
+
+    Publisher document:
+    {
+        "id": "mspress",
+        "name": "Microsoft Press"
+    }
+
+    Book documents:
+    {"id": "1","name": "Azure Cosmos DB 101", "pub-id": "mspress"}
+    {"id": "2","name": "Azure Cosmos DB for RDBMS Users", "pub-id": "mspress"}
+    {"id": "3","name": "Taking over the world one JSON doc at a time"}
+    ...
+    {"id": "100","name": "Learn about Azure Cosmos DB", "pub-id": "mspress"}
+    ...
+    {"id": "1000","name": "Deep Dive into Azure Cosmos DB", "pub-id": "mspress"}
+
+In the above example, we have dropped the unbounded collection on the publisher document. Instead we just have a reference to the publisher on each book document.
+
+### How do I model many:many relationships?
+
+In a relational database *many:many* relationships are often modeled with join tables, which just join records from other tables together.
+
+![Join tables](./media/sql-api-modeling-data/join-table.png)
+
+You might be tempted to replicate the same thing using documents and produce a data model that looks similar to the following.
+
+    Author documents:
+    {"id": "a1", "name": "Thomas Andersen" }
+    {"id": "a2", "name": "William Wakefield" }
+
+    Book documents:
+    {"id": "b1", "name": "Azure Cosmos DB 101" }
+    {"id": "b2", "name": "Azure Cosmos DB for RDBMS Users" }
+    {"id": "b3", "name": "Taking over the world one JSON doc at a time" }
+    {"id": "b4", "name": "Learn about Azure Cosmos DB" }
+    {"id": "b5", "name": "Deep Dive into Azure Cosmos DB" }
+
+    Joining documents:
+    {"authorId": "a1", "bookId": "b1" }
+    {"authorId": "a2", "bookId": "b1" }
+    {"authorId": "a1", "bookId": "b2" }
+    {"authorId": "a1", "bookId": "b3" }
+
+This would work. However, loading either an author with their books, or loading a book with its author, would always require at least two additional queries against the database. One query to the joining document and then another query to fetch the actual document being joined.
+
+If all this join table is doing is gluing together two pieces of data, then why not drop it completely?
+Consider the following.
+
+    Author documents:
+    {"id": "a1", "name": "Thomas Andersen", "books": ["b1, "b2", "b3"]}
+    {"id": "a2", "name": "William Wakefield", "books": ["b1", "b4"]}
+
+    Book documents:
+    {"id": "b1", "name": "Azure Cosmos DB 101", "authors": ["a1", "a2"]}
+    {"id": "b2", "name": "Azure Cosmos DB for RDBMS Users", "authors": ["a1"]}
+    {"id": "b3", "name": "Learn about Azure Cosmos DB", "authors": ["a1"]}
+    {"id": "b4", "name": "Deep Dive into Azure Cosmos DB", "authors": ["a2"]}
+
+Now, if I had an author, I immediately know which books they have written, and conversely if I had a book document loaded I would know the IDs of the author(s). This saves that intermediary query against the join table reducing the number of server round trips your application has to make.
+
+## Hybrid data models
+
+We've now looked embedding (or denormalizing) and referencing (or normalizing) data, each have their upsides and each have compromises as we have seen.
+
+It doesn't always have to be either or, don't be scared to mix things up a little.
+
+Based on your application's specific usage patterns and workloads there may be cases where mixing embedded and referenced data makes sense and could lead to simpler application logic with fewer server round trips while still maintaining a good level of performance.
+
+Consider the following JSON.
+
+    Author documents:
+    {
+        "id": "a1",
+        "firstName": "Thomas",
+        "lastName": "Andersen",
+        "countOfBooks": 3,
+        "books": ["b1", "b2", "b3"],
+        "images": [
+            {"thumbnail": "https://....png"}
+            {"profile": "https://....png"}
+            {"large": "https://....png"}
+        ]
+    },
+    {
+        "id": "a2",
+        "firstName": "William",
+        "lastName": "Wakefield",
+        "countOfBooks": 1,
+        "books": ["b1"],
+        "images": [
+            {"thumbnail": "https://....png"}
+        ]
+    }
+
+    Book documents:
+    {
+        "id": "b1",
+        "name": "Azure Cosmos DB 101",
+        "authors": [
+            {"id": "a1", "name": "Thomas Andersen", "thumbnailUrl": "https://....png"},
+            {"id": "a2", "name": "William Wakefield", "thumbnailUrl": "https://....png"}
+        ]
+    },
+    {
+        "id": "b2",
+        "name": "Azure Cosmos DB for RDBMS Users",
+        "authors": [
+            {"id": "a1", "name": "Thomas Andersen", "thumbnailUrl": "https://....png"},
+        ]
+    }
+
+Here we've (mostly) followed the embedded model, where data from other entities are embedded in the top-level document, but other data is referenced.
+
+If you look at the book document, we can see a few interesting fields when we look at the array of authors. There is an `id` field that is the field we use to refer back to an author document, standard practice in a normalized model, but then we also have `name` and `thumbnailUrl`. We could have stuck with `id` and left the application to get any additional information it needed from the respective author document using the "link", but because our application displays the author's name and a thumbnail picture with every book displayed we can save a round trip to the server per book in a list by denormalizing **some** data from the author.
+
+Sure, if the author's name changed or they wanted to update their photo we'd have to go and update every book they ever published but for our application, based on the assumption that authors don't change their names often, this is an acceptable design decision.  
+
+In the example, there are **pre-calculated aggregates** values to save expensive processing on a read operation. In the example, some of the data embedded in the author document is data that is calculated at run-time. Every time a new book is published, a book document is created **and** the countOfBooks field is set to a calculated value based on the number of book documents that exist for a particular author. This optimization would be good in read heavy systems where we can afford to do computations on writes in order to optimize reads.
+
+The ability to have a model with pre-calculated fields is made possible because Azure Cosmos DB supports **multi-document transactions**. Many NoSQL stores cannot do transactions across documents and therefore advocate design decisions, such as "always embed everything", due to this limitation. With Azure Cosmos DB, you can use server-side triggers, or stored procedures, that insert books and update authors all within an ACID transaction. Now you don't **have** to embed everything into one document just to be sure that your data remains consistent.
+
+## Distinguishing between different document types
+
+In some scenarios, you may want to mix different document types in the same collection; this is usually the case when you want multiple, related documents to sit in the same [partition](partitioning-overview.md). For example, you could put both books and book reviews in the same collection and partition it by `bookId`. In such situation, you usually want to add to your documents with a field that identifies their type in order to differentiate them.
+
+    Book documents:
+    {
+        "id": "b1",
+        "name": "Azure Cosmos DB 101",
+        "bookId": "b1",
+        "type": "book"
+    }
+
+    Review documents:
+    {
+        "id": "r1",
+        "content": "This book is awesome",
+        "bookId": "b1",
+        "type": "review"
+    },
+    {
+        "id": "r2",
+        "content": "Best book ever!",
+        "bookId": "b1",
+        "type": "review"
+    }
+
+## Next steps
+
+The biggest takeaways from this article are to understand that data modeling in a schema-free world is as important as ever.
+
+Just as there is no single way to represent a piece of data on a screen, there is no single way to model your data. You need to understand your application and how it will produce, consume, and process the data. Then, by applying some of the guidelines presented here you can set about creating a model that addresses the immediate needs of your application. When your applications need to change, you can leverage the flexibility of a schema-free database to embrace that change and evolve your data model easily.
+
+To learn more about Azure Cosmos DB, refer to the service's [documentation](https://azure.microsoft.com/documentation/services/cosmos-db/) page.
+
+To understand how to shard your data across multiple partitions, refer to [Partitioning Data in Azure Cosmos DB](sql-api-partition-data.md).