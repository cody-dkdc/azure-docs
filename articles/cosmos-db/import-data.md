---
title: Database migration tool for Azure Cosmos DB
description: Learn how to use the open-source Azure Cosmos DB data migration tools to import data to Azure Cosmos DB from various sources including MongoDB, SQL Server, Table storage, Amazon DynamoDB, CSV, and JSON files. CSV to JSON conversion.
author: deborahc
ms.service: cosmos-db
ms.topic: tutorial
<<<<<<< HEAD
ms.date: 02/22/2019
=======
ms.date: 05/20/2019
>>>>>>> 6a383dfd
ms.author: dech

---
# Use Data migration tool to migrate your data to Azure Cosmos DB

This tutorial provides instructions on using the Azure Cosmos DB Data Migration tool, which can import data from various sources into Azure Cosmos DB collections and tables. You can import from JSON files, CSV files, SQL, MongoDB, Azure Table storage, Amazon DynamoDB, and even Azure Cosmos DB SQL API collections. You migrate that data to collections and tables for use with Azure Cosmos DB. The Data Migration tool can also be used when migrating from a single partition collection to a multi-partition collection for the SQL API.

Which API are you going to use with Azure Cosmos DB?

* **[SQL API](documentdb-introduction.md)** - You can use any of the source options provided in the Data Migration tool to import data.
* **[Table API](table-introduction.md)** - You can use the Data Migration tool or AzCopy to import data. For more information, see [Import data for use with the Azure Cosmos DB Table API](table-import.md).
* **[Azure Cosmos DB's API for MongoDB](mongodb-introduction.md)** - The Data Migration tool doesn't currently support Azure Cosmos DB's API for MongoDB either as a source or as a target. If you want to migrate the data in or out of collections in Azure Cosmos DB, refer to [How to migrate MongoDB data a Cosmos database with Azure Cosmos DB's API for MongoDB](mongodb-migrate.md) for instructions. You can still use the Data Migration tool to export data from MongoDB to Azure Cosmos DB SQL API collections for use with the SQL API.
* **[Gremlin API](graph-introduction.md)** - The Data Migration tool isn't a supported import tool for Gremlin API accounts at this time.

This tutorial covers the following tasks:

> [!div class="checklist"]
> * Installing the Data Migration tool
> * Importing data from different data sources
> * Exporting from Azure Cosmos DB to JSON

## <a id="Prerequisites"></a>Prerequisites

Before following the instructions in this article, ensure that you do the following steps:

* **Install** [Microsoft .NET Framework 4.51](https://www.microsoft.com/download/developer-tools.aspx) or higher.

* **Increase throughput:** The duration of your data migration depends on the amount of throughput you set up for an individual collection or a set of collections. Be sure to increase the throughput for larger data migrations. After you've completed the migration, decrease the throughput to save costs. For more information about increasing throughput in the Azure portal, see [performance levels](performance-levels.md) and [pricing tiers](https://azure.microsoft.com/pricing/details/cosmos-db/) in Azure Cosmos DB.

* **Create Azure Cosmos DB resources:** Before you start the migrating data, pre-create all your collections from the Azure portal. To migrate to an Azure Cosmos DB account that has database level throughput, provide a partition key when you create the Azure Cosmos DB collections.

## <a id="Overviewl"></a>Overview

The Data Migration tool is an open-source solution that imports data to Azure Cosmos DB from a variety of sources, including:

* JSON files
* MongoDB
* SQL Server
* CSV files
* Azure Table storage
* Amazon DynamoDB
* HBase
* Azure Cosmos DB collections

While the import tool includes a graphical user interface (dtui.exe), it can also be driven from the command-line (dt.exe). In fact, there's an option to output the associated command after setting up an import through the UI. You can transform tabular source data, such as SQL Server or CSV files, to create hierarchical relationships (subdocuments) during import. Keep reading to learn more about source options, sample commands to import from each source, target options, and viewing import results.

## <a id="Install"></a>Installation

The migration tool source code is available on GitHub in [this repository](https://github.com/azure/azure-documentdb-datamigrationtool). You can download and compile the solution locally, or [download a pre-compiled binary](https://aka.ms/csdmtool), then run either:

* **Dtui.exe**: Graphical interface version of the tool
* **Dt.exe**: Command-line version of the tool

## Select data source

Once you've installed the tool, it's time to import your data. What kind of data do you want to import?

* [JSON files](#JSON)
* [MongoDB](#MongoDB)
* [MongoDB Export files](#MongoDBExport)
* [SQL Server](#SQL)
* [CSV files](#CSV)
* [Azure Table storage](#AzureTableSource)
* [Amazon DynamoDB](#DynamoDBSource)
* [Blob](#BlobImport)
* [Azure Cosmos DB collections](#SQLSource)
* [HBase](#HBaseSource)
* [Azure Cosmos DB bulk import](#SQLBulkTarget)
* [Azure Cosmos DB sequential record import](#SQLSeqTarget)

## <a id="JSON"></a>Import JSON files

The JSON file source importer option allows you to import one or more single document JSON files or JSON files that each have an array of JSON documents. When adding folders that have JSON files to import, you have the option of recursively searching for files in subfolders.

![Screenshot of JSON file source options - Database migration tools](./media/import-data/jsonsource.png)

The connection string is in the following format:

`AccountEndpoint=<CosmosDB Endpoint>;AccountKey=<CosmosDB Key>;Database=<CosmosDB Database>`

* The `<CosmosDB Endpoint>` is the endpoint URI. You can get this value from the Azure portal. Navigate to your Azure Cosmos account. Open the **Overview** pane and copy the **URI** value.
* The `<AccountKey>` is the "Password" or **PRIMARY KEY**. You can get this value from the Azure portal. Navigate to your Azure Cosmos account. Open the **Connection Strings** or **Keys** pane, and copy the "Password" or **PRIMARY KEY** value.
* The `<CosmosDB Database>` is the CosmosDB database name.

Example: 
`AccountEndpoint=https://myCosmosDBName.documents.azure.com:443/;AccountKey=wJmFRYna6ttQ79ATmrTMKql8vPri84QBiHTt6oinFkZRvoe7Vv81x9sn6zlVlBY10bEPMgGM982wfYXpWXWB9w==;Database=myDatabaseName`

> [!NOTE]
> Use the Verify command to ensure that the Cosmos DB account specified in the connection string field can be accessed.

Here are some command-line samples to import JSON files:

```console
#Import a single JSON file
dt.exe /s:JsonFile /s.Files:.\Sessions.json /t:DocumentDBBulk /t.ConnectionString:"AccountEndpoint=<CosmosDB Endpoint>;AccountKey=<CosmosDB Key>;Database=<CosmosDB Database>;" /t.Collection:Sessions /t.CollectionThroughput:2500

#Import a directory of JSON files
dt.exe /s:JsonFile /s.Files:C:\TESessions\*.json /t:DocumentDBBulk /t.ConnectionString:" AccountEndpoint=<CosmosDB Endpoint>;AccountKey=<CosmosDB Key>;Database=<CosmosDB Database>;" /t.Collection:Sessions /t.CollectionThroughput:2500

#Import a directory (including sub-directories) of JSON files
dt.exe /s:JsonFile /s.Files:C:\LastFMMusic\**\*.json /t:DocumentDBBulk /t.ConnectionString:" AccountEndpoint=<CosmosDB Endpoint>;AccountKey=<CosmosDB Key>;Database=<CosmosDB Database>;" /t.Collection:Music /t.CollectionThroughput:2500

#Import a directory (single), directory (recursive), and individual JSON files
dt.exe /s:JsonFile /s.Files:C:\Tweets\*.*;C:\LargeDocs\**\*.*;C:\TESessions\Session48172.json;C:\TESessions\Session48173.json;C:\TESessions\Session48174.json;C:\TESessions\Session48175.json;C:\TESessions\Session48177.json /t:DocumentDBBulk /t.ConnectionString:"AccountEndpoint=<CosmosDB Endpoint>;AccountKey=<CosmosDB Key>;Database=<CosmosDB Database>;" /t.Collection:subs /t.CollectionThroughput:2500

#Import a single JSON file and partition the data across 4 collections
dt.exe /s:JsonFile /s.Files:D:\\CompanyData\\Companies.json /t:DocumentDBBulk /t.ConnectionString:"AccountEndpoint=<CosmosDB Endpoint>;AccountKey=<CosmosDB Key>;Database=<CosmosDB Database>;" /t.Collection:comp[1-4] /t.PartitionKey:name /t.CollectionThroughput:2500
```

## <a id="MongoDB"></a>Import from MongoDB

> [!IMPORTANT]
> If you're importing to a Cosmos account configured with Azure Cosmos DB's API for MongoDB, follow these [instructions](mongodb-migrate.md).

With the MongoDB source importer option, you can import from a single MongoDB collection, optionally filter documents using a query, and modify the document structure by using a projection.  

![Screenshot of MongoDB source options](./media/import-data/mongodbsource.png)

The connection string is in the standard MongoDB format:

`mongodb://<dbuser>:<dbpassword>@<host>:<port>/<database>`

> [!NOTE]
> Use the Verify command to ensure that the MongoDB instance specified in the connection string field can be accessed.

Enter the name of the collection from which data will be imported. You may optionally specify or provide a file for a query, such as `{pop: {$gt:5000}}`, or a projection, such as `{loc:0}`, to both filter and shape the data that you're importing.

Here are some command-line samples to import from MongoDB:

```console
#Import all documents from a MongoDB collection
dt.exe /s:MongoDB /s.ConnectionString:mongodb://<dbuser>:<dbpassword>@<host>:<port>/<database> /s.Collection:zips /t:DocumentDBBulk /t.ConnectionString:"AccountEndpoint=<CosmosDB Endpoint>;AccountKey=<CosmosDB Key>;Database=<CosmosDB Database>;" /t.Collection:BulkZips /t.IdField:_id /t.CollectionThroughput:2500

#Import documents from a MongoDB collection which match the query and exclude the loc field
dt.exe /s:MongoDB /s.ConnectionString:mongodb://<dbuser>:<dbpassword>@<host>:<port>/<database> /s.Collection:zips /s.Query:{pop:{$gt:50000}} /s.Projection:{loc:0} /t:DocumentDBBulk /t.ConnectionString:"AccountEndpoint=<CosmosDB Endpoint>;AccountKey=<CosmosDB Key>;Database=<CosmosDB Database>;" /t.Collection:BulkZipsTransform /t.IdField:_id/t.CollectionThroughput:2500
```

## <a id="MongoDBExport"></a>Import MongoDB export files

> [!IMPORTANT]
> If you're importing to an Azure Cosmos DB account with support for MongoDB, follow these [instructions](mongodb-migrate.md).

The MongoDB export JSON file source importer option allows you to import one or more JSON files produced from the mongoexport utility.  

![Screenshot of MongoDB export source options](./media/import-data/mongodbexportsource.png)

When adding folders that have MongoDB export JSON files for import, you have the option of recursively searching for files in subfolders.

Here is a command-line sample to import from MongoDB export JSON files:

```console
dt.exe /s:MongoDBExport /s.Files:D:\mongoemployees.json /t:DocumentDBBulk /t.ConnectionString:"AccountEndpoint=<CosmosDB Endpoint>;AccountKey=<CosmosDB Key>;Database=<CosmosDB Database>;" /t.Collection:employees /t.IdField:_id /t.Dates:Epoch /t.CollectionThroughput:2500
```

## <a id="SQL"></a>Import from SQL Server

The SQL source importer option allows you to import from an individual SQL Server database and optionally filter the records to be imported using a query. In addition, you can modify the document structure by specifying a nesting separator (more on that in a moment).  

![Screenshot of SQL source options - database migration tools](./media/import-data/sqlexportsource.png)

The format of the connection string is the standard SQL connection string format.

> [!NOTE]
> Use the Verify command to ensure that the SQL Server instance specified in the connection string field can be accessed.

The nesting separator property is used to create hierarchical relationships (sub-documents) during import. Consider the following SQL query:

`select CAST(BusinessEntityID AS varchar) as Id, Name, AddressType as [Address.AddressType], AddressLine1 as [Address.AddressLine1], City as [Address.Location.City], StateProvinceName as [Address.Location.StateProvinceName], PostalCode as [Address.PostalCode], CountryRegionName as [Address.CountryRegionName] from Sales.vStoreWithAddresses WHERE AddressType='Main Office'`

Which returns the following (partial) results:

![Screenshot of SQL query results](./media/import-data/sqlqueryresults.png)

Note the aliases such as Address.AddressType and Address.Location.StateProvinceName. By specifying a nesting separator of '.', the import tool creates Address and Address.Location subdocuments during the import. Here is an example of a resulting document in Azure Cosmos DB:

*{
  "id": "956",
  "Name": "Finer Sales and Service",
  "Address": {
    "AddressType": "Main Office",
    "AddressLine1": "#500-75 O'Connor Street",
    "Location": {
      "City": "Ottawa",
      "StateProvinceName": "Ontario"
    },
    "PostalCode": "K4B 1S2",
    "CountryRegionName": "Canada"
  }
}*

Here are some command-line samples to import from SQL Server:

```console
#Import records from SQL which match a query
dt.exe /s:SQL /s.ConnectionString:"Data Source=<server>;Initial Catalog=AdventureWorks;User Id=advworks;Password=<password>;" /s.Query:"select CAST(BusinessEntityID AS varchar) as Id, * from Sales.vStoreWithAddresses WHERE AddressType='Main Office'" /t:DocumentDBBulk /t.ConnectionString:" AccountEndpoint=<CosmosDB Endpoint>;AccountKey=<CosmosDB Key>;Database=<CosmosDB Database>;" /t.Collection:Stores /t.IdField:Id /t.CollectionThroughput:2500

#Import records from sql which match a query and create hierarchical relationships
dt.exe /s:SQL /s.ConnectionString:"Data Source=<server>;Initial Catalog=AdventureWorks;User Id=advworks;Password=<password>;" /s.Query:"select CAST(BusinessEntityID AS varchar) as Id, Name, AddressType as [Address.AddressType], AddressLine1 as [Address.AddressLine1], City as [Address.Location.City], StateProvinceName as [Address.Location.StateProvinceName], PostalCode as [Address.PostalCode], CountryRegionName as [Address.CountryRegionName] from Sales.vStoreWithAddresses WHERE AddressType='Main Office'" /s.NestingSeparator:. /t:DocumentDBBulk /t.ConnectionString:" AccountEndpoint=<CosmosDB Endpoint>;AccountKey=<CosmosDB Key>;Database=<CosmosDB Database>;" /t.Collection:StoresSub /t.IdField:Id /t.CollectionThroughput:2500
```

## <a id="CSV"></a>Import CSV files and convert CSV to JSON

The CSV file source importer option enables you to import one or more CSV files. When adding folders that have CSV files for import, you have the option of recursively searching for files in subfolders.

![Screenshot of CSV source options - CSV to JSON](media/import-data/csvsource.png)

Similar to the SQL source, the nesting separator property may be used to create hierarchical relationships (sub-documents) during import. Consider the following CSV header row and data rows:

![Screenshot of CSV sample records - CSV to JSON](./media/import-data/csvsample.png)

Note the aliases such as DomainInfo.Domain_Name and RedirectInfo.Redirecting. By specifying a nesting separator of '.', the import tool will create DomainInfo and RedirectInfo subdocuments during the import. Here is an example of a resulting document in Azure Cosmos DB:

*{
  "DomainInfo": {
    "Domain_Name": "ACUS.GOV",
    "Domain_Name_Address": "https:\//www.ACUS.GOV"
  },
  "Federal Agency": "Administrative Conference of the United States",
  "RedirectInfo": {
    "Redirecting": "0",
    "Redirect_Destination": ""
  },
  "id": "9cc565c5-ebcd-1c03-ebd3-cc3e2ecd814d"
}*

The import tool tries to infer type information for unquoted values in CSV files (quoted values are always treated as strings).  Types are identified in the following order: number, datetime, boolean.  

There are two other things to note about CSV import:

1. By default, unquoted values are always trimmed for tabs and spaces, while quoted values are preserved as-is. This behavior can be overridden with the Trim quoted values checkbox or the /s.TrimQuoted command-line option.
2. By default, an unquoted null is treated as a null value. This behavior can be overridden (that is, treat an unquoted null as a "null" string) with the Treat unquoted NULL as string checkbox or the /s.NoUnquotedNulls command-line option.

Here is a command-line sample for CSV import:

```console
dt.exe /s:CsvFile /s.Files:.\Employees.csv /t:DocumentDBBulk /t.ConnectionString:"AccountEndpoint=<CosmosDB Endpoint>;AccountKey=<CosmosDB Key>;Database=<CosmosDB Database>;" /t.Collection:Employees /t.IdField:EntityID /t.CollectionThroughput:2500
```

## <a id="AzureTableSource"></a>Import from Azure Table storage

The Azure Table storage source importer option allows you to import from an individual Azure Table storage table. Optionally, you can filter the table entities to be imported.

You may output data that was imported from Azure Table Storage to Azure Cosmos DB tables and entities for use with the Table API. Imported data can also be output to collections and documents for use with the SQL API. However, Table API is only available as a target in the command-line utility. You can't export to Table API by using the Data Migration tool user interface. For more information, see [Import data for use with the Azure Cosmos DB Table API](table-import.md).

![Screenshot of Azure Table storage source options](./media/import-data/azuretablesource.png)

The format of the Azure Table storage connection string is:

`DefaultEndpointsProtocol=<protocol>;AccountName=<Account Name>;AccountKey=<Account Key>;`

> [!NOTE]
> Use the Verify command to ensure that the Azure Table storage instance specified in the connection string field can be accessed.

Enter the name of the Azure table from to import from. You may optionally specify a [filter](../vs-azure-tools-table-designer-construct-filter-strings.md).

The Azure Table storage source importer option has the following additional options:

1. Include Internal Fields
   1. All - Include all internal fields (PartitionKey, RowKey, and Timestamp)
   2. None - Exclude all internal fields
   3. RowKey - Only include the RowKey field
2. Select Columns
   1. Azure Table storage filters don't support projections. If you want to only import specific Azure Table entity properties, add them to the Select Columns list. All other entity properties are ignored.

Here is a command-line sample to import from Azure Table storage:

```console
dt.exe /s:AzureTable /s.ConnectionString:"DefaultEndpointsProtocol=https;AccountName=<Account Name>;AccountKey=<Account Key>" /s.Table:metrics /s.InternalFields:All /s.Filter:"PartitionKey eq 'Partition1' and RowKey gt '00001'" /s.Projection:ObjectCount;ObjectSize  /t:DocumentDBBulk /t.ConnectionString:" AccountEndpoint=<CosmosDB Endpoint>;AccountKey=<CosmosDB Key>;Database=<CosmosDB Database>;" /t.Collection:metrics /t.CollectionThroughput:2500
```

## <a id="DynamoDBSource"></a>Import from Amazon DynamoDB

The Amazon DynamoDB source importer option allows you to import from a single Amazon DynamoDB table. It can optionally filter the entities to be imported. Several templates are provided so that setting up an import is as easy as possible.

![Screenshot of Amazon DynamoDB source options - database migration tools](./media/import-data/dynamodbsource1.png)

![Screenshot of Amazon DynamoDB source options - database migration tools](./media/import-data/dynamodbsource2.png)

The format of the Amazon DynamoDB connection string is:

`ServiceURL=<Service Address>;AccessKey=<Access Key>;SecretKey=<Secret Key>;`

> [!NOTE]
> Use the Verify command to ensure that the Amazon DynamoDB instance specified in the connection string field can be accessed.

Here is a command-line sample to import from Amazon DynamoDB:

```console
dt.exe /s:DynamoDB /s.ConnectionString:ServiceURL=https://dynamodb.us-east-1.amazonaws.com;AccessKey=<accessKey>;SecretKey=<secretKey> /s.Request:"{   """TableName""": """ProductCatalog""" }" /t:DocumentDBBulk /t.ConnectionString:"AccountEndpoint=<Azure Cosmos DB Endpoint>;AccountKey=<Azure Cosmos DB Key>;Database=<Azure Cosmos DB Database>;" /t.Collection:catalogCollection /t.CollectionThroughput:2500
```

## <a id="BlobImport"></a>Import from Azure Blob storage

The JSON file, MongoDB export file, and CSV file source importer options allow you to import one or more files from Azure Blob storage. After specifying a Blob container URL and Account Key, provide a regular expression to select the file(s) to import.

![Screenshot of Blob file source options](./media/import-data/blobsource.png)

Here is command-line sample to import JSON files from Azure Blob storage:

```console
dt.exe /s:JsonFile /s.Files:"blobs://<account key>@account.blob.core.windows.net:443/importcontainer/.*" /t:DocumentDBBulk /t.ConnectionString:"AccountEndpoint=<CosmosDB Endpoint>;AccountKey=<CosmosDB Key>;Database=<CosmosDB Database>;" /t.Collection:doctest
```

## <a id="SQLSource"></a>Import from a SQL API collection

The Azure Cosmos DB source importer option allows you to import data from one or more Azure Cosmos DB collections and optionally filter documents using a query.  

![Screenshot of Azure Cosmos DB source options](./media/import-data/documentdbsource.png)

The format of the Azure Cosmos DB connection string is:

`AccountEndpoint=<CosmosDB Endpoint>;AccountKey=<CosmosDB Key>;Database=<CosmosDB Database>;`

You can retrieve the Azure Cosmos DB account connection string from the Keys page of the Azure portal, as described in [How to manage an Azure Cosmos DB account](manage-account.md). However, the name of the database needs to be appended to the connection string in the following format:

`Database=<CosmosDB Database>;`

> [!NOTE]
> Use the Verify command to ensure that the Azure Cosmos DB instance specified in the connection string field can be accessed.

To import from a single Azure Cosmos DB collection, enter the name of the collection to import data from. To import from more than one Azure Cosmos DB collection, provide a regular expression to match one or more collection names (for example, collection01 | collection02 | collection03). You may optionally specify, or provide a file for, a query to both filter and shape the data that you're importing.

> [!NOTE]
> Since the collection field accepts regular expressions, if you're importing from a single collection whose name has regular expression characters, then those characters must be escaped accordingly.

The Azure Cosmos DB source importer option has the following advanced options:

1. Include Internal Fields: Specifies whether or not to include Azure Cosmos DB document system properties in the export (for example, _rid, _ts).
2. Number of Retries on Failure: Specifies the number of times to retry the connection to Azure Cosmos DB in case of transient failures (for example, network connectivity interruption).
3. Retry Interval: Specifies how long to wait between retrying the connection to Azure Cosmos DB in case of transient failures (for example, network connectivity interruption).
4. Connection Mode: Specifies the connection mode to use with Azure Cosmos DB. The available choices are DirectTcp, DirectHttps, and Gateway. The direct connection modes are faster, while the gateway mode is more firewall friendly as it only uses port 443.

![Screenshot of Azure Cosmos DB source advanced options](./media/import-data/documentdbsourceoptions.png)

> [!TIP]
> The import tool defaults to connection mode DirectTcp. If you experience firewall issues, switch to connection mode Gateway, as it only requires port 443.

Here are some command-line samples to import from Azure Cosmos DB:

```console
#Migrate data from one Azure Cosmos DB collection to another Azure Cosmos DB collections
dt.exe /s:DocumentDB /s.ConnectionString:"AccountEndpoint=<CosmosDB Endpoint>;AccountKey=<CosmosDB Key>;Database=<CosmosDB Database>;" /s.Collection:TEColl /t:DocumentDBBulk /t.ConnectionString:" AccountEndpoint=<CosmosDB Endpoint>;AccountKey=<CosmosDB Key>;Database=<CosmosDB Database>;" /t.Collection:TESessions /t.CollectionThroughput:2500

#Migrate data from more than one Azure Cosmos DB collection to a single Azure Cosmos DB collection
dt.exe /s:DocumentDB /s.ConnectionString:"AccountEndpoint=<CosmosDB Endpoint>;AccountKey=<CosmosDB Key>;Database=<CosmosDB Database>;" /s.Collection:comp1|comp2|comp3|comp4 /t:DocumentDBBulk /t.ConnectionString:"AccountEndpoint=<CosmosDB Endpoint>;AccountKey=<CosmosDB Key>;Database=<CosmosDB Database>;" /t.Collection:singleCollection /t.CollectionThroughput:2500

#Export an Azure Cosmos DB collection to a JSON file
dt.exe /s:DocumentDB /s.ConnectionString:"AccountEndpoint=<CosmosDB Endpoint>;AccountKey=<CosmosDB Key>;Database=<CosmosDB Database>;" /s.Collection:StoresSub /t:JsonFile /t.File:StoresExport.json /t.Overwrite /t.CollectionThroughput:2500
```

> [!TIP]
> The Azure Cosmos DB Data Import Tool also supports import of data from the [Azure Cosmos DB Emulator](local-emulator.md). When importing data from a local emulator, set the endpoint to `https://localhost:<port>`.

## <a id="HBaseSource"></a>Import from HBase

The HBase source importer option allows you to import data from an HBase table and optionally filter the data. Several templates are provided so that setting up an import is as easy as possible.

![Screenshot of HBase source options](./media/import-data/hbasesource1.png)

![Screenshot of HBase source options](./media/import-data/hbasesource2.png)

The format of the HBase Stargate connection string is:

`ServiceURL=<server-address>;Username=<username>;Password=<password>`

> [!NOTE]
> Use the Verify command to ensure that the HBase instance specified in the connection string field can be accessed.

Here is a command-line sample to import from HBase:

```console
dt.exe /s:HBase /s.ConnectionString:ServiceURL=<server-address>;Username=<username>;Password=<password> /s.Table:Contacts /t:DocumentDBBulk /t.ConnectionString:"AccountEndpoint=<CosmosDB Endpoint>;AccountKey=<CosmosDB Key>;Database=<CosmosDB Database>;" /t.Collection:hbaseimport
```

## <a id="SQLBulkTarget"></a>Import to the SQL API (Bulk Import)

The Azure Cosmos DB Bulk importer allows you to import from any of the available source options, using an Azure Cosmos DB stored procedure for efficiency. The tool supports import to one single-partitioned Azure Cosmos DB collection. It also supports sharded import whereby data is partitioned across more than one single-partitioned Azure Cosmos DB collection. For more information about partitioning data, see [Partitioning and scaling in Azure Cosmos DB](partition-data.md). The tool creates, executes, and then deletes the stored procedure from the target collection(s).  

![Screenshot of Azure Cosmos DB bulk options](./media/import-data/documentdbbulk.png)

The format of the Azure Cosmos DB connection string is:

`AccountEndpoint=<CosmosDB Endpoint>;AccountKey=<CosmosDB Key>;Database=<CosmosDB Database>;`

The Azure Cosmos DB account connection string can be retrieved from the Keys page of the Azure portal, as described in [How to manage an Azure Cosmos DB account](manage-account.md), however the name of the database needs to be appended to the connection string in the following format:

`Database=<CosmosDB Database>;`

> [!NOTE]
> Use the Verify command to ensure that the Azure Cosmos DB instance specified in the connection string field can be accessed.

To import to a single collection, enter the name of the collection to import data from and click the Add button. To import to more than one collection, either enter each collection name individually or use the following syntax to specify more than one collection: *collection_prefix*[start index - end index]. When specifying more than one collection using the aforementioned syntax, keep the following guidelines in mind:

1. Only integer range name patterns are supported. For example, specifying collection[0-3] creates the following collections: collection0, collection1, collection2, collection3.
2. You can use an abbreviated syntax: collection[3] creates the same set of collections mentioned in step 1.
3. More than one substitution can be provided. For example, collection[0-1] [0-9] generates 20 collection names with leading zeros (collection01, ..02, ..03).

Once the collection name(s) have been specified, choose the desired throughput of the collection(s) (400 RUs to 10,000 RUs). For best import performance, choose a higher throughput. For more information about performance levels, see [Performance levels in Azure Cosmos DB](performance-levels.md).

> [!NOTE]
> The performance throughput setting only applies to collection creation. If the specified collection already exists, its throughput won't be modified.

When you import to more than one collection, the import tool supports hash-based sharding. In this scenario, specify the document property you wish to use as the Partition Key. (If Partition Key is left blank, documents are sharded randomly across the target collections.)

You may optionally specify which field in the import source should be used as the Azure Cosmos DB document ID property during the import. If documents don't have this property, then the import tool generates a GUID as the ID property value.

There are a number of advanced options available during import. First, while the tool includes a default bulk import stored procedure (BulkInsert.js), you may choose to specify your own import stored procedure:

 ![Screenshot of Azure Cosmos DB bulk insert sproc option](./media/import-data/bulkinsertsp.png)

Additionally, when importing date types (for example, from SQL Server or MongoDB), you can choose between three import options:

 ![Screenshot of Azure Cosmos DB date time import options](./media/import-data/datetimeoptions.png)

* String: Persist as a string value
* Epoch: Persist as an Epoch number value
* Both: Persist both string and Epoch number values. This option creates a subdocument, for example:
  "date_joined": {
  "Value": "2013-10-21T21:17:25.2410000Z",
  "Epoch": 1382390245
  }

The Azure Cosmos DB Bulk importer has the following additional advanced options:

1. Batch Size: The tool defaults to a batch size of 50.  If the documents to be imported are large, consider lowering the batch size. Conversely, if the documents to be imported are small, consider raising the batch size.
2. Max Script Size (bytes): The tool defaults to a max script size of 512 KB.
3. Disable Automatic Id Generation: If every document to be imported has an ID field, then selecting this option can increase performance. Documents missing a unique ID field aren't imported.
4. Update Existing Documents: The tool defaults to not replacing existing documents with ID conflicts. Selecting this option allows overwriting existing documents with matching IDs. This feature is useful for scheduled data migrations that update existing documents.
5. Number of Retries on Failure: Specifies how often to retry the connection to Azure Cosmos DB during transient failures (for example, network connectivity interruption).
6. Retry Interval: Specifies how long to wait between retrying the connection to Azure Cosmos DB in case of transient failures (for example, network connectivity interruption).
7. Connection Mode: Specifies the connection mode to use with Azure Cosmos DB. The available choices are DirectTcp, DirectHttps, and Gateway. The direct connection modes are faster, while the gateway mode is more firewall friendly as it only uses port 443.

![Screenshot of Azure Cosmos DB bulk import advanced options](./media/import-data/docdbbulkoptions.png)

> [!TIP]
> The import tool defaults to connection mode DirectTcp. If you experience firewall issues, switch to connection mode Gateway, as it only requires port 443.

## <a id="SQLSeqTarget"></a>Import to the SQL API (Sequential Record Import)

The Azure Cosmos DB sequential record importer allows you to import from an available source option on a record-by-record basis. You might choose this option if you’re importing to an existing collection that has reached its quota of stored procedures. The tool supports import to a single (both single-partition and multi-partition) Azure Cosmos DB collection. It also supports sharded import whereby data is partitioned across more than one single-partition or multi-partition Azure Cosmos DB collection. For more information about partitioning data, see [Partitioning and scaling in Azure Cosmos DB](partition-data.md).

![Screenshot of Azure Cosmos DB sequential record import options](./media/import-data/documentdbsequential.png)

The format of the Azure Cosmos DB connection string is:

`AccountEndpoint=<CosmosDB Endpoint>;AccountKey=<CosmosDB Key>;Database=<CosmosDB Database>;`

You can retrieve the connection string for the Azure Cosmos DB account from the Keys page of the Azure portal, as described in [How to manage an Azure Cosmos DB account](manage-account.md). However, the name of the database needs to be appended to the connection string in the following format:

`Database=<Azure Cosmos DB Database>;`

> [!NOTE]
> Use the Verify command to ensure that the Azure Cosmos DB instance specified in the connection string field can be accessed.

To import to a single collection, enter the name of the collection to import data into, and then click the Add button. To import to more than one collection, enter each collection name individually. You may also use the following syntax to specify more than one collection: *collection_prefix*[start index - end index]. When specifying more than one collection via the aforementioned syntax, keep the following guidelines in mind:

1. Only integer range name patterns are supported. For example, specifying collection[0-3] creates the following collections: collection0, collection1, collection2, collection3.
2. You can use an abbreviated syntax: collection[3] creates the same set of collections mentioned in step 1.
3. More than one substitution can be provided. For example, collection[0-1] [0-9] creates 20 collection names with leading zeros (collection01, ..02, ..03).

Once the collection name(s) have been specified, choose the desired throughput of the collection(s) (400 RUs to 250,000 RUs). For best import performance, choose a higher throughput. For more information about performance levels, see [Performance levels in Azure Cosmos DB](performance-levels.md). Any import to collections with throughput >10,000 RUs require a partition key. If you choose to have more than 250,000 RUs, you need to file a request in the portal to have your account increased.

> [!NOTE]
> The throughput setting only applies to collection or database creation. If the specified collection already exists, its throughput won't be modified.

When importing to more than one collection, the import tool supports hash-based sharding. In this scenario, specify the document property you wish to use as the Partition Key. (If Partition Key is left blank, documents are sharded randomly across the target collections.)

You may optionally specify which field in the import source should be used as the Azure Cosmos DB document ID property during the import. (If documents don't have this property, then the import tool generates a GUID as the ID property value.)

There are a number of advanced options available during import. First, when importing date types (for example, from SQL Server or MongoDB), you can choose between three import options:

 ![Screenshot of Azure Cosmos DB date time import options](./media/import-data/datetimeoptions.png)

* String: Persist as a string value
* Epoch: Persist as an Epoch number value
* Both: Persist both string and Epoch number values. This option creates a subdocument, for example:
  "date_joined": {
  "Value": "2013-10-21T21:17:25.2410000Z",
  "Epoch": 1382390245
  }

The Azure Cosmos DB - Sequential record importer has the following additional advanced options:

1. Number of Parallel Requests: The tool defaults to two parallel requests. If the documents to be imported are small, consider raising the number of parallel requests. If this number is raised too much, the import may experience rate limiting.
2. Disable Automatic Id Generation: If every document to be imported has an ID field, then selecting this option can increase performance. Documents missing a unique ID field aren't imported.
3. Update Existing Documents: The tool defaults to not replacing existing documents with ID conflicts. Selecting this option allows overwriting existing documents with matching IDs. This feature is useful for scheduled data migrations that update existing documents.
4. Number of Retries on Failure: Specifies how often to retry the connection to Azure Cosmos DB during transient failures (for example, network connectivity interruption).
5. Retry Interval: Specifies how long to wait between retrying the connection to Azure Cosmos DB during transient failures (for example, network connectivity interruption).
6. Connection Mode: Specifies the connection mode to use with Azure Cosmos DB. The available choices are DirectTcp, DirectHttps, and Gateway. The direct connection modes are faster, while the gateway mode is more firewall friendly as it only uses port 443.

![Screenshot of Azure Cosmos DB sequential record import advanced options](./media/import-data/documentdbsequentialoptions.png)

> [!TIP]
> The import tool defaults to connection mode DirectTcp. If you experience firewall issues, switch to connection mode Gateway, as it only requires port 443.

## <a id="IndexingPolicy"></a>Specify an indexing policy

When you allow the migration tool to create Azure Cosmos DB SQL API collections during import, you can specify the indexing policy of the collections. In the advanced options section of the Azure Cosmos DB Bulk import and Azure Cosmos DB Sequential record options, navigate to the Indexing Policy section.

![Screenshot of Azure Cosmos DB Indexing Policy advanced options](./media/import-data/indexingpolicy1.png)

Using the Indexing Policy advanced option, you can select an indexing policy file, manually enter an indexing policy, or select from a set of default templates (by right-clicking in the indexing policy textbox).

The policy templates the tool provides are:

* Default. This policy is best when you perform equality queries against strings. It also works if you use ORDER BY, range, and equality queries for numbers. This policy has a lower index storage overhead than Range.
* Range. This policy is best when you use ORDER BY, range, and equality queries on both numbers and strings. This policy has a higher index storage overhead than Default or Hash.

![Screenshot of Azure Cosmos DB Indexing Policy advanced options](./media/import-data/indexingpolicy2.png)

> [!NOTE]
> If you don't specify an indexing policy, then the default policy is applied. For more information about indexing policies, see [Azure Cosmos DB indexing policies](index-policy.md).

## Export to JSON file

The Azure Cosmos DB JSON exporter allows you to export any of the available source options to a JSON file that has an array of JSON documents. The tool handles the export for you. Alternatively, you can choose to view the resulting migration command and run the command yourself. The resulting JSON file may be stored locally or in Azure Blob storage.

![Screenshot of Azure Cosmos DB JSON local file export option](./media/import-data/jsontarget.png)

![Screenshot of Azure Cosmos DB JSON Azure Blob storage export option](./media/import-data/jsontarget2.png)

You may optionally choose to prettify the resulting JSON. This action will increase the size of the resulting document while making the contents more human readable.

* Standard JSON export

  ```JSON
  [{"id":"Sample","Title":"About Paris","Language":{"Name":"English"},"Author":{"Name":"Don","Location":{"City":"Paris","Country":"France"}},"Content":"Don's document in Azure Cosmos DB is a valid JSON document as defined by the JSON spec.","PageViews":10000,"Topics":[{"Title":"History of Paris"},{"Title":"Places to see in Paris"}]}]
  ```

* Prettified JSON export

  ```JSON
    [
     {
    "id": "Sample",
    "Title": "About Paris",
    "Language": {
      "Name": "English"
    },
    "Author": {
      "Name": "Don",
      "Location": {
        "City": "Paris",
        "Country": "France"
      }
    },
    "Content": "Don's document in Azure Cosmos DB is a valid JSON document as defined by the JSON spec.",
    "PageViews": 10000,
    "Topics": [
      {
        "Title": "History of Paris"
      },
      {
        "Title": "Places to see in Paris"
      }
    ]
    }]
  ```

Here is a command-line sample to export the JSON file to Azure Blob storage:

```console
dt.exe /ErrorDetails:All /s:DocumentDB /s.ConnectionString:"AccountEndpoint=<CosmosDB Endpoint>;AccountKey=<CosmosDB Key>;Database=<CosmosDB database_name>" /s.Collection:<CosmosDB collection_name>
/t:JsonFile /t.File:"blobs://<Storage account key>@<Storage account name>.blob.core.windows.net:443/<Container_name>/<Blob_name>"
/t.Overwrite
```

## Advanced configuration

In the Advanced configuration screen, specify the location of the log file to which you would like any errors written. The following rules apply to this page:

1. If a file name isn't provided, then all errors are returned on the Results page.
2. If a file name is provided without a directory, then the file is created (or overwritten) in the current environment directory.
3. If you select an existing file, then the file is overwritten, there's no append option.
4. Then, choose whether to log all, critical, or no error messages. Finally, decide how frequently the on-screen transfer message is updated with its progress.

   ![Screenshot of Advanced configuration screen](./media/import-data/AdvancedConfiguration.png)

## Confirm import settings and view command line

1. After you specify the source information, target information, and advanced configuration, review the migration summary and view or copy the resulting migration command if you want. (Copying the command is useful to automate import operations.)

    ![Screenshot of summary screen](./media/import-data/summary.png)

    ![Screenshot of summary screen](./media/import-data/summarycommand.png)

2. Once you’re satisfied with your source and target options, click **Import**. The elapsed time, transferred count, and failure information (if you didn't provide a file name in the Advanced configuration) update as the import is in process. Once complete, you can export the results (for example, to deal with any import failures).

    ![Screenshot of Azure Cosmos DB JSON export option](./media/import-data/viewresults.png)

3. You may also start a new import by either resetting all values or keeping the existing settings. (For example, you may choose to keep connection string information, source and target choice, and more.)

    ![Screenshot of Azure Cosmos DB JSON export option](./media/import-data/newimport.png)

## Next steps

In this tutorial, you've done the following tasks:

> [!div class="checklist"]
> * Installed the Data Migration tool
> * Imported data from different data sources
> * Exported from Azure Cosmos DB to JSON

You can now proceed to the next tutorial and learn how to query data using Azure Cosmos DB.

> [!div class="nextstepaction"]
>[How to query data?](../cosmos-db/tutorial-query-sql-api.md)<|MERGE_RESOLUTION|>--- conflicted
+++ resolved
@@ -4,11 +4,7 @@
 author: deborahc
 ms.service: cosmos-db
 ms.topic: tutorial
-<<<<<<< HEAD
-ms.date: 02/22/2019
-=======
 ms.date: 05/20/2019
->>>>>>> 6a383dfd
 ms.author: dech
 
 ---
