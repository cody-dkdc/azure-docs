---
<<<<<<< HEAD
title: 'Tutorial: Build a Java app with the Async Java SDK to manage Azure Cosmos DB SQL API data | Microsoft Docs'
=======
title: 'Build a Java app with Async Java SDK to manage Azure Cosmos DB SQL API data'
>>>>>>> 7571c8d0
description: This tutorial shows you how to use Azure Cosmos DB SQL API accounts to store and access data by using an Async Java application. 
keywords: nosql tutorial, online database, java console application
services: cosmos-db
author: SnehaGunda

ms.service: cosmos-db
ms.component: cosmosdb-sql
ms.devlang: java
ms.topic: tutorial
ms.date: 06/29/2018
ms.author: sngun

---
# Tutorial: Build a Java app with the Async Java SDK to manage Azure Cosmos DB SQL API data

> [!div class="op_single_selector"]
> * [.NET](sql-api-get-started.md)
> * [.NET (Preview)](sql-api-dotnet-get-started-preview.md)
> * [.NET Core](sql-api-dotnetcore-get-started.md)
> * [.NET Core (Preview)](sql-api-dotnet-core-get-started-preview.md)
> * [Java](sql-api-java-get-started.md)
> * [Async Java](sql-api-async-java-get-started.md)
> * [Node.js](sql-api-nodejs-get-started.md)
> 

This tutorial shows you how to build a Java application with the Async Java SDK to store and access Azure Cosmos DB SQL API data.

This tutorial covers the following tasks:

> [!div class="checklist"]
> * Creating and connecting to an Azure Cosmos DB account
> * Configuring your solution
> * Creating a collection
> * Creating JSON documents
> * Querying the collection

## Prerequisites

Make sure you have the following resources:

* An active Azure account. If you don't have one, you can sign up for a [free account](https://azure.microsoft.com/free/). 

  [!INCLUDE [cosmos-db-emulator-docdb-api](../../includes/cosmos-db-emulator-docdb-api.md)]

* [Git](https://git-scm.com/downloads).
* [Java Development Kit (JDK) 8+](https://aka.ms/azure-jdks).
* [Maven](http://maven.apache.org/download.cgi).

## Create an Azure Cosmos DB account
Let's create an Azure Cosmos DB account. If you already have an account you want to use, you can skip ahead to [Clone the GitHub project](#GitClone). If you are using the Azure Cosmos DB Emulator, follow the steps at [Azure Cosmos DB Emulator](local-emulator.md) to set up the emulator and skip ahead to [Clone the GitHub project](#GitClone).

[!INCLUDE [cosmos-db-create-dbaccount](../../includes/cosmos-db-create-dbaccount.md)]

## <a id="GitClone"></a>Clone the GitHub repository

Clone the GitHub repository for [Get Started with Azure Cosmos DB and Java](https://github.com/Azure-Samples/azure-cosmos-db-sql-api-async-java-getting-started). For example, from a local directory run the following to retrieve the sample project locally.

```bash
git clone https://github.com/Azure-Samples/azure-cosmos-db-sql-api-async-java-getting-started.git

cd azure-cosmos-db-sql-api-async-java-getting-started
cd azure-cosmosdb-get-started
```

The directory contains a `pom.xml` file and a `src/main/java/com/microsoft/azure/cosmosdb/sample` folder containing Java source code, including `Main.java`. The project contains code required to perform operations with Azure Cosmos DB, like creating documents and querying data within a collection. The `pom.xml` file includes a dependency on the [Azure Cosmos DB Java SDK on Maven](https://mvnrepository.com/artifact/com.microsoft.azure/azure-documentdb).

```xml
<dependency>
  <groupId>com.microsoft.azure</groupId>
  <artifactId>azure-documentdb</artifactId>
  <version>2.0.0</version>
</dependency>
```

## <a id="Connect"></a>Connect to an Azure Cosmos DB account

Next, head back to the [Azure portal](https://portal.azure.com) to retrieve your endpoint and primary master key. The Azure Cosmos DB endpoint and primary key are necessary for your application to understand where to connect to, and for Azure Cosmos DB to trust your application's connection. The `AccountSettings.java` file holds the primary key and URI values. 

In the Azure portal, go to your Azure Cosmos DB account, and then click **Keys**. Copy the URI and the PRIMARY KEY from the portal and paste it into the `AccountSettings.java` file. 

```java
public class AccountSettings 
{
  // Replace MASTER_KEY and HOST with values from your Azure Cosmos DB account.
    
  // <!--[SuppressMessage("Microsoft.Security", "CS002:SecretInNextLine")]-->
  public static String MASTER_KEY = System.getProperty("ACCOUNT_KEY", 
          StringUtils.defaultString(StringUtils.trimToNull(
          System.getenv().get("ACCOUNT_KEY")), "<Fill your Azure Cosmos DB account key>"));

  public static String HOST = System.getProperty("ACCOUNT_HOST",
           StringUtils.defaultString(StringUtils.trimToNull(
           System.getenv().get("ACCOUNT_HOST")),"<Fill your Azure Cosmos DB URI>"));
}
```

![Get keys from portal screenshot][keys]

## Initialize the client object

Initialize the client object by using the host URI and primary key values defined in the "AccountSettings.java" file.

```java
client = new AsyncDocumentClient.Builder()
         .withServiceEndpoint(AccountSettings.HOST)
         .withMasterKey(AccountSettings.MASTER_KEY)
         .withConnectionPolicy(ConnectionPolicy.GetDefault())
         .withConsistencyLevel(ConsistencyLevel.Session)
         .build();
```

## <a id="CreateDatabase"></a>Create a database

Create your Azure Cosmos DB [database](databases-containers-items.md#azure-cosmos-databases) by using the createDatabaseIfNotExists() method of the DocumentClient class. A database is the logical container of JSON document storage partitioned across collections.

```java
private void createDatabaseIfNotExists() throws Exception 
{
    
    writeToConsoleAndPromptToContinue("Check if database " + databaseName + " exists.");

    String databaseLink = String.format("/dbs/%s", databaseName);

    Observable<ResourceResponse<Database>> databaseReadObs = client.readDatabase(databaseLink, null);

    Observable<ResourceResponse<Database>> databaseExistenceObs = databaseReadObs
                .doOnNext(x -> {System.out.println("database " + databaseName + " already exists.");}).onErrorResumeNext(e -> {
   // if the database doesn't already exists
   // readDatabase() will result in 404 error
   if (e instanceof DocumentClientException) 
   {
       DocumentClientException de = (DocumentClientException) e;
       // if database 
       if (de.getStatusCode() == 404) {
       // if the database doesn't exist, create it.
       System.out.println("database " + databaseName + " doesn't existed," + " creating it...");
       Database dbDefinition = new Database();
       dbDefinition.setId(databaseName);
       return client.createDatabase(dbDefinition, null);
     }
     }

    // some unexpected failure in reading database happened.
    // pass the error up.
    System.err.println("Reading database " + databaseName + " failed.");
        return Observable.error(e);     
    });

   // wait for completion
   databaseExistenceObs.toCompletable().await();

   System.out.println("Checking database " + databaseName + " completed!\n");
}
```

## <a id="CreateColl"></a>Create a collection

You can create a collection by using the createDocumentCollectionIfNotExists() method of the DocumentClient class. A collection is a container of JSON documents and the associated JavaScript application logic.

> [!WARNING]
> **createCollection** creates a new collection with reserved throughput, which has pricing implications. For more details, visit our [pricing page](https://azure.microsoft.com/pricing/details/cosmos-db/).
> 
> 

```java
private void createDocumentCollectionIfNotExists() throws Exception 
{
    
    writeToConsoleAndPromptToContinue("Check if collection " + collectionName + " exists.");

    // query for a collection with a given id
    // if it exists nothing else to be done
    // if the collection doesn't exist, create it.

    String databaseLink = String.format("/dbs/%s", databaseName);

    // we know there is only single page of result (empty or with a match)
    client.queryCollections(databaseLink, new SqlQuerySpec("SELECT * FROM r where r.id = @id", 
            new SqlParameterCollection(new SqlParameter("@id", collectionName))), null).single() 
            .flatMap(page -> {
            if (page.getResults().isEmpty()) {
             // if there is no matching collection create the collection.
             DocumentCollection collection = new DocumentCollection();
             collection.setId(collectionName);
             System.out.println("Creating collection " + collectionName);

             return client.createCollection(databaseLink, collection, null);
            } 
            else {
              // collection already exists, nothing else to be done.
              System.out.println("Collection " + collectionName + "already exists");
              return Observable.empty();
            }
      }).toCompletable().await();

 System.out.println("Checking collection " + collectionName + " completed!\n");
    }
```

## <a id="CreateDoc"></a>Create JSON documents

Create a document by using the createDocument method of the DocumentClient class. Documents are user-defined (arbitrary) JSON content. We can now insert one or more documents. The "src/main/java/com/microsoft/azure/cosmosdb/sample/Families.java" file defines the family JSON documents. 

```java
public static Family getJohnsonFamilyDocument() {
     Family andersenFamily = new Family();
     andersenFamily.setId("Johnson" + System.currentTimeMillis());
     andersenFamily.setLastName("Johnson");

      Parent parent1 = new Parent();
      parent1.setFirstName("John");

      Parent parent2 = new Parent();
      parent2.setFirstName("Lili");

      return andersenFamily;
    }
```

## <a id="Query"></a>Query Azure Cosmos DB resources

Azure Cosmos DB supports rich [queries](how-to-sql-query.md) against JSON documents stored in each collection. The following sample code shows how to query documents in Azure Cosmos DB using SQL syntax with the [queryDocuments](/java/api/com.microsoft.azure.cosmosdb.rx._async_document_client.querydocuments) method.

```java
private void executeSimpleQueryAsyncAndRegisterListenerForResult(CountDownLatch completionLatch) 
{
    // Set some common query options
    FeedOptions queryOptions = new FeedOptions();
    queryOptions.setMaxItemCount(100);
    queryOptions.setEnableCrossPartitionQuery(true);

    String collectionLink = String.format("/dbs/%s/colls/%s", databaseName, collectionName);
    Observable<FeedResponse<Document>> queryObservable = client.queryDocuments(collectionLink,
           "SELECT * FROM Family WHERE Family.lastName = 'Andersen'", queryOptions);

    queryObservable.subscribe(queryResultPage -> {
            System.out.println("Got a page of query result with " +
            queryResultPage.getResults().size() + " document(s)"
            + " and request charge of " + queryResultPage.getRequestCharge());
    },
   // terminal error signal
        e -> {
          e.printStackTrace();
          completionLatch.countDown();
        },

   // terminal completion signal
         () -> {
            completionLatch.countDown();
         });
}
```

## <a id="Run"></a>Run your Java console application

To run the application from the console, go to the project folder and compile using Maven:

```bash
mvn package
```

Running `mvn package` downloads the latest Azure Cosmos DB library from Maven and produces `GetStarted-0.0.1-SNAPSHOT.jar`. Then run the app by running:

```bash
mvn exec:java -DACCOUNT_HOST=<YOUR_COSMOS_DB_HOSTNAME> -DACCOUNT_KEY= <YOUR_COSMOS_DB_MASTER_KEY>
```

Congratulations! You've completed this NoSQL tutorial and have a working Java console application!

## Next steps

In this tutorial, you've learned how to build a Java app with the Async Java SDK to manage Azure Cosmos DB SQL API data. You can now proceed to the next article:

> [!div class="nextstepaction"]
> [Build a Node.js console app with JavaScript SDK and Azure Cosmos DB](sql-api-nodejs-get-started.md)

[keys]: media/sql-api-get-started/nosql-tutorial-keys.png<|MERGE_RESOLUTION|>--- conflicted
+++ resolved
@@ -1,9 +1,5 @@
 ---
-<<<<<<< HEAD
-title: 'Tutorial: Build a Java app with the Async Java SDK to manage Azure Cosmos DB SQL API data | Microsoft Docs'
-=======
-title: 'Build a Java app with Async Java SDK to manage Azure Cosmos DB SQL API data'
->>>>>>> 7571c8d0
+title: 'Tutorial: Build a Java app with the Async Java SDK to manage Azure Cosmos DB SQL API data'
 description: This tutorial shows you how to use Azure Cosmos DB SQL API accounts to store and access data by using an Async Java application. 
 keywords: nosql tutorial, online database, java console application
 services: cosmos-db
