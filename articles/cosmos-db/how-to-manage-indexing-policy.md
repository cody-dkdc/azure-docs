--- conflicted
+++ resolved
@@ -4,11 +4,7 @@
 author: ThomasWeiss
 ms.service: cosmos-db
 ms.topic: sample
-<<<<<<< HEAD
-ms.date: 04/08/2019
-=======
 ms.date: 05/06/2019
->>>>>>> 6a383dfd
 ms.author: thweiss
 ---
 
@@ -22,12 +18,9 @@
 
 An [indexing policy update](index-policy.md#modifying-the-indexing-policy) triggers an index transformation. The progress of this transformation can also be tracked from the SDKs.
 
-<<<<<<< HEAD
-=======
 > [!NOTE]
 > As part of the SDK and Portal upgrade, we are evolving the index policy to align with a new index layout we have rolled out to new containers. With this new layout, all primitive data types are indexed as Range with full precision (-1). Therefore, the index kinds and precision are not exposed to the user anymore. In the future, users will need to simply add paths to the includedPaths section, and ignore indexKinds and precision. This change has no impact on performance and you can continue to update indexing policy using the same syntax. You can continue to use all samples in our existing documentation to update index policy.
 
->>>>>>> 6a383dfd
 ## Use the Azure portal
 
 Azure Cosmos containers store their indexing policy as a JSON document that the Azure portal lets you directly edit.
@@ -37,7 +30,6 @@
 1. Create a new Azure Cosmos account or select an existing account.
 
 1. Open the **Data Explorer** pane and select the container that you want to work on.
-<<<<<<< HEAD
 
 1. Click on **Scale & Settings**.
 
@@ -51,21 +43,6 @@
 
 The [az cosmosdb collection update](/cli/azure/cosmosdb/collection#az-cosmosdb-collection-update) command from the Azure CLI lets you replace the JSON definition of a container's indexing policy:
 
-=======
-
-1. Click on **Scale & Settings**.
-
-1. Modify the indexing policy JSON document (see examples [below](#indexing-policy-examples))
-
-1. Click **Save** when you are done.
-
-![Manage Indexing using Azure portal](./media/how-to-manage-indexing-policy/indexing-policy-portal.png)
-
-## Use the Azure CLI
-
-The [az cosmosdb collection update](/cli/azure/cosmosdb/collection#az-cosmosdb-collection-update) command from the Azure CLI lets you replace the JSON definition of a container's indexing policy:
-
->>>>>>> 6a383dfd
 ```azurecli-interactive
 az cosmosdb collection update \
     --resource-group-name $resourceGroupName \
@@ -74,15 +51,9 @@
     --collection-name $containerName \
     --indexing-policy "{\"indexingMode\": \"consistent\", \"includedPaths\": [{ \"path\": \"/*\", \"indexes\": [{ \"dataType\": \"String\", \"kind\": \"Range\" }] }], \"excludedPaths\": [{ \"path\": \"/headquarters/employees/?\" } ]}"
 ```
-<<<<<<< HEAD
 
 ## Use the .NET SDK V2
 
-=======
-
-## Use the .NET SDK V2
-
->>>>>>> 6a383dfd
 The `DocumentCollection` object from the [.NET SDK v2](https://www.nuget.org/packages/Microsoft.Azure.DocumentDB/) (see [this Quickstart](create-sql-api-dotnet.md) regarding its usage) exposes an `IndexingPolicy` property that lets you change the `IndexingMode` and add or remove `IncludedPaths` and `ExcludedPaths`.
 
 ```csharp
@@ -94,8 +65,6 @@
 containerResponse.Resource.IndexingPolicy.ExcludedPaths.Add(new ExcludedPath { Path = "/headquarters/employees/?" });
 // update the container with our changes
 await client.ReplaceDocumentCollectionAsync(containerResponse.Resource);
-<<<<<<< HEAD
-=======
 ```
 
 To track the index transformation progress, pass a `RequestOptions` object that sets the `PopulateQuotaInfo` property to `true`.
@@ -424,215 +393,7 @@
             ]
         ]
 }
->>>>>>> 6a383dfd
-```
-
-To track the index transformation progress, pass a `RequestOptions` object that sets the `PopulateQuotaInfo` property to `true`.
-
-```csharp
-// retrieve the container's details
-ResourceResponse<DocumentCollection> container = await client.ReadDocumentCollectionAsync(UriFactory.CreateDocumentCollectionUri("database", "container"), new RequestOptions { PopulateQuotaInfo = true });
-// retrieve the index transformation progress from the result
-long indexTransformationProgress = container.IndexTransformationProgress;
-```
-
-## Use the Java SDK
-
-The `DocumentCollection` object from the [Java SDK](https://mvnrepository.com/artifact/com.microsoft.azure/azure-cosmosdb) (see [this Quickstart](create-sql-api-java.md) regarding its usage) exposes `getIndexingPolicy()` and `setIndexingPolicy()` methods. The `IndexingPolicy` object they manipulate lets you change the indexing mode and add or remove included and excluded paths.
-
-```java
-// retrieve the container's details
-Observable<ResourceResponse<DocumentCollection>> containerResponse = client.readCollection(String.format("/dbs/%s/colls/%s", "database", "container"), null);
-containerResponse.subscribe(result -> {
-    DocumentCollection container = result.getResource();
-    IndexingPolicy indexingPolicy = container.getIndexingPolicy();
-    // set the indexing mode to Consistent
-    indexingPolicy.setIndexingMode(IndexingMode.Consistent);
-    Collection<ExcludedPath> excludedPaths = new ArrayList<>();
-    ExcludedPath excludedPath = new ExcludedPath();
-    excludedPath.setPath("/*");
-    // add an excluded path
-    excludedPaths.add(excludedPath);
-    indexingPolicy.setExcludedPaths(excludedPaths);
-    // update the container with our changes
-    client.replaceCollection(container, null);
-});
-```
-
-To track the index transformation progress on a container, pass a `RequestOptions` object that requests the quota info to be populated, then retrieve the value from the `x-ms-documentdb-collection-index-transformation-progress` response header.
-
-```java
-// set the RequestOptions object
-RequestOptions requestOptions = new RequestOptions();
-requestOptions.setPopulateQuotaInfo(true);
-// retrieve the container's details
-Observable<ResourceResponse<DocumentCollection>> containerResponse = client.readCollection(String.format("/dbs/%s/colls/%s", "database", "container"), requestOptions);
-containerResponse.subscribe(result -> {
-    // retrieve the index transformation progress from the response headers
-    String indexTransformationProgress = result.getResponseHeaders().get("x-ms-documentdb-collection-index-transformation-progress");
-});
-```
-
-## Use the Node.js SDK
-
-The `ContainerDefinition` interface from [Node.js SDK](https://www.npmjs.com/package/@azure/cosmos) (see [this Quickstart](create-sql-api-nodejs.md) regarding its usage) exposes an `indexingPolicy` property that lets you change the `indexingMode` and add or remove `includedPaths` and `excludedPaths`.
-
-```javascript
-// retrieve the container's details
-const containerResponse = await client.database('database').container('container').read();
-// set the indexing mode to Consistent
-containerResponse.body.indexingPolicy.indexingMode = "consistent";
-// add an excluded path
-containerResponse.body.indexingPolicy.excludedPaths.push({ path: '/headquarters/employees/?' });
-// update the container with our changes
-const replaceResponse = await client.database('database').container('container').replace(containerResponse.body);
-```
-
-To track the index transformation progress on a container, pass a `RequestOptions` object that sets the `populateQuotaInfo` property to `true`, then retrieve the value from the `x-ms-documentdb-collection-index-transformation-progress` response header.
-
-```javascript
-// retrieve the container's details
-const containerResponse = await client.database('database').container('container').read({
-    populateQuotaInfo: true
-});
-// retrieve the index transformation progress from the response headers
-const indexTransformationProgress = replaceResponse.headers['x-ms-documentdb-collection-index-transformation-progress'];
-```
-
-## Use the Python SDK
-
-When using the [Python SDK](https://pypi.org/project/azure-cosmos/) (see [this Quickstart](create-sql-api-python.md) regarding its usage), the container configuration is managed as a dictionary. From this dictionary, it is possible to access the indexing policy and all its attributes.
-
-```python
-containerPath = 'dbs/database/colls/collection'
-# retrieve the container's details
-container = client.ReadContainer(containerPath)
-# set the indexing mode to Consistent
-container['indexingPolicy']['indexingMode'] = 'consistent'
-# add an excluded path
-container['indexingPolicy']['excludedPaths'] = [{"path" : "/headquarters/employees/?"}]
-# update the container with our changes
-response = client.ReplaceContainer(containerPath, container)
-```
-
-## Indexing policy examples
-
-Here are some examples of indexing policies shown in their JSON format, which is how they are exposed on the Azure portal. The same parameters can be set through the Azure CLI or any SDK.
-
-### Opt-out policy to selectively exclude some property paths
-
-    {
-        "indexingPolicy": "consistent",
-        "includedPaths": [
-            {
-                "path": "/*",
-                "indexes": [
-                    {
-                        "kind": "Range",
-                        "dataType": "Number"
-                    },
-                    {
-                        "kind": "Range",
-                        "dataType": "String"
-                    },
-                    {
-                        "kind": "Spatial",
-                        "dataType": "Point"
-                    }
-                ]
-            }
-        ],
-        "excludedPaths": [
-            {
-                "path": "/path/to/single/excluded/property/?"
-            },
-            {
-                "path": "/path/to/root/of/multiple/excluded/properties/*"
-            }
-        ]
-    }
-
-### Opt-in policy to selectively include some property paths
-
-    {
-        "indexingPolicy": "consistent",
-        "includedPaths": [
-            {
-                "path": "/path/to/included/property/?",
-                "indexes": [
-                    {
-                        "kind": "Range",
-                        "dataType": "Number"
-                    }
-                ]
-            },
-            {
-                "path": "/path/to/root/of/multiple/included/properties/*",
-                "indexes": [
-                    {
-                        "kind": "Range",
-                        "dataType": "Number"
-                    }
-                ]
-            }
-        ],
-        "excludedPaths": [
-            {
-                "path": "/*"
-            }
-        ]
-    }
-
-Note: It is generally recommended to use an **opt-out** indexing policy to let Azure Cosmos DB proactively index any new property that may be added to your model.
-
-### Using a spatial index on a specific property path only
-
-    {
-        "indexingPolicy": "consistent",
-        "includedPaths": [
-            {
-                "path": "/*",
-                "indexes": [
-                    {
-                        "kind": "Range",
-                        "dataType": "Number"
-                    },
-                    {
-                        "kind": "Range",
-                        "dataType": "String"
-                    }
-                ]
-            },
-            {
-                "path": "/path/to/geojson/property/?",
-                "indexes": [
-                    {
-                        "kind": "Spatial",
-                        "dataType": "Point"
-                    }
-                ]
-            }
-        ],
-        "excludedPaths": []
-    }
-
-### Excluding all property paths but keeping indexing active
-
-This policy can be used in situations where the [Time-to-Live (TTL) feature](time-to-live.md) is active but no secondary index is required (to use Azure Cosmos DB as a pure key-value store).
-
-    {
-        "indexingMode": "consistent",
-        "includedPaths": [],
-        "excludedPaths": [{
-            "path": "/*"
-        }]
-    }
-
-### No indexing
-
-    {
-        "indexingPolicy": "none"
-    }
+```
 
 ## Next steps
 
