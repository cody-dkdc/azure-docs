--- conflicted
+++ resolved
@@ -18,11 +18,7 @@
 
 A [request unit](request-units.md) (RU) is the measure of throughput in Azure Cosmos DB. A 1RU throughput corresponds to the throughput of the GET of a 1-KB document. Every operation in Azure Cosmos DB, including reads, writes, SQL queries, and stored procedure executions, has a deterministic RU value that's based on the throughput required to complete the operation. Instead of thinking about CPU, IO, and memory and how they each affect your application throughput, you can think in terms of a single RU measure.
 
-<<<<<<< HEAD
-You can configure each Azure Cosmos DB container with provisioned throughput in terms of RUs of throughput per second. For applications of any scale, you can benchmark individual requests to measure their RU values, and provision a container to handle the total of request units across all requests. You can also scale up or scale down your container's throughput as the needs of your application evolve. For more information about request units and for help with determining your container needs, try the [throughput calculator](https://www.documentdb.com/capacityplanner).
-=======
 You can configure each Azure Cosmos container with provisioned throughput in terms of RUs of throughput per second. For applications of any scale, you can benchmark individual requests to measure their RU values, and provision a container to handle the total of request units across all requests. You can also scale up or scale down your container's throughput as the needs of your application evolve. For more information about request units and for help with determining your container needs, try the [throughput calculator](https://www.documentdb.com/capacityplanner).
->>>>>>> 6a383dfd
 
 ### How does Azure Cosmos DB support various data models such as key/value, columnar, document, and graph?
 
@@ -85,11 +81,7 @@
 * 10-GB storage capacity.
 * Global replication is available in the following [Azure regions](https://azure.microsoft.com/regions/): Central US, North Europe, and Southeast Asia
 * Maximum throughput of 5 K RU/s when provisioned at the container level.
-<<<<<<< HEAD
-* Maxium throughput of 20 K RU/s when provisioned at the database level.
-=======
 * Maximum throughput of 20 K RU/s when provisioned at the database level.
->>>>>>> 6a383dfd
 * Subscriptions expire after 30 days, and can be extended to a maximum of 31 days total.
 * Azure support tickets can't be created for Try Azure Cosmos DB accounts; however, support is provided for subscribers with existing support plans.
 
