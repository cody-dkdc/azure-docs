--- conflicted
+++ resolved
@@ -27,12 +27,8 @@
 
 ## Next steps
 
-<<<<<<< HEAD
 You can get started with using the emulator or the free Azure Cosmos DB accounts with the following articles:
 
-=======
-* Learn more about [Cosmos DB pricing](how-pricing-works.md)
->>>>>>> b1b6e838
 * Learn more about [Cosmos DB Emulator](local-emulator.md)
 * Learn more about [Try Cosmos DB for free](https://azure.microsoft.com/en-us/try/cosmosdb/)
 * Learn more about [Azure Free account](https://azure.microsoft.com/free/)
