---
title: How to use Azure Table storage with Python | Microsoft Docs
description: Store structured data in the cloud using Azure Table storage, a NoSQL data store.
services: cosmos-db
documentationcenter: python
author: mimig1
manager: jhubbard
editor: tysonn

ms.assetid: 7ddb9f3e-4e6d-4103-96e6-f0351d69a17b
ms.service: cosmos-db
ms.workload: storage
ms.tgt_pltfrm: na
ms.devlang: python
ms.topic: article
<<<<<<< HEAD
ms.date: 11/03/2017
=======
ms.date: 05/16/2017
>>>>>>> 9022d0c4
ms.author: mimig

---
# How to use Azure Table storage with Python

[!INCLUDE [storage-selector-table-include](../../includes/storage-selector-table-include.md)]
[!INCLUDE [storage-table-cosmos-db-langsoon-tip-include](../../includes/storage-table-cosmos-db-langsoon-tip-include.md)]

This guide shows you how to perform common Azure Table storage scenarios in Python using the [Microsoft Azure Storage SDK for Python](https://github.com/Azure/azure-storage-python). The scenarios covered include creating and deleting a table, and inserting and querying entities.

While working through the scenarios in this tutorial, you may wish to refer to the [Azure Storage SDK for Python API reference](https://azure-storage.readthedocs.io/en/latest/index.html).

[!INCLUDE [storage-table-concepts-include](../../includes/storage-table-concepts-include.md)]

[!INCLUDE [storage-create-account-include](../../includes/storage-create-account-include.md)]

## Install the Azure Storage SDK for Python

Once you've created a storage account, your next step is to install the [Microsoft Azure Storage SDK for Python](https://github.com/Azure/azure-storage-python). For details on installing the SDK, refer to the [README.rst](https://github.com/Azure/azure-storage-python/blob/master/README.rst) file in the Storage SDK for Python repository on GitHub.

## Create a table

To work with the Azure Table service in Python, you must import the [TableService][py_TableService] module. Since you'll be working with Table entities, you also need the [Entity][py_Entity] class. Add this code near the top your Python file to import both:

```python
from azure.storage.table import TableService, Entity
```

Create a [TableService][py_TableService] object, passing in your storage account name and account key. Replace `myaccount` and `mykey` with your account name and key, and call [create_table][py_create_table] to create the table in Azure Storage.

```python
table_service = TableService(account_name='myaccount', account_key='mykey')

table_service.create_table('tasktable')
```

## Add an entity to a table

To add an entity, you first create an object that represents your entity, then pass the object to the [TableService][py_TableService].[insert_entity][py_insert_entity] method. The entity object can be a dictionary or an object of type [Entity][py_Entity], and defines your entity's property names and values. Every entity must include the required [PartitionKey and RowKey](#partitionkey-and-rowkey) properties, in addition to any other properties you define for the entity.

This example creates a dictionary object representing an entity, then passes it to the [insert_entity][py_insert_entity] method to add it to the table:

```python
task = {'PartitionKey': 'tasksSeattle', 'RowKey': '001', 'description' : 'Take out the trash', 'priority' : 200}
table_service.insert_entity('tasktable', task)
```

This example creates an [Entity][py_Entity] object, then passes it to the [insert_entity][py_insert_entity] method to add it to the table:

```python
task = Entity()
task.PartitionKey = 'tasksSeattle'
task.RowKey = '002'
task.description = 'Wash the car'
task.priority = 100
table_service.insert_entity('tasktable', task)
```

### PartitionKey and RowKey

You must specify both a **PartitionKey** and a **RowKey** property for every entity. These are the unique identifiers of your entities, as together they form the primary key of an entity. You can query using these values much faster than you can query any other entity properties because only these properties are indexed.

The Table service uses **PartitionKey** to intelligently distribute table entities across storage nodes. Entities that have the same  **PartitionKey** are stored on the same node. **RowKey** is the unique ID of the entity within the partition it belongs to.

## Update an entity

To update all of an entity's property values, call the [update_entity][py_update_entity] method. This example shows how to replace an existing entity with an updated version:

```python
task = {'PartitionKey': 'tasksSeattle', 'RowKey': '001', 'description' : 'Take out the garbage', 'priority' : 250}
table_service.update_entity('tasktable', task)
```

If the entity that is being updated doesn't already exist, then the update operation will fail. If you want to store an entity whether it exists or not, use [insert_or_replace_entity][py_insert_or_replace_entity]. In the following example, the first call will replace the existing entity. The second call will insert a new entity, since no entity with the specified PartitionKey and RowKey exists in the table.

```python
# Replace the entity created earlier
task = {'PartitionKey': 'tasksSeattle', 'RowKey': '001', 'description' : 'Take out the garbage again', 'priority' : 250}
table_service.insert_or_replace_entity('tasktable', task)

# Insert a new entity
task = {'PartitionKey': 'tasksSeattle', 'RowKey': '003', 'description' : 'Buy detergent', 'priority' : 300}
table_service.insert_or_replace_entity('tasktable', task)
```

> [!TIP]
> The [update_entity][py_update_entity] method replaces all properties and values of an existing entity, which you can also use to remove properties from an existing entity. You can use the [merge_entity][py_merge_entity] method to update an existing entity with new or modified property values without completely replacing the entity.

## Modify multiple entities

To ensure the atomic processing of a request by the Table service, you can submit multiple operations together in a batch. First, use the [TableBatch][py_TableBatch] class to add multiple operations to a single batch. Next, call [TableService][py_TableService].[commit_batch][py_commit_batch] to submit the operations in an atomic operation. All entities to be modified in batch must be in the same partition.

This example adds two entities together in a batch:

```python
from azure.storage.table import TableBatch
batch = TableBatch()
task004 = {'PartitionKey': 'tasksSeattle', 'RowKey': '004', 'description' : 'Go grocery shopping', 'priority' : 400}
task005 = {'PartitionKey': 'tasksSeattle', 'RowKey': '005', 'description' : 'Clean the bathroom', 'priority' : 100}
batch.insert_entity(task004)
batch.insert_entity(task005)
table_service.commit_batch('tasktable', batch)
```

Batches can also be used with the context manager syntax:

```python
task006 = {'PartitionKey': 'tasksSeattle', 'RowKey': '006', 'description' : 'Go grocery shopping', 'priority' : 400}
task007 = {'PartitionKey': 'tasksSeattle', 'RowKey': '007', 'description' : 'Clean the bathroom', 'priority' : 100}

with table_service.batch('tasktable') as batch:
    batch.insert_entity(task006)
    batch.insert_entity(task007)
```

## Query for an entity

To query for an entity in a table, pass its PartitionKey and RowKey to the [TableService][py_TableService].[get_entity][py_get_entity] method.

```python
task = table_service.get_entity('tasktable', 'tasksSeattle', '001')
print(task.description)
print(task.priority)
```

## Query a set of entities

You can query for a set of entities by supplying a filter string with the **filter** parameter. This example finds all tasks in Seattle by applying a filter on PartitionKey:

```python
tasks = table_service.query_entities('tasktable', filter="PartitionKey eq 'tasksSeattle'")
for task in tasks:
    print(task.description)
    print(task.priority)
```

## Query a subset of entity properties

You can also restrict which properties are returned for each entity in a query. This technique, called *projection*, reduces bandwidth and can improve query performance, especially for large entities or result sets. Use the **select** parameter and pass the names of the properties you want returned to the client.

The query in the following code returns only the descriptions of entities in the table.

> [!NOTE]
> The following snippet works only against the Azure Storage. It is not supported by the storage emulator.

```python
tasks = table_service.query_entities('tasktable', filter="PartitionKey eq 'tasksSeattle'", select='description')
for task in tasks:
    print(task.description)
```

## Delete an entity

Delete an entity by passing its PartitionKey and RowKey to the [delete_entity][py_delete_entity] method.

```python
table_service.delete_entity('tasktable', 'tasksSeattle', '001')
```

## Delete a table

If you no longer need a table or any of the entities within it, call the [delete_table][py_delete_table] method to permanently delete the table from Azure Storage.

```python
table_service.delete_table('tasktable')
```

## Next steps

* [Azure Storage SDK for Python API reference](https://azure-storage.readthedocs.io/en/latest/index.html)
* [Azure Storage SDK for Python](https://github.com/Azure/azure-storage-python)
* [Python Developer Center](https://azure.microsoft.com/develop/python/)
* [Microsoft Azure Storage Explorer](../vs-azure-tools-storage-manage-with-storage-explorer.md): A free, cross-platform application for working visually with Azure Storage data on Windows, macOS, and Linux.

[py_commit_batch]: https://azure-storage.readthedocs.io/en/latest/ref/azure.storage.table.tableservice.html#azure.storage.table.tableservice.TableService.commit_batch
[py_create_table]: https://azure-storage.readthedocs.io/en/latest/ref/azure.storage.table.tableservice.html#azure.storage.table.tableservice.TableService.create_table
[py_delete_entity]: https://azure-storage.readthedocs.io/en/latest/ref/azure.storage.table.tableservice.html#azure.storage.table.tableservice.TableService.delete_entity
[py_delete_table]: https://azure-storage.readthedocs.io/en/latest/ref/azure.storage.table.tableservice.html#azure.storage.table.tableservice.TableService.delete_table
[py_Entity]: https://azure-storage.readthedocs.io/en/latest/ref/azure.storage.table.models.html#azure.storage.table.models.Entity
[py_get_entity]: https://azure-storage.readthedocs.io/en/latest/ref/azure.storage.table.tableservice.html#azure.storage.table.tableservice.TableService.get_entity
[py_insert_entity]: https://azure-storage.readthedocs.io/en/latest/ref/azure.storage.table.tableservice.html#azure.storage.table.tableservice.TableService.insert_entity
[py_insert_or_replace_entity]: https://azure-storage.readthedocs.io/en/latest/ref/azure.storage.table.tableservice.html#azure.storage.table.tableservice.TableService.insert_or_replace_entity
[py_merge_entity]: https://azure-storage.readthedocs.io/en/latest/ref/azure.storage.table.tableservice.html#azure.storage.table.tableservice.TableService.merge_entity
[py_update_entity]: https://azure-storage.readthedocs.io/en/latest/ref/azure.storage.table.tableservice.html#azure.storage.table.tableservice.TableService.update_entity
[py_TableService]: https://azure-storage.readthedocs.io/en/latest/ref/azure.storage.table.tableservice.html
[py_TableBatch]: https://azure-storage.readthedocs.io/en/latest/ref/azure.storage.table.tablebatch.html#azure.storage.table.tablebatch.TableBatch<|MERGE_RESOLUTION|>--- conflicted
+++ resolved
@@ -13,11 +13,7 @@
 ms.tgt_pltfrm: na
 ms.devlang: python
 ms.topic: article
-<<<<<<< HEAD
 ms.date: 11/03/2017
-=======
-ms.date: 05/16/2017
->>>>>>> 9022d0c4
 ms.author: mimig
 
 ---
