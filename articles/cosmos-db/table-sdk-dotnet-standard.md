---
title: Azure Cosmos DB Table API .NET Standard SDK & Resources
description: Learn all about the Azure Cosmos DB Table API and the .NET Standard SDK including release dates, retirement dates, and changes made between each version.
author: wmengmsft
ms.author: wmeng
ms.service: cosmos-db
ms.subservice: cosmosdb-table
ms.devlang: dotnet
ms.topic: reference
ms.date: 10/18/2018

---
# Azure Cosmos DB Table .NET Standard API: Download and release notes
> [!div class="op_single_selector"]

> * [.NET](table-sdk-dotnet.md)
> * [.NET Standard](table-sdk-dotnet-standard.md)
> * [Java](table-sdk-java.md)
> * [Node.js](table-sdk-nodejs.md)
> * [Python](table-sdk-python.md)

|   |   |
|---|---|
|**SDK download**|[NuGet](https://www.nuget.org/packages/Microsoft.Azure.Cosmos.Table)|
|**Current supported framework**|[Microsoft .NET Standard 2.0](https://www.nuget.org/packages/NETStandard.Library)|

## Release notes

### <a name="0.10.1-preview"/>0.10.1-preview
* Add support for SAS token, operations of TablePermissions, ServiceProperties, and ServiceStats against Azure Storage Table endpoints. 
   > [!NOTE]
   > Some functionalities in previous Azure Storage Table SDKs are not yet supported, such as client-side encryption.

### <a name="0.10.0-preview"/>0.10.0-preview
* Add support for core CRUD, batch, and query operations against Azure Storage Table endpoints. 
   > [!NOTE]
   > Some functionalities in previous Azure Storage Table SDKs are not yet supported, such as client-side encryption.

### <a name="0.9.1-preview"/>0.9.1-preview
* Azure Cosmos DB Table .NET Standard SDK is a cross-platform .NET library that provides efficient access to the Table data model on Cosmos DB. This initial release supports the full set of Table and Entity CRUD + Query functionalities with similar APIs as the [Cosmos DB Table SDK For .NET Framework](table-sdk-dotnet.md). 
   > [!NOTE]
<<<<<<< HEAD
   > Azure Storage Table endpoints are not yet supported in the 0.9.1-preview version.
=======
   >  Azure Storage Table endpoints are not yet supported in the 0.9.1-preview version.
>>>>>>> 44050c98

## Release and Retirement dates
Microsoft provides notification at least **12 months** in advance of retiring an SDK in order to smooth the transition to a newer/supported version.

| Version | Release Date | Retirement Date |
| --- | --- | --- |
| [0.10.1-preview](#0.10.1-preview) |January 22, 2019 |--- |
| [0.10.0-preview](#0.10.0-preview) |December 18, 2018 |--- |
| [0.9.1-preview](#0.9.1-preview) |October 18, 2018 |--- |


## FAQ

[!INCLUDE [cosmos-db-sdk-faq](../../includes/cosmos-db-sdk-faq.md)]

## See also
To learn more about the Azure Cosmos DB Table API, see [Introduction to Azure Cosmos DB Table API](table-introduction.md). <|MERGE_RESOLUTION|>--- conflicted
+++ resolved
@@ -39,11 +39,7 @@
 ### <a name="0.9.1-preview"/>0.9.1-preview
 * Azure Cosmos DB Table .NET Standard SDK is a cross-platform .NET library that provides efficient access to the Table data model on Cosmos DB. This initial release supports the full set of Table and Entity CRUD + Query functionalities with similar APIs as the [Cosmos DB Table SDK For .NET Framework](table-sdk-dotnet.md). 
    > [!NOTE]
-<<<<<<< HEAD
-   > Azure Storage Table endpoints are not yet supported in the 0.9.1-preview version.
-=======
    >  Azure Storage Table endpoints are not yet supported in the 0.9.1-preview version.
->>>>>>> 44050c98
 
 ## Release and Retirement dates
 Microsoft provides notification at least **12 months** in advance of retiring an SDK in order to smooth the transition to a newer/supported version.
