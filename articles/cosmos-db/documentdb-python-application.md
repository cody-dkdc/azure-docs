--- conflicted
+++ resolved
@@ -14,11 +14,7 @@
 ms.tgt_pltfrm: na
 ms.devlang: python
 ms.topic: article
-<<<<<<< HEAD
-ms.date: 11/16/2016
-=======
 ms.date: 08/09/2017
->>>>>>> 7e950a10
 ms.author: mimig
 ms.custom: H1Hack27Feb2017
 
