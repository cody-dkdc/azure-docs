---
title: Partitioning and horizontal scaling in Azure Cosmos DB | Microsoft Docs
description: Learn about how partitioning works in Azure Cosmos DB, how to configure partitioning and partition keys, and how to pick the right partition key for your application.
services: cosmos-db
author: arramac
manager: jhubbard
editor: monicar
documentationcenter: ''

ms.assetid: cac9a8cd-b5a3-4827-8505-d40bb61b2416
ms.service: cosmos-db
ms.workload: data-services
ms.tgt_pltfrm: na
ms.devlang: na
ms.topic: article
<<<<<<< HEAD
ms.date: 12/18/2017
=======
ms.date: 12/15/2017
>>>>>>> f7cbab50
ms.author: arramac
ms.custom: H1Hack27Feb2017

---

# Partition and scale in Azure Cosmos DB

[Azure Cosmos DB](https://azure.microsoft.com/services/cosmos-db/) is a globally distributed, multimodel database service designed to help you achieve fast, predictable performance. It scales seamlessly along with your application as it grows. This article provides an overview of how partitioning works for all the data models in Azure Cosmos DB. It also describes how you can configure Azure Cosmos DB containers to effectively scale your applications.

Partitioning and partition keys are discussed in this Azure Friday video with Scott Hanselman and Azure Cosmos DB Principal Engineering Manager, Shireesh Thota:

> [!VIDEO https://channel9.msdn.com/Shows/Azure-Friday/Azure-DocumentDB-Elastic-Scale-Partitioning/player]
> 

## Partitioning in Azure Cosmos DB
In Azure Cosmos DB, you can store and query schema-less data with order-of-millisecond response times at any scale. Azure Cosmos DB provides containers for storing data called *collections* (for documents), *graphs*, or *tables*. Containers are logical resources and can span one or more physical partitions or servers. The number of partitions is determined by Azure Cosmos DB based on the storage size and the provisioned throughput of the container. Every partition in Azure Cosmos DB has a fixed amount of SSD-backed storage associated with it and is replicated for high availability. Partition management is fully managed by Azure Cosmos DB, and you don't have to write complex code or manage your partitions. Azure Cosmos DB containers are unlimited in terms of storage and throughput. 

![Resource partitioning](./media/introduction/azure-cosmos-db-partitioning.png) 

Partitioning is transparent to your application. Azure Cosmos DB supports fast reads and writes, queries, transactional logic, consistency levels, and fine-grained access control via methods/APIs to a single container resource. The service handles distributing data across partitions and routing query requests to the right partition. 

How does partitioning work? Each item must have a partition key and a row key, which uniquely identify it. Your partition key acts as a logical partition for your data and provides Azure Cosmos DB with a natural boundary for distributing data across partitions. In brief, here's how partitioning works in Azure Cosmos DB:

* You provision a Azure Cosmos DB container with `T` requests/s throughput.
* Behind the scenes, Azure Cosmos DB provisions partitions needed to serve `T` requests/s. If `T` is higher than the maximum throughput per partition `t`, then Azure Cosmos DB provisions `N` = `T/t` partitions.
* Azure Cosmos DB allocates the key space of partition key hashes evenly across the `N` partitions. So, each partition (physical partition) hosts `1/N` partition key values (logical partitions).
* When a physical partition `p` reaches its storage limit, Azure Cosmos DB seamlessly splits `p` into two new partitions, `p1` and `p2`. It distributes values corresponding to roughly half the keys to each of the partitions. This split operation is invisible to your application.
* Similarly, when you provision throughput higher than `t*N`, Azure Cosmos DB splits one or more of your partitions to support the higher throughput.

The semantics for partition keys are slightly different to match the semantics of each API, as shown in the following table:

| API | Partition key | Row key |
| --- | --- | --- |
| Azure Cosmos DB | Custom partition key path | Fixed `id` | 
| MongoDB | Custom shared key  | Fixed `_id` | 
| Graph | Custom partition key property | Fixed `id` | 
| Table | Fixed `PartitionKey` | Fixed `RowKey` | 

Azure Cosmos DB uses hash-based partitioning. When you write an item, Azure Cosmos DB hashes the partition key value and uses the hashed result to determine which partition to store the item in. Azure Cosmos DB stores all items with the same partition key in the same physical partition. The choice of the partition key is an important decision that you have to make at design time. You must pick a property name that has a wide range of values and has even access patterns.

> [!NOTE]
> It's a best practice to have a partition key with many distinct values (hundreds to thousands at a minimum).
>

Azure Cosmos DB containers can be created as *fixed* or *unlimited*. Fixed-size containers have a maximum limit of 10 GB and 10,000 RU/s throughput. To create a container as unlimited, you must specify a minimum throughput of 2,500 RU/s.

It is a good idea to check how your data is distributed in partitions. To check this in portal, go to your Azure Cosmos DB account and click on **Metrics** in **Monitoring** section and then on right pane click on **storage** tab to see how your data is partitioned in different physical partition.

![Resource partitioning](./media/partition-data/partitionkey-example.png)

The left image shows the result of a bad partition key and the right image shows the result of a good partition key. In left image, you can see the data is not evenly distributed among partitions. You should strive to distribute your data so your graph looks similar to right image.

## Partitioning and provisioned throughput
Azure Cosmos DB is designed for predictable performance. When you create a container, you reserve throughput in terms of *[request units](request-units.md) (RU) per second*. Each request is assigned a RU charge that is proportionate to the amount of system resources like CPU, memory, and IO consumed by the operation. A read of a 1-KB document with session consistency consumes 1 RU. A read is 1 RU regardless of the number of items stored or the number of concurrent requests running at the same time. Larger items require higher RUs depending on the size. If you know the size of your entities and the number of reads you need to support for your application, you can provision the exact amount of throughput required for your application's read needs. 

> [!NOTE]
> To achieve the full throughput of the container, you must choose a partition key that allows you to evenly distribute requests among some distinct partition key values.
> 
> 

<a name="designing-for-partitioning"></a>
## Work with the Azure Cosmos DB APIs
You can use the Azure portal or Azure CLI to create containers and scale them at any time. This section shows how to create containers and specify the throughput and partition key definition in each of the supported APIs.

### Azure Cosmos DB API
The following sample shows how to create a container (collection) by using the Azure Cosmos DB API. 

```csharp
DocumentClient client = new DocumentClient(new Uri(endpoint), authKey);
await client.CreateDatabaseAsync(new Database { Id = "db" });

DocumentCollection myCollection = new DocumentCollection();
myCollection.Id = "coll";
myCollection.PartitionKey.Paths.Add("/deviceId");

await client.CreateDocumentCollectionAsync(
    UriFactory.CreateDatabaseUri("db"),
    myCollection,
    new RequestOptions { OfferThroughput = 20000 });
```

You can read an item (document) by using the `GET` method in the REST API or by using `ReadDocumentAsync` in one of the SDKs.

```csharp
// Read document. Needs the partition key and the ID to be specified
DeviceReading document = await client.ReadDocumentAsync<DeviceReading>(
  UriFactory.CreateDocumentUri("db", "coll", "XMS-001-FE24C"), 
  new RequestOptions { PartitionKey = new PartitionKey("XMS-0001") });
```

### MongoDB API
With the MongoDB API, you can create a sharded collection through your favorite tool, driver, or SDK. In this example, we use the Mongo Shell for the collection creation.

In the Mongo Shell:

```
db.runCommand( { shardCollection: "admin.people", key: { region: "hashed" } } )
```
    
Results:

```JSON
{
    "_t" : "ShardCollectionResponse",
    "ok" : 1,
    "collectionsharded" : "admin.people"
}
```

### Table API

To create a table using the Azure Cosmos DB Table API, use the CreateIfNotExists method. 

```csharp
CloudTableClient tableClient = storageAccount.CreateCloudTableClient();

CloudTable table = tableClient.GetTableReference("people");
table.CreateIfNotExists(throughput: 800);
```

Throughput is set as an argument of CreateIfNotExists.

The partition key is implicitly created as the `PartitionKey` value. 

You can retrieve a single entity by using the following snippet:

```csharp
// Create a retrieve operation that takes a customer entity.
TableOperation retrieveOperation = TableOperation.Retrieve<CustomerEntity>("Smith", "Ben");

// Execute the retrieve operation.
TableResult retrievedResult = table.Execute(retrieveOperation);
```
For more information, see [Develop with the Table API](tutorial-develop-table-dotnet.md).

### Graph API

With the Graph API, you must use the Azure portal or Azure CLI to create containers. Alternatively, because Azure Cosmos DB is multimodel, you can use one of the other models to create and scale your graph container.

You can read any vertex or edge by using the partition key and ID in Gremlin. For example, for a graph with region ("USA") as the partition key and "Seattle" as the row key, you can find a vertex by using the following syntax:

```
g.V(['USA', 'Seattle'])
```

You can reference an edge by using the partition key and the row key.

```
g.E(['USA', 'I5'])
```

For more information, see [Gremlin support for Azure Cosmos DB](gremlin-support.md).


<a name="designing-for-partitioning"></a>
## Design for partitioning
To scale effectively with Azure Cosmos DB, you need to pick a good partition key when you create your container. There are two main considerations for choosing a partition key:

* **Boundary for query and transactions**. Your choice of partition key should balance the need to enable the use of transactions against the requirement to distribute your entities across multiple partition keys to ensure a scalable solution. At one extreme, you can set the same partition key for all your items, but this option might limit the scalability of your solution. At the other extreme, you can assign a unique partition key for each item. This choice is highly scalable, but it prevents you from using cross-document transactions via stored procedures and triggers. An ideal partition key enables you to use efficient queries and has sufficient cardinality to ensure your solution is scalable. 
* **No storage and performance bottlenecks**. It's important to pick a property that allows writes to be distributed across various distinct values. Requests to the same partition key can't exceed the throughput of a single partition and are throttled. So it's important to pick a partition key that doesn't result in "hot spots" within your application. Because all the data for a single partition key must be stored within a partition, you should avoid partition keys that have high volumes of data for the same value. 

Let's look at a few real-world scenarios and good partition keys for each:
* If you're implementing a user profile back end, the user ID is a good choice for partition key.
* If you're storing IoT data, for example, device state, a device ID is a good choice for partition key.
* If you're using Azure Cosmos DB for logging time-series data, the hostname or process ID is a good choice for partition key.
* If you have a multitenant architecture, the tenant ID is a good choice for partition key.

In some use cases, like IoT and user profiles, the partition key might be the same as your ID (document key). In others, like the time-series data, you might have a partition key that's different from the ID.

### Partitioning and logging/time-series data
One of the common use cases of Azure Cosmos DB is for logging and telemetry. It's important to pick a good partition key, because you might need to read/write vast volumes of data. The choice depends on your read-and-write rates and the kinds of queries you expect to run. Here are some tips on how to choose a good partition key:

* If your use case involves a small rate of writes that accumulate over a long time and you need to query by ranges of time stamps and other filters, use a rollup of the time stamp. For example, a good approach is to use date as a partition key. With this approach, you can query over all the data for a date from a single partition. 
* If your workload is written heavy, which is more common, use a partition key that's not based on time stamp. With this approach, Azure Cosmos DB can distribute writes evenly across various partitions. Here a hostname, process ID, activity ID, or another property with high cardinality is a good choice. 
* Another approach is a hybrid one where you have multiple containers, one for each day/month, and the partition key is a granular property like hostname. This approach has the benefit that you can set different throughput based on the time window. For example, the container for the current month is provisioned with higher throughput because it serves reads and writes. Previous months are provisioned with lower throughput because they only serve reads.

### Partitioning and multitenancy
If you're implementing a multitenant application by using Azure Cosmos DB, there are two popular patterns: one partition key per tenant and one container per tenant. Here are the pros and cons for each:

* **One partition key per tenant**. In this model, tenants are collocated within a single container. But queries and inserts for items within a single tenant can be performed against a single partition. You can also implement transactional logic across all items within a tenant. Because multiple tenants share a container, you can save storage and throughput costs by pooling resources for tenants within a single container rather than provisioning extra headroom for each tenant. The drawback is that you don't have performance isolation per tenant. Performance/throughput increases apply to the entire container versus targeted increases for tenants.
* **One container per tenant**. In this model, each tenant has its own container, and you can reserve performance per tenant. With the Azure Cosmos DB new provisioning pricing, this model is more cost-effective for multitenant applications with a few tenants.

You can also use a combination/tiered approach that collocates small tenants and migrates larger tenants to their own container.

## Next steps
In this article, we provided an overview of concepts and best practices for partitioning with any Azure Cosmos DB API. 

* Learn about [provisioned throughput in Azure Cosmos DB](request-units.md).
* Learn about [global distribution in Azure Cosmos DB](distribute-data-globally.md).


<|MERGE_RESOLUTION|>--- conflicted
+++ resolved
@@ -13,11 +13,7 @@
 ms.tgt_pltfrm: na
 ms.devlang: na
 ms.topic: article
-<<<<<<< HEAD
 ms.date: 12/18/2017
-=======
-ms.date: 12/15/2017
->>>>>>> f7cbab50
 ms.author: arramac
 ms.custom: H1Hack27Feb2017
 
