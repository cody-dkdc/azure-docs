---
title: Partitioning and horizontal scaling in Azure Cosmos DB
description: Learn about how partitioning works in Azure Cosmos DB, how to configure partitioning and partition keys, and how to choose the right partition key for your application.
ms.author: mjbrown
author: markjbrown
ms.service: cosmos-db
ms.topic: conceptual
ms.date: 10/30/2018

---

# Partitioning and horizontal scaling in Azure Cosmos DB

This article explains physical and logical partitions in Azure Cosmos DB. It also discusses best practices for scaling and partitioning. 

## Logical partitions

<<<<<<< HEAD
A logical partition consists of a set of items that have the same partition key. For example, in a container where all items contain a `City` property, you can use `City` as the partition key for the container. Groups of items that have specific values for `City`, such as, `London`, `Paris`, and `NYC`, form a distinct logical partition.
=======
A logical partition consists of a set of items with the same partition key. For example, consider a container where all the items contain a `City` property, then you can use `City` as the partition key for the container. Groups of items with specific values for the `City` such as, "London", "Paris", "NYC" etc. will form a distinct logical partition. You don't have to worry about deleting a partition when the underlying data is deleted. 
>>>>>>> c91b76ae

In Azure Cosmos DB, a container is the fundamental unit of scalability. Data that's added to the container and the throughput that you provision on the container are automatically (horizontally) partitioned across a set of logical partitions. Data and throughput are partitioned based on the partition key you specify for the Azure Cosmos DB container. For more information, see [Create an Azure Cosmos DB container](how-to-create-container.md).

A logical partition defines the scope of database transactions. You can update items within a logical partition by using a transaction with snapshot isolation. When new items are added to the container, new logical partitions are transparently created by the system.

## Physical partitions

An Azure Cosmos DB container is scaled by distributing data and throughput across a large number of logical partitions. Internally, one or more logical partitions are mapped to a physical partition that consists of a set of replicas, also referred to as a *replica set*. Each replica set hosts an instance of the Azure Cosmos DB database engine. A replica set makes the data stored within the physical partition durable, highly available, and consistent. A physical partition supports the maximum amount of storage and request units (RUs). Each replica that makes up the physical partition inherits the partition's storage quota. All replicas of a physical partition collectively support the throughput that's allocated to the physical partition. 

The following image shows how logical partitions are mapped to physical partitions that are distributed globally:

![An image that demonstrates Azure Cosmos DB partitioning](./media/partition-data/logical-partitions.png)

Throughput provisioned for a container is divided evenly among physical partitions. A partition key design that doesn't distribute the throughput requests evenly might create "hot" partitions. Hot partitions might result in rate-limiting and in inefficient use of the provisioned throughput.

Unlike logical partitions, physical partitions are an internal implementation of the system. You can't control the size, placement, or count of physical partitions, and you can't control the mapping between logical partitions and physical partitions. However, you can control the number of logical partitions and the distribution of data and throughput by choosing the right partition key.

## Next steps

* Learn about [choosing a partition key](partitioning-overview.md#choose-partitionkey).
* Learn about [provisioned throughput in Azure Cosmos DB](request-units.md).
* Learn about [global distribution in Azure Cosmos DB](distribute-data-globally.md).
* Learn how to [provision throughput in an Azure Cosmos DB container](how-to-provision-container-throughput.md).
* Learn how to [provision throughput in an Azure Cosmos DB database](how-to-provision-database-throughput.md).<|MERGE_RESOLUTION|>--- conflicted
+++ resolved
@@ -15,11 +15,7 @@
 
 ## Logical partitions
 
-<<<<<<< HEAD
-A logical partition consists of a set of items that have the same partition key. For example, in a container where all items contain a `City` property, you can use `City` as the partition key for the container. Groups of items that have specific values for `City`, such as, `London`, `Paris`, and `NYC`, form a distinct logical partition.
-=======
-A logical partition consists of a set of items with the same partition key. For example, consider a container where all the items contain a `City` property, then you can use `City` as the partition key for the container. Groups of items with specific values for the `City` such as, "London", "Paris", "NYC" etc. will form a distinct logical partition. You don't have to worry about deleting a partition when the underlying data is deleted. 
->>>>>>> c91b76ae
+A logical partition consists of a set of items that have the same partition key. For example, in a container where all items contain a `City` property, you can use `City` as the partition key for the container. Groups of items that have specific values for `City`, such as `London`, `Paris`, and `NYC`, form a distinct logical partition. You don't have to worry about deleting a partition when the underlying data is deleted.
 
 In Azure Cosmos DB, a container is the fundamental unit of scalability. Data that's added to the container and the throughput that you provision on the container are automatically (horizontally) partitioned across a set of logical partitions. Data and throughput are partitioned based on the partition key you specify for the Azure Cosmos DB container. For more information, see [Create an Azure Cosmos DB container](how-to-create-container.md).
 
