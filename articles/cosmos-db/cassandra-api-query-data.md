---
title: Query data from an Azure Cosmos DB Cassandra API account
description: This article shows how to query user data from Azure Cosmos DB Cassandra API account by using a Java application.
services: cosmos-db
ms.service: cosmos-db
<<<<<<< HEAD
ms.component: cosmosdb-cassandra
ms.topic: tutorial
ms.date: 09/24/2018
=======
author: kanshiG
>>>>>>> d0793826
ms.author: govindk
ms.reviewer: sngun
ms.component: cosmosdb-cassandra
ms.topic: tutorial
ms.date: 09/24/2018
---

# Query data from an Azure Cosmos DB Cassandra API account

This tutorial shows how to query user data from Azure Cosmos DB Cassandra API account by using a Java application. The Java application uses the [Datastax Java driver](https://github.com/datastax/java-driver) and queries user data such as user ID, user name, user city. 

This tutorial covers the following tasks:

> [!div class="checklist"]
> * Query data from Cassandra table
> * Run the app

## Prerequisites

* This article belongs to a multi-part tutorial. Before you start, make sure to complete the previous steps to [create the Cassandra API account, keyspace, table](create-cassandra-api-account-java.md) and [load sample data into the table](cassandra-api-load-data.md). 

## Query data

Open the `UserRepository.java` file under the folder `src\main\java\com\azure\cosmosdb\cassandra`. Append the following code block. This code provides three functions: to query all users in the database, to query a specific user filtered by user ID, and to delete a table. 

```java
/**
* Select all rows from user table
*/
public void selectAllUsers() {

    final String query = "SELECT * FROM uprofile.user";
    List<Row> rows = session.execute(query).all();

    for (Row row : rows) {
       LOGGER.info("Obtained row: {} | {} | {} ", row.getInt("user_id"), row.getString("user_name"), row.getString("user_bcity"));
    }
}

/**
* Select a row from user table
*
* @param id user_id
*/
public void selectUser(int id) {
    final String query = "SELECT * FROM uprofile.user where user_id = 3";
    Row row = session.execute(query).one();

    LOGGER.info("Obtained row: {} | {} | {} ", row.getInt("user_id"), row.getString("user_name"), row.getString("user_bcity"));
}

/**
* Delete user table.
*/
public void deleteTable() {
   final String query = "DROP TABLE IF EXISTS uprofile.user";
   session.execute(query);
}
```

Open the `UserProfile.java` file under the folder `src\main\java\com\azure\cosmosdb\cassandra`. This class contains the main method that calls the createKeyspace and createTable, insert data methods you defined earlier. Now append the following code that queries all users or a specific user:

```java
LOGGER.info("Select all users");
repository.selectAllUsers();

LOGGER.info("Select a user by id (3)");
repository.selectUser(3);

LOGGER.info("Delete the users profile table");
repository.deleteTable();
```

## Run the Java app
1. Open a command prompt or terminal window. Paste the following code block. 

   This code changes directory (cd) to the folder path where you created the project. Then, it runs the `mvn clean install` command to generate the `cosmosdb-cassandra-examples.jar` file within the target folder. Finally, it runs the Java application.

   ```bash
   cd "cassandra-demo"
   
   mvn clean install
   
   java -cp target/cosmosdb-cassandra-examples.jar com.azure.cosmosdb.cassandra.examples.UserProfile
   ```

2. Now, in the Azure portal, open the **Data Explorer** and confirm that the user table is deleted.

## Next steps

* In this tutorial, you've learned how to query data from Azure Cosmos DB Cassandra API account. You can now proceed to the next article:

> [!div class="nextstepaction"]
> [Migrate data to Cassandra API account](cassandra-import-data.md)

<|MERGE_RESOLUTION|>--- conflicted
+++ resolved
@@ -3,13 +3,7 @@
 description: This article shows how to query user data from Azure Cosmos DB Cassandra API account by using a Java application.
 services: cosmos-db
 ms.service: cosmos-db
-<<<<<<< HEAD
-ms.component: cosmosdb-cassandra
-ms.topic: tutorial
-ms.date: 09/24/2018
-=======
 author: kanshiG
->>>>>>> d0793826
 ms.author: govindk
 ms.reviewer: sngun
 ms.component: cosmosdb-cassandra
