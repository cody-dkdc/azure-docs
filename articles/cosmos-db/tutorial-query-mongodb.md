--- conflicted
+++ resolved
@@ -3,11 +3,7 @@
 description: Learn to query with the MongoDB API for Azure Cosmos DB
 services: cosmos-db
 author: SnehaGunda
-<<<<<<< HEAD
-
-=======
 ms.author: sngun
->>>>>>> d29cabbb
 ms.service: cosmos-db
 ms.component: cosmosdb-mongo
 ms.topic: tutorial
