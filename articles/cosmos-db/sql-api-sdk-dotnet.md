---
title: 'Azure Cosmos DB: SQL .NET API, SDK & resources'
description: Learn all about the SQL .NET API and SDK including release dates, retirement dates, and changes made between each version of the Azure Cosmos DB .NET SDK.
author: SnehaGunda
ms.service: cosmos-db
ms.subservice: cosmosdb-sql
ms.devlang: dotnet
ms.topic: reference
ms.date: 03/09/2018
ms.author: sngun


---
# Azure Cosmos DB .NET SDK for SQL API: Download and release notes
> [!div class="op_single_selector"]
> * [.NET](sql-api-sdk-dotnet.md)
> * [.NET Change Feed](sql-api-sdk-dotnet-changefeed.md)
> * [.NET Core](sql-api-sdk-dotnet-core.md)
> * [Node.js](sql-api-sdk-node.md)
> * [Async Java](sql-api-sdk-async-java.md)
> * [Java](sql-api-sdk-java.md)
> * [Python](sql-api-sdk-python.md)
> * [REST](https://docs.microsoft.com/rest/api/cosmos-db/)
> * [REST Resource Provider](https://docs.microsoft.com/rest/api/cosmos-db-resource-provider/)
> * [SQL](sql-api-query-reference.md)
> * [BulkExecutor - .NET](sql-api-sdk-bulk-executor-dot-net.md)
> * [BulkExecutor - Java](sql-api-sdk-bulk-executor-java.md)

| |  |
|---|---|
|**SDK download**|[NuGet](https://www.nuget.org/packages/Microsoft.Azure.DocumentDB/)|
|**API documentation**|[.NET API reference documentation](/dotnet/api/overview/azure/cosmosdb?view=azure-dotnet)|
|**Samples**|[.NET code samples](sql-api-dotnet-samples.md)|
|**Get started**|[Get started with the Azure Cosmos DB .NET SDK](sql-api-get-started.md)|
|**Web app tutorial**|[Web application development with Azure Cosmos DB](sql-api-dotnet-application.md)|
|**Current supported framework**|[Microsoft .NET Framework 4.5](https://www.microsoft.com/download/details.aspx?id=30653)|

## Release notes

### <a name="3.0.0.1-preview"/>3.0.0.1-preview
* Preview 1 of [Version 3.0.0](https://www.nuget.org/packages/Microsoft.Azure.Cosmos/) of the .NET SDK for public preview.
* Target .NET Standard, which supports .NET framework 4.6.1+ and .NET Core 2.0+
* New object model, with top-level CosmosClient and methods split across relevant CosmosDatabases, CosmosContainers and CosmosItems classes. 
* Support for streams. 
* Updated CosmosResponseMessage from server to return status code, and only throw exception when no response is returned. 

<<<<<<< HEAD
=======
### <a name="2.4.0"/>2.4.0

* SDK’s System.Net.Http version matches what is defined in the NuGet package
* Increased decimal precision size for LINQ queries.
* Added new classes CompositePath, CompositePathSortOrder, SpatialSpec, SpatialType and PartitionKeyDefinitionVersion
* Added TimeToLivePropertyPath to DocumentCollection
* Added CompositeIndexes and SpatialIndexes to IndexPolicy
* Added Version to PartitionKeyDefinition
* Added None to PartitionKey

### <a name="2.3.0"/>2.3.0

 * Added IdleTcpConnectionTimeout, OpenTcpConnectionTimeout, MaxRequestsPerTcpConnection and MaxTcpConnectionsPerEndpoint to ConnectionPolicy.

>>>>>>> 6a383dfd
### <a name="2.2.3"/>2.2.3

* Diagnostics improvements

### <a name="2.2.2"/>2.2.2

* Added environment variable setting “POCOSerializationOnly”.

* Removed DocumentDB.Spatial.Sql.dll and now included in Microsoft.Azure.Documents.ServiceInterop.dll

### <a name="2.2.1"/>2.2.1

* Improvement in retry logic during failover for StoredProcedure execute calls.

* Made DocumentClientEventSource singleton. 

* Fix GatewayAddressCache timeout not honoring ConnectionPolicy RequestTimeout.

### <a name="2.2.0"/>2.2.0

* For direct/TCP transport diagnostics, added TransportException, an internal exception type of the SDK. When present in exception messages, this type prints additional information for troubleshooting client connectivity problems.

* Added new constructor overload which takes a HttpMessageHandler, a HTTP handler stack to use for sending HttpClient requests (e.g., HttpClientHandler).

* Fix bug where header with null values were not being handled properly.

* Improved collection cache validation.

### <a name="2.1.3"/>2.1.3

* Updated System.Net.Security to 4.3.2.

### <a name="2.1.2"/>2.1.2

* Diagnostic tracing improvements

### <a name="2.1.1"/>2.1.1

* Added more resilience to Multi-region request transient failures.

### <a name="2.1.0"/>2.1.0

* Added Multi-region write support.
* Cross partition query performance improvements with TOP and MaxBufferedItemCount.

### <a name="2.0.0"/>2.0.0

* Added request cancellation support.
* Added SetCurrentLocation to ConnectionPolicy, which automatically populates the preferred locations based on the region.
* Fixed Bug in Cross Partition Queries with Min/Max and a filter that matches no documents on an individual partition.
* DocumentClient methods now have parity with IDocumentClient.
* Updated direct TCP transport stack to reduce the number of connections established.
* Added support for Direct Mode TCP for non-Windows clients.

### <a name="2.0.0-preview2"/>2.0.0-preview2

* Added request cancellation support.
* Added SetCurrentLocation to ConnectionPolicy, which automatically populates the preferred locations based on the region.
* Fixed Bug in Cross Partition Queries with Min/Max and a filter that matches no documents on an individual partition.

### <a name="2.0.0-preview"/>2.0.0-preview

* DocumentClient methods now have parity with IDocumentClient.
* Updated direct TCP transport stack to reduce the number of connections established.
* Added support for Direct Mode TCP for non-Windows clients.

### <a name="1.22.0"/>1.22.0

* Added ConsistencyLevel Property to FeedOptions.
* Added JsonSerializerSettings to RequestOptions and FeedOptions.
* Added EnableReadRequestsFallback to ConnectionPolicy.

### <a name="1.21.1"/>1.21.1

* Fixed KeyNotFoundException for cross partition order by queries in corner cases.
* Fixed bug where JsonProperty attribute in select clause for LINQ queries was not being honored.

### <a name="1.20.2"/>1.20.2

* Fixed bug that is hit under certain race conditions, that results in intermittent "Microsoft.Azure.Documents.NotFoundException: The read session is not available for the input session token" errors when using Session consistency level.

### <a name="1.20.1"/>1.20.1

* Fixed regression where FeedOptions.MaxItemCount = -1 threw an System.ArithmeticException: page size is negative.
* Added a new ToString() function to QueryMetrics.
* Exposed partition statistics on reading collections.
* Added PartitionKey property to ChangeFeedOptions.
* Minor bug fixes.

### <a name="1.19.1"/>1.19.1

* Adds the ability to specify unique indexes for the documents by using UniqueKeyPolicy property on the DocumentCollection.
* Fixed a bug in which the custom JsonSerializer settings were not being honored for some queries and stored procedure execution.

### <a name="1.19.0"/>1.19.0

* Branding change from Azure DocumentDB to Azure Cosmos DB in the API Reference documentation, metadata information in assemblies, and the NuGet package. 
* Expose diagnostic information and latency from the response of requests sent with direct connectivity mode. The property names are RequestDiagnosticsString and RequestLatency on ResourceResponse class.
* This SDK version requires the latest version of Azure Cosmos DB Emulator available for download from https://aka.ms/cosmosdb-emulator. 

### <a name="1.18.1"/>1.18.1 

* Internal changes for Microsoft friends assemblies.

### <a name="1.18.0"/>1.18.0 

* Added several reliability fixes and improvements.

### <a name="1.17.0"/>1.17.0 

* Added support for PartitionKeyRangeId as a FeedOption for scoping query results to a specific partition key range value. 
* Added support for StartTime as a ChangeFeedOption to start looking for the changes after that time.

### <a name="1.16.1"/>1.16.1
* Fixed an issue in the JsonSerializable class that may cause a stack overflow exception.

### <a name="1.16.0"/>1.16.0
*	Fixed an issue that required recompiling of the application due to the introduction of JsonSerializerSettings as an optional parameter in the DocumentClient constructor.
* Marked the DocumentClient constructor obsolete that required JsonSerializerSettings as the last parameter to allow for default values of ConnectionPolicy and ConsistencyLevel parameters when passing in JsonSerializerSettings parameter.

### <a name="1.15.0"/>1.15.0
*	Added support for specifying custom JsonSerializerSettings while instantiating [DocumentClient](/dotnet/api/microsoft.azure.documents.client.documentclient?view=azure-dotnet).

### <a name="1.14.1"/>1.14.1
*	Fixed an issue that affected x64 machines that don’t support SSE4 instruction and throw an SEHException when running Azure Cosmos DB SQL queries.

### <a name="1.14.0"/>1.14.0
*	Added support for a new consistency level called ConsistentPrefix.
*	Added support for query metrics for individual partitions.
*	Added support for limiting the size of the continuation token for queries.
*	Added support for more detailed tracing for failed requests.
*	Made some performance improvements in the SDK.

### <a name="1.13.4"/>1.13.4
* Functionally same as 1.13.3. Made some internal changes.

### <a name="1.13.3"/>1.13.3
* Functionally same as 1.13.2. Made some internal changes.

### <a name="1.13.2"/>1.13.2
* Fixed an issue that ignored the PartitionKey value provided in FeedOptions for aggregate queries.
* Fixed an issue in transparent handling of partition management during mid-flight cross-partition Order By query execution.

### <a name="1.13.1"/>1.13.1
* Fixed an issue which caused deadlocks in some of the async APIs when used inside ASP.NET context.

### <a name="1.13.0"/>1.13.0
* Fixes to make SDK more resilient to automatic failover under certain conditions.

### <a name="1.12.2"/>1.12.2
* Fix for an issue that occasionally causes a WebException: The remote name could not be resolved.
* Added the support for directly reading a typed document by adding new overloads to ReadDocumentAsync API.

### <a name="1.12.1"/>1.12.1
* Added LINQ support for aggregation queries (COUNT, MIN, MAX, SUM, and AVG).
* Fix for a memory leak issue for the ConnectionPolicy object caused by the use of event handler.
* Fix for an issue wherein UpsertAttachmentAsync was not working when ETag was used.
* Fix for an issue wherein cross partition order-by query continuation was not working when sorting on string field.

### <a name="1.12.0"/>1.12.0
* Added support for aggregation queries (COUNT, MIN, MAX, SUM, and AVG). See [Aggregation support](how-to-sql-query.md#Aggregates).
* Lowered minimum throughput on partitioned collections from 10,100 RU/s to 2500 RU/s.

### <a name="1.11.4"/>1.11.4
* Fix for an issue wherein some of the cross-partition queries were failing in the 32-bit host process.
* Fix for an issue wherein the session container was not being updated with the token for failed requests in Gateway mode.
* Fix for an issue wherein a query with UDF calls in projection was failing in some cases.
* Client side performance fixes for increasing the read and write throughput of the requests.

### <a name="1.11.3"/>1.11.3
* Fix for an issue wherein the session container was not being updated with the token for failed requests.
* Added support for the SDK to work in a 32-bit host process. Note that if you use cross partition queries, 64-bit host processing is recommended for improved performance.
* Improved performance for scenarios involving queries with a large number of partition key values in an IN expression.
* Populated various resource quota stats in the ResourceResponse for document collection read requests when PopulateQuotaInfo request option is set.

### <a name="1.11.1"/>1.11.1
* Minor performance fix for the CreateDocumentCollectionIfNotExistsAsync API introduced in 1.11.0.
* Performance fix in the SDK for scenarios that involve high degree of concurrent requests.

### <a name="1.11.0"/>1.11.0
* Support for new classes and methods to process the [change feed](change-feed.md) of documents within a collection.
* Support for cross-partition query continuation and some perf improvements for cross-partition queries.
* Addition of CreateDatabaseIfNotExistsAsync and CreateDocumentCollectionIfNotExistsAsync methods.
* LINQ support for system functions: IsDefined, IsNull and IsPrimitive.
* Fix for automatic binplacing of Microsoft.Azure.Documents.ServiceInterop.dll and DocumentDB.Spatial.Sql.dll assemblies to application’s bin folder when using the Nuget package with projects that have project.json tooling.
* Support for emitting client side ETW traces which could be helpful in debugging scenarios.

### <a name="1.10.0"/>1.10.0
* Added direct connectivity support for partitioned collections.
* Improved performance for the Bounded Staleness consistency level.
* Added Polygon and LineString DataTypes while specifying collection indexing policy for geo-fencing spatial queries.
* Added LINQ support for StringEnumConverter, IsoDateTimeConverter and UnixDateTimeConverter while translating predicates.
* Various SDK bug fixes.

### <a name="1.9.5"/>1.9.5
* Fixed an issue that caused the following NotFoundException: The read session is not available for the input session token. This exception occurred in some cases when querying for the read-region of a geo-distributed account.
* Exposed the ResponseStream property in the ResourceResponse class, which enables direct access to the underlying stream from a response.

### <a name="1.9.4"/>1.9.4
* Modified the ResourceResponse, FeedResponse, StoredProcedureResponse and MediaResponse classes to implement the corresponding public interface so that they can be mocked for test driven deployment (TDD).
* Fixed an issue that caused a malformed partition key header when using a custom JsonSerializerSettings object for serializing data.

### <a name="1.9.3"/>1.9.3
* Fixed an issue that caused long running queries to fail with error: Authorization token is not valid at the current time.
* Fixed an issue that removed the original SqlParameterCollection from cross partition top/order-by queries.

### <a name="1.9.2"/>1.9.2
* Added support for parallel queries for partitioned collections.
* Added support for cross partition ORDER BY and TOP queries for partitioned collections.
* Fixed the missing references to DocumentDB.Spatial.Sql.dll and Microsoft.Azure.Documents.ServiceInterop.dll that are required when referencing an Azure Cosmos DB project with a reference to the Azure Cosmos DB Nuget package.
* Fixed the ability to use parameters of different types when using user-defined functions in LINQ. 
* Fixed a bug for globally replicated accounts where Upsert calls were being directed to read locations instead of write locations.
* Added methods to the IDocumentClient interface that were missing: 
  * UpsertAttachmentAsync method that takes mediaStream and options as parameters
  * CreateAttachmentAsync method that takes options as a parameter
  * CreateOfferQuery method that takes querySpec as a parameter.
* Unsealed public classes that are exposed in the IDocumentClient interface.

### <a name="1.8.0"/>1.8.0
* Added the support for multi-region database accounts.
* Added support for retry on throttled requests.  User can customize the number of retries and the max wait time by configuring the ConnectionPolicy.RetryOptions property.
* Added a new IDocumentClient interface that defines the signatures of all DocumentClient properties and methods.  As part of this change, also changed extension methods that create IQueryable and IOrderedQueryable to methods on the DocumentClient class itself.
* Added configuration option to set the ServicePoint.ConnectionLimit for a given Azure Cosmos DB endpoint Uri.  Use ConnectionPolicy.MaxConnectionLimit to change the default value, which is set to 50.
* Deprecated IPartitionResolver and its implementation.  Support for IPartitionResolver is now obsolete. It's recommended that you use Partitioned Collections for higher storage and throughput.

### <a name="1.7.1"/>1.7.1
* Added an overload to Uri based ExecuteStoredProcedureAsync method that takes RequestOptions as a parameter.

### <a name="1.7.0"/>1.7.0
* Added time to live (TTL) support for documents.

### <a name="1.6.3"/>1.6.3
* Fixed a bug in Nuget packaging of .NET SDK for packaging it as part of an Azure Cloud Service solution.

### <a name="1.6.2"/>1.6.2
* Implemented [partitioned collections](partition-data.md) and [user-defined performance levels](performance-levels.md). 

### <a name="1.5.3"/>1.5.3
* **[Fixed]** Querying Azure Cosmos DB endpoint throws: 'System.Net.Http.HttpRequestException: Error while copying content to a stream'.

### <a name="1.5.2"/>1.5.2
* Expanded LINQ support including new operators for paging, conditional expressions, and range comparison.
  * Take operator to enable SELECT TOP behavior in LINQ
  * CompareTo operator to enable string range comparisons
  * Conditional (?) and coalesce operators (??)
* **[Fixed]** ArgumentOutOfRangeException when combining Model projection with Where-In in a LINQ query. [#81](https://github.com/Azure/azure-documentdb-dotnet/issues/81)

### <a name="1.5.1"/>1.5.1
* **[Fixed]** If Select is not the last expression the LINQ Provider assumed no projection and produced SELECT * incorrectly.  [#58](https://github.com/Azure/azure-documentdb-dotnet/issues/58)

### <a name="1.5.0"/>1.5.0
* Implemented Upsert, Added UpsertXXXAsync methods
* Performance improvements for all requests
* LINQ Provider support for conditional, coalesce, and CompareTo methods for strings
* **[Fixed]** LINQ provider --> Implement Contains method on List to generate the same SQL as on IEnumerable and Array
* **[Fixed]** BackoffRetryUtility uses the same HttpRequestMessage again instead of creating a new one on retry
* **[Obsolete]** UriFactory.CreateCollection --> should now use UriFactory.CreateDocumentCollection

### <a name="1.4.1"/>1.4.1
* **[Fixed]** Localization issues when using non en culture info such as nl-NL, etc. 

### <a name="1.4.0"/>1.4.0
* Added ID-based routing
  * New UriFactory helper to assist with constructing ID-based resource links
  * New overloads on DocumentClient to take in URI
* Added IsValid() and IsValidDetailed() in LINQ for geospatial
* LINQ Provider support enhanced:
  * **Math** - Abs, Acos, Asin, Atan, Ceiling, Cos, Exp, Floor, Log, Log10, Pow, Round, Sign, Sin, Sqrt, Tan, Truncate
  * **String** - Concat, Contains, EndsWith, IndexOf, Count, ToLower, TrimStart, Replace, Reverse, TrimEnd, StartsWith, SubString, ToUpper
  * **Array** - Concat, Contains, Count
  * **IN** operator

### <a name="1.3.0"/>1.3.0
* Added support for modifying indexing policies.
  * New ReplaceDocumentCollectionAsync method in DocumentClient
  * New IndexTransformationProgress property in ResourceResponse<T> for tracking percent progress of index policy changes
  * DocumentCollection.IndexingPolicy is now mutable
* Added support for spatial indexing and query.
  * New Microsoft.Azure.Documents.Spatial namespace for serializing/deserializing spatial types like Point and Polygon
  * New SpatialIndex class for indexing GeoJSON data stored in Cosmos DB
* **[Fixed]** Incorrect SQL query generated from a LINQ expression [#38](https://github.com/Azure/azure-documentdb-net/issues/38).

### <a name="1.2.0"/>1.2.0
* Added a dependency on Newtonsoft.Json v5.0.7.
* Made changes to support Order By:
  
  * LINQ provider support for OrderBy() or OrderByDescending()
  * IndexingPolicy to support Order By 
    
    **Possible breaking change** 
    
    If you have existing code that provisions collections with a custom indexing policy, then your existing code needs to be updated to support the new IndexingPolicy class. If you have no custom indexing policy, then this change does not affect you.

### <a name="1.1.0"/>1.1.0
* Added support for partitioning data by using the new HashPartitionResolver and RangePartitionResolver classes and the IPartitionResolver.
* Added DataContract serialization.
* Added GUID support in LINQ provider.
* Added UDF support in LINQ.

### <a name="1.0.0"/>1.0.0
* GA SDK

## Release & Retirement dates
Microsoft provides notification at least **12 months** in advance of retiring an SDK in order to smooth the transition to a newer/supported version.

New features and functionality and optimizations are only added to the current SDK, as such it is recommended that you always upgrade to the latest SDK version as early as possible. 

Any requests to Azure Cosmos DB using a retired SDK are rejected by the service.

<br/>

| Version | Release Date | Retirement Date |
| --- | --- | --- |
<<<<<<< HEAD
=======
| [2.4.0](#2.4.0) |May  05, 2019 |--- |
| [2.3.0](#2.3.0) |April  04, 2019 |--- |
>>>>>>> 6a383dfd
| [2.2.3](#2.2.3) |February 11, 2019 |--- |
| [2.2.2](#2.2.2) |February 06, 2019 |--- |
| [2.2.1](#2.2.1) |December 24, 2018 |--- |
| [2.2.0](#2.2.0) |December 07, 2018 |--- |
| [2.1.3](#2.1.3) |October 15, 2018 |--- |
| [2.1.2](#2.1.2) |October 04, 2018 |--- |
| [2.1.1](#2.1.1) |September 27, 2018 |--- |
| [2.1.0](#2.1.0) |September 21, 2018 |--- |
| [2.0.0](#2.0.0) |September 07, 2018 |--- |
| [1.22.0](#1.22.0) |April 19, 2018 |--- |
| [1.21.1](#1.20.1) |March 09, 2018 |--- |
| [1.20.2](#1.20.1) |February 21, 2018 |--- |
| [1.20.1](#1.20.1) |February 05, 2018 |--- |
| [1.19.1](#1.19.1) |November 16, 2017 |--- |
| [1.19.0](#1.19.0) |November 10, 2017 |--- |
| [1.18.1](#1.18.1) |November 07, 2017 |--- |
| [1.18.0](#1.18.0) |October 17, 2017 |--- |
| [1.17.0](#1.17.0) |August 10, 2017 |--- |
| [1.16.1](#1.16.1) |August 07, 2017 |--- |
| [1.16.0](#1.16.0) |August 02, 2017 |--- |
| [1.15.0](#1.15.0) |June 30, 2017 |--- |
| [1.14.1](#1.14.1) |May 23, 2017 |--- |
| [1.14.0](#1.14.0) |May 10, 2017 |--- |
| [1.13.4](#1.13.4) |May 09, 2017 |--- |
| [1.13.3](#1.13.3) |May 06, 2017 |--- |
| [1.13.2](#1.13.2) |April 19, 2017 |--- |
| [1.13.1](#1.13.1) |March 29, 2017 |--- |
| [1.13.0](#1.13.0) |March 24, 2017 |--- |
| [1.12.2](#1.12.2) |March 20, 2017 |--- |
| [1.12.1](#1.12.1) |March 14, 2017 |--- |
| [1.12.0](#1.12.0) |February 15, 2017 |--- |
| [1.11.4](#1.11.4) |February 06, 2017 |--- |
| [1.11.3](#1.11.3) |January 26, 2017 |--- |
| [1.11.1](#1.11.1) |December 21, 2016 |--- |
| [1.11.0](#1.11.0) |December 08, 2016 |--- |
| [1.10.0](#1.10.0) |September 27, 2016 |--- |
| [1.9.5](#1.9.5) |September 01, 2016 |--- |
| [1.9.4](#1.9.4) |August 24, 2016 |--- |
| [1.9.3](#1.9.3) |August 15, 2016 |--- |
| [1.9.2](#1.9.2) |July 23, 2016 |--- |
| [1.8.0](#1.8.0) |June 14, 2016 |--- |
| [1.7.1](#1.7.1) |May 06, 2016 |--- |
| [1.7.0](#1.7.0) |April 26, 2016 |--- |
| [1.6.3](#1.6.3) |April 08, 2016 |--- |
| [1.6.2](#1.6.2) |March 29, 2016 |--- |
| [1.5.3](#1.5.3) |February 19, 2016 |--- |
| [1.5.2](#1.5.2) |December 14, 2015 |--- |
| [1.5.1](#1.5.1) |November 23, 2015 |--- |
| [1.5.0](#1.5.0) |October 05, 2015 |--- |
| [1.4.1](#1.4.1) |August 25, 2015 |--- |
| [1.4.0](#1.4.0) |August 13, 2015 |--- |
| [1.3.0](#1.3.0) |August 05, 2015 |--- |
| [1.2.0](#1.2.0) |July 06, 2015 |--- |
| [1.1.0](#1.1.0) |April 30, 2015 |--- |
| [1.0.0](#1.0.0) |April 08, 2015 |--- |


## FAQ
[!INCLUDE [cosmos-db-sdk-faq](../../includes/cosmos-db-sdk-faq.md)]

## See also
To learn more about Cosmos DB, see [Microsoft Azure Cosmos DB](https://azure.microsoft.com/services/cosmos-db/) service page. 
<|MERGE_RESOLUTION|>--- conflicted
+++ resolved
@@ -44,8 +44,6 @@
 * Support for streams. 
 * Updated CosmosResponseMessage from server to return status code, and only throw exception when no response is returned. 
 
-<<<<<<< HEAD
-=======
 ### <a name="2.4.0"/>2.4.0
 
 * SDK’s System.Net.Http version matches what is defined in the NuGet package
@@ -60,7 +58,6 @@
 
  * Added IdleTcpConnectionTimeout, OpenTcpConnectionTimeout, MaxRequestsPerTcpConnection and MaxTcpConnectionsPerEndpoint to ConnectionPolicy.
 
->>>>>>> 6a383dfd
 ### <a name="2.2.3"/>2.2.3
 
 * Diagnostics improvements
@@ -374,11 +371,8 @@
 
 | Version | Release Date | Retirement Date |
 | --- | --- | --- |
-<<<<<<< HEAD
-=======
 | [2.4.0](#2.4.0) |May  05, 2019 |--- |
 | [2.3.0](#2.3.0) |April  04, 2019 |--- |
->>>>>>> 6a383dfd
 | [2.2.3](#2.2.3) |February 11, 2019 |--- |
 | [2.2.2](#2.2.2) |February 06, 2019 |--- |
 | [2.2.1](#2.2.1) |December 24, 2018 |--- |
