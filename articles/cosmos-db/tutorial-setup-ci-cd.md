--- conflicted
+++ resolved
@@ -30,11 +30,7 @@
 Next, choose the organization in which to install the extension. 
 
 > [!NOTE]
-<<<<<<< HEAD
-> To install an extension to a Azure DevOps organization, you must be an account owner or project collection administrator. If you do not have permissions, but you are an account member, you can request extensions instead. [Learn more.](https://docs.microsoft.com/en-us/azure/devops/marketplace/faq-extensions?view=vsts#install-request-assign-and-access-extensions)
-=======
-> To install an extension to a Azure DevOps organization, you must be an account owner or project collection administrator. If you do not have permissions, but you are an account member, you can request extensions instead. [Learn more.](https://docs.microsoft.com/devops/marketplace/faq-extensions?view=vsts#install-request-assign-and-access-extensions) 
->>>>>>> e84c5ce6
+> To install an extension to a Azure DevOps organization, you must be an account owner or project collection administrator. If you do not have permissions, but you are an account member, you can request extensions instead. [Learn more.](https://docs.microsoft.com/azure/devops/marketplace/faq-extensions?view=vsts#install-request-assign-and-access-extensions)
 
 ![Choose a Azure DevOps organization in which to install an extension](./media/tutorial-setup-ci-cd/addExtension_2.png)
 
@@ -84,11 +80,8 @@
   </TestRunParameters>
 </RunSettings>
 ```
-<<<<<<< HEAD
+
 These parameters `TestRunParameters` are referenced via a `TestContext` property in the application's test project. Here is an example of a test that runs against Cosmos DB.
-=======
-These parameters `TestRunParameters` are referenced via a `TestContext` property in the application's test project. Here is an example of a test that runs against Cosmos DB. 
->>>>>>> e84c5ce6
 
 ```csharp
 namespace todo.Tests
