--- conflicted
+++ resolved
@@ -4,11 +4,7 @@
 author: ThomasWeiss
 ms.service: cosmos-db
 ms.topic: conceptual
-<<<<<<< HEAD
-ms.date: 04/08/2019
-=======
 ms.date: 05/20/2019
->>>>>>> 6a383dfd
 ms.author: thweiss
 ---
 
@@ -60,17 +56,6 @@
 | Spatial | Point, LineString or Polygon |
 
 For example, we could include the `/headquarters/employees/?` path and specify that a `Range` index should be applied on that path for both `String` and `Number` values.
-<<<<<<< HEAD
-
-### Include/exclude strategy
-
-Any indexing policy has to include the root path `/*` as either an included or an excluded path.
-
-- Include the root path to selectively exclude paths that don't need to be indexed. This is the recommended approach as it lets Azure Cosmos DB proactively index any new property that may be added to your model.
-- Exclude the root path to selectively include paths that need to be indexed.
-
-See [this section](how-to-manage-indexing-policy.md#indexing-policy-examples) for indexing policy examples.
-=======
 
 ### Include/exclude strategy
 
@@ -112,7 +97,6 @@
 | ```(a asc, b asc, c asc)``` | ```ORDER BY  a asc, b asc```        | ```No```            |
 
 You should customize your indexing policy so you can serve all necessary `ORDER BY` queries.
->>>>>>> 6a383dfd
 
 ## Modifying the indexing policy
 
