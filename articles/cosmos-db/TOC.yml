  - name: Azure Cosmos DB Documentation
    href: index.yml
  - name: Overview
    items:
    - name: About Azure Cosmos DB
      href: introduction.md
  - name: Quickstarts
    expanded: true
    items:
    - name: SQL
      items:
      - name: .NET
        href: create-sql-api-dotnet.md
      - name: Java
        href: create-sql-api-java.md
      - name: Node.js
        href: create-sql-api-nodejs.md
      - name: Python
        href: create-sql-api-python.md
      - name: Xamarin
        href: create-sql-api-xamarin-dotnet.md
    - name: MongoDB
      items:
      - name: .NET
        href: create-mongodb-dotnet.md
      - name: Java
        href: create-mongodb-java.md
      - name: Node.js
        href: create-mongodb-nodejs.md
      - name: Python
        href: create-mongodb-flask.md
      - name: Xamarin
        href: create-mongodb-xamarin.md
      - name: Golang
        href: create-mongodb-golang.md
    - name: Gremlin
      items:
      - name: Gremlin console
        href: create-graph-gremlin-console.md
      - name: .NET
        href: create-graph-dotnet.md
      - name: Java
        href: create-graph-java.md
      - name: Node.js
        href: create-graph-nodejs.md
      - name: Python
        href: create-graph-python.md
      - name: PHP
        href: create-graph-php.md
    - name: Cassandra
      items:
      - name: .NET
        href: create-cassandra-dotnet.md
      - name: Java
        href: create-cassandra-java.md
      - name: Node.js
        href: create-cassandra-nodejs.md
      - name: Python
        href: create-cassandra-python.md
    - name: Table
      items:
      - name: .NET
        href: create-table-dotnet.md
      - name: Java
        href: create-table-java.md
      - name: Node.js
        href: create-table-nodejs.md
      - name: Python
        href: create-table-python.md
  - name: Concepts
    items:
    - name: Working with Azure Cosmos account
      href: account-overview.md
    - name: Containers and items
      items:
      - name: Working with databases, containers, and items
        href: databases-containers-items.md
      - name: Indexing
        items:
        - name: Overview
          href: index-overview.md
        - name: Indexing policy
          href: index-policy.md
        - name: Index types
          href: index-types.md
        - name: Index paths
          href: index-paths.md
      - name: Change feed
        items:
        - name: Overview
          href: change-feed.md
        - name: Reading change feed
          href: read-change-feed.md
        - name: Change feed processor
          href: change-feed-processor.md
        - name: Change feed with Azure Functions 
          href: change-feed-functions.md
      - name: Time to live
        href: time-to-live.md
      - name: Unique key constraints
        href: unique-keys.md
      - name: Transactions and optimistic concurrency
        href: database-transactions-optimistic-concurrency.md
    - name: Global distribution
      items:
      - name: Overview
        href: distribute-data-globally.md
      - name: Consistency Levels
        href: consistency-levels.md
      - name: Choosing the right consistency level
        href: consistency-levels-choosing.md
      - name: Consistency levels and Cosmos DB APIs
        href: consistency-levels-across-apis.md
      - name: Consistency, availability and performance tradeoffs
        href: consistency-levels-tradeoffs.md
      - name: High availability
        href: high-availability.md
      - name: Globally scaling provisioned throughput
        href: scaling-throughput.md
      - name: Conflict resolution policies
        href: conflict-resolution-policies.md
      - name: Global distribution - under the hood
        href: global-dist-under-the-hood.md
    - name: Partitioning
      items:
      - name: Overview
        href: partitioning-overview.md  
      - name: Logical partitions
        href: partition-data.md
      - name: Creating a synthetic partition key
        href: synthetic-partition-keys.md
    - name: Provisioned throughput
      items:
      - name: Request units
        href: request-units.md
      - name: Provision throughput on containers and databases
        href: set-throughput.md
    - name: Security
      items:
        - name: Overview
          href: database-security.md
        - name: Data encryption
          href: database-encryption-at-rest.md
        - name: Secure access to data
          href: secure-access-to-data.md
        - name: IP Firewall
          href: firewall-support.md
        - name: Access from virtual networks
          href: vnet-service-endpoint.md
        - name: Key vault support
          href: access-secrets-from-keyvault.md
    - name: Prepay for reserved capacity
      href: cosmos-db-reserved-capacity.md
    - name : Backup and restore
      href: online-backup-and-restore.md
  - name: Multi-model APIs
    expanded: true
    items:
    - name: SQL API Docs
      items:
      - name: Introduction
        href: sql-api-introduction.md
      - name: Model document data
        href: modeling-data.md
      - name: Tutorials
        items:
        - name: 1 - Create account
          items:
          - name: Build a console app
            items:
            - name: .NET
              href: sql-api-get-started.md
            - name: .NET Core
              href: sql-api-dotnetcore-get-started.md
            - name: Java
              href: sql-api-java-get-started.md
            - name: Async Java
              href: sql-api-async-java-get-started.md
            - name: Node.js
              href: sql-api-nodejs-get-started.md
          - name: Build a web app
            items:
            - name: .NET
              href: sql-api-dotnet-application.md
            - name: Java
              href: sql-api-java-application.md
            - name: Node.js
              href: sql-api-nodejs-application.md
            - name: Xamarin
              href: mobile-apps-with-xamarin.md
        - name: 2 - Migrate data
          href: import-data.md
        - name: 3 - Query data
          href: tutorial-query-sql-api.md
        - name: 4 - Distribute data globally
          href: tutorial-global-distribution-sql-api.md
      - name: Samples
        items:
        - name: .NET samples
          href: sql-api-dotnet-samples.md
        - name: Java samples
          href: sql-api-java-samples.md
        - name: Async Java samples
          href: sql-api-async-java-samples.md
        - name: Node.js samples
          href: sql-api-nodejs-samples.md
        - name: Python samples
          href: sql-api-python-samples.md
        - name: PowerShell
          href: powershell-samples.md
        - name: Azure CLI
          href: cli-samples.md
      - name: How-to guides
        items:
        - name: Tune query performance
          href: sql-api-sql-query-metrics.md
        - name : Stored procedures, triggers, and UDFs
          href: programming.md
        - name: SQL data partitioning
          href: sql-api-partition-data.md
        - name: Data types
          items:
          - name: DateTime
            href: working-with-dates.md
          - name: Geospatial
            href: geospatial.md
          - name: Bulk executor - .NET library
            href: bulk-executor-dot-net.md
          - name: Bulk executor - Java library
            href: bulk-executor-java.md
      - name: Reference
        items:
        - name: .NET
          href: sql-api-sdk-dotnet.md
        - name: .NET Core
          href: sql-api-sdk-dotnet-core.md
        - name: .NET change feed library
          href: sql-api-sdk-dotnet-changefeed.md
        - name: .NET bulk executor library 
          href: sql-api-sdk-bulk-executor-dot-net.md
        - name: Java
          href: sql-api-sdk-java.md
        - name: Java bulk executor library 
          href: sql-api-sdk-bulk-executor-java.md
        - name: Async Java
          href: sql-api-sdk-async-java.md
        - name: Node.js
          href: sql-api-sdk-node.md
        - name: Python
          href: sql-api-sdk-python.md
        - name: REST
          href: /rest/api/cosmos-db/
        - name: REST Resource Provider
          href: /rest/api/cosmos-db-resource-provider/
        - name: SQL language syntax
          href: sql-api-sql-query-reference.md
    - name: MongoDB API Docs
      items: 
      - name: Introduction
        href: mongodb-introduction.md
      - name: MongoDB support
        href: mongodb-feature-support.md
      - name: Tutorials
        items:
        - name: 1 - Create account
          items:
          - name: Node.js console app
            href: mongodb-samples.md
          - name: Node.js and Angular app
            items:
            - name: Part 1 - Introduction
              href: tutorial-develop-mongodb-nodejs.md
            - name: Part 2 - Create Node app
              href: tutorial-develop-mongodb-nodejs-part2.md
            - name: Part 3 - Add UI with Angular
              href: tutorial-develop-mongodb-nodejs-part3.md
            - name: Part 4 - Create an account
              href: tutorial-develop-mongodb-nodejs-part4.md
            - name: Part 5 - Connect to Cosmos DB
              href: tutorial-develop-mongodb-nodejs-part5.md
            - name: Part 6 - Perform CRUD operations
              href: tutorial-develop-mongodb-nodejs-part6.md
          - name: Node.js and React app
            href: tutorial-develop-mongodb-react.md
        - name: 2 - Migrate data
          href: mongodb-migrate.md
        - name: 3 - Query data
          href: tutorial-query-mongodb.md
        - name: 4 - Distribute data globally
          href: tutorial-global-distribution-mongodb.md
      - name: How-to guides
        items:
        - name: Get the connection string
          href: connect-mongodb-account.md
        - name: Connect using Studio 3T
          href: mongodb-mongochef.md
        - name: Connect using Robomongo
          href: mongodb-robomongo.md
        - name: Connect using Mongoose
          href: mongodb-mongoose.md
        - name: Distribute reads globally
          href: mongodb-readpreference.md
        - name: Time to live - MongoDB
          href: mongodb-time-to-live.md
        - name: Manage data indexing
          href: mongodb-indexing.md
    - name: Gremlin API Docs
      items: 
      - name: Introduction
        href: graph-introduction.md
      - name: Gremlin support
        href: gremlin-support.md
      - name: Tutorials
        items:
        - name: 1 - Query data
          href: tutorial-query-graph.md
      - name: How-to guides
        items:
        - name: Import graph data 
          href: bulk-executor-graph-dotnet.md
        - name: Graph data partitioning
          href: graph-partitioning.md
    - name: Cassandra API Docs
      items: 
      - name: Introduction
        href: cassandra-introduction.md
      - name: Cassandra support
        href: cassandra-support.md
      - name: Tutorials
        items:
        - name: 1 - Create account & database
          href: create-cassandra-api-account-java.md
        - name: 2 - Load data
          href: cassandra-api-load-data.md
        - name: 3 - Query data
          href: cassandra-api-query-data.md
        - name: 4 - Migrate data
          href: cassandra-import-data.md
      - name: Cassandra & Spark
        items:
        - name: Introduction
          href: cassandra-spark-generic.md
        - name: Connect using Databricks
          href: cassandra-spark-databricks.md
        - name: Connect using HDInsight
          href: cassandra-spark-hdinsight.md
        - name: Create keyspace & table
          href: cassandra-spark-ddl-ops.md
        - name: Insert data
          href: cassandra-spark-create-ops.md
        - name: Read data
          href: cassandra-spark-read-ops.md
        - name: Upsert data
          href: cassandra-spark-upsert-ops.md
        - name: Delete data
          href: cassandra-spark-delete-ops.md
        - name: Aggregation operations
          href: cassandra-spark-aggregation-ops.md
        - name: Copy table data
          href: cassandra-spark-table-copy-ops.md
    - name: Table API Docs
      items:
      - name: Introduction
        href: table-introduction.md
      - name: Tutorials
        items:
        - name: 1 - Create account
          href: tutorial-develop-table-dotnet.md
        - name: 2 - Migrate data
          href: table-import.md
        - name: 3 - Query data
          href: tutorial-query-table.md
        - name: 4 - Distribute data globally
          href: tutorial-global-distribution-table.md
      - name: How-to guides
        items:
        - name: Build apps with Table API
          href: table-support.md
        - name: Table storage design guide
          href: table-storage-design-guide.md
      - name: Samples
        items:
        - name: .NET
          href: table-storage-how-to-use-dotnet.md
        - name: Java
          href: table-storage-how-to-use-java.md
        - name: Node.js
          href: table-storage-how-to-use-nodejs.md
        - name: Python
          href: table-storage-how-to-use-python.md
        - name: PHP
          href: table-storage-how-to-use-php.md
        - name: C++ 
          href: table-storage-how-to-use-c-plus.md
        - name: Ruby
          href: table-storage-how-to-use-ruby.md
        - name: F#
          href: https://docs.microsoft.com/dotnet/articles/fsharp/using-fsharp-on-azure/table-storage
      - name: Reference
        items:
          - name: .NET
            href: table-sdk-dotnet.md
          - name: .NET Standard
            href: table-sdk-dotnet-standard.md
          - name: Java
            href: table-sdk-java.md
          - name: Node.js
            href: table-sdk-nodejs.md
          - name: Python
            href: table-sdk-python.md  
          - name: Table storage REST APIs
            href: /rest/api/storageservices/Table-Service-Concepts
  - name: How-to guides
    items:
    - name: Manage database account
      href: how-to-manage-database-account.md
    - name: Configure time to live
      href: how-to-time-to-live.md
    - name: Global distribution
      items:
      - name: Manage consistency
        href: how-to-manage-consistency.md
      - name: Manage conflicts
        href: how-to-manage-conflicts.md
    - name: Provisioned throughput
      items:
      - name: Provision container throughput
        href: how-to-provision-container-throughput.md
      - name: Provision database throughput
        href: how-to-provision-database-throughput.md
    - name: Working with containers and items
      items:
      - name: Create a container
        href: how-to-create-container.md
      - name: Query a container
        href: how-to-query-container.md
    - name: Indexing
      items:
      - name: Configure indexing
        href: how-to-manage-indexing-policy.md
    - name: Security
      items:
      - name: Configure IP firewall
        href: how-to-configure-firewall.md
      - name: Configure access from virtual networks
        href: how-to-configure-vnet-service-endpoint.md
    - name : Manage
      items:
      - name: Manage using PowerShell
        href: manage-account-with-powershell.md
      - name: Manage using Azure CLI
        href: manage-with-cli.md
      - name: Manage using Storage Explorer
        href: storage-explorer.md
      - name: Manage using data explorer
        href: data-explorer.md
    - name : Logging
      items:
      - name: Diagnostic logging
        href: logging.md
      - name: Application logging with Logic Apps
        href: https://docs.microsoft.com/azure/logic-apps/logic-apps-scenario-error-and-exception-handling?toc=/azure/cosmos-db/toc.json
    - name : Monitor
      items:
      - name: Monitor with metrics
        href: use-metrics.md
      - name: Monitor SLAs
        href: monitor-accounts.md
    - name: Develop locally
      items:
      - name: Use the emulator
        href: local-emulator.md
      - name: Export certificates
        href: local-emulator-export-ssl-certificates.md
      - name: Visual Studio Code extension
        href: https://marketplace.visualstudio.com/items?itemName=ms-azuretools.vscode-cosmosdb
    - name: Set up Azure DevOps CI/CD pipeline
      href: tutorial-setup-ci-cd.md
<<<<<<< HEAD
    - name: Global distribution
      items:
      - name: Manage Database Account
        href: how-to-manage-database-account.md
      - name: Manage Consistency
        href: how-to-manage-consistency.md
      - name: Manage Conflicts
        href: how-to-manage-conflicts.md
    - name: Provisioned throughput
      items:
      - name: Provision container throughput
        href: how-to-provision-container-throughput.md
      - name: Provision database throughput
        href: how-to-provision-database-throughput.md
    - name: Working with containers and items
      items:
      - name: Create a container
        href: how-to-create-container.md
      - name: Query a container
        href: how-to-query-container.md
      - name: Write SQL queries
        href: how-to-sql-query.md
=======
>>>>>>> 3d9df9ec
    - name: Best practices
      items:
      - name: Performance tips
        items:
        - name: Performance tips for .NET SDK
          href: performance-tips.md
        - name: Performance tips for Java SDK
          href: performance-tips-java.md
        - name: Performance tips for Async Java SDK
          href: performance-tips-async-java.md
        - name: Performance test - sample app
          href: performance-testing.md
      - name: Cost-effective reads and writes
        href: key-value-store-cost.md
    - name: Visualize Cosmos DB data
      items:
      - name: Use Power BI 
        href: powerbi-visualize.md
      - name: Use Qlik Sense
        href: visualize-qlik-sense.md
    - name: Integrate with other Azure services
      items: 
      - name: Change feed Ecommerce solution
        href: changefeed-ecommerce-solution.md
      - name: Azure App Service
        href: create-website.md
      - name: Azure Search indexer
        href: https://docs.microsoft.com/azure/search/search-howto-index-cosmosdb?toc=/azure/cosmos-db/toc.json
      - name: Azure Functions
        items:
        - name: Serverless computing
          href: serverless-computing-database.md
        - name: Azure Function bindings
          href: https://docs.microsoft.com/azure/azure-functions/functions-bindings-cosmosdb?toc=/azure/cosmos-db/toc.json
      - name: Azure Data Factory
        href: https://docs.microsoft.com/azure/data-factory/connector-azure-cosmos-db?toc=/azure/cosmos-db/toc.json
      - name: Azure Stream Analytics
        href: ../stream-analytics/stream-analytics-define-outputs.md#azure-cosmos-db
      - name: Logic Apps and Service bus
        href: change-feed-hl7-fhir-logic-apps.md
      - name: Azure Event Hubs and Azure Storage
        href: https://github.com/hdinsight/hdinsight-storm-examples/blob/master/IotExample/README.md
      - name: Use Spring Boot Starter
        href: https://docs.microsoft.com/java/azure/spring-framework/configure-spring-boot-starter-java-app-with-cosmos-db?toc=/azure/cosmos-db/toc.json
      - name: Lambda architecture
        href: lambda-architecture.md 
      - name: Azure Databricks(Spark connector)
        href: spark-connector.md
      - name: Spark and Kafka
        href: https://docs.microsoft.com/azure/hdinsight/apache-kafka-spark-structured-streaming-cosmosdb?toc=/azure/cosmos-db/toc.json
      - name: ODBC driver 
        href: odbc-driver.md
    - name: Bulk executor library
      items: 
      - name: About bulk executor library
        href: bulk-executor-overview.md
  - name: Troubleshooting guides
    items:
    - name: Troubleshoot Java Async SDK
      href: troubleshoot-java-async-sdk.md
  - name: Resources
    items:
    - name: Build your skills with Microsoft Learn
      href: /learn/browse/?products=azure-cosmos-db
    - name: Query cheat sheet
      href: query-cheat-sheet.md
    - name: SQL playground
      href: https://aka.ms/cosmos-db-playground          
    - name: FAQ
      href: faq.md
    - name: Whitepapers
      href: whitepapers.md
    - name: Partners
      href: partners-migration-cosmosdb.md
    - name: Videos
      href: https://azure.microsoft.com/resources/videos/index/?services=cosmos-db
    - name: Azure Roadmap
      href: https://azure.microsoft.com/roadmap/
    - name: Try Azure Cosmos DB for free
      href: https://azure.microsoft.com/try/cosmosdb/
    - name: Pricing
      href: https://azure.microsoft.com/pricing/details/cosmos-db/
    - name: Use cases
      items:
      - name: Common use cases
        href: use-cases.md
      - name: Social media apps
        href: social-media-apps.md<|MERGE_RESOLUTION|>--- conflicted
+++ resolved
@@ -434,6 +434,8 @@
         href: how-to-create-container.md
       - name: Query a container
         href: how-to-query-container.md
+      - name: Write SQL queries
+        href: how-to-sql-query.md
     - name: Indexing
       items:
       - name: Configure indexing
@@ -476,31 +478,6 @@
         href: https://marketplace.visualstudio.com/items?itemName=ms-azuretools.vscode-cosmosdb
     - name: Set up Azure DevOps CI/CD pipeline
       href: tutorial-setup-ci-cd.md
-<<<<<<< HEAD
-    - name: Global distribution
-      items:
-      - name: Manage Database Account
-        href: how-to-manage-database-account.md
-      - name: Manage Consistency
-        href: how-to-manage-consistency.md
-      - name: Manage Conflicts
-        href: how-to-manage-conflicts.md
-    - name: Provisioned throughput
-      items:
-      - name: Provision container throughput
-        href: how-to-provision-container-throughput.md
-      - name: Provision database throughput
-        href: how-to-provision-database-throughput.md
-    - name: Working with containers and items
-      items:
-      - name: Create a container
-        href: how-to-create-container.md
-      - name: Query a container
-        href: how-to-query-container.md
-      - name: Write SQL queries
-        href: how-to-sql-query.md
-=======
->>>>>>> 3d9df9ec
     - name: Best practices
       items:
       - name: Performance tips
