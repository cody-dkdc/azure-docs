--- conflicted
+++ resolved
@@ -143,7 +143,6 @@
         - name: Indexing policies
           displayName: consistent, none
           href: index-policy.md
-<<<<<<< HEAD
       - name: Change feed
         items:
         - name: Overview
@@ -155,13 +154,6 @@
         - name: Trigger Azure Functions 
           displayName: change feed
           href: change-feed-functions.md
-=======
-        - name: Index types
-          displayName: hash, range, spatial
-          href: index-types.md
-        - name: Index paths
-          href: index-paths.md
->>>>>>> 2d48c418
       - name: Time to live
         displayName: delete, delete data, ttl
         href: time-to-live.md
@@ -498,21 +490,14 @@
         href: storage-explorer.md
       - name: Work with data using Azure Cosmos explorer
         href: data-explorer.md
-<<<<<<< HEAD
       - name: Manage indexing policies
         href: how-to-manage-indexing-policy.md
-=======
-      - name: Indexing
-        items:
-        - name: Manage indexing
-          href: how-to-manage-indexing-policy.md
     - name: Change Feed
       items:
       - name: Multiple Azure Cosmos DB Triggers
         href: how-to-create-multiple-cosmos-db-triggers.md
       - name: Troubleshoot Azure Cosmos DB Triggers
         href: troubleshoot-changefeed-functions.md
->>>>>>> 2d48c418
     - name : Server-side programming
       items:
       - name: Write stored procedures, triggers, & UDFs
