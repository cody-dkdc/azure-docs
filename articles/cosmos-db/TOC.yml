--- conflicted
+++ resolved
@@ -421,8 +421,6 @@
             href: table-sdk-nodejs.md
           - name: Python
             href: table-sdk-python.md  
-<<<<<<< HEAD
-=======
       - name: Resources
         items:
         - name: Manage using Storage Explorer
@@ -433,7 +431,6 @@
           href: table-storage-design-guide.md
         - name: Table storage REST APIs
           href: /rest/api/storageservices/Table-Service-Concepts
->>>>>>> 591c46f1
     - name: Cassandra API Docs
       items: 
       - name: Overview
