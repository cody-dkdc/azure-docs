- name: Cosmos DB Documentation
  href: index.yml
- name: Overview
  items:
  - name: About Azure Cosmos DB
    href: introduction.md
  - name: 20 days of tips
    href: 20-days-of-tips.md
- name: Quickstarts
  expanded: true
  items:
  - name: DocumentDB
    items:
    - name: .NET
      href: create-documentdb-dotnet.md
    - name: Java
      href: create-documentdb-java.md
    - name: Node.js
      href: create-documentdb-nodejs.md
    - name: Python
      href: create-documentdb-python.md
    - name: Xamarin
      href: create-documentdb-xamarin-dotnet.md
  - name: MongoDB
    items:
    - name: Node.js
      href: create-mongodb-nodejs.md
    - name: .NET
      href: create-mongodb-dotnet.md
    - name: Java
      href: create-mongodb-java.md
    - name: Golang
      href: create-mongodb-golang.md
    - name: Python
      href: create-mongodb-flask.md
  - name: Graph
    items:
    - name: .NET
      href: create-graph-dotnet.md
    - name: Gremlin console
      href: create-graph-gremlin-console.md
    - name: Java
      href: create-graph-java.md
    - name: Node.js
      href: create-graph-nodejs.md
<<<<<<< HEAD
    - name: Python
      href: create-graph-python.md
=======
    - name: PHP
      href: create-graph-php.md
>>>>>>> 42cafc16
  - name: Table
    items:
    - name: .NET
      href: create-table-dotnet.md
    - name: Java
      href: create-table-java.md
    - name: Node.js
      href: create-table-nodejs.md
    - name: Python
      href: create-table-python.md
  - name: Cassandra
    items:
    - name: Node.js
      href: create-cassandra-nodejs.md
    - name: Java
      href: create-cassandra-java.md
    - name: .NET
      href: create-cassandra-dotnet.md
    - name: Python
      href: create-cassandra-python.md
- name: Tutorials
  items:
  - name: 1 - Create
    items:
    - name: DocumentDB
      href: tutorial-develop-documentdb-dotnet.md
    - name: MongoDB with .NET
      href: tutorial-develop-mongodb.md
    - name: MongoDB with Angular
      href: tutorial-develop-mongodb-nodejs.md
    - name: MongoDB with React
      href: tutorial-develop-mongodb-react.md
    - name: Table
      href: tutorial-develop-table-dotnet.md
    - name: Graph
      href: tutorial-develop-graph-dotnet.md
    - name: Cassandra
      href: tutorial-develop-cassandra-java.md
  - name: 2 - Import
    items:
    - name: DocumentDB
      href: import-data.md
    - name: MongoDB
      href: mongodb-migrate.md
    - name: Table
      href: table-import.md
    - name: Cassandra
      href: cassandra-import-data.md
  - name: 3 - Query
    items:
    - name: DocumentDB
      href: tutorial-query-documentdb.md
    - name: MongoDB
      href: tutorial-query-mongodb.md
    - name: Table
      href: tutorial-query-table.md
    - name: Graph
      href: tutorial-query-graph.md
  - name: 4 - Distribute globally
    items:
    - name: DocumentDB
      href: tutorial-global-distribution-documentdb.md
    - name: MongoDB
      href: tutorial-global-distribution-mongodb.md
    - name: Table
      href: tutorial-global-distribution-table.md
    - name: Graph
      href: tutorial-global-distribution-graph.md
  - name: 5 - Develop locally
    items:
    - name: Use the emulator
      href: local-emulator.md
    - name: Export certificates
      href: local-emulator-export-ssl-certificates.md
  - name: 6 - Integrate with Functions
    items:
    - name: HTTP trigger
      href: tutorial-functions-http-trigger.md
- name: Samples
  items:
  - name: Azure CLI
    href: cli-samples.md
  - name: PowerShell
    href: powershell-samples.md
- name: Concepts
  items:
  - name: Serverless database
    href: serverless-computing-database.md
  - name: Global distribution
    href: distribute-data-globally.md
  - name: Partitioning
    href: partition-data.md
  - name: Unique keys
    href: unique-keys.md
  - name: Consistency
    href: consistency-levels.md
  - name: Throughput
    href: request-units.md
  - name: Multi-model APIs
    items:
    - name: DocumentDB
      href: documentdb-introduction.md
    - name: MongoDB
      href: mongodb-introduction.md
    - name: Table
      href: table-introduction.md
    - name: Graph
      href: graph-introduction.md
    - name: Cassandra
      href: cassandra-introduction.md
  - name: Security
    href: database-security.md
  - name: TCO
    href: https://aka.ms/documentdb-tco-paper
  - name: Use cases
    href: use-cases.md
    items:
      - name: Social media apps
        href: social-media-apps.md
- name: How To Guides
  items:
  - name: Develop
    items:
    - name: DocumentDB API
      href: documentdb-index.md
      items:
      - name: Resources
        href: documentdb-resources.md
      - name: SQL queries
        href: documentdb-sql-query.md
      - name: SQL query performance
        href: documentdb-sql-query-metrics.md        
      - name: SQL playground
        href: https://www.documentdb.com/sql/demo
      - name: Partitioning
        href: documentdb-partition-data.md
      - name: Stored procedures, triggers, and UDFs
        href: programming.md
      - name: Performance testing
        href: performance-testing.md
      - name: Performance tips
        href: performance-tips.md
      - name: Multi-master setup
        href: multi-region-writers.md
      - name: DateTimes
        href: working-with-dates.md
      - name: Modeling document data 
        href: modeling-data.md 
      - name: Tutorials
        items:
        - name: Write your first app
          items:
          - name: .NET
            href: documentdb-get-started.md
          - name: .NET Core
            href: documentdb-dotnetcore-get-started.md
          - name: Java
            href: documentdb-java-get-started.md
          - name: Node.js
            href: documentdb-nodejs-get-started.md
          - name: C++
            href: documentdb-cpp-get-started.md
        - name: Build a web app
          items:
          - name: .NET
            href: documentdb-dotnet-application.md
          - name: Xamarin
            href: mobile-apps-with-xamarin.md
          - name: Node.js
            href: documentdb-nodejs-application.md
          - name: Java
            href: documentdb-java-application.md
          - name: Python Flask
            href: documentdb-python-application.md
      - name: Samples
        items:
        - name: .NET samples
          href: documentdb-dotnet-samples.md
        - name: Node.js samples
          href: documentdb-nodejs-samples.md
        - name: Python samples
          href: documentdb-python-samples.md
      - name: Resources
        items:
        - name: SQL grammar cheat sheet
          href: documentdb-sql-query-cheat-sheet.md
        - name: Stack Overflow
          href: http://stackoverflow.com/questions/tagged/azure-cosmosdb
        - name: Videos
          href: https://azure.microsoft.com/documentation/videos/index/?services=cosmos-db
        - name: Service updates
          href: https://azure.microsoft.com/updates/?product=cosmos-db
        - name: Community portal
          href: community.md
        - name: Schema agnostic indexing paper
          href: http://www.vldb.org/pvldb/vol8/p1668-shukla.pdf
        - name: Retire S1, S2, S3
          href: performance-levels.md
    - name: MongoDB API
      href: mongodb-index.md
      items:
      - name: Connect to your MongoDB account
        href: connect-mongodb-account.md
      - name: Using MongoChef
        href: mongodb-mongochef.md
      - name: Using Robomongo
        href: mongodb-robomongo.md
      - name: MongoDB feature support
        href: mongodb-feature-support.md
      - name: Angular tutorial series
        items:
        - name: Part 2 - Create Node app
          href: tutorial-develop-mongodb-nodejs-part2.md
        - name: Part 3 - Add Angular UI
          href: tutorial-develop-mongodb-nodejs-part3.md
        - name: Part 4 - Create Cosmos DB
          href: tutorial-develop-mongodb-nodejs-part4.md
        - name: Part 5 - Connect to Cosmos DB
          href: tutorial-develop-mongodb-nodejs-part5.md
        - name: Part 6 - Write to the app
          href: tutorial-develop-mongodb-nodejs-part6.md
      - name: Additional tutorials
        items:
        - name: Node.js console app
          href: mongodb-samples.md
    - name: Graph API
      items:
      - name: Gremlin support
        href: gremlin-support.md
    - name: Table API
      items:
      - name: Table development
        href: table-support.md
      - name: Table API operations with PowerShell
        href: table-powershell.md
      - name: Azure Table storage
        items:     
        - name: Table storage overview
          href: table-storage-overview.md
        - name: Table storage design guide
          href: table-storage-design-guide.md
        - name: Table storage REST APIs
          href: /rest/api/storageservices/Table-Service-Concepts
        - name: Develop
          items:
            - name: .NET
              href: table-storage-how-to-use-dotnet.md
            - name: F#
              href: /dotnet/articles/fsharp/using-fsharp-on-azure/table-storage
            - name: Node.js 
              href: table-storage-cloud-service-nodejs.md
            - name: Java
              href: table-storage-how-to-use-java.md
            - name: Node.js
              href: table-storage-how-to-use-nodejs.md
            - name: C++ 
              href: table-storage-how-to-use-c-plus.md
            - name: PHP
              href: table-storage-how-to-use-php.md
            - name: Python
              href: table-storage-how-to-use-python.md
            - name: Ruby
              href: table-storage-how-to-use-ruby.md
            - name: PowerShell
              href: table-storage-how-to-use-powershell.md
    - name: Change feed
      href: change-feed.md
    - name: Geospatial
      href: geospatial.md
    - name: Indexing
      href: indexing-policies.md
    - name: Connected Service in Visual Studio
      href: connected-service.md
  - name: Manage
    items:
    - name: Cost-effective reads and writes
      href: key-value-store-cost.md
    - name: Expire data automatically
      href: time-to-live.md
    - name: Back up and restore
      href: online-backup-and-restore.md
    - name: Regional failover
      href: regional-failover.md
    - name: Set throughput
      href: set-throughput.md
    - name: Monitor SLAs
      href: monitor-accounts.md
    - name: Use metrics
      href: use-metrics.md
    - name: Diagnostic logging
      href: logging.md
    - name: Manage keys and consistency
      href: manage-account.md
    - name: Azure Storage Explorer
      href: tutorial-documentdb-and-mongodb-in-storage-explorer.md
    - name: Security
      items:
      - name: Encryption at rest
        href: database-encryption-at-rest.md
      - name: Firewall support
        href: firewall-support.md
      - name: Securing access to data
        href: secure-access-to-data.md
  - name: Integrate
    items:
    - name: Connect to Spark
      href: spark-connector.md
    - name: Connect to Spark GraphX
      href: spark-connector-graph.md      
    - name: Deploy a website with Azure App Service
      href: create-website.md
    - name: Application logging with Logic Apps
      href: ../logic-apps/logic-apps-scenario-error-and-exception-handling.md
    - name: Bind to Azure Functions
      href: ../azure-functions/functions-bindings-documentdb.md
    - name: Analyze data with Hadoop
      href: run-hadoop-with-hdinsight.md
    - name: Integrate with Azure Search
      href: ../search/search-howto-index-documentdb.md
    - name: Move data with Azure Data Factory
      href: ../data-factory/connector-azure-cosmos-db.md
    - name: Analyze real-time data with Azure Stream Analytics
      href: ../stream-analytics/stream-analytics-define-outputs.md#documentdb
    - name: Get changed HL7 FHIR record using Logic Apps
      href: change-feed-hl7-fhir-logic-apps.md
    - name: Process sensor data in real time
      href: ../hdinsight/hdinsight-storm-iot-eventhub-documentdb.md
    - name: Visualize your data with Power BI
      href: powerbi-visualize.md
    - name: Leverage the ODBC driver for data visualization
      href: odbc-driver.md
    - name: Use Spring Boot Starter with DocumentDB APIs
      href: documentdb-java-spring-boot-starter-with-cosmos-db.md
- name: Reference
  items:
  - name: Code samples
    href: https://azure.microsoft.com/en-us/resources/samples/?service=cosmos-db
  - name: DocumentDB APIs
    items:
    - name: Java
      href: documentdb-sdk-java.md
    - name: .NET
      href: documentdb-sdk-dotnet.md
    - name: .NET Change feed
      href: documentdb-sdk-dotnet-changefeed.md
    - name: .NET Core
      href: documentdb-sdk-dotnet-core.md
    - name: Node.js
      href: documentdb-sdk-node.md
    - name: Python
      href: documentdb-sdk-python.md
    - name: REST
      href: /rest/api/documentdb/
    - name: REST Resource Provider
      href: /rest/api/documentdbresourceprovider/
    - name: SQL
      href: documentdb-sql-query-reference.md
  - name: Table APIs
    items:
    - name: .NET
      href: table-sdk-dotnet.md
    - name: Java
      href: table-sdk-java.md
    - name: Node.js
      href: table-sdk-nodejs.md
    - name: Python
      href: table-sdk-python.md  
  - name: Graph APIs
    items:
    - name: .NET
      href: graph-sdk-dotnet.md
- name: Resources
  items:
  - name: Azure Roadmap
    href: https://azure.microsoft.com/roadmap/
  - name: Try Azure Cosmos DB for free
    href: https://azure.microsoft.com/try/cosmosdb/
  - name: Pricing
    href: https://azure.microsoft.com/pricing/details/cosmos-db/
  - name: FAQ
    href: faq.md
  - name: Stack Overflow
    href: http://stackoverflow.com/questions/tagged/azure-cosmosdb
  - name: Data consistency explained through baseball
    href: http://research.microsoft.com/apps/pubs/default.aspx?id=206913<|MERGE_RESOLUTION|>--- conflicted
+++ resolved
@@ -43,13 +43,10 @@
       href: create-graph-java.md
     - name: Node.js
       href: create-graph-nodejs.md
-<<<<<<< HEAD
     - name: Python
       href: create-graph-python.md
-=======
     - name: PHP
       href: create-graph-php.md
->>>>>>> 42cafc16
   - name: Table
     items:
     - name: .NET
