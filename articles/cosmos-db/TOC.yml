--- conflicted
+++ resolved
@@ -74,11 +74,8 @@
       href: powershell-samples.md
     - name: Azure CLI
       href: cli-samples.md
-<<<<<<< HEAD
-=======
     - name: Azure Resource Manager
       href: resource-manager-samples.md
->>>>>>> 6a383dfd
   - name: Concepts
     items:
     - name: Global distribution
@@ -148,20 +145,6 @@
         - name: Indexing policies
           displayName: consistent, none
           href: index-policy.md
-<<<<<<< HEAD
-      - name: Change feed
-        items:
-        - name: Overview
-          href: change-feed.md
-        - name: Reading change feed
-          href: read-change-feed.md
-        - name: Change feed processor
-          href: change-feed-processor.md
-        - name: Trigger Azure Functions 
-          displayName: change feed
-          href: change-feed-functions.md
-=======
->>>>>>> 6a383dfd
       - name: Time to live
         displayName: delete, delete data, ttl
         href: time-to-live.md
@@ -180,11 +163,8 @@
       - name: Trigger Azure Functions 
         displayName: change feed
         href: change-feed-functions.md
-<<<<<<< HEAD
-=======
     - name: Built-in analytics with Apache Spark
       href: spark-api-introduction.md
->>>>>>> 6a383dfd
     - name: Server-side programming
       items:
         - name: Stored procedures, triggers, and UDFs
@@ -236,11 +216,8 @@
         href: online-backup-and-restore.md
       - name: Compliance
         href: compliance.md
-<<<<<<< HEAD
-=======
     - name: Limits
       href: concepts-limits.md
->>>>>>> 6a383dfd
   - name: Cassandra, MongoDB, and other APIs
     expanded: true
     items:
@@ -298,11 +275,8 @@
             href: cassandra-spark-aggregation-ops.md
           - name: Copy table data
             href: cassandra-spark-table-copy-ops.md
-<<<<<<< HEAD
-=======
         - name: Manage using Resource Manager templates
           href: manage-cassandra-with-resource-manager.md
->>>>>>> 6a383dfd
     - name: MongoDB API
       items: 
       - name: Introduction
@@ -380,11 +354,8 @@
         - name: MongoDB extension commands
           href: mongodb-custom-commands.md
           displayName: custom commands
-<<<<<<< HEAD
-=======
         - name: Manage using Resource Manager templates
           href: manage-mongodb-with-resource-manager.md
->>>>>>> 6a383dfd
     - name: Gremlin API
       displayName: graph, graph database
       items: 
@@ -421,11 +392,8 @@
         - name: Store and manage Spring Data
           href: /java/azure/spring-framework/configure-spring-data-gremlin-java-app-with-cosmos-db
           maintainContext: true
-<<<<<<< HEAD
-=======
         - name: Manage using Resource Manager templates
           href: manage-gremlin-with-resource-manager.md
->>>>>>> 6a383dfd
     - name: Table API
       items:
       - name: Introduction
@@ -476,11 +444,8 @@
           href: table-support.md
         - name: Table storage design guide
           href: table-storage-design-guide.md
-<<<<<<< HEAD
-=======
         - name: Manage using Resource Manager templates
           href: manage-table-with-resource-manager.md
->>>>>>> 6a383dfd
       - name: Reference
         items:
           - name: .NET
@@ -538,11 +503,8 @@
       - name: Data modeling and partitioning - a real-world example
         displayName: model, partition, example
         href: how-to-model-partition-example.md
-<<<<<<< HEAD
-=======
       - name: Migrate to partitioned containers
         href: migrate-containers-partitioned-to-nonpartitioned.md
->>>>>>> 6a383dfd
       - name: Configure time to live
         displayName: delete, delete data, ttl
         href: how-to-time-to-live.md
@@ -552,10 +514,6 @@
         href: data-explorer.md
       - name: Manage indexing policies
         href: how-to-manage-indexing-policy.md
-<<<<<<< HEAD
-    - name: Change Feed
-      items:
-=======
       - name: Define unique keys
         href: how-to-define-unique-keys.md
       - name: SQL subquery examples
@@ -565,7 +523,6 @@
       items:
       - name: Azure Cosmos DB Trigger logs
         href: how-to-configure-cosmos-db-trigger-logs.md
->>>>>>> 6a383dfd
       - name: Multiple Azure Cosmos DB Triggers
         href: how-to-create-multiple-cosmos-db-triggers.md
       - name: Troubleshoot Azure Cosmos DB Triggers
@@ -595,17 +552,11 @@
     - name : Manage Azure Cosmos DB resources
       items:
       - name: Manage using PowerShell 
-<<<<<<< HEAD
-        href: manage-account-with-powershell.md
-      - name: Manage using Azure CLI
-        href: manage-with-cli.md
-=======
         href: manage-with-powershell.md
       - name: Manage using Azure CLI
         href: manage-with-cli.md
       - name: Manage using Resource Manager templates
         href: manage-sql-with-resource-manager.md
->>>>>>> 6a383dfd
     - name : Logging
       items:
       - name: Diagnostic logging
@@ -734,11 +685,7 @@
     - name: REST Resource Provider
       href: /rest/api/cosmos-db-resource-provider/
     - name: Resource Manager template
-<<<<<<< HEAD
-      href: /azure/templates/microsoft.documentdb/databaseaccounts
-=======
       href: /templates/microsoft.documentdb/allversions
->>>>>>> 6a383dfd
   - name: Resources
     items:
     - name: Build your skills with Microsoft Learn
