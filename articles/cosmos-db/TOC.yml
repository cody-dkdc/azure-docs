  - name: Azure Cosmos DB Documentation
    href: index.yml
  - name: Overview
    items:
    - name: About Azure Cosmos DB
      href: introduction.md
  - name: Quickstarts
    expanded: true
    items:
    - name: SQL
      items:
      - name: .NET
        href: create-sql-api-dotnet.md
      - name: .NET (Preview)
        href: create-sql-api-dotnet-preview.md
      - name: Java
        href: create-sql-api-java.md
      - name: Node.js
        href: create-sql-api-nodejs.md
      - name: Python
        href: create-sql-api-python.md
      - name: Xamarin
        href: create-sql-api-xamarin-dotnet.md
    - name: MongoDB
      items:
      - name: .NET
        href: create-mongodb-dotnet.md
      - name: Java
        href: create-mongodb-java.md
      - name: Node.js
        href: create-mongodb-nodejs.md
      - name: Python
        href: create-mongodb-flask.md
      - name: Xamarin
        href: create-mongodb-xamarin.md
      - name: Golang
        href: create-mongodb-golang.md
    - name: Gremlin
      items:
      - name: Gremlin console
        href: create-graph-gremlin-console.md
      - name: .NET
        href: create-graph-dotnet.md
      - name: Java
        href: create-graph-java.md
      - name: Node.js
        href: create-graph-nodejs.md
      - name: Python
        href: create-graph-python.md
      - name: PHP
        href: create-graph-php.md
    - name: Cassandra
      items:
      - name: .NET
        href: create-cassandra-dotnet.md
      - name: Java
        href: create-cassandra-java.md
      - name: Node.js
        href: create-cassandra-nodejs.md
      - name: Python
        href: create-cassandra-python.md
    - name: Table
      items:
      - name: .NET
        href: create-table-dotnet.md
      - name: Java
        href: create-table-java.md
      - name: Node.js
        href: create-table-nodejs.md
      - name: Python
        href: create-table-python.md
  - name: Concepts
    items:
    - name: Global distribution
      items:
      - name: Overview
        href: distribute-data-globally.md
      - name: Consistency Levels
        href: consistency-levels.md
      - name: Choosing the right consistency level
        href: consistency-levels-choosing.md
      - name: Consistency levels and Cosmos DB APIs
        href: consistency-levels-across-apis.md
      - name: Consistency, availability and performance tradeoffs
        href: consistency-levels-tradeoffs.md
      - name: High availability
        href: high-availability.md
      - name: Globally scaling provisioned throughput
        href: scaling-throughput.md
      - name: Conflict types and resolution policies
        href: conflict-resolution-policies.md
      - name: Global distribution - under the hood
        href: global-dist-under-the-hood.md
      - name: Regional presence
        href: regional-presence.md
    - name: Partitioning
      items:
      - name: Overview
        href: partitioning-overview.md  
      - name: Logical partitions
        href: partition-data.md
      - name: Creating a synthetic partition key
        href: synthetic-partition-keys.md
    - name: Provisioned throughput
      items:
      - name: Request units
        href: request-units.md
      - name: Provision throughput on containers and databases
        href: set-throughput.md
    - name: Working with Azure Cosmos account
      href: account-overview.md
    - name: Containers and items
      items:
      - name: Working with databases, containers, and items
        href: databases-containers-items.md
      - name: Indexing
        items:
        - name: Overview
          href: index-overview.md
        - name: Indexing policy
          href: index-policy.md
        - name: Index types
          href: index-types.md
        - name: Index paths
          href: index-paths.md
      - name: Change feed
        items:
        - name: Overview
          href: change-feed.md
        - name: Reading change feed
          href: read-change-feed.md
        - name: Change feed processor
          href: change-feed-processor.md
        - name: Change feed with Azure Functions 
          href: change-feed-functions.md
      - name: Time to live
        href: time-to-live.md
      - name: Unique key constraints
        href: unique-keys.md
      - name: Transactions and optimistic concurrency
        href: database-transactions-optimistic-concurrency.md
    - name: Security
      items:
        - name: Overview
          href: database-security.md
        - name: Data encryption
          href: database-encryption-at-rest.md
        - name: Secure access to data
          href: secure-access-to-data.md
        - name: IP Firewall
          href: firewall-support.md
        - name: Access from virtual networks
          href: vnet-service-endpoint.md
        - name: Key vault support
          href: access-secrets-from-keyvault.md
    - name: Enterprise readiness 
      items:
      - name: Online backup and restore
        href: online-backup-and-restore.md
      - name: Compliance
        href: compliance.md
    - name: Prepay for reserved capacity
      href: cosmos-db-reserved-capacity.md
  - name: Multi-model APIs
    expanded: true
    items:
    - name: SQL API Docs
      items:
      - name: Model document data
        href: modeling-data.md
      - name: Tutorials
        items:
        - name: 1 - Create account
          items:
          - name: Build a console app
            items:
            - name: .NET
              href: sql-api-get-started.md
            - name: .NET (Preview)
              href: sql-api-dotnet-get-started-preview.md
            - name: .NET Core
              href: sql-api-dotnetcore-get-started.md
            - name: .NET Core (Preview)
              href: sql-api-dotnet-core-get-started-preview.md
            - name: Java
              href: sql-api-java-get-started.md
            - name: Async Java
              href: sql-api-async-java-get-started.md
            - name: Node.js
              href: sql-api-nodejs-get-started.md
          - name: Build a web app
            items:
            - name: .NET
              href: sql-api-dotnet-application.md
<<<<<<< HEAD
            - name: .NET preview
              href: sql-api-dotnet-application-preview.md
=======
            - name: .NET (Preview)
              href: sql-api-dotnet-application-preview.md   
>>>>>>> 19423943
            - name: Java
              href: sql-api-java-application.md
            - name: Node.js
              href: sql-api-nodejs-application.md
            - name: Xamarin
              href: mobile-apps-with-xamarin.md
        - name: 2 - Migrate data
          href: import-data.md
        - name: 3 - Query data
          href: tutorial-query-sql-api.md
        - name: 4 - Distribute data globally
          href: tutorial-global-distribution-sql-api.md
      - name: Samples
        items:
        - name: .NET samples
          href: sql-api-dotnet-samples.md
        - name: Java samples
          href: sql-api-java-samples.md
        - name: Async Java samples
          href: sql-api-async-java-samples.md
        - name: Node.js samples
          href: sql-api-nodejs-samples.md
        - name: Python samples
          href: sql-api-python-samples.md
        - name: PowerShell
          href: powershell-samples.md
        - name: Azure CLI
          href: cli-samples.md
      - name: How-to guides
        items:
        - name: Tune query performance
          href: sql-api-sql-query-metrics.md
        - name : Stored procedures, triggers, and UDFs
          href: programming.md
        - name: Data types
          items:
          - name: DateTime
            href: working-with-dates.md
          - name: Geospatial
            href: geospatial.md
          - name: Bulk executor - .NET library
            href: bulk-executor-dot-net.md
          - name: Bulk executor - Java library
            href: bulk-executor-java.md
      - name: Reference
        items:
        - name: .NET
          href: sql-api-sdk-dotnet.md
        - name: .NET Core
          href: sql-api-sdk-dotnet-core.md
        - name: .NET change feed library
          href: sql-api-sdk-dotnet-changefeed.md
        - name: .NET bulk executor library 
          href: sql-api-sdk-bulk-executor-dot-net.md
        - name: Java
          href: sql-api-sdk-java.md
        - name: Java bulk executor library 
          href: sql-api-sdk-bulk-executor-java.md
        - name: Async Java
          href: sql-api-sdk-async-java.md
        - name: Node.js
          href: sql-api-sdk-node.md
        - name: Python
          href: sql-api-sdk-python.md
        - name: REST
          href: /rest/api/cosmos-db/
        - name: REST Resource Provider
          href: /rest/api/cosmos-db-resource-provider/
        - name: SQL language syntax
          href: sql-api-sql-query-reference.md
    - name: MongoDB API Docs
      items: 
      - name: Introduction
        href: mongodb-introduction.md
      - name: MongoDB support
        href: mongodb-feature-support.md
      - name: Tutorials
        items:
        - name: 1 - Create account
          items:
          - name: Node.js console app
            href: mongodb-samples.md
          - name: Node.js and Angular app
            items:
            - name: Part 1 - Introduction
              href: tutorial-develop-mongodb-nodejs.md
            - name: Part 2 - Create Node app
              href: tutorial-develop-mongodb-nodejs-part2.md
            - name: Part 3 - Add UI with Angular
              href: tutorial-develop-mongodb-nodejs-part3.md
            - name: Part 4 - Create an account
              href: tutorial-develop-mongodb-nodejs-part4.md
            - name: Part 5 - Connect to Cosmos DB
              href: tutorial-develop-mongodb-nodejs-part5.md
            - name: Part 6 - Perform CRUD operations
              href: tutorial-develop-mongodb-nodejs-part6.md
          - name: Node.js and React app
            href: tutorial-develop-mongodb-react.md
        - name: 2 - Migrate data
          href: mongodb-migrate.md
        - name: 3 - Query data
          href: tutorial-query-mongodb.md
        - name: 4 - Distribute data globally
          href: tutorial-global-distribution-mongodb.md
      - name: How-to guides
        items:
        - name: Get the connection string
          href: connect-mongodb-account.md
        - name: Connect using Studio 3T
          href: mongodb-mongochef.md
        - name: Connect using Robomongo
          href: mongodb-robomongo.md
        - name: Connect using Mongoose
          href: mongodb-mongoose.md
        - name: Distribute reads globally
          href: mongodb-readpreference.md
        - name: Time to live - MongoDB
          href: mongodb-time-to-live.md
        - name: Manage data indexing
          href: mongodb-indexing.md
    - name: Gremlin API Docs
      items: 
      - name: Introduction
        href: graph-introduction.md
      - name: Gremlin support
        href: gremlin-support.md
      - name: Tutorials
        items:
        - name: 1 - Query data
          href: tutorial-query-graph.md
      - name: How-to guides
        items:
        - name: Import graph data 
          href: bulk-executor-graph-dotnet.md
        - name: Graph data partitioning
          href: graph-partitioning.md
    - name: Cassandra API Docs
      items: 
      - name: Introduction
        href: cassandra-introduction.md
      - name: Cassandra support
        href: cassandra-support.md
      - name: Tutorials
        items:
        - name: 1 - Create account & database
          href: create-cassandra-api-account-java.md
        - name: 2 - Load data
          href: cassandra-api-load-data.md
        - name: 3 - Query data
          href: cassandra-api-query-data.md
        - name: 4 - Migrate data
          href: cassandra-import-data.md
      - name: Cassandra & Spark
        items:
        - name: Introduction
          href: cassandra-spark-generic.md
        - name: Connect using Databricks
          href: cassandra-spark-databricks.md
        - name: Connect using HDInsight
          href: cassandra-spark-hdinsight.md
        - name: Create keyspace & table
          href: cassandra-spark-ddl-ops.md
        - name: Insert data
          href: cassandra-spark-create-ops.md
        - name: Read data
          href: cassandra-spark-read-ops.md
        - name: Upsert data
          href: cassandra-spark-upsert-ops.md
        - name: Delete data
          href: cassandra-spark-delete-ops.md
        - name: Aggregation operations
          href: cassandra-spark-aggregation-ops.md
        - name: Copy table data
          href: cassandra-spark-table-copy-ops.md
    - name: Table API Docs
      items:
      - name: Introduction
        href: table-introduction.md
      - name: Tutorials
        items:
        - name: 1 - Create account
          href: tutorial-develop-table-dotnet.md
        - name: 2 - Migrate data
          href: table-import.md
        - name: 3 - Query data
          href: tutorial-query-table.md
        - name: 4 - Distribute data globally
          href: tutorial-global-distribution-table.md
      - name: How-to guides
        items:
        - name: Build apps with Table API
          href: table-support.md
        - name: Table storage design guide
          href: table-storage-design-guide.md
      - name: Samples
        items:
        - name: .NET
          href: table-storage-how-to-use-dotnet.md
        - name: Java
          href: table-storage-how-to-use-java.md
        - name: Node.js
          href: table-storage-how-to-use-nodejs.md
        - name: Python
          href: table-storage-how-to-use-python.md
        - name: PHP
          href: table-storage-how-to-use-php.md
        - name: C++ 
          href: table-storage-how-to-use-c-plus.md
        - name: Ruby
          href: table-storage-how-to-use-ruby.md
        - name: F#
          href: https://docs.microsoft.com/dotnet/articles/fsharp/using-fsharp-on-azure/table-storage
      - name: Reference
        items:
          - name: .NET
            href: table-sdk-dotnet.md
          - name: .NET Standard
            href: table-sdk-dotnet-standard.md
          - name: Java
            href: table-sdk-java.md
          - name: Node.js
            href: table-sdk-nodejs.md
          - name: Python
            href: table-sdk-python.md  
          - name: Table storage REST APIs
            href: /rest/api/storageservices/Table-Service-Concepts
  - name: How-to guides
    items:
    - name: Manage database account
      href: how-to-manage-database-account.md
    - name: Configure time to live
      href: how-to-time-to-live.md
    - name: Global distribution
      items:
      - name: Manage consistency
        href: how-to-manage-consistency.md
      - name: Manage conflicts
        href: how-to-manage-conflicts.md
    - name: Provisioned throughput
      items:
      - name: Provision container throughput
        href: how-to-provision-container-throughput.md
      - name: Provision database throughput
        href: how-to-provision-database-throughput.md
    - name: Working with containers and items
      items:
      - name: Create a container
        href: how-to-create-container.md
      - name: Query a container
        href: how-to-query-container.md
      - name: Query data with SQL queries
        href: how-to-sql-query.md
    - name: Indexing
      items:
      - name: Configure indexing
        href: how-to-manage-indexing-policy.md
    - name: Security
      items:
      - name: Configure IP firewall
        href: how-to-configure-firewall.md
      - name: Configure access from virtual networks
        href: how-to-configure-vnet-service-endpoint.md
    - name: Enterprise readiness 
      items:
      - name: Restore data from a backup
        href: how-to-backup-and-restore.md
    - name : Manage
      items:
      - name: Manage using PowerShell
        href: manage-account-with-powershell.md
      - name: Manage using Azure CLI
        href: manage-with-cli.md
      - name: Manage using Storage Explorer
        href: storage-explorer.md
      - name: Manage using data explorer
        href: data-explorer.md
    - name : Logging
      items:
      - name: Diagnostic logging
        href: logging.md
      - name: Application logging with Logic Apps
        href: https://docs.microsoft.com/azure/logic-apps/logic-apps-scenario-error-and-exception-handling?toc=/azure/cosmos-db/toc.json
    - name : Monitor
      items:
      - name: Monitor with metrics
        href: use-metrics.md
      - name: Monitor SLAs
        href: monitor-accounts.md
    - name: Develop locally
      items:
      - name: Use the emulator
        href: local-emulator.md
      - name: Export certificates
        href: local-emulator-export-ssl-certificates.md
      - name: Visual Studio Code extension
        href: https://marketplace.visualstudio.com/items?itemName=ms-azuretools.vscode-cosmosdb
    - name: Set up Azure DevOps CI/CD pipeline
      href: tutorial-setup-ci-cd.md
    - name: Best practices
      items:
      - name: Performance tips
        items:
        - name: Performance tips for .NET SDK
          href: performance-tips.md
        - name: Performance tips for Java SDK
          href: performance-tips-java.md
        - name: Performance tips for Async Java SDK
          href: performance-tips-async-java.md
        - name: Performance test - sample app
          href: performance-testing.md
      - name: Cost-effective reads and writes
        href: key-value-store-cost.md
    - name: Visualize Cosmos DB data
      items:
      - name: Use Power BI 
        href: powerbi-visualize.md
      - name: Use Qlik Sense
        href: visualize-qlik-sense.md
    - name: Integrate with other Azure services
      items: 
      - name: Change feed Ecommerce solution
        href: changefeed-ecommerce-solution.md
      - name: Azure App Service
        href: create-website.md
      - name: Azure Search indexer
        href: https://docs.microsoft.com/azure/search/search-howto-index-cosmosdb?toc=/azure/cosmos-db/toc.json
      - name: Azure Functions
        items:
        - name: Serverless computing
          href: serverless-computing-database.md
        - name: Azure Function bindings
          href: https://docs.microsoft.com/azure/azure-functions/functions-bindings-cosmosdb?toc=/azure/cosmos-db/toc.json
      - name: Azure Data Factory
        href: https://docs.microsoft.com/azure/data-factory/connector-azure-cosmos-db?toc=/azure/cosmos-db/toc.json
      - name: Azure Stream Analytics
        href: ../stream-analytics/stream-analytics-define-outputs.md#azure-cosmos-db
      - name: Logic Apps and Service bus
        href: change-feed-hl7-fhir-logic-apps.md
      - name: Azure Event Hubs and Azure Storage
        href: https://github.com/hdinsight/hdinsight-storm-examples/blob/master/IotExample/README.md
      - name: Use Spring Boot Starter
        href: https://docs.microsoft.com/java/azure/spring-framework/configure-spring-boot-starter-java-app-with-cosmos-db?toc=/azure/cosmos-db/toc.json
      - name: Lambda architecture
        href: lambda-architecture.md 
      - name: Azure Databricks(Spark connector)
        href: spark-connector.md
      - name: Spark and Kafka
        href: https://docs.microsoft.com/azure/hdinsight/apache-kafka-spark-structured-streaming-cosmosdb?toc=/azure/cosmos-db/toc.json
      - name: ODBC driver 
        href: odbc-driver.md
    - name: Bulk executor library
      items: 
      - name: About bulk executor library
        href: bulk-executor-overview.md
  - name: Troubleshooting guides
    items:
    - name: Troubleshoot Java Async SDK
      href: troubleshoot-java-async-sdk.md
  - name: Resources
    items:
    - name: Build your skills with Microsoft Learn
      href: /learn/browse/?products=azure-cosmos-db
    - name: Query cheat sheet
      href: query-cheat-sheet.md
    - name: SQL playground
      href: https://aka.ms/cosmos-db-playground          
    - name: FAQ
      href: faq.md
    - name: Whitepapers
      href: whitepapers.md
    - name: Partners
      href: partners-migration-cosmosdb.md
    - name: Videos
      href: https://azure.microsoft.com/resources/videos/index/?services=cosmos-db
    - name: Azure Roadmap
      href: https://azure.microsoft.com/roadmap/
    - name: Try Azure Cosmos DB for free
      href: https://azure.microsoft.com/try/cosmosdb/
    - name: Pricing
      href: https://azure.microsoft.com/pricing/details/cosmos-db/
    - name: Use cases
      items:
      - name: Common use cases
        href: use-cases.md
      - name: Social media apps
        href: social-media-apps.md<|MERGE_RESOLUTION|>--- conflicted
+++ resolved
@@ -192,13 +192,8 @@
             items:
             - name: .NET
               href: sql-api-dotnet-application.md
-<<<<<<< HEAD
             - name: .NET preview
               href: sql-api-dotnet-application-preview.md
-=======
-            - name: .NET (Preview)
-              href: sql-api-dotnet-application-preview.md   
->>>>>>> 19423943
             - name: Java
               href: sql-api-java-application.md
             - name: Node.js
