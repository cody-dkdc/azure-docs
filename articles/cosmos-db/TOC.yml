--- conflicted
+++ resolved
@@ -254,7 +254,6 @@
       - name: MongoDB API
         href: mongodb-index.md
         items:
-<<<<<<< HEAD
         - name: Connect to your MongoDB account
           href: connect-mongodb-account.md
         - name: Using Studio 3T
@@ -286,44 +285,6 @@
           - name: Node.js console app
             href: mongodb-samples.md
       - name: Graph API
-=======
-        - name: .NET samples
-          href: sql-api-dotnet-samples.md
-        - name: Java samples
-          href: sql-api-java-samples.md
-        - name: Node.js samples
-          href: sql-api-nodejs-samples.md
-        - name: Python samples
-          href: sql-api-python-samples.md
-      - name: Resources
-        items:
-        - name: Videos
-          href: https://azure.microsoft.com/documentation/videos/index/?services=cosmos-db
-        - name: Service updates
-          href: https://azure.microsoft.com/updates/?product=cosmos-db
-        - name: Schema agnostic indexing paper
-          href: http://www.vldb.org/pvldb/vol8/p1668-shukla.pdf
-        - name: Retire S1, S2, S3
-          href: performance-levels.md
-    - name: MongoDB API
-      href: mongodb-index.md
-      items:
-      - name: Connect to your MongoDB account
-        href: connect-mongodb-account.md
-      - name: Using Studio 3T
-        href: mongodb-mongochef.md
-      - name: Using Robomongo
-        href: mongodb-robomongo.md
-      - name: Using Mongoose
-        href: mongodb-mongoose.md
-      - name: Using Read Preference
-        href: mongodb-readpreference.md
-      - name: Indexing
-        href: mongodb-indexing.md
-      - name: MongoDB feature support
-        href: mongodb-feature-support.md
-      - name: Angular tutorial series
->>>>>>> 7a75f8b7
         items:
         - name: Gremlin support
           href: gremlin-support.md
@@ -478,7 +439,8 @@
         href: graph-sdk-dotnet.md
   - name: Resources
     items:
-<<<<<<< HEAD
+    - name: Query cheat sheet
+      href: query-cheat-sheet.md
     - name: Azure Roadmap
       href: https://azure.microsoft.com/roadmap/
     - name: Try Azure Cosmos DB for free
@@ -488,22 +450,4 @@
     - name: FAQ
       href: faq.md
     - name: Data consistency explained through baseball
-      href: http://research.microsoft.com/apps/pubs/default.aspx?id=206913
-=======
-    - name: .NET
-      href: graph-sdk-dotnet.md
-- name: Resources
-  items:
-  - name: Query cheat sheet
-    href: query-cheat-sheet.md
-  - name: Azure Roadmap
-    href: https://azure.microsoft.com/roadmap/
-  - name: Try Azure Cosmos DB for free
-    href: https://azure.microsoft.com/try/cosmosdb/
-  - name: Pricing
-    href: https://azure.microsoft.com/pricing/details/cosmos-db/
-  - name: FAQ
-    href: faq.md
-  - name: Data consistency explained through baseball
-    href: http://research.microsoft.com/apps/pubs/default.aspx?id=206913
->>>>>>> 7a75f8b7
+      href: http://research.microsoft.com/apps/pubs/default.aspx?id=206913