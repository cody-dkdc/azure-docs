  - name: Azure Cosmos DB Documentation
    href: index.yml
  - name: Overview
    items:
    - name: Welcome to Azure Cosmos DB
      href: introduction.md
  - name: Quickstarts
    expanded: true
    items:
    - name: .NET
      href: create-sql-api-dotnet.md
    - name: .NET Preview
      href: create-sql-api-dotnet-preview.md
    - name: Java
      href: create-sql-api-java.md
    - name: Node.js
      href: create-sql-api-nodejs.md
    - name: Python
      href: create-sql-api-python.md
    - name: Xamarin
      href: create-sql-api-xamarin-dotnet.md
  - name: Tutorials
    items:
    - name: 1 - Create account
      items:
      - name: Build a console app
        items:
        - name: .NET
          href: sql-api-get-started.md
        - name: .NET Preview
          href: sql-api-dotnet-get-started-preview.md
        - name: .NET Core
          href: sql-api-dotnetcore-get-started.md
        - name: .NET Core Preview
          href: sql-api-dotnet-core-get-started-preview.md
        - name: Java
          href: sql-api-java-get-started.md
        - name: Async Java
          href: sql-api-async-java-get-started.md
        - name: Node.js
          href: sql-api-nodejs-get-started.md
      - name: Build a web app
        items:
        - name: .NET
          href: sql-api-dotnet-application.md
        - name: .NET preview
          href: sql-api-dotnet-application-preview.md
        - name: Java
          href: sql-api-java-application.md
        - name: Node.js
          href: sql-api-nodejs-application.md
        - name: Xamarin
          href: mobile-apps-with-xamarin.md
    - name: 2 - Migrate data
      href: import-data.md
    - name: 3 - Query data
      href: tutorial-query-sql-api.md
    - name: 4 - Distribute data globally
      href: tutorial-global-distribution-sql-api.md
  - name: Samples
    items:
    - name: .NET samples
      href: sql-api-dotnet-samples.md
    - name: Java samples
      href: sql-api-java-samples.md
    - name: Async Java samples
      href: sql-api-async-java-samples.md
    - name: Node.js samples
      href: sql-api-nodejs-samples.md
    - name: Python samples
      href: sql-api-python-samples.md
    - name: PowerShell
      href: powershell-samples.md
    - name: Azure CLI
      href: cli-samples.md
  - name: Concepts
    items:
    - name: Model document data
      href: modeling-data.md
    - name: Global distribution
      items:
      - name: Overview
        href: distribute-data-globally.md
      - name: Consistency levels
        href: consistency-levels.md
      - name: Choose the right consistency level
        href: consistency-levels-choosing.md
      - name: Consistency levels and Azure Cosmos DB APIs
        href: consistency-levels-across-apis.md
      - name: Consistency, availability, and performance tradeoffs
        href: consistency-levels-tradeoffs.md
      - name: High availability
        href: high-availability.md
      - name: Globally scale provisioned throughput
        href: scaling-throughput.md
      - name: Conflict types and resolution policies
        href: conflict-resolution-policies.md
      - name: Global distribution - under the hood
        href: global-dist-under-the-hood.md
      - name: Regional presence
        href: regional-presence.md
    - name: Partitioning
      items:
      - name: Overview
        href: partitioning-overview.md  
      - name: Partitioning and horizontal scaling
        href: partition-data.md
      - name: Create a synthetic partition key
        href: synthetic-partition-keys.md
    - name: Provisioned throughput
      items:
      - name: Request units
        href: request-units.md
      - name: Provision throughput on containers and databases
        href: set-throughput.md
    - name: Work with Azure Cosmos account
      href: account-overview.md
    - name: Containers and items
      items:
      - name: Work with databases, containers, and items
        href: databases-containers-items.md
      - name: SQL language reference 
        href: sql-api-query-reference.md
      - name: SQL query examples
        href: how-to-sql-query.md
      - name: Indexing
        items:
        - name: Overview
          href: index-overview.md
        - name: Index policy
          href: index-policy.md
        - name: Index types
          href: index-types.md
        - name: Index paths
          href: index-paths.md
      - name: Change feed
        items:
        - name: Overview
          href: change-feed.md
        - name: Reading change feed
          href: read-change-feed.md
        - name: Change feed processor
          href: change-feed-processor.md
        - name: Trigger Azure Functions 
          href: change-feed-functions.md
      - name: Time to live
        href: time-to-live.md
      - name: Unique key constraints
        href: unique-keys.md
      - name: Transactions and optimistic concurrency control
        href: database-transactions-optimistic-concurrency.md
    - name: Server-side programming
      items:
        - name: Stored procedures, triggers, and UDFs
          href: stored-procedures-triggers-udfs.md
        - name: JavaScript query API
          href: javascript-query-api.md
    - name: Optimize your Azure Cosmos DB cost
      items:
        - name: Pricing model
          href: how-pricing-works.md
        - name: Total Cost of Ownership (TCO) 
          href: total-cost-ownership.md
        - name: Understand your bill 
          href: understand-your-bill.md          
        - name: Optimize provisioned throughput cost
          href: optimize-cost-throughput.md
        - name: Optimize query cost
          href: optimize-cost-queries.md
        - name: Optimize storage cost
          href: optimize-cost-storage.md
        - name: Optimize reads and writes cost
          href: optimize-cost-reads-writes.md
        - name: Optimize multi-region cost
          href: optimize-cost-regions.md          
        - name: Optimize development/testing cost 
          href: optimize-dev-test.md
        - name: Optimize cost with reserved capacity
          href: cosmos-db-reserved-capacity.md
    - name: Security
      items:
        - name: Overview
          href: database-security.md
        - name: Data encryption
          href: database-encryption-at-rest.md
        - name: Secure access to data
          href: secure-access-to-data.md
        - name: IP firewall
          href: firewall-support.md
        - name: Access from virtual networks
          href: vnet-service-endpoint.md
    - name: Enterprise readiness 
      items:
      - name: Online backup and on-demand restore
        href: online-backup-and-restore.md
      - name: Compliance
        href: compliance.md
  - name: Multi-model APIs
    expanded: true
    items:
    - name: Azure Cosmos DB's API for MongoDB
      items: 
      - name: Introduction
        href: mongodb-introduction.md
      - name: Wire protocol support
        href: mongodb-feature-support.md
      - name: Quickstarts
        items:
        - name: .NET
          href: create-mongodb-dotnet.md
        - name: Java
          href: create-mongodb-java.md
        - name: Node.js
          href: create-mongodb-nodejs.md
        - name: Python
          href: create-mongodb-flask.md
        - name: Xamarin
          href: create-mongodb-xamarin.md
        - name: Golang
          href: create-mongodb-golang.md
      - name: Tutorials
        items:
        - name: 1 - Create account
          items:
          - name: Node.js console app
            href: mongodb-samples.md
          - name: Node.js and Angular app
            items:
            - name: Part 1 - Introduction
              href: tutorial-develop-mongodb-nodejs.md
            - name: Part 2 - Create Node app
              href: tutorial-develop-mongodb-nodejs-part2.md
            - name: Part 3 - Add UI with Angular
              href: tutorial-develop-mongodb-nodejs-part3.md
            - name: Part 4 - Create an account
              href: tutorial-develop-mongodb-nodejs-part4.md
            - name: Part 5 - Connect to Cosmos DB
              href: tutorial-develop-mongodb-nodejs-part5.md
            - name: Part 6 - Perform CRUD operations
              href: tutorial-develop-mongodb-nodejs-part6.md
          - name: Node.js and React app
            href: tutorial-develop-mongodb-react.md
        - name: 2 - Migrate data
          href: https://docs.microsoft.com/azure/dms/tutorial-mongodb-cosmos-db?toc=/azure/cosmos-db/toc.json
        - name: 3 - Query data
          href: tutorial-query-mongodb.md
        - name: 4 - Distribute data globally
          href: tutorial-global-distribution-mongodb.md
      - name: How-to guides
        items:
        - name: Get the connection string
          href: connect-mongodb-account.md
        - name: Connect using Studio 3T
          href: mongodb-mongochef.md
        - name: Connect using Robomongo
          href: mongodb-robomongo.md
        - name: Connect using Mongoose
          href: mongodb-mongoose.md
        - name: Distribute reads globally
          href: mongodb-readpreference.md
        - name: Time to live - MongoDB
          href: mongodb-time-to-live.md
        - name: Manage data indexing
          href: mongodb-indexing.md
        - name: Use the Spring Data MongoDB API
          href: /java/azure/spring-framework/configure-spring-data-mongodb-with-cosmos-db
    - name: Gremlin API
      items: 
      - name: Introduction
        href: graph-introduction.md
      - name: Wire protocol support
        href: gremlin-support.md
      - name: Quickstarts
        items:
        - name: Gremlin console
          href: create-graph-gremlin-console.md
        - name: .NET
          href: create-graph-dotnet.md
        - name: Java
          href: create-graph-java.md
        - name: Node.js
          href: create-graph-nodejs.md
        - name: Python
          href: create-graph-python.md
        - name: PHP
          href: create-graph-php.md
      - name: Tutorials
        items:
        - name: 1 - Query data
          href: tutorial-query-graph.md
      - name: How-to guides
        items:
        - name: Import graph data 
          href: bulk-executor-graph-dotnet.md
        - name: Graph data partitioning
          href: graph-partitioning.md
        - name: Use the Spring Data Gremlin Starter
          href: /java/azure/spring-framework/configure-spring-data-gremlin-java-app-with-cosmos-db
    - name: Cassandra API
      items: 
      - name: Introduction
        href: cassandra-introduction.md
      - name: Wire protocol support
        href: cassandra-support.md
      - name: Quickstarts
        items:
        - name: .NET
          href: create-cassandra-dotnet.md
        - name: Java
          href: create-cassandra-java.md
        - name: Node.js
          href: create-cassandra-nodejs.md
        - name: Python
          href: create-cassandra-python.md
      - name: Tutorials
        items:
        - name: 1 - Create account & database
          href: create-cassandra-api-account-java.md
        - name: 2 - Load data
          href: cassandra-api-load-data.md
        - name: 3 - Query data
          href: cassandra-api-query-data.md
        - name: 4 - Migrate data
          href: cassandra-import-data.md
      - name: How-to guides
        items:
        - name: Use the Spring Data Apache Cassandra API
          href: /java/azure/spring-framework/configure-spring-data-apache-cassandra-with-cosmos-db 
        - name: Cassandra & Spark
          items:
          - name: Introduction
            href: cassandra-spark-generic.md
          - name: Connect using Databricks
            href: cassandra-spark-databricks.md
          - name: Connect using HDInsight
            href: cassandra-spark-hdinsight.md
          - name: Create keyspace & table
            href: cassandra-spark-ddl-ops.md
          - name: Insert data
            href: cassandra-spark-create-ops.md
          - name: Read data
            href: cassandra-spark-read-ops.md
          - name: Upsert data
            href: cassandra-spark-upsert-ops.md
          - name: Delete data
            href: cassandra-spark-delete-ops.md
          - name: Aggregation operations
            href: cassandra-spark-aggregation-ops.md
          - name: Copy table data
            href: cassandra-spark-table-copy-ops.md
    - name: Table API
      items:
      - name: Introduction
        href: table-introduction.md
      - name: Quickstarts
        items:
        - name: .NET
          href: create-table-dotnet.md
        - name: Java
          href: create-table-java.md
        - name: Node.js
          href: create-table-nodejs.md
        - name: Python
          href: create-table-python.md
      - name: Tutorials
        items:
        - name: 1 - Create account
          href: tutorial-develop-table-dotnet.md
        - name: 2 - Migrate data
          href: table-import.md
        - name: 3 - Query data
          href: tutorial-query-table.md
        - name: 4 - Distribute data globally
          href: tutorial-global-distribution-table.md
      - name: Samples
        items:
        - name: .NET
          href: table-storage-how-to-use-dotnet.md
        - name: Java
          href: table-storage-how-to-use-java.md
        - name: Node.js
          href: table-storage-how-to-use-nodejs.md
        - name: Python
          href: table-storage-how-to-use-python.md
        - name: PHP
          href: table-storage-how-to-use-php.md
        - name: C++ 
          href: table-storage-how-to-use-c-plus.md
        - name: Ruby
          href: table-storage-how-to-use-ruby.md
        - name: F#
          href: https://docs.microsoft.com/dotnet/articles/fsharp/using-fsharp-on-azure/table-storage
      - name: How-to guides
        items:
        - name: Build apps with Table API
          href: table-support.md
        - name: Table storage design guide
          href: table-storage-design-guide.md
      - name: Reference
        items:
          - name: .NET
            href: table-sdk-dotnet.md
          - name: .NET Standard
            href: table-sdk-dotnet-standard.md
          - name: Java
            href: table-sdk-java.md
          - name: Node.js
            href: table-sdk-nodejs.md
          - name: Python
            href: table-sdk-python.md  
          - name: Table storage REST APIs
            href: /rest/api/storageservices/Table-Service-Concepts
  - name: How-to guides
    items:
    - name: Manage Azure Cosmos account
      href: how-to-manage-database-account.md
    - name: Global distribution
      items:
      - name: Configure multi-master
        href: how-to-multi-master.md
      - name: Manage consistency levels
        href: how-to-manage-consistency.md
      - name: Implement custom synchronization
        href: how-to-custom-synchronization.md
      - name: Configure conflict resolution policies
        href: how-to-manage-conflicts.md
    - name: Provisioned throughput
      items:
      - name: Provision throughput on a container
        href: how-to-provision-container-throughput.md
      - name: Provision throughput on a database
        href: how-to-provision-database-throughput.md
    - name: Working with containers and items
      items:
      - name: Create a container
        href: how-to-create-container.md
      - name: Query a container
        href: how-to-query-container.md
      - name: Configure time to live
        href: how-to-time-to-live.md
      - name: Work with data using Azure Storage Explorer
        href: storage-explorer.md
      - name: Work with data using Azure Cosmos explorer
        href: data-explorer.md
      - name: Indexing
        items:
        - name: Manage indexing
          href: how-to-manage-indexing-policy.md
    - name : Server-side programming
      items:
      - name: Write stored procedures, triggers, & UDFs
        href: how-to-write-stored-procedures-triggers-udfs.md
      - name: Write stored procedures & triggers with JavaScript query API
        href: how-to-write-javascript-query-api.md
      - name: Use stored procedures, triggers, & UDFs
        href: how-to-use-stored-procedures-triggers-udfs.md 
    - name: Security
      items:
      - name: Configure IP firewall
        href: how-to-configure-firewall.md
      - name: Configure access from virtual networks
        href: how-to-configure-vnet-service-endpoint.md
      - name: Configure Cross Origin Resource Sharing(CORS)
        href: how-to-configure-cross-origin-resource-sharing.md
      - name: Secure Azure Cosmos keys using Key Vault
        href: access-secrets-from-keyvault.md
    - name: Enterprise readiness 
      items:
      - name: Restore data from a backup
        href: how-to-backup-and-restore.md
    - name : Manage Azure Cosmos DB resources
      items:
      - name: Manage using PowerShell 
        href: manage-account-with-powershell.md
      - name: Manage using Azure CLI
        href: manage-with-cli.md
    - name : Logging
      items:
      - name: Diagnostic logging
        href: logging.md
      - name: Application logging with Logic Apps
        href: https://docs.microsoft.com/azure/logic-apps/logic-apps-scenario-error-and-exception-handling?toc=/azure/cosmos-db/toc.json
    - name : Monitor
      items:
      - name: Monitor with metrics
        href: use-metrics.md
      - name: Monitor SLAs
        href: monitor-accounts.md
    - name: Develop locally
      items:
      - name: Use the emulator
        href: local-emulator.md
      - name: Export certificates
        href: local-emulator-export-ssl-certificates.md
      - name: Visual Studio Code extension
        href: https://marketplace.visualstudio.com/items?itemName=ms-azuretools.vscode-cosmosdb
    - name: Set up Azure DevOps CI/CD pipeline
      href: tutorial-setup-ci-cd.md
    - name: Data types
      items:
      - name: DateTime
        href: working-with-dates.md
      - name: Geospatial
        href: geospatial.md
    - name: Best practices
      items:
      - name: Performance tips
        items:
        - name: Tune query performance
          href: sql-api-query-metrics.md 
        - name: Performance tips for .NET SDK
          href: performance-tips.md
        - name: Performance tips for Java SDK
          href: performance-tips-java.md
        - name: Performance tips for Async Java SDK
          href: performance-tips-async-java.md
        - name: Performance test - sample app
          href: performance-testing.md
      - name: Cost-effective reads and writes
        href: key-value-store-cost.md
    - name: Visualize Cosmos DB data
      items:
      - name: Use Power BI 
        href: powerbi-visualize.md
      - name: Use Qlik Sense
        href: visualize-qlik-sense.md
    - name: Integrate with other Azure services
      items: 
      - name: Change feed Ecommerce solution
        href: changefeed-ecommerce-solution.md
      - name: Azure App Service
        href: create-website.md
      - name: Azure Search indexer
        href: https://docs.microsoft.com/azure/search/search-howto-index-cosmosdb?toc=/azure/cosmos-db/toc.json
      - name: Azure Functions
        items:
        - name: Serverless computing
          href: serverless-computing-database.md
        - name: Azure Function bindings
          href: https://docs.microsoft.com/azure/azure-functions/functions-bindings-cosmosdb?toc=/azure/cosmos-db/toc.json
      - name: Azure Data Factory
        href: https://docs.microsoft.com/azure/data-factory/connector-azure-cosmos-db?toc=/azure/cosmos-db/toc.json
      - name: Azure Stream Analytics
        href: ../stream-analytics/stream-analytics-define-outputs.md#azure-cosmos-db
      - name: Logic Apps and Service bus
        href: change-feed-hl7-fhir-logic-apps.md
      - name: Azure Event Hubs and Azure Storage
        href: https://github.com/hdinsight/hdinsight-storm-examples/blob/master/IotExample/README.md
      - name: Use Spring Boot Starter
        href: https://docs.microsoft.com/java/azure/spring-framework/configure-spring-boot-starter-java-app-with-cosmos-db?toc=/azure/cosmos-db/toc.json
      - name: Lambda architecture
        href: lambda-architecture.md 
      - name: Azure Databricks(Spark connector)
        href: spark-connector.md
      - name: Spark and Kafka
        href: https://docs.microsoft.com/azure/hdinsight/apache-kafka-spark-structured-streaming-cosmosdb?toc=/azure/cosmos-db/toc.json
      - name: ODBC driver 
        href: odbc-driver.md
    - name: Bulk executor library
      items: 
      - name: About bulk executor library
        href: bulk-executor-overview.md
<<<<<<< HEAD
      - name: Bulk executor - .NET library
        href: bulk-executor-dot-net.md
      - name: Bulk executor - Java library
        href: bulk-executor-java.md
=======
>>>>>>> 3f223529
    - name: Troubleshoot
      items:
      - name: Troubleshoot Java Async SDK
        href: troubleshoot-java-async-sdk.md
<<<<<<< HEAD
  - name: Reference
    items:
    - name: .NET
      href: sql-api-sdk-dotnet.md
    - name: .NET Core
      href: sql-api-sdk-dotnet-core.md
    - name: .NET change feed library
      href: sql-api-sdk-dotnet-changefeed.md
    - name: .NET bulk executor library 
      href: sql-api-sdk-bulk-executor-dot-net.md
    - name: Java
      href: sql-api-sdk-java.md
    - name: Java bulk executor library 
      href: sql-api-sdk-bulk-executor-java.md
    - name: Async Java
      href: sql-api-sdk-async-java.md
    - name: Node.js
      href: sql-api-sdk-node.md
    - name: Python
      href: sql-api-sdk-python.md
    - name: REST
      href: /rest/api/cosmos-db/
    - name: REST Resource Provider
      href: /rest/api/cosmos-db-resource-provider/
    - name: Resource Manager template
      href: /azure/templates/microsoft.documentdb/databaseaccounts
=======
>>>>>>> 3f223529
  - name: Resources
    items:
    - name: Build your skills with Microsoft Learn
      href: /learn/browse/?products=azure-cosmos-db
    - name: Query cheat sheet
      href: query-cheat-sheet.md
    - name: SQL playground
      href: https://aka.ms/cosmos-db-playground          
    - name: FAQ
      href: faq.md
    - name: Whitepapers
      href: whitepapers.md
    - name: Partners
      href: partners-migration-cosmosdb.md
    - name: Videos
      href: https://azure.microsoft.com/resources/videos/index/?services=cosmos-db
    - name: Azure Roadmap
      href: https://azure.microsoft.com/roadmap/
    - name: Try Azure Cosmos DB for free
      href: https://azure.microsoft.com/try/cosmosdb/
    - name: Pricing
      href: https://azure.microsoft.com/pricing/details/cosmos-db/
    - name: Use cases
      items:
      - name: Common use cases
        href: use-cases.md
      - name: Social media apps
        href: social-media-apps.md<|MERGE_RESOLUTION|>--- conflicted
+++ resolved
@@ -195,7 +195,7 @@
         href: online-backup-and-restore.md
       - name: Compliance
         href: compliance.md
-  - name: Multi-model APIs
+  - name: Cassandra, MongoDB, and other APIs
     expanded: true
     items:
     - name: Azure Cosmos DB's API for MongoDB
@@ -560,18 +560,14 @@
       items: 
       - name: About bulk executor library
         href: bulk-executor-overview.md
-<<<<<<< HEAD
       - name: Bulk executor - .NET library
         href: bulk-executor-dot-net.md
       - name: Bulk executor - Java library
         href: bulk-executor-java.md
-=======
->>>>>>> 3f223529
     - name: Troubleshoot
       items:
       - name: Troubleshoot Java Async SDK
         href: troubleshoot-java-async-sdk.md
-<<<<<<< HEAD
   - name: Reference
     items:
     - name: .NET
@@ -598,8 +594,6 @@
       href: /rest/api/cosmos-db-resource-provider/
     - name: Resource Manager template
       href: /azure/templates/microsoft.documentdb/databaseaccounts
-=======
->>>>>>> 3f223529
   - name: Resources
     items:
     - name: Build your skills with Microsoft Learn
