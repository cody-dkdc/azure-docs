--- conflicted
+++ resolved
@@ -193,55 +193,6 @@
             href: working-with-dates.md
           - name: Geospatial
             href: geospatial.md
-<<<<<<< HEAD
-        - name: Tune performance
-          items:
-          - name: Performance test
-            href: performance-testing.md
-          - name: Performance tips for Async Java
-            href: performance-tips-async-java.md
-          - name: Performance tips for .NET
-            href: performance-tips.md
-          - name: Performance tips for Java
-            href: performance-tips-java.md
-        - name: Set up VSTS CI/CD pipeline
-            href: tutorial-setup-ci-cd.md
-        - name: Integrate with other Azure services
-          items: 
-          - name: Implement a lambda architecture with HDInsight
-            href: lambda-architecture.md 
-          - name: Connect to Spark
-            href: spark-connector.md
-          - name: Streaming with Kafka and Spark on HDInsight
-            href: https://docs.microsoft.com/azure/hdinsight/apache-kafka-spark-structured-streaming-cosmosdb?toc=/azure/cosmos-db/toc.json
-          - name: Deploy a website with Azure App Service
-            href: create-website.md
-          - name: Application logging with Logic Apps
-            href: https://docs.microsoft.com/azure/logic-apps/logic-apps-scenario-error-and-exception-handling?toc=/azure/cosmos-db/toc.json
-          - name: Bind to Azure Functions
-            href: https://docs.microsoft.com/azure/azure-functions/functions-bindings-cosmosdb?toc=/azure/cosmos-db/toc.json
-          - name: Integrate with Azure Search
-            href: https://docs.microsoft.com/azure/search/search-howto-index-cosmosdb?toc=/azure/cosmos-db/toc.json
-          - name: Move data with Azure Data Factory
-            href: https://docs.microsoft.com/azure/data-factory/connector-azure-cosmos-db?toc=/azure/cosmos-db/toc.json
-          - name: Analyze real-time data with Azure Stream Analytics
-            href: ../stream-analytics/stream-analytics-define-outputs.md#azure-cosmos-db
-          - name: Get changed HL7 FHIR record using Logic Apps
-            href: change-feed-hl7-fhir-logic-apps.md
-          - name: Process sensor data in real time
-            href: https://github.com/hdinsight/hdinsight-storm-examples/blob/master/IotExample/README.md
-          - name: Visualize your data with Power BI
-            href: powerbi-visualize.md
-          - name: Leverage the ODBC driver for data visualization
-            href: odbc-driver.md
-          - name: Use Spring Boot Starter with SQL APIs
-            href: https://docs.microsoft.com/java/azure/spring-framework/configure-spring-boot-starter-java-app-with-cosmos-db?toc=/azure/cosmos-db/toc.json
-        - name: Build solutions
-          items: 
-          - name: Retail data analysis
-            href: changefeed-ecommerce-solution.md
-=======
->>>>>>> 619533fe
       - name: Reference
         items:
         - name: .NET
@@ -426,6 +377,8 @@
         href: local-emulator-export-ssl-certificates.md
       - name: Visual Studio Code extension
         href: https://marketplace.visualstudio.com/items?itemName=ms-azuretools.vscode-cosmosdb
+    - name: Set up VSTS CI/CD pipeline
+        href: tutorial-setup-ci-cd.md
     - name: Best practices
       items:
       - name: Performance tips
