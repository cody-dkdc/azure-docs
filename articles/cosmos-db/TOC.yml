--- conflicted
+++ resolved
@@ -640,33 +640,6 @@
         href: https://marketplace.visualstudio.com/items?itemName=ms-azuretools.vscode-cosmosdb
     - name: Set up Azure DevOps CI/CD pipeline
       href: tutorial-setup-ci-cd.md
-<<<<<<< HEAD
-    - name: Data types
-      items:
-      - name: DateTime
-        href: working-with-dates.md
-      - name: Geospatial
-        href: geospatial.md
-    - name: Best practices
-      items:
-      - name: Performance tips
-        items:
-        - name: Get query execution metrics
-          href: profile-sql-api-query.md 
-        - name: Tune query performance
-          href: sql-api-query-metrics.md    
-        - name: Performance tips for .NET SDK
-          href: performance-tips.md
-        - name: Performance tips for Java SDK
-          href: performance-tips-java.md
-        - name: Performance tips for Async Java SDK
-          href: performance-tips-async-java.md
-        - name: Performance test - sample app
-          href: performance-testing.md
-      - name: Cost-effective reads and writes
-        href: key-value-store-cost.md
-=======
->>>>>>> d8ff421c
     - name: Visualize Cosmos DB data
       items:
       - name: Use Power BI 
