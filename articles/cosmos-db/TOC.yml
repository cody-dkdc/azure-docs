--- conflicted
+++ resolved
@@ -143,14 +143,12 @@
         href: unique-keys.md
       - name: Transactions and optimistic concurrency
         href: database-transactions-optimistic-concurrency.md
-<<<<<<< HEAD
     - name: Server-side programming
       items:
         - name: Stored procedures, triggers and user-defined functions
           href: sprocs-triggers-udfs.md
         - name: Javascript language-integrated query API
           href: js-query-api.md
-=======
     - name: Optimize your Azure Cosmos DB cost
       items:
         - name: Pricing model
@@ -173,7 +171,6 @@
           href: optimize-dev-test.md
         - name: Prepay for reserved capacity
           href: cosmos-db-reserved-capacity.md
->>>>>>> 4893b884
     - name: Security
       items:
         - name: Overview
@@ -258,7 +255,6 @@
       - name: How-to guides
         items:
         - name: Tune query performance
-<<<<<<< HEAD
           href: sql-api-sql-query-metrics.md
         - name: SQL data partitioning
           href: sql-api-partition-data.md
@@ -270,11 +266,6 @@
             href: how-to-write-js-query-api.md
           - name: Use stored procedures, triggers and user-defined functions
             href: how-to-use-sprocs-triggers-udfs.md  
-=======
-          href: sql-api-query-metrics.md
-        - name : Stored procedures, triggers, and UDFs
-          href: programming.md
->>>>>>> 4893b884
         - name: Data types
           items:
           - name: DateTime
