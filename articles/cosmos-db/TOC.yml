--- conflicted
+++ resolved
@@ -357,15 +357,9 @@
     - name: Connect to Spark
       href: spark-connector.md
     - name: Connect to Spark GraphX
-<<<<<<< HEAD
       href: spark-connector-graph.md
     - name: Streaming with Kafka and Spark on HDInsight
       href: ../hdinsight/apache-kafka-spark-structured-streaming-cosmosdb.md?toc=%2fazure%2fcosmos-db%2ftoc.json&bc=%2fazure%2fcosmos-db%2fbreadcrumb%2ftoc.json
-=======
-      href: spark-connector-graph.md      
-    - name: Streaming with Kafka and Spark on HDInsight
-      href: ../hdinsight/apache-kafka-spark-structured-streaming-cosmosdb.md
->>>>>>> c450d157
     - name: Deploy a website with Azure App Service
       href: create-website.md
     - name: Application logging with Logic Apps
