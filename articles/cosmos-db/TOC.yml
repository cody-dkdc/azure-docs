--- conflicted
+++ resolved
@@ -95,19 +95,6 @@
       href: indexing-policies.md
     - name: Consistency models
       href: consistency-levels.md
-<<<<<<< HEAD
-    - name: Multi-master
-      items:
-      - name: About multi-master
-        href: multi-region-writers.md
-      - name: Enable multi-master
-        href: enable-multi-master.md
-      - name: Multi-master conflict resolution
-        href: multi-master-conflict-resolution.md
-      - name: MongoDB clients with multi-master
-        href: mongodb-multi-master-support.md
-=======
->>>>>>> be7fca87
     - name: Change feed
       href: change-feed.md
     - name: Time to live
