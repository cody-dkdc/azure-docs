  - name: Azure Cosmos DB Documentation
    href: index.yml
  - name: Overview
    items:
    - name: About Azure Cosmos DB
      href: introduction.md
  - name: Quickstarts
    expanded: true
    items:
    - name: SQL
      items:
      - name: .NET
        href: create-sql-api-dotnet.md
      - name: Java
        href: create-sql-api-java.md
      - name: Node.js
        href: create-sql-api-nodejs.md
      - name: Python
        href: create-sql-api-python.md
      - name: Xamarin
        href: create-sql-api-xamarin-dotnet.md
    - name: MongoDB
      items:
      - name: .NET
        href: create-mongodb-dotnet.md
      - name: Java
        href: create-mongodb-java.md
      - name: Node.js
        href: create-mongodb-nodejs.md
      - name: Python
        href: create-mongodb-flask.md
      - name: Xamarin
        href: create-mongodb-xamarin.md
      - name: Golang
        href: create-mongodb-golang.md
    - name: Gremlin
      items:
      - name: Gremlin console
        href: create-graph-gremlin-console.md
      - name: .NET
        href: create-graph-dotnet.md
      - name: Java
        href: create-graph-java.md
      - name: Node.js
        href: create-graph-nodejs.md
      - name: Python
        href: create-graph-python.md
      - name: PHP
        href: create-graph-php.md
    - name: Cassandra
      items:
      - name: .NET
        href: create-cassandra-dotnet.md
      - name: Java
        href: create-cassandra-java.md
      - name: Node.js
        href: create-cassandra-nodejs.md
      - name: Python
        href: create-cassandra-python.md
    - name: Table
      items:
      - name: .NET
        href: create-table-dotnet.md
      - name: Java
        href: create-table-java.md
      - name: Node.js
        href: create-table-nodejs.md
      - name: Python
        href: create-table-python.md
  - name: Concepts
    items:
    - name: Working with Azure Cosmos account
      href: account-overview.md
    - name: Containers and items
      items:
      - name: Working with databases, containers, and items
        href: databases-containers-items.md
      - name: Indexing
        items:
        - name: Overview
          href: index-overview.md
        - name: Indexing policy
          href: index-policy.md
        - name: Index types
          href: index-types.md
        - name: Index paths
          href: index-paths.md
      - name: Change feed
        items:
        - name: Overview
          href: change-feed.md
        - name: Reading change feed
          href: read-change-feed.md
        - name: Change feed processor
          href: change-feed-processor.md
        - name: Change feed with Azure Functions 
          href: change-feed-functions.md
      - name: Time to live
        href: time-to-live.md
      - name: Unique key constraints
        href: unique-keys.md
      - name: Transactions and optimistic concurrency
        href: database-transactions-optimistic-concurrency.md
    - name: Resource model
      href: sql-api-resources.md
    - name: Global distribution
      items:
      - name: Overview
        href: distribute-data-globally.md
      - name: Consistency Levels
        href: consistency-levels.md
      - name: Choosing the right consistency level
        href: consistency-levels-choosing.md
      - name: Consistency levels and Cosmos DB APIs
        href: consistency-levels-across-apis.md
      - name: Consistency, availability and performance tradeoffs
        href: consistency-levels-tradeoffs.md
      - name: High availability
        href: high-availability.md
      - name: Globally scaling provisioned throughput
        href: scaling-throughput.md
      - name: Conflict resolution policies
        href: conflict-resolution-policies.md
      - name: Global distribution - under the hood
        href: global-dist-under-the-hood.md
    - name: Partitioning
      items:
      - name: Overview
        href: partitioning-overview.md  
      - name: Logical partitions
        href: partition-data.md
      - name: Creating a synthetic partition key
        href: synthetic-partition-keys.md
    - name: Provisioned throughput
      items:
      - name: Request units
        href: request-units.md
      - name: Provision throughput on containers and databases
        href: set-throughput.md
    - name: Security
      items:
        - name: Overview
          href: database-security.md
        - name: Data encryption
          href: database-encryption-at-rest.md
        - name: Secure access to data
          href: secure-access-to-data.md
        - name: IP Firewall
          href: firewall-support.md
        - name: Access from virtual networks
          href: vnet-service-endpoint.md
        - name: Key vault support
          href: access-secrets-from-keyvault.md
    - name: Prepay for reserved capacity
      href: cosmos-db-reserved-capacity.md
    - name : Backup and restore
      href: online-backup-and-restore.md
  - name: Multi-model APIs
    expanded: true
    items:
    - name: SQL API Docs
      items:
      - name: Introduction
        href: sql-api-introduction.md
      - name: Write SQL queries
        href: sql-api-sql-query.md
      - name: Model document data
        href: modeling-data.md
      - name: Tutorials
        items:
        - name: 1 - Create account
          items:
          - name: Build a console app
            items:
            - name: .NET
              href: sql-api-get-started.md
            - name: .NET Core
              href: sql-api-dotnetcore-get-started.md
            - name: Java
              href: sql-api-java-get-started.md
            - name: Async Java
              href: sql-api-async-java-get-started.md
            - name: Node.js
              href: sql-api-nodejs-get-started.md
          - name: Build a web app
            items:
            - name: .NET
              href: sql-api-dotnet-application.md
            - name: Java
              href: sql-api-java-application.md
            - name: Node.js
              href: sql-api-nodejs-application.md
            - name: Xamarin
              href: mobile-apps-with-xamarin.md
        - name: 2 - Migrate data
          href: import-data.md
        - name: 3 - Query data
          href: tutorial-query-sql-api.md
        - name: 4 - Distribute data globally
          href: tutorial-global-distribution-sql-api.md
      - name: Samples
        items:
        - name: .NET samples
          href: sql-api-dotnet-samples.md
        - name: Java samples
          href: sql-api-java-samples.md
        - name: Async Java samples
          href: sql-api-async-java-samples.md
        - name: Node.js samples
          href: sql-api-nodejs-samples.md
        - name: Python samples
          href: sql-api-python-samples.md
        - name: PowerShell
          href: powershell-samples.md
        - name: Azure CLI
          href: cli-samples.md
      - name: How-to guides
        items:
        - name: Tune query performance
          href: sql-api-sql-query-metrics.md
        - name : Stored procedures, triggers, and UDFs
          href: programming.md
        - name: SQL data partitioning
          href: sql-api-partition-data.md
        - name: Data types
          items:
          - name: DateTime
            href: working-with-dates.md
          - name: Geospatial
            href: geospatial.md
          - name: Bulk executor - .NET library
            href: bulk-executor-dot-net.md
          - name: Bulk executor - Java library
            href: bulk-executor-java.md
      - name: Reference
        items:
        - name: .NET
          href: sql-api-sdk-dotnet.md
        - name: .NET Core
          href: sql-api-sdk-dotnet-core.md
        - name: .NET change feed library
          href: sql-api-sdk-dotnet-changefeed.md
        - name: .NET bulk executor library 
          href: sql-api-sdk-bulk-executor-dot-net.md
        - name: Java
          href: sql-api-sdk-java.md
        - name: Java bulk executor library 
          href: sql-api-sdk-bulk-executor-java.md
        - name: Async Java
          href: sql-api-sdk-async-java.md
        - name: Node.js
          href: sql-api-sdk-node.md
        - name: Python
          href: sql-api-sdk-python.md
        - name: REST
          href: /rest/api/cosmos-db/
        - name: REST Resource Provider
          href: /rest/api/cosmos-db-resource-provider/
        - name: SQL language syntax
          href: sql-api-sql-query-reference.md
    - name: MongoDB API Docs
      items: 
      - name: Introduction
        href: mongodb-introduction.md
      - name: MongoDB support
        href: mongodb-feature-support.md
      - name: Tutorials
        items:
        - name: 1 - Create account
          items:
          - name: Node.js console app
            href: mongodb-samples.md
          - name: Node.js and Angular app
            items:
            - name: Part 1 - Introduction
              href: tutorial-develop-mongodb-nodejs.md
            - name: Part 2 - Create Node app
              href: tutorial-develop-mongodb-nodejs-part2.md
            - name: Part 3 - Add UI with Angular
              href: tutorial-develop-mongodb-nodejs-part3.md
            - name: Part 4 - Create an account
              href: tutorial-develop-mongodb-nodejs-part4.md
            - name: Part 5 - Connect to Cosmos DB
              href: tutorial-develop-mongodb-nodejs-part5.md
            - name: Part 6 - Perform CRUD operations
              href: tutorial-develop-mongodb-nodejs-part6.md
          - name: Node.js and React app
            href: tutorial-develop-mongodb-react.md
        - name: 2 - Migrate data
          href: mongodb-migrate.md
        - name: 3 - Query data
          href: tutorial-query-mongodb.md
        - name: 4 - Distribute data globally
          href: tutorial-global-distribution-mongodb.md
      - name: How-to guides
        items:
        - name: Get the connection string
          href: connect-mongodb-account.md
        - name: Connect using Studio 3T
          href: mongodb-mongochef.md
        - name: Connect using Robomongo
          href: mongodb-robomongo.md
        - name: Connect using Mongoose
          href: mongodb-mongoose.md
        - name: Distribute reads globally
          href: mongodb-readpreference.md
        - name: Time to live - MongoDB
          href: mongodb-time-to-live.md
        - name: Manage data indexing
          href: mongodb-indexing.md
    - name: Gremlin API Docs
      items: 
      - name: Introduction
        href: graph-introduction.md
      - name: Gremlin support
        href: gremlin-support.md
      - name: Tutorials
        items:
        - name: 1 - Query data
          href: tutorial-query-graph.md
      - name: How-to guides
        items:
        - name: Import graph data 
          href: bulk-executor-graph-dotnet.md
        - name: Graph data partitioning
          href: graph-partitioning.md
    - name: Cassandra API Docs
      items: 
      - name: Introduction
        href: cassandra-introduction.md
      - name: Cassandra support
        href: cassandra-support.md
      - name: Tutorials
        items:
        - name: 1 - Create account & database
          href: create-cassandra-api-account-java.md
        - name: 2 - Load data
          href: cassandra-api-load-data.md
        - name: 3 - Query data
          href: cassandra-api-query-data.md
        - name: 4 - Migrate data
          href: cassandra-import-data.md
      - name: Cassandra & Spark
        items:
        - name: Introduction
          href: cassandra-spark-generic.md
        - name: Connect using Databricks
          href: cassandra-spark-databricks.md
        - name: Connect using HDInsight
          href: cassandra-spark-hdinsight.md
        - name: Create keyspace & table
          href: cassandra-spark-ddl-ops.md
        - name: Insert data
          href: cassandra-spark-create-ops.md
        - name: Read data
          href: cassandra-spark-read-ops.md
        - name: Upsert data
          href: cassandra-spark-upsert-ops.md
        - name: Delete data
          href: cassandra-spark-delete-ops.md
        - name: Aggregation operations
          href: cassandra-spark-aggregation-ops.md
        - name: Copy table data
          href: cassandra-spark-table-copy-ops.md
    - name: Table API Docs
      items:
      - name: Introduction
        href: table-introduction.md
      - name: Tutorials
        items:
        - name: 1 - Create account
          href: tutorial-develop-table-dotnet.md
        - name: 2 - Migrate data
          href: table-import.md
        - name: 3 - Query data
          href: tutorial-query-table.md
        - name: 4 - Distribute data globally
          href: tutorial-global-distribution-table.md
      - name: How-to guides
        items:
        - name: Build apps with Table API
          href: table-support.md
        - name: Table storage design guide
          href: table-storage-design-guide.md
      - name: Samples
        items:
        - name: .NET
          href: table-storage-how-to-use-dotnet.md
        - name: Java
          href: table-storage-how-to-use-java.md
        - name: Node.js
          href: table-storage-how-to-use-nodejs.md
        - name: Python
          href: table-storage-how-to-use-python.md
        - name: PHP
          href: table-storage-how-to-use-php.md
        - name: C++ 
          href: table-storage-how-to-use-c-plus.md
        - name: Ruby
          href: table-storage-how-to-use-ruby.md
        - name: F#
          href: https://docs.microsoft.com/dotnet/articles/fsharp/using-fsharp-on-azure/table-storage
      - name: Reference
        items:
          - name: .NET
            href: table-sdk-dotnet.md
          - name: .NET Standard
            href: table-sdk-dotnet-standard.md
          - name: Java
            href: table-sdk-java.md
          - name: Node.js
            href: table-sdk-nodejs.md
          - name: Python
            href: table-sdk-python.md  
          - name: Table storage REST APIs
            href: /rest/api/storageservices/Table-Service-Concepts
  - name: How-to guides
    items:
    - name: Manage database account
      href: how-to-manage-database-account.md
    - name: Configure time to live
      href: how-to-time-to-live.md
    - name: Global distribution
      items:
      - name: Manage consistency
        href: how-to-manage-consistency.md
      - name: Manage conflicts
        href: how-to-manage-conflicts.md
    - name: Provisioned throughput
      items:
      - name: Provision container throughput
        href: how-to-provision-container-throughput.md
      - name: Provision database throughput
        href: how-to-provision-database-throughput.md
    - name: Working with containers and items
      items:
      - name: Create a container
        href: how-to-create-container.md
      - name: Query a container
        href: how-to-query-container.md
    - name: Indexing
      items:
      - name: Configure indexing
        href: how-to-manage-indexing-policy.md
    - name : Manage
      items:
      - name: Manage using PowerShell
        href: manage-account-with-powershell.md
      - name: Manage using Azure CLI
        href: manage-with-cli.md
      - name: Manage using Storage Explorer
        href: storage-explorer.md
      - name: Manage using data explorer
        href: data-explorer.md
    - name : Logging
      items:
      - name: Diagnostic logging
        href: logging.md
      - name: Application logging with Logic Apps
        href: https://docs.microsoft.com/azure/logic-apps/logic-apps-scenario-error-and-exception-handling?toc=/azure/cosmos-db/toc.json
    - name : Monitor
      items:
      - name: Monitor with metrics
        href: use-metrics.md
      - name: Monitor SLAs
        href: monitor-accounts.md
    - name: Develop locally
      items:
      - name: Use the emulator
        href: local-emulator.md
      - name: Export certificates
        href: local-emulator-export-ssl-certificates.md
      - name: Visual Studio Code extension
        href: https://marketplace.visualstudio.com/items?itemName=ms-azuretools.vscode-cosmosdb
    - name: Set up Azure DevOps CI/CD pipeline
      href: tutorial-setup-ci-cd.md
<<<<<<< HEAD
    - name: Global distribution
      items:
      - name: Manage Database Account
        href: how-to-manage-database-account.md
      - name: Manage Consistency
        href: how-to-manage-consistency.md
      - name: Manage Conflicts
        href: how-to-manage-conflicts.md
    - name: Provisioned throughput
      items:
      - name: Provision container throughput
        href: how-to-provision-container-throughput.md
      - name: Provision database throughput
        href: how-to-provision-database-throughput.md
    - name: Working with containers and items
      items:
      - name: Create a container
        href: how-to-create-container.md
      - name: Query a container
        href: how-to-query-container.md
    - name: Security
      items:
      - name: Configure IP firewall
        href: how-to-configure-firewall.md
      - name: Configure access from virtual networks
        href: how-to-configure-vnet-service-endpoint.md
=======
>>>>>>> 29d1eb89
    - name: Best practices
      items:
      - name: Performance tips
        items:
        - name: Performance tips for .NET SDK
          href: performance-tips.md
        - name: Performance tips for Java SDK
          href: performance-tips-java.md
        - name: Performance tips for Async Java SDK
          href: performance-tips-async-java.md
        - name: Performance test - sample app
          href: performance-testing.md
      - name: Cost-effective reads and writes
        href: key-value-store-cost.md
    - name: Visualize Cosmos DB data
      items:
      - name: Use Power BI 
        href: powerbi-visualize.md
      - name: Use Qlik Sense
        href: visualize-qlik-sense.md
    - name: Integrate with other Azure services
      items: 
      - name: Change feed Ecommerce solution
        href: changefeed-ecommerce-solution.md
      - name: Azure App Service
        href: create-website.md
      - name: Azure Search indexer
        href: https://docs.microsoft.com/azure/search/search-howto-index-cosmosdb?toc=/azure/cosmos-db/toc.json
      - name: Azure Functions
        items:
        - name: Serverless computing
          href: serverless-computing-database.md
        - name: Azure Function bindings
          href: https://docs.microsoft.com/azure/azure-functions/functions-bindings-cosmosdb?toc=/azure/cosmos-db/toc.json
      - name: Azure Data Factory
        href: https://docs.microsoft.com/azure/data-factory/connector-azure-cosmos-db?toc=/azure/cosmos-db/toc.json
      - name: Azure Stream Analytics
        href: ../stream-analytics/stream-analytics-define-outputs.md#azure-cosmos-db
      - name: Logic Apps and Service bus
        href: change-feed-hl7-fhir-logic-apps.md
      - name: Azure Event Hubs and Azure Storage
        href: https://github.com/hdinsight/hdinsight-storm-examples/blob/master/IotExample/README.md
      - name: Use Spring Boot Starter
        href: https://docs.microsoft.com/java/azure/spring-framework/configure-spring-boot-starter-java-app-with-cosmos-db?toc=/azure/cosmos-db/toc.json
      - name: Lambda architecture
        href: lambda-architecture.md 
      - name: Azure Databricks(Spark connector)
        href: spark-connector.md
      - name: Spark and Kafka
        href: https://docs.microsoft.com/azure/hdinsight/apache-kafka-spark-structured-streaming-cosmosdb?toc=/azure/cosmos-db/toc.json
      - name: ODBC driver 
        href: odbc-driver.md
    - name: Bulk executor library
      items: 
      - name: About bulk executor library
        href: bulk-executor-overview.md
  - name: Troubleshooting guides
    items:
    - name: Troubleshoot Java Async SDK
      href: troubleshoot-java-async-sdk.md
  - name: Resources
    items:
    - name: Build your skills with Microsoft Learn
      href: /learn/browse/?products=azure-cosmos-db
    - name: Query cheat sheet
      href: query-cheat-sheet.md
    - name: SQL playground
      href: https://aka.ms/cosmos-db-playground          
    - name: FAQ
      href: faq.md
    - name: Whitepapers
      href: whitepapers.md
    - name: Partners
      href: partners-migration-cosmosdb.md
    - name: Videos
      href: https://azure.microsoft.com/resources/videos/index/?services=cosmos-db
    - name: Azure Roadmap
      href: https://azure.microsoft.com/roadmap/
    - name: Try Azure Cosmos DB for free
      href: https://azure.microsoft.com/try/cosmosdb/
    - name: Pricing
      href: https://azure.microsoft.com/pricing/details/cosmos-db/
    - name: Use cases
      items:
      - name: Common use cases
        href: use-cases.md
      - name: Social media apps
        href: social-media-apps.md<|MERGE_RESOLUTION|>--- conflicted
+++ resolved
@@ -442,6 +442,12 @@
       items:
       - name: Configure indexing
         href: how-to-manage-indexing-policy.md
+    - name: Security
+      items:
+      - name: Configure IP firewall
+        href: how-to-configure-firewall.md
+      - name: Configure access from virtual networks
+        href: how-to-configure-vnet-service-endpoint.md
     - name : Manage
       items:
       - name: Manage using PowerShell
@@ -474,35 +480,6 @@
         href: https://marketplace.visualstudio.com/items?itemName=ms-azuretools.vscode-cosmosdb
     - name: Set up Azure DevOps CI/CD pipeline
       href: tutorial-setup-ci-cd.md
-<<<<<<< HEAD
-    - name: Global distribution
-      items:
-      - name: Manage Database Account
-        href: how-to-manage-database-account.md
-      - name: Manage Consistency
-        href: how-to-manage-consistency.md
-      - name: Manage Conflicts
-        href: how-to-manage-conflicts.md
-    - name: Provisioned throughput
-      items:
-      - name: Provision container throughput
-        href: how-to-provision-container-throughput.md
-      - name: Provision database throughput
-        href: how-to-provision-database-throughput.md
-    - name: Working with containers and items
-      items:
-      - name: Create a container
-        href: how-to-create-container.md
-      - name: Query a container
-        href: how-to-query-container.md
-    - name: Security
-      items:
-      - name: Configure IP firewall
-        href: how-to-configure-firewall.md
-      - name: Configure access from virtual networks
-        href: how-to-configure-vnet-service-endpoint.md
-=======
->>>>>>> 29d1eb89
     - name: Best practices
       items:
       - name: Performance tips
