  - name: Azure Cosmos DB Documentation
    href: index.yml
  - name: Overview
    items:
    - name: About Azure Cosmos DB
      href: introduction.md
  - name: Quickstarts
    expanded: true
    items:
    - name: SQL
      items:
      - name: .NET
        href: create-sql-api-dotnet.md
      - name: Java
        href: create-sql-api-java.md
      - name: Node.js
        href: create-sql-api-nodejs.md
      - name: Python
        href: create-sql-api-python.md
      - name: Xamarin
        href: create-sql-api-xamarin-dotnet.md
    - name: MongoDB
      items:
      - name: .NET
        href: create-mongodb-dotnet.md
      - name: Java
        href: create-mongodb-java.md
      - name: Node.js
        href: create-mongodb-nodejs.md
      - name: Python
        href: create-mongodb-flask.md
      - name: Xamarin
        href: create-mongodb-xamarin.md
      - name: Golang
        href: create-mongodb-golang.md
    - name: Gremlin
      items:
      - name: Gremlin console
        href: create-graph-gremlin-console.md
      - name: .NET
        href: create-graph-dotnet.md
      - name: Java
        href: create-graph-java.md
      - name: Node.js
        href: create-graph-nodejs.md
      - name: Python
        href: create-graph-python.md
      - name: PHP
        href: create-graph-php.md
    - name: Cassandra
      items:
      - name: .NET
        href: create-cassandra-dotnet.md
      - name: Java
        href: create-cassandra-java.md
      - name: Node.js
        href: create-cassandra-nodejs.md
      - name: Python
        href: create-cassandra-python.md
    - name: Table
      items:
      - name: .NET
        href: create-table-dotnet.md
      - name: Java
        href: create-table-java.md
      - name: Node.js
        href: create-table-nodejs.md
      - name: Python
        href: create-table-python.md
  - name: Concepts
    items:
    - name: Global distribution
      items:
      - name: Overview
        href: distribute-data-globally.md
      - name: Consistency Levels
        href: consistency-levels.md
      - name: Choosing the right consistency level
        href: consistency-levels-choosing.md
      - name: Consistency levels and Cosmos DB APIs
        href: consistency-levels-across-apis.md
      - name: Consistency, availability and performance tradeoffs
        href: consistency-levels-tradeoffs.md
      - name: High availability
        href: high-availability.md
      - name: Globally scaling provisioned throughput
        href: scaling-throughput.md
      - name: Conflict types and resolution policies
        href: conflict-resolution-policies.md
      - name: Global distribution - under the hood
        href: global-dist-under-the-hood.md
      - name: Regional presence
        href: regional-presence.md
    - name: Partitioning
      items:
      - name: Overview
        href: partitioning-overview.md  
      - name: Logical partitions
        href: partition-data.md
      - name: Creating a synthetic partition key
        href: synthetic-partition-keys.md
    - name: Provisioned throughput
      items:
      - name: Request units
        href: request-units.md
      - name: Provision throughput on containers and databases
        href: set-throughput.md
    - name: Working with Azure Cosmos account
      href: account-overview.md
    - name: Containers and items
      items:
      - name: Working with databases, containers, and items
        href: databases-containers-items.md
      - name: Indexing
        items:
        - name: Overview
          href: index-overview.md
        - name: Indexing policy
          href: index-policy.md
        - name: Index types
          href: index-types.md
        - name: Index paths
          href: index-paths.md
      - name: Change feed
        items:
        - name: Overview
          href: change-feed.md
        - name: Reading change feed
          href: read-change-feed.md
        - name: Change feed processor
          href: change-feed-processor.md
        - name: Change feed with Azure Functions 
          href: change-feed-functions.md
      - name: Time to live
        href: time-to-live.md
      - name: Unique key constraints
        href: unique-keys.md
      - name: Transactions and optimistic concurrency
        href: database-transactions-optimistic-concurrency.md
    - name: Security
      items:
        - name: Overview
          href: database-security.md
        - name: Data encryption
          href: database-encryption-at-rest.md
        - name: Secure access to data
          href: secure-access-to-data.md
        - name: IP Firewall
          href: firewall-support.md
        - name: Access from virtual networks
          href: vnet-service-endpoint.md
        - name: Key vault support
          href: access-secrets-from-keyvault.md
    - name: Enterprise readiness 
      items:
<<<<<<< HEAD
      - name: Online backup and restore
        href: online-backup-and-restore.md
=======
      - name: Compliance
        href: compliance.md
>>>>>>> b21b2eb3
    - name: Prepay for reserved capacity
      href: cosmos-db-reserved-capacity.md
  - name: Multi-model APIs
    expanded: true
    items:
    - name: SQL API Docs
      items:
      - name: Introduction
        href: sql-api-introduction.md
      - name: Model document data
        href: modeling-data.md
      - name: Tutorials
        items:
        - name: 1 - Create account
          items:
          - name: Build a console app
            items:
            - name: .NET
              href: sql-api-get-started.md
            - name: .NET Core
              href: sql-api-dotnetcore-get-started.md
            - name: Java
              href: sql-api-java-get-started.md
            - name: Async Java
              href: sql-api-async-java-get-started.md
            - name: Node.js
              href: sql-api-nodejs-get-started.md
          - name: Build a web app
            items:
            - name: .NET
              href: sql-api-dotnet-application.md
            - name: Java
              href: sql-api-java-application.md
            - name: Node.js
              href: sql-api-nodejs-application.md
            - name: Xamarin
              href: mobile-apps-with-xamarin.md
        - name: 2 - Migrate data
          href: import-data.md
        - name: 3 - Query data
          href: tutorial-query-sql-api.md
        - name: 4 - Distribute data globally
          href: tutorial-global-distribution-sql-api.md
      - name: Samples
        items:
        - name: .NET samples
          href: sql-api-dotnet-samples.md
        - name: Java samples
          href: sql-api-java-samples.md
        - name: Async Java samples
          href: sql-api-async-java-samples.md
        - name: Node.js samples
          href: sql-api-nodejs-samples.md
        - name: Python samples
          href: sql-api-python-samples.md
        - name: PowerShell
          href: powershell-samples.md
        - name: Azure CLI
          href: cli-samples.md
      - name: How-to guides
        items:
        - name: Tune query performance
          href: sql-api-sql-query-metrics.md
        - name : Stored procedures, triggers, and UDFs
          href: programming.md
        - name: SQL data partitioning
          href: sql-api-partition-data.md
        - name: Data types
          items:
          - name: DateTime
            href: working-with-dates.md
          - name: Geospatial
            href: geospatial.md
          - name: Bulk executor - .NET library
            href: bulk-executor-dot-net.md
          - name: Bulk executor - Java library
            href: bulk-executor-java.md
      - name: Reference
        items:
        - name: .NET
          href: sql-api-sdk-dotnet.md
        - name: .NET Core
          href: sql-api-sdk-dotnet-core.md
        - name: .NET change feed library
          href: sql-api-sdk-dotnet-changefeed.md
        - name: .NET bulk executor library 
          href: sql-api-sdk-bulk-executor-dot-net.md
        - name: Java
          href: sql-api-sdk-java.md
        - name: Java bulk executor library 
          href: sql-api-sdk-bulk-executor-java.md
        - name: Async Java
          href: sql-api-sdk-async-java.md
        - name: Node.js
          href: sql-api-sdk-node.md
        - name: Python
          href: sql-api-sdk-python.md
        - name: REST
          href: /rest/api/cosmos-db/
        - name: REST Resource Provider
          href: /rest/api/cosmos-db-resource-provider/
        - name: SQL language syntax
          href: sql-api-sql-query-reference.md
    - name: MongoDB API Docs
      items: 
      - name: Introduction
        href: mongodb-introduction.md
      - name: MongoDB support
        href: mongodb-feature-support.md
      - name: Tutorials
        items:
        - name: 1 - Create account
          items:
          - name: Node.js console app
            href: mongodb-samples.md
          - name: Node.js and Angular app
            items:
            - name: Part 1 - Introduction
              href: tutorial-develop-mongodb-nodejs.md
            - name: Part 2 - Create Node app
              href: tutorial-develop-mongodb-nodejs-part2.md
            - name: Part 3 - Add UI with Angular
              href: tutorial-develop-mongodb-nodejs-part3.md
            - name: Part 4 - Create an account
              href: tutorial-develop-mongodb-nodejs-part4.md
            - name: Part 5 - Connect to Cosmos DB
              href: tutorial-develop-mongodb-nodejs-part5.md
            - name: Part 6 - Perform CRUD operations
              href: tutorial-develop-mongodb-nodejs-part6.md
          - name: Node.js and React app
            href: tutorial-develop-mongodb-react.md
        - name: 2 - Migrate data
          href: mongodb-migrate.md
        - name: 3 - Query data
          href: tutorial-query-mongodb.md
        - name: 4 - Distribute data globally
          href: tutorial-global-distribution-mongodb.md
      - name: How-to guides
        items:
        - name: Get the connection string
          href: connect-mongodb-account.md
        - name: Connect using Studio 3T
          href: mongodb-mongochef.md
        - name: Connect using Robomongo
          href: mongodb-robomongo.md
        - name: Connect using Mongoose
          href: mongodb-mongoose.md
        - name: Distribute reads globally
          href: mongodb-readpreference.md
        - name: Time to live - MongoDB
          href: mongodb-time-to-live.md
        - name: Manage data indexing
          href: mongodb-indexing.md
    - name: Gremlin API Docs
      items: 
      - name: Introduction
        href: graph-introduction.md
      - name: Gremlin support
        href: gremlin-support.md
      - name: Tutorials
        items:
        - name: 1 - Query data
          href: tutorial-query-graph.md
      - name: How-to guides
        items:
        - name: Import graph data 
          href: bulk-executor-graph-dotnet.md
        - name: Graph data partitioning
          href: graph-partitioning.md
    - name: Cassandra API Docs
      items: 
      - name: Introduction
        href: cassandra-introduction.md
      - name: Cassandra support
        href: cassandra-support.md
      - name: Tutorials
        items:
        - name: 1 - Create account & database
          href: create-cassandra-api-account-java.md
        - name: 2 - Load data
          href: cassandra-api-load-data.md
        - name: 3 - Query data
          href: cassandra-api-query-data.md
        - name: 4 - Migrate data
          href: cassandra-import-data.md
      - name: Cassandra & Spark
        items:
        - name: Introduction
          href: cassandra-spark-generic.md
        - name: Connect using Databricks
          href: cassandra-spark-databricks.md
        - name: Connect using HDInsight
          href: cassandra-spark-hdinsight.md
        - name: Create keyspace & table
          href: cassandra-spark-ddl-ops.md
        - name: Insert data
          href: cassandra-spark-create-ops.md
        - name: Read data
          href: cassandra-spark-read-ops.md
        - name: Upsert data
          href: cassandra-spark-upsert-ops.md
        - name: Delete data
          href: cassandra-spark-delete-ops.md
        - name: Aggregation operations
          href: cassandra-spark-aggregation-ops.md
        - name: Copy table data
          href: cassandra-spark-table-copy-ops.md
    - name: Table API Docs
      items:
      - name: Introduction
        href: table-introduction.md
      - name: Tutorials
        items:
        - name: 1 - Create account
          href: tutorial-develop-table-dotnet.md
        - name: 2 - Migrate data
          href: table-import.md
        - name: 3 - Query data
          href: tutorial-query-table.md
        - name: 4 - Distribute data globally
          href: tutorial-global-distribution-table.md
      - name: How-to guides
        items:
        - name: Build apps with Table API
          href: table-support.md
        - name: Table storage design guide
          href: table-storage-design-guide.md
      - name: Samples
        items:
        - name: .NET
          href: table-storage-how-to-use-dotnet.md
        - name: Java
          href: table-storage-how-to-use-java.md
        - name: Node.js
          href: table-storage-how-to-use-nodejs.md
        - name: Python
          href: table-storage-how-to-use-python.md
        - name: PHP
          href: table-storage-how-to-use-php.md
        - name: C++ 
          href: table-storage-how-to-use-c-plus.md
        - name: Ruby
          href: table-storage-how-to-use-ruby.md
        - name: F#
          href: https://docs.microsoft.com/dotnet/articles/fsharp/using-fsharp-on-azure/table-storage
      - name: Reference
        items:
          - name: .NET
            href: table-sdk-dotnet.md
          - name: .NET Standard
            href: table-sdk-dotnet-standard.md
          - name: Java
            href: table-sdk-java.md
          - name: Node.js
            href: table-sdk-nodejs.md
          - name: Python
            href: table-sdk-python.md  
          - name: Table storage REST APIs
            href: /rest/api/storageservices/Table-Service-Concepts
  - name: How-to guides
    items:
    - name: Manage database account
      href: how-to-manage-database-account.md
    - name: Configure time to live
      href: how-to-time-to-live.md
    - name: Global distribution
      items:
      - name: Manage consistency
        href: how-to-manage-consistency.md
      - name: Manage conflicts
        href: how-to-manage-conflicts.md
    - name: Provisioned throughput
      items:
      - name: Provision container throughput
        href: how-to-provision-container-throughput.md
      - name: Provision database throughput
        href: how-to-provision-database-throughput.md
    - name: Working with containers and items
      items:
      - name: Create a container
        href: how-to-create-container.md
      - name: Query a container
        href: how-to-query-container.md
<<<<<<< HEAD
      - name: Indexing
        items:
        - name: Configure indexing
          href: how-to-manage-indexing-policy.md
=======
      - name: Query data with SQL queries
        href: how-to-sql-query.md
    - name: Indexing
      items:
      - name: Configure indexing
        href: how-to-manage-indexing-policy.md
>>>>>>> b21b2eb3
    - name: Security
      items:
      - name: Configure IP firewall
        href: how-to-configure-firewall.md
      - name: Configure access from virtual networks
        href: how-to-configure-vnet-service-endpoint.md
    - name: Enterprise readiness 
      items:
      - name: Restore data from a backup
        href: how-to-backup-and-restore.md
    - name : Manage
      items:
      - name: Manage using PowerShell
        href: manage-account-with-powershell.md
      - name: Manage using Azure CLI
        href: manage-with-cli.md
      - name: Manage using Storage Explorer
        href: storage-explorer.md
      - name: Manage using data explorer
        href: data-explorer.md
    - name : Logging
      items:
      - name: Diagnostic logging
        href: logging.md
      - name: Application logging with Logic Apps
        href: https://docs.microsoft.com/azure/logic-apps/logic-apps-scenario-error-and-exception-handling?toc=/azure/cosmos-db/toc.json
    - name : Monitor
      items:
      - name: Monitor with metrics
        href: use-metrics.md
      - name: Monitor SLAs
        href: monitor-accounts.md
    - name: Develop locally
      items:
      - name: Use the emulator
        href: local-emulator.md
      - name: Export certificates
        href: local-emulator-export-ssl-certificates.md
      - name: Visual Studio Code extension
        href: https://marketplace.visualstudio.com/items?itemName=ms-azuretools.vscode-cosmosdb
    - name: Set up Azure DevOps CI/CD pipeline
      href: tutorial-setup-ci-cd.md
    - name: Best practices
      items:
      - name: Performance tips
        items:
        - name: Performance tips for .NET SDK
          href: performance-tips.md
        - name: Performance tips for Java SDK
          href: performance-tips-java.md
        - name: Performance tips for Async Java SDK
          href: performance-tips-async-java.md
        - name: Performance test - sample app
          href: performance-testing.md
      - name: Cost-effective reads and writes
        href: key-value-store-cost.md
    - name: Visualize Cosmos DB data
      items:
      - name: Use Power BI 
        href: powerbi-visualize.md
      - name: Use Qlik Sense
        href: visualize-qlik-sense.md
    - name: Integrate with other Azure services
      items: 
      - name: Change feed Ecommerce solution
        href: changefeed-ecommerce-solution.md
      - name: Azure App Service
        href: create-website.md
      - name: Azure Search indexer
        href: https://docs.microsoft.com/azure/search/search-howto-index-cosmosdb?toc=/azure/cosmos-db/toc.json
      - name: Azure Functions
        items:
        - name: Serverless computing
          href: serverless-computing-database.md
        - name: Azure Function bindings
          href: https://docs.microsoft.com/azure/azure-functions/functions-bindings-cosmosdb?toc=/azure/cosmos-db/toc.json
      - name: Azure Data Factory
        href: https://docs.microsoft.com/azure/data-factory/connector-azure-cosmos-db?toc=/azure/cosmos-db/toc.json
      - name: Azure Stream Analytics
        href: ../stream-analytics/stream-analytics-define-outputs.md#azure-cosmos-db
      - name: Logic Apps and Service bus
        href: change-feed-hl7-fhir-logic-apps.md
      - name: Azure Event Hubs and Azure Storage
        href: https://github.com/hdinsight/hdinsight-storm-examples/blob/master/IotExample/README.md
      - name: Use Spring Boot Starter
        href: https://docs.microsoft.com/java/azure/spring-framework/configure-spring-boot-starter-java-app-with-cosmos-db?toc=/azure/cosmos-db/toc.json
      - name: Lambda architecture
        href: lambda-architecture.md 
      - name: Azure Databricks(Spark connector)
        href: spark-connector.md
      - name: Spark and Kafka
        href: https://docs.microsoft.com/azure/hdinsight/apache-kafka-spark-structured-streaming-cosmosdb?toc=/azure/cosmos-db/toc.json
      - name: ODBC driver 
        href: odbc-driver.md
    - name: Bulk executor library
      items: 
      - name: About bulk executor library
        href: bulk-executor-overview.md
  - name: Troubleshooting guides
    items:
    - name: Troubleshoot Java Async SDK
      href: troubleshoot-java-async-sdk.md
  - name: Resources
    items:
    - name: Build your skills with Microsoft Learn
      href: /learn/browse/?products=azure-cosmos-db
    - name: Query cheat sheet
      href: query-cheat-sheet.md
    - name: SQL playground
      href: https://aka.ms/cosmos-db-playground          
    - name: FAQ
      href: faq.md
    - name: Whitepapers
      href: whitepapers.md
    - name: Partners
      href: partners-migration-cosmosdb.md
    - name: Videos
      href: https://azure.microsoft.com/resources/videos/index/?services=cosmos-db
    - name: Azure Roadmap
      href: https://azure.microsoft.com/roadmap/
    - name: Try Azure Cosmos DB for free
      href: https://azure.microsoft.com/try/cosmosdb/
    - name: Pricing
      href: https://azure.microsoft.com/pricing/details/cosmos-db/
    - name: Use cases
      items:
      - name: Common use cases
        href: use-cases.md
      - name: Social media apps
        href: social-media-apps.md<|MERGE_RESOLUTION|>--- conflicted
+++ resolved
@@ -153,13 +153,10 @@
           href: access-secrets-from-keyvault.md
     - name: Enterprise readiness 
       items:
-<<<<<<< HEAD
       - name: Online backup and restore
         href: online-backup-and-restore.md
-=======
       - name: Compliance
         href: compliance.md
->>>>>>> b21b2eb3
     - name: Prepay for reserved capacity
       href: cosmos-db-reserved-capacity.md
   - name: Multi-model APIs
@@ -443,19 +440,12 @@
         href: how-to-create-container.md
       - name: Query a container
         href: how-to-query-container.md
-<<<<<<< HEAD
-      - name: Indexing
-        items:
-        - name: Configure indexing
-          href: how-to-manage-indexing-policy.md
-=======
       - name: Query data with SQL queries
         href: how-to-sql-query.md
     - name: Indexing
       items:
       - name: Configure indexing
         href: how-to-manage-indexing-policy.md
->>>>>>> b21b2eb3
     - name: Security
       items:
       - name: Configure IP firewall
