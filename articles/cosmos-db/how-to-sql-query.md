--- conflicted
+++ resolved
@@ -4,11 +4,7 @@
 author: markjbrown
 ms.service: cosmos-db
 ms.topic: conceptual
-<<<<<<< HEAD
-ms.date: 04/04/2019
-=======
 ms.date: 05/20/2019
->>>>>>> 6a383dfd
 ms.author: mjbrown
 
 ---
@@ -138,18 +134,14 @@
     }]
 ```
 
-<<<<<<< HEAD
-The following query returns all the given names of children in the family whose `id` matches `WakefieldFamily`, ordered by grade.
-=======
 The following query returns all the given names of children in the family whose `id` matches `WakefieldFamily`, ordered by city.
->>>>>>> 6a383dfd
 
 ```sql
     SELECT c.givenName
     FROM Families f
     JOIN c IN f.children
     WHERE f.id = 'WakefieldFamily'
-    ORDER BY f.grade ASC
+    ORDER BY f.address.city ASC
 ```
 
 The results are:
@@ -317,8 +309,6 @@
     ]
 ```
 
-<<<<<<< HEAD
-=======
 ## <a id="DistinctKeyword"></a>DISTINCT Keyword
 
 The DISTINCT keyword eliminates duplicates in the query's projection.
@@ -383,7 +373,6 @@
 ]
 ```
 
->>>>>>> 6a383dfd
 ## Aliasing
 
 You can explicitly alias values in queries. If a query has two properties with the same name, use aliasing to rename one or both of the properties so they're disambiguated in the projected result.
@@ -637,19 +626,11 @@
 ```
 
 ## * operator
-<<<<<<< HEAD
 
 The special operator * projects the entire item as is. When used, it must be the only projected field. A query like `SELECT * FROM Families f` is valid, but `SELECT VALUE * FROM Families f` and  `SELECT *, f.id FROM Families f` are not valid. The [first query in this article](#query-the-json-items) used the * operator. 
 
 ## ? and ?? operators
 
-=======
-
-The special operator * projects the entire item as is. When used, it must be the only projected field. A query like `SELECT * FROM Families f` is valid, but `SELECT VALUE * FROM Families f` and  `SELECT *, f.id FROM Families f` are not valid. The [first query in this article](#query-the-json-items) used the * operator. 
-
-## ? and ?? operators
-
->>>>>>> 6a383dfd
 You can use the Ternary (?) and Coalesce (??) operators to build conditional expressions, as in programming languages like C# and JavaScript. 
 
 You can use the ? operator to construct new JSON properties on the fly. For example, the following query classifies grade levels into `elementary` or `other`:
@@ -677,11 +658,7 @@
 
 ## <a id="TopKeyword"></a>TOP operator
 
-<<<<<<< HEAD
-The TOP keyword returns the first `N` number of query results in an undefined order. As a best practice, use TOP with the ORDER BY clause to limit results to the first `N` number of ordered values. Combining these two clauses is the only way to predictably indicate which rows TOP affects. 
-=======
 The TOP keyword returns the first `N` number of query results in an undefined order. As a best practice, use TOP with the ORDER BY clause to limit results to the first `N` number of ordered values. Combining these two clauses is the only way to predictably indicate which rows TOP affects.
->>>>>>> 6a383dfd
 
 You can use TOP with a constant value, as in the following example, or with a variable value using parameterized queries. For more information, see the [Parameterized queries](#parameterized-queries) section.
 
@@ -761,14 +738,8 @@
       }
     ]
 ```
-## Scalar expressions
-
-<<<<<<< HEAD
-The SELECT clause supports scalar expressions like constants, arithmetic expressions, and logical expressions. The following query uses a scalar expression:
-
-=======
+
 Additionally, you can order by multiple properties. A query that orders by multiple properties requires a [composite index](index-policy.md#composite-indexes). Consider the following query:
->>>>>>> 6a383dfd
 
 ```sql
     SELECT f.id, f.creationDate
@@ -776,24 +747,15 @@
     ORDER BY f.address.city ASC, f.creationDate DESC
 ```
 
-<<<<<<< HEAD
-The results are:
-=======
 This query retrieves the family `id`  in ascending order of the city name. If multiple items have the same city name, the query will order by the `creationDate` in descending order.
->>>>>>> 6a383dfd
 
 ## <a id="OffsetLimitClause"></a>OFFSET LIMIT clause
 
 OFFSET LIMIT is an optional clause to skip then take some number of values from the query. The OFFSET count and the LIMIT count are required in the OFFSET LIMIT clause.
 
-<<<<<<< HEAD
-In the following query, the result of the scalar expression is a Boolean:
-
-=======
 When OFFSET LIMIT is used in conjunction with an ORDER BY clause, the result set is produced by doing skip and take on the ordered values. If no ORDER BY clause is used, it will result in a deterministic order of values.
 
 For example, here's a query that skips the first value and returns the second value (in order of the resident city's name):
->>>>>>> 6a383dfd
 
 ```sql
     SELECT f.id, f.address.city
@@ -813,19 +775,74 @@
     ]
 ```
 
-<<<<<<< HEAD
+Here's a query that skips the first value and returns the second value (without ordering):
+
+```sql
+   SELECT f.id, f.address.city
+    FROM Families f
+    OFFSET 1 LIMIT 1
+```
+
+The results are:
+
+```json
+    [
+      {
+        "id": "WakefieldFamily",
+        "city": "Seattle"
+      }
+    ]
+```
+
+
+
+
+## Scalar expressions
+
+The SELECT clause supports scalar expressions like constants, arithmetic expressions, and logical expressions. The following query uses a scalar expression:
+
+
+```sql
+    SELECT ((2 + 11 % 7)-2)/3
+```
+
+The results are:
+
+```json
+    [{
+      "$1": 1.33333
+    }]
+```
+
+In the following query, the result of the scalar expression is a Boolean:
+
+
+```sql
+    SELECT f.address.city = f.address.state AS AreFromSameCityState
+    FROM Families f
+```
+
+The results are:
+
+```json
+    [
+      {
+        "AreFromSameCityState": false
+      },
+      {
+        "AreFromSameCityState": true
+      }
+    ]
+```
+
 ## Object and array creation
 
 A key feature of the SQL API is array and object creation. The previous example created a new JSON object, `AreFromSameCityState`. You can also construct arrays, as shown in the following example:
 
-=======
-Here's a query that skips the first value and returns the second value (without ordering):
->>>>>>> 6a383dfd
-
-```sql
-   SELECT f.id, f.address.city
-    FROM Families f
-    OFFSET 1 LIMIT 1
+
+```sql
+    SELECT [f.address.city, f.address.state] AS CityState
+    FROM Families f
 ```
 
 The results are:
@@ -833,7 +850,6 @@
 ```json
     [
       {
-<<<<<<< HEAD
         "CityState": [
           "Seattle",
           "WA"
@@ -846,6 +862,13 @@
         ]
       }
     ]
+```
+
+The following SQL query is another example of using array within in subqueries. This query gets all the distinct  given names of children in an array.
+
+```sql
+SELECT f.id, ARRAY(SELECT DISTINCT VALUE c.givenName FROM c IN f.children) as ChildNames
+FROM f
 ```
 
 
@@ -919,162 +942,6 @@
     ]
 ```
 
-=======
-        "id": "WakefieldFamily",
-        "city": "Seattle"
-      }
-    ]
-```
-
-
-
-
-## Scalar expressions
-
-The SELECT clause supports scalar expressions like constants, arithmetic expressions, and logical expressions. The following query uses a scalar expression:
-
-
-```sql
-    SELECT ((2 + 11 % 7)-2)/3
-```
-
-The results are:
-
-```json
-    [{
-      "$1": 1.33333
-    }]
-```
-
-In the following query, the result of the scalar expression is a Boolean:
-
-
-```sql
-    SELECT f.address.city = f.address.state AS AreFromSameCityState
-    FROM Families f
-```
-
-The results are:
-
-```json
-    [
-      {
-        "AreFromSameCityState": false
-      },
-      {
-        "AreFromSameCityState": true
-      }
-    ]
-```
-
-## Object and array creation
-
-A key feature of the SQL API is array and object creation. The previous example created a new JSON object, `AreFromSameCityState`. You can also construct arrays, as shown in the following example:
-
-
-```sql
-    SELECT [f.address.city, f.address.state] AS CityState
-    FROM Families f
-```
-
-The results are:
-
-```json
-    [
-      {
-        "CityState": [
-          "Seattle",
-          "WA"
-        ]
-      },
-      {
-        "CityState": [
-          "NY", 
-          "NY"
-        ]
-      }
-    ]
-```
-
-The following SQL query is another example of using array within in subqueries. This query gets all the distinct  given names of children in an array.
-
-```sql
-SELECT f.id, ARRAY(SELECT DISTINCT VALUE c.givenName FROM c IN f.children) as ChildNames
-FROM f
-```
-
-
-## <a id="Iteration"></a>Iteration
-
-The SQL API provides support for iterating over JSON arrays, with a new construct added via the IN keyword in the FROM source. In the following example:
-
-```sql
-    SELECT *
-    FROM Families.children
-```
-
-The results are:
-
-```json
-    [
-      [
-        {
-          "firstName": "Henriette Thaulow",
-          "gender": "female",
-          "grade": 5,
-          "pets": [{ "givenName": "Fluffy"}]
-        }
-      ], 
-      [
-        {
-            "familyName": "Merriam",
-            "givenName": "Jesse",
-            "gender": "female",
-            "grade": 1
-        }, 
-        {
-            "familyName": "Miller",
-            "givenName": "Lisa",
-            "gender": "female",
-            "grade": 8
-        }
-      ]
-    ]
-```
-
-The next query performs iteration over `children` in the `Families` container. The output array is different from the preceding query. This example splits `children`, and flattens the results into a single array:  
-
-```sql
-    SELECT *
-    FROM c IN Families.children
-```
-
-The results are:
-
-```json
-    [
-      {
-          "firstName": "Henriette Thaulow",
-          "gender": "female",
-          "grade": 5,
-          "pets": [{ "givenName": "Fluffy" }]
-      },
-      {
-          "familyName": "Merriam",
-          "givenName": "Jesse",
-          "gender": "female",
-          "grade": 1
-      },
-      {
-          "familyName": "Miller",
-          "givenName": "Lisa",
-          "gender": "female",
-          "grade": 8
-      }
-    ]
-```
-
->>>>>>> 6a383dfd
 You can filter further on each individual entry of the array, as shown in the following example:
 
 ```sql
@@ -1264,19 +1131,11 @@
 ```
 
 ## <a id="UserDefinedFunctions"></a>User-defined functions (UDFs)
-<<<<<<< HEAD
 
 The SQL API provides support for user-defined functions (UDFs). With scalar UDFs, you can pass in zero or many arguments and return a single argument result. The API checks each argument for being legal JSON values.  
 
 The API extends the SQL syntax to support custom application logic using UDFs. You can register UDFs with the SQL API, and reference them in SQL queries. In fact, the UDFs are exquisitely designed to call from queries. As a corollary, UDFs do not have access to the context object like other JavaScript types, such as stored procedures and triggers. Queries are read-only, and can run either on primary or secondary replicas. UDFs, unlike other JavaScript types, are designed to run on secondary replicas.
 
-=======
-
-The SQL API provides support for user-defined functions (UDFs). With scalar UDFs, you can pass in zero or many arguments and return a single argument result. The API checks each argument for being legal JSON values.  
-
-The API extends the SQL syntax to support custom application logic using UDFs. You can register UDFs with the SQL API, and reference them in SQL queries. In fact, the UDFs are exquisitely designed to call from queries. As a corollary, UDFs do not have access to the context object like other JavaScript types, such as stored procedures and triggers. Queries are read-only, and can run either on primary or secondary replicas. UDFs, unlike other JavaScript types, are designed to run on secondary replicas.
-
->>>>>>> 6a383dfd
 The following example registers a UDF under an item container in the Cosmos DB database. The example creates a UDF whose name is `REGEX_MATCH`. It accepts two JSON string values, `input` and `pattern`, and checks if the first matches the pattern specified in the second using JavaScript's `string.match()` function.
 
 ```javascript
@@ -1379,7 +1238,6 @@
 ```
 
 If the properties referred to by the UDF parameters aren't available in the JSON value, the parameter is considered as undefined and the UDF invocation is skipped. Similarly, if the result of the UDF is undefined, it's not included in the result.
-<<<<<<< HEAD
 
 As the preceding examples show, UDFs integrate the power of JavaScript language with the SQL API. UDFs provide a rich programmable interface to do complex procedural, conditional logic with the help of built-in JavaScript runtime capabilities. The SQL API provides the arguments to the UDFs for each source item at the current WHERE or SELECT clause stage of processing. The result is seamlessly incorporated in the overall execution pipeline. In summary, UDFs are great tools to do complex business logic as part of queries.
 
@@ -1387,15 +1245,6 @@
 
 Aggregate functions perform a calculation on a set of values in the SELECT clause and return a single value. For example, the following query returns the count of items within the `Families` container:
 
-=======
-
-As the preceding examples show, UDFs integrate the power of JavaScript language with the SQL API. UDFs provide a rich programmable interface to do complex procedural, conditional logic with the help of built-in JavaScript runtime capabilities. The SQL API provides the arguments to the UDFs for each source item at the current WHERE or SELECT clause stage of processing. The result is seamlessly incorporated in the overall execution pipeline. In summary, UDFs are great tools to do complex business logic as part of queries.
-
-## <a id="Aggregates"></a>Aggregate functions
-
-Aggregate functions perform a calculation on a set of values in the SELECT clause and return a single value. For example, the following query returns the count of items within the `Families` container:
-
->>>>>>> 6a383dfd
 ```sql
     SELECT COUNT(1)
     FROM Families f
@@ -1428,7 +1277,6 @@
     SELECT VALUE COUNT(1)
     FROM Families f
     WHERE f.address.state = "WA"
-<<<<<<< HEAD
 ```
 
 The results are:
@@ -1438,47 +1286,6 @@
 ```
 
 The SQL API supports the following aggregate functions. SUM and AVG operate on numeric values, and COUNT, MIN, and MAX work on numbers, strings, Booleans, and nulls.
-
-| Function | Description |
-|-------|-------------|
-| COUNT | Returns the number of items in the expression. |
-| SUM   | Returns the sum of all the values in the expression. |
-| MIN   | Returns the minimum value in the expression. |
-| MAX   | Returns the maximum value in the expression. |
-| AVG   | Returns the average of the values in the expression. |
-
-You can also aggregate over the results of an array iteration. For more information, see the [Iteration](#Iteration) section.
-
-> [!NOTE]
-> In the Azure portal's Data Explorer, aggregation queries may aggregate partial results over only one query page. The SDK produces a single cumulative value across all pages. To perform aggregation queries using code, you need .NET SDK 1.12.0, .NET Core SDK 1.1.0, or Java SDK 1.9.5 or above.
->
-
-## <a id="BuiltinFunctions"></a>Built-in functions
-
-Cosmos DB also supports a number of built-in functions for common operations, which you can use inside queries like user-defined functions (UDFs).
-
-| Function group | Operations |
-|---------|----------|
-| Mathematical functions | ABS, CEILING, EXP, FLOOR, LOG, LOG10, POWER, ROUND, SIGN, SQRT, SQUARE, TRUNC, ACOS, ASIN, ATAN, ATN2, COS, COT, DEGREES, PI, RADIANS, SIN, TAN |
-| Type-checking functions | IS_ARRAY, IS_BOOL, IS_NULL, IS_NUMBER, IS_OBJECT, IS_STRING, IS_DEFINED, IS_PRIMITIVE |
-| String functions | CONCAT, CONTAINS, ENDSWITH, INDEX_OF, LEFT, LENGTH, LOWER, LTRIM, REPLACE, REPLICATE, REVERSE, RIGHT, RTRIM, STARTSWITH, SUBSTRING, UPPER |
-| Array functions | ARRAY_CONCAT, ARRAY_CONTAINS, ARRAY_LENGTH, and ARRAY_SLICE |
-| Spatial functions | ST_DISTANCE, ST_WITHIN, ST_INTERSECTS, ST_ISVALID, ST_ISVALIDDETAILED |
-
-If you’re currently using a user-defined function (UDF) for which a built-in function is now available, the corresponding built-in function will be quicker to run and more efficient.
-
-The main difference between Cosmos DB functions and ANSI SQL functions is that Cosmos DB functions are designed to work well with schemaless and mixed-schema data. For example, if a property is missing or has a non-numeric value like `unknown`, the item is skipped instead of returning an error.
-=======
-```
-
-The results are:
-
-```json
-    [ 1 ]
-```
-
-The SQL API supports the following aggregate functions. SUM and AVG operate on numeric values, and COUNT, MIN, and MAX work on numbers, strings, Booleans, and nulls.
->>>>>>> 6a383dfd
 
 | Function | Description |
 |-------|-------------|
@@ -1729,7 +1536,6 @@
 | ST_INTERSECTS (spatial_expr, spatial_expr) | Returns a Boolean expression indicating whether the two specified GeoJSON objects (`Point`, `Polygon`, or `LineString`) intersect. |
 | ST_ISVALID | Returns a Boolean value indicating whether the specified GeoJSON `Point`, `Polygon`, or `LineString` expression is valid. |
 | ST_ISVALIDDETAILED | Returns a JSON value containing a Boolean value if the specified GeoJSON `Point`, `Polygon`, or `LineString` expression is valid, and if invalid, the reason as a string value. |
-<<<<<<< HEAD
 
 You can use spatial functions to perform proximity queries against spatial data. For example, here's a query that returns all family items that are within 30 km of a specified location using the ST_DISTANCE built-in function:
 
@@ -1805,83 +1611,6 @@
 
 ## <a id="ExecutingSqlQueries"></a>SQL query execution
 
-=======
-
-You can use spatial functions to perform proximity queries against spatial data. For example, here's a query that returns all family items that are within 30 km of a specified location using the ST_DISTANCE built-in function:
-
-```sql
-    SELECT f.id
-    FROM Families f
-    WHERE ST_DISTANCE(f.location, {'type': 'Point', 'coordinates':[31.9, -4.8]}) < 30000
-```
-
-The result is:
-
-```json
-    [{
-      "id": "WakefieldFamily"
-    }]
-```
-
-For more information on geospatial support in Cosmos DB, see [Working with geospatial data in Azure Cosmos DB](geospatial.md). 
-
-## Parameterized queries
-
-Cosmos DB supports queries with parameters expressed by the familiar @ notation. Parameterized SQL provides robust handling and escaping of user input, and prevents accidental exposure of data through SQL injection.
-
-For example, you can write a query that takes `lastName` and `address.state` as parameters, and execute it for various values of `lastName` and `address.state` based on user input.
-
-```sql
-    SELECT *
-    FROM Families f
-    WHERE f.lastName = @lastName AND f.address.state = @addressState
-```
-
-You can then send this request to Cosmos DB as a parameterized JSON query like the following:
-
-```sql
-    {
-        "query": "SELECT * FROM Families f WHERE f.lastName = @lastName AND f.address.state = @addressState",
-        "parameters": [
-            {"name": "@lastName", "value": "Wakefield"},
-            {"name": "@addressState", "value": "NY"},
-        ]
-    }
-```
-
-The following example sets the TOP argument with a parameterized query: 
-
-```sql
-    {
-        "query": "SELECT TOP @n * FROM Families",
-        "parameters": [
-            {"name": "@n", "value": 10},
-        ]
-    }
-```
-
-Parameter values can be any valid JSON: strings, numbers, Booleans, null, even arrays or nested JSON. Since Cosmos DB is schemaless, parameters aren't validated against any type.
-
-## <a id="JavaScriptIntegration"></a>JavaScript integration
-
-Azure Cosmos DB provides a programming model for executing JavaScript-based application logic directly on containers, using stored procedures and triggers. This model supports:
-
-* High-performance transactional CRUD operations and queries against items in a container, by virtue of the deep integration of the JavaScript runtime within the database engine.
-* A natural modeling of control flow, variable scoping, and assignment and integration of exception-handling primitives with database transactions. 
-
-For more information about Azure Cosmos DB JavaScript integration, see the [JavaScript server-side API](#JavaScriptServerSideApi) section.
-
-### Operator evaluation
-
-Cosmos DB, by virtue of being a JSON database, draws parallels with JavaScript operators and evaluation semantics. Cosmos DB tries to preserve JavaScript semantics in terms of JSON support, but the operation evaluation deviates in some instances.
-
-In the SQL API, unlike in traditional SQL, the types of values are often not known until the API retrieves the values from the database. In order to efficiently execute queries, most of the operators have strict type requirements.
-
-Unlike JavaScript, the SQL API doesn't perform implicit conversions. For instance, a query like `SELECT * FROM Person p WHERE p.Age = 21` matches items that contain an `Age` property whose value is `21`. It doesn't match any other item whose `Age` property matches possibly infinite variations like `twenty-one`, `021`, or `21.0`. This contrasts with JavaScript, where string values are implicitly cast to numbers based on operator, for example: `==`. This SQL API behavior is crucial for efficient index matching.
-
-## <a id="ExecutingSqlQueries"></a>SQL query execution
-
->>>>>>> 6a383dfd
 Any language capable of making HTTP/HTTPS requests can call the Cosmos DB REST API. Cosmos DB also offers programming libraries for .NET, Node.js, JavaScript, and Python programming languages. The REST API and libraries all support querying through SQL, and the .NET SDK also supports [LINQ querying](#Linq).
 
 The following examples show how to create a query and submit it against a Cosmos DB database account.
@@ -2011,7 +1740,6 @@
 ```
 
 If a query's results can't fit in a single page, the REST API returns a continuation token through the `x-ms-continuation-token` response header. Clients can paginate results by including the header in the subsequent results. You can also control the number of results per page through the `x-ms-max-item-count` number header. 
-<<<<<<< HEAD
 
 If a query has an aggregation function like COUNT, the query page may return a partially aggregated value over only one page of results. Clients must perform a second-level aggregation over these results to produce the final results. For example, sum over the counts returned in the individual pages to return the total count.
 
@@ -2021,17 +1749,6 @@
 
 You can get detailed metrics on query execution by setting the `x-ms-documentdb-populatequerymetrics` header to `true`. For more information, see [SQL query metrics for Azure Cosmos DB](sql-api-query-metrics.md).
 
-=======
-
-If a query has an aggregation function like COUNT, the query page may return a partially aggregated value over only one page of results. Clients must perform a second-level aggregation over these results to produce the final results. For example, sum over the counts returned in the individual pages to return the total count.
-
-To manage the data consistency policy for queries, use the `x-ms-consistency-level` header as in all REST API requests. Session consistency also requires echoing the latest `x-ms-session-token` cookie header in the query request. The queried container's indexing policy can also influence the consistency of query results. With the default indexing policy settings for containers, the index is always current with the item contents, and query results match the consistency chosen for data. For more information, see [Azure Cosmos DB consistency levels][consistency-levels].
-
-If the configured indexing policy on the container can't support the specified query, the Azure Cosmos DB server returns 400 "Bad Request". This error message returns for queries with paths explicitly excluded from indexing. You can specify the `x-ms-documentdb-query-enable-scan` header to allow the query to perform a scan when an index isn't available.
-
-You can get detailed metrics on query execution by setting the `x-ms-documentdb-populatequerymetrics` header to `true`. For more information, see [SQL query metrics for Azure Cosmos DB](sql-api-query-metrics.md).
-
->>>>>>> 6a383dfd
 ### <a id="DotNetSdk"></a>C# (.NET SDK)
 
 The .NET SDK supports both LINQ and SQL querying. The following example shows how to perform the preceding filter query with .NET:
