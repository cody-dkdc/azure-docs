--- conflicted
+++ resolved
@@ -134,11 +134,7 @@
     }]
 ```
 
-<<<<<<< HEAD
 The following query returns all the given names of children in the family whose `id` matches `WakefieldFamily`, ordered by city.
-=======
-The following query returns all the given names of children in the family whose `id` matches `WakefieldFamily`, ordered by the city of residence.
->>>>>>> 1be9f44a
 
 ```sql
     SELECT c.givenName
