---
title: Introduction to the Azure Cosmos DB Table API | Microsoft Docs
description: Learn how you can use Azure Cosmos DB to store and query massive volumes of key-value data with low latency by using the popular OSS MongoDB APIs.
services: cosmos-db
author: bhanupr
manager: jhubbard
editor: monicar
documentationcenter: ''

ms.assetid: 
ms.service: cosmos-db
ms.workload: data-services
ms.tgt_pltfrm: na
ms.devlang: na
ms.topic: get-started-article
<<<<<<< HEAD
ms.date: 11/15/2017
=======
ms.date: 11/02/2017
>>>>>>> ea2a193e
ms.author: arramac

---
# Introduction to Azure Cosmos DB: Table API

[Azure Cosmos DB](introduction.md) provides the Table API (preview) for applications that are written for Azure Table storage and that need premium capabilities like:

* [Turnkey global distribution](distribute-data-globally.md).
* [Dedicated throughput](partition-data.md) worldwide.
* Single-digit millisecond latencies at the 99th percentile.
* Guaranteed high availability.
* [Automatic secondary indexing](http://www.vldb.org/pvldb/vol8/p1668-shukla.pdf).

Applications written for Azure Table storage can migrate to Azure Cosmos DB by using the Table API with no code changes and take advantage of premium capabilities. The Table API has one client SDK available for .NET.

We recommend that you watch the following video, where Aravind Ramachandran explains how to get started with the Azure Cosmos DB Table API:

> [!VIDEO https://channel9.msdn.com/Shows/Azure-Friday/Table-API-for-Azure-Cosmos-DB/player]
> 
> 

## Table offerings
If you currently use Azure Table Storage, you gain the following benefits by moving to the Azure Cosmos DB Table API (preview):

| | Azure Table storage | Azure Cosmos DB Table API (preview) |
| --- | --- | --- |
| Latency | Fast, but no upper bounds on latency. | Single-digit millisecond latency for reads and writes, backed with <10-ms latency reads and <15-ms latency writes at the 99th percentile, at any scale, anywhere in the world. |
| Throughput | Variable throughput model. Tables have a scalability limit of 20,000 operations/s. | Highly scalable with [dedicated reserved throughput per table](request-units.md) that's backed by SLAs. Accounts have no upper limit on throughput and support >10 million operations/s per table. |
| Global distribution | Single region with one optional readable secondary read region for high availability. You can't initiate failover. | [Turnkey global distribution](distribute-data-globally.md) from one to 30+ regions. Support for [automatic and manual failovers](regional-failover.md) at any time, anywhere in the world. |
| Indexing | Only primary index on PartitionKey and RowKey. No secondary indexes. | Automatic and complete indexing on all properties, no index management. |
| Query | Query execution uses index for primary key, and scans otherwise. | Queries can take advantage of automatic indexing on properties for fast query times. The Azure Cosmos DB database engine is capable of supporting aggregates, geospatial, and sorting. |
| Consistency | Strong within primary region. Eventual within secondary region. | [Five well-defined consistency levels](consistency-levels.md) to trade off availability, latency, throughput, and consistency based on your application needs. |
| Pricing | Storage-optimized. | Throughput-optimized. |
| SLAs | 99.99% availability. | 99.99% availability within a single region, and 99.999% read availability for database accounts spanning two or more Azure regions. [Industry-leading comprehensive SLAs](https://azure.microsoft.com/support/legal/sla/cosmos-db/) on general availability. |

## Get started

Create an Azure Cosmos DB account in the [Azure portal](https://portal.azure.com). Then get started with our [Quick Start for Table API by using .NET](create-table-dotnet.md). 

## Next steps

Here are a few pointers to get you started:
* [Build a .NET application by using the Table API](create-table-dotnet.md)
* [Develop with the Table API in .NET](tutorial-develop-table-dotnet.md)
* [Query table data by using the Table API](tutorial-query-table.md)
* [Learn how to set up Azure Cosmos DB global distribution by using the Table API](tutorial-global-distribution-table.md)
* [Azure Cosmos DB Table .NET API](table-sdk-dotnet.md)

<|MERGE_RESOLUTION|>--- conflicted
+++ resolved
@@ -13,11 +13,7 @@
 ms.tgt_pltfrm: na
 ms.devlang: na
 ms.topic: get-started-article
-<<<<<<< HEAD
 ms.date: 11/15/2017
-=======
-ms.date: 11/02/2017
->>>>>>> ea2a193e
 ms.author: arramac
 
 ---
