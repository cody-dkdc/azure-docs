---
<<<<<<< HEAD
title: 'Tutorial: Use mongoimport and mongorestore with the Azure Cosmos DB API for MongoDB | Microsoft Docs'
description: 'In this tutorial, you learn how to use mongoimport and mongorestore to import data to an API for a MongoDB account.'
=======
title: Use mongoimport and mongorestore with the Azure Cosmos DB for MongoDB API
description: 'Learn how to use mongoimport and mongorestore to import data to an API for MongoDB account'
>>>>>>> bfdd9d0c
keywords: mongoimport, mongorestore
services: cosmos-db
author: SnehaGunda

ms.service: cosmos-db
ms.component: cosmosdb-mongo
ms.topic: tutorial
ms.date: 05/07/2018
ms.author: sngun
ms.custom: mvc
Customer intent: As a developer, I want to migrate the data from my existing MongoDB workloads to a MongoDB API account in Azure Cosmos DB, so that the overhead to manage resources is handled by Azure Cosmos DB.
---

<<<<<<< HEAD
# Tutorial: Migrate your data to an Azure Cosmos DB API account for MongoDB

As a developer, you might have applications that use NoSQL document data. You can use a MongoDB API account in Azure Cosmos DB to store and access this document data. You can also migrate data from your existing applications to the MongoDB API. This tutorial provides instructions on how to migrate data stored in MongoDB to an Azure Cosmos DB MongoDB API account. If you import data from MongoDB and plan to use it with the Azure Cosmos DB SQL API, you should use the [Data Migration tool](import-data.md) to import the data.
=======
# Tutorial: Migrate your data to Azure Cosmos DB configured for MongoDB API

This tutorial provides instructions on how to migrate data stored in MongoDB to Azure Cosmos DB configured for MongoDB API. If you are importing data from MongoDB and plan to use it with the Azure Cosmos DB configured for SQL API, you should use the [Data Migration tool](import-data.md) to import data.
>>>>>>> bfdd9d0c

In this tutorial, you will:

> [!div class="checklist"]
> * Prepare a migration plan.
> * Migrate data by using mongoimport.
> * Migrate data by using mongorestore.

<<<<<<< HEAD
If you don't have an Azure subscription, [create a free account](https://azure.microsoft.com/free/) before you begin.
=======
Before migrating data to Azure Cosmos DB for MongoDB API, make sure that you have some sample MongoDB data. If you don't have a sample MongoDB database, you can download and install the [MongoDB community server](https://www.mongodb.com/download-center), create a sample database, and use the mongoimport.exe or mongorestore.exe to upload sample data. 
>>>>>>> bfdd9d0c

## Prerequisites

### Plan for the migration

This section describes how to plan for data migration by estimating the RU charges, latency, 

#### Pre-create and scale your collections

By default, Azure Cosmos DB provisions a new MongoDB collection with 1,000 request units per second (RU/sec). Before you migrate with mongoimport or mongorestore, pre-create all your collections from the [Azure portal](https://portal.azure.com) or from MongoDB drivers and tools. If the data size is greater than 10 GB, create a partitioned collection with an appropriate shard key.

From the [Azure portal](https://portal.azure.com), increase your collections throughput for the migration from 1,000 RUs/sec for a single partition collection and 2,500 RUs/sec for a sharded collection. With the higher throughput, you can avoid rate limiting and migrate in less time. You can reduce the throughput immediately after the migration to save costs.

In addition to provisioning RUs/sec at the collection level, you can also provision RUs/sec for a set of collections at the parent database level. At the parent level, you must pre-create the database and collections and define a shard key for each collection.

You can create sharded collections through your favorite tool, driver, or SDK. In this example, we use the Mongo Shell to create a sharded collection:

<<<<<<< HEAD
```bash
db.runCommand( { shardCollection: "admin.people", key: { region: "hashed" } } )
```

The command returns the following results:

```JSON
{
    "_t" : "ShardCollectionResponse",
    "ok" : 1,
    "collectionsharded" : "admin.people"
}
```

#### Calculate the approximate RU charge for a single document write

From the MongoDB Shell, connect to your Azure Cosmos DB MongoDB API account. You can find instructions in [Connect a MongoDB application to Azure Cosmos DB](connect-mongodb-account.md).

Next, run a sample insert command by using one of your sample documents:
=======
   a. Connect to your Cosmos account configured for MongoDB API from the MongoDB Shell. You can find instructions in [Connect a MongoDB application to Azure Cosmos DB](connect-mongodb-account.md).
    
   b. Run a sample insert command by using one of your sample documents from the MongoDB Shell:
>>>>>>> bfdd9d0c
   
```bash
db.coll.insert({ "playerId": "a067ff", "hashedid": "bb0091", "countryCode": "hk" })
```
        
Run the command ```db.runCommand({getLastRequestStatistics: 1})```.

You receive a response like the following output:
     
```bash
globaldb:PRIMARY> db.runCommand({getLastRequestStatistics: 1})
{
    "_t": "GetRequestStatisticsResponse",
    "ok": 1,
    "CommandName": "insert",
    "RequestCharge": 10,
    "RequestDurationInMilliSeconds": NumberLong(50)
}
```
        
Take note of the request charge.
    
#### Determine the latency from your machine to the Azure Cosmos DB cloud service
    
Enable verbose logging from the MongoDB Shell with the command ```setVerboseShell(true)```.
    
Run a basic query against the database with the command ```db.coll.find().limit(1)```.

You receive a response like the following output:

```bash
Fetched 1 record(s) in 100(ms)
```
        
Before you run the migration, remove the inserted document to ensure there are no duplicate documents. You can remove documents with the command ```db.coll.remove({})```.

#### Calculate the approximate values for the batchSize and numInsertionWorkers properties

For the *batchSize* property, divide the total provisioned RUs by the RUs consumed from your single document write, as completed in the section "Determine the latency from your machine to the Azure Cosmos DB cloud service." If the calculated value is less than or equal to 24, use that number as the property value. If the calculated value is greater than 24, set the property value to 24.
    
For the value of the *numInsertionWorkers* property, use this equation:

*`numInsertionWorkers`* `= (Provisioned RUs throughput * Latency in seconds) / (`*`batchSize`* `* Consumed RUs for a single write)`.

We can use the following values to calculate a value for the *numInsertionWorkers* property:

| Property | Value |
|--------|-----|
| *batchSize* | 24 |
| Provisioned RUs | 10,000 |
| Latency | 0.100 s |
| Consumed RUs | 10 RUs |
| *numInsertionWorkers* | (10,000 RUs x 0.100 s) / (24 x 10 RUs) = **4.1666** |

Run the **monogoimport** migration command. The command parameters are described later in this article.

```bash
mongoimport.exe --host cosmosdb-mongodb-account.documents.azure.com:10255 -u cosmosdb-mongodb-account -p <Your_MongoDB_password> --ssl --sslAllowInvalidCertificates --jsonArray --db dabasename --collection collectionName --file "C:\sample.json" --numInsertionWorkers 4 --batchSize 24
```

You can also use the **monogorestore** command. Make sure all collections have the throughput set at or above the number of RUs used in the previous calculations.
   
```bash
mongorestore.exe --host cosmosdb-mongodb-account.documents.azure.com:10255 -u cosmosdb-mongodb-account -p <Your_MongoDB_password> --ssl --sslAllowInvalidCertificates ./dumps/dump-2016-12-07 --numInsertionWorkersPerCollection 4 --batchSize 24
```

### Complete the prerequisites

After you plan for migration, complete the following steps: 

* **Before you migrate**: Make sure you have some sample MongoDB data before you start the migration. If you don't have a sample MongoDB database, you can download and install the [MongoDB community server](https://www.mongodb.com/download-center), create a sample database, and use the mongoimport.exe or mongorestore.exe to upload sample data. 

* **Increase throughput**: The duration of your data migration depends on the amount of throughput you set up for an individual collection or a set of collections. Be sure to increase the throughput for larger data migrations. After you complete the migration, decrease the throughput to save costs. 

* **Enable SSL**: Azure Cosmos DB has strict security requirements and standards. Be sure to enable SSL when you interact with your account. The procedures in this article include how to enable SSL for the mongoimport and mongorestore commands.

* **Create Azure Cosmos DB resources**: Before you start the migration, pre-create all your collections from the Azure portal. If you migrate to an Azure Cosmos DB account that has database-level throughput, make sure to provide a partition key when you create the Azure Cosmos DB collections.

* **Get your connection string**: In the [Azure portal](https://portal.azure.com), select the **Azure Cosmos DB** entry on the left. Under **Subscriptions**, select your account name. Under **Connection String**, select **Connection String**. The right side of the portal shows the information you need to connect to your account:

    ![Connection String information](./media/mongodb-migrate/ConnectionStringBlade.png)

## Use mongoimport

To import data to your Azure Cosmos DB account, use the following template.

```bash
mongoimport.exe --host <your_hostname>:10255 -u <your_username> -p <your_password> --db <your_database> --collection <your_collection> --ssl --sslAllowInvalidCertificates --type json --file "C:\sample.json"
```

Replace the \<your_hostname>, \<your_username>, and \<your_password> parameters with the specific values for your account. In the following example, we use **sampleDB** as the value for \<your_database>, and **sampleColl** as the value for \<your_collection>:

```bash
mongoimport.exe --host cosmosdb-mongodb-account.documents.azure.com:10255 -u cosmosdb-mongodb-account -p <Your_MongoDB_password> --ssl --sslAllowInvalidCertificates --db sampleDB --collection sampleColl --type json --file "C:\Users\admin\Desktop\*.json"
```

## Use mongorestore

<<<<<<< HEAD
To restore data to your API for MongoDB account, use the following template to execute the import.
=======
To restore data to your Cosmos account configured for MongoDB API, use the following template to execute the import. Fill in *host*, *username*, and *password* with the values that are specific to your account.

Template:
>>>>>>> bfdd9d0c

```bash
mongorestore.exe --host <your_hostname>:10255 -u <your_username> -p <your_password> --db <your_database> --collection <your_collection> --ssl --sslAllowInvalidCertificates <path_to_backup>
```

Replace the \<your_hostname>, \<your_username>, and \<your_password> parameters with the specific values for your account. In the following example, we use **./dumps/dump-2016-12-07** as the value for \<path_to_backup>:

```bash
mongorestore.exe --host cosmosdb-mongodb-account.documents.azure.com:10255 -u cosmosdb-mongodb-account -p <Your_MongoDB_password> --db mydatabase --collection mycollection --ssl --sslAllowInvalidCertificates ./dumps/dump-2016-12-07
```

## Clean up resources

When it's no longer needed, you can delete the resource group, Azure Cosmos DB account, and all related resources. Use the following steps to delete the resource group:

1. Navigate to the resource group where you created the Azure Cosmos DB account.
1. Select **Delete resource group**.
1. Confirm the name of the resource group to delete, and select **Delete**.

## Next steps

<<<<<<< HEAD
Proceed to the next tutorial to learn how to query MongoDB data by using Azure Cosmos DB. 
=======
You can proceed to the next tutorial and learn how to query data in Cosmos database using clients & tools for MongoDB. 
>>>>>>> bfdd9d0c

> [!div class="nextstepaction"]
> [How to query MongoDB data](../cosmos-db/tutorial-query-mongodb.md)<|MERGE_RESOLUTION|>--- conflicted
+++ resolved
@@ -1,11 +1,6 @@
 ---
-<<<<<<< HEAD
 title: 'Tutorial: Use mongoimport and mongorestore with the Azure Cosmos DB API for MongoDB | Microsoft Docs'
 description: 'In this tutorial, you learn how to use mongoimport and mongorestore to import data to an API for a MongoDB account.'
-=======
-title: Use mongoimport and mongorestore with the Azure Cosmos DB for MongoDB API
-description: 'Learn how to use mongoimport and mongorestore to import data to an API for MongoDB account'
->>>>>>> bfdd9d0c
 keywords: mongoimport, mongorestore
 services: cosmos-db
 author: SnehaGunda
@@ -19,15 +14,9 @@
 Customer intent: As a developer, I want to migrate the data from my existing MongoDB workloads to a MongoDB API account in Azure Cosmos DB, so that the overhead to manage resources is handled by Azure Cosmos DB.
 ---
 
-<<<<<<< HEAD
 # Tutorial: Migrate your data to an Azure Cosmos DB API account for MongoDB
 
 As a developer, you might have applications that use NoSQL document data. You can use a MongoDB API account in Azure Cosmos DB to store and access this document data. You can also migrate data from your existing applications to the MongoDB API. This tutorial provides instructions on how to migrate data stored in MongoDB to an Azure Cosmos DB MongoDB API account. If you import data from MongoDB and plan to use it with the Azure Cosmos DB SQL API, you should use the [Data Migration tool](import-data.md) to import the data.
-=======
-# Tutorial: Migrate your data to Azure Cosmos DB configured for MongoDB API
-
-This tutorial provides instructions on how to migrate data stored in MongoDB to Azure Cosmos DB configured for MongoDB API. If you are importing data from MongoDB and plan to use it with the Azure Cosmos DB configured for SQL API, you should use the [Data Migration tool](import-data.md) to import data.
->>>>>>> bfdd9d0c
 
 In this tutorial, you will:
 
@@ -36,11 +25,7 @@
 > * Migrate data by using mongoimport.
 > * Migrate data by using mongorestore.
 
-<<<<<<< HEAD
 If you don't have an Azure subscription, [create a free account](https://azure.microsoft.com/free/) before you begin.
-=======
-Before migrating data to Azure Cosmos DB for MongoDB API, make sure that you have some sample MongoDB data. If you don't have a sample MongoDB database, you can download and install the [MongoDB community server](https://www.mongodb.com/download-center), create a sample database, and use the mongoimport.exe or mongorestore.exe to upload sample data. 
->>>>>>> bfdd9d0c
 
 ## Prerequisites
 
@@ -58,7 +43,6 @@
 
 You can create sharded collections through your favorite tool, driver, or SDK. In this example, we use the Mongo Shell to create a sharded collection:
 
-<<<<<<< HEAD
 ```bash
 db.runCommand( { shardCollection: "admin.people", key: { region: "hashed" } } )
 ```
@@ -78,11 +62,6 @@
 From the MongoDB Shell, connect to your Azure Cosmos DB MongoDB API account. You can find instructions in [Connect a MongoDB application to Azure Cosmos DB](connect-mongodb-account.md).
 
 Next, run a sample insert command by using one of your sample documents:
-=======
-   a. Connect to your Cosmos account configured for MongoDB API from the MongoDB Shell. You can find instructions in [Connect a MongoDB application to Azure Cosmos DB](connect-mongodb-account.md).
-    
-   b. Run a sample insert command by using one of your sample documents from the MongoDB Shell:
->>>>>>> bfdd9d0c
    
 ```bash
 db.coll.insert({ "playerId": "a067ff", "hashedid": "bb0091", "countryCode": "hk" })
@@ -181,13 +160,9 @@
 
 ## Use mongorestore
 
-<<<<<<< HEAD
-To restore data to your API for MongoDB account, use the following template to execute the import.
-=======
-To restore data to your Cosmos account configured for MongoDB API, use the following template to execute the import. Fill in *host*, *username*, and *password* with the values that are specific to your account.
+To restore data to your Azure Cosmos DB account configured for MongoDB API, use the following template to execute the import.
 
 Template:
->>>>>>> bfdd9d0c
 
 ```bash
 mongorestore.exe --host <your_hostname>:10255 -u <your_username> -p <your_password> --db <your_database> --collection <your_collection> --ssl --sslAllowInvalidCertificates <path_to_backup>
@@ -209,11 +184,7 @@
 
 ## Next steps
 
-<<<<<<< HEAD
 Proceed to the next tutorial to learn how to query MongoDB data by using Azure Cosmos DB. 
-=======
-You can proceed to the next tutorial and learn how to query data in Cosmos database using clients & tools for MongoDB. 
->>>>>>> bfdd9d0c
 
 > [!div class="nextstepaction"]
 > [How to query MongoDB data](../cosmos-db/tutorial-query-mongodb.md)