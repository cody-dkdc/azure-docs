--- conflicted
+++ resolved
@@ -37,15 +37,6 @@
 > * Delete a document
 > * Delete a database
 
-<<<<<<< HEAD
-## What are partitioned collections?
-
-Partitioned collections are containers for storing data, they are logical resources and span one or more physical partitions or servers. A partition key is a property (or path) within your documents that is used to distribute your data among the servers or partitions. All documents with the same partition key are stored in the same partition. By using a partition key and partitioned collections, Azure Cosmos DB can efficiently index and query your big-data solutions.   
-
-Learn more about partitioning and scaling in, [How to partition and scale in Azure Cosmos DB?](partition-data.md)
-
-=======
->>>>>>> 274517c6
 ## Prerequisites
 Please make sure you have the following:
 
@@ -130,6 +121,8 @@
 await client.CreateDatabaseAsync(new Database { Id = "db" });
 ```
 ## Decide on a partition key 
+
+Collections are containers for storing documents. They are logical resources and can [span one or more physical partitions](partition-data.md). A [partition key](../documentdb/documentdb-partition-data.md) is a property (or path) within your documents that is used to distribute your data among the servers or partitions. All documents with the same partition key are stored in the same partition. 
 
 Determining a partition key is an important decision to make before you create a collection. Partition keys are a property (or path) within your documents that can be used by Azure Cosmos DB to distribute your data among multiple servers or partitions. Cosmos DB hashes the partition key value and uses the hashed result to determine the partition in which to store the document. All documents with the same partition key are stored in the same partition, and partition keys cannot be changed once a collection is created. 
 
