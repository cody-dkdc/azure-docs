---
title: Learn how to manage database accounts in Azure Cosmos DB
description: Learn how to manage database accounts in Azure Cosmos DB
<<<<<<< HEAD
author: rimman
ms.service: cosmos-db
ms.topic: sample
ms.date: 04/08/2019
ms.author: rimman
=======
author: markjbrown
ms.service: cosmos-db
ms.topic: sample
ms.date: 05/06/2019
ms.author: mjbrown
>>>>>>> 6a383dfd
---

# Manage an Azure Cosmos account

<<<<<<< HEAD
This article describes how to manage your Azure Cosmos account. You will learn how to set up multi-homing, add or remove a region, configure multiple write regions, and set up failover priorities. 
=======
This article describes how to manage various tasks on an Azure Cosmos account using the Azure portal, Azure PowerShell, Azure CLI, and Azure Resource Manager templates.
>>>>>>> 6a383dfd

## Create an account

### <a id="create-database-account-via-portal"></a>Azure portal

[!INCLUDE [cosmos-db-create-dbaccount](../../includes/cosmos-db-create-dbaccount.md)]

### <a id="create-database-account-via-cli"></a>Azure CLI

```azurecli-interactive
# Create an account
$resourceGroupName = 'myResourceGroup'
$accountName = 'myaccountname' # must be lower case.

az cosmosdb create \
   --name $accountName \
   --resource-group $resourceGroupName \
   --kind GlobalDocumentDB \
   --default-consistency-level Session \
   --locations WestUS=0 EastUS=1 \
   --enable-multiple-write-locations true
```

<<<<<<< HEAD
## Configure clients for multi-homing

### <a id="configure-clients-multi-homing-dotnet"></a>.NET SDK v2

```csharp
ConnectionPolicy policy = new ConnectionPolicy
    {
        ConnectionMode = ConnectionMode.Direct,
        ConnectionProtocol = Protocol.Tcp,
        UseMultipleWriteLocations = true
    };
policy.SetCurrentLocation("West US 2");

// Pass the connection policy with the preferred locations on it to the client.
DocumentClient client = new DocumentClient(new Uri(this.accountEndpoint), this.accountKey, policy);
```

### <a id="configure-clients-multi-homing-dotnet-v3"></a>.NET SDK v3 (preview)

```csharp
CosmosConfiguration config = new CosmosConfiguration("endpoint", "key");
config.UseCurrentRegion("West US");
CosmosClient client = new CosmosClient(config);
```

### <a id="configure-clients-multi-homing-java-async"></a>Java Async SDK

```java
ConnectionPolicy policy = new ConnectionPolicy();
policy.setUsingMultipleWriteLocations(true);
policy.setPreferredLocations(Collections.singletonList(region));

AsyncDocumentClient client =
    new AsyncDocumentClient.Builder()
        .withMasterKeyOrResourceToken(this.accountKey)
        .withServiceEndpoint(this.accountEndpoint)
        .withConsistencyLevel(ConsistencyLevel.Eventual)
        .withConnectionPolicy(policy).build();
```
=======
### <a id="create-database-account-via-ps"></a>Azure PowerShell
```azurepowershell-interactive
# Create an Azure Cosmos Account for Core (SQL) API
$resourceGroupName = "myResourceGroup"
$location = "West US"
$accountName = "mycosmosaccount" # must be lower case.

$locations = @(
    @{ "locationName"="West US"; "failoverPriority"=0 },
    @{ "locationName"="East US"; "failoverPriority"=1 }
)

$consistencyPolicy = @{
    "defaultConsistencyLevel"="BoundedStaleness";
    "maxIntervalInSeconds"=300;
    "maxStalenessPrefix"=100000
}

$CosmosDBProperties = @{
    "databaseAccountOfferType"="Standard";
    "locations"=$locations;
    "consistencyPolicy"=$consistencyPolicy;
    "enableMultipleWriteLocations"="true"
}

New-AzResource -ResourceType "Microsoft.DocumentDb/databaseAccounts" `
    -ApiVersion "2015-04-08" -ResourceGroupName $resourceGroupName -Location $location `
    -Name $accountName -PropertyObject $CosmosDBProperties
```

### <a id="create-database-account-via-arm-template"></a>Azure Resource Manager template

This Azure Resource Manager template will create an Azure Cosmos DB account for any supported API configured with two regions and options to select consistency level, automatic failover, and multi-master. To deploy this template, click on Deploy to Azure on the readme page, [Create Azure Cosmos DB account](https://github.com/Azure/azure-quickstart-templates/tree/master/101-cosmosdb-create-multi-region-account)
>>>>>>> 6a383dfd

## Add/remove regions from your database account

<<<<<<< HEAD
```javascript
const connectionPolicy: ConnectionPolicy = new ConnectionPolicy();
connectionPolicy.UseMultipleWriteLocations = true;
connectionPolicy.PreferredLocations = [region];

const client = new CosmosClient({
  endpoint: config.endpoint,
  auth: { masterKey: config.key },
  connectionPolicy,
  consistencyLevel: ConsistencyLevel.Eventual
});
```
=======
### <a id="add-remove-regions-via-portal"></a>Azure portal

1. Sign in to [Azure portal](https://portal.azure.com). 
>>>>>>> 6a383dfd

1. Go to your Azure Cosmos account, and open the **Replicate data globally** menu.

<<<<<<< HEAD
```python
connection_policy = documents.ConnectionPolicy()
connection_policy.UseMultipleWriteLocations = True
connection_policy.PreferredLocations = [region]

client = cosmos_client.CosmosClient(self.account_endpoint, {'masterKey': self.account_key}, connection_policy, documents.ConsistencyLevel.Session)
```
=======
1. To add regions, select the hexagons on the map with the **+** label that corresponds to your desired region(s). Alternatively, to add a region, select the **+ Add region** option and choose a region from the drop-down menu.

1. To remove regions, clear one or more regions from the map by selecting the blue hexagons with check marks. Or select the "wastebasket" (🗑) icon next to the region on the right side.
>>>>>>> 6a383dfd

1. To save your changes, select **OK**.

   ![Add or remove regions menu](./media/how-to-manage-database-account/add-region.png)

<<<<<<< HEAD
1. Go to your Azure Cosmos account, and open the **Replicate data globally** menu.

2. To add regions, select the hexagons on the map with the **+** label that correspond to your desired region(s). Alternatively, to add a region, select the **+ Add region** option and choose a region from the drop-down menu.
=======
In a single-region write mode, you cannot remove the write region. You must fail over to a different region before you can delete the current write region.

In a multi-region write mode, you can add or remove any region, if you have at least one region.
>>>>>>> 6a383dfd

### <a id="add-remove-regions-via-cli"></a>Azure CLI

```azurecli-interactive
$resourceGroupName = 'myResourceGroup'
$accountName = 'myaccountname'

# Create an account with 1 region
az cosmosdb create --name $accountName --resource-group $resourceGroupName --locations westus=0

<<<<<<< HEAD
In a single-region write mode, you cannot remove the write region. You must fail over to a different region before you can delete the current write region.

In a multi-region write mode, you can add or remove any region, if you have at least one region.
=======
# Add a region
az cosmosdb update --name $accountName --resource-group $resourceGroupName --locations westus=0 eastus=1

# Remove a region
az cosmosdb update --name $accountName --resource-group $resourceGroupName --locations westus=0
```
>>>>>>> 6a383dfd

### <a id="add-remove-regions-via-ps"></a>Azure PowerShell

```azurepowershell-interactive
# Create an account with 1 region
$resourceGroupName = "myResourceGroup"
$location = "West US"
$accountName = "mycosmosaccount" # must be lower case.

$locations = @( @{ "locationName"="West US"; "failoverPriority"=0 } )
$consistencyPolicy = @{ "defaultConsistencyLevel"="Session" }
$CosmosDBProperties = @{
    "databaseAccountOfferType"="Standard";
    "locations"=$locations;
    "consistencyPolicy"=$consistencyPolicy
}
New-AzResource -ResourceType "Microsoft.DocumentDb/databaseAccounts" `
    -ApiVersion "2015-04-08" -ResourceGroupName $resourceGroupName -Location $location `
    -Name $accountName -PropertyObject $CosmosDBProperties

# Add a region
$account = Get-AzResource -ResourceType "Microsoft.DocumentDb/databaseAccounts" `
    -ApiVersion "2015-04-08" -ResourceGroupName $resourceGroupName -Name $accountName

<<<<<<< HEAD
```bash
# Create an account with 1 region
az cosmosdb create --name <Azure Cosmos account name> --resource-group <Resource Group name> --locations eastus=0

# Add a region
az cosmosdb update --name <Azure Cosmos account name> --resource-group <Resource Group name> --locations eastus=0 westus=1

# Remove a region
az cosmosdb update --name <Azure Cosmos account name> --resource-group <Resource Group name> --locations westus=0
=======
$locations = @( 
    @{ "locationName"="West US"; "failoverPriority"=0 },
    @{ "locationName"="East Us"; "failoverPriority"=1 } 
)

$account.Properties.locations = $locations
$CosmosDBProperties = $account.Properties

Set-AzResource -ResourceType "Microsoft.DocumentDb/databaseAccounts" `
    -ApiVersion "2015-04-08" -ResourceGroupName $resourceGroupName `
    -Name $accountName -PropertyObject $CosmosDBProperties

# Azure Resource Manager does not wait on the resource update
Write-Host "Confirm region added before continuing..."

# Remove a region
$account = Get-AzResource -ResourceType "Microsoft.DocumentDb/databaseAccounts" `
    -ApiVersion "2015-04-08" -ResourceGroupName $resourceGroupName -Name $accountName

$locations = @( @{ "locationName"="West US"; "failoverPriority"=0 } )

$account.Properties.locations = $locations
$CosmosDBProperties = $account.Properties

Set-AzResource -ResourceType "Microsoft.DocumentDb/databaseAccounts" `
    -ApiVersion "2015-04-08" -ResourceGroupName $resourceGroupName `
    -Name $accountName -PropertyObject $CosmosDBProperties
>>>>>>> 6a383dfd
```

## <a id="configure-multiple-write-regions"></a>Configure multiple write-regions

### <a id="configure-multiple-write-regions-portal"></a>Azure portal

Open the **Replicate Data Globally** tab and select **Enable** to enable multi-region writes. After you enable multi-region writes, all the read regions that you currently have on the account will become read and write regions. 

> [!NOTE]
> After you enable multi-region writes, you cannot disable it. 

![Azure Cosmos account configures multi-master screenshot](./media/how-to-manage-database-account/single-to-multi-master.png)

Please reach out to the askcosmosdb@microsoft.com alias for additional questions about this feature. 

### <a id="configure-multiple-write-regions-cli"></a>Azure CLI

```azurecli-interactive
$resourceGroupName = 'myResourceGroup'
$accountName = 'myaccountname'
az cosmosdb update --name $accountName --resource-group $resourceGroupName --enable-multiple-write-locations true
```

### <a id="configure-multiple-write-regions-ps"></a>Azure PowerShell

```azurepowershell-interactive
# Update an Azure Cosmos Account from single to multi-master

$account = Get-AzResource -ResourceType "Microsoft.DocumentDb/databaseAccounts" `
    -ApiVersion "2015-04-08" -ResourceGroupName $resourceGroupName -Name $accountName

$account.Properties.enableMultipleWriteLocations = "true"
$CosmosDBProperties = $account.Properties

Set-AzResource -ResourceType "Microsoft.DocumentDb/databaseAccounts" `
    -ApiVersion "2015-04-08" -ResourceGroupName $resourceGroupName `
    -Name $accountName -PropertyObject $CosmosDBProperties
```

### <a id="configure-multiple-write-regions-arm"></a>Resource Manager template

<<<<<<< HEAD
The following JSON code is an example of an [Azure Resource Manager](https://docs.microsoft.com/azure/azure-resource-manager/resource-group-overview) template. You can use it to deploy an Azure Cosmos account with [bounded staleness consistency level](consistency-levels.md). The maximum staleness interval is set to 5 seconds. The maximum number of stale requests that is tolerated is set to 100. To learn about the Resource Manager template format and syntax, see [Resource Manager](../azure-resource-manager/resource-group-authoring-templates.md).
=======
An account can be migrated from single-master to multi-master by deploying the Resource Manager template used to create the account and setting `enableMultipleWriteLocations: true`. The following Azure Resource Manager template is a bare minimum template that will deploy an Azure Cosmos DB account for SQL API with a single region and multi-master enabled.
>>>>>>> 6a383dfd

```json
{
    "$schema": "https://schema.management.azure.com/schemas/2015-01-01/deploymentTemplate.json#",
    "contentVersion": "1.0.0.0",
    "parameters": {
        "name": {
            "type": "String"
        },
        "location": {
            "type": "String",
            "defaultValue": "[resourceGroup().location]"
        }
    },
    "resources": [
        {
            "type": "Microsoft.DocumentDb/databaseAccounts",
            "kind": "GlobalDocumentDB",
            "name": "[parameters('name')]",
            "apiVersion": "2015-04-08",
            "location": "[parameters('location')]",
            "tags": {},
            "properties": {
                "databaseAccountOfferType": "Standard",
                "consistencyPolicy": { "defaultConsistencyLevel": "Session" },
                "locations": [
                    {
                        "locationName": "[parameters('location')]",
                        "failoverPriority": 0
                    }
                ],
                "enableMultipleWriteLocations": true
            }
        }
    ]
}
```

## <a id="automatic-failover"></a>Enable automatic failover for your Azure Cosmos DB account

<<<<<<< HEAD
## <a id="manual-failover"></a>Enable manual failover for your Azure Cosmos account
=======
The Automatic failover option allows Azure Cosmos DB to failover to the region with the highest failover priority with no user action should a region become unavailable. When automatic failover is enabled, region priority can be modified. Account must have two or more regions to enable automatic failover.
>>>>>>> 6a383dfd

### <a id="enable-automatic-failover-via-portal"></a>Azure portal

<<<<<<< HEAD
1. Go to your Azure Cosmos account, and open the **Replicate data globally** menu.
=======
1. From your Azure Cosmos DB account, open the **Replicate data globally** pane.
>>>>>>> 6a383dfd

2. At the top of the pane, select **Automatic Failover**.

   ![Replicate data globally menu](./media/how-to-manage-database-account/replicate-data-globally.png)

3. On the **Automatic Failover** pane, make sure that **Enable Automatic Failover** is set to **ON**. 

4. Select **Save**.

   ![Automatic failover portal menu](./media/how-to-manage-database-account/automatic-failover.png)

### <a id="enable-automatic-failover-via-cli"></a>Azure CLI

<<<<<<< HEAD
```bash
# Given your account currently has regions with priority: eastus=0 westus=1
# Change the priority order to trigger a failover of the write region
az cosmosdb update --name <Azure Cosmos account name> --resource-group <Resource Group name> --locations westus=0 eastus=1
=======
```azurecli-interactive
# Enable automatic failover on an existing account
$resourceGroupName = 'myResourceGroup'
$accountName = 'myaccountname'

az cosmosdb update --name $accountName --resource-group $resourceGroupName --enable-automatic-failover true
>>>>>>> 6a383dfd
```

### <a id="enable-automatic-failover-via-ps"></a>Azure PowerShell

```azurepowershell-interactive
$resourceGroupName = "myResourceGroup"
$accountName = "mycosmosaccount"

$account = Get-AzResource -ResourceType "Microsoft.DocumentDb/databaseAccounts" `
    -ApiVersion "2015-04-08" -ResourceGroupName $resourceGroupName `
    -Name $accountName

$account.Properties.enableAutomaticFailover="true";
$CosmosDBProperties = $account.Properties;

Set-AzResource -ResourceType "Microsoft.DocumentDb/databaseAccounts" `
    -ApiVersion "2015-04-08" -ResourceGroupName $resourceGroupName `
    -Name $accountName -PropertyObject $CosmosDBProperties
```

## Set failover priorities for your Azure Cosmos account

After a Cosmos account is configured for automatic failover, the failover priority for regions can be changed.

> [!IMPORTANT]
> You cannot modify the write region (failover priority of zero) when the account is configured for automatic failover. To change the write region, you must disable automatic failover and do a manual failover.

### <a id="set-failover-priorities-via-portal"></a>Azure portal

1. From your Azure Cosmos account, open the **Replicate data globally** pane.

2. At the top of the pane, select **Automatic Failover**.

   ![Replicate data globally menu](./media/how-to-manage-database-account/replicate-data-globally.png)

3. On the **Automatic Failover** pane, make sure that **Enable Automatic Failover** is set to **ON**.

4. To modify the failover priority, drag the read regions via the three dots on the left side of the row that appear when you hover over them.

5. Select **Save**.

   ![Automatic failover portal menu](./media/how-to-manage-database-account/automatic-failover.png)

### <a id="set-failover-priorities-via-cli"></a>Azure CLI

```azurecli-interactive
# Assume region order is initially eastus=0 westus=1 southeastasia=2 on account creation
$resourceGroupName = 'myResourceGroup'
$accountName = 'myaccountname'

az cosmosdb failover-priority-change --name $accountName --resource-group $resourceGroupName --failover-policies eastus=0 southeastasia=1 westus=2
```

### <a id="set-failover-priorities-via-ps"></a>Azure PowerShell

```azurepowershell-interactive
# Assume account currently has regions with priority: West US = 0, East US = 1, Southeast Asia = 2
$resourceGroupName = "myResourceGroup"
$accountName = "myaccountname"

$failoverPolicies = @(
    @{ "locationName"="West US"; "failoverPriority"=0 },
    @{ "locationName"="Southeast Asia"; "failoverPriority"=1 },
    @{ "locationName"="East US"; "failoverPriority"=2 }
)

Invoke-AzResourceAction -Action failoverPriorityChange `
    -ResourceType "Microsoft.DocumentDb/databaseAccounts" -ApiVersion "2015-04-08" `
    -ResourceGroupName $resourceGroupName -Name $accountName -Parameters $failoverPolicies
```

<<<<<<< HEAD
## Set failover priorities for your Azure Cosmos account
=======
## <a id="manual-failover"></a>Perform manual failover on an Azure Cosmos account
>>>>>>> 6a383dfd

> [!IMPORTANT]
> The Azure Cosmos account must be configured for manual failover for this operation to succeed.

<<<<<<< HEAD
1. From your Azure Cosmos account, open the **Replicate data globally** pane. 
=======
The process for performing a manual failover involves changing the account's write region (failover priority = 0) to another region configured for the account.
>>>>>>> 6a383dfd

> [!NOTE]
> Multi-master accounts cannot be manually failed over. For applications using the Azure Cosmos DB SDK, the SDK will detect when a region becomes unavailable, then redirect automatically to the next closest region if using multi-homing API in the SDK.

### <a id="enable-manual-failover-via-portal"></a>Azure portal

1. Go to your Azure Cosmos account, and open the **Replicate data globally** menu.

2. At the top of the menu, select **Manual Failover**.

   ![Replicate data globally menu](./media/how-to-manage-database-account/replicate-data-globally.png)

3. On the **Manual Failover** menu, select your new write region. Select the check box to indicate that you understand this option changes your write region.

4. To trigger the failover, select **OK**.

   ![Manual failover portal menu](./media/how-to-manage-database-account/manual-failover.png)

### <a id="enable-manual-failover-via-cli"></a>Azure CLI

<<<<<<< HEAD
You cannot modify the write region on this menu. To change the write region manually, you must do a manual failover.
=======
```azurecli-interactive
# Assume account currently has regions with priority: eastus=0 westus=1
# Change the priority order to trigger a failover of the write region
$resourceGroupName = 'myResourceGroup'
$accountName = 'myaccountname'
>>>>>>> 6a383dfd

az cosmosdb update --name $accountName --resource-group $resourceGroupName --locations westus=0 eastus=1
```

### <a id="enable-manual-failover-via-ps"></a>Azure PowerShell

```azurepowershell-interactive
# Assume account currently has regions with priority: West US = 0, East US = 1
# Change the priority order to trigger a failover of the write region
$resourceGroupName = "myResourceGroup"
$accountName = "myaccountname"

$account = Get-AzResource -ResourceType "Microsoft.DocumentDb/databaseAccounts" `
    -ApiVersion "2015-04-08" -ResourceGroupName $resourceGroupName `
    -Name $accountName

$locations = @(
    @{ "locationName"="East US"; "failoverPriority"=0 },
    @{ "locationName"="West US"; "failoverPriority"=1 }
)

$account.Properties.locations=$locations;
$CosmosDBProperties = $account.Properties;

<<<<<<< HEAD
```bash
# Assume region order is initially eastus=0 westus=1 automatic failover on account creation
az cosmosdb failover-priority-change --name <Azure Cosmos account name> --resource-group <Resource Group name> --failover-policies westus=0 eastus=1
=======
Set-AzResource -ResourceType "Microsoft.DocumentDb/databaseAccounts" `
    -ApiVersion "2015-04-08" -ResourceGroupName $resourceGroupName `
    -Name $accountName -PropertyObject $CosmosDBProperties
>>>>>>> 6a383dfd
```

## Next steps

<<<<<<< HEAD
Read the following articles:

* [Manage consistency](how-to-manage-consistency.md)
* [Manage conflicts between regions](how-to-manage-conflicts.md)
* [Global distribution - under the hood](global-dist-under-the-hood.md)
* [How to configure multi-master in your applications](how-to-multi-master.md)
* [Configure clients for multihoming](how-to-manage-database-account.md#configure-clients-for-multi-homing)
* [Add or remove regions from your Azure Cosmos DB account](how-to-manage-database-account.md#addremove-regions-from-your-database-account)
* [Create a custom conflict resolution policy](how-to-manage-conflicts.md#create-a-custom-conflict-resolution-policy)
=======
For more information and examples on how to manage the Azure Cosmos account as well as database and containers, read the following articles:

* [Manage Azure Cosmos DB using Azure PowerShell](manage-with-powershell.md)
* [Manage Azure Cosmos DB using Azure CLI](manage-with-cli.md)
>>>>>>> 6a383dfd
<|MERGE_RESOLUTION|>--- conflicted
+++ resolved
@@ -1,28 +1,16 @@
 ---
 title: Learn how to manage database accounts in Azure Cosmos DB
 description: Learn how to manage database accounts in Azure Cosmos DB
-<<<<<<< HEAD
-author: rimman
-ms.service: cosmos-db
-ms.topic: sample
-ms.date: 04/08/2019
-ms.author: rimman
-=======
 author: markjbrown
 ms.service: cosmos-db
 ms.topic: sample
 ms.date: 05/06/2019
 ms.author: mjbrown
->>>>>>> 6a383dfd
 ---
 
 # Manage an Azure Cosmos account
 
-<<<<<<< HEAD
-This article describes how to manage your Azure Cosmos account. You will learn how to set up multi-homing, add or remove a region, configure multiple write regions, and set up failover priorities. 
-=======
 This article describes how to manage various tasks on an Azure Cosmos account using the Azure portal, Azure PowerShell, Azure CLI, and Azure Resource Manager templates.
->>>>>>> 6a383dfd
 
 ## Create an account
 
@@ -46,47 +34,6 @@
    --enable-multiple-write-locations true
 ```
 
-<<<<<<< HEAD
-## Configure clients for multi-homing
-
-### <a id="configure-clients-multi-homing-dotnet"></a>.NET SDK v2
-
-```csharp
-ConnectionPolicy policy = new ConnectionPolicy
-    {
-        ConnectionMode = ConnectionMode.Direct,
-        ConnectionProtocol = Protocol.Tcp,
-        UseMultipleWriteLocations = true
-    };
-policy.SetCurrentLocation("West US 2");
-
-// Pass the connection policy with the preferred locations on it to the client.
-DocumentClient client = new DocumentClient(new Uri(this.accountEndpoint), this.accountKey, policy);
-```
-
-### <a id="configure-clients-multi-homing-dotnet-v3"></a>.NET SDK v3 (preview)
-
-```csharp
-CosmosConfiguration config = new CosmosConfiguration("endpoint", "key");
-config.UseCurrentRegion("West US");
-CosmosClient client = new CosmosClient(config);
-```
-
-### <a id="configure-clients-multi-homing-java-async"></a>Java Async SDK
-
-```java
-ConnectionPolicy policy = new ConnectionPolicy();
-policy.setUsingMultipleWriteLocations(true);
-policy.setPreferredLocations(Collections.singletonList(region));
-
-AsyncDocumentClient client =
-    new AsyncDocumentClient.Builder()
-        .withMasterKeyOrResourceToken(this.accountKey)
-        .withServiceEndpoint(this.accountEndpoint)
-        .withConsistencyLevel(ConsistencyLevel.Eventual)
-        .withConnectionPolicy(policy).build();
-```
-=======
 ### <a id="create-database-account-via-ps"></a>Azure PowerShell
 ```azurepowershell-interactive
 # Create an Azure Cosmos Account for Core (SQL) API
@@ -120,58 +67,26 @@
 ### <a id="create-database-account-via-arm-template"></a>Azure Resource Manager template
 
 This Azure Resource Manager template will create an Azure Cosmos DB account for any supported API configured with two regions and options to select consistency level, automatic failover, and multi-master. To deploy this template, click on Deploy to Azure on the readme page, [Create Azure Cosmos DB account](https://github.com/Azure/azure-quickstart-templates/tree/master/101-cosmosdb-create-multi-region-account)
->>>>>>> 6a383dfd
 
 ## Add/remove regions from your database account
 
-<<<<<<< HEAD
-```javascript
-const connectionPolicy: ConnectionPolicy = new ConnectionPolicy();
-connectionPolicy.UseMultipleWriteLocations = true;
-connectionPolicy.PreferredLocations = [region];
-
-const client = new CosmosClient({
-  endpoint: config.endpoint,
-  auth: { masterKey: config.key },
-  connectionPolicy,
-  consistencyLevel: ConsistencyLevel.Eventual
-});
-```
-=======
 ### <a id="add-remove-regions-via-portal"></a>Azure portal
 
 1. Sign in to [Azure portal](https://portal.azure.com). 
->>>>>>> 6a383dfd
 
 1. Go to your Azure Cosmos account, and open the **Replicate data globally** menu.
 
-<<<<<<< HEAD
-```python
-connection_policy = documents.ConnectionPolicy()
-connection_policy.UseMultipleWriteLocations = True
-connection_policy.PreferredLocations = [region]
-
-client = cosmos_client.CosmosClient(self.account_endpoint, {'masterKey': self.account_key}, connection_policy, documents.ConsistencyLevel.Session)
-```
-=======
 1. To add regions, select the hexagons on the map with the **+** label that corresponds to your desired region(s). Alternatively, to add a region, select the **+ Add region** option and choose a region from the drop-down menu.
 
 1. To remove regions, clear one or more regions from the map by selecting the blue hexagons with check marks. Or select the "wastebasket" (🗑) icon next to the region on the right side.
->>>>>>> 6a383dfd
 
 1. To save your changes, select **OK**.
 
    ![Add or remove regions menu](./media/how-to-manage-database-account/add-region.png)
 
-<<<<<<< HEAD
-1. Go to your Azure Cosmos account, and open the **Replicate data globally** menu.
-
-2. To add regions, select the hexagons on the map with the **+** label that correspond to your desired region(s). Alternatively, to add a region, select the **+ Add region** option and choose a region from the drop-down menu.
-=======
 In a single-region write mode, you cannot remove the write region. You must fail over to a different region before you can delete the current write region.
 
 In a multi-region write mode, you can add or remove any region, if you have at least one region.
->>>>>>> 6a383dfd
 
 ### <a id="add-remove-regions-via-cli"></a>Azure CLI
 
@@ -182,18 +97,12 @@
 # Create an account with 1 region
 az cosmosdb create --name $accountName --resource-group $resourceGroupName --locations westus=0
 
-<<<<<<< HEAD
-In a single-region write mode, you cannot remove the write region. You must fail over to a different region before you can delete the current write region.
-
-In a multi-region write mode, you can add or remove any region, if you have at least one region.
-=======
 # Add a region
 az cosmosdb update --name $accountName --resource-group $resourceGroupName --locations westus=0 eastus=1
 
 # Remove a region
 az cosmosdb update --name $accountName --resource-group $resourceGroupName --locations westus=0
 ```
->>>>>>> 6a383dfd
 
 ### <a id="add-remove-regions-via-ps"></a>Azure PowerShell
 
@@ -218,17 +127,6 @@
 $account = Get-AzResource -ResourceType "Microsoft.DocumentDb/databaseAccounts" `
     -ApiVersion "2015-04-08" -ResourceGroupName $resourceGroupName -Name $accountName
 
-<<<<<<< HEAD
-```bash
-# Create an account with 1 region
-az cosmosdb create --name <Azure Cosmos account name> --resource-group <Resource Group name> --locations eastus=0
-
-# Add a region
-az cosmosdb update --name <Azure Cosmos account name> --resource-group <Resource Group name> --locations eastus=0 westus=1
-
-# Remove a region
-az cosmosdb update --name <Azure Cosmos account name> --resource-group <Resource Group name> --locations westus=0
-=======
 $locations = @( 
     @{ "locationName"="West US"; "failoverPriority"=0 },
     @{ "locationName"="East Us"; "failoverPriority"=1 } 
@@ -256,7 +154,6 @@
 Set-AzResource -ResourceType "Microsoft.DocumentDb/databaseAccounts" `
     -ApiVersion "2015-04-08" -ResourceGroupName $resourceGroupName `
     -Name $accountName -PropertyObject $CosmosDBProperties
->>>>>>> 6a383dfd
 ```
 
 ## <a id="configure-multiple-write-regions"></a>Configure multiple write-regions
@@ -298,11 +195,7 @@
 
 ### <a id="configure-multiple-write-regions-arm"></a>Resource Manager template
 
-<<<<<<< HEAD
-The following JSON code is an example of an [Azure Resource Manager](https://docs.microsoft.com/azure/azure-resource-manager/resource-group-overview) template. You can use it to deploy an Azure Cosmos account with [bounded staleness consistency level](consistency-levels.md). The maximum staleness interval is set to 5 seconds. The maximum number of stale requests that is tolerated is set to 100. To learn about the Resource Manager template format and syntax, see [Resource Manager](../azure-resource-manager/resource-group-authoring-templates.md).
-=======
 An account can be migrated from single-master to multi-master by deploying the Resource Manager template used to create the account and setting `enableMultipleWriteLocations: true`. The following Azure Resource Manager template is a bare minimum template that will deploy an Azure Cosmos DB account for SQL API with a single region and multi-master enabled.
->>>>>>> 6a383dfd
 
 ```json
 {
@@ -343,19 +236,11 @@
 
 ## <a id="automatic-failover"></a>Enable automatic failover for your Azure Cosmos DB account
 
-<<<<<<< HEAD
-## <a id="manual-failover"></a>Enable manual failover for your Azure Cosmos account
-=======
 The Automatic failover option allows Azure Cosmos DB to failover to the region with the highest failover priority with no user action should a region become unavailable. When automatic failover is enabled, region priority can be modified. Account must have two or more regions to enable automatic failover.
->>>>>>> 6a383dfd
 
 ### <a id="enable-automatic-failover-via-portal"></a>Azure portal
 
-<<<<<<< HEAD
-1. Go to your Azure Cosmos account, and open the **Replicate data globally** menu.
-=======
 1. From your Azure Cosmos DB account, open the **Replicate data globally** pane.
->>>>>>> 6a383dfd
 
 2. At the top of the pane, select **Automatic Failover**.
 
@@ -369,19 +254,12 @@
 
 ### <a id="enable-automatic-failover-via-cli"></a>Azure CLI
 
-<<<<<<< HEAD
-```bash
-# Given your account currently has regions with priority: eastus=0 westus=1
-# Change the priority order to trigger a failover of the write region
-az cosmosdb update --name <Azure Cosmos account name> --resource-group <Resource Group name> --locations westus=0 eastus=1
-=======
 ```azurecli-interactive
 # Enable automatic failover on an existing account
 $resourceGroupName = 'myResourceGroup'
 $accountName = 'myaccountname'
 
 az cosmosdb update --name $accountName --resource-group $resourceGroupName --enable-automatic-failover true
->>>>>>> 6a383dfd
 ```
 
 ### <a id="enable-automatic-failover-via-ps"></a>Azure PowerShell
@@ -453,20 +331,12 @@
     -ResourceGroupName $resourceGroupName -Name $accountName -Parameters $failoverPolicies
 ```
 
-<<<<<<< HEAD
-## Set failover priorities for your Azure Cosmos account
-=======
 ## <a id="manual-failover"></a>Perform manual failover on an Azure Cosmos account
->>>>>>> 6a383dfd
 
 > [!IMPORTANT]
 > The Azure Cosmos account must be configured for manual failover for this operation to succeed.
 
-<<<<<<< HEAD
-1. From your Azure Cosmos account, open the **Replicate data globally** pane. 
-=======
 The process for performing a manual failover involves changing the account's write region (failover priority = 0) to another region configured for the account.
->>>>>>> 6a383dfd
 
 > [!NOTE]
 > Multi-master accounts cannot be manually failed over. For applications using the Azure Cosmos DB SDK, the SDK will detect when a region becomes unavailable, then redirect automatically to the next closest region if using multi-homing API in the SDK.
@@ -487,15 +357,11 @@
 
 ### <a id="enable-manual-failover-via-cli"></a>Azure CLI
 
-<<<<<<< HEAD
-You cannot modify the write region on this menu. To change the write region manually, you must do a manual failover.
-=======
 ```azurecli-interactive
 # Assume account currently has regions with priority: eastus=0 westus=1
 # Change the priority order to trigger a failover of the write region
 $resourceGroupName = 'myResourceGroup'
 $accountName = 'myaccountname'
->>>>>>> 6a383dfd
 
 az cosmosdb update --name $accountName --resource-group $resourceGroupName --locations westus=0 eastus=1
 ```
@@ -520,32 +386,14 @@
 $account.Properties.locations=$locations;
 $CosmosDBProperties = $account.Properties;
 
-<<<<<<< HEAD
-```bash
-# Assume region order is initially eastus=0 westus=1 automatic failover on account creation
-az cosmosdb failover-priority-change --name <Azure Cosmos account name> --resource-group <Resource Group name> --failover-policies westus=0 eastus=1
-=======
-Set-AzResource -ResourceType "Microsoft.DocumentDb/databaseAccounts" `
-    -ApiVersion "2015-04-08" -ResourceGroupName $resourceGroupName `
-    -Name $accountName -PropertyObject $CosmosDBProperties
->>>>>>> 6a383dfd
+Set-AzResource -ResourceType "Microsoft.DocumentDb/databaseAccounts" `
+    -ApiVersion "2015-04-08" -ResourceGroupName $resourceGroupName `
+    -Name $accountName -PropertyObject $CosmosDBProperties
 ```
 
 ## Next steps
 
-<<<<<<< HEAD
-Read the following articles:
-
-* [Manage consistency](how-to-manage-consistency.md)
-* [Manage conflicts between regions](how-to-manage-conflicts.md)
-* [Global distribution - under the hood](global-dist-under-the-hood.md)
-* [How to configure multi-master in your applications](how-to-multi-master.md)
-* [Configure clients for multihoming](how-to-manage-database-account.md#configure-clients-for-multi-homing)
-* [Add or remove regions from your Azure Cosmos DB account](how-to-manage-database-account.md#addremove-regions-from-your-database-account)
-* [Create a custom conflict resolution policy](how-to-manage-conflicts.md#create-a-custom-conflict-resolution-policy)
-=======
 For more information and examples on how to manage the Azure Cosmos account as well as database and containers, read the following articles:
 
 * [Manage Azure Cosmos DB using Azure PowerShell](manage-with-powershell.md)
-* [Manage Azure Cosmos DB using Azure CLI](manage-with-cli.md)
->>>>>>> 6a383dfd
+* [Manage Azure Cosmos DB using Azure CLI](manage-with-cli.md)