--- conflicted
+++ resolved
@@ -216,15 +216,10 @@
 
 ## Summary
 
-<<<<<<< HEAD
-- You have learned that Azure Cosmos DB has native suppport for notifications for new or modified documents and how easy it is to use. 
-=======
 - You have learned that Azure Cosmos DB has native support for notifications for new or modifed documents and how easy it is to use. 
->>>>>>> 3c464f7c
 - By leveraging Logic Apps, you can create workflows without writing any code.
 - Using Azure Service Bus Queues to handle the distribution for the HL7 FHIR documents.
 
 ## Next steps
 For more information about Azure Cosmos DB, see the [Azure Cosmos DB home page](https://azure.microsoft.com/services/cosmos-db/). For more information about Logic Apps, see [Logic Apps](https://azure.microsoft.com/services/logic-apps/).
 
-
