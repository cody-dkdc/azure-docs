---
<<<<<<< HEAD
title: 'Tutorial: Build a .NET Core app to manage data stored in SQL API account of Azure Cosmos DB'
description: This tutorial creates an online database and C# console application using the Azure Cosmos DB SQL API .NET Core SDK. 
author: SnehaGunda

=======
title: 'Azure Cosmos DB: SQL API getting started with .NET Core tutorial'
description: A tutorial that creates an online database and C# console application using the Azure Cosmos DB SQL API .NET Core SDK. 
author: SnehaGunda
ms.author: sngun
>>>>>>> bb974403
ms.service: cosmos-db
ms.component: cosmosdb-sql
ms.devlang: dotnet
ms.topic: tutorial
ms.date: 03/12/2018
<<<<<<< HEAD
ms.author: sngun
Customer intent: As a developer, I want to build a .Net Core application to access and manage Azure Cosmos DB resources so that customers can utilize the global distribution, elastic scaling, multi-master and other capabilities offered by Azure Cosmos DB.

=======
>>>>>>> bb974403
---
# Tutorial: Build a .NET Core app to manage data stored in SQL API account

> [!div class="op_single_selector"]
> * [.NET Core](sql-api-dotnetcore-get-started.md)
> * [.NET Core (Preview)](sql-api-dotnet-core-get-started-preview.md)
> * [.NET](sql-api-get-started.md)
> * [.NET (Preview)](sql-api-dotnet-get-started-preview.md)
> * [Java](sql-api-java-get-started.md)
> * [Async Java](sql-api-async-java-get-started.md)
> * [Node.js](sql-api-nodejs-get-started.md)
> 

As developer you may have applications that use NoSQL document data. You can use SQL API account in Azure cosmos DB, to store and access this document data. This tutorial shows you how to build a .NET Core app to create and query data stored in SQL API account of Azure Cosmos DB. 

This tutorial covers the following tasks:

> [!div class="checklist"]
> * Creating and connecting to an Azure Cosmos account
> * Configuring your Visual Studio solution
> * Creating an online database
> * Creating a collection
> * Creating JSON documents
> * Performing CRUD operations on the items, container and database

Don't have time create the application? Don't worry! The complete solution is available on [GitHub](https://github.com/Azure-Samples/documentdb-dotnet-core-getting-started). 

## Prerequisites

* An active Azure account. If you don't have one, you can sign up for a [free account](https://azure.microsoft.com/free/). 

  [!INCLUDE [cosmos-db-emulator-docdb-api](../../includes/cosmos-db-emulator-docdb-api.md)]

* Download and use the free [Visual Studio 2017 Community Edition](https://www.visualstudio.com/downloads/). If you are developing a Universal Windows Platform (UWP) app, you should use **Visual Studio 2017 with version 15.4** or higher. Make sure that you enable **Azure development** during the Visual Studio setup.

    * For MacOS or Linux, you can develop .NET Core apps from the command line by installing the [.NET Core SDK](https://www.microsoft.com/net/core#macos) for the platform of your choice. 

    * For Windows platform, you can develop .NET Core apps from the command line by installing the [.NET Core SDK](https://www.microsoft.com/net/core#windows). 

## Create an Azure Cosmos account

Use the following steps to create an Azure Cosmos account:

[!INCLUDE [cosmos-db-create-dbaccount](../../includes/cosmos-db-create-dbaccount.md)]

## <a id="SetupVS"></a>Set up your Visual Studio solution

1. Open **Visual Studio 2017** on your computer.

2. On the **File** menu, select **New**, and then choose **Project**.

3. In the **New Project** dialog, select **Templates** / **Visual C#** / **.NET Core**/**Console Application (.NET Core)**, name your project **DocumentDBGettingStarted**, and then select **OK**.

   ![Screenshot of the New Project window](./media/sql-api-dotnetcore-get-started/nosql-tutorial-new-project-2.png)

4. In the **Solution Explorer**, right click on **DocumentDBGettingStarted**.

5. On the same menu, select **Manage NuGet Packages...**.

   ![Screenshot of the Right Clicked Menu for the Project](./media/sql-api-dotnetcore-get-started/nosql-tutorial-manage-nuget-pacakges.png)

6. In the **NuGet** tab, select **Browse** at the top of the window, and type **azure documentdb** in the search box.

7. Within the results, find **Microsoft.Azure.DocumentDB.Core** and select **Install**.

   The package ID for the library is [Microsoft.Azure.DocumentDB.Core](https://www.nuget.org/packages/Microsoft.Azure.DocumentDB.Core). If you are targeting a .NET Framework version (like net461) that is not supported by this .NET Core NuGet package, then use [Microsoft.Azure.DocumentDB](https://www.nuget.org/packages/Microsoft.Azure.DocumentDB), which supports all .NET Framework versions starting .NET Framework 4.5.

8. When prompted, accept the NuGet package installations and the license agreement.

Now that setup is complete, let's start writing some code. You can find a completed code project of this tutorial at [GitHub](https://github.com/Azure-Samples/documentdb-dotnet-core-getting-started).

## <a id="Connect"></a>Connect to an Azure Cosmos account

Connect to an Azure Cosmos account by importing the required dependencies. To import the dependencies, add the following code to the beginning of your Program.cs file:

```csharp
using System;

// ADD THIS PART TO YOUR CODE
using System.Linq;
using System.Threading.Tasks;
using System.Net;
using Microsoft.Azure.Documents;
using Microsoft.Azure.Documents.Client;
using Newtonsoft.Json;
```

Next, add these two constants and your *client* variable underneath your public class *Program*.

```csharp
class Program
{
    // ADD THIS PART TO YOUR CODE
    private const string EndpointUri = "<your endpoint URI>";
    private const string PrimaryKey = "<your key>";
    private DocumentClient client;
```

Next, go to the [Azure portal](https://portal.azure.com) to retrieve your URI and primary key. The Azure Cosmos DB URI and primary key are necessary for your application to understand where to connect to, and for Azure Cosmos DB to trust your application's connection.

In the Azure portal, go to your Azure Cosmos account, and then select **Keys**.

Copy the URI from the portal and paste it into `<your endpoint URI>` in the program.cs file. Then copy the PRIMARY KEY from the portal and paste it into `<your key>`. Make sure to remove the < and > but leave the double quotes around your endpoint and key.

![Get keys from Azure portal][keys]

We'll start the getting started application by creating a new instance of the **DocumentClient**.

Below the **Main** method, add this new asynchronous task called **GetStartedDemo**, which will instantiate your new **DocumentClient**.

```csharp
static void Main(string[] args)
{
}

// ADD THIS PART TO YOUR CODE
private async Task GetStartedDemo()
{
    this.client = new DocumentClient(new Uri(EndpointUri), PrimaryKey);
}
```

Add the following code to run your asynchronous task from your **Main** method. The **Main** method catches exceptions and writes them to the console.

```csharp
static void Main(string[] args)
{
        // ADD THIS PART TO YOUR CODE
        try
        {
                Program p = new Program();
                p.GetStartedDemo().Wait();
        }
        catch (DocumentClientException de)
        {
                Exception baseException = de.GetBaseException();
                Console.WriteLine("{0} error occurred: {1}, Message: {2}", de.StatusCode, de.Message, baseException.Message);
        }
        catch (Exception e)
        {
                Exception baseException = e.GetBaseException();
                Console.WriteLine("Error: {0}, Message: {1}", e.Message, baseException.Message);
        }
        finally
        {
                Console.WriteLine("End of demo, press any key to exit.");
                Console.ReadKey();
        }
```

Select the **DocumentDBGettingStarted** button to build and run the application.

## <a id="CreateDatabase"></a>Create a database

Before you add the code for creating a database, add a helper method for writing to the console. Copy and paste the **WriteToConsoleAndPromptToContinue** method underneath the **GetStartedDemo** method.

```csharp
// ADD THIS PART TO YOUR CODE
private void WriteToConsoleAndPromptToContinue(string format, params object[] args)
{
        Console.WriteLine(format, args);
        Console.WriteLine("Press any key to continue ...");
        Console.ReadKey();
}
```

Create your Azure Cosmos DB database by using the `CreateDatabaseAsync` method of the **DocumentClient** class. A database is the logical container of JSON document storage partitioned across collections. Copy and paste the following code to your **GetStartedDemo** method underneath the client creation. This creates a database named *FamilyDB*.

```csharp
private async Task GetStartedDemo()
{
    this.client = new DocumentClient(new Uri(EndpointUri), PrimaryKey);

    // ADD THIS PART TO YOUR CODE
    await this.client.CreateDatabaseIfNotExistsAsync(new Database { Id = "FamilyDB_oa" });
```

Select the **DocumentDBGettingStarted** button to run your application.

## <a id="CreateColl"></a>Create a collection

Create a collection by using the `CreateDocumentCollectionAsync` method of the **DocumentClient** class. A collection is a container of JSON documents and associated JavaScript application logic.

> [!WARNING]
> **CreateDocumentCollectionAsync** creates a new collection with reserved throughput, which has pricing implications. For more details, please visit our [pricing page](https://azure.microsoft.com/pricing/details/cosmos-db/).

Copy and paste the following code to your **GetStartedDemo** method underneath the database creation. This code creates a document collection named *FamilyCollection_oa*.

```csharp
    this.client = new DocumentClient(new Uri(EndpointUri), PrimaryKey);

    await this.client.CreateDatabaseIfNotExistsAsync("FamilyDB_oa");

    // ADD THIS PART TO YOUR CODE
    await this.client.CreateDocumentCollectionIfNotExistsAsync(UriFactory.CreateDatabaseUri("FamilyDB_oa"), new DocumentCollection { Id = "FamilyCollection_oa" });
```

Select the **DocumentDBGettingStarted** button to run your application.

## <a id="CreateDoc"></a>Create JSON documents

Create a document by using the `CreateDocumentAsync` method of the **DocumentClient** class. Documents are user-defined (arbitrary) JSON content. You can now insert one or more documents. 

First, you will create a **Family** class that represents objects stored within Azure Cosmos DB. You will also create **Parent**, **Child**, **Pet**, and **Address** subclasses that are used within **Family**. The documents must have an **Id** property serialized as **id** in JSON. Create these classes by adding the following internal subclasses after the **GetStartedDemo** method. Copy and paste the **Family**, **Parent**, **Child**, **Pet**, and **Address** classes underneath the **WriteToConsoleAndPromptToContinue** method.

```csharp
private void WriteToConsoleAndPromptToContinue(string format, params object[] args)
{
    Console.WriteLine(format, args);
    Console.WriteLine("Press any key to continue ...");
    Console.ReadKey();
}

// ADD THIS PART TO YOUR CODE
public class Family
{
    [JsonProperty(PropertyName = "id")]
    public string Id { get; set; }
    public string LastName { get; set; }
    public Parent[] Parents { get; set; }
    public Child[] Children { get; set; }
    public Address Address { get; set; }
    public bool IsRegistered { get; set; }
    public override string ToString()
    {
            return JsonConvert.SerializeObject(this);
    }
}

public class Parent
{
    public string FamilyName { get; set; }
    public string FirstName { get; set; }
}

public class Child
{
    public string FamilyName { get; set; }
    public string FirstName { get; set; }
    public string Gender { get; set; }
    public int Grade { get; set; }
    public Pet[] Pets { get; set; }
}

public class Pet
{
    public string GivenName { get; set; }
}

public class Address
{
    public string State { get; set; }
    public string County { get; set; }
    public string City { get; set; }
}
```

Copy and paste the **CreateFamilyDocumentIfNotExists** method underneath your **CreateDocumentCollectionIfNotExists** method.

```csharp
// ADD THIS PART TO YOUR CODE
private async Task CreateFamilyDocumentIfNotExists(string databaseName, string collectionName, Family family)
{
    try
    {
        await this.client.ReadDocumentAsync(UriFactory.CreateDocumentUri(databaseName, collectionName, family.Id));
        this.WriteToConsoleAndPromptToContinue("Found {0}", family.Id);
    }
    catch (DocumentClientException de)
    {
        if (de.StatusCode == HttpStatusCode.NotFound)
        {
            await this.client.CreateDocumentAsync(UriFactory.CreateDocumentCollectionUri(databaseName, collectionName), family);
            this.WriteToConsoleAndPromptToContinue("Created Family {0}", family.Id);
        }
        else
        {
            throw;
        }
    }
}
```

And insert two documents, one each for the Andersen Family and the Wakefield Family. Copy and paste the code that follows `// ADD THIS PART TO YOUR CODE` to your **GetStartedDemo** method underneath the document collection creation.

```csharp
await this.CreateDatabaseIfNotExistsAsync("FamilyDB_oa");

await this.CreateDocumentCollectionIfNotExists("FamilyDB_oa", "FamilyCollection_oa");

// ADD THIS PART TO YOUR CODE
Family andersenFamily = new Family
{
        Id = "Andersen.1",
        LastName = "Andersen",
        Parents = new Parent[]
        {
                new Parent { FirstName = "Thomas" },
                new Parent { FirstName = "Mary Kay" }
        },
        Children = new Child[]
        {
                new Child
                {
                        FirstName = "Henriette Thaulow",
                        Gender = "female",
                        Grade = 5,
                        Pets = new Pet[]
                        {
                                new Pet { GivenName = "Fluffy" }
                        }
                }
        },
        Address = new Address { State = "WA", County = "King", City = "Seattle" },
        IsRegistered = true
};

await this.CreateFamilyDocumentIfNotExists("FamilyDB_oa", "FamilyCollection_oa", andersenFamily);

Family wakefieldFamily = new Family
{
        Id = "Wakefield.7",
        LastName = "Wakefield",
        Parents = new Parent[]
        {
                new Parent { FamilyName = "Wakefield", FirstName = "Robin" },
                new Parent { FamilyName = "Miller", FirstName = "Ben" }
        },
        Children = new Child[]
        {
                new Child
                {
                        FamilyName = "Merriam",
                        FirstName = "Jesse",
                        Gender = "female",
                        Grade = 8,
                        Pets = new Pet[]
                        {
                                new Pet { GivenName = "Goofy" },
                                new Pet { GivenName = "Shadow" }
                        }
                },
                new Child
                {
                        FamilyName = "Miller",
                        FirstName = "Lisa",
                        Gender = "female",
                        Grade = 1
                }
        },
        Address = new Address { State = "NY", County = "Manhattan", City = "NY" },
        IsRegistered = false
};

await this.CreateFamilyDocumentIfNotExists("FamilyDB_oa", "FamilyCollection_oa", wakefieldFamily);
```

Select the **DocumentDBGettingStarted** button to run your application.

![Hierarchical relationship between the account, the online database, the collection](./media/sql-api-dotnetcore-get-started/nosql-tutorial-account-database.png)

## <a id="Query"></a>Query Azure Cosmos DB resources

<<<<<<< HEAD
Azure Cosmos DB supports rich queries against JSON documents stored in each collection. The following sample code shows various queries - using both Azure Cosmos DB SQL syntax and LINQ - that you can run against the documents we inserted in the previous step.
=======
Azure Cosmos DB supports rich [queries](how-to-sql-query.md) against JSON documents stored in each collection. The following sample code shows various queries - using both Azure Cosmos DB SQL syntax as well as LINQ - that we can run against the documents we inserted in the previous step.
>>>>>>> bb974403

Copy and paste the **ExecuteSimpleQuery** method underneath your **CreateFamilyDocumentIfNotExists** method.

```csharp
// ADD THIS PART TO YOUR CODE
private void ExecuteSimpleQuery(string databaseName, string collectionName)
{
    // Set some common query options
    FeedOptions queryOptions = new FeedOptions { MaxItemCount = -1 };

        // Here we find the Andersen family via its LastName
        IQueryable<Family> familyQuery = this.client.CreateDocumentQuery<Family>(
                UriFactory.CreateDocumentCollectionUri(databaseName, collectionName), queryOptions)
                .Where(f => f.LastName == "Andersen");

        // The query is executed synchronously here, but can also be executed asynchronously via the IDocumentQuery<T> interface
        Console.WriteLine("Running LINQ query...");
        foreach (Family family in familyQuery)
        {
            Console.WriteLine("\tRead {0}", family);
        }

        // Now execute the same query via direct SQL
        IQueryable<Family> familyQueryInSql = this.client.CreateDocumentQuery<Family>(
                UriFactory.CreateDocumentCollectionUri(databaseName, collectionName),
                "SELECT * FROM Family WHERE Family.LastName = 'Andersen'",
                queryOptions);

        Console.WriteLine("Running direct SQL query...");
        foreach (Family family in familyQueryInSql)
        {
                Console.WriteLine("\tRead {0}", family);
        }

        Console.WriteLine("Press any key to continue ...");
        Console.ReadKey();
}
```

Copy and paste the following code to your **GetStartedDemo** method underneath the second document creation.

```csharp
await this.CreateFamilyDocumentIfNotExists("FamilyDB_oa", "FamilyCollection_oa", wakefieldFamily);

// ADD THIS PART TO YOUR CODE
this.ExecuteSimpleQuery("FamilyDB_oa", "FamilyCollection_oa");
```

Select the **DocumentDBGettingStarted** button to run your application.

The following diagram illustrates how the Azure Cosmos DB SQL query syntax is called against the collection you created. The same logic applies to the LINQ query.

![Diagram illustrating the scope and meaning of the query used by the NoSQL tutorial to create a C# console application](./media/sql-api-dotnetcore-get-started/nosql-tutorial-collection-documents.png)

<<<<<<< HEAD
The `FROM` keyword is optional in the query because Azure Cosmos DB queries are already scoped to a single collection. Therefore, "FROM Families f" can be swapped with "FROM root r", or any other variable name you choose. Azure Cosmos DB infers that the Families, root, or the variable name that you chose references the current collection by default.
=======
The [FROM](how-to-sql-query.md#FromClause) keyword is optional in the query because Azure Cosmos DB queries are already scoped to a single collection. Therefore, "FROM Families f" can be swapped with "FROM root r", or any other variable name you choose. Azure Cosmos DB infers the Families, root, or the variable name you chose, reference the current collection by default.
>>>>>>> bb974403

## <a id="ReplaceDocument"></a>Replace JSON document

Azure Cosmos DB supports replacing JSON documents.  

Copy and paste the **ReplaceFamilyDocument** method underneath your **ExecuteSimpleQuery** method.

```csharp
// ADD THIS PART TO YOUR CODE
private async Task ReplaceFamilyDocument(string databaseName, string collectionName, string familyName, Family updatedFamily)
{
    await this.client.ReplaceDocumentAsync(UriFactory.CreateDocumentUri(databaseName, collectionName, familyName), updatedFamily);
    this.WriteToConsoleAndPromptToContinue("Replaced Family {0}", familyName);
}
```

Copy and paste the following code to your **GetStartedDemo** method underneath the query execution. After replacing the document, this will run the same query again to view the changed document.

```csharp
await this.CreateFamilyDocumentIfNotExists("FamilyDB_oa", "FamilyCollection_oa", wakefieldFamily);

this.ExecuteSimpleQuery("FamilyDB_oa", "FamilyCollection_oa");

// ADD THIS PART TO YOUR CODE
// Update the Grade of the Andersen Family child
andersenFamily.Children[0].Grade = 6;

await this.ReplaceFamilyDocument("FamilyDB_oa", "FamilyCollection_oa", "Andersen.1", andersenFamily);

this.ExecuteSimpleQuery("FamilyDB_oa", "FamilyCollection_oa");
```

Select the **DocumentDBGettingStarted** button to run your application.

## <a id="DeleteDocument"></a>Delete JSON document

Azure Cosmos DB supports deleting JSON documents.  

Copy and paste the **DeleteFamilyDocument** method underneath your **ReplaceFamilyDocument** method.

```csharp
// ADD THIS PART TO YOUR CODE
private async Task DeleteFamilyDocument(string databaseName, string collectionName, string documentName)
{
    await this.client.DeleteDocumentAsync(UriFactory.CreateDocumentUri(databaseName, collectionName, documentName));
    Console.WriteLine("Deleted Family {0}", documentName);
}
```

Copy and paste the following code to your **GetStartedDemo** method underneath the second query execution.

```csharp
await this.ReplaceFamilyDocument("FamilyDB_oa", "FamilyCollection_oa", "Andersen.1", andersenFamily);

this.ExecuteSimpleQuery("FamilyDB_oa", "FamilyCollection_oa");

// ADD THIS PART TO CODE
await this.DeleteFamilyDocument("FamilyDB_oa", "FamilyCollection_oa", "Andersen.1");
```

Select the **DocumentDBGettingStarted** button to run your application.

## <a id="DeleteDatabase"></a>Delete the database

Deleting the created database will remove the database and all child resources (collections, documents, etc.). Copy and paste the following code to your **GetStartedDemo** method underneath the document to delete the entire database and all child resources.

```csharp
this.ExecuteSimpleQuery("FamilyDB_oa", "FamilyCollection_oa");

await this.DeleteFamilyDocument("FamilyDB_oa", "FamilyCollection_oa", "Andersen.1");

// ADD THIS PART TO CODE
// Clean up/delete the database
await this.client.DeleteDatabaseAsync(UriFactory.CreateDatabaseUri("FamilyDB_oa"));
```

Select the **DocumentDBGettingStarted** button to run your application.

## <a id="Run"></a>Run your C# console application

Select the **DocumentDBGettingStarted** button in Visual Studio to build the application in debug mode. You should see the output of your get started app in the console window. The output will show the results of the queries we added and should match the example text below.

```bash
Created FamilyDB_oa
Press any key to continue ...
Created FamilyCollection_oa
Press any key to continue ...
Created Family Andersen.1
Press any key to continue ...
Created Family Wakefield.7
Press any key to continue ...
Running LINQ query...
    Read {"id":"Andersen.1","LastName":"Andersen","District":"WA5","Parents":[{"FamilyName":null,"FirstName":"Thomas"},{"FamilyName":null,"FirstName":"Mary Kay"}],"Children":[{"FamilyName":null,"FirstName":"Henriette Thaulow","Gender":"female","Grade":5,"Pets":[{"GivenName":"Fluffy"}]}],"Address":{"State":"WA","County":"King","City":"Seattle"},"IsRegistered":true}
Running direct SQL query...
    Read {"id":"Andersen.1","LastName":"Andersen","District":"WA5","Parents":[{"FamilyName":null,"FirstName":"Thomas"},{"FamilyName":null,"FirstName":"Mary Kay"}],"Children":[{"FamilyName":null,"FirstName":"Henriette Thaulow","Gender":"female","Grade":5,"Pets":[{"GivenName":"Fluffy"}]}],"Address":{"State":"WA","County":"King","City":"Seattle"},"IsRegistered":true}
Replaced Family Andersen.1
Press any key to continue ...
Running LINQ query...
    Read {"id":"Andersen.1","LastName":"Andersen","District":"WA5","Parents":[{"FamilyName":null,"FirstName":"Thomas"},{"FamilyName":null,"FirstName":"Mary Kay"}],"Children":[{"FamilyName":null,"FirstName":"Henriette Thaulow","Gender":"female","Grade":6,"Pets":[{"GivenName":"Fluffy"}]}],"Address":{"State":"WA","County":"King","City":"Seattle"},"IsRegistered":true}
Running direct SQL query...
    Read {"id":"Andersen.1","LastName":"Andersen","District":"WA5","Parents":[{"FamilyName":null,"FirstName":"Thomas"},{"FamilyName":null,"FirstName":"Mary Kay"}],"Children":[{"FamilyName":null,"FirstName":"Henriette Thaulow","Gender":"female","Grade":6,"Pets":[{"GivenName":"Fluffy"}]}],"Address":{"State":"WA","County":"King","City":"Seattle"},"IsRegistered":true}
Deleted Family Andersen.1
End of demo, press any key to exit.
```

Congratulations! You've completed the tutorial and have a working C# console application!

## Clean up resources

When no longer needed, you can delete the resource group, Azure Cosmos account, and all the related resources. To do so, select the resource group for the virtual machine, select **Delete**, then confirm the name of the resource group to delete.

## Next steps

In this tutorial, you've learned how to build a .NET Core app to manage data stored in SQL API account of Azure Cosmos DB. You can now proceed to the next article:

> [!div class="nextstepaction"]
> [Build a Java console app with SQL API account of Azure Cosmos DB](sql-api-java-get-started.md)

[create-sql-api-dotnet.md#create-account]: create-sql-api-dotnet.md#create-account
[keys]: media/sql-api-dotnetcore-get-started/nosql-tutorial-keys.png<|MERGE_RESOLUTION|>--- conflicted
+++ resolved
@@ -1,26 +1,15 @@
 ---
-<<<<<<< HEAD
 title: 'Tutorial: Build a .NET Core app to manage data stored in SQL API account of Azure Cosmos DB'
 description: This tutorial creates an online database and C# console application using the Azure Cosmos DB SQL API .NET Core SDK. 
 author: SnehaGunda
-
-=======
-title: 'Azure Cosmos DB: SQL API getting started with .NET Core tutorial'
-description: A tutorial that creates an online database and C# console application using the Azure Cosmos DB SQL API .NET Core SDK. 
-author: SnehaGunda
-ms.author: sngun
->>>>>>> bb974403
 ms.service: cosmos-db
 ms.component: cosmosdb-sql
 ms.devlang: dotnet
 ms.topic: tutorial
 ms.date: 03/12/2018
-<<<<<<< HEAD
 ms.author: sngun
 Customer intent: As a developer, I want to build a .Net Core application to access and manage Azure Cosmos DB resources so that customers can utilize the global distribution, elastic scaling, multi-master and other capabilities offered by Azure Cosmos DB.
 
-=======
->>>>>>> bb974403
 ---
 # Tutorial: Build a .NET Core app to manage data stored in SQL API account
 
@@ -384,11 +373,7 @@
 
 ## <a id="Query"></a>Query Azure Cosmos DB resources
 
-<<<<<<< HEAD
 Azure Cosmos DB supports rich queries against JSON documents stored in each collection. The following sample code shows various queries - using both Azure Cosmos DB SQL syntax and LINQ - that you can run against the documents we inserted in the previous step.
-=======
-Azure Cosmos DB supports rich [queries](how-to-sql-query.md) against JSON documents stored in each collection. The following sample code shows various queries - using both Azure Cosmos DB SQL syntax as well as LINQ - that we can run against the documents we inserted in the previous step.
->>>>>>> bb974403
 
 Copy and paste the **ExecuteSimpleQuery** method underneath your **CreateFamilyDocumentIfNotExists** method.
 
@@ -443,11 +428,7 @@
 
 ![Diagram illustrating the scope and meaning of the query used by the NoSQL tutorial to create a C# console application](./media/sql-api-dotnetcore-get-started/nosql-tutorial-collection-documents.png)
 
-<<<<<<< HEAD
 The `FROM` keyword is optional in the query because Azure Cosmos DB queries are already scoped to a single collection. Therefore, "FROM Families f" can be swapped with "FROM root r", or any other variable name you choose. Azure Cosmos DB infers that the Families, root, or the variable name that you chose references the current collection by default.
-=======
-The [FROM](how-to-sql-query.md#FromClause) keyword is optional in the query because Azure Cosmos DB queries are already scoped to a single collection. Therefore, "FROM Families f" can be swapped with "FROM root r", or any other variable name you choose. Azure Cosmos DB infers the Families, root, or the variable name you chose, reference the current collection by default.
->>>>>>> bb974403
 
 ## <a id="ReplaceDocument"></a>Replace JSON document
 
