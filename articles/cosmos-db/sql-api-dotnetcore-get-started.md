---
title: 'Azure Cosmos DB: SQL API getting started with .NET Core tutorial'
description: A tutorial that creates an online database and C# console application using the Azure Cosmos DB SQL API .NET Core SDK. 
author: SnehaGunda
<<<<<<< HEAD
=======

>>>>>>> 20cf9955

ms.service: cosmos-db
ms.component: cosmosdb-sql
ms.devlang: dotnet
ms.topic: tutorial
ms.date: 03/12/2018
ms.author: sngun


---
# Tutorial: Build a .Net Core app to manage Azure Cosmos DB SQL API data

> [!div class="op_single_selector"]
> * [.NET Core](sql-api-dotnetcore-get-started.md)
> * [.NET Core (Preview)](sql-api-dotnet-core-get-started-preview.md)
> * [.NET](sql-api-get-started.md)
> * [.NET (Preview)](sql-api-dotnet-get-started-preview.md)
> * [Java](sql-api-java-get-started.md)
> * [Async Java](sql-api-async-java-get-started.md)
> * [Node.js](sql-api-nodejs-get-started.md)
> 

This tutorial shows you how to build a .Net Core app to create and query Azure Cosmos DB SQL API data. 

This tutorial covers the following tasks:

> [!div class="checklist"]
> * Creating and connecting to an Azure Cosmos DB account
> * Configuring your Visual Studio Solution
> * Creating an online database
> * Creating a collection
> * Creating JSON documents
> * Performing CRUD operations on the items, container and database

Don't have time create the application? Don't worry! The complete solution is available on [GitHub](https://github.com/Azure-Samples/documentdb-dotnet-core-getting-started). Jump to the [Get the complete solution section](#GetSolution) for quick instructions.

Want to build a Xamarin iOS, Android, or Forms application using the SQL API and .NET Core SDK? See [Build mobile applications with Xamarin and Azure Cosmos DB](mobile-apps-with-xamarin.md).

## Prerequisites

* An active Azure account. If you don't have one, you can sign up for a [free account](https://azure.microsoft.com/free/). 

  [!INCLUDE [cosmos-db-emulator-docdb-api](../../includes/cosmos-db-emulator-docdb-api.md)]

* If you don’t already have Visual Studio 2017 installed, you can download and use the free [Visual Studio 2017 Community Edition](https://www.visualstudio.com/downloads/). If you are developing a Universal Windows Platform (UWP) app, you should use **Visual Studio 2017 with version 15.4** or higher. Make sure that you enable **Azure development** during the Visual Studio setup.

    * If you're working on MacOS or Linux, you can develop .NET Core apps from the command line by installing the [.NET Core SDK](https://www.microsoft.com/net/core#macos) for the platform of your choice. 

    * If you're working on Windows, you can develop .NET Core apps from the command line by installing the [.NET Core SDK](https://www.microsoft.com/net/core#windows). 

    * You can use your own editor, or download [Visual Studio Code](https://code.visualstudio.com/), which is free and works on Windows, Linux, and MacOS. 

## Step 1: Create an Azure Cosmos DB account

Let's create an Azure Cosmos DB account. If you already have an account you want to use, you can skip ahead to [Setup your Visual Studio Solution](#SetupVS). If you are using the Azure Cosmos DB Emulator, follow the steps at [Azure Cosmos DB Emulator](local-emulator.md) to set up the emulator and skip ahead to [Setup your Visual Studio Solution](#SetupVS).

[!INCLUDE [cosmos-db-create-dbaccount](../../includes/cosmos-db-create-dbaccount.md)]

## <a id="SetupVS"></a>Step 2: Set up your Visual Studio solution

1. Open **Visual Studio 2017** on your computer.

2. On the **File** menu, select **New**, and then choose **Project**.

3. In the **New Project** dialog, select **Templates** / **Visual C#** / **.NET Core**/**Console Application (.NET Core)**, name your project **DocumentDBGettingStarted**, and then select **OK**.

   ![Screenshot of the New Project window](./media/sql-api-dotnetcore-get-started/nosql-tutorial-new-project-2.png)

4. In the **Solution Explorer**, right click on **DocumentDBGettingStarted**.

5. On the same menu, select **Manage NuGet Packages...**.

   ![Screenshot of the Right Clicked Menu for the Project](./media/sql-api-dotnetcore-get-started/nosql-tutorial-manage-nuget-pacakges.png)

6. In the **NuGet** tab, select **Browse** at the top of the window, and type **azure documentdb** in the search box.

7. Within the results, find **Microsoft.Azure.DocumentDB.Core** and select **Install**.

   The package ID for the library is [Microsoft.Azure.DocumentDB.Core](https://www.nuget.org/packages/Microsoft.Azure.DocumentDB.Core). If you are targeting a .NET Framework version (like net461) that is not supported by this .NET Core NuGet package, then use [Microsoft.Azure.DocumentDB](https://www.nuget.org/packages/Microsoft.Azure.DocumentDB) that supports all .NET Framework versions starting .NET Framework 4.5.

8. When prompted, accept the NuGet package installations and the license agreement.

Great! Now that setup is complete, let's start writing some code. You can find a completed code project of this tutorial at [GitHub](https://github.com/Azure-Samples/documentdb-dotnet-core-getting-started).

## <a id="Connect"></a>Step 3: Connect to an Azure Cosmos DB account

Import the required dependencies by adding the following code to the beginning of your C# application, in the Program.cs file:

```csharp
using System;

// ADD THIS PART TO YOUR CODE
using System.Linq;
using System.Threading.Tasks;
using System.Net;
using Microsoft.Azure.Documents;
using Microsoft.Azure.Documents.Client;
using Newtonsoft.Json;
```

Now, add these two constants and your *client* variable underneath your public class *Program*.

```csharp
class Program
{
    // ADD THIS PART TO YOUR CODE
    private const string EndpointUri = "<your endpoint URI>";
    private const string PrimaryKey = "<your key>";
    private DocumentClient client;
```

Next, go to the [Azure portal](https://portal.azure.com) to retrieve your URI and primary key. The Azure Cosmos DB URI and primary key are necessary for your application to understand where to connect to, and for Azure Cosmos DB to trust your application's connection.

In the Azure portal, navigate to your Azure Cosmos DB account, and then select **Keys**.

Copy the URI from the portal and paste it into `<your endpoint URI>` in the program.cs file. Then copy the PRIMARY KEY from the portal and paste it into `<your key>`. If you are using the Azure Cosmos DB Emulator, use `https://localhost:8081` as the endpoint, and the well-defined authorization key from [How to develop using the Azure Cosmos DB Emulator](local-emulator.md). Make sure to remove the < and > but leave the double quotes around your endpoint and key.

![Get keys from Azure portal][keys]

We'll start the getting started application by creating a new instance of the **DocumentClient**.

Below the **Main** method, add this new asynchronous task called **GetStartedDemo**, which will instantiate your new **DocumentClient**.

```csharp
static void Main(string[] args)
{
}

// ADD THIS PART TO YOUR CODE
private async Task GetStartedDemo()
{
    this.client = new DocumentClient(new Uri(EndpointUri), PrimaryKey);
}
```

Add the following code to run your asynchronous task from your **Main** method. The **Main** method catches exceptions and writes them to the console.

```csharp
static void Main(string[] args)
{
        // ADD THIS PART TO YOUR CODE
        try
        {
                Program p = new Program();
                p.GetStartedDemo().Wait();
        }
        catch (DocumentClientException de)
        {
                Exception baseException = de.GetBaseException();
                Console.WriteLine("{0} error occurred: {1}, Message: {2}", de.StatusCode, de.Message, baseException.Message);
        }
        catch (Exception e)
        {
                Exception baseException = e.GetBaseException();
                Console.WriteLine("Error: {0}, Message: {1}", e.Message, baseException.Message);
        }
        finally
        {
                Console.WriteLine("End of demo, press any key to exit.");
                Console.ReadKey();
        }
```

Select the **DocumentDBGettingStarted** button to build and run the application.

Congratulations! You have successfully connected to an Azure Cosmos DB account, let's now take a look at working with Azure Cosmos DB resources.  

## Step 4: Create a database

Before you add the code for creating a database, add a helper method for writing to the console.

Copy and paste the **WriteToConsoleAndPromptToContinue** method underneath the **GetStartedDemo** method.

```csharp
// ADD THIS PART TO YOUR CODE
private void WriteToConsoleAndPromptToContinue(string format, params object[] args)
{
        Console.WriteLine(format, args);
        Console.WriteLine("Press any key to continue ...");
        Console.ReadKey();
}
```

Your Azure Cosmos DB [database](databases-containers-items.md#azure-cosmos-databases) can be created by using the [CreateDatabaseAsync](https://msdn.microsoft.com/library/microsoft.azure.documents.client.documentclient.createdatabaseasync.aspx) method of the **DocumentClient** class. A database is the logical container of JSON document storage partitioned across collections.

Copy and paste the following code to your **GetStartedDemo** method underneath the client creation. This creates a database named *FamilyDB*.

```csharp
private async Task GetStartedDemo()
{
    this.client = new DocumentClient(new Uri(EndpointUri), PrimaryKey);

    // ADD THIS PART TO YOUR CODE
    await this.client.CreateDatabaseIfNotExistsAsync(new Database { Id = "FamilyDB_oa" });
```

Select the **DocumentDBGettingStarted** button to run your application.

Congratulations! You have successfully created an Azure Cosmos DB database.  

## <a id="CreateColl"></a>Step 5: Create a collection

> [!WARNING]
> **CreateDocumentCollectionAsync** creates a new collection with reserved throughput, which has pricing implications. For more details, please visit our [pricing page](https://azure.microsoft.com/pricing/details/cosmos-db/).

A collection can be created by using the [CreateDocumentCollectionAsync](https://msdn.microsoft.com/library/microsoft.azure.documents.client.documentclient.createdocumentcollectionasync.aspx) method of the **DocumentClient** class. A collection is a container of JSON documents and associated JavaScript application logic.

Copy and paste the following code to your **GetStartedDemo** method underneath the database creation. This code creates a document collection named *FamilyCollection_oa*.

```csharp
    this.client = new DocumentClient(new Uri(EndpointUri), PrimaryKey);

    await this.client.CreateDatabaseIfNotExistsAsync("FamilyDB_oa");

    // ADD THIS PART TO YOUR CODE
    await this.client.CreateDocumentCollectionIfNotExistsAsync(UriFactory.CreateDatabaseUri("FamilyDB_oa"), new DocumentCollection { Id = "FamilyCollection_oa" });
```

Select the **DocumentDBGettingStarted** button to run your application.

Congratulations! You have successfully created an Azure Cosmos DB document collection.  

## <a id="CreateDoc"></a>Step 6: Create JSON documents

A document can be created by using the [CreateDocumentAsync](https://msdn.microsoft.com/library/microsoft.azure.documents.client.documentclient.createdocumentasync.aspx) method of the **DocumentClient** class. Documents are user-defined (arbitrary) JSON content. We can now insert one or more documents. If you already have data you'd like to store in your database, you can use Azure Cosmos DB's [Data Migration tool](import-data.md).

First, you will create a **Family** class that represents objects stored within Azure Cosmos DB. You will also create **Parent**, **Child**, **Pet**, **Address** subclasses that are used within **Family**. The documents must have an **Id** property serialized as **id** in JSON. Create these classes by adding the following internal subclasses after the **GetStartedDemo** method.

Copy and paste the **Family**, **Parent**, **Child**, **Pet**, and **Address** classes underneath the **WriteToConsoleAndPromptToContinue** method.

```csharp
private void WriteToConsoleAndPromptToContinue(string format, params object[] args)
{
    Console.WriteLine(format, args);
    Console.WriteLine("Press any key to continue ...");
    Console.ReadKey();
}

// ADD THIS PART TO YOUR CODE
public class Family
{
    [JsonProperty(PropertyName = "id")]
    public string Id { get; set; }
    public string LastName { get; set; }
    public Parent[] Parents { get; set; }
    public Child[] Children { get; set; }
    public Address Address { get; set; }
    public bool IsRegistered { get; set; }
    public override string ToString()
    {
            return JsonConvert.SerializeObject(this);
    }
}

public class Parent
{
    public string FamilyName { get; set; }
    public string FirstName { get; set; }
}

public class Child
{
    public string FamilyName { get; set; }
    public string FirstName { get; set; }
    public string Gender { get; set; }
    public int Grade { get; set; }
    public Pet[] Pets { get; set; }
}

public class Pet
{
    public string GivenName { get; set; }
}

public class Address
{
    public string State { get; set; }
    public string County { get; set; }
    public string City { get; set; }
}
```

Copy and paste the **CreateFamilyDocumentIfNotExists** method underneath your **CreateDocumentCollectionIfNotExists** method.

```csharp
// ADD THIS PART TO YOUR CODE
private async Task CreateFamilyDocumentIfNotExists(string databaseName, string collectionName, Family family)
{
    try
    {
        await this.client.ReadDocumentAsync(UriFactory.CreateDocumentUri(databaseName, collectionName, family.Id));
        this.WriteToConsoleAndPromptToContinue("Found {0}", family.Id);
    }
    catch (DocumentClientException de)
    {
        if (de.StatusCode == HttpStatusCode.NotFound)
        {
            await this.client.CreateDocumentAsync(UriFactory.CreateDocumentCollectionUri(databaseName, collectionName), family);
            this.WriteToConsoleAndPromptToContinue("Created Family {0}", family.Id);
        }
        else
        {
            throw;
        }
    }
}
```

And insert two documents, one each for the Andersen Family and the Wakefield Family.

Copy and paste the code that follows `// ADD THIS PART TO YOUR CODE` to your **GetStartedDemo** method underneath the document collection creation.

```csharp
await this.CreateDatabaseIfNotExistsAsync("FamilyDB_oa");

await this.CreateDocumentCollectionIfNotExists("FamilyDB_oa", "FamilyCollection_oa");

// ADD THIS PART TO YOUR CODE
Family andersenFamily = new Family
{
        Id = "Andersen.1",
        LastName = "Andersen",
        Parents = new Parent[]
        {
                new Parent { FirstName = "Thomas" },
                new Parent { FirstName = "Mary Kay" }
        },
        Children = new Child[]
        {
                new Child
                {
                        FirstName = "Henriette Thaulow",
                        Gender = "female",
                        Grade = 5,
                        Pets = new Pet[]
                        {
                                new Pet { GivenName = "Fluffy" }
                        }
                }
        },
        Address = new Address { State = "WA", County = "King", City = "Seattle" },
        IsRegistered = true
};

await this.CreateFamilyDocumentIfNotExists("FamilyDB_oa", "FamilyCollection_oa", andersenFamily);

Family wakefieldFamily = new Family
{
        Id = "Wakefield.7",
        LastName = "Wakefield",
        Parents = new Parent[]
        {
                new Parent { FamilyName = "Wakefield", FirstName = "Robin" },
                new Parent { FamilyName = "Miller", FirstName = "Ben" }
        },
        Children = new Child[]
        {
                new Child
                {
                        FamilyName = "Merriam",
                        FirstName = "Jesse",
                        Gender = "female",
                        Grade = 8,
                        Pets = new Pet[]
                        {
                                new Pet { GivenName = "Goofy" },
                                new Pet { GivenName = "Shadow" }
                        }
                },
                new Child
                {
                        FamilyName = "Miller",
                        FirstName = "Lisa",
                        Gender = "female",
                        Grade = 1
                }
        },
        Address = new Address { State = "NY", County = "Manhattan", City = "NY" },
        IsRegistered = false
};

await this.CreateFamilyDocumentIfNotExists("FamilyDB_oa", "FamilyCollection_oa", wakefieldFamily);
```

Select the **DocumentDBGettingStarted** button to run your application.

Congratulations! You have successfully created two Azure Cosmos DB documents.  

![Hierarchical relationship between the account, the online database, the collection](./media/sql-api-dotnetcore-get-started/nosql-tutorial-account-database.png)

## <a id="Query"></a>Step 7: Query Azure Cosmos DB resources

Azure Cosmos DB supports rich [queries](how-to-sql-query.md) against JSON documents stored in each collection. The following sample code shows various queries - using both Azure Cosmos DB SQL syntax as well as LINQ - that we can run against the documents we inserted in the previous step.

Copy and paste the **ExecuteSimpleQuery** method underneath your **CreateFamilyDocumentIfNotExists** method.

```csharp
// ADD THIS PART TO YOUR CODE
private void ExecuteSimpleQuery(string databaseName, string collectionName)
{
    // Set some common query options
    FeedOptions queryOptions = new FeedOptions { MaxItemCount = -1 };

        // Here we find the Andersen family via its LastName
        IQueryable<Family> familyQuery = this.client.CreateDocumentQuery<Family>(
                UriFactory.CreateDocumentCollectionUri(databaseName, collectionName), queryOptions)
                .Where(f => f.LastName == "Andersen");

        // The query is executed synchronously here, but can also be executed asynchronously via the IDocumentQuery<T> interface
        Console.WriteLine("Running LINQ query...");
        foreach (Family family in familyQuery)
        {
            Console.WriteLine("\tRead {0}", family);
        }

        // Now execute the same query via direct SQL
        IQueryable<Family> familyQueryInSql = this.client.CreateDocumentQuery<Family>(
                UriFactory.CreateDocumentCollectionUri(databaseName, collectionName),
                "SELECT * FROM Family WHERE Family.LastName = 'Andersen'",
                queryOptions);

        Console.WriteLine("Running direct SQL query...");
        foreach (Family family in familyQueryInSql)
        {
                Console.WriteLine("\tRead {0}", family);
        }

        Console.WriteLine("Press any key to continue ...");
        Console.ReadKey();
}
```

Copy and paste the following code to your **GetStartedDemo** method underneath the second document creation.

```csharp
await this.CreateFamilyDocumentIfNotExists("FamilyDB_oa", "FamilyCollection_oa", wakefieldFamily);

// ADD THIS PART TO YOUR CODE
this.ExecuteSimpleQuery("FamilyDB_oa", "FamilyCollection_oa");
```

Select the **DocumentDBGettingStarted** button to run your application.

Congratulations! You have successfully queried against an Azure Cosmos DB collection.

The following diagram illustrates how
 the Azure Cosmos DB SQL query syntax is called against the collection you created, and the same logic applies to the LINQ query as well.

![Diagram illustrating the scope and meaning of the query used by the NoSQL tutorial to create a C# console application](./media/sql-api-dotnetcore-get-started/nosql-tutorial-collection-documents.png)

The [FROM](how-to-sql-query.md#FromClause) keyword is optional in the query because Azure Cosmos DB queries are already scoped to a single collection. Therefore, "FROM Families f" can be swapped with "FROM root r", or any other variable name you choose. Azure Cosmos DB infers the Families, root, or the variable name you chose, reference the current collection by default.

## <a id="ReplaceDocument"></a>Step 8: Replace JSON document

Azure Cosmos DB supports replacing JSON documents.  

Copy and paste the **ReplaceFamilyDocument** method underneath your **ExecuteSimpleQuery** method.

```csharp
// ADD THIS PART TO YOUR CODE
private async Task ReplaceFamilyDocument(string databaseName, string collectionName, string familyName, Family updatedFamily)
{
    await this.client.ReplaceDocumentAsync(UriFactory.CreateDocumentUri(databaseName, collectionName, familyName), updatedFamily);
    this.WriteToConsoleAndPromptToContinue("Replaced Family {0}", familyName);
}
```

Copy and paste the following code to your **GetStartedDemo** method underneath the query execution. After replacing the document, this will run the same query again to view the changed document.

```csharp
await this.CreateFamilyDocumentIfNotExists("FamilyDB_oa", "FamilyCollection_oa", wakefieldFamily);

this.ExecuteSimpleQuery("FamilyDB_oa", "FamilyCollection_oa");

// ADD THIS PART TO YOUR CODE
// Update the Grade of the Andersen Family child
andersenFamily.Children[0].Grade = 6;

await this.ReplaceFamilyDocument("FamilyDB_oa", "FamilyCollection_oa", "Andersen.1", andersenFamily);

this.ExecuteSimpleQuery("FamilyDB_oa", "FamilyCollection_oa");
```

Select the **DocumentDBGettingStarted** button to run your application.

Congratulations! You have successfully replaced an Azure Cosmos DB document.

## <a id="DeleteDocument"></a>Step 9: Delete JSON document

Azure Cosmos DB supports deleting JSON documents.  

Copy and paste the **DeleteFamilyDocument** method underneath your **ReplaceFamilyDocument** method.

```csharp
// ADD THIS PART TO YOUR CODE
private async Task DeleteFamilyDocument(string databaseName, string collectionName, string documentName)
{
    await this.client.DeleteDocumentAsync(UriFactory.CreateDocumentUri(databaseName, collectionName, documentName));
    Console.WriteLine("Deleted Family {0}", documentName);
}
```

Copy and paste the following code to your **GetStartedDemo** method underneath the second query execution.

```csharp
await this.ReplaceFamilyDocument("FamilyDB_oa", "FamilyCollection_oa", "Andersen.1", andersenFamily);

this.ExecuteSimpleQuery("FamilyDB_oa", "FamilyCollection_oa");

// ADD THIS PART TO CODE
await this.DeleteFamilyDocument("FamilyDB_oa", "FamilyCollection_oa", "Andersen.1");
```

Select the **DocumentDBGettingStarted** button to run your application.

Congratulations! You have successfully deleted an Azure Cosmos DB document.

## <a id="DeleteDatabase"></a>Step 10: Delete the database

Deleting the created database will remove the database and all children resources (collections, documents, etc.).

Copy and paste the following code to your **GetStartedDemo** method underneath the document delete to delete the entire database and all children resources.

```csharp
this.ExecuteSimpleQuery("FamilyDB_oa", "FamilyCollection_oa");

await this.DeleteFamilyDocument("FamilyDB_oa", "FamilyCollection_oa", "Andersen.1");

// ADD THIS PART TO CODE
// Clean up/delete the database
await this.client.DeleteDatabaseAsync(UriFactory.CreateDatabaseUri("FamilyDB_oa"));
```

Select the **DocumentDBGettingStarted** button to run your application.

Congratulations! You have successfully deleted an Azure Cosmos DB database.

## <a id="Run"></a>Step 11: Run your C# console application

Select the **DocumentDBGettingStarted** button in Visual Studio to build the application in debug mode.

You should see the output of your get started app in the console window. The output will show the results of the queries we added and should match the example text below.

```
Created FamilyDB_oa
Press any key to continue ...
Created FamilyCollection_oa
Press any key to continue ...
Created Family Andersen.1
Press any key to continue ...
Created Family Wakefield.7
Press any key to continue ...
Running LINQ query...
    Read {"id":"Andersen.1","LastName":"Andersen","District":"WA5","Parents":[{"FamilyName":null,"FirstName":"Thomas"},{"FamilyName":null,"FirstName":"Mary Kay"}],"Children":[{"FamilyName":null,"FirstName":"Henriette Thaulow","Gender":"female","Grade":5,"Pets":[{"GivenName":"Fluffy"}]}],"Address":{"State":"WA","County":"King","City":"Seattle"},"IsRegistered":true}
Running direct SQL query...
    Read {"id":"Andersen.1","LastName":"Andersen","District":"WA5","Parents":[{"FamilyName":null,"FirstName":"Thomas"},{"FamilyName":null,"FirstName":"Mary Kay"}],"Children":[{"FamilyName":null,"FirstName":"Henriette Thaulow","Gender":"female","Grade":5,"Pets":[{"GivenName":"Fluffy"}]}],"Address":{"State":"WA","County":"King","City":"Seattle"},"IsRegistered":true}
Replaced Family Andersen.1
Press any key to continue ...
Running LINQ query...
    Read {"id":"Andersen.1","LastName":"Andersen","District":"WA5","Parents":[{"FamilyName":null,"FirstName":"Thomas"},{"FamilyName":null,"FirstName":"Mary Kay"}],"Children":[{"FamilyName":null,"FirstName":"Henriette Thaulow","Gender":"female","Grade":6,"Pets":[{"GivenName":"Fluffy"}]}],"Address":{"State":"WA","County":"King","City":"Seattle"},"IsRegistered":true}
Running direct SQL query...
    Read {"id":"Andersen.1","LastName":"Andersen","District":"WA5","Parents":[{"FamilyName":null,"FirstName":"Thomas"},{"FamilyName":null,"FirstName":"Mary Kay"}],"Children":[{"FamilyName":null,"FirstName":"Henriette Thaulow","Gender":"female","Grade":6,"Pets":[{"GivenName":"Fluffy"}]}],"Address":{"State":"WA","County":"King","City":"Seattle"},"IsRegistered":true}
Deleted Family Andersen.1
End of demo, press any key to exit.
```

Congratulations! You've completed the tutorial and have a working C# console application!

## <a id="GetSolution"></a> Get the complete tutorial solution

To build the GetStarted solution that contains all the samples in this article, you will need the following:

* An active Azure account. If you don't have one, you can sign up for a [free account](https://azure.microsoft.com/free/).
* An [Azure Cosmos DB account][create-sql-api-dotnet.md#create-account].
* The [GetStarted](https://github.com/Azure-Samples/documentdb-dotnet-core-getting-started) solution available on GitHub.

To restore the references to the SQL API for Azure Cosmos DB .NET Core SDK in Visual Studio, right-click the **GetStarted** solution in Solution Explorer, and then select **Enable NuGet Package Restore**. Next, in the Program.cs file, update the EndpointUrl and AuthorizationKey values as described in [Connect to an Azure Cosmos DB account](#Connect).

## Next steps

In this tutorial, you've learned how to build a .Net Core app to manage Azure Cosmos DB SQL API data. You can now proceed to the next article:

> [!div class="nextstepaction"]
> [Build a Java console app with Azure Cosmos DB SQL API account](sql-api-java-get-started.md)

[create-sql-api-dotnet.md#create-account]: create-sql-api-dotnet.md#create-account
[keys]: media/sql-api-dotnetcore-get-started/nosql-tutorial-keys.png<|MERGE_RESOLUTION|>--- conflicted
+++ resolved
@@ -2,19 +2,12 @@
 title: 'Azure Cosmos DB: SQL API getting started with .NET Core tutorial'
 description: A tutorial that creates an online database and C# console application using the Azure Cosmos DB SQL API .NET Core SDK. 
 author: SnehaGunda
-<<<<<<< HEAD
-=======
-
->>>>>>> 20cf9955
-
+ms.author: sngun
 ms.service: cosmos-db
 ms.component: cosmosdb-sql
 ms.devlang: dotnet
 ms.topic: tutorial
 ms.date: 03/12/2018
-ms.author: sngun
-
-
 ---
 # Tutorial: Build a .Net Core app to manage Azure Cosmos DB SQL API data
 
