---
title: 'Azure Cosmos DB: Build a Flask web app with Python and the Azure Cosmos DB MongoDB API'
description: Presents a Python Flask code sample you can use to connect to and query the Azure Cosmos DB MongoDB API
services: cosmos-db
author: slyons
ms.author: sclyon
ms.service: cosmos-db
ms.component: cosmosdb-mongo
ms.custom: quick start connect, mvc, seodec18
ms.devlang: python
ms.topic: quickstart
ms.date: 10/02/2017

---
# Azure Cosmos DB: Build a Flask app with the MongoDB API

> [!div class="op_single_selector"]
> * [.NET](create-mongodb-dotnet.md)
> * [Java](create-mongodb-java.md)
> * [Node.js](create-mongodb-nodejs.md)
> * [Python](create-mongodb-flask.md)
> * [Xamarin](create-mongodb-xamarin.md)
> * [Golang](create-mongodb-golang.md)
>  

Azure Cosmos DB is Microsoft’s globally distributed multi-model database service. You can quickly create and query document, key/value, and graph databases, all of which benefit from the global distribution and horizontal scale capabilities at the core of Azure Cosmos DB.

This quick start guide, uses the following [Flask example](https://github.com/Azure-Samples/CosmosDB-Flask-Mongo-Sample) and demonstrates how to build a simple To-Do Flask app with the [Azure Cosmos DB Emulator](local-emulator.md) and the Azure Cosmos DB [MongoDB API](mongodb-introduction.md) instead of MongoDB.

## Prerequisites

- Download the [Azure Cosmos DB Emulator](local-emulator.md). The emulator is currently only supported on Windows. The sample shows how to use the sample with a production key from Azure, which can be done on any platform.

- If you don’t already have Visual Studio Code installed, you can quickly install [VS Code](https://code.visualstudio.com/Download) for your platform (Windows, Mac, Linux).

- Be sure to add Python Language support by installing one of the popular Python extensions.
    1. Select an extension.
    2. Install the extension by typing `ext install` into the Command Palette `Ctrl+Shift+P`.

    The examples in this document use Don Jayamanne's popular and full featured [Python Extension](https://marketplace.visualstudio.com/items?itemName=donjayamanne.python).

## Clone the sample application

Now let's clone a Flask-MongoDB API app from github, set the connection string, and run it. You see how easy it is to work with data programmatically.

1. Open a command prompt, create a new folder named git-samples, then close the command prompt.

    ```bash
    md "C:\git-samples"
    ```

2. Open a git terminal window, such as git bash, and use the `cd` command to change to the new folder to install the sample app.

    ```bash
    cd "C:\git-samples"
    ```

3. Run the following command to clone the sample repository. This command creates a copy of the sample app on your computer.

    ```bash
    git clone https://github.com/Azure-Samples/CosmosDB-Flask-Mongo-Sample.git
    ```
3. Run the following command to install the python modules.

    ```bash 
    pip install -r .\requirements.txt
    ```
4. Open the folder in Visual Studio Code.

## Review the code

This step is optional. If you're interested in learning how the database resources are created in the code, you can review the following snippets. Otherwise, you can skip ahead to [Run the web app](#run-the-web-app). 

The following snippets are all taken from the app.py file and uses the connection string for the local Azure Cosmos DB Emulator. The password needs to be split up as seen below to accommodate for the forward slashes that cannot be parsed otherwise.

* Initialize the MongoDB client, retrieve the database, and authenticate.

    ```python
    client = MongoClient("mongodb://127.0.0.1:10250/?ssl=true") #host uri
    db = client.test    #Select the database
    db.authenticate(name="localhost",password='C2y6yDjf5' + r'/R' + '+ob0N8A7Cgv30VRDJIWEHLM+4QDU5DE2nQ9nDuVTqobD4b8mGGyPMbIZnqyMsEcaGQy67XIw' + r'/Jw==')
    ```

* Retrieve the collection or create it if it does not already exist.

    ```python
    todos = db.todo #Select the collection
    ```

* Create the app

    ```Python
    app = Flask(__name__)
    title = "TODO with Flask"
    heading = "ToDo Reminder"
    ```
    
## Run the web app

1. Make sure the Azure Cosmos DB Emulator is running.

2. Open a terminal window and `cd` to the directory that the app is saved in.

3. Then set the environment variable for the Flask app with `set FLASK_APP=app.py` or `export FLASK_APP=app.py` if you are using a Mac.

4. Run the app with `flask run` and browse to [http://127.0.0.1:5000/](http://127.0.0.1:5000/).

5. Add and remove tasks and see them added and changed in the collection.

## Create a database account

[!INCLUDE [cosmos-db-create-dbaccount](../../includes/cosmos-db-create-dbaccount-mongodb.md)]

## Update your connection string

If you want to test the code against a live Azure Cosmos DB Account, go to the Azure portal to create an account and get your connection string information. Then copy it into the app.

1. In the [Azure portal](https://portal.azure.com/), in your Azure Cosmos DB account, in the left navigation click **Connection String**, and then click **Read-write Keys**. You'll use the copy buttons on the right side of the screen to copy the Username, Password, and Host into the Dal.cs file in the next step.

2. Open the **app.py** file in the root directory.

3. Copy your **username** value from the portal (using the copy button) and make it the value of the **name** in your **app.py** file.

4. Then copy your **connection string** value from the portal and make it the value of the MongoClient in your **app.py** file.

5. Finally copy your **password** value from the portal and make it the value of the **password** in your **app.py** file.

You've now updated your app with all the info it needs to communicate with Azure Cosmos DB. You can run it the same way as before.

## Deploy to Azure

To deploy this app, you can create a new web app in Azure and enable continuous deployment with a fork of this github repo. Follow this [tutorial](https://docs.microsoft.com/azure/app-service-web/app-service-continuous-deployment) to set up continuous deployment with Github in Azure.

When deploying to Azure, you should remove your application keys and make sure the section below is not commented out:

```python
    client = MongoClient(os.getenv("MONGOURL"))
    db = client.test    #Select the database
    db.authenticate(name=os.getenv("MONGO_USERNAME"),password=os.getenv("MONGO_PASSWORD"))
```

You then need to add your MONGOURL, MONGO_PASSWORD, and MONGO_USERNAME to the application settings. You can follow this [tutorial](https://docs.microsoft.com/azure/app-service-web/web-sites-configure#application-settings) to learn more about Application Settings in Azure Web Apps.

If you don't want to create a fork of this repo, you can also click the deploy to Azure button below. You should then go into Azure and set up the application settings with your Cosmos DB account info.

<a href="https://deploy.azure.com/?repository=https://github.com/heatherbshapiro/To-Do-List---Flask-MongoDB-Example" target="_blank">
<<<<<<< HEAD
<img src="http://azuredeploy.net/deploybutton.png" alt="Click to Deploy to Azure">
=======
<img src="https://azuredeploy.net/deploybutton.png"/>
>>>>>>> 984af367
</a>

> [!NOTE]
> If you plan to store your code in Github or other source control options, please be sure to remove your connection strings from the code. They can be set with application settings for the web app instead.

## Review SLAs in the Azure portal

[!INCLUDE [cosmosdb-tutorial-review-slas](../../includes/cosmos-db-tutorial-review-slas.md)]

## Clean up resources

[!INCLUDE [cosmosdb-delete-resource-group](../../includes/cosmos-db-delete-resource-group.md)]

## Next steps

In this quickstart, you've learned how to create an Azure Cosmos DB account and run a Flask app using the API for MongoDB.You can now import additional data to your Cosmos DB account.

> [!div class="nextstepaction"]
> [Import data into Azure Cosmos DB for the MongoDB API](mongodb-migrate.md)<|MERGE_RESOLUTION|>--- conflicted
+++ resolved
@@ -144,11 +144,7 @@
 If you don't want to create a fork of this repo, you can also click the deploy to Azure button below. You should then go into Azure and set up the application settings with your Cosmos DB account info.
 
 <a href="https://deploy.azure.com/?repository=https://github.com/heatherbshapiro/To-Do-List---Flask-MongoDB-Example" target="_blank">
-<<<<<<< HEAD
-<img src="http://azuredeploy.net/deploybutton.png" alt="Click to Deploy to Azure">
-=======
-<img src="https://azuredeploy.net/deploybutton.png"/>
->>>>>>> 984af367
+<img src="https://azuredeploy.net/deploybutton.png" alt="Click to Deploy to Azure">
 </a>
 
 > [!NOTE]
