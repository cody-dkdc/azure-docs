--- conflicted
+++ resolved
@@ -67,13 +67,9 @@
 1. In Visual Studio, on the **File** menu, point to **New**, and then click **Project**. The **New Project** dialog box appears.
 
 2. In the **Project types** pane, expand **Templates**, **Visual C#**, **Web**, and then select **ASP.NET Web Application**.
-   
-<<<<<<< HEAD
-      ![Screen shot of the New Project dialog box with the ASP.NET Web Application project type highlighted](./media/documentdb-dotnet-application/asp-net-mvc-tutorial-image10.png)
-      
-=======
+
       ![Screen shot of the New Project dialog box with the ASP.NET Web Application project type highlighted](./media/documentdb-dotnet-application/asp-net-mvc-tutorial-new-project-dialog.png)
->>>>>>> 2f9e7239
+
 3. In the **Name** box, type the name of the project. This tutorial uses the name "todo". If you choose to use something other than this, then wherever this tutorial talks about the todo namespace, you need to adjust the provided code samples to use whatever you named your application. 
 4. Click **Browse** to navigate to the folder where you would like to create the project, and then click **OK**.
    
