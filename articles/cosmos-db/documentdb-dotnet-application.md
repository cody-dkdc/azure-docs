--- conflicted
+++ resolved
@@ -14,13 +14,9 @@
 ms.tgt_pltfrm: na
 ms.devlang: dotnet
 ms.topic: article
-<<<<<<< HEAD
 ms.date: 08/03/2017
-ms.author: syamk
-=======
-ms.date: 12/25/2016
 ms.author: mimig
->>>>>>> e51776a5
+
 
 ---
 # <a name="_Toc395809351"></a>ASP.NET MVC Tutorial: Web application development with Azure Cosmos DB
