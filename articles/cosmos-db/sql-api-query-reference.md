--- conflicted
+++ resolved
@@ -5,11 +5,7 @@
 ms.service: cosmos-db
 ms.subservice: cosmosdb-sql
 ms.topic: conceptual
-<<<<<<< HEAD
-ms.date: 03/31/2019
-=======
 ms.date: 05/06/2019
->>>>>>> 6a383dfd
 ms.author: mjbrown
 ms.custom: seodec18
 
@@ -357,27 +353,15 @@
   
 - `<sort_specification>`  
   
-<<<<<<< HEAD
-   Specifies a property or expression on which to sort the query result set. A sort column can be specified as a name or column alias.  
-  
-   Multiple sort columns can be specified. Column names must be unique. The sequence of the sort columns in the ORDER BY clause defines the organization of the sorted result set. That is, the result set is sorted by the first property and then that ordered list is sorted by the second property, and so on.  
-  
-   The column names referenced in the ORDER BY clause must correspond to either a column in the select list or to a column defined in a table specified in the FROM clause without any ambiguities.  
+   Specifies a property or expression on which to sort the query result set. A sort column can be specified as a name or property alias.  
+  
+   Multiple properties can be specified. Property names must be unique. The sequence of the sort properties in the ORDER BY clause defines the organization of the sorted result set. That is, the result set is sorted by the first property and then that ordered list is sorted by the second property, and so on.  
+  
+   The property names referenced in the ORDER BY clause must correspond to either a property in the select list or to a property defined in the collection specified in the FROM clause without any ambiguities.  
   
 - `<sort_expression>`  
   
-   Specifies a single property or expression on which to sort the query result set.  
-=======
-   Specifies a property or expression on which to sort the query result set. A sort column can be specified as a name or property alias.  
-  
-   Multiple properties can be specified. Property names must be unique. The sequence of the sort properties in the ORDER BY clause defines the organization of the sorted result set. That is, the result set is sorted by the first property and then that ordered list is sorted by the second property, and so on.  
-  
-   The property names referenced in the ORDER BY clause must correspond to either a property in the select list or to a property defined in the collection specified in the FROM clause without any ambiguities.  
-  
-- `<sort_expression>`  
-  
    Specifies one or more properties or expressions on which to sort the query result set.  
->>>>>>> 6a383dfd
   
 - `<scalar_expression>`  
   
@@ -389,9 +373,6 @@
   
   **Remarks**  
   
-<<<<<<< HEAD
-  While the query grammar supports multiple order by properties, the Cosmos DB query runtime supports sorting only against a single property, and only against property names (not against computed properties). Sorting also requires that the indexing policy includes a range index for the property and the specified type, with the maximum precision. Refer to the indexing policy documentation for more details.  
-=======
    The ORDER BY clause requires that the indexing policy include an index for the fields being sorted. The Azure Cosmos DB query runtime supports sorting against a property name and not against computed properties. Azure Cosmos DB supports multiple ORDER BY properties. In order to run a query with multiple ORDER BY properties, you should define a [composite index](index-policy.md#composite-indexes) on the fields being sorted.
 
 
@@ -404,7 +385,6 @@
 ```sql  
 OFFSET <offset_amount> LIMIT <limit_amount>
 ```  
->>>>>>> 6a383dfd
   
  **Arguments**  
  
@@ -1347,17 +1327,6 @@
  **Arguments**  
   
 - `numeric_expression`  
-<<<<<<< HEAD
-  
-   Is a numeric expression.  
-  
-  **Return Types**  
-  
-  Returns a numeric expression.  
-  
-  **Examples**  
-  
-=======
   
    Is a numeric expression.  
   
@@ -1378,7 +1347,6 @@
   
   **Examples**  
   
->>>>>>> 6a383dfd
   The following example rounds the following positive and negative numbers to the nearest integer.  
   
 ```  
@@ -2437,27 +2405,16 @@
     StringToArray('[1,2,3, "[4,5,6]",[7,8]]') AS a5
 ```
 
-<<<<<<< HEAD
- Here is the result set.
-=======
 Here is the result set.
->>>>>>> 6a383dfd
 
 ```
 [{"a1": [], "a2": [1,2,3], "a3": ["str",2,3], "a4": [["5","6","7"],["8"],["9"]], "a5": [1,2,3,"[4,5,6]",[7,8]]}]
 ```
 
-<<<<<<< HEAD
- The following is an example of invalid input. 
-   
- Single quotes within the array are not valid JSON.
- Even though they are valid within a query, they will not parse to valid arrays. 
-=======
 The following is an example of invalid input. 
    
  Single quotes within the array are not valid JSON.
 Even though they are valid within a query, they will not parse to valid arrays. 
->>>>>>> 6a383dfd
  Strings within the array string must either be escaped "[\\"\\"]" or the surrounding quote must be single '[""]'.
 
 ```
@@ -2465,23 +2422,13 @@
     StringToArray("['5','6','7']")
 ```
 
-<<<<<<< HEAD
- Here is the result set.
+Here is the result set.
 
 ```
 [{}]
 ```
 
- The following are examples of invalid input.
-=======
-Here is the result set.
-
-```
-[{}]
-```
-
 The following are examples of invalid input.
->>>>>>> 6a383dfd
    
  The expression passed will be parsed as a JSON array; the following do not evaluate to type array and thus return undefined.
    
@@ -2494,11 +2441,7 @@
     StringToArray(undefined)
 ```
 
-<<<<<<< HEAD
- Here is the result set.
-=======
 Here is the result set.
->>>>>>> 6a383dfd
 
 ```
 [{}]
@@ -2529,11 +2472,7 @@
  
  The following are examples with valid input.
 
-<<<<<<< HEAD
- Whitespace is allowed only before or after "true"/"false".
-=======
 Whitespace is allowed only before or after "true"/"false".
->>>>>>> 6a383dfd
 
 ```  
 SELECT 
@@ -2548,13 +2487,8 @@
 [{"b1": true, "b2": false, "b3": false}]
 ```  
 
-<<<<<<< HEAD
- The following are examples with invalid input.
- 
-=======
 The following are examples with invalid input.
 
->>>>>>> 6a383dfd
  Booleans are case sensitive and must be written with all lowercase characters i.e. "true" and "false".
 
 ```  
@@ -2563,27 +2497,15 @@
     StringToBoolean("False")
 ```  
 
-<<<<<<< HEAD
- Here is the result set.  
+Here is the result set.  
   
 ```  
 [{}]
 ``` 
 
- The expression passed will be parsed as a Boolean expression; these inputs do not evaluate to type Boolean and thus return undefined.
-
- ```  
-=======
-Here is the result set.  
-  
-```  
-[{}]
-``` 
-
 The expression passed will be parsed as a Boolean expression; these inputs do not evaluate to type Boolean and thus return undefined.
 
 ```  
->>>>>>> 6a383dfd
 SELECT 
     StringToBoolean("null"),
     StringToBoolean(undefined),
@@ -2592,8 +2514,7 @@
     StringToBoolean(true)
 ```  
 
-<<<<<<< HEAD
- Here is the result set.  
+Here is the result set.  
   
 ```  
 [{}]
@@ -2622,8 +2543,8 @@
   
   The following example shows how StringToNull behaves across different types. 
 
- The following are examples with valid input.
- 
+The following are examples with valid input.
+
  Whitespace is allowed only before or after "null".
 
 ```  
@@ -2639,9 +2560,9 @@
 [{"n1": null, "n2": null, "n3": true}]
 ```  
 
- The following are examples with invalid input.
-
- Null is case sensitive and must be written with all lowercase characters i.e. "null".
+The following are examples with invalid input.
+
+Null is case sensitive and must be written with all lowercase characters i.e. "null".
 
 ```  
 SELECT    
@@ -2655,7 +2576,7 @@
 [{}]
 ```  
 
- The expression passed will be parsed as a null expression; these inputs do not evaluate to type null and thus return undefined.
+The expression passed will be parsed as a null expression; these inputs do not evaluate to type null and thus return undefined.
 
 ```  
 SELECT    
@@ -2694,165 +2615,36 @@
   
   The following example shows how StringToNumber behaves across different types. 
 
- Whitespace is allowed only before or after the Number.
- 
+Whitespace is allowed only before or after the Number.
+
 ```  
 SELECT 
     StringToNumber("1.000000") AS num1, 
     StringToNumber("3.14") AS num2,
     StringToNumber("   60   ") AS num3, 
     StringToNumber("-1.79769e+308") AS num4
-=======
-Here is the result set.  
-  
-```  
-[{}]
-```  
-
-####  <a name="bk_stringtonull"></a> StringToNull  
- Returns expression translated to null. If expression cannot be translated, returns undefined.  
-  
- **Syntax**  
-  
-```  
-StringToNull(<expr>)  
-```  
-  
- **Arguments**  
-  
-- `expr`  
-  
-   Is any valid scalar expression to be evaluated as a null expression.
-  
-  **Return Types**  
-  
-  Returns a null expression or undefined.  
-  
-  **Examples**  
-  
-  The following example shows how StringToNull behaves across different types. 
-
-The following are examples with valid input.
-
- Whitespace is allowed only before or after "null".
-
-```  
-SELECT 
-    StringToNull("null") AS n1, 
-    StringToNull("  null ") AS n2,
-    IS_NULL(StringToNull("null   ")) AS n3
->>>>>>> 6a383dfd
-```  
-  
- Here is the result set.  
-  
-```  
-<<<<<<< HEAD
+```  
+  
+ Here is the result set.  
+  
+```  
 {{"num1": 1, "num2": 3.14, "num3": 60, "num4": -1.79769e+308}}
 ```  
 
- In JSON a valid Number must be either be an integer or a floating point number.
- 
+In JSON a valid Number must be either be an integer or a floating point number.
+
 ```  
 SELECT   
     StringToNumber("0xF")
-=======
-[{"n1": null, "n2": null, "n3": true}]
-```  
-
-The following are examples with invalid input.
-
-Null is case sensitive and must be written with all lowercase characters i.e. "null".
-
-```  
-SELECT    
-    StringToNull("NULL"),
-    StringToNull("Null")
->>>>>>> 6a383dfd
-```  
-  
- Here is the result set.  
-  
-```  
-<<<<<<< HEAD
+```  
+  
+ Here is the result set.  
+  
+```  
 {{}}
 ```  
 
- The expression passed will be parsed as a Number expression; these inputs do not evaluate to type Number and thus return undefined. 
-=======
-[{}]
-```  
-
-The expression passed will be parsed as a null expression; these inputs do not evaluate to type null and thus return undefined.
-
-```  
-SELECT    
-    StringToNull("true"), 
-    StringToNull(false), 
-    StringToNull(undefined),
-    StringToNull(NaN) 
-```  
-  
- Here is the result set.  
-  
-```  
-[{}]
-```  
-
-####  <a name="bk_stringtonumber"></a> StringToNumber  
- Returns expression translated to a Number. If expression cannot be translated, returns undefined.  
-  
- **Syntax**  
-  
-```  
-StringToNumber(<expr>)  
-```  
-  
- **Arguments**  
-  
-- `expr`  
-  
-   Is any valid scalar expression to be evaluated as a JSON Number expression. Numbers in JSON must be an integer or a floating point. For details on the JSON format, see [json.org](https://json.org/)  
-  
-  **Return Types**  
-  
-  Returns a Number expression or undefined.  
-  
-  **Examples**  
-  
-  The following example shows how StringToNumber behaves across different types. 
-
-Whitespace is allowed only before or after the Number.
-
-```  
-SELECT 
-    StringToNumber("1.000000") AS num1, 
-    StringToNumber("3.14") AS num2,
-    StringToNumber("   60   ") AS num3, 
-    StringToNumber("-1.79769e+308") AS num4
-```  
-  
- Here is the result set.  
-  
-```  
-{{"num1": 1, "num2": 3.14, "num3": 60, "num4": -1.79769e+308}}
-```  
-
-In JSON a valid Number must be either be an integer or a floating point number.
-
-```  
-SELECT   
-    StringToNumber("0xF")
-```  
-  
- Here is the result set.  
-  
-```  
-{{}}
-```  
-
 The expression passed will be parsed as a Number expression; these inputs do not evaluate to type Number and thus return undefined. 
->>>>>>> 6a383dfd
 
 ```  
 SELECT 
@@ -2894,11 +2686,7 @@
   The following example shows how StringToObject behaves across different types. 
   
  The following are examples with valid input.
-<<<<<<< HEAD
- 
-=======
-
->>>>>>> 6a383dfd
+
 ``` 
 SELECT 
     StringToObject("{}") AS obj1, 
@@ -2907,11 +2695,7 @@
     StringToObject("{\"C\":[{\"c1\":[5,6,7]},{\"c2\":8},{\"c3\":9}]}") AS obj4
 ``` 
 
-<<<<<<< HEAD
- Here is the result set.
-=======
 Here is the result set.
->>>>>>> 6a383dfd
 
 ```
 [{"obj1": {}, 
@@ -2919,15 +2703,6 @@
   "obj3": {"B":[{"b1":[5,6,7]},{"b2":8},{"b3":9}]},
   "obj4": {"C":[{"c1":[5,6,7]},{"c2":8},{"c3":9}]}}]
 ```
-<<<<<<< HEAD
- 
- The following are examples with invalid input.
- Even though they are valid within a query, they will not parse to valid objects. 
- Strings within the string of object must either be escaped "{\\"a\\":\\"str\\"}" or the surrounding quote must be single 
- '{"a": "str"}'.
-
- Single quotes surrounding property names are not valid JSON.
-=======
 
  The following are examples with invalid input.
 Even though they are valid within a query, they will not parse to valid objects. 
@@ -2935,59 +2710,35 @@
  '{"a": "str"}'.
 
 Single quotes surrounding property names are not valid JSON.
->>>>>>> 6a383dfd
 
 ``` 
 SELECT 
     StringToObject("{'a':[1,2,3]}")
 ```
 
-<<<<<<< HEAD
- Here is the result set.
+Here is the result set.
 
 ```  
 [{}]
 ```  
 
- Property names without surrounding quotes are not valid JSON.
-=======
-Here is the result set.
-
-```  
-[{}]
-```  
-
 Property names without surrounding quotes are not valid JSON.
->>>>>>> 6a383dfd
 
 ``` 
 SELECT 
     StringToObject("{a:[1,2,3]}")
 ```
 
-<<<<<<< HEAD
- Here is the result set.
+Here is the result set.
 
 ```  
 [{}]
 ``` 
 
- The following are examples with invalid input.
- 
+The following are examples with invalid input.
+
  The expression passed will be parsed as a JSON object; these inputs do not evaluate to type object and thus return undefined.
- 
-=======
-Here is the result set.
-
-```  
-[{}]
-``` 
-
-The following are examples with invalid input.
-
- The expression passed will be parsed as a JSON object; these inputs do not evaluate to type object and thus return undefined.
-
->>>>>>> 6a383dfd
+
 ``` 
 SELECT 
     StringToObject("}"),
