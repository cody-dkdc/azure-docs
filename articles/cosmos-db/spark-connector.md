---
title: Connecting Apache Spark to Azure Cosmos DB | Microsoft Docs
description: Use this tutorial to learn about the Azure Cosmos DB Spark connector that enables you to connect Apache Spark to Azure Cosmos DB to perform distributed aggregations and data sciences on the multi-tenant globally distributed database system from Microsoft that's designed for the cloud.
keywords: apache spark
services: cosmos-db
documentationcenter: ''
author: dennyglee
manager: jhubbard
editor: ''

ms.assetid: c4f46007-2606-4273-ab16-29d0e15c0736
ms.service: cosmos-db
ms.workload: data-services
ms.tgt_pltfrm: na
ms.devlang: na
ms.topic: article
<<<<<<< HEAD
ms.date: 06/05/2017
=======
ms.date: 08/17/2017
>>>>>>> 7e950a10
ms.author: denlee

---

# Accelerate real-time big-data analytics with the Spark to Azure Cosmos DB connector

<<<<<<< HEAD
The Spark to Azure Cosmos DB connector enables Cosmos DB to act as an input source or output sink for Apache Spark jobs. Connecting [Spark](http://spark.apache.org/) to [Azure Cosmos DB](https://azure.microsoft.com/services/cosmos-db/) accelerates your ability to solve fast-moving data science problems where you can use Cosmos DB to quickly persist and query data. The Spark to Azure Cosmos DB connector efficiently utilizes the native Cosmos DB managed indexes. The indexes enable updateable columns when you perform analytics and push-down predicate filtering against fast-changing globally distributed data, which range from Internet of Things (IoT) to data science and analytics scenarios.
=======
The Spark to Azure Cosmos DB connector enables Azure Cosmos DB to act as an input source or output sink for Apache Spark jobs. Connecting [Spark](http://spark.apache.org/) to [Azure Cosmos DB](https://azure.microsoft.com/services/cosmos-db/) accelerates your ability to solve fast-moving data science problems where you can use Azure Cosmos DB to quickly persist and query data. The Spark to Azure Cosmos DB connector efficiently utilizes the native Azure Cosmos DB managed indexes. The indexes enable updateable columns when you perform analytics and push-down predicate filtering against fast-changing globally distributed data, which range from Internet of Things (IoT) to data science and analytics scenarios.
>>>>>>> 7e950a10

For working with Spark GraphX and the Gremlin graph APIs of Azure Cosmos DB, see [Perform graph analytics using Spark and Apache TinkerPop Gremlin](spark-connector-graph.md).

## Download

To get started, download the Spark to Azure Cosmos DB connector (preview) from the [azure-cosmosdb-spark](https://github.com/Azure/azure-cosmosdb-spark/) repository on GitHub.

## Connector components

The connector utilizes the following components:

* [Azure Cosmos DB](http://documentdb.com) enables customers to provision and elastically scale both throughput and storage across any number of geographical regions. The service offers:
   * Turn key [global distribution](distribute-data-globally.md) and horizontal scale
   * Guaranteed single digit latencies at the 99th percentile
   * [Multiple well-defined consistency models](consistency-levels.md)
   * Guaranteed high availability with multi-homing capabilities
<<<<<<< HEAD

   All features are backed by industry-leading, comprehensive [service level agreements](https://azure.microsoft.com/support/legal/sla/cosmos-db) (SLAs).

* [Apache Spark](http://spark.apache.org/) is a powerful open source processing engine that's built around speed, ease of use, and sophisticated analytics.

=======
   * All features are backed by industry-leading, comprehensive [service level agreements](https://azure.microsoft.com/support/legal/sla/cosmos-db) (SLAs).

* [Apache Spark](http://spark.apache.org/) is a powerful open source processing engine that's built around speed, ease of use, and sophisticated analytics.

>>>>>>> 7e950a10
* [Apache Spark on Azure HDInsight](../hdinsight/hdinsight-apache-spark-jupyter-spark-sql.md) so that you can deploy Apache Spark in the cloud for mission-critical deployments by using [Azure HDInsight](https://azure.microsoft.com/services/hdinsight/apache-spark/).

Officially supported versions:

| Component | Version |
|---------|-------|
|Apache Spark|2.0+|
| Scala| 2.11|
| Azure DocumentDB Java SDK | 1.10.0 |

This article helps you run some simple samples by using Python (via pyDocumentDB) and the Scala interfaces.

There are two approaches to connect Apache Spark and Azure Cosmos DB:
- Use pyDocumentDB via the [Azure DocumentDB Python SDK](https://github.com/Azure/azure-documentdb-python).
<<<<<<< HEAD
- Create a Java-based Spark to Cosmos DB connector by utilizing the [Azure DocumentDB Java SDK](https://github.com/Azure/azure-documentdb-java).

## pyDocumentDB implementation
The current [pyDocumentDB SDK](https://github.com/Azure/azure-documentdb-python) enables you to connect Spark to Cosmos DB as shown in the following diagram:
=======
- Create a Java-based Spark to Azure Cosmos DB connector by utilizing the [Azure DocumentDB Java SDK](https://github.com/Azure/azure-documentdb-java).

## pyDocumentDB implementation
The current [pyDocumentDB SDK](https://github.com/Azure/azure-documentdb-python) enables you to connect Spark to Azure Cosmos DB as shown in the following diagram:
>>>>>>> 7e950a10

![Spark to Azure Cosmos DB data flow via pyDocumentDB DB](./media/spark-connector/spark-pydocumentdb.png)


### Data flow of the pyDocumentDB implementation

The data flow is as follows:

<<<<<<< HEAD
1. The Spark master node connects to the Cosmos DB gateway node via pyDocumentDB. A user specifies only the Spark and Cosmos DB connections. Connections to the respective master and gateway nodes are transparent to the user.
2. The gateway node makes the query against Cosmos DB where the query subsequently runs against the collection's partitions in the data nodes. The response for those queries is sent back to the gateway node, and that result set is returned to the Spark master node.
3. Subsequent queries (for example, against a Spark DataFrame) are sent to the Spark worker nodes for processing.

Communication between Spark and Cosmos DB is limited to the Spark master node and Cosmos DB gateway nodes.  The queries go as fast as the transport layer between these two nodes allows.
=======
1. The Spark master node connects to the Azure Cosmos DB gateway node via pyDocumentDB. A user specifies only the Spark and Azure Cosmos DB connections. Connections to the respective master and gateway nodes are transparent to the user.
2. The gateway node makes the query against Azure Cosmos DB where the query subsequently runs against the collection's partitions in the data nodes. The response for those queries is sent back to the gateway node, and that result set is returned to the Spark master node.
3. Subsequent queries (for example, against a Spark DataFrame) are sent to the Spark worker nodes for processing.

Communication between Spark and Azure Cosmos DB is limited to the Spark master node and Azure Cosmos DB gateway nodes.  The queries go as fast as the transport layer between these two nodes allows.
>>>>>>> 7e950a10

### Install pyDocumentDB
You can install pyDocumentDB on your driver node by using **pip**, for example:

```
pip install pyDocumentDB
```


<<<<<<< HEAD
### Connect Spark to Cosmos DB via pyDocumentDB
The simplicity of the communication transport makes execution of a query from Spark to Cosmos DB by using pyDocumentDB relatively simple.
=======
### Connect Spark to Azure Cosmos DB via pyDocumentDB
The simplicity of the communication transport makes execution of a query from Spark to Azure Cosmos DB by using pyDocumentDB relatively simple.
>>>>>>> 7e950a10

The following code snippet shows how to use pyDocumentDB in a Spark context.

```
# Import Necessary Libraries
import pydocumentdb
from pydocumentdb import document_client
from pydocumentdb import documents
import datetime

# Configuring the connection policy (allowing for endpoint discovery)
connectionPolicy = documents.ConnectionPolicy()
connectionPolicy.EnableEndpointDiscovery
connectionPolicy.PreferredLocations = ["Central US", "East US 2", "Southeast Asia", "Western Europe","Canada Central"]


<<<<<<< HEAD
# Set keys to connect to Cosmos DB
=======
# Set keys to connect to Azure Cosmos DB
>>>>>>> 7e950a10
masterKey = 'le1n99i1w5l7uvokJs3RT5ZAH8dc3ql7lx2CG0h0kK4lVWPkQnwpRLyAN0nwS1z4Cyd1lJgvGUfMWR3v8vkXKA=='
host = 'https://doctorwho.documents.azure.com:443/'
client = document_client.DocumentClient(host, {'masterKey': masterKey}, connectionPolicy)
```

As noted in the code snippet:

<<<<<<< HEAD
* The Cosmos DB Python SDK (`pyDocumentDB`) contains the all the necessary connection parameters. For example, the preferred locations parameter chooses the read replica and priority order.
*  Import the necessary libraries and configure your **masterKey** and **host** to create the Cosmos DB *client* (**pydocumentdb.document_client**).


### Execute Spark Queries via pyDocumentDB
The following examples use the Cosmos DB instance that was created in the previous snippet by using the specified read-only keys. The following code snippet connects to the **airports.codes** collection in the DoctorWho account as specified earlier and runs a query to extract the airport cities in Washington state.
=======
* The Azure Cosmos DB Python SDK (`pyDocumentDB`) contains the all the necessary connection parameters. For example, the preferred locations parameter chooses the read replica and priority order.
*  Import the necessary libraries and configure your **masterKey** and **host** to create the Azure Cosmos DB *client* (**pydocumentdb.document_client**).


### Execute Spark Queries via pyDocumentDB
The following examples use the Azure Cosmos DB instance that was created in the previous snippet by using the specified read-only keys. The following code snippet connects to the **airports.codes** collection in the DoctorWho account as specified earlier and runs a query to extract the airport cities in Washington state.
>>>>>>> 7e950a10

```
# Configure Database and Collections
databaseId = 'airports'
collectionId = 'codes'

# Configurations the Azure Cosmos DB client will use to connect to the database and collection
dbLink = 'dbs/' + databaseId
collLink = dbLink + '/colls/' + collectionId

# Set query parameter
querystr = "SELECT c.City FROM c WHERE c.State='WA'"

# Query documents
query = client.QueryDocuments(collLink, querystr, options=None, partition_key=None)

# Query for partitioned collections
# query = client.QueryDocuments(collLink, query, options= { 'enableCrossPartitionQuery': True }, partition_key=None)

# Push into list `elements`
elements = list(query)
```

After the query has been executed via **query**, the result is a **query_iterable.QueryIterable** that is converted to a Python list. A Python list can be easily converted to a Spark DataFrame by using the following code:

```
# Create `df` Spark DataFrame from `elements` Python list
df = spark.createDataFrame(elements)
```

<<<<<<< HEAD
### Why use the pyDocumentDB to connect Spark to Cosmos DB?
Connecting Spark to Cosmos DB by using pyDocumentDB is typically for scenarios where:

* You want to use Python.
* You are returning a relatively small result set from Cosmos DB to Spark. Note that the underlying dataset in Cosmos DB can be quite large. You are applying filters, that is, running predicate filters, against your Cosmos DB source.  
=======
### Why use the pyDocumentDB to connect Spark to Azure Cosmos DB?
Connecting Spark to Azure Cosmos DB by using pyDocumentDB is typically for scenarios where:

* You want to use Python.
* You are returning a relatively small result set from Azure Cosmos DB to Spark. Note that the underlying dataset in Azure Cosmos DB can be quite large. You are applying filters, that is, running predicate filters, against your Azure Cosmos DB source.  
>>>>>>> 7e950a10

## Spark to Azure Cosmos DB connector

The Spark to Azure Cosmos DB connector utilizes the [Azure DocumentDB Java SDK](https://github.com/Azure/azure-documentdb-java) and moves data between the Spark worker nodes and Azure Cosmos DB as shown in the following diagram:

![Data flow in the Spark to Azure Cosmos DB connector](./media/spark-connector/spark-connector.png)

The data flow is as follows:

<<<<<<< HEAD
1. The Spark master node connects to the Cosmos DB gateway node to obtain the partition map. A user specifies only the Spark and Cosmos DB connections. Connections to the respective master and gateway nodes are transparent to the user.
2. This information is provided back to the Spark master node.  At this point, you should be able to parse the query to determine the partitions and their locations in Cosmos DB that you need to access.
3. This information is transmitted to the Spark worker nodes.
4. The Spark worker nodes connect to the Cosmos DB partitions directly to extract the data and return the data to the Spark partitions in the Spark worker nodes.

Communication between Spark and Cosmos DB is significantly faster because the data movement is between the Spark worker nodes and the Cosmos DB data nodes (partitions).

### Build the Spark to Cosmos DB connector
=======
1. The Spark master node connects to the Azure Cosmos DB gateway node to obtain the partition map. A user specifies only the Spark and Azure Cosmos DB connections. Connections to the respective master and gateway nodes are transparent to the user.
2. This information is provided back to the Spark master node.  At this point, you should be able to parse the query to determine the partitions and their locations in Azure Cosmos DB that you need to access.
3. This information is transmitted to the Spark worker nodes.
4. The Spark worker nodes connect to the Azure Cosmos DB partitions directly to extract the data and return the data to the Spark partitions in the Spark worker nodes.

Communication between Spark and Azure Cosmos DB is significantly faster because the data movement is between the Spark worker nodes and the Azure Cosmos DB data nodes (partitions).

### Build the Spark to Azure Cosmos DB connector
>>>>>>> 7e950a10
Currently, the connector project uses maven. To build the connector without dependencies, you can run:
```
mvn clean package
```
You can also download the latest versions of the JAR from the *releases* folder.

### Include the Azure Cosmos DB Spark JAR
Before you execute any code, you need to include the Azure Cosmos DB Spark JAR.  If you are using the **spark-shell**, then you can include the JAR by using the **--jars** option.  

```
spark-shell --master $master --jars /$location/azure-cosmosdb-spark-0.0.3-jar-with-dependencies.jar
```

If you want to execute the JAR without dependencies, use the following code:

```
spark-shell --master $master --jars /$location/azure-cosmosdb-spark-0.0.3.jar,/$location/azure-documentdb-1.10.0.jar
```

If you are using a notebook service such as Azure HDInsight Jupyter notebook service, you can use the **spark magic** commands:

```
%%configure
{ "jars": ["wasb:///example/jars/azure-documentdb-1.10.0.jar","wasb:///example/jars/azure-cosmosdb-spark-0.0.3.jar"],
  "conf": {
    "spark.jars.excludes": "org.scala-lang:scala-reflect"
   }
}
```

The **jars** command enables you to include the two JARs that are needed for **azure-cosmosdb-spark** (itself and the Azure DocumentDB Java SDK) and exclude **scala-reflect** so that it does not interfere with the Livy calls (Jupyter notebook > Livy > Spark).

<<<<<<< HEAD
### Connect Spark to Cosmos DB using the connector
Although the communication transport is a little more complicated, executing a query from Spark to Cosmos DB by using the connector is significantly faster.
=======
### Connect Spark to Azure Cosmos DB using the connector
Although the communication transport is a little more complicated, executing a query from Spark to Azure Cosmos DB by using the connector is significantly faster.
>>>>>>> 7e950a10

The following code snippet shows how to use the connector in a Spark context.

```
// Import Necessary Libraries
import org.joda.time._
import org.joda.time.format._
import com.microsoft.azure.cosmosdb.spark.schema._
import com.microsoft.azure.cosmosdb.spark._
import com.microsoft.azure.cosmosdb.spark.config.Config

// Configure connection to your collection
val readConfig2 = Config(Map("Endpoint" -> "https://doctorwho.documents.azure.com:443/",
"Masterkey" -> "le1n99i1w5l7uvokJs3RT5ZAH8dc3ql7lx2CG0h0kK4lVWPkQnwpRLyAN0nwS1z4Cyd1lJgvGUfMWR3v8vkXKA==",
"Database" -> "DepartureDelays",
"preferredRegions" -> "Central US;East US2;",
"Collection" -> "flights_pcoll",
"SamplingRatio" -> "1.0"))

// Create collection connection
val coll = spark.sqlContext.read.cosmosDB(readConfig2)
coll.createOrReplaceTempView("c")
```

As noted in the code snippet:

- **azure-cosmosdb-spark** contains the all the necessary connection parameters, which include the preferred locations. For example, you can choose the read replica and priority order.
<<<<<<< HEAD
- Just import the necessary libraries and configure your masterKey and host to create the Cosmos DB client.

### Execute Spark queries via the connector

The following example uses the Cosmos DB instance that was created in the previous snippet by using the specified read-only keys. The following code snippet connects to the DepartureDelays.flights_pcoll collection (in the DoctorWho account as specified earlier) and runs a query to extract the flight delay information of flights that are departing from Seattle.
=======
- Just import the necessary libraries and configure your masterKey and host to create the Azure Cosmos DB client.

### Execute Spark queries via the connector

The following example uses the Azure Cosmos DB instance that was created in the previous snippet by using the specified read-only keys. The following code snippet connects to the DepartureDelays.flights_pcoll collection (in the DoctorWho account as specified earlier) and runs a query to extract the flight delay information of flights that are departing from Seattle.
>>>>>>> 7e950a10

```
// Queries
var query = "SELECT c.date, c.delay, c.distance, c.origin, c.destination FROM c WHERE c.origin = 'SEA'"
val df = spark.sql(query)

// Run DF query (count)
df.count()

// Run DF query (show)
df.show()
```

### Why use the Spark to Azure Cosmos DB connector implementation?

<<<<<<< HEAD
Connecting Spark to Cosmos DB by using the connector is typically for scenarios where:

* You want to use Scala and update it to include a Python wrapper as noted in [Issue 3: Add Python wrapper and examples](https://github.com/Azure/azure-cosmosdb-spark/issues/3).
* You have a large amount of data to transfer between Apache Spark and Cosmos DB.
=======
Connecting Spark to Azure Cosmos DB by using the connector is typically for scenarios where:

* You want to use Scala and update it to include a Python wrapper as noted in [Issue 3: Add Python wrapper and examples](https://github.com/Azure/azure-cosmosdb-spark/issues/3).
* You have a large amount of data to transfer between Apache Spark and Azure Cosmos DB.
>>>>>>> 7e950a10

To give you an idea of the query performance difference, see the [Query Test Runs wiki](https://github.com/Azure/azure-cosmosdb-spark/wiki/Query-Test-Runs).

## Distributed aggregation example
This section provides some examples of how you can do distributed aggregations and analytics by using Apache Spark and Azure Cosmos DB together. Azure Cosmos DB already supports aggregations, which is discussed in the [Planet scale aggregates with Azure Cosmos DB blog](https://azure.microsoft.com/blog/planet-scale-aggregates-with-azure-documentdb/). Here is how you can take it to the next level with Apache Spark.

<<<<<<< HEAD
Note that these aggregations are in reference to the [Spark to Cosmos DB Connector notebook](https://github.com/Azure/azure-cosmosdb-spark/blob/master/samples/notebooks/Spark-to-DocumentDB_Connector.ipynb).

### Connect to flights sample data
These aggregation examples access some flight performance data that's stored in our **DoctorWho** Cosmos DB database. To connect to it, you need to utilize the following code snippet:
=======
Note that these aggregations are in reference to the [Spark to Azure Cosmos DB Connector notebook](https://github.com/Azure/azure-cosmosdb-spark/blob/master/samples/notebooks/Spark-to-CosmosDB_Connector.ipynb).

### Connect to flights sample data
These aggregation examples access some flight performance data that's stored in our **DoctorWho** Azure Cosmos DB database. To connect to it, you need to utilize the following code snippet:
>>>>>>> 7e950a10

```
// Import Spark to Azure Cosmos DB connector
import com.microsoft.azure.cosmosdb.spark.schema._
import com.microsoft.azure.cosmosdb.spark._
import com.microsoft.azure.cosmosdb.spark.config.Config

// Connect to Azure Cosmos DB Database
val readConfig2 = Config(Map("Endpoint" -> "https://doctorwho.documents.azure.com:443/",
"Masterkey" -> "le1n99i1w5l7uvokJs3RT5ZAH8dc3ql7lx2CG0h0kK4lVWPkQnwpRLyAN0nwS1z4Cyd1lJgvGUfMWR3v8vkXKA==",
"Database" -> "DepartureDelays",
"preferredRegions" -> "Central US;East US 2;",
"Collection" -> "flights_pcoll",
"SamplingRatio" -> "1.0"))

// Create collection connection
val coll = spark.sqlContext.read.cosmosDB(readConfig2)
coll.createOrReplaceTempView("c")
```

<<<<<<< HEAD
With this snippet, we are also going to run a base query that transfers the filtered set of data from Cosmos DB to Spark where the latter can perform distributed aggregates. In this case, we are asking for flights that depart from Seattle (SEA).
=======
With this snippet, we are also going to run a base query that transfers the filtered set of data from Azure Cosmos DB to Spark where the latter can perform distributed aggregates. In this case, we are asking for flights that depart from Seattle (SEA).
>>>>>>> 7e950a10

```
// Run, get row count, and time query
val originSEA = spark.sql("SELECT c.date, c.delay, c.distance, c.origin, c.destination FROM c WHERE c.origin = 'SEA'")
originSEA.createOrReplaceTempView("originSEA")
```

The following results were generated by running the queries from the Jupyter notebook service.  Note that all the code snippets are generic and not specific to any service.

### Running LIMIT and COUNT queries
Just like you're used to in SQL/Spark SQL, let's start off with a **LIMIT** query:

![Spark LIMIT query](./media/spark-connector/spark-sql-query.png)

The next query is a simple and fast **COUNT** query:

![Spark COUNT query](./media/spark-connector/spark-count-query.png)

### GROUP BY query
<<<<<<< HEAD
In this next set, we can easily run **GROUP BY** queries against our Cosmos DB database:
=======
In this next set, we can easily run **GROUP BY** queries against our Azure Cosmos DB database:
>>>>>>> 7e950a10

```
select destination, sum(delay) as TotalDelays
from originSEA
group by destination
order by sum(delay) desc limit 10
```

![Spark GROUP BY query graph](./media/spark-connector/group-by-query-graph.png)

### DISTINCT, ORDER BY query
And here is a **DISTINCT, ORDER BY** query:

![Spark GROUP BY query graph](./media/spark-connector/order-by-query.png)

### Continue the flight data analysis
You can use the following example queries to continue analysis of the flight data:

#### Top 5 delayed destinations (cities) departing from Seattle
```
select destination, sum(delay)
from originSEA
where delay < 0
group by destination
order by sum(delay) limit 5
```
![Spark top delays graph](./media/spark-connector/top-delays-graph.png)


#### Calculate median delays by destination cities departing from Seattle
```
select destination, percentile_approx(delay, 0.5) as median_delay
from originSEA
where delay < 0
group by destination
order by percentile_approx(delay, 0.5)
```

![Spark median delays graph](./media/spark-connector/median-delays-graph.png)

## Next steps

<<<<<<< HEAD
If you haven't already, download the Spark to Cosmos DB connector from the [azure-cosmosdb-spark](https://github.com/Azure/azure-cosmosdb-spark) GitHub repository and explore the additional resources in the repo:
=======
If you haven't already, download the Spark to Azure Cosmos DB connector from the [azure-cosmosdb-spark](https://github.com/Azure/azure-cosmosdb-spark) GitHub repository and explore the additional resources in the repo:
>>>>>>> 7e950a10

* [Distributed Aggregations Examples](https://github.com/Azure/azure-cosmosdb-spark/wiki/Aggregations-Examples)
* [Sample Scripts and Notebooks](https://github.com/Azure/azure-cosmosdb-spark/tree/master/samples)

You might also want to review the [Apache Spark SQL, DataFrames, and Datasets Guide](http://spark.apache.org/docs/latest/sql-programming-guide.html) and the [Apache Spark on Azure HDInsight](../hdinsight/hdinsight-apache-spark-jupyter-spark-sql.md) article.<|MERGE_RESOLUTION|>--- conflicted
+++ resolved
@@ -14,22 +14,14 @@
 ms.tgt_pltfrm: na
 ms.devlang: na
 ms.topic: article
-<<<<<<< HEAD
-ms.date: 06/05/2017
-=======
 ms.date: 08/17/2017
->>>>>>> 7e950a10
 ms.author: denlee
 
 ---
 
 # Accelerate real-time big-data analytics with the Spark to Azure Cosmos DB connector
 
-<<<<<<< HEAD
-The Spark to Azure Cosmos DB connector enables Cosmos DB to act as an input source or output sink for Apache Spark jobs. Connecting [Spark](http://spark.apache.org/) to [Azure Cosmos DB](https://azure.microsoft.com/services/cosmos-db/) accelerates your ability to solve fast-moving data science problems where you can use Cosmos DB to quickly persist and query data. The Spark to Azure Cosmos DB connector efficiently utilizes the native Cosmos DB managed indexes. The indexes enable updateable columns when you perform analytics and push-down predicate filtering against fast-changing globally distributed data, which range from Internet of Things (IoT) to data science and analytics scenarios.
-=======
 The Spark to Azure Cosmos DB connector enables Azure Cosmos DB to act as an input source or output sink for Apache Spark jobs. Connecting [Spark](http://spark.apache.org/) to [Azure Cosmos DB](https://azure.microsoft.com/services/cosmos-db/) accelerates your ability to solve fast-moving data science problems where you can use Azure Cosmos DB to quickly persist and query data. The Spark to Azure Cosmos DB connector efficiently utilizes the native Azure Cosmos DB managed indexes. The indexes enable updateable columns when you perform analytics and push-down predicate filtering against fast-changing globally distributed data, which range from Internet of Things (IoT) to data science and analytics scenarios.
->>>>>>> 7e950a10
 
 For working with Spark GraphX and the Gremlin graph APIs of Azure Cosmos DB, see [Perform graph analytics using Spark and Apache TinkerPop Gremlin](spark-connector-graph.md).
 
@@ -46,18 +38,10 @@
    * Guaranteed single digit latencies at the 99th percentile
    * [Multiple well-defined consistency models](consistency-levels.md)
    * Guaranteed high availability with multi-homing capabilities
-<<<<<<< HEAD
-
-   All features are backed by industry-leading, comprehensive [service level agreements](https://azure.microsoft.com/support/legal/sla/cosmos-db) (SLAs).
+   * All features are backed by industry-leading, comprehensive [service level agreements](https://azure.microsoft.com/support/legal/sla/cosmos-db) (SLAs).
 
 * [Apache Spark](http://spark.apache.org/) is a powerful open source processing engine that's built around speed, ease of use, and sophisticated analytics.
 
-=======
-   * All features are backed by industry-leading, comprehensive [service level agreements](https://azure.microsoft.com/support/legal/sla/cosmos-db) (SLAs).
-
-* [Apache Spark](http://spark.apache.org/) is a powerful open source processing engine that's built around speed, ease of use, and sophisticated analytics.
-
->>>>>>> 7e950a10
 * [Apache Spark on Azure HDInsight](../hdinsight/hdinsight-apache-spark-jupyter-spark-sql.md) so that you can deploy Apache Spark in the cloud for mission-critical deployments by using [Azure HDInsight](https://azure.microsoft.com/services/hdinsight/apache-spark/).
 
 Officially supported versions:
@@ -72,17 +56,10 @@
 
 There are two approaches to connect Apache Spark and Azure Cosmos DB:
 - Use pyDocumentDB via the [Azure DocumentDB Python SDK](https://github.com/Azure/azure-documentdb-python).
-<<<<<<< HEAD
-- Create a Java-based Spark to Cosmos DB connector by utilizing the [Azure DocumentDB Java SDK](https://github.com/Azure/azure-documentdb-java).
-
-## pyDocumentDB implementation
-The current [pyDocumentDB SDK](https://github.com/Azure/azure-documentdb-python) enables you to connect Spark to Cosmos DB as shown in the following diagram:
-=======
 - Create a Java-based Spark to Azure Cosmos DB connector by utilizing the [Azure DocumentDB Java SDK](https://github.com/Azure/azure-documentdb-java).
 
 ## pyDocumentDB implementation
 The current [pyDocumentDB SDK](https://github.com/Azure/azure-documentdb-python) enables you to connect Spark to Azure Cosmos DB as shown in the following diagram:
->>>>>>> 7e950a10
 
 ![Spark to Azure Cosmos DB data flow via pyDocumentDB DB](./media/spark-connector/spark-pydocumentdb.png)
 
@@ -91,19 +68,11 @@
 
 The data flow is as follows:
 
-<<<<<<< HEAD
-1. The Spark master node connects to the Cosmos DB gateway node via pyDocumentDB. A user specifies only the Spark and Cosmos DB connections. Connections to the respective master and gateway nodes are transparent to the user.
-2. The gateway node makes the query against Cosmos DB where the query subsequently runs against the collection's partitions in the data nodes. The response for those queries is sent back to the gateway node, and that result set is returned to the Spark master node.
-3. Subsequent queries (for example, against a Spark DataFrame) are sent to the Spark worker nodes for processing.
-
-Communication between Spark and Cosmos DB is limited to the Spark master node and Cosmos DB gateway nodes.  The queries go as fast as the transport layer between these two nodes allows.
-=======
 1. The Spark master node connects to the Azure Cosmos DB gateway node via pyDocumentDB. A user specifies only the Spark and Azure Cosmos DB connections. Connections to the respective master and gateway nodes are transparent to the user.
 2. The gateway node makes the query against Azure Cosmos DB where the query subsequently runs against the collection's partitions in the data nodes. The response for those queries is sent back to the gateway node, and that result set is returned to the Spark master node.
 3. Subsequent queries (for example, against a Spark DataFrame) are sent to the Spark worker nodes for processing.
 
 Communication between Spark and Azure Cosmos DB is limited to the Spark master node and Azure Cosmos DB gateway nodes.  The queries go as fast as the transport layer between these two nodes allows.
->>>>>>> 7e950a10
 
 ### Install pyDocumentDB
 You can install pyDocumentDB on your driver node by using **pip**, for example:
@@ -113,13 +82,8 @@
 ```
 
 
-<<<<<<< HEAD
-### Connect Spark to Cosmos DB via pyDocumentDB
-The simplicity of the communication transport makes execution of a query from Spark to Cosmos DB by using pyDocumentDB relatively simple.
-=======
 ### Connect Spark to Azure Cosmos DB via pyDocumentDB
 The simplicity of the communication transport makes execution of a query from Spark to Azure Cosmos DB by using pyDocumentDB relatively simple.
->>>>>>> 7e950a10
 
 The following code snippet shows how to use pyDocumentDB in a Spark context.
 
@@ -136,11 +100,7 @@
 connectionPolicy.PreferredLocations = ["Central US", "East US 2", "Southeast Asia", "Western Europe","Canada Central"]
 
 
-<<<<<<< HEAD
-# Set keys to connect to Cosmos DB
-=======
 # Set keys to connect to Azure Cosmos DB
->>>>>>> 7e950a10
 masterKey = 'le1n99i1w5l7uvokJs3RT5ZAH8dc3ql7lx2CG0h0kK4lVWPkQnwpRLyAN0nwS1z4Cyd1lJgvGUfMWR3v8vkXKA=='
 host = 'https://doctorwho.documents.azure.com:443/'
 client = document_client.DocumentClient(host, {'masterKey': masterKey}, connectionPolicy)
@@ -148,21 +108,12 @@
 
 As noted in the code snippet:
 
-<<<<<<< HEAD
-* The Cosmos DB Python SDK (`pyDocumentDB`) contains the all the necessary connection parameters. For example, the preferred locations parameter chooses the read replica and priority order.
-*  Import the necessary libraries and configure your **masterKey** and **host** to create the Cosmos DB *client* (**pydocumentdb.document_client**).
-
-
-### Execute Spark Queries via pyDocumentDB
-The following examples use the Cosmos DB instance that was created in the previous snippet by using the specified read-only keys. The following code snippet connects to the **airports.codes** collection in the DoctorWho account as specified earlier and runs a query to extract the airport cities in Washington state.
-=======
 * The Azure Cosmos DB Python SDK (`pyDocumentDB`) contains the all the necessary connection parameters. For example, the preferred locations parameter chooses the read replica and priority order.
 *  Import the necessary libraries and configure your **masterKey** and **host** to create the Azure Cosmos DB *client* (**pydocumentdb.document_client**).
 
 
 ### Execute Spark Queries via pyDocumentDB
 The following examples use the Azure Cosmos DB instance that was created in the previous snippet by using the specified read-only keys. The following code snippet connects to the **airports.codes** collection in the DoctorWho account as specified earlier and runs a query to extract the airport cities in Washington state.
->>>>>>> 7e950a10
 
 ```
 # Configure Database and Collections
@@ -193,19 +144,11 @@
 df = spark.createDataFrame(elements)
 ```
 
-<<<<<<< HEAD
-### Why use the pyDocumentDB to connect Spark to Cosmos DB?
-Connecting Spark to Cosmos DB by using pyDocumentDB is typically for scenarios where:
-
-* You want to use Python.
-* You are returning a relatively small result set from Cosmos DB to Spark. Note that the underlying dataset in Cosmos DB can be quite large. You are applying filters, that is, running predicate filters, against your Cosmos DB source.  
-=======
 ### Why use the pyDocumentDB to connect Spark to Azure Cosmos DB?
 Connecting Spark to Azure Cosmos DB by using pyDocumentDB is typically for scenarios where:
 
 * You want to use Python.
 * You are returning a relatively small result set from Azure Cosmos DB to Spark. Note that the underlying dataset in Azure Cosmos DB can be quite large. You are applying filters, that is, running predicate filters, against your Azure Cosmos DB source.  
->>>>>>> 7e950a10
 
 ## Spark to Azure Cosmos DB connector
 
@@ -215,16 +158,6 @@
 
 The data flow is as follows:
 
-<<<<<<< HEAD
-1. The Spark master node connects to the Cosmos DB gateway node to obtain the partition map. A user specifies only the Spark and Cosmos DB connections. Connections to the respective master and gateway nodes are transparent to the user.
-2. This information is provided back to the Spark master node.  At this point, you should be able to parse the query to determine the partitions and their locations in Cosmos DB that you need to access.
-3. This information is transmitted to the Spark worker nodes.
-4. The Spark worker nodes connect to the Cosmos DB partitions directly to extract the data and return the data to the Spark partitions in the Spark worker nodes.
-
-Communication between Spark and Cosmos DB is significantly faster because the data movement is between the Spark worker nodes and the Cosmos DB data nodes (partitions).
-
-### Build the Spark to Cosmos DB connector
-=======
 1. The Spark master node connects to the Azure Cosmos DB gateway node to obtain the partition map. A user specifies only the Spark and Azure Cosmos DB connections. Connections to the respective master and gateway nodes are transparent to the user.
 2. This information is provided back to the Spark master node.  At this point, you should be able to parse the query to determine the partitions and their locations in Azure Cosmos DB that you need to access.
 3. This information is transmitted to the Spark worker nodes.
@@ -233,7 +166,6 @@
 Communication between Spark and Azure Cosmos DB is significantly faster because the data movement is between the Spark worker nodes and the Azure Cosmos DB data nodes (partitions).
 
 ### Build the Spark to Azure Cosmos DB connector
->>>>>>> 7e950a10
 Currently, the connector project uses maven. To build the connector without dependencies, you can run:
 ```
 mvn clean package
@@ -266,13 +198,8 @@
 
 The **jars** command enables you to include the two JARs that are needed for **azure-cosmosdb-spark** (itself and the Azure DocumentDB Java SDK) and exclude **scala-reflect** so that it does not interfere with the Livy calls (Jupyter notebook > Livy > Spark).
 
-<<<<<<< HEAD
-### Connect Spark to Cosmos DB using the connector
-Although the communication transport is a little more complicated, executing a query from Spark to Cosmos DB by using the connector is significantly faster.
-=======
 ### Connect Spark to Azure Cosmos DB using the connector
 Although the communication transport is a little more complicated, executing a query from Spark to Azure Cosmos DB by using the connector is significantly faster.
->>>>>>> 7e950a10
 
 The following code snippet shows how to use the connector in a Spark context.
 
@@ -300,19 +227,11 @@
 As noted in the code snippet:
 
 - **azure-cosmosdb-spark** contains the all the necessary connection parameters, which include the preferred locations. For example, you can choose the read replica and priority order.
-<<<<<<< HEAD
-- Just import the necessary libraries and configure your masterKey and host to create the Cosmos DB client.
+- Just import the necessary libraries and configure your masterKey and host to create the Azure Cosmos DB client.
 
 ### Execute Spark queries via the connector
 
-The following example uses the Cosmos DB instance that was created in the previous snippet by using the specified read-only keys. The following code snippet connects to the DepartureDelays.flights_pcoll collection (in the DoctorWho account as specified earlier) and runs a query to extract the flight delay information of flights that are departing from Seattle.
-=======
-- Just import the necessary libraries and configure your masterKey and host to create the Azure Cosmos DB client.
-
-### Execute Spark queries via the connector
-
 The following example uses the Azure Cosmos DB instance that was created in the previous snippet by using the specified read-only keys. The following code snippet connects to the DepartureDelays.flights_pcoll collection (in the DoctorWho account as specified earlier) and runs a query to extract the flight delay information of flights that are departing from Seattle.
->>>>>>> 7e950a10
 
 ```
 // Queries
@@ -328,34 +247,20 @@
 
 ### Why use the Spark to Azure Cosmos DB connector implementation?
 
-<<<<<<< HEAD
-Connecting Spark to Cosmos DB by using the connector is typically for scenarios where:
-
-* You want to use Scala and update it to include a Python wrapper as noted in [Issue 3: Add Python wrapper and examples](https://github.com/Azure/azure-cosmosdb-spark/issues/3).
-* You have a large amount of data to transfer between Apache Spark and Cosmos DB.
-=======
 Connecting Spark to Azure Cosmos DB by using the connector is typically for scenarios where:
 
 * You want to use Scala and update it to include a Python wrapper as noted in [Issue 3: Add Python wrapper and examples](https://github.com/Azure/azure-cosmosdb-spark/issues/3).
 * You have a large amount of data to transfer between Apache Spark and Azure Cosmos DB.
->>>>>>> 7e950a10
 
 To give you an idea of the query performance difference, see the [Query Test Runs wiki](https://github.com/Azure/azure-cosmosdb-spark/wiki/Query-Test-Runs).
 
 ## Distributed aggregation example
 This section provides some examples of how you can do distributed aggregations and analytics by using Apache Spark and Azure Cosmos DB together. Azure Cosmos DB already supports aggregations, which is discussed in the [Planet scale aggregates with Azure Cosmos DB blog](https://azure.microsoft.com/blog/planet-scale-aggregates-with-azure-documentdb/). Here is how you can take it to the next level with Apache Spark.
 
-<<<<<<< HEAD
-Note that these aggregations are in reference to the [Spark to Cosmos DB Connector notebook](https://github.com/Azure/azure-cosmosdb-spark/blob/master/samples/notebooks/Spark-to-DocumentDB_Connector.ipynb).
-
-### Connect to flights sample data
-These aggregation examples access some flight performance data that's stored in our **DoctorWho** Cosmos DB database. To connect to it, you need to utilize the following code snippet:
-=======
 Note that these aggregations are in reference to the [Spark to Azure Cosmos DB Connector notebook](https://github.com/Azure/azure-cosmosdb-spark/blob/master/samples/notebooks/Spark-to-CosmosDB_Connector.ipynb).
 
 ### Connect to flights sample data
 These aggregation examples access some flight performance data that's stored in our **DoctorWho** Azure Cosmos DB database. To connect to it, you need to utilize the following code snippet:
->>>>>>> 7e950a10
 
 ```
 // Import Spark to Azure Cosmos DB connector
@@ -376,11 +281,7 @@
 coll.createOrReplaceTempView("c")
 ```
 
-<<<<<<< HEAD
-With this snippet, we are also going to run a base query that transfers the filtered set of data from Cosmos DB to Spark where the latter can perform distributed aggregates. In this case, we are asking for flights that depart from Seattle (SEA).
-=======
 With this snippet, we are also going to run a base query that transfers the filtered set of data from Azure Cosmos DB to Spark where the latter can perform distributed aggregates. In this case, we are asking for flights that depart from Seattle (SEA).
->>>>>>> 7e950a10
 
 ```
 // Run, get row count, and time query
@@ -400,11 +301,7 @@
 ![Spark COUNT query](./media/spark-connector/spark-count-query.png)
 
 ### GROUP BY query
-<<<<<<< HEAD
-In this next set, we can easily run **GROUP BY** queries against our Cosmos DB database:
-=======
 In this next set, we can easily run **GROUP BY** queries against our Azure Cosmos DB database:
->>>>>>> 7e950a10
 
 ```
 select destination, sum(delay) as TotalDelays
@@ -447,11 +344,7 @@
 
 ## Next steps
 
-<<<<<<< HEAD
-If you haven't already, download the Spark to Cosmos DB connector from the [azure-cosmosdb-spark](https://github.com/Azure/azure-cosmosdb-spark) GitHub repository and explore the additional resources in the repo:
-=======
 If you haven't already, download the Spark to Azure Cosmos DB connector from the [azure-cosmosdb-spark](https://github.com/Azure/azure-cosmosdb-spark) GitHub repository and explore the additional resources in the repo:
->>>>>>> 7e950a10
 
 * [Distributed Aggregations Examples](https://github.com/Azure/azure-cosmosdb-spark/wiki/Aggregations-Examples)
 * [Sample Scripts and Notebooks](https://github.com/Azure/azure-cosmosdb-spark/tree/master/samples)
