---
title: 'Introduction to Azure Cosmos DB: API for MongoDB | Microsoft Docs'
description: Learn how you can use Azure Cosmos DB to store and query massive volumes of JSON documents with low latency using the popular OSS MongoDB APIs.
keywords: what is MongoDB
services: cosmos-db
author: AndrewHoh
manager: jhubbard
editor: ''
documentationcenter: ''

ms.assetid: 4afaf40d-c560-42e0-83b4-a64d94671f0a
ms.service: cosmos-db
ms.workload: data-services
ms.tgt_pltfrm: na
ms.devlang: na
ms.topic: article
ms.date: 11/15/2017
ms.author: anhoh

---
# Introduction to Azure Cosmos DB: API for MongoDB

[Azure Cosmos DB](../cosmos-db/introduction.md) is Microsoft's globally distributed, multi-model database service for mission-critical applications. Azure Cosmos DB provides [turn-key global distribution](distribute-data-globally.md), [elastic scaling of throughput and storage](partition-data.md) worldwide, single-digit millisecond latencies at the 99th percentile, [five well-defined consistency levels](consistency-levels.md), and guaranteed high availability, all backed by [industry-leading SLAs](https://azure.microsoft.com/support/legal/sla/cosmos-db/). Azure Cosmos DB [automatically indexes data](http://www.vldb.org/pvldb/vol8/p1668-shukla.pdf) without requiring you to deal with schema and index management. It is multi-model and supports document, key-value, graph, and columnar data models. 

![Azure Cosmos DB: MongoDB API](./media/mongodb-introduction/cosmosdb-mongodb.png) 

Azure Cosmos DB databases can be used as the data store for apps written for [MongoDB](https://docs.mongodb.com/manual/introduction/). This means that by using existing [drivers](https://docs.mongodb.org/ecosystem/drivers/), your application written for MongoDB can now communicate with Azure Cosmos DB and use Azure Cosmos DB databases instead of MongoDB databases. In many cases, you can switch from using MongoDB to Azure Cosmos DB by simply changing a connection string. Using this functionality, you can easily build and run MongoDB database applications in the Azure cloud with Azure Cosmos DB's global distribution and [comprehensive industry leading SLAs](https://azure.microsoft.com/support/legal/sla/cosmos-db), while continuing to use familiar skills and tools for MongoDB.

**MongoDB compatibility**: You can use your existing MongoDB expertise, application code, and tooling as Azure Cosmos DB implements the MongoDB 3.4 (version 5) wire protocol and supports the MongoDB aggregation pipeline. You can develop applications using MongoDB and deploy them to production using the fully managed, and globally distributed Azure Cosmos DB service.

## What is the benefit of using Azure Cosmos DB for MongoDB applications?

**Elastically scalable throughput and storage:** Easily scale up or down your MongoDB database to meet your application needs. Your data is stored on solid state disks (SSD) for low predictable latencies. Azure Cosmos DB supports MongoDB collections that can scale to virtually unlimited storage sizes and provisioned throughput. You can elastically scale Azure Cosmos DB with predictable performance seamlessly as your application grows. 

**Multi-region replication:** Azure Cosmos DB transparently replicates your data to all regions you've associated with your MongoDB account, enabling you to develop applications that require global access to data while providing tradeoffs between consistency, availability and performance, all with corresponding guarantees. Azure Cosmos DB provides transparent regional failover with multi-homing APIs, and the ability to elastically scale throughput and storage across the globe. Learn more in [Distribute data globally](distribute-data-globally.md).

<<<<<<< HEAD
**MongoDB compatibility**: You can use your existing MongoDB expertise, application code, and tooling as Azure Cosmos DB implements the MongoDB 3.4 wire protocol and supports the MongoDB aggregation pipeline. You can develop applications using MongoDB and deploy them to production using the fully managed, and globally distributed Azure Cosmos DB service.  

**No server management**: You don't have to manage and scale your MongoDB databases. Azure Cosmos DB is a fully managed service, which means you do not have to manage any infrastructure or Virtual Machines yourself. Azure Cosmos DB is available in 30+ [Azure Regions](https://azure.microsoft.com/regions/services/).

**Tunable consistency levels:** Select from five well defined consistency levels to achieve optimal trade-off between consistency and performance. For queries and read operations, Azure Cosmos DB offers five distinct consistency levels: strong, bounded-staleness, session, consistent prefix, and eventual. These granular, well-defined consistency levels allow you to make sound trade-offs between consistency, availability, and latency. Learn more in [Using consistency levels to maximize availability and performance](consistency-levels.md).

**Automatic indexing**: By default, Azure Cosmos DB automatically indexes all the properties within documents in your MongoDB database and does not expect or require any schema or creation of secondary indices. In addition, the unique index capability enables a uniqueness constraint on any document fields that are already auto-indexed in Azure Cosmos DB.

**Enterprise grade** - Azure Cosmos DB supports multiple local replicas to deliver 99.99% availability and data protection in the face of local and regional failures. Azure Cosmos DB has enterprise grade [compliance certifications](https://www.microsoft.com/trustcenter) and security features. 
=======
**No server management**: You don't have to manage and scale your MongoDB databases. Azure Cosmos DB is a fully managed service, which means you do not have to manage any infrastructure or Virtual Machines yourself. Azure Cosmos DB is available in 30+ [Azure Regions](https://azure.microsoft.com/regions/services/).

**Tunable consistency levels:** Select from five well defined consistency levels to achieve optimal trade-off between consistency and performance. For queries and read operations, Azure Cosmos DB offers five distinct consistency levels: strong, bounded-staleness, session, consistent prefix, and eventual. These granular, well-defined consistency levels allow you to make sound trade-offs between consistency, availability, and latency. Learn more in [Using consistency levels to maximize availability and performance](consistency-levels.md).

**Automatic indexing**: By default, Azure Cosmos DB automatically indexes all the properties within documents in your MongoDB database and does not expect or require any schema or creation of secondary indices. In addition, the unique index capability enables a uniqueness constraint on any document fields that are already auto-indexed in Azure Cosmos DB.

**Enterprise grade**: Azure Cosmos DB supports multiple local replicas to deliver 99.99% availability and data protection in the face of local and regional failures. Azure Cosmos DB has enterprise grade [compliance certifications](https://www.microsoft.com/trustcenter) and security features. 
>>>>>>> 6667e68c

Learn more in this Azure Friday video with Scott Hanselman and Azure Cosmos DB Principal Engineering Manager, Kirill Gavrylyuk.

> [!VIDEO https://channel9.msdn.com/Shows/Azure-Friday/Introducing-Azure-Cosmos-DB/player]
> 

## How to get started

Follow the MongoDB quickstarts to create a Azure Cosmos DB account and migrate your existing Mongo DB application to use Azure Cosmos DB, or build a new one:

* [Migrate an existing Node.js MongoDB web app](create-mongodb-nodejs.md).
* [Build a MongoDB API web app with .NET and the Azure portal](create-mongodb-dotnet.md)
* [Build a MongoDB API console app with Java and the Azure portal](create-mongodb-java.md)

## Next steps

Information about Azure Cosmos DB's MongoDB API is integrated into the overall Azure Cosmos DB documentation, but here are a few pointers to get you started:

* Follow the [Connect to a MongoDB account](connect-mongodb-account.md) tutorial to learn how to get your account connection string information.
* Follow the [Use MongoChef with Azure Cosmos DB](mongodb-mongochef.md) tutorial to learn how to create a connection between your Azure Cosmos DB database and MongoDB app in MongoChef.
* Follow the [Migrate data to Azure Cosmos DB with protocol support for MongoDB](mongodb-migrate.md) tutorial to import your data to an API for MongoDB database.
* Connect to an API for MongoDB account using [Robomongo](mongodb-robomongo.md).
* Learn how many RUs your operations are using with the [GetLastRequestStatistics command and the Azure portal metrics](request-units.md#GetLastRequestStatistics).
* Learn how to [configure read preferences for globally distributed apps](../cosmos-db/tutorial-global-distribution-mongodb.md).<|MERGE_RESOLUTION|>--- conflicted
+++ resolved
@@ -34,17 +34,6 @@
 
 **Multi-region replication:** Azure Cosmos DB transparently replicates your data to all regions you've associated with your MongoDB account, enabling you to develop applications that require global access to data while providing tradeoffs between consistency, availability and performance, all with corresponding guarantees. Azure Cosmos DB provides transparent regional failover with multi-homing APIs, and the ability to elastically scale throughput and storage across the globe. Learn more in [Distribute data globally](distribute-data-globally.md).
 
-<<<<<<< HEAD
-**MongoDB compatibility**: You can use your existing MongoDB expertise, application code, and tooling as Azure Cosmos DB implements the MongoDB 3.4 wire protocol and supports the MongoDB aggregation pipeline. You can develop applications using MongoDB and deploy them to production using the fully managed, and globally distributed Azure Cosmos DB service.  
-
-**No server management**: You don't have to manage and scale your MongoDB databases. Azure Cosmos DB is a fully managed service, which means you do not have to manage any infrastructure or Virtual Machines yourself. Azure Cosmos DB is available in 30+ [Azure Regions](https://azure.microsoft.com/regions/services/).
-
-**Tunable consistency levels:** Select from five well defined consistency levels to achieve optimal trade-off between consistency and performance. For queries and read operations, Azure Cosmos DB offers five distinct consistency levels: strong, bounded-staleness, session, consistent prefix, and eventual. These granular, well-defined consistency levels allow you to make sound trade-offs between consistency, availability, and latency. Learn more in [Using consistency levels to maximize availability and performance](consistency-levels.md).
-
-**Automatic indexing**: By default, Azure Cosmos DB automatically indexes all the properties within documents in your MongoDB database and does not expect or require any schema or creation of secondary indices. In addition, the unique index capability enables a uniqueness constraint on any document fields that are already auto-indexed in Azure Cosmos DB.
-
-**Enterprise grade** - Azure Cosmos DB supports multiple local replicas to deliver 99.99% availability and data protection in the face of local and regional failures. Azure Cosmos DB has enterprise grade [compliance certifications](https://www.microsoft.com/trustcenter) and security features. 
-=======
 **No server management**: You don't have to manage and scale your MongoDB databases. Azure Cosmos DB is a fully managed service, which means you do not have to manage any infrastructure or Virtual Machines yourself. Azure Cosmos DB is available in 30+ [Azure Regions](https://azure.microsoft.com/regions/services/).
 
 **Tunable consistency levels:** Select from five well defined consistency levels to achieve optimal trade-off between consistency and performance. For queries and read operations, Azure Cosmos DB offers five distinct consistency levels: strong, bounded-staleness, session, consistent prefix, and eventual. These granular, well-defined consistency levels allow you to make sound trade-offs between consistency, availability, and latency. Learn more in [Using consistency levels to maximize availability and performance](consistency-levels.md).
@@ -52,7 +41,6 @@
 **Automatic indexing**: By default, Azure Cosmos DB automatically indexes all the properties within documents in your MongoDB database and does not expect or require any schema or creation of secondary indices. In addition, the unique index capability enables a uniqueness constraint on any document fields that are already auto-indexed in Azure Cosmos DB.
 
 **Enterprise grade**: Azure Cosmos DB supports multiple local replicas to deliver 99.99% availability and data protection in the face of local and regional failures. Azure Cosmos DB has enterprise grade [compliance certifications](https://www.microsoft.com/trustcenter) and security features. 
->>>>>>> 6667e68c
 
 Learn more in this Azure Friday video with Scott Hanselman and Azure Cosmos DB Principal Engineering Manager, Kirill Gavrylyuk.
 
