---
title: Serverless database computing - Azure Functions and Azure Cosmos DB| Microsoft Docs
description: Learn how Azure Cosmos DB and Azure Functions can be used together to create event-driven serverless computing apps.
services: cosmos-db
author: SnehaGunda
manager: kfile

ms.service: cosmos-db
ms.devlang: na
ms.topic: conceptual
ms.date: 03/26/2018
ms.author: sngun
---

# Serverless database computing using Azure Cosmos DB and Azure Functions

<<<<<<< HEAD
[Serverless computing](https://azure.microsoft.com/solutions/serverless/) is all about the ability to focus on individual pieces of logic that are repeatable and stateless. These pieces require no infrastructure management and they consume resources only for the seconds, or milliseconds, they run for. At the core of the serverless computing movement are functions, which are made available in the Azure ecosystem by [Azure Functions](https://azure.microsoft.com/services/functions).
=======
Serverless computing is all about the ability to focus on individual pieces of logic that are repeatable and stateless. These pieces require no infrastructure management and they consume resources only for the seconds, or milliseconds, they run for. At the core of the serverless computing movement are functions, which are made available in the Azure ecosystem by [Azure Functions](https://azure.microsoft.com/services/functions). To learn about other serverless execution environments in Azure see [serverless in Azure](https://azure.microsoft.com/solutions/serverless/) page. 
>>>>>>> 3056ca7c

With the native integration between [Azure Cosmos DB](https://azure.microsoft.com/services/cosmos-db) and Azure Functions, you can create database triggers, input bindings, and output bindings directly from your Azure Cosmos DB account. Using Azure Functions and Azure Cosmos DB, you can create and deploy event-driven serverless apps with low-latency access to rich data for a global user base.

## Overview

Azure Cosmos DB and Azure Functions enable you to integrate your databases and serverless apps in the following ways:

* Create an event-driven **Azure Cosmos DB trigger** in an Azure Function. This trigger relies on [change feed](change-feed.md) streams to monitor your Azure Cosmos DB container for changes. When any changes are made to a container, the change feed stream is sent to the trigger, which invokes the Azure Function.
* Alternatively, bind an Azure Function to an Azure Cosmos DB container using an **input binding**. Input bindings read data from a container when a function executes.
* Bind a function to an Azure Cosmos DB container using an **output binding**. Output bindings write data to a container when a function completes.

> [!NOTE]
> At this time, the Azure Cosmos DB trigger, input bindings, and output bindings work with SQL API and Gremlin API accounts only.

The following diagram illustrates each of these three integrations: 

![How Azure Cosmos DB and Azure Functions integrate](./media/serverless-computing-database/cosmos-db-azure-functions-integration.png)

The Azure Cosmos DB trigger, input binding, and output binding can be used in the following combinations:
* An Azure Cosmos DB trigger can be used with an output binding to a different Azure Cosmos DB container. After a function performs an action on an item in the change feed you can write it to another container (writing it to the same container it came from would effectively create a recursive loop). Or, you can use an Azure Cosmos DB trigger to effectively migrate all changed items from one container to a different container, with the use of an output binding.
* Input bindings and output bindings for Azure Cosmos DB can be used in the same Azure Function. This works well in cases when you want to find certain data with the input binding, modify it in the Azure Function, and then save it to the same container or a different container, after the modification.
* An input binding to an Azure Cosmos DB container can be used in the same function as an Azure Cosmos DB trigger, and can be used with or without an output binding as well. You could use this combination to apply up-to-date currency exchange information (pulled in with an input binding to an exchange container) to the change feed of new orders in your shopping cart service. The updated shopping cart total, with the current currency conversion applied, can be written to a third container using an output binding.

## Use cases

The following use cases demonstrate a few ways you can make the most of your Azure Cosmos DB data - by connecting your data to event-driven Azure Functions.

### IoT use case - Azure Cosmos DB trigger and output binding

In IoT implementations, you can invoke a function when the check engine light is displayed in a connected car.

**Implementation:** Use an Azure Cosmos DB trigger and an output binding

1. An **Azure Cosmos DB trigger** is used to trigger events related to car alerts, such as the check engine light coming on in a connected car.
2. When the check engine light comes, the sensor data is sent to Azure Cosmos DB.
3. Azure Cosmos DB creates or updates new sensor data documents, then those changes are streamed to the Azure Cosmos DB trigger.
4. The trigger is invoked on every data-change to the sensor data collection, as all changes are streamed via the change feed.
5. A threshold condition is used in the function to send the sensor data to the warranty department.
6. If the temperature is also over a certain value, an alert is also sent to the owner.
7. The **output binding** on the function updates the car record in another Azure Cosmos DB container to store information about the check engine event.

The following image shows the code written in the Azure portal for this trigger.

![Create an Azure Cosmos DB trigger in the Azure portal](./media/serverless-computing-database/cosmos-db-trigger-portal.png)

### Financial use case - Timer trigger and input binding

In financial implementations, you can invoke a function when a bank account balance falls under a certain amount.

**Implementation:** A timer trigger with an Azure Cosmos DB input binding

1. Using a [timer trigger](../azure-functions/functions-bindings-timer.md), you can retrieve the bank account balance information stored in an Azure Cosmos DB container at timed intervals using an **input binding**.
2. If the balance is below the low balance threshold set by the user, then follow up with an action from the Azure Function.
3. The output binding can be a [SendGrid integration](../azure-functions/functions-bindings-sendgrid.md) that sends an email from a service account to the email addresses identified for each of the low balance accounts.

The following images show the code in the Azure portal for this scenario.

![Index.js file for a Timer trigger for a financial scenario](./media/serverless-computing-database/cosmos-db-functions-financial-trigger.png)

![Run.csx file for a Timer trigger for a financial scenario](./media/serverless-computing-database/azure-function-cosmos-db-trigger-run.png)

### Gaming use case - Azure Cosmos DB trigger and output binding

In gaming, when a new user is created you can search for other users who might know them by using the [Azure Cosmos DB Gremlin API](graph-introduction.md). You can then write the results to an [Azure Cosmos DB SQL database] for easy retrieval.

**Implementation:** Use an Azure Cosmos DB trigger and an output binding

1. Using an Azure Cosmos DB [graph database](graph-introduction.md) to store all users, you can create a new function with an Azure Cosmos DB trigger. 
2. Whenever a new user is inserted, the function is invoked, and then the result is stored using an **output binding**.
3. The function queries the graph database to search for all the users that are directly related to the new user and returns that dataset to the function.
4. This data is then stored in an Azure Cosmos DB which can then be easily retrieved by any front-end application that shows the new user their connected friends.

### Retail use case - Multiple functions

In retail implementations, when a user adds an item to their basket you now have the flexibility to create and invoke functions for optional business pipeline components.

**Implementation:** Multiple Azure Cosmos DB triggers listening to one container

1. You can create multiple Azure Functions by adding Azure Cosmos DB triggers to each - all of which listen to the same change feed of shopping cart data. Note that when multiple functions listen to the same change feed, a new lease collection is required for each function. For more information about lease collections, see [Understanding the Change Feed Processor library](change-feed.md#understand-cf).
2. Whenever a new item is added to a users shopping cart, each function is independently invoked by the change feed from the shopping cart container.
    * One function may use the contents of the current basket to change the display of other items the user might be interested in.
    * Another function may update inventory totals.
    * Another function may send customer information for certain products to the marketing department, who sends them a promotional mailer. 

    Any department can create an Azure Cosmos DB trigger by listening to the change feed, and be sure they won't delay critical order processing events in the process.

In all of these use cases, because the function has decoupled the app itself, you don’t need to spin up new app instances all the time. Instead, Azure Functions spins up individual functions to complete discrete processes as needed.

## Tooling

Native integration between Azure Cosmos DB and Azure Functions is available in the Azure portal and in Visual Studio 2017.

* In the Azure Functions portal, you can create an Azure Cosmos DB trigger. For quickstart instructions, see [Create an Azure Cosmos DB trigger in the Azure portal](https://aka.ms/cosmosdbtriggerportalfunc).
* In the Azure Cosmos DB portal, you can add an Azure Cosmos DB trigger to an existing Azure Function app in the same resource group.
* In Visual Studio 2017, you can create an Azure Cosmos DB trigger using the [Azure Functions Tools for Visual Studio 2017](../azure-functions/functions-develop-vs.md):

    >[!VIDEO https://www.youtube.com/embed/iprndNsUeeg]

## Why choose Azure Functions integration for serverless computing?

Azure Functions provides the ability to create scalable units of work, or concise pieces of logic that can be run on demand, without provisioning or managing infrastructure. By using Azure Functions, you don't have to create a full-blown app to respond to changes in your Azure Cosmos DB database, you can create small reusable functions for specific tasks. In addition, you can also use Azure Cosmos DB data as the input or output to an Azure Function in response to event such as an HTTP requests or a timed trigger.

Azure Cosmos DB is the recommended database for your serverless computing architecture for the following reasons:

* **Instant access to all your data**: You have granular access to every value stored because Azure Cosmos DB [automatically indexes](indexing-policies.md) all data by default, and makes those indexes immediately available. This means you are able to constantly query, update, and add new items to your database and have instant access via Azure Functions.

* **Schemaless**. Azure Cosmos DB is schemaless - so it's uniquely able to handle any data output from an Azure Function. This "handle anything" approach makes it straightforward to create a variety of Functions that all output to Azure Cosmos DB.

* **Scalable throughput**. Throughput can be scaled up and down instantly in Azure Cosmos DB. If you have hundreds or thousands of Functions querying and writing to the same container, you can scale up your [RU/s](request-units.md) to handle the load. All functions can work in parallel using your allocated RU/s and your data is guaranteed to be [consistent](consistency-levels.md).

* **Global replication**. You can replicate Azure Cosmos DB data [around the globe](distribute-data-globally.md) to reduce latency, geo-locating your data closest to where your users are. As with all Azure Cosmos DB queries, data from event-driven triggers is read data from the Azure Cosmos DB closest to the user.

If you're looking to integrate with Azure Functions to store data and don't need deep indexing or if you need to store attachments and media files, the [Azure Blob Storage trigger](../azure-functions/functions-bindings-storage-blob.md) may be a better option.

Benefits of Azure Functions: 

* **Event-driven**. Azure Functions are event-driven and can listen to a change feed from Azure Cosmos DB. This means you don't need to create listening logic, you just keep an eye out for the changes you're listening for. 

* **No limits**. Functions execute in parallel and the service spins up as many as you need. You set the parameters.

* **Good for quick tasks**. The service spins up new instances of functions whenever an event fires and closes them as soon as the function completes. You only pay for the time your functions are running.

If you're not sure whether Flow, Logic Apps, Azure Functions, or WebJobs are best for your implementation, see [Choose between Flow, Logic Apps, Functions, and WebJobs](../azure-functions/functions-compare-logic-apps-ms-flow-webjobs.md).

## Next steps

Now let's connect Azure Cosmos DB and Azure Functions for real: 

* [Create an Azure Cosmos DB trigger in the Azure portal](https://aka.ms/cosmosdbtriggerportalfunc)
* [Create an Azure Functions HTTP trigger with an Azure Cosmos DB input binding](https://aka.ms/cosmosdbinputbind)
* [Azure Cosmos DB bindings and triggers](../azure-functions/functions-bindings-cosmosdb.md)


 


<|MERGE_RESOLUTION|>--- conflicted
+++ resolved
@@ -14,11 +14,7 @@
 
 # Serverless database computing using Azure Cosmos DB and Azure Functions
 
-<<<<<<< HEAD
-[Serverless computing](https://azure.microsoft.com/solutions/serverless/) is all about the ability to focus on individual pieces of logic that are repeatable and stateless. These pieces require no infrastructure management and they consume resources only for the seconds, or milliseconds, they run for. At the core of the serverless computing movement are functions, which are made available in the Azure ecosystem by [Azure Functions](https://azure.microsoft.com/services/functions).
-=======
 Serverless computing is all about the ability to focus on individual pieces of logic that are repeatable and stateless. These pieces require no infrastructure management and they consume resources only for the seconds, or milliseconds, they run for. At the core of the serverless computing movement are functions, which are made available in the Azure ecosystem by [Azure Functions](https://azure.microsoft.com/services/functions). To learn about other serverless execution environments in Azure see [serverless in Azure](https://azure.microsoft.com/solutions/serverless/) page. 
->>>>>>> 3056ca7c
 
 With the native integration between [Azure Cosmos DB](https://azure.microsoft.com/services/cosmos-db) and Azure Functions, you can create database triggers, input bindings, and output bindings directly from your Azure Cosmos DB account. Using Azure Functions and Azure Cosmos DB, you can create and deploy event-driven serverless apps with low-latency access to rich data for a global user base.
 
