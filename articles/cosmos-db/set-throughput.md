---
title: Provision throughput for Azure Cosmos DB 
description: Learn how to set provisioned throughput for your Azure Cosmos DB containers and databases.
author: aliuy

ms.service: cosmos-db
ms.topic: conceptual
ms.date: 10/25/2018
ms.author: andrl

---

# Provision throughput on Azure Cosmos containers and databases

An Azure Cosmos database is a unit of management for a set of containers. A database consists of a set of schema-agnostic containers. An Azure Cosmos container is the unit of scalability for both throughput and storage. A container is horizontally partitioned across a set of machines within an Azure region and is distributed across all Azure regions associated with your Azure Cosmos account.

Azure Cosmos DB allows you to configure throughput at two granularities - **Azure Cosmos containers** and **Azure Cosmos databases**.

<<<<<<< HEAD
# Setting throughput on an Azure Cosmos container  
=======
## Setting throughput on a container  
>>>>>>> bf4ce523

The throughput provisioned on an Azure Cosmos container is exclusively reserved for the container. The container receives the provisioned throughput all the time. The provisioned throughput on a container is financially backed by SLAs. To configure throughput on a container, see [how to provision throughput on a Azure Cosmos container](how-to-provision-container-throughput.md).

Setting provisioned throughput on a container is the widely used option. While you can elastically scale throughput for a container by provisioning any amount of throughput (RUs), you cannot selectively specify the throughput for logical partition(s). When the workload running on a logical partition consumes more than the throughput that was allocated to the specific logical partition, your operations will get rate-limited. When rate-limiting occurs, you can either increase the throughput for the entire container or retry the operation. For more information on partitioning, see [Logical partitions](partition-data.md).

It is recommended that you configure throughput at the container granularity when you want guaranteed performance for the container.

Throughput provisioned on a Azure Cosmos container is uniformly distributed across all the logical partitions of the container. Since one or more logical partitions of a container are hosted by a resource partition, the physical partitions belong exclusively to the container and support the throughput provisioned on the container. The following image shows how a resource partition hosts one or more logical partitions of a container:

![Resource partition](./media/set-throughput/resource-partition.png)

<<<<<<< HEAD
# Setting throughput on an Azure Cosmos database
=======
## Setting throughput on a database
>>>>>>> bf4ce523

When you provision throughput on an Azure Cosmos database, the throughput is shared across all the containers in the database, unless you’ve specified a provisioned throughput on specific containers. Sharing the database throughput among its containers is analogous to hosting a database on a cluster of machines. Since all containers within a database share the resources available on a machine, you naturally do not get predictable performance on any specific container. To configure throughput on a database, see [how to configure provisioned throughput on a Azure Cosmos database](how-to-provision-database-throughput.md).

Setting throughput on an Azure Cosmos database guarantees that you receive the provisioned throughput all the time. Since all containers within the database share the provisioned throughput, Azure Cosmos DB does not provide any predictable throughput guarantees for a particular container in that database. The portion of the throughput that a specific container can receive is dependent on:

* The number of containers
* The choice of partition keys for various containers and
* The distribution of the workload across various logical partitions of the containers. 

It is recommended that you configure throughput on a database when you want to share the throughput across multiple containers, but do not want to dedicate the throughput to any particular container. Following are some examples where it is preferred to provision throughput at the database level:

* Sharing a database’s provisioned throughput across a set of containers is useful for a multi-tenant application. Each user can be represented by a distinct Azure Cosmos container.

* Sharing a database’s provisioned throughput across a set of containers is useful when you are migrating a NoSQL database (such as MongoDB, Cassandra) hosted from a cluster of VMs or from on-premises physical servers to Azure Cosmos DB. You can think of the provisioned throughput configured on your Azure Cosmos database as a logical equivalent (but more cost-effective and elastic) to that of the compute capacity of your MongoDB or Cassandra cluster.  

At any given point of time, the throughput allocated to a container within a database is distributed across all the logical partitions of that container. When you have containers sharing provisioned throughput on a database, you can't selectively apply the throughput to a specific container or a logical partition. If the workload on a logical partition consumes more than the throughput that is allocated to a specific logical partition, your operations will be rate-limited. When rate-limiting occurs, you can either increase the throughput for the entire container or retry the operation. For more information on partitioning, see [Logical partitions](partition-data.md).

Multiple logical partitions sharing the throughput provisioned to a database can be hosted on a single resource partition. While a single logical partition of a container is always scoped within a resource partition, 'L' logical partitions across 'C' containers sharing the provisioned throughput of a database can be mapped and hosted on 'R' physical partitions. The following image shows how a resource partition can host one or more logical partitions that belong to different containers within a database:

![Resource partition](./media/set-throughput/resource-partition2.png)

<<<<<<< HEAD
## Setting throughput on an Azure Cosmos database and a container
=======
## Setting throughput on a database and a container
>>>>>>> bf4ce523

You can combine the two models, provisioning throughput on both database and the container is allowed. The following example shows how to provision throughput on an Azure Cosmos database and a container:

* You can create an Azure Cosmos database named 'Z' with provisioned throughput of 'K' RUs. 
* Next, create five containers named A, B, C, D, and E within the database.
* You can explicitly configure 'P' RUs of provisioned throughput on the container 'B'.
* The 'K' RUs throughput is shared across the four containers – A, C, D, and E. The exact amount of throughput available to A, C, D, or E will vary and there are no SLAs for each individual container’s throughput.
* The Container 'B' is guaranteed to get the 'P' RUs throughput all the time and it is backed by SLAs.

## Comparison of models

|**Quota**  |**Throughput provisioned on a database**  |**Throughput provisioned on a container**|
|---------|---------|---------|
|Minimum RUs |400 (After the first four containers, each additional container requires a minimum of 100 RU/s.) |400|
|Minimum RUs per container|100|400|
|Minimum RUs required to consume 1 GB of storage|40|40|
|Maximum RUs|Unlimited, on the database|Unlimited, on the container|
|RUs assigned/available to a specific container|No guarantees. RUs assigned to a given container depend on the properties such as - choice of partition keys of containers that share the throughput, distribution of workload, number of containers. |All the RUs configured on the container are exclusively reserved for the container.|
|Maximum storage for a container|Unlimited|Unlimited|
|Maximum throughput per logical partition of a container|10K RUs|10K RUs|
|Maximum storage (data + index) per logical partition of a container|10 GB|10 GB|

## Next steps

* Learn more about [logical partitions](partition-data.md)
* Learn [how to provision throughput on a Azure Cosmos container](how-to-provision-container-throughput.md)
* Learn [how to provision throughput on a Azure Cosmos database](how-to-provision-database-throughput.md)
<|MERGE_RESOLUTION|>--- conflicted
+++ resolved
@@ -16,11 +16,7 @@
 
 Azure Cosmos DB allows you to configure throughput at two granularities - **Azure Cosmos containers** and **Azure Cosmos databases**.
 
-<<<<<<< HEAD
-# Setting throughput on an Azure Cosmos container  
-=======
 ## Setting throughput on a container  
->>>>>>> bf4ce523
 
 The throughput provisioned on an Azure Cosmos container is exclusively reserved for the container. The container receives the provisioned throughput all the time. The provisioned throughput on a container is financially backed by SLAs. To configure throughput on a container, see [how to provision throughput on a Azure Cosmos container](how-to-provision-container-throughput.md).
 
@@ -32,11 +28,7 @@
 
 ![Resource partition](./media/set-throughput/resource-partition.png)
 
-<<<<<<< HEAD
-# Setting throughput on an Azure Cosmos database
-=======
 ## Setting throughput on a database
->>>>>>> bf4ce523
 
 When you provision throughput on an Azure Cosmos database, the throughput is shared across all the containers in the database, unless you’ve specified a provisioned throughput on specific containers. Sharing the database throughput among its containers is analogous to hosting a database on a cluster of machines. Since all containers within a database share the resources available on a machine, you naturally do not get predictable performance on any specific container. To configure throughput on a database, see [how to configure provisioned throughput on a Azure Cosmos database](how-to-provision-database-throughput.md).
 
@@ -58,11 +50,7 @@
 
 ![Resource partition](./media/set-throughput/resource-partition2.png)
 
-<<<<<<< HEAD
-## Setting throughput on an Azure Cosmos database and a container
-=======
 ## Setting throughput on a database and a container
->>>>>>> bf4ce523
 
 You can combine the two models, provisioning throughput on both database and the container is allowed. The following example shows how to provision throughput on an Azure Cosmos database and a container:
 
