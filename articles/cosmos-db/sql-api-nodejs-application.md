---
<<<<<<< HEAD
title: 'Tutorial: Build a Node.js web app using JavaScript SDK to manage Azure Cosmos DB SQL API data | Microsoft Docs'
=======
title: Build a Node.js web app using JavaScript SDK to manage Azure Cosmos DB SQL API data
>>>>>>> 935ed980
description: This Node.js tutorial explores how to use Microsoft Azure Cosmos DB to store and access data from a Node.js Express web application hosted on Azure Websites.
author: SnehaGunda

ms.service: cosmos-db
ms.component: cosmosdb-sql
ms.devlang: nodejs
ms.topic: tutorial
ms.date: 12/10/2018
ms.author: sngun
Customer intent: As a developer, I want to build a Node.js web application to access and manage SQL API account resources in Azure Cosmos DB so that customers can utilize the global distribution, elastic scaling, multi-master and other capabilities offered by Azure Cosmos DB.
---

# Tutorial: Build a Node.js web app using JavaScript SDK to manage SQL API account in Azure Cosmos DB 

> [!div class="op_single_selector"]
> * [.NET](sql-api-dotnet-application.md)
> * [Java](sql-api-java-application.md)
> * [Node.js](sql-api-nodejs-application.md)
> * [Python](sql-api-python-application.md)
> * [Xamarin](mobile-apps-with-xamarin.md)
> 

As developer you may have applications that use NoSQL document data. You can use SQL API account in Azure cosmos DB, to store and access this document data. This Node.js tutorial shows you how to store and access data from SQL API account in Azure Cosmos DB by using a Node.js Express application that is hosted on Azure Websites. In this tutorial, you will build a web-based application (Todo app), that allows you to create, retrieve, and complete tasks. The tasks are stored as JSON documents in Azure Cosmos DB. 

This tutorial demonstrates how to create a SQL API account in Azure Cosmos DB by using the Azure portal. You then build and run a web app that is built on the Node.js SDK to create database, container, and add items to the container. This tutorial uses JavaScript SDK version 2.0.

You can also get the completed sample from [GitHub][GitHub] and see the [Readme](https://github.com/Azure-Samples/documentdb-node-todo-app/blob/master/README.md) file for instructions on how to run the app.

This tutorial covers the following tasks:

> [!div class="checklist"]
> * Create an Azure Cosmos DB account
> * Create a new Node.js application
> * Connect the application to Azure Cosmos DB
> * Run and deploy the application to Azure

## <a name="_Toc395783176"></a>Prerequisites

Before following the instructions in this article, ensure
that you have the following resources:

* If you don't have an Azure subscription, create a [free account](https://azure.microsoft.com/free/?WT.mc_id=A261C142F) before you begin. 

  [!INCLUDE [cosmos-db-emulator-docdb-api](../../includes/cosmos-db-emulator-docdb-api.md)]

* [Node.js][Node.js] version 6.10 or higher.
* [Express generator](https://www.expressjs.com/starter/generator.html) (you can install Express via `npm install express-generator -g`)
* Install [Git][Git] on your local workstation.

## <a name="_Toc395637761"></a>Create an Azure Cosmos DB account
Let's start by creating an Azure Cosmos DB account. If you already have an account or if you are using the Azure Cosmos DB Emulator for this tutorial, you can skip to [Step 2: Create a new Node.js application](#_Toc395783178).

[!INCLUDE [cosmos-db-create-dbaccount](../../includes/cosmos-db-create-dbaccount.md)]

[!INCLUDE [cosmos-db-keys](../../includes/cosmos-db-keys.md)]

<<<<<<< HEAD
## <a name="_Toc395783178"></a>Create a new Node.js application
Now let's learn to create a basic Hello World Node.js project using the Express framework.
=======
## <a name="_Toc395783178"></a>Step 2: Create a new Node.js application
Now let's learn to create a basic Hello World Node.js project using the [Express](https://expressjs.com/) framework.
>>>>>>> 935ed980

1. Open your favorite terminal, such as the Node.js command prompt.

1. Navigate to the directory in which you'd like to store the new application.

1. Use the express generator to generate a new application called **todo**.

   ```bash
   express todo
   ```

1. Open the **todo** directory and install dependencies.

   ```bash
   cd todo
   npm install
   ```

1. Run the new application.

   ```bash
   npm start
   ```

1. You can view your new application by navigating your browser to [http://localhost:3000](http://localhost:3000).
   
   ![Learn Node.js - Screenshot of the Hello World application in a browser window](./media/sql-api-nodejs-application/cosmos-db-node-js-express.png)

 Stop the application by using CTRL+C in the terminal window and select **y** to terminate the batch job.

## <a name="_Toc395783179"></a>Install the required modules

The **package.json** file is one of the files created in the root of the project. This file contains a list of additional modules that are required for your Node.js application. When you deploy this application to Azure, this file is used to determine which modules should be installed on Azure to support your application. Install two more packages for this tutorial.

1. Open the terminal, install the **async** module via npm.

   ```bash
   npm install async --save
   ```

2. Install the **@azure/cosmos** module via npm. 

   ```bash
   npm install @azure/cosmos
   ```

## <a name="_Toc395783180"></a>Connect the Node.js application to Azure Cosmos DB
Now that you have completed the initial setup and configuration, next you will write code that is required by the todo application to communicate with Azure Cosmos DB.

### Create the model
1. At the root of your project directory, create a new directory named **models**  

2. In the **models** directory, create a new file named **taskDao.js**. This file contains code required to create the database, container and defines methods to read, update, create, and find tasks in Azure Cosmos DB. 

3. Copy the following code into the **taskDao.js** file

   ```nodejs
   // @ts-check
   const CosmosClient = require("@azure/cosmos").CosmosClient;
   const debug = require("debug")("todo:taskDao");
   class TaskDao {
     /**
      * Manages reading, adding, and updating Tasks in Cosmos DB
      * @param {CosmosClient} cosmosClient
      * @param {string} databaseId
      * @param {string} containerId
      */
     constructor(cosmosClient, databaseId, containerId) {
       this.client = cosmosClient;
       this.databaseId = databaseId;
       this.collectionId = containerId;

       this.database = null;
       this.container = null;
     }

     async init() {
       debug("Setting up the database...");
       const dbResponse = await this.client.databases.createIfNotExists({
         id: this.databaseId
       });
       this.database = dbResponse.database;
       debug("Setting up the database...done!");
       debug("Setting up the container...");
       const coResponse = await this.database.containers.createIfNotExists({
         id: this.collectionId
       });
       this.container = coResponse.container;
       debug("Setting up the container...done!");
     }

     async find(querySpec) {
       debug("Querying for items from the database");
       if (!this.container) {
         throw new Error("Collection is not initialized.");
       }
       const { result: results } = await this.container.items
        .query(querySpec)
        .toArray();
      return results;
    }

    async addItem(item) {
      debug("Adding an item to the database");
      item.date = Date.now();
      item.completed = false;
      const { body: doc } = await this.container.items.create(item);
      return doc;
    }

    async updateItem(itemId) {
      debug("Update an item in the database");
      const doc = await this.getItem(itemId);
      doc.completed = true;

      const { body: replaced } = await this.container.item(itemId).replace(doc);
      return replaced;
    }

    async getItem(itemId) {
      debug("Getting an item from the database");
      const { body } = await this.container.item(itemId).read();
      return body;
    }
  }

   module.exports = TaskDao;
   ```
4. Save and close the **taskDao.js** file.  

### Create the controller

1. In the **routes** directory of your project, create a new file named **tasklist.js**.  

2. Add the following code to **tasklist.js**. This code loads the CosmosClient and async modules, which are used by **tasklist.js**. This code also defines the **TaskList** class, which is passed as an instance of the **TaskDao** object we defined earlier:
   
   ```nodejs
   const TaskDao = require("../models/TaskDao");

   class TaskList {
     /**
      * Handles the various APIs for displaying and managing tasks
      * @param {TaskDao} taskDao
     */
    constructor(taskDao) {
    this.taskDao = taskDao;
    }
    async showTasks(req, res) {
      const querySpec = {
        query: "SELECT * FROM root r WHERE r.completed=@completed",
        parameters: [
          {
            name: "@completed",
            value: false
          }
        ]
      };

      const items = await this.taskDao.find(querySpec);
      res.render("index", {
        title: "My ToDo List ",
        tasks: items
      });
    }

    async addTask(req, res) {
      const item = req.body;

      await this.taskDao.addItem(item);
      res.redirect("/");
    }

    async completeTask(req, res) {
      const completedTasks = Object.keys(req.body);
      const tasks = [];

      completedTasks.forEach(task => {
        tasks.push(this.taskDao.updateItem(task));
      });

      await Promise.all(tasks);

      res.redirect("/");
    }
  }

  module.exports = TaskList;
   ```

3. Save and close the **tasklist.js** file.

### Add config.js

1. At the root of your project directory, create a new file named **config.js**. 

2. Add the following code to **config.js** file. This code defines configuration settings and values needed for our application.
   
   ```nodejs
   const config = {};

   config.host = process.env.HOST || "[the endpoint URI of your Azure Cosmos DB account]";
   config.authKey =
     process.env.AUTH_KEY || "[the PRIMARY KEY value of your Azure Cosmos DB account";
   config.databaseId = "ToDoList";
   config.containerId = "Items";

   if (config.host.includes("https://localhost:")) {
     console.log("Local environment detected");
     console.log("WARNING: Disabled checking of self-signed certs. Do not have this code in production.");
     process.env.NODE_TLS_REJECT_UNAUTHORIZED = "0";
     console.log(`Go to http://localhost:${process.env.PORT || '3000'} to try the sample.`);
   }

   module.exports = config;
   ```

3. In the **config.js** file, update the values of HOST and AUTH_KEY using the values found in the Keys page of your Azure Cosmos DB account on the [Microsoft Azure portal](https://portal.azure.com). 

4. Save and close the **config.js** file.

### Modify app.js

1. In the project directory, open the **app.js** file. This file was created earlier when the Express web application was created.  

2. Add the following code to the **app.js** file. This code defines the config file to be used, and loads the values into some variables that you will use in the next sections. 
   
   ```nodejs
   const CosmosClient = require("@azure/cosmos").CosmosClient;
   const config = require("./config");
   const TaskList = require("./routes/tasklist");
   const TaskDao = require("./models/taskDao");

   const express = require("express");
   const path = require("path");
   const logger = require("morgan");
   const cookieParser = require("cookie-parser");
   const bodyParser = require("body-parser");

   const app = express();

   // view engine setup
   app.set("views", path.join(__dirname, "views"));
   app.set("view engine", "jade");

   // uncomment after placing your favicon in /public
   //app.use(favicon(path.join(__dirname, 'public', 'favicon.ico')));
   app.use(logger("dev"));
   app.use(bodyParser.json());
   app.use(bodyParser.urlencoded({ extended: false }));
   app.use(cookieParser());
   app.use(express.static(path.join(__dirname, "public")));

   //Todo App:
   const cosmosClient = new CosmosClient({
     endpoint: config.host,
     auth: {
       masterKey: config.authKey
     }
   });
   const taskDao = new TaskDao(cosmosClient, config.databaseId, config.containerId);
   const taskList = new TaskList(taskDao);
   taskDao
     .init(err => {
       console.error(err);
     })
     .catch(err => {
       console.error(err);
       console.error("Shutting down because there was an error settinig up the database.");
       process.exit(1);
     });

   app.get("/", (req, res, next) => taskList.showTasks(req, res).catch(next));
   app.post("/addtask", (req, res, next) => taskList.addTask(req, res).catch(next));
   app.post("/completetask", (req, res, next) => taskList.completeTask(req, res).catch(next));
   app.set("view engine", "jade");

   // catch 404 and forward to error handler
   app.use(function(req, res, next) {
     const err = new Error("Not Found");
     err.status = 404;
     next(err);
   });

   // error handler
   app.use(function(err, req, res, next) {
     // set locals, only providing error in development
     res.locals.message = err.message;
     res.locals.error = req.app.get("env") === "development" ? err : {};

     // render the error page
     res.status(err.status || 500);
     res.render("error");
   });

   module.exports = app;
   ```

3. Finally, save and close the **app.js** file.

## <a name="_Toc395783181"></a>Build a user interface

Now let’s build the user interface so that a user can interact with the application. The Express application we created in the previous sections uses **Jade** as the view engine.

1. The **layout.jade** file in the **views** directory is used as a global template for other **.jade** files. In this step you will modify it to use Twitter Bootstrap, which is a toolkit used to design a website.  

2. Open the **layout.jade** file found in the **views** folder and replace the contents with the following code:

   ```html
   doctype html
   html
     head
       title= title
       link(rel='stylesheet', href='//ajax.aspnetcdn.com/ajax/bootstrap/3.3.2/css/bootstrap.min.css')
       link(rel='stylesheet', href='/stylesheets/style.css')
     body
       nav.navbar.navbar-inverse.navbar-fixed-top
         div.navbar-header
           a.navbar-brand(href='#') My Tasks
       block content
       script(src='//ajax.aspnetcdn.com/ajax/jQuery/jquery-1.11.2.min.js')
       script(src='//ajax.aspnetcdn.com/ajax/bootstrap/3.3.2/bootstrap.min.js')
   ```

    This code tells the **Jade** engine to render some HTML for our application and creates a **block** called **content** where we can supply the layout for our content pages. Save and close the **layout.jade** file.

3. Now open the **index.jade** file, the view that will be used by our application, and replace the content of the file with the following code:

   ```html
   extends layout
   block content
        h1 #{title}
        br
        
        form(action="/completetask", method="post")
         table.table.table-striped.table-bordered
            tr
              td Name
              td Category
              td Date
              td Complete
            if (typeof tasks === "undefined")
              tr
                td
            else
              each task in tasks
                tr
                  td #{task.name}
                  td #{task.category}
                  - var date  = new Date(task.date);
                  - var day   = date.getDate();
                  - var month = date.getMonth() + 1;
                  - var year  = date.getFullYear();
                  td #{month + "/" + day + "/" + year}
                  td
                   if(task.completed) 
                    input(type="checkbox", name="#{task.id}", value="#{!task.completed}", checked=task.completed)
                   else
                    input(type="checkbox", name="#{task.id}", value="#{!task.completed}", checked=task.completed)
          button.btn.btn-primary(type="submit") Update tasks
        hr
        form.well(action="/addtask", method="post")
          label Item Name:
          input(name="name", type="textbox")
          label Item Category:
          input(name="category", type="textbox")
          br
          button.btn(type="submit") Add item
   ```

This code extends layout, and provides content for the **content** placeholder we saw in the **layout.jade** file earlier. In this layout, we created two HTML forms.

The first form contains a table for your data and a button that allows you to update items by posting to **/completeTask** method of the controller.
    
The second form contains two input fields and a button that allows you to create a new item by posting to **/addtask** method of the controller. That's all we need for the application to work.

## <a name="_Toc395783181"></a>Run your application locally

Now that you have built the application, you can run it locally by using the following steps:  

1. To test the application on your local machine, run `npm start` in the terminal to start your application, then refresh the [http://localhost:3000](http://localhost:3000) browser page. The page should now look as shown in the following screenshot:
   
    ![Screenshot of the MyTodo List application in a browser window](./media/sql-api-nodejs-application/cosmos-db-node-js-localhost.png)

    > [!TIP]
    > If you receive an error about the indent in the layout.jade file or the index.jade file, ensure that the first two lines in both files is left justified, with no spaces. If there are spaces before the first two lines, remove them, save both files, then refresh your browser window. 

2. Use the Item, Item Name, and Category fields to enter a new task and then select **Add Item**. It creates a document in Azure Cosmos DB with those properties. 

3. The page should update to display the newly created item in the ToDo
   list.
   
    ![Screenshot of the application with a new item in the ToDo list](./media/sql-api-nodejs-application/cosmos-db-node-js-added-task.png)

4. To complete a task, check the checkbox in the Complete column,
   and then select **Update tasks**. It updates the document you already created and removes it from the view.

5. To stop the application, press CTRL+C in the terminal window and then select **Y** to terminate the batch job.

## <a name="_Toc395783182"></a>Deploy your application to Azure Websites

After your application succeeds locally, you can deploy it to Azure by using the following steps:

1. If you haven't already done so, enable a git repository for your Azure Website.

2. Add your Azure Website as a git remote.
   
   ```bash
   git remote add azure https://username@your-azure-website.scm.azurewebsites.net:443/your-azure-website.git
   ```

3. Deploy the application by pushing it to the remote.
   
   ```bash
   git push azure master
   ```

4. In a few seconds, your web application is published and launched in a browser.

If you want to download or refer to the complete reference application for this tutorial, you can download it from [GitHub][GitHub].

## Clean up resources

When no longer needed, you can delete the resource group, Azure Cosmos account, and all the related resources. To do so, select the resource group that you used for the Azure Cosmos account, select **Delete**, then confirm the name of the resource group to delete.

## <a name="_Toc395637775"></a>Next steps

You can now proceed to the next article:

> [!div class="nextstepaction"]
> [Build mobile applications with Xamarin and Azure Cosmos DB](mobile-apps-with-xamarin.md)


[Node.js]: https://nodejs.org/
[Git]: https://git-scm.com/
[GitHub]: https://github.com/Azure-Samples/azure-cosmos-db-sql-api-nodejs-todo-app
<|MERGE_RESOLUTION|>--- conflicted
+++ resolved
@@ -1,9 +1,5 @@
 ---
-<<<<<<< HEAD
-title: 'Tutorial: Build a Node.js web app using JavaScript SDK to manage Azure Cosmos DB SQL API data | Microsoft Docs'
-=======
-title: Build a Node.js web app using JavaScript SDK to manage Azure Cosmos DB SQL API data
->>>>>>> 935ed980
+title: 'Tutorial: Build a Node.js web app using JavaScript SDK to manage Azure Cosmos DB SQL API data'
 description: This Node.js tutorial explores how to use Microsoft Azure Cosmos DB to store and access data from a Node.js Express web application hosted on Azure Websites.
 author: SnehaGunda
 
@@ -60,13 +56,8 @@
 
 [!INCLUDE [cosmos-db-keys](../../includes/cosmos-db-keys.md)]
 
-<<<<<<< HEAD
 ## <a name="_Toc395783178"></a>Create a new Node.js application
 Now let's learn to create a basic Hello World Node.js project using the Express framework.
-=======
-## <a name="_Toc395783178"></a>Step 2: Create a new Node.js application
-Now let's learn to create a basic Hello World Node.js project using the [Express](https://expressjs.com/) framework.
->>>>>>> 935ed980
 
 1. Open your favorite terminal, such as the Node.js command prompt.
 
