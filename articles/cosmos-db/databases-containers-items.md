---
<<<<<<< HEAD
title: Working with Azure Cosmos DB databases, containers and items 
description: This article describes how to create and use Azure Cosmos DB databases, containers and items
author: rimman
ms.service: cosmos-db
ms.topic: conceptual
ms.date: 04/17/2019
=======
title: Work with databases, containers, and items in Azure Cosmos DB 
description: This article describes how to create and use databases, containers, and items in Azure Cosmos DB.
author: rimman
ms.service: cosmos-db
ms.topic: conceptual
ms.date: 05/20/2019
>>>>>>> 6a383dfd
ms.author: rimman
ms.reviewer: sngun

---

<<<<<<< HEAD
# Work with databases, containers, and items

After you create an [Azure Cosmos account](account-overview.md) under your Azure subscription, you can manage data in your account by creating databases, containers, and items. This article describes each of these entities: databases, containers, and items. The following image shows the hierarchy of different entities in an Azure Cosmos account:
=======
# Work with databases, containers, and items in Azure Cosmos DB

After you create an [Azure Cosmos DB account](account-overview.md) under your Azure subscription, you can manage data in your account by creating databases, containers, and items. This article describes each of these entities. 

The following image shows the hierarchy of different entities in an Azure Cosmos DB account:
>>>>>>> 6a383dfd

![Azure Cosmos account entities](./media/databases-containers-items/cosmos-entities.png)

## Azure Cosmos databases

<<<<<<< HEAD
You can create one or more Azure Cosmos databases under your account. A database is analogous to a namespace. It is the unit of management for a set of Azure Cosmos containers. The following table shows how an Azure Cosmos database is mapped to various API-specific entities:
=======
You can create one or multiple Azure Cosmos databases under your account. A database is analogous to a namespace. A database is the unit of management for a set of Azure Cosmos containers. The following table shows how an Azure Cosmos database is mapped to various API-specific entities:
>>>>>>> 6a383dfd

| Azure Cosmos entity | SQL API | Cassandra API | Azure Cosmos DB API for MongoDB | Gremlin API | Table API |
| --- | --- | --- | --- | --- | --- |
|Azure Cosmos database | Database | Keyspace | Database | Database | NA |

> [!NOTE]
<<<<<<< HEAD
> With Table API accounts, when you create your first table, a default database is automatically created within your Azure Cosmos account.

### Operations on an Azure Cosmos database

You can interact with an Azure Cosmos database with Azure Cosmos APIs as follows:
=======
> With Table API accounts, when you create your first table, a default database is automatically created in your Azure Cosmos account.

### Operations on an Azure Cosmos database

You can interact with an Azure Cosmos database with Azure Cosmos APIs as described in the following table:
>>>>>>> 6a383dfd

| Operation | Azure CLI | SQL API | Cassandra API | Azure Cosmos DB API for MongoDB | Gremlin API | Table API |
| --- | --- | --- | --- | --- | --- | --- |
|Enumerate all databases| Yes | Yes | Yes (database is mapped to a keyspace) | Yes | NA | NA |
|Read database| Yes | Yes | Yes (database is mapped to a keyspace) | Yes | NA | NA |
|Create new database| Yes | Yes | Yes (database is mapped to a keyspace) | Yes | NA | NA |
|Update database| Yes | Yes | Yes (database is mapped to a keyspace) | Yes | NA | NA |


## Azure Cosmos containers

<<<<<<< HEAD
An Azure Cosmos container is the unit of scalability for both provisioned throughput and storage. A container is horizontally partitioned and then replicated across multiple regions. The items that you add to the container and the throughput that you provision on it are automatically distributed across a set of logical partitions based on the partition key. To learn more about partitioning and partition keys, see [this](partition-data.md) article. 
=======
An Azure Cosmos container is the unit of scalability both for provisioned throughput and storage. A container is horizontally partitioned and then replicated across multiple regions. The items that you add to the container and the throughput that you provision on it are automatically distributed across a set of logical partitions based on the partition key. To learn more about partitioning and partition keys, see [Partition data](partition-data.md). 
>>>>>>> 6a383dfd

When you create an Azure Cosmos container, you configure throughput in one of the following modes:

<<<<<<< HEAD
* **Dedicated provisioned throughput** mode: The throughput provisioned on a container is exclusively reserved for that container and it is backed by the SLAs. To learn more, see [how to provision throughput on an Azure Cosmos container](how-to-provision-container-throughput.md).

* **Shared provisioned throughput** mode: These containers share the provisioned throughput with the other containers in the same database (excluding those containers that have been configured with dedicated provisioned throughput). In other words, the provisioned throughput on the database is shared among all the “shared throughput” containers. To learn more, see [how to configure provisioned throughput on an Azure Cosmos database](how-to-provision-database-throughput.md).
=======
* **Dedicated provisioned throughput mode**: The throughput provisioned on a container is exclusively reserved for that container and it is backed by the SLAs. To learn more, see [How to provision throughput on an Azure Cosmos container](how-to-provision-container-throughput.md).

* **Shared provisioned throughput mode**: These containers share the provisioned throughput with the other containers in the same database (excluding containers that have been configured with dedicated provisioned throughput). In other words, the provisioned throughput on the database is shared among all the “shared throughput” containers. To learn more, see [How to provision throughput on an Azure Cosmos database](how-to-provision-database-throughput.md).
>>>>>>> 6a383dfd

An Azure Cosmos container can scale elastically, whether you create containers by using dedicated or shared provisioned throughput modes.

<<<<<<< HEAD
An Azure Cosmos container is a schema-agnostic container of items. Items within a container can have arbitrary schemas. For example, an item representing a person, an item representing an automobile can be placed in the *same container*. By default, all items that you add to a container get automatically indexed without requiring any explicit index or schema management. You can customize the indexing behavior by configuring the [indexing policy](index-overview.md) on a container. 

You can set [Time To Live (TTL)](time-to-live.md) on selected items within an Azure Cosmos container or for the entire container to gracefully purge those items out of the system. Azure Cosmos DB will automatically delete the items when they expire. It also guarantees that a query performed on the container does not return the expired items within a fixed bound. To learn more, see [How to configure TTL on your container](how-to-time-to-live.md).

By using [Change Feed](change-feed.md), you can subscribe to the operations log that is managed for each of the logical partitions of your container. The Change Feed provides the log of all the updates performed on the container along with the before and the after images of the items. See [How to build reactive applications using Change Feed](serverless-computing-database.md). You can also configure the retention duration for the Change Feed by using the change feed policy on the container. 

You can register [stored procedures, triggers, user-defined functions (UDFs)](stored-procedures-triggers-udfs.md) and [merge procedures](how-to-manage-conflicts.md) with your Azure Cosmos container. 

You can specify a [unique key constraint](unique-keys.md) on your Azure Cosmos container. By creating a unique key policy, you ensure the uniqueness of one or more values per logical partition key. Once a container has been created with a unique key policy, it prevents the creation of any new or updated items with values that duplicate the values specified by the unique key constraint. To learn more, see [Unique key constraints](unique-keys.md).
=======
An Azure Cosmos container is a schema-agnostic container of items. Items in a container can have arbitrary schemas. For example, an item that represents a person and an item that represents an automobile can be placed in the *same container*. By default, all items that you add to a container are automatically indexed without requiring explicit index or schema management. You can customize the indexing behavior by configuring the [indexing policy](index-overview.md) on a container. 

You can set [Time to Live (TTL)](time-to-live.md) on selected items in an Azure Cosmos container or for the entire container to gracefully purge those items from the system. Azure Cosmos DB automatically deletes the items when they expire. It also guarantees that a query performed on the container doesn't return the expired items within a fixed bound. To learn more, see [Configure TTL on your container](how-to-time-to-live.md).

You can use [change feed](change-feed.md) to subscribe to the operations log that is managed for each logical partition of your container. Change feed provides the log of all the updates performed on the container, along with the before and after images of the items. For more information, see [Build reactive applications by using change feed](serverless-computing-database.md). You can also configure the retention duration for the change feed by using the change feed policy on the container. 

You can register [stored procedures, triggers, user-defined functions (UDFs)](stored-procedures-triggers-udfs.md), and [merge procedures](how-to-manage-conflicts.md) for your Azure Cosmos container. 

You can specify a [unique key constraint](unique-keys.md) on your Azure Cosmos container. By creating a unique key policy, you ensure the uniqueness of one or more values per logical partition key. If you create a container by using a unique key policy, no new or updated items with values that duplicate the values specified by the unique key constraint can be created. To learn more, see [Unique key constraints](unique-keys.md).
>>>>>>> 6a383dfd

An Azure Cosmos container is specialized into API-specific entities as shown in the following table:

| Azure Cosmos entity | SQL API | Cassandra API | Azure Cosmos DB API for MongoDB | Gremlin API | Table API |
| --- | --- | --- | --- | --- | --- |
|Azure Cosmos container | Collection | Table | Collection | Graph | Table |

### Properties of an Azure Cosmos container

<<<<<<< HEAD
An Azure Cosmos container has a set of system-defined properties. Depending on the choice of API, some of them may not be directly exposed. The following table describes the list of system-defined properties:

| **System defined property** | **System generated or user-configurable** | **Purpose** | **SQL API** | **Cassandra API** | **Azure Cosmos DB's API for MongoDB** | **Gremlin API** | **Table API** |
| --- | --- | --- | --- | --- | --- | --- | --- |
|_rid | System generated | Unique identifier of container | Yes | No | No | No | No |
|_etag | System generated | Entity tag used for optimistic concurrency control | Yes | No | No | No | No |
|_ts | System generated | Last updated timestamp of the container | Yes | No | No | No | No |
|_self | System generated | Addressable URI of the container | Yes | No | No | No | No |
|id | User configurable | User-defined unique name of the container | Yes | Yes | Yes | Yes | Yes |
|indexingPolicy | User configurable | Provides the ability to change the index path, index type and index mode. | Yes | No | No | No | Yes |
|TimeToLive | User configurable | Provides the ability to delete items automatically from a container after a certain time period. For more details, see the [Time To Live](time-to-live.md) article. | Yes | No | No | No | Yes |
|changeFeedPolicy | User configurable | Used to read changes made to items in a container. For more details, see the [Change Feed](change-feed.md) article. | Yes | No | No | No | Yes |
|uniqueKeyPolicy | User configurable | Used to ensure the uniqueness of one or more values within a logical partition. For more information, see the [Unique Key constraints](unique-keys.md) article. | Yes | No | No | No | Yes |
=======
An Azure Cosmos container has a set of system-defined properties. Depending on which API you use, some properties might not be directly exposed. The following table describes the list of system-defined properties:

| System-defined property | System-generated or user-configurable | Purpose | SQL API | Cassandra API | Azure Cosmos DB API for MongoDB | Gremlin API | Table API |
| --- | --- | --- | --- | --- | --- | --- | --- |
|\_id | System-generated | Unique identifier of container | Yes | No | No | No | No |
|\_etag | System-generated | Entity tag used for optimistic concurrency control | Yes | No | No | No | No |
|\_ts | System-generated | Last updated timestamp of the container | Yes | No | No | No | No |
|\_self | System-generated | Addressable URI of the container | Yes | No | No | No | No |
|id | User-configurable | User-defined unique name of the container | Yes | Yes | Yes | Yes | Yes |
|indexingPolicy | User-configurable | Provides the ability to change the index path, index type, and index mode | Yes | No | No | No | Yes |
|TimeToLive | User-configurable | Provides the ability to delete items automatically from a container after a set time period. For details, see [Time to Live](time-to-live.md). | Yes | No | No | No | Yes |
|changeFeedPolicy | User-configurable | Used to read changes made to items in a container. For details, see [Change feed](change-feed.md). | Yes | No | No | No | Yes |
|uniqueKeyPolicy | User-configurable | Used to ensure the uniqueness of one or more values in a logical partition. For more information, see [Unique key constraints](unique-keys.md). | Yes | No | No | No | Yes |
>>>>>>> 6a383dfd

### Operations on an Azure Cosmos container

An Azure Cosmos container supports the following operations when you use any of the Azure Cosmos APIs:

<<<<<<< HEAD
| **Operation** | **Azure CLI** | **SQL API** | **Cassandra API** | **Azure Cosmos DB's API for MongoDB** | **Gremlin API** | **Table API** |
=======
| Operation | Azure CLI | SQL API | Cassandra API | Azure Cosmos DB API for MongoDB | Gremlin API | Table API |
>>>>>>> 6a383dfd
| --- | --- | --- | --- | --- | --- | --- |
| Enumerate containers in a database | Yes | Yes | Yes | Yes | NA | NA |
| Read a container | Yes | Yes | Yes | Yes | NA | NA |
| Create a new container | Yes | Yes | Yes | Yes | NA | NA |
| Update a container | Yes | Yes | Yes | Yes | NA | NA |
| Delete a container | Yes | Yes | Yes | Yes | NA | NA |

## Azure Cosmos items

Depending on which API you use, an Azure Cosmos item can represent either a document in a collection, a row in a table, or a node or edge in a graph. The following table shows the mapping of API-specific entities to an Azure Cosmos item:

| Cosmos entity | SQL API | Cassandra API | Azure Cosmos DB API for MongoDB | Gremlin API | Table API |
| --- | --- | --- | --- | --- | --- |
|Azure Cosmos item | Document | Row | Document | Node or edge | Item |

### Properties of an item

Every Azure Cosmos item has the following system-defined properties. Depending on which API you use, some of them might not be directly exposed.

<<<<<<< HEAD
|**System defined property** | **System generated or user-configurable**| **Purpose** | **SQL API** | **Cassandra API** | **Azure Cosmos DB's API for MongoDB** | **Gremlin API** | **Table API** |
| --- | --- | --- | --- | --- | --- | --- | --- |
|_id | System generated | Unique identifier of item | Yes | No | No | No | No |
|_etag | System generated | Entity tag used for optimistic concurrency control | Yes | No | No | No | No |
|_ts | System generated | The timestamp of the last update of the item | Yes | No | No | No | No |
|_self | System generated | Addressable URI of the item | Yes | No | No | No | No |
|id | Either | User-defined unique name within a logical partition. If the user doesn’t specify the ID, the system will automatically generate one. | Yes | Yes | Yes | Yes | Yes |
|Arbitrary user-defined properties | User-defined | User-defined properties represented in API-native representation (JSON, BSON, CQL, etc.) | Yes | Yes | Yes | Yes | Yes |
=======
| System-defined property | System-generated or user-configurable| Purpose | SQL API | Cassandra API | Azure Cosmos DB API for MongoDB | Gremlin API | Table API |
| --- | --- | --- | --- | --- | --- | --- | --- |
|\_id | System-generated | Unique identifier of the item | Yes | No | No | No | No |
|\_etag | System-generated | Entity tag used for optimistic concurrency control | Yes | No | No | No | No |
|\_ts | System-generated | Timestamp of the last update of the item | Yes | No | No | No | No |
|\_self | System-generated | Addressable URI of the item | Yes | No | No | No | No |
|id | Either | User-defined unique name in a logical partition. If the user doesn’t specify the ID, the system automatically generates one. | Yes | Yes | Yes | Yes | Yes |
|Arbitrary user-defined properties | User-defined | User-defined properties represented in API-native representation (including JSON, BSON, and CQL) | Yes | Yes | Yes | Yes | Yes |
>>>>>>> 6a383dfd

### Operations on items

Azure Cosmos items support the following operations. You can use any of the Azure Cosmos APIs to perform the operations.

<<<<<<< HEAD
| **Operation** | **Azure CLI** | **SQL API** | **Cassandra API** | **Azure Cosmos DB's API for MongoDB** | **Gremlin API** | **Table API** |
=======
| Operation | Azure CLI | SQL API | Cassandra API | Azure Cosmos DB API for MongoDB | Gremlin API | Table API |
>>>>>>> 6a383dfd
| --- | --- | --- | --- | --- | --- | --- |
| Insert, Replace, Delete, Upsert, Read | No | Yes | Yes | Yes | Yes | Yes |

## Next steps

<<<<<<< HEAD
You can now proceed to learn the following concepts:

* [How to configure provisioned throughput on an Azure Cosmos database](how-to-provision-database-throughput.md)
* [How to configure provisioned throughput on an Azure Cosmos container](how-to-provision-container-throughput.md)
* [Logical partitions](partition-data.md)
* [How to configure TTL on Azure Cosmos container](how-to-time-to-live.md)
* [How to build reactive applications using Change Feed](change-feed.md)
* [How to configure unique key constraint on your Azure Cosmos container](unique-keys.md)
=======
Learn about these tasks and concepts:

* [Provision throughput on an Azure Cosmos database](how-to-provision-database-throughput.md)
* [Provision throughput on an Azure Cosmos container](how-to-provision-container-throughput.md)
* [Work with logical partitions](partition-data.md)
* [Configure TTL on an Azure Cosmos container](how-to-time-to-live.md)
* [Build reactive applications by using change feed](change-feed.md)
* [Configure a unique key constraint on your Azure Cosmos container](unique-keys.md)
>>>>>>> 6a383dfd
<|MERGE_RESOLUTION|>--- conflicted
+++ resolved
@@ -1,64 +1,37 @@
 ---
-<<<<<<< HEAD
-title: Working with Azure Cosmos DB databases, containers and items 
-description: This article describes how to create and use Azure Cosmos DB databases, containers and items
-author: rimman
-ms.service: cosmos-db
-ms.topic: conceptual
-ms.date: 04/17/2019
-=======
 title: Work with databases, containers, and items in Azure Cosmos DB 
 description: This article describes how to create and use databases, containers, and items in Azure Cosmos DB.
 author: rimman
 ms.service: cosmos-db
 ms.topic: conceptual
 ms.date: 05/20/2019
->>>>>>> 6a383dfd
 ms.author: rimman
 ms.reviewer: sngun
 
 ---
 
-<<<<<<< HEAD
-# Work with databases, containers, and items
-
-After you create an [Azure Cosmos account](account-overview.md) under your Azure subscription, you can manage data in your account by creating databases, containers, and items. This article describes each of these entities: databases, containers, and items. The following image shows the hierarchy of different entities in an Azure Cosmos account:
-=======
 # Work with databases, containers, and items in Azure Cosmos DB
 
 After you create an [Azure Cosmos DB account](account-overview.md) under your Azure subscription, you can manage data in your account by creating databases, containers, and items. This article describes each of these entities. 
 
 The following image shows the hierarchy of different entities in an Azure Cosmos DB account:
->>>>>>> 6a383dfd
 
 ![Azure Cosmos account entities](./media/databases-containers-items/cosmos-entities.png)
 
 ## Azure Cosmos databases
 
-<<<<<<< HEAD
-You can create one or more Azure Cosmos databases under your account. A database is analogous to a namespace. It is the unit of management for a set of Azure Cosmos containers. The following table shows how an Azure Cosmos database is mapped to various API-specific entities:
-=======
 You can create one or multiple Azure Cosmos databases under your account. A database is analogous to a namespace. A database is the unit of management for a set of Azure Cosmos containers. The following table shows how an Azure Cosmos database is mapped to various API-specific entities:
->>>>>>> 6a383dfd
 
 | Azure Cosmos entity | SQL API | Cassandra API | Azure Cosmos DB API for MongoDB | Gremlin API | Table API |
 | --- | --- | --- | --- | --- | --- |
 |Azure Cosmos database | Database | Keyspace | Database | Database | NA |
 
 > [!NOTE]
-<<<<<<< HEAD
-> With Table API accounts, when you create your first table, a default database is automatically created within your Azure Cosmos account.
-
-### Operations on an Azure Cosmos database
-
-You can interact with an Azure Cosmos database with Azure Cosmos APIs as follows:
-=======
 > With Table API accounts, when you create your first table, a default database is automatically created in your Azure Cosmos account.
 
 ### Operations on an Azure Cosmos database
 
 You can interact with an Azure Cosmos database with Azure Cosmos APIs as described in the following table:
->>>>>>> 6a383dfd
 
 | Operation | Azure CLI | SQL API | Cassandra API | Azure Cosmos DB API for MongoDB | Gremlin API | Table API |
 | --- | --- | --- | --- | --- | --- | --- |
@@ -70,37 +43,16 @@
 
 ## Azure Cosmos containers
 
-<<<<<<< HEAD
-An Azure Cosmos container is the unit of scalability for both provisioned throughput and storage. A container is horizontally partitioned and then replicated across multiple regions. The items that you add to the container and the throughput that you provision on it are automatically distributed across a set of logical partitions based on the partition key. To learn more about partitioning and partition keys, see [this](partition-data.md) article. 
-=======
 An Azure Cosmos container is the unit of scalability both for provisioned throughput and storage. A container is horizontally partitioned and then replicated across multiple regions. The items that you add to the container and the throughput that you provision on it are automatically distributed across a set of logical partitions based on the partition key. To learn more about partitioning and partition keys, see [Partition data](partition-data.md). 
->>>>>>> 6a383dfd
 
 When you create an Azure Cosmos container, you configure throughput in one of the following modes:
 
-<<<<<<< HEAD
-* **Dedicated provisioned throughput** mode: The throughput provisioned on a container is exclusively reserved for that container and it is backed by the SLAs. To learn more, see [how to provision throughput on an Azure Cosmos container](how-to-provision-container-throughput.md).
-
-* **Shared provisioned throughput** mode: These containers share the provisioned throughput with the other containers in the same database (excluding those containers that have been configured with dedicated provisioned throughput). In other words, the provisioned throughput on the database is shared among all the “shared throughput” containers. To learn more, see [how to configure provisioned throughput on an Azure Cosmos database](how-to-provision-database-throughput.md).
-=======
 * **Dedicated provisioned throughput mode**: The throughput provisioned on a container is exclusively reserved for that container and it is backed by the SLAs. To learn more, see [How to provision throughput on an Azure Cosmos container](how-to-provision-container-throughput.md).
 
 * **Shared provisioned throughput mode**: These containers share the provisioned throughput with the other containers in the same database (excluding containers that have been configured with dedicated provisioned throughput). In other words, the provisioned throughput on the database is shared among all the “shared throughput” containers. To learn more, see [How to provision throughput on an Azure Cosmos database](how-to-provision-database-throughput.md).
->>>>>>> 6a383dfd
 
 An Azure Cosmos container can scale elastically, whether you create containers by using dedicated or shared provisioned throughput modes.
 
-<<<<<<< HEAD
-An Azure Cosmos container is a schema-agnostic container of items. Items within a container can have arbitrary schemas. For example, an item representing a person, an item representing an automobile can be placed in the *same container*. By default, all items that you add to a container get automatically indexed without requiring any explicit index or schema management. You can customize the indexing behavior by configuring the [indexing policy](index-overview.md) on a container. 
-
-You can set [Time To Live (TTL)](time-to-live.md) on selected items within an Azure Cosmos container or for the entire container to gracefully purge those items out of the system. Azure Cosmos DB will automatically delete the items when they expire. It also guarantees that a query performed on the container does not return the expired items within a fixed bound. To learn more, see [How to configure TTL on your container](how-to-time-to-live.md).
-
-By using [Change Feed](change-feed.md), you can subscribe to the operations log that is managed for each of the logical partitions of your container. The Change Feed provides the log of all the updates performed on the container along with the before and the after images of the items. See [How to build reactive applications using Change Feed](serverless-computing-database.md). You can also configure the retention duration for the Change Feed by using the change feed policy on the container. 
-
-You can register [stored procedures, triggers, user-defined functions (UDFs)](stored-procedures-triggers-udfs.md) and [merge procedures](how-to-manage-conflicts.md) with your Azure Cosmos container. 
-
-You can specify a [unique key constraint](unique-keys.md) on your Azure Cosmos container. By creating a unique key policy, you ensure the uniqueness of one or more values per logical partition key. Once a container has been created with a unique key policy, it prevents the creation of any new or updated items with values that duplicate the values specified by the unique key constraint. To learn more, see [Unique key constraints](unique-keys.md).
-=======
 An Azure Cosmos container is a schema-agnostic container of items. Items in a container can have arbitrary schemas. For example, an item that represents a person and an item that represents an automobile can be placed in the *same container*. By default, all items that you add to a container are automatically indexed without requiring explicit index or schema management. You can customize the indexing behavior by configuring the [indexing policy](index-overview.md) on a container. 
 
 You can set [Time to Live (TTL)](time-to-live.md) on selected items in an Azure Cosmos container or for the entire container to gracefully purge those items from the system. Azure Cosmos DB automatically deletes the items when they expire. It also guarantees that a query performed on the container doesn't return the expired items within a fixed bound. To learn more, see [Configure TTL on your container](how-to-time-to-live.md).
@@ -110,7 +62,6 @@
 You can register [stored procedures, triggers, user-defined functions (UDFs)](stored-procedures-triggers-udfs.md), and [merge procedures](how-to-manage-conflicts.md) for your Azure Cosmos container. 
 
 You can specify a [unique key constraint](unique-keys.md) on your Azure Cosmos container. By creating a unique key policy, you ensure the uniqueness of one or more values per logical partition key. If you create a container by using a unique key policy, no new or updated items with values that duplicate the values specified by the unique key constraint can be created. To learn more, see [Unique key constraints](unique-keys.md).
->>>>>>> 6a383dfd
 
 An Azure Cosmos container is specialized into API-specific entities as shown in the following table:
 
@@ -120,21 +71,6 @@
 
 ### Properties of an Azure Cosmos container
 
-<<<<<<< HEAD
-An Azure Cosmos container has a set of system-defined properties. Depending on the choice of API, some of them may not be directly exposed. The following table describes the list of system-defined properties:
-
-| **System defined property** | **System generated or user-configurable** | **Purpose** | **SQL API** | **Cassandra API** | **Azure Cosmos DB's API for MongoDB** | **Gremlin API** | **Table API** |
-| --- | --- | --- | --- | --- | --- | --- | --- |
-|_rid | System generated | Unique identifier of container | Yes | No | No | No | No |
-|_etag | System generated | Entity tag used for optimistic concurrency control | Yes | No | No | No | No |
-|_ts | System generated | Last updated timestamp of the container | Yes | No | No | No | No |
-|_self | System generated | Addressable URI of the container | Yes | No | No | No | No |
-|id | User configurable | User-defined unique name of the container | Yes | Yes | Yes | Yes | Yes |
-|indexingPolicy | User configurable | Provides the ability to change the index path, index type and index mode. | Yes | No | No | No | Yes |
-|TimeToLive | User configurable | Provides the ability to delete items automatically from a container after a certain time period. For more details, see the [Time To Live](time-to-live.md) article. | Yes | No | No | No | Yes |
-|changeFeedPolicy | User configurable | Used to read changes made to items in a container. For more details, see the [Change Feed](change-feed.md) article. | Yes | No | No | No | Yes |
-|uniqueKeyPolicy | User configurable | Used to ensure the uniqueness of one or more values within a logical partition. For more information, see the [Unique Key constraints](unique-keys.md) article. | Yes | No | No | No | Yes |
-=======
 An Azure Cosmos container has a set of system-defined properties. Depending on which API you use, some properties might not be directly exposed. The following table describes the list of system-defined properties:
 
 | System-defined property | System-generated or user-configurable | Purpose | SQL API | Cassandra API | Azure Cosmos DB API for MongoDB | Gremlin API | Table API |
@@ -148,17 +84,12 @@
 |TimeToLive | User-configurable | Provides the ability to delete items automatically from a container after a set time period. For details, see [Time to Live](time-to-live.md). | Yes | No | No | No | Yes |
 |changeFeedPolicy | User-configurable | Used to read changes made to items in a container. For details, see [Change feed](change-feed.md). | Yes | No | No | No | Yes |
 |uniqueKeyPolicy | User-configurable | Used to ensure the uniqueness of one or more values in a logical partition. For more information, see [Unique key constraints](unique-keys.md). | Yes | No | No | No | Yes |
->>>>>>> 6a383dfd
 
 ### Operations on an Azure Cosmos container
 
 An Azure Cosmos container supports the following operations when you use any of the Azure Cosmos APIs:
 
-<<<<<<< HEAD
-| **Operation** | **Azure CLI** | **SQL API** | **Cassandra API** | **Azure Cosmos DB's API for MongoDB** | **Gremlin API** | **Table API** |
-=======
 | Operation | Azure CLI | SQL API | Cassandra API | Azure Cosmos DB API for MongoDB | Gremlin API | Table API |
->>>>>>> 6a383dfd
 | --- | --- | --- | --- | --- | --- | --- |
 | Enumerate containers in a database | Yes | Yes | Yes | Yes | NA | NA |
 | Read a container | Yes | Yes | Yes | Yes | NA | NA |
@@ -178,16 +109,6 @@
 
 Every Azure Cosmos item has the following system-defined properties. Depending on which API you use, some of them might not be directly exposed.
 
-<<<<<<< HEAD
-|**System defined property** | **System generated or user-configurable**| **Purpose** | **SQL API** | **Cassandra API** | **Azure Cosmos DB's API for MongoDB** | **Gremlin API** | **Table API** |
-| --- | --- | --- | --- | --- | --- | --- | --- |
-|_id | System generated | Unique identifier of item | Yes | No | No | No | No |
-|_etag | System generated | Entity tag used for optimistic concurrency control | Yes | No | No | No | No |
-|_ts | System generated | The timestamp of the last update of the item | Yes | No | No | No | No |
-|_self | System generated | Addressable URI of the item | Yes | No | No | No | No |
-|id | Either | User-defined unique name within a logical partition. If the user doesn’t specify the ID, the system will automatically generate one. | Yes | Yes | Yes | Yes | Yes |
-|Arbitrary user-defined properties | User-defined | User-defined properties represented in API-native representation (JSON, BSON, CQL, etc.) | Yes | Yes | Yes | Yes | Yes |
-=======
 | System-defined property | System-generated or user-configurable| Purpose | SQL API | Cassandra API | Azure Cosmos DB API for MongoDB | Gremlin API | Table API |
 | --- | --- | --- | --- | --- | --- | --- | --- |
 |\_id | System-generated | Unique identifier of the item | Yes | No | No | No | No |
@@ -196,32 +117,17 @@
 |\_self | System-generated | Addressable URI of the item | Yes | No | No | No | No |
 |id | Either | User-defined unique name in a logical partition. If the user doesn’t specify the ID, the system automatically generates one. | Yes | Yes | Yes | Yes | Yes |
 |Arbitrary user-defined properties | User-defined | User-defined properties represented in API-native representation (including JSON, BSON, and CQL) | Yes | Yes | Yes | Yes | Yes |
->>>>>>> 6a383dfd
 
 ### Operations on items
 
 Azure Cosmos items support the following operations. You can use any of the Azure Cosmos APIs to perform the operations.
 
-<<<<<<< HEAD
-| **Operation** | **Azure CLI** | **SQL API** | **Cassandra API** | **Azure Cosmos DB's API for MongoDB** | **Gremlin API** | **Table API** |
-=======
 | Operation | Azure CLI | SQL API | Cassandra API | Azure Cosmos DB API for MongoDB | Gremlin API | Table API |
->>>>>>> 6a383dfd
 | --- | --- | --- | --- | --- | --- | --- |
 | Insert, Replace, Delete, Upsert, Read | No | Yes | Yes | Yes | Yes | Yes |
 
 ## Next steps
 
-<<<<<<< HEAD
-You can now proceed to learn the following concepts:
-
-* [How to configure provisioned throughput on an Azure Cosmos database](how-to-provision-database-throughput.md)
-* [How to configure provisioned throughput on an Azure Cosmos container](how-to-provision-container-throughput.md)
-* [Logical partitions](partition-data.md)
-* [How to configure TTL on Azure Cosmos container](how-to-time-to-live.md)
-* [How to build reactive applications using Change Feed](change-feed.md)
-* [How to configure unique key constraint on your Azure Cosmos container](unique-keys.md)
-=======
 Learn about these tasks and concepts:
 
 * [Provision throughput on an Azure Cosmos database](how-to-provision-database-throughput.md)
@@ -229,5 +135,4 @@
 * [Work with logical partitions](partition-data.md)
 * [Configure TTL on an Azure Cosmos container](how-to-time-to-live.md)
 * [Build reactive applications by using change feed](change-feed.md)
-* [Configure a unique key constraint on your Azure Cosmos container](unique-keys.md)
->>>>>>> 6a383dfd
+* [Configure a unique key constraint on your Azure Cosmos container](unique-keys.md)