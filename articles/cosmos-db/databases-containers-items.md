--- conflicted
+++ resolved
@@ -75,8 +75,7 @@
 
 | System-defined property | System-generated or user-configurable | Purpose | SQL API | Cassandra API | Azure Cosmos DB API for MongoDB | Gremlin API | Table API |
 | --- | --- | --- | --- | --- | --- | --- | --- |
-<<<<<<< HEAD
-|_rid | System-generated | Unique identifier of container | Yes | No | No | No | No |
+|_id | System-generated | Unique identifier of container | Yes | No | No | No | No |
 |_etag | System-generated | Entity tag used for optimistic concurrency control | Yes | No | No | No | No |
 |_ts | System-generated | Last updated timestamp of the container | Yes | No | No | No | No |
 |_self | System-generated | Addressable URI of the container | Yes | No | No | No | No |
@@ -85,17 +84,6 @@
 |TimeToLive | User-configurable | Provides the ability to delete items automatically from a container after a set time period. For details, see [Time to Live](time-to-live.md). | Yes | No | No | No | Yes |
 |changeFeedPolicy | User-configurable | Used to read changes made to items in a container. For details, see [Change feed](change-feed.md). | Yes | No | No | No | Yes |
 |uniqueKeyPolicy | User-configurable | Used to ensure the uniqueness of one or more values in a logical partition. For more information, see [Unique key constraints](unique-keys.md). | Yes | No | No | No | Yes |
-=======
-|_id | System generated | Unique identifier of container | Yes | No | No | No | No |
-|_etag | System generated | Entity tag used for optimistic concurrency control | Yes | No | No | No | No |
-|_ts | System generated | Last updated timestamp of the container | Yes | No | No | No | No |
-|_self | System generated | Addressable URI of the container | Yes | No | No | No | No |
-|id | User configurable | User-defined unique name of the container | Yes | Yes | Yes | Yes | Yes |
-|indexingPolicy | User configurable | Provides the ability to change the index path, index type and index mode. | Yes | No | No | No | Yes |
-|TimeToLive | User configurable | Provides the ability to delete items automatically from a container after a certain time period. For more details, see the [Time To Live](time-to-live.md) article. | Yes | No | No | No | Yes |
-|changeFeedPolicy | User configurable | Used to read changes made to items in a container. For more details, see the [Change Feed](change-feed.md) article. | Yes | No | No | No | Yes |
-|uniqueKeyPolicy | User configurable | Used to ensure the uniqueness of one or more values within a logical partition. For more information, see the [Unique Key constraints](unique-keys.md) article. | Yes | No | No | No | Yes |
->>>>>>> 40229056
 
 ### Operations on an Azure Cosmos container
 
