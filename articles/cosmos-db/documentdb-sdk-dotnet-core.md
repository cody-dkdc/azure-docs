--- conflicted
+++ resolved
@@ -13,11 +13,7 @@
 ms.tgt_pltfrm: na
 ms.devlang: dotnet
 ms.topic: article
-<<<<<<< HEAD
-ms.date: 08/08/2017
-=======
 ms.date: 08/11/2017
->>>>>>> 7e950a10
 ms.author: rnagpal
 ms.custom: H1Hack27Feb2017
 
@@ -58,14 +54,11 @@
 > [!NOTE] 
 > The Azure Cosmos DB .NET Core SDK is not yet compatible with Universal Windows Platform (UWP) apps. If you are interested in the .NET Core SDK that does support UWP apps, send email to [askcosmosdb@microsoft.com](mailto:askcosmosdb@microsoft.com).
 
-<<<<<<< HEAD
-=======
 ### <a name="1.5.0"/>1.5.0 
 
 * Added support for PartitionKeyRangeId as a FeedOption for scoping query results to a specific partition key range value. 
 * Added support for StartTime as a ChangeFeedOption to start looking for the changes after that time. 
 
->>>>>>> 7e950a10
 ### <a name="1.4.1"/>1.4.1
 
 *	Fixed an issue in the JsonSerializable class that may cause a stack overflow exception.
@@ -140,10 +133,7 @@
 
 | Version | Release Date | Retirement Date |
 | --- | --- | --- |
-<<<<<<< HEAD
-=======
 | [1.5.0](#1.5.0) |August 10, 2017 |--- | 
->>>>>>> 7e950a10
 | [1.4.1](#1.4.1) |August 07, 2017 |--- |
 | [1.4.0](#1.4.0) |August 02, 2017 |--- |
 | [1.3.2](#1.3.2) |June 12, 2017 |--- |
