---
title: Distribute data globally with Azure Cosmos DB | Microsoft Docs
description: Learn about planet-scale geo-replication, multi-master, failover, and data recovery by using global databases from Azure Cosmos DB, a globally distributed, multi-model database service.
services: cosmos-db
author: SnehaGunda
manager: kfile

ms.service: cosmos-db
ms.devlang: na
ms.topic: conceptual
ms.date: 10/26/2018
ms.author: mjbrown

---
# Build globally distributed applications with Azure Cosmos DB

<<<<<<< HEAD
Many of today’s applications run at planet scale. These applications are always on and accessible to users all around the globe. It's a challenge to manage the global distribution of data that's used by these applications and provide high performance and high availability. Azure Cosmos DB is a globally distributed database service that's designed to provide high performance and high availability. Azure Cosmos DB is best suited for these real-time applications.

Azure Cosmos DB is a foundational Azure service. It's available in all [Azure regions](https://azure.microsoft.com/global-infrastructure/regions/) by default. Microsoft operates Azure data centers in more than 54 regions around the world. The number of regions continues to expand to meet the growing needs of customers. When you create an Azure Cosmos DB account, you decide on the regions where it should be deployed. Microsoft operates the Azure Cosmos DB service 24/7 so that you can focus on your applications.

You can configure your databases to be globally distributed and available in any of the Azure regions. To lower the latency, place the data closer to your user’s location. Choosing the required regions depends on the global reach of your application and where your users are located. Azure Cosmos DB transparently replicates the data within your account to all the configured regions. It provides a single system image of your Azure Cosmos DB database and containers by which your application can read and write locally. 

With Azure Cosmos DB, you can add or remove the regions associated with your account at any time. Your application doesn't need to pause or be redeployed to add or remove a region. It continues to be highly available all the time because of the multi-homing capabilities that the service provides.
=======
Many of today’s applications require to be operated in multiple datacenters. These applications are referred as globally distributed applications. These applications are always "on" and they are accessible to users all around the globe. Managing the global distribution of data that is used by these applications while providing low latency, elastic scalability of throughput, and high availability around the world, is a hard problem. Azure Cosmos DB is a globally distributed database service that is designed to provide low latency, elastic scalability of throughput, well-defined semantics for data consistency, and high availability. In short, if your application needs guaranteed fast response time anywhere in the world, if it requires to be always online and needs unlimited and elastic scalability of throughput and storage, you should consider building applications using Azure Cosmos DB.

Azure Cosmos DB is a foundational Azure service and it is available in all [Azure regions](https://azure.microsoft.com/global-infrastructure/regions/) by default. Microsoft operates Azure data centers in 54+ regions around the world and continues to expand regional presence to meet the growing needs of the customers. When you create a Azure Cosmos account, you decide which region(s) it should be deployed in. Microsoft operates the Azure Cosmos DB service 24/7, so you can focus on your applications.

You can configure your databases to be globally distributed and available in any of the Azure regions. To lower the latency, you should place the data closer to where your users are. Choosing the required regions depends on the global reach of your application and where your users are located. Azure Cosmos DB transparently replicates the data within your account to all the regions associated with your account. It provides a single system image of your globally distributed Azure Cosmos database and containers that your application can read and write to locally. With Azure Cosmos DB, you can add or remove the regions associated with your account at any time. Your application does not need to be paused or redeployed to add or remove a region. It continues to be highly available all the time because of the multi-homing capabilities that the service provides.
>>>>>>> 78a6bd10

## Key benefits of global distribution

**Build global active-active apps.** With the multi-master capability, every region is a write region. It's also readable. The multi-master feature also guarantees:

- Unlimited elastic write scalability. 
- 99.999% read and write availability all around the world.
- Guaranteed reads and writes served in less than 10 milliseconds at the 99th percentile.

<<<<<<< HEAD
By using the Azure Cosmos DB multi-homing APIs, your application is aware of the nearest region. It then can send requests to that region. The nearest region is identified without any configuration changes. As you add and remove regions from your account, your application doesn't need to be redeployed. Your application continues to be highly available.

**Build highly responsive apps.** Your application can be easily designed to perform near real-time reads and writes. It can use single-digit millisecond latencies against all the regions you chose for your database. Azure Cosmos DB internally handles the data replication between regions. As a result, the consistency level selected for the Azure Cosmos DB account is guaranteed.

Many applications benefit from the performance enhancements that come with the ability to perform multi-region (local) writes. Some applications that require strong consistency prefer to funnel all writes to a single region. To support these applications, Azure Cosmos DB supports single region and multi-region configurations.
=======
By using Azure Cosmos DB's multi-homing APIs, your application is aware of the nearest region and it can send requests to that region. Nearest region is identified without any configuration changes. As you add and remove regions from your Azure Cosmos DB account, your application does not need to be redeployed and it continues to be highly available.

**Build highly responsive apps**: Your application can be easily designed to perform near real-time reads and writes, with single-digit millisecond latencies against all the regions you have chosen for your database.  Azure Cosmos DB internally handles the data replication between regions such that the consistency level chosen for the Azure Cosmos account is guaranteed.

Many applications will benefit from the performance enhancements that come with the ability to perform multi-region (local) writes. Some applications that require strong consistency prefer to funnel all writes to a single region. To support these applications, Azure Cosmos DB supports both single region and multi-region configurations.
>>>>>>> 78a6bd10

**Build highly available apps.** Running a database in several regions increases the availability of the database. If one region is unavailable, other regions automatically handle application requests. Azure Cosmos DB offers 99.999% read and write availability for multi-region databases.

<<<<<<< HEAD
**Maintain business continuity during regional outages**: Azure Cosmos DB supports [automatic failover](how-to-manage-database-account.md#automatic-failover) during a regional outage. During a regional outage, Cosmos DB continues to maintain its latency, availability, consistency, and throughput SLAs. To help make sure that your entire application is highly available, Azure Cosmos DB offers a manual failover API to simulate a regional outage. By using this API, you can carry out regular business continuity drills.
=======
**Business continuity during regional outages**: Azure Cosmos DB supports [automatic failover](how-to-manage-database-account.md#automatic-failover) during a regional outage. Moreover, during a regional outage, Azure Cosmos DB continues to maintain its latency, availability, consistency, and throughput SLAs. To help ensure your entire application is highly available, Azure Cosmos DB offers manual failover API to simulate a regional outage. By using this API, you can perform regular business continuity drills.
>>>>>>> 78a6bd10

**Scale read and write throughput globally.** With multi-master capability, you can elastically scale read and write throughput all around the world. Multi-master capability guarantees that the throughput that your application configures on an Azure Cosmos DB database or a container is delivered across all regions and protected by [financially backed SLAs](https://aka.ms/acdbsla).

**Choose from several well-defined consistency models.** The Azure Cosmos DB replication protocol offers five well-defined, practical, and intuitive consistency models. Each model has a tradeoff between consistency and performance. Use these consistency models to build globally distributed applications with ease.

## <a id="Next Steps"></a>Next steps

Read more about global distribution in the following articles:

* [Global distribution - under the hood](global-dist-under-the-hood.md)
<<<<<<< HEAD
* [Configure clients for multi-homing](how-to-manage-database-account.md#configure-clients-for-multi-homing)
* [Add or remove regions from your Azure Cosmos DB account](how-to-manage-database-account.md#addremove-regions-from-your-database-account)
* [Create a custom conflict resolution policy for SQL API accounts](how-to-manage-conflicts.md#create-a-custom-conflict-resolution-policy)
=======
* [How to configure clients for multi-homing](how-to-manage-database-account.md#configure-clients-for-multi-homing)
* [How to add/remove regions from your Azure Cosmos account](how-to-manage-database-account.md#addremove-regions-from-your-database-account)
* [How to create a custom conflict resolution policy for SQL API accounts](how-to-manage-conflicts.md#create-a-custom-conflict-resolution-policy)
>>>>>>> 78a6bd10
<|MERGE_RESOLUTION|>--- conflicted
+++ resolved
@@ -14,21 +14,26 @@
 ---
 # Build globally distributed applications with Azure Cosmos DB
 
-<<<<<<< HEAD
-Many of today’s applications run at planet scale. These applications are always on and accessible to users all around the globe. It's a challenge to manage the global distribution of data that's used by these applications and provide high performance and high availability. Azure Cosmos DB is a globally distributed database service that's designed to provide high performance and high availability. Azure Cosmos DB is best suited for these real-time applications.
+Many of today’s applications are required to operate in multiple data centers. These globally distributed applications are always on and accessible to users everywhere. Managing the global distribution of data that's used by these applications is a challenge. The database services must provide low latency, elastic scalability of throughput, and high availability around the world. 
 
-Azure Cosmos DB is a foundational Azure service. It's available in all [Azure regions](https://azure.microsoft.com/global-infrastructure/regions/) by default. Microsoft operates Azure data centers in more than 54 regions around the world. The number of regions continues to expand to meet the growing needs of customers. When you create an Azure Cosmos DB account, you decide on the regions where it should be deployed. Microsoft operates the Azure Cosmos DB service 24/7 so that you can focus on your applications.
+Azure Cosmos DB is a globally distributed database service that's designed to provide: 
+ 
+- Low latency. 
+- Elastic scalability of throughput. 
+- Well-defined semantics for data consistency. 
+- High availability. 
 
-You can configure your databases to be globally distributed and available in any of the Azure regions. To lower the latency, place the data closer to your user’s location. Choosing the required regions depends on the global reach of your application and where your users are located. Azure Cosmos DB transparently replicates the data within your account to all the configured regions. It provides a single system image of your Azure Cosmos DB database and containers by which your application can read and write locally. 
+Consider building applications by using Azure Cosmos DB if your application: 
+ 
+- Needs guaranteed fast response time anywhere in the world. 
+- Must always be online. 
+- Needs unlimited and elastic scalability of throughput and storage.
+
+Azure Cosmos DB is a foundational Azure service. It's available in all [Azure regions](https://azure.microsoft.com/global-infrastructure/regions/) by default. Microsoft operates Azure data centers in more than 54 regions around the world. The number of regions continues to expand to meet the growing needs of customers. When you create an Azure Cosmos DB account, you decide on the regions where it's deployed. Microsoft operates Azure Cosmos DB nonstop so that you can focus on your applications.
+
+You can configure your databases to be globally distributed and available in any of the Azure regions. To lower the latency, place the data closer to where your users are. Choosing the regions you require depends on the global reach of your application and where your users are located. Azure Cosmos DB transparently replicates the data within your account to all the regions associated with your account. It provides a single system image of your globally distributed Azure Cosmos DB database and containers that your application can read and write to locally. 
 
 With Azure Cosmos DB, you can add or remove the regions associated with your account at any time. Your application doesn't need to pause or be redeployed to add or remove a region. It continues to be highly available all the time because of the multi-homing capabilities that the service provides.
-=======
-Many of today’s applications require to be operated in multiple datacenters. These applications are referred as globally distributed applications. These applications are always "on" and they are accessible to users all around the globe. Managing the global distribution of data that is used by these applications while providing low latency, elastic scalability of throughput, and high availability around the world, is a hard problem. Azure Cosmos DB is a globally distributed database service that is designed to provide low latency, elastic scalability of throughput, well-defined semantics for data consistency, and high availability. In short, if your application needs guaranteed fast response time anywhere in the world, if it requires to be always online and needs unlimited and elastic scalability of throughput and storage, you should consider building applications using Azure Cosmos DB.
-
-Azure Cosmos DB is a foundational Azure service and it is available in all [Azure regions](https://azure.microsoft.com/global-infrastructure/regions/) by default. Microsoft operates Azure data centers in 54+ regions around the world and continues to expand regional presence to meet the growing needs of the customers. When you create a Azure Cosmos account, you decide which region(s) it should be deployed in. Microsoft operates the Azure Cosmos DB service 24/7, so you can focus on your applications.
-
-You can configure your databases to be globally distributed and available in any of the Azure regions. To lower the latency, you should place the data closer to where your users are. Choosing the required regions depends on the global reach of your application and where your users are located. Azure Cosmos DB transparently replicates the data within your account to all the regions associated with your account. It provides a single system image of your globally distributed Azure Cosmos database and containers that your application can read and write to locally. With Azure Cosmos DB, you can add or remove the regions associated with your account at any time. Your application does not need to be paused or redeployed to add or remove a region. It continues to be highly available all the time because of the multi-homing capabilities that the service provides.
->>>>>>> 78a6bd10
 
 ## Key benefits of global distribution
 
@@ -38,27 +43,15 @@
 - 99.999% read and write availability all around the world.
 - Guaranteed reads and writes served in less than 10 milliseconds at the 99th percentile.
 
-<<<<<<< HEAD
-By using the Azure Cosmos DB multi-homing APIs, your application is aware of the nearest region. It then can send requests to that region. The nearest region is identified without any configuration changes. As you add and remove regions from your account, your application doesn't need to be redeployed. Your application continues to be highly available.
+By using the Azure Cosmos DB multi-homing APIs, your application is aware of the nearest region. It then can send requests to that region. The nearest region is identified without any configuration changes. As you add and remove regions from your Azure Cosmos DB account, your application doesn't need to be redeployed. Your application continues to be highly available.
 
 **Build highly responsive apps.** Your application can be easily designed to perform near real-time reads and writes. It can use single-digit millisecond latencies against all the regions you chose for your database. Azure Cosmos DB internally handles the data replication between regions. As a result, the consistency level selected for the Azure Cosmos DB account is guaranteed.
 
-Many applications benefit from the performance enhancements that come with the ability to perform multi-region (local) writes. Some applications that require strong consistency prefer to funnel all writes to a single region. To support these applications, Azure Cosmos DB supports single region and multi-region configurations.
-=======
-By using Azure Cosmos DB's multi-homing APIs, your application is aware of the nearest region and it can send requests to that region. Nearest region is identified without any configuration changes. As you add and remove regions from your Azure Cosmos DB account, your application does not need to be redeployed and it continues to be highly available.
-
-**Build highly responsive apps**: Your application can be easily designed to perform near real-time reads and writes, with single-digit millisecond latencies against all the regions you have chosen for your database.  Azure Cosmos DB internally handles the data replication between regions such that the consistency level chosen for the Azure Cosmos account is guaranteed.
-
-Many applications will benefit from the performance enhancements that come with the ability to perform multi-region (local) writes. Some applications that require strong consistency prefer to funnel all writes to a single region. To support these applications, Azure Cosmos DB supports both single region and multi-region configurations.
->>>>>>> 78a6bd10
+Many applications benefit from the performance enhancements that come with the ability to perform multi-region (local) writes. Some applications that require strong consistency prefer to funnel all writes to a single region. For these applications, Azure Cosmos DB supports single region and multi-region configurations.
 
 **Build highly available apps.** Running a database in several regions increases the availability of the database. If one region is unavailable, other regions automatically handle application requests. Azure Cosmos DB offers 99.999% read and write availability for multi-region databases.
 
-<<<<<<< HEAD
-**Maintain business continuity during regional outages**: Azure Cosmos DB supports [automatic failover](how-to-manage-database-account.md#automatic-failover) during a regional outage. During a regional outage, Cosmos DB continues to maintain its latency, availability, consistency, and throughput SLAs. To help make sure that your entire application is highly available, Azure Cosmos DB offers a manual failover API to simulate a regional outage. By using this API, you can carry out regular business continuity drills.
-=======
-**Business continuity during regional outages**: Azure Cosmos DB supports [automatic failover](how-to-manage-database-account.md#automatic-failover) during a regional outage. Moreover, during a regional outage, Azure Cosmos DB continues to maintain its latency, availability, consistency, and throughput SLAs. To help ensure your entire application is highly available, Azure Cosmos DB offers manual failover API to simulate a regional outage. By using this API, you can perform regular business continuity drills.
->>>>>>> 78a6bd10
+**Maintain business continuity during regional outages.** Azure Cosmos DB supports [automatic failover](how-to-manage-database-account.md#automatic-failover) during a regional outage. During a regional outage, Azure Cosmos DB continues to maintain its latency, availability, consistency, and throughput SLAs. To help make sure that your entire application is highly available, Azure Cosmos DB offers a manual failover API to simulate a regional outage. By using this API, you can carry out regular business continuity drills.
 
 **Scale read and write throughput globally.** With multi-master capability, you can elastically scale read and write throughput all around the world. Multi-master capability guarantees that the throughput that your application configures on an Azure Cosmos DB database or a container is delivered across all regions and protected by [financially backed SLAs](https://aka.ms/acdbsla).
 
@@ -69,12 +62,6 @@
 Read more about global distribution in the following articles:
 
 * [Global distribution - under the hood](global-dist-under-the-hood.md)
-<<<<<<< HEAD
 * [Configure clients for multi-homing](how-to-manage-database-account.md#configure-clients-for-multi-homing)
-* [Add or remove regions from your Azure Cosmos DB account](how-to-manage-database-account.md#addremove-regions-from-your-database-account)
-* [Create a custom conflict resolution policy for SQL API accounts](how-to-manage-conflicts.md#create-a-custom-conflict-resolution-policy)
-=======
-* [How to configure clients for multi-homing](how-to-manage-database-account.md#configure-clients-for-multi-homing)
-* [How to add/remove regions from your Azure Cosmos account](how-to-manage-database-account.md#addremove-regions-from-your-database-account)
-* [How to create a custom conflict resolution policy for SQL API accounts](how-to-manage-conflicts.md#create-a-custom-conflict-resolution-policy)
->>>>>>> 78a6bd10
+* [Add or remove regions from your Azure Cosmos account](how-to-manage-database-account.md#addremove-regions-from-your-database-account)
+* [Create a custom conflict resolution policy for SQL API accounts](how-to-manage-conflicts.md#create-a-custom-conflict-resolution-policy)