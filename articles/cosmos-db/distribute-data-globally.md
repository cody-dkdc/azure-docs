--- conflicted
+++ resolved
@@ -38,11 +38,7 @@
 
 **Build highly available apps.** Running a database in multiple regions increases the availability of the database. If one region is unavailable, other regions automatically handle application requests. Azure Cosmos DB offers 99.999% read and write availability for multi-region databases.
 
-<<<<<<< HEAD
-**Maintain business continuity during regional outages.** Azure Cosmos DB supports [automatic failover](how-to-manage-database-account.md#enable-automatic-failover-for-your-cosmos-account) during a regional outage. During a regional outage, Azure Cosmos DB continues to maintain its latency, availability, consistency, and throughput SLAs. To help ensure your entire application is highly available, Azure Cosmos DB offers a manual failover API to simulate a regional outage. By using this API, you can perform regular business-continuity drills.
-=======
-**Business continuity during regional outages**: Azure Cosmos DB supports [automatic failover](how-to-manage-database-account.md#automatic-failover) during a regional outage. Moreover, during a regional outage, Cosmos DB continues to maintain its latency, availability, consistency, and throughput SLAs. To help ensure your entire application is highly available, Azure Cosmos DB offers manual failover API to simulate a regional outage. By using this API, you can perform regular business continuity drills.
->>>>>>> 81130a70
+**Maintain business continuity during regional outages**: Azure Cosmos DB supports [automatic failover](how-to-manage-database-account.md#automatic-failover) during a regional outage. During a regional outage, Cosmos DB continues to maintain its latency, availability, consistency, and throughput SLAs. To help ensure your entire application is highly available, Azure Cosmos DB offers a manual failover API to simulate a regional outage. By using this API, you can perform regular business continuity drills.
 
 **Scale read and write throughput globally.** With multi-master capability, you can elastically scale read and write throughput all around the world. Multi-master capability guarantees that the throughput that your application configures on an Azure Cosmos DB database or a container is delivered across all regions and protected by [financially backed SLAs](https://aka.ms/acdbsla).
 
@@ -54,5 +50,5 @@
 
 * [Global distribution - under the hood](global-dist-under-the-hood.md)
 * [Configure clients for multi-homing](how-to-manage-database-account.md#configure-clients-for-multi-homing)
-* [Add and remove regions from your Azure Cosmos DB account](how-to-manage-database-account.md#addremove-regions-from-your-database-account)
+* [Add or remove regions from your Azure Cosmos DB account](how-to-manage-database-account.md#addremove-regions-from-your-database-account)
 * [Create a custom conflict resolution policy for SQL API accounts](how-to-manage-conflicts.md#create-a-custom-conflict-resolution-policy)