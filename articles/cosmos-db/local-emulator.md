---
title: Develop locally with the Azure Cosmos DB Emulator
description: Using the Azure Cosmos DB Emulator, you can develop and test your application locally for free, without creating an Azure subscription.
services: cosmos-db
keywords: Azure Cosmos DB Emulator
author: David-Noble-at-work

ms.service: cosmos-db
ms.topic: tutorial
ms.date: 04/20/2018
ms.author: danoble

---
# Use the Azure Cosmos DB Emulator for local development and testing

<table>
<tr>
  <td><strong>Binaries</strong></td>
  <td>[Download MSI](https://aka.ms/cosmosdb-emulator)</td>
</tr>
<tr>
  <td><strong>Docker</strong></td>
  <td>[Docker Hub](https://hub.docker.com/r/microsoft/azure-cosmosdb-emulator/)</td>
</tr>
<tr>
  <td><strong>Docker source</strong></td>
  <td>[GitHub](https://github.com/Azure/azure-cosmos-db-emulator-docker)</td>
</tr>
</table>
<<<<<<< HEAD
  
The Azure Cosmos DB Emulator provides a local environment that emulates the Azure Cosmos DB service for development purposes. Using the Azure Cosmos DB Emulator, you can develop and test your application locally, without creating an Azure subscription or incurring any costs. When you're satisfied with how your application is working in the Azure Cosmos DB Emulator, you can switch to using an Azure Cosmos DB account in the cloud.

At this time the Data Explorer in the emulator only fully supports SQL API collections and MongoDB collections. Table, Graph, and Cassandra containers are not fully supported.
=======

The Azure Cosmos DB Emulator provides a local environment that emulates the Azure Cosmos DB service for development purposes. Using the Azure Cosmos DB Emulator, you can develop and test your application locally, without creating an Azure subscription or incurring any costs. When you're satisfied with how your application is working in the Azure Cosmos DB Emulator, you can switch to using an Azure Cosmos DB account in the cloud.
>>>>>>> 9c4888f3

At this time the Data Explorer in the emulator only fully supports SQL API collections and MongoDB collections. Table, Graph, and Cassandra containers are not fully supported.

This article covers the following tasks:

> [!div class="checklist"]
> * Installing the emulator
> * Authenticating requests
> * Using the Data Explorer in the emulator
> * Exporting SSL certificates
> * Calling the emulator from the command-line
> * Running the emulator on Docker for Windows
> * Collecting trace files
> * Troubleshooting

## How the emulator works

The Azure Cosmos DB Emulator provides a high-fidelity emulation of the Azure Cosmos DB service. It supports identical functionality as Azure Cosmos DB, including support for creating and querying JSON documents, provisioning and scaling collections, and executing stored procedures and triggers. You can develop and test applications using the Azure Cosmos DB emulator, and deploy them to Azure at global scale by just making a single configuration change to the connection endpoint for Azure Cosmos DB.

While emulation of the Azure Cosmos DB service is faithful, the emulator's implementation is different than the service. For example, the emulator uses standard OS components such as the local file system for persistence, and the HTTPS protocol stack for connectivity. Functionality that relies on Azure infrastructure like global replication, single-digit millisecond latency for reads/writes, and tunable consistency levels are unavailable.

## Differences between the emulator and the service
Because the Azure Cosmos DB Emulator provides an emulated environment running on a local developer workstation, there are some differences in functionality between the emulator and an Azure Cosmos DB account in the cloud:

* Currently Data Explorer in the emulator supports SQL API collections and MongoDB collections only. Table, Graph, and Cassandra APIs are not yet supported.
* The Azure Cosmos DB Emulator supports only a single fixed account and a well-known master key. Key regeneration is not possible in the Azure Cosmos DB Emulator.
* The Azure Cosmos DB Emulator is not a scalable service and will not support a large number of collections.
* The Azure Cosmos DB Emulator does not simulate different [Azure Cosmos DB consistency levels](consistency-levels.md).
* The Azure Cosmos DB Emulator does not simulate [multi-region replication](distribute-data-globally.md).
* The Azure Cosmos DB Emulator does not support the service quota overrides that are available in the Azure Cosmos DB service (for example, document size limits, increased partitioned collection storage).
* As your copy of the Azure Cosmos DB Emulator might not be up-to-date with the most recent changes with the Azure Cosmos DB service, you should use the [Azure Cosmos DB capacity planner](https://www.documentdb.com/capacityplanner) to accurately estimate the production throughput (RUs) needs of your application.

## System requirements
The Azure Cosmos DB Emulator has the following hardware and software requirements:

* Software requirements
  * Windows Server 2012 R2, Windows Server 2016, or Windows 10
*	Minimum Hardware requirements
  * 2-GB RAM
  * 10-GB available hard disk space

## Installation
You can download and install the Azure Cosmos DB Emulator from the [Microsoft Download Center](https://aka.ms/cosmosdb-emulator) or you can run the emulator on Docker for Windows. For instructions on using the emulator on Docker for Windows, see [Running on Docker](#running-on-docker).

> [!NOTE]
> To install, configure, and run the Azure Cosmos DB Emulator, you must have administrative privileges on the computer.

## Running on Windows

To start the Azure Cosmos DB Emulator, select the Start button or press the Windows key. Begin typing **Azure Cosmos DB Emulator**, and select the emulator from the list of applications.

![Select the Start button or press the Windows key, begin typing **Azure Cosmos DB Emulator**, and select the emulator from the list of applications](./media/local-emulator/database-local-emulator-start.png)

When the emulator is running, you'll see an icon in the Windows taskbar notification area. ![Azure Cosmos DB local emulator taskbar notification](./media/local-emulator/database-local-emulator-taskbar.png)

The Azure Cosmos DB Emulator by default runs on the local machine ("localhost") listening on port 8081.

The Azure Cosmos DB Emulator is installed to `C:\Program Files\Azure Cosmos DB Emulator` by default. You can also start and stop the emulator from the command-line. For more information, see the [command-line tool reference](#command-line).

## Start Data Explorer

When the Azure Cosmos DB Emulator launches, it automatically opens the Azure Cosmos DB Data Explorer in your browser. The address appears as [https://localhost:8081/_explorer/index.html](https://localhost:8081/_explorer/index.html). If you close the explorer and would like to reopen it later, you can either open the URL in your browser or launch it from the Azure Cosmos DB Emulator in the Windows Tray Icon as shown below.

![Azure Cosmos DB local emulator data explorer launcher](./media/local-emulator/database-local-emulator-data-explorer-launcher.png)

## Checking for updates
Data Explorer indicates if there is a new update available for download.

> [!NOTE]
> Data created in one version of the Azure Cosmos DB Emulator is not guaranteed to be accessible when using a different version. If you need to persist your data for the long term, it is recommended that you store that data in an Azure Cosmos DB account, rather than in the Azure Cosmos DB Emulator.

## Authenticating requests
As with Azure Cosmos DB in the cloud, every request that you make against the Azure Cosmos DB Emulator must be authenticated. The Azure Cosmos DB Emulator supports a single fixed account and a well-known authentication key for master key authentication. This account and key are the only credentials permitted for use with the Azure Cosmos DB Emulator. They are:

    Account name: localhost:<port>
    Account key: C2y6yDjf5/R+ob0N8A7Cgv30VRDJIWEHLM+4QDU5DE2nQ9nDuVTqobD4b8mGGyPMbIZnqyMsEcaGQy67XIw/Jw==

> [!NOTE]
> The master key supported by the Azure Cosmos DB Emulator is intended for use only with the emulator. You cannot use your production Azure Cosmos DB account and key with the Azure Cosmos DB Emulator.

> [!NOTE]
> If you have started the emulator with the /Key option, then use the generated key instead of "C2y6yDjf5/R+ob0N8A7Cgv30VRDJIWEHLM+4QDU5DE2nQ9nDuVTqobD4b8mGGyPMbIZnqyMsEcaGQy67XIw/Jw=="

As with the Azure Cosmos DB service, the Azure Cosmos DB Emulator supports only secure communication via SSL.

## Running on a local network

You can run the emulator on a local network. To enable network access, specify the /AllowNetworkAccess option at the [command-line](#command-line-syntax), which also requires that you specify /Key=key_string or /KeyFile=file_name. You can use /GenKeyFile=file_name to generate a file with a random key upfront. Then you can pass that to /KeyFile=file_name or /Key=contents_of_file.

To enable network access for the first time the user should shut down the emulator and delete the emulator’s data directory (C:\Users\user_name\AppData\Local\CosmosDBEmulator).

## Developing with the emulator
Once you have the Azure Cosmos DB Emulator running on your desktop, you can use any supported [Azure Cosmos DB SDK](sql-api-sdk-dotnet.md) or the [Azure Cosmos DB REST API](/rest/api/cosmos-db/) to interact with the emulator. The Azure Cosmos DB Emulator also includes a built-in Data Explorer that lets you create collections for the SQL and MongoDB APIs, and view and edit documents without writing any code.

    // Connect to the Azure Cosmos DB Emulator running locally
    DocumentClient client = new DocumentClient(
        new Uri("https://localhost:8081"),
        "C2y6yDjf5/R+ob0N8A7Cgv30VRDJIWEHLM+4QDU5DE2nQ9nDuVTqobD4b8mGGyPMbIZnqyMsEcaGQy67XIw/Jw==");

If you're using [Azure Cosmos DB protocol support for MongoDB](mongodb-introduction.md), use the following connection string:

    mongodb://localhost:C2y6yDjf5/R+ob0N8A7Cgv30VRDJIWEHLM+4QDU5DE2nQ9nDuVTqobD4b8mGGyPMbIZnqyMsEcaGQy67XIw/Jw==@localhost:10255/admin?ssl=true

You can use existing tools like [Azure DocumentDB Studio](https://github.com/mingaliu/DocumentDBStudio) to connect to the Azure Cosmos DB Emulator. You can also migrate data between the Azure Cosmos DB Emulator and the Azure Cosmos DB service using the [Azure Cosmos DB Data Migration Tool](https://github.com/azure/azure-documentdb-datamigrationtool).

> [!NOTE]
> If you have started the emulator with the /Key option, then use the generated key instead of "C2y6yDjf5/R+ob0N8A7Cgv30VRDJIWEHLM+4QDU5DE2nQ9nDuVTqobD4b8mGGyPMbIZnqyMsEcaGQy67XIw/Jw=="

Using the Azure Cosmos DB Emulator, by default, you can create up to 25 single partition collections or 1 partitioned collection. For more information about changing this value, see [Setting the PartitionCount value](#set-partitioncount).

## Export the SSL certificate

.NET languages and runtime use the Windows Certificate Store to securely connect to the Azure Cosmos DB local emulator. Other languages have their own method of managing and using certificates. Java uses its own [certificate store](https://docs.oracle.com/cd/E19830-01/819-4712/ablqw/index.html) whereas Python uses [socket wrappers](https://docs.python.org/2/library/ssl.html).

In order to obtain a certificate to use with languages and runtimes that do not integrate with the Windows Certificate Store, you will need to export it using the Windows Certificate Manager. You can start it by running certlm.msc or follow the step by step instructions in [Export the Azure Cosmos DB Emulator Certificates](./local-emulator-export-ssl-certificates.md). Once the certificate manager is running, open the Personal Certificates as shown below and export the certificate with the friendly name "DocumentDBEmulatorCertificate" as a BASE-64 encoded X.509 (.cer) file.

![Azure Cosmos DB local emulator SSL certificate](./media/local-emulator/database-local-emulator-ssl_certificate.png)

The X.509 certificate can be imported into the Java certificate store by following the instructions in [Adding a Certificate to the Java CA Certificates Store](https://docs.microsoft.com/azure/java-add-certificate-ca-store). Once the certificate is imported into the certificate store, Java and MongoDB applications will be able to connect to the Azure Cosmos DB Emulator.

When connecting to the emulator from Python and Node.js SDKs, SSL verification is disabled.

## <a id="command-line"></a>Command-line tool reference
From the installation location, you can use the command line to start and stop the emulator, configure options, and perform other operations.

### Command-line syntax

    CosmosDB.Emulator.exe [/Shutdown] [/DataPath] [/Port] [/MongoPort] [/DirectPorts] [/Key] [/EnableRateLimiting] [/DisableRateLimiting] [/NoUI] [/NoExplorer] [/?]

To view the list of options, type `CosmosDB.Emulator.exe /?` at the command prompt.

<table>
<tr>
  <td><strong>Option</strong></td>
  <td><strong>Description</strong></td>
  <td><strong>Command</strong></td>
  <td><strong>Arguments</strong></td>
</tr>
<tr>
  <td>[No arguments]</td>
  <td>Starts up the Azure Cosmos DB Emulator with default settings.</td>
  <td>CosmosDB.Emulator.exe</td>
  <td></td>
</tr>
<tr>
  <td>[Help]</td>
  <td>Displays the list of supported command-line arguments.</td>
  <td>CosmosDB.Emulator.exe /?</td>
  <td></td>
</tr>
<tr>
  <td>GetStatus</td>
  <td>Gets the status of the Azure Cosmos DB Emulator. The status is indicated by the exit code: 1 = Starting, 2 = Running, 3 = Stopped. A negative exit code indicates that an error occurred. No other output is produced.</td>
  <td>CosmosDB.Emulator.exe /GetStatus</td>
  <td></td>
<tr>
  <td>Shutdown</td>
  <td>Shuts down the Azure Cosmos DB Emulator.</td>
  <td>CosmosDB.Emulator.exe /Shutdown</td>
  <td></td>
</tr>
<tr>
  <td>DataPath</td>
  <td>Specifies the path in which to store data files. Default is %LocalAppdata%\CosmosDBEmulator.</td>
  <td>CosmosDB.Emulator.exe /DataPath=&lt;datapath&gt;</td>
  <td>&lt;datapath&gt;: An accessible path</td>
</tr>
<tr>
  <td>Port</td>
  <td>Specifies the port number to use for the emulator. Default is 8081.</td>
  <td>CosmosDB.Emulator.exe /Port=&lt;port&gt;</td>
  <td>&lt;port&gt;: Single port number</td>
</tr>
<tr>
  <td>MongoPort</td>
  <td>Specifies the port number to use for MongoDB compatibility API. Default is 10255.</td>
  <td>CosmosDB.Emulator.exe /MongoPort=&lt;mongoport&gt;</td>
  <td>&lt;mongoport&gt;: Single port number</td>
</tr>
<tr>
  <td>DirectPorts</td>
  <td>Specifies the ports to use for direct connectivity. Defaults are 10251,10252,10253,10254.</td>
  <td>CosmosDB.Emulator.exe /DirectPorts:&lt;directports&gt;</td>
  <td>&lt;directports&gt;: Comma-delimited list of 4 ports</td>
</tr>
<tr>
  <td>Key</td>
  <td>Authorization key for the emulator. Key must be the base-64 encoding of a 64-byte vector.</td>
  <td>CosmosDB.Emulator.exe /Key:&lt;key&gt;</td>
  <td>&lt;key&gt;: Key must be the base-64 encoding of a 64-byte vector</td>
</tr>
<tr>
  <td>EnableRateLimiting</td>
  <td>Specifies that request rate limiting behavior is enabled.</td>
  <td>CosmosDB.Emulator.exe /EnableRateLimiting</td>
  <td></td>
</tr>
<tr>
  <td>DisableRateLimiting</td>
  <td>Specifies that request rate limiting behavior is disabled.</td>
  <td>CosmosDB.Emulator.exe /DisableRateLimiting</td>
  <td></td>
</tr>
<tr>
  <td>NoUI</td>
  <td>Do not show the emulator user interface.</td>
  <td>CosmosDB.Emulator.exe /NoUI</td>
  <td></td>
</tr>
<tr>
  <td>NoExplorer</td>
  <td>Don't show data explorer on startup.</td>
  <td>CosmosDB.Emulator.exe /NoExplorer</td>
  <td></td>
</tr>
<tr>
  <td>PartitionCount</td>
  <td>Specifies the maximum number of partitioned collections. See [Change the number of collections](#set-partitioncount) for more information.</td>
  <td>CosmosDB.Emulator.exe /PartitionCount=&lt;partitioncount&gt;</td>
  <td>&lt;partitioncount&gt;: Maximum number of allowed single partition collections. Default is 25. Maximum allowed is 250.</td>
</tr>
<tr>
  <td>DefaultPartitionCount</td>
  <td>Specifies the default number of partitions for a partitioned collection.</td>
  <td>CosmosDB.Emulator.exe /DefaultPartitionCount=&lt;defaultpartitioncount&gt;</td>
  <td>&lt;defaultpartitioncount&gt; Default is 25.</td>
</tr>
<tr>
  <td>AllowNetworkAccess</td>
  <td>Enables access to the emulator over a network. You must also pass /Key=&lt;key_string&gt; or /KeyFile=&lt;file_name&gt; to enable network access.</td>
  <td>CosmosDB.Emulator.exe /AllowNetworkAccess /Key=&lt;key_string&gt;<br><br>or<br><br>CosmosDB.Emulator.exe /AllowNetworkAccess /KeyFile=&lt;file_name&gt;</td>
  <td></td>
</tr>
<tr>
  <td>NoFirewall</td>
  <td>Don't adjust firewall rules when /AllowNetworkAccess is used.</td>
  <td>CosmosDB.Emulator.exe /NoFirewall</td>
  <td></td>
</tr>
<tr>
  <td>GenKeyFile</td>
  <td>Generate a new authorization key and save to the specified file. The generated key can be used with the /Key or /KeyFile options.</td>
  <td>CosmosDB.Emulator.exe /GenKeyFile=&lt;path to key file&gt;</td>
  <td></td>
</tr>
<tr>
  <td>Consistency</td>
  <td>Set the default consistency level for the account.</td>
  <td>CosmosDB.Emulator.exe /Consistency=&lt;consistency&gt;</td>
  <td>&lt;consistency&gt;: Value must be one of the following [consistency levels](consistency-levels.md): Session, Strong, Eventual, or BoundedStaleness. The default value is Session.</td>
</tr>
<tr>
  <td>?</td>
  <td>Show the help message.</td>
  <td></td>
  <td></td>
</tr>
</table>

## <a id="set-partitioncount"></a>Change the number of collections

By default, you can create up to 25 single partition collections, or 1 partitioned collection using the Azure Cosmos DB emulator. By modifying the **PartitionCount** value, you can create up to 250 single partition collections or 10 partitioned collections, or any combination of the two that does not exceed 250 single partitions (where one partitioned collection = 25 single partition collection).

If you attempt to create a collection after the current partition count has been exceeded, the emulator throws a ServiceUnavailable exception, with the following message.

<<<<<<< HEAD
    Sorry, we are currently experiencing high demand in this region, 
    and cannot fulfill your request at this time. We work continuously 
=======
    Sorry, we are currently experiencing high demand in this region,
    and cannot fulfill your request at this time. We work continuously
>>>>>>> 9c4888f3
    to bring more and more capacity online, and encourage you to try again.
    Please do not hesitate to email askcosmosdb@microsoft.com at any time or
    for any reason. ActivityId: 29da65cc-fba1-45f9-b82c-bf01d78a1f91

To change the number of collections available to the Azure Cosmos DB Emulator, do the following:

1. Delete all local Azure Cosmos DB Emulator data by right-clicking the **Azure Cosmos DB Emulator** icon on the system tray, and then clicking **Reset Data…**.
2. Delete all emulator data in this folder C:\Users\user_name\AppData\Local\CosmosDBEmulator.
3. Exit all open instances by right-clicking the **Azure Cosmos DB Emulator** icon on the system tray, and then clicking **Exit**. It may take a minute for all instances to exit.
4. Install the latest version of the [Azure Cosmos DB Emulator](https://aka.ms/cosmosdb-emulator).
5. Launch the emulator with the PartitionCount flag by setting a value <= 250. For example: `C:\Program Files\Azure Cosmos DB Emulator> CosmosDB.Emulator.exe /PartitionCount=100`.

## Controlling the emulator

The emulator comes with a PowerShell module for starting, stopping, uninstalling, and retrieving the status of the service. To use it:

```powershell
Import-Module "$env:ProgramFiles\Azure Cosmos DB Emulator\PSModules\Microsoft.Azure.CosmosDB.Emulator"
```

or put the `PSModules` directory on your `PSModulesPath` and import it like this:

```powershell
$env:PSModulesPath += "$env:ProgramFiles\Azure Cosmos DB Emulator\PSModules"
Import-Module Microsoft.Azure.CosmosDB.Emulator
```

Here is a summary of the commands for controlling the emulator from PowerShell:

### `Get-CosmosDbEmulatorStatus`

#### Syntax

`Get-CosmosDbEmulatorStatus`

#### Remarks

Returns one of these ServiceControllerStatus values: ServiceControllerStatus.StartPending, ServiceControllerStatus.Running, or ServiceControllerStatus.Stopped.

### `Start-CosmosDbEmulator`

#### Syntax

`Start-CosmosDbEmulator [-DataPath <string>] [-DefaultPartitionCount <uint16>] [-DirectPort <uint16[]>] [-MongoPort <uint16>] [-NoUI] [-NoWait] [-PartitionCount <uint16>] [-Port <uint16>] [<CommonParameters>]`

#### Remarks

Starts the emulator. By default, the command waits until the emulator is ready to accept requests. Use the -NoWait option, if you wish the cmdlet to return as soon as it starts the emulator.

### `Stop-CosmosDbEmulator`

#### Syntax

 `Stop-CosmosDbEmulator [-NoWait]`

#### Remarks

Stops the emulator. By default, this command waits until the emulator is fully shut down. Use the -NoWait option, if you wish the cmdlet to return as soon as the emulator begins to shut down.

### `Uninstall-CosmosDbEmulator`

#### Syntax

`Uninstall-CosmosDbEmulator [-RemoveData]`

#### Remarks

Uninstalls the emulator and optionally removes the full contents of $env:LOCALAPPDATA\CosmosDbEmulator.
The cmdlet ensures the emulator is stopped before uninstalling it.

## Running on Docker

The Azure Cosmos DB Emulator can be run on Docker for Windows. The emulator does not work on Docker for Oracle Linux.

Once you have [Docker for Windows](https://www.docker.com/docker-windows) installed, switch to Windows containers by right-clicking the Docker icon on the toolbar and selecting **Switch to Windows containers**.

Next, pull the emulator image from Docker Hub by running the following command from your favorite shell.

```
<<<<<<< HEAD
docker pull microsoft/azure-cosmosdb-emulator 
=======
docker pull microsoft/azure-cosmosdb-emulator
>>>>>>> 9c4888f3
```
To start the image, run the following commands.

From the command-line:
```cmd
md %LOCALAPPDATA%\CosmosDBEmulatorCert 2>null
docker run -v %LOCALAPPDATA%\CosmosDBEmulatorCert:C:\CosmosDB.Emulator\CosmosDBEmulatorCert -P -t -i -m 2GB microsoft/azure-cosmosdb-emulator
```

From PowerShell:
```powershell
md $env:LOCALAPPDATA\CosmosDBEmulatorCert 2>null
docker run -v $env:LOCALAPPDATA\CosmosDBEmulatorCert:C:\CosmosDB.Emulator\CosmosDBEmulatorCert -P -t -i -m 2GB microsoft/azure-cosmosdb-emulator
```

The response looks similar to the following:

```
Starting emulator
Emulator Endpoint: https://172.20.229.193:8081/
Master Key: C2y6yDjf5/R+ob0N8A7Cgv30VRDJIWEHLM+4QDU5DE2nQ9nDuVTqobD4b8mGGyPMbIZnqyMsEcaGQy67XIw/Jw==
Exporting SSL Certificate
You can import the SSL certificate from an administrator command prompt on the host by running:
cd /d %LOCALAPPDATA%\CosmosDBEmulatorCert
powershell .\importcert.ps1
--------------------------------------------------------------------------------------------------
Starting interactive shell
```

Now use the endpoint and master key-in from the response in your client and import the SSL certificate into your host. To import the SSL certificate, do the following from an admin command prompt:

From the command-line:
```cmd
cd %LOCALAPPDATA%\CosmosDBEmulatorCert
powershell .\importcert.ps1
```

From PowerShell:
```powershell
cd $env:LOCALAPPDATA\CosmosDBEmulatorCert
.\importcert.ps1
```

Closing the interactive shell once the emulator has been started will shut down the emulator’s container.

To open the Data Explorer, navigate to the following URL in your browser. The emulator endpoint is provided in the response message shown above.

    https://<emulator endpoint provided in response>/_explorer/index.html


## Troubleshooting

Use the following tips to help troubleshoot issues you encounter with the Azure Cosmos DB Emulator:

- If you installed a new version of the emulator and are experiencing errors, ensure you reset your data. You can reset your data by right-clicking the Azure Cosmos DB Emulator icon on the system tray, and then clicking Reset Data…. If that does not fix the errors, you can uninstall and reinstall the app. See [Uninstall the local emulator](#uninstall) for instructions.

- If the Azure Cosmos DB Emulator crashes, collect dump files from c:\Users\user_name\AppData\Local\CrashDumps folder, compress them, and attach them to an email to [askcosmosdb@microsoft.com](mailto:askcosmosdb@microsoft.com).

- If you experience crashes in CosmosDB.StartupEntryPoint.exe, run the following command from an admin command prompt:
`lodctr /R`

- If you encounter a connectivity issue, [collect trace files](#trace-files), compress them, and attach them to an email to [askcosmosdb@microsoft.com](mailto:askcosmosdb@microsoft.com).

- If you receive a **Service Unavailable** message, the emulator might be failing to initialize the network stack. Check to see if you have the Pulse secure client or Juniper networks client installed, as their network filter drivers may cause the problem. Uninstalling third-party network filter drivers typically fixes the issue.

- While the emulator is running, if your computer goes to sleep mode or runs any OS updates, you might see a **Service is currently unavailable** message. Reset the emulator, by right clicking on the icon that appears on the windows notification tray and select **Reset Data**.

### <a id="trace-files"></a>Collect trace files

To collect debugging traces, run the following commands from an administrative command prompt:

1. `cd /d "%ProgramFiles%\Azure Cosmos DB Emulator"`
2. `CosmosDB.Emulator.exe /shutdown`. Watch the system tray to make sure the program has shut down, it may take a minute. You can also just click **Exit** in the Azure Cosmos DB Emulator user interface.
3. `CosmosDB.Emulator.exe /starttraces`
4. `CosmosDB.Emulator.exe`
5. Reproduce the problem. If Data Explorer is not working, you only need to wait for the browser to open for a few seconds to catch the error.
5. `CosmosDB.Emulator.exe /stoptraces`
6. Navigate to `%ProgramFiles%\Azure Cosmos DB Emulator` and find the docdbemulator_000001.etl file.
7. Send the .etl file along with repro steps to [askcosmosdb@microsoft.com](mailto:askcosmosdb@microsoft.com) for debugging.

### <a id="uninstall"></a>Uninstall the local emulator

1. Exit all open instances of the local emulator by right-clicking the Azure Cosmos DB Emulator icon on the system tray, and then clicking Exit. It may take a minute for all instances to exit.
2. In the Windows search box, type **Apps & features** and click on the **Apps & features (System settings)** result.
3. In the list of apps, scroll to **Azure Cosmos DB Emulator**, select it, click **Uninstall**, then confirm and click **Uninstall** again.
4. When the app is uninstalled, navigate to `C:\Users\<user>\AppData\Local\CosmosDBEmulator` and delete the folder.

## Next steps

In this tutorial, you've done the following:

> [!div class="checklist"]
> * Installed the local Emulator
> * Ran the Emulator on Docker for Windows
> * Authenticated requests
> * Used the Data Explorer in the Emulator
> * Exported SSL certificates
> * Called the Emulator from the command-line
> * Collected trace files

In this tutorial, you've learned how to use the local emulator for free local development. You can now proceed to the next tutorial and learn how to export emulator SSL certificates.

> [!div class="nextstepaction"]
> [Export the Azure Cosmos DB Emulator certificates](local-emulator-export-ssl-certificates.md)
<|MERGE_RESOLUTION|>--- conflicted
+++ resolved
@@ -27,15 +27,8 @@
   <td>[GitHub](https://github.com/Azure/azure-cosmos-db-emulator-docker)</td>
 </tr>
 </table>
-<<<<<<< HEAD
-  
+
 The Azure Cosmos DB Emulator provides a local environment that emulates the Azure Cosmos DB service for development purposes. Using the Azure Cosmos DB Emulator, you can develop and test your application locally, without creating an Azure subscription or incurring any costs. When you're satisfied with how your application is working in the Azure Cosmos DB Emulator, you can switch to using an Azure Cosmos DB account in the cloud.
-
-At this time the Data Explorer in the emulator only fully supports SQL API collections and MongoDB collections. Table, Graph, and Cassandra containers are not fully supported.
-=======
-
-The Azure Cosmos DB Emulator provides a local environment that emulates the Azure Cosmos DB service for development purposes. Using the Azure Cosmos DB Emulator, you can develop and test your application locally, without creating an Azure subscription or incurring any costs. When you're satisfied with how your application is working in the Azure Cosmos DB Emulator, you can switch to using an Azure Cosmos DB account in the cloud.
->>>>>>> 9c4888f3
 
 At this time the Data Explorer in the emulator only fully supports SQL API collections and MongoDB collections. Table, Graph, and Cassandra containers are not fully supported.
 
@@ -301,13 +294,8 @@
 
 If you attempt to create a collection after the current partition count has been exceeded, the emulator throws a ServiceUnavailable exception, with the following message.
 
-<<<<<<< HEAD
-    Sorry, we are currently experiencing high demand in this region, 
-    and cannot fulfill your request at this time. We work continuously 
-=======
     Sorry, we are currently experiencing high demand in this region,
     and cannot fulfill your request at this time. We work continuously
->>>>>>> 9c4888f3
     to bring more and more capacity online, and encourage you to try again.
     Please do not hesitate to email askcosmosdb@microsoft.com at any time or
     for any reason. ActivityId: 29da65cc-fba1-45f9-b82c-bf01d78a1f91
@@ -387,11 +375,7 @@
 Next, pull the emulator image from Docker Hub by running the following command from your favorite shell.
 
 ```
-<<<<<<< HEAD
-docker pull microsoft/azure-cosmosdb-emulator 
-=======
 docker pull microsoft/azure-cosmosdb-emulator
->>>>>>> 9c4888f3
 ```
 To start the image, run the following commands.
 
@@ -495,4 +479,4 @@
 In this tutorial, you've learned how to use the local emulator for free local development. You can now proceed to the next tutorial and learn how to export emulator SSL certificates.
 
 > [!div class="nextstepaction"]
-> [Export the Azure Cosmos DB Emulator certificates](local-emulator-export-ssl-certificates.md)
+> [Export the Azure Cosmos DB Emulator certificates](local-emulator-export-ssl-certificates.md)