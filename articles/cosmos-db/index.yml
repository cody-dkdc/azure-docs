### YamlMime:YamlDocument
documentType: LandingData
title: Azure Cosmos DB Documentation
metadata:
  document_id: e77bd640-1036-8b31-955c-a2cc990c69a1
  title: Azure Cosmos DB Documentation - Tutorials, API Reference
  description: Learn how to use Azure Cosmos DB to build globally distributed multi-model databases. Tutorials show you how to build and query document, key/value, and graph databases.
  services: cosmos-db
  author: mimig1
  manager: kfile
  ms.service: cosmos-db
  ms.tgt_pltfrm: na
  ms.devlang: na
  ms.topic: landing-page
<<<<<<< HEAD
  ms.date: 04/25/2018
=======
  ms.date: 04/26/2018
>>>>>>> 5fc3b648
  ms.author: mimig
abstract:
  description: Azure Cosmos DB is a globally distributed, multi-model database service. Use these quickstarts, tutorials, and samples to develop document, key-value, wide-column, and graph databases by using popular APIs and programming models. Then learn how to replicate your data across any number of Azure regions and scale your throughput independent from your storage, while benefiting from comprehensive SLAs. 
  aside:
    image:
      alt: 
      height: 110
      src: media/index/video.png
      width: 250  
    title: Build planet scale mobile apps in minutes (16:17)
    href: https://azure.microsoft.com/resources/videos/build-2017-azure-cosmos-db-build-planet-scale-mobile-apps-in-minutes/
    width: 250

sections:

  - items:
    - type: list
      style: cards
      className: cardsM
      columns: 3
      items:
        - href: /azure/cosmos-db/distribute-data-globally/
          html: <p>Learn about global distribution, partitioning, indexing, and other concepts that apply to all of the Azure Cosmos DB APIs.</p>
          image:
            src: media/index/azure-cosmos-db-icon.png
          title: Concepts
        - href: /azure/cosmos-db/sql-api-introduction/
          html: <p>Use the SQL API if you're building a new non-relational document database and want to query using familiar SQL syntax.</p>
          image:
            src: media/index/sql-api.svg
          title: SQL API
        - href: /azure/cosmos-db/graph-introduction/
          html: <p>Use the Gremlin API if you're building a graph database to model and traverse relationships among entities.</p>
          image:
            src: media/index/graph-api.svg
          title: Gremlin API
        - href: /azure/cosmos-db/mongodb-introduction/
          html: <p>Use the MongoDB API if you are migrating data from a MongoDB database to Azure Cosmos DB's fully managed service.</p>
          image:
            src: media/index/mongodb-api.svg
          title: MongoDB API
        - href: /azure/cosmos-db/table-introduction/
          html: <p>Use the Table API if you are migrating data from Azure Table storage to Azure Cosmos DB's premium table offering.</p>
          image:
            src: media/index/table-api.svg
          title: Table API
        - href: /azure/cosmos-db/cassandra-introduction/
          html: <p>Use the Cassandra API if you are migrating data from Cassandra to Azure Cosmos DB's fully managed service.</p>
          image:
            src: media/index/cassandra-api.png
          title: Cassandra API

  - title: 5-Minute Quickstarts
    items:
    - type: paragraph
      text: 'Learn how to use Azure Cosmos DB to create a globally distributed database using one of the following quickstarts for the multi-model APIs:'
    - type: table
      style: dataMatrix
      columns:
        - image:
            src: media/index/logo_java.svg
          title: Java
        - image:
            src: media/index/logo_net.svg
          title: .NET
        - image:
            src: media/index/logo_nodejs.svg
          title: Node.js
        - image:
            src: media/index/logo_python.svg
          title: Python
        - image:
            src: media/index/logo_gremlin.svg
          title: Gremlin
        - image:
            src: https://docs.microsoft.com/en-us/media/logos/logo_gopher.svg
          title: Go
        - image:
            src: media/index/logo_xamarin.svg
          title: Xamarin
      rows:
        - title: SQL API
          values:
          - href: /azure/cosmos-db/create-sql-api-java
          - href: /azure/cosmos-db/create-sql-api-dotnet
          - href: /azure/cosmos-db/create-sql-api-nodejs
          - href: /azure/cosmos-db/create-sql-api-python
          - href:
          - href:
          - href: /azure/cosmos-db/create-sql-api-xamarin-dotnet
        - title: MongoDB API
          values:
            - href: /azure/cosmos-db/create-mongodb-java
            - href: /azure/cosmos-db/create-mongodb-dotnet
            - href: /azure/cosmos-db/create-mongodb-nodejs
            - href: /azure/cosmos-db/create-mongodb-flask
            - href:
            - href: /azure/cosmos-db/create-mongodb-golang
            - href:
        - title: Gremlin API
          values:
            - href: /azure/cosmos-db/create-graph-java
            - href: /azure/cosmos-db/create-graph-dotnet
            - href: /azure/cosmos-db/create-graph-nodejs
            - href: /azure/cosmos-db/create-graph-python
            - href: /azure/cosmos-db/create-graph-gremlin-console
            - href:
            - href:
        - title: Table API
          values:
            - href: /azure/cosmos-db/create-table-java
            - href: /azure/cosmos-db/create-table-dotnet
            - href: /azure/cosmos-db/create-table-nodejs
            - href: /azure/cosmos-db/create-table-python
            - href:
            - href:
            - href:
        - title: Cassandra API
          values:
            - href: /azure/cosmos-db/create-cassandra-java
            - href: /azure/cosmos-db/create-cassandra-dotnet
            - href: /azure/cosmos-db/create-cassandra-nodejs
            - href: /azure/cosmos-db/create-cassandra-python
            - href:
            - href:
            - href:
  - title: Step-by-Step Tutorials
    items:
    - type: paragraph
      text: 'Learn how to develop apps using Azure Cosmos DB&#58;'
    - type: list
      style: ordered
      items:
      - html: Develop an app with Azure Cosmos DB&#58; <a href="/azure/cosmos-db/tutorial-develop-sql-api-dotnet">SQL</a> | <a href="/azure/cosmos-db/tutorial-develop-mongodb-nodejs">MongoDB</a> | <a href="/azure/cosmos-db/tutorial-develop-table-dotnet">Table</a> | <a href="/azure/cosmos-db/tutorial-develop-graph-dotnet">Graph</a> | <a href="https://aka.ms/cassandratutorial">Cassandra</a>
      - html: Import data into Azure Cosmos DB&#58; <a href="import-data">SQL</a> | <a href="mongodb-migrate">MongoDB</a> | <a href="https://aka.ms/tableapiimporttool">Table</a> | <a href="https://aka.ms/cassandraimport">Cassandra</a>
      - html: Query data with Azure Cosmos DB&#58; <a href="/azure/cosmos-db/tutorial-query-sql-api">SQL</a> | <a href="/azure/cosmos-db/tutorial-query-mongodb">MongoDB</a> | <a href="/azure/cosmos-db/tutorial-query-table">Table</a> | <a href="/azure/cosmos-db/tutorial-query-graph">Graph</a>
      - html: Global database replication with Azure Cosmos DB&#58; <a href="/azure/cosmos-db/tutorial-global-distribution-sql-api">SQL</a> | <a href="/azure/cosmos-db/tutorial-global-distribution-mongodb">MongoDB</a> | <a href="/azure/cosmos-db/tutorial-global-distribution-table">Table</a> | <a href="/azure/cosmos-db/tutorial-global-distribution-graph">Graph</a>
      - html: <a href="local-emulator">Develop your application locally using the emulator</a>
      - html: <a href="/azure/cosmos-db/tutorial-functions-http-trigger">Create an HTTP Trigger with an Azure Cosmos DB input binding</a>
      - html: <a href="https://docs.microsoft.com/learn/build-serverless-app/index">Build a basic web application to host static files in Cosmos DB</a>

  - title: Reference
    items:
    - type: list
      style: cards
      className: cardsD
      items:
      - title: SQL API
        html: <p><a href="/rest/api/cosmos-db/">REST</a></p><p><a href="https://aka.ms/acdbnetref">.NET</a></p><p><a href="sql-api-sdk-dotnet-changefeed">.NET Change feed</a></p><p><a href="https://aka.ms/acdbnetcoreref">.NET Core</a></p><p><a href="https://aka.ms/acdbnoderef">Node.js</a></p><p><a href="https://aka.ms/acdbjavaref">Java</a></p><p><a href="https://aka.ms/acdbpythonref">Python</a></p><p><a href="/rest/api/cosmos-db-resource-provider/">REST Resource Provider</a></p><p><a href="sql-api-sql-query-reference">SQL</a></p>
      - title: MongoDB API
        html: <p><a href="https://docs.mongodb.com/manual/reference/mongodb-wire-protocol/">Wire Protocol</a></p><p><a href="https://mongodb.github.io/node-mongodb-native/ ">Node.js</a></p><p><a href="https://docs.mongodb.com/ecosystem/drivers/csharp/">C#</a></p><p><a href="https://docs.mongodb.com/ecosystem/drivers/java/">Java</a></p><p><a href="https://docs.mongodb.com/ecosystem/drivers/python/">Python</a></p><p><a href="https://docs.mongodb.com/ruby-driver/master/">Ruby</a></p>
      - title: Table API
        html: <p><a href="/rest/api/storageservices/fileservices/Table-Service-Concepts">REST</a></p><p><a href="/azure/cosmos-db/table-sdk-dotnet">.NET</a></p><p><a href="/azure/cosmos-db/table-sdk-nodejs">Node.js</a></p><p><a href="/azure/cosmos-db/table-sdk-java">Java</a></p><p><a href="/azure/cosmos-db/table-sdk-python">Python</a></p>
      - title: Gremlin API
        html: <p><a href="http://tinkerpop.apache.org/docs/current/reference/">Gremlin</a></p><p><a href="/azure/cosmos-db/graph-sdk-dotnet">.NET</a></p><p><a href="https://github.com/ZEROFAIL/goblin">Python</a></p><p><a href="http://tinkerpop.apache.org/docs/current/reference/#connecting-via-java">Java</a></p><p><a href="https://github.com/jbmusso/gremlin-javascript">JavaScript</a></p>
      - title: Cassandra API
        html: <p><a href="https://github.com/datastax/nodejs-driver">Node.js</a></p><p><a href="https://github.com/datastax/python-driver">Python</a></p><p><a href="https://github.com/datastax/java-driver">Java</a></p><|MERGE_RESOLUTION|>--- conflicted
+++ resolved
@@ -12,11 +12,7 @@
   ms.tgt_pltfrm: na
   ms.devlang: na
   ms.topic: landing-page
-<<<<<<< HEAD
-  ms.date: 04/25/2018
-=======
   ms.date: 04/26/2018
->>>>>>> 5fc3b648
   ms.author: mimig
 abstract:
   description: Azure Cosmos DB is a globally distributed, multi-model database service. Use these quickstarts, tutorials, and samples to develop document, key-value, wide-column, and graph databases by using popular APIs and programming models. Then learn how to replicate your data across any number of Azure regions and scale your throughput independent from your storage, while benefiting from comprehensive SLAs. 
