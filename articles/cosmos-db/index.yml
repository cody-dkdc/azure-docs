### YamlMime:YamlDocument
documentType: LandingData
title: Azure Cosmos DB Documentation
metadata:
  document_id: e77bd640-1036-8b31-955c-a2cc990c69a1
  title: Azure Cosmos DB Documentation - Tutorials, API Reference
  description: Learn how to use Azure Cosmos DB to build globally distributed multi-model databases. Tutorials show you how to build and query document, key/value, and graph databases.
  services: cosmos-db
  author: SnehaGunda
  manager: kfile
  ms.service: cosmos-db
  ms.tgt_pltfrm: na
  ms.devlang: na
  ms.topic: landing-page
  ms.date: 04/26/2018
  ms.author: sngun
  experimental: true
  experiment_id: "414cc76e-9d52-4a"
abstract:
  description: Azure Cosmos DB is a globally distributed, multi-model database service. Use these quickstarts, tutorials, and samples to develop document, key-value, wide-column, and graph databases by using popular APIs and programming models. Then learn how to replicate your data across any number of Azure regions and scale your throughput independent from your storage, while benefiting from comprehensive SLAs. 
  aside:
    image:
      alt: 
      height: 110
      src: media/index/video.png
      width: 250  
    title: Build planet scale mobile apps in minutes (16:17)
    href: https://azure.microsoft.com/resources/videos/build-2017-azure-cosmos-db-build-planet-scale-mobile-apps-in-minutes/
    width: 250

sections:
<<<<<<< HEAD
- title: 5-Minute Quickstarts
  items:
  - type: paragraph
    text: 'Learn how to use Azure Cosmos DB to create a globally distributed database using one of the multi-model APIs:'
  - type: table
    style: dataMatrix
    columns:
      - image:
          src: media/index/logo_java.svg
      - image:
          src: media/index/logo_net.svg
      - image:
          src: media/index/logo_nodejs.svg
      - image:
          src: media/index/logo_python.svg
      - image:
          src: media/index/logo_gremlin.svg
      - image:
          src: media/index/logo_xamarin.svg
    rows:
      - title: SQL API
        values:
        - href: /azure/cosmos-db/create-sql-api-java
        - href: /azure/cosmos-db/create-sql-api-dotnet
        - href: /azure/cosmos-db/create-sql-api-nodejs-preview
        - href: /azure/cosmos-db/create-sql-api-python
        - href:
        - href: /azure/cosmos-db/create-sql-api-xamarin-dotnet.md
      - title: MongoDB API
        values:
          - href: /azure/cosmos-db/create-mongodb-java
          - href: /azure/cosmos-db/create-mongodb-dotnet
          - href: /azure/cosmos-db/create-mongodb-nodejs
          - href: /azure/cosmos-db/create-mongodb-flask
          - href:
          - href:
      - title: Graph API
        values:
          - href: /azure/cosmos-db/create-graph-java
          - href: /azure/cosmos-db/create-graph-dotnet
          - href: /azure/cosmos-db/create-graph-nodejs
          - href: /azure/cosmos-db/create-graph-python
          - href: /azure/cosmos-db/create-graph-gremlin-console
          - href:
      - title: Table API
        values:
          - href: /azure/cosmos-db/create-table-java
          - href: /azure/cosmos-db/create-table-dotnet
          - href: /azure/cosmos-db/create-table-nodejs
          - href: /azure/cosmos-db/create-table-python
          - href:
          - href:
      - title: Cassandra API
        values:
          - href: /azure/cosmos-db/create-cassandra-java
          - href: /azure/cosmos-db/create-cassandra-dotnet
          - href: /azure/cosmos-db/create-cassandra-nodejs
          - href: /azure/cosmos-db/create-cassandra-python
=======

  - items:
    - type: list
      style: cards
      className: cardsM
      columns: 3
      items:
        - href: /azure/cosmos-db/distribute-data-globally/
          html: <p>Learn about global distribution, partitioning, indexing, and other concepts that apply to all of the Azure Cosmos DB APIs.</p>
          image:
            src: media/index/azure-cosmos-db-icon.png
          title: Concepts
        - href: /azure/cosmos-db/sql-api-introduction/
          html: <p>Use the SQL API if you're building a new non-relational document database and want to query using familiar SQL syntax.</p>
          image:
            src: media/index/sql-api.svg
          title: SQL API
        - href: /azure/cosmos-db/graph-introduction/
          html: <p>Use the Gremlin API if you're building a graph database to model and traverse relationships among entities.</p>
          image:
            src: media/index/graph-api.svg
          title: Gremlin API
        - href: /azure/cosmos-db/mongodb-introduction/
          html: <p>Use the MongoDB API if you are migrating data from a MongoDB database to Azure Cosmos DB's fully managed service.</p>
          image:
            src: media/index/mongodb-api.svg
          title: MongoDB API
        - href: /azure/cosmos-db/table-introduction/
          html: <p>Use the Table API if you are migrating data from Azure Table storage to Azure Cosmos DB's premium table offering.</p>
          image:
            src: media/index/table-api.svg
          title: Table API
        - href: /azure/cosmos-db/cassandra-introduction/
          html: <p>Use the Cassandra API if you are migrating data from Cassandra to Azure Cosmos DB's fully managed service.</p>
          image:
            src: media/index/cassandra-api.png
          title: Cassandra API

  - title: 5-Minute Quickstarts
    items:
    - type: paragraph
      text: 'Learn how to use Azure Cosmos DB to create a globally distributed database using one of the following quickstarts for the multi-model APIs:'
    - type: table
      style: dataMatrix
      columns:
        - image:
            src: media/index/logo_java.svg
          title: Java
        - image:
            src: media/index/logo_net.svg
          title: .NET
        - image:
            src: media/index/logo_nodejs.svg
          title: Node.js
        - image:
            src: media/index/logo_python.svg
          title: Python
        - image:
            src: media/index/logo_gremlin.svg
          title: Gremlin
        - image:
            src: https://docs.microsoft.com/en-us/media/logos/logo_gopher.svg
          title: Go
        - image:
            src: media/index/logo_xamarin.svg
          title: Xamarin
      rows:
        - title: SQL API
          values:
          - href: /azure/cosmos-db/create-sql-api-java
          - href: /azure/cosmos-db/create-sql-api-dotnet
          - href: /azure/cosmos-db/create-sql-api-nodejs
          - href: /azure/cosmos-db/create-sql-api-python
>>>>>>> 4cb89405
          - href:
          - href:
          - href: /azure/cosmos-db/create-sql-api-xamarin-dotnet
        - title: MongoDB API
          values:
            - href: /azure/cosmos-db/create-mongodb-java
            - href: /azure/cosmos-db/create-mongodb-dotnet
            - href: /azure/cosmos-db/create-mongodb-nodejs
            - href: /azure/cosmos-db/create-mongodb-flask
            - href:
            - href: /azure/cosmos-db/create-mongodb-golang
            - href: /azure/cosmos-db/create-mongodb-xamarin
        - title: Gremlin API
          values:
            - href: /azure/cosmos-db/create-graph-java
            - href: /azure/cosmos-db/create-graph-dotnet
            - href: /azure/cosmos-db/create-graph-nodejs
            - href: /azure/cosmos-db/create-graph-python
            - href: /azure/cosmos-db/create-graph-gremlin-console
            - href:
            - href:
        - title: Table API
          values:
            - href: /azure/cosmos-db/create-table-java
            - href: /azure/cosmos-db/create-table-dotnet
            - href: /azure/cosmos-db/create-table-nodejs
            - href: /azure/cosmos-db/create-table-python
            - href:
            - href:
            - href:
        - title: Cassandra API
          values:
            - href: /azure/cosmos-db/create-cassandra-java
            - href: /azure/cosmos-db/create-cassandra-dotnet
            - href: /azure/cosmos-db/create-cassandra-nodejs
            - href: /azure/cosmos-db/create-cassandra-python
            - href:
            - href:
            - href:
  - title: Step-by-Step Tutorials
    items:
    - type: paragraph
      text: 'Learn how to develop apps using Azure Cosmos DB&#58;'
    - type: list
      style: ordered
      items:
      - html: Develop an app with Azure Cosmos DB&#58; <a href="/azure/cosmos-db/tutorial-develop-sql-api-dotnet">SQL</a> | <a href="/azure/cosmos-db/tutorial-develop-mongodb-nodejs">MongoDB</a> | <a href="/azure/cosmos-db/tutorial-develop-table-dotnet">Table</a> | <a href="/azure/cosmos-db/tutorial-develop-graph-dotnet">Gremlin</a> | <a href="https://aka.ms/cassandratutorial">Cassandra</a>
      - html: Import data into Azure Cosmos DB&#58; <a href="import-data">SQL</a> | <a href="mongodb-migrate">MongoDB</a> | <a href="https://aka.ms/tableapiimporttool">Table</a> | <a href="https://aka.ms/cassandraimport">Cassandra</a>
      - html: Query data with Azure Cosmos DB&#58; <a href="/azure/cosmos-db/tutorial-query-sql-api">SQL</a> | <a href="/azure/cosmos-db/tutorial-query-mongodb">MongoDB</a> | <a href="/azure/cosmos-db/tutorial-query-table">Table</a> | <a href="/azure/cosmos-db/tutorial-query-graph">Gremlin</a>
      - html: Global database replication with Azure Cosmos DB&#58; <a href="/azure/cosmos-db/tutorial-global-distribution-sql-api">SQL</a> | <a href="/azure/cosmos-db/tutorial-global-distribution-mongodb">MongoDB</a> | <a href="/azure/cosmos-db/tutorial-global-distribution-table">Table</a> | <a href="/azure/cosmos-db/tutorial-global-distribution-graph">Gremlin</a>
      - html: <a href="local-emulator">Develop your application locally using the emulator</a>
      - html: <a href="/azure/cosmos-db/tutorial-functions-http-trigger">Create an HTTP Trigger with an Azure Cosmos DB input binding</a>

  - title: Reference
    items:
    - type: list
      style: cards
      className: cardsD
      items:
      - title: SQL API
        html: <p><a href="/rest/api/cosmos-db/">REST</a></p><p><a href="https://aka.ms/acdbnetref">.NET</a></p><p><a href="sql-api-sdk-dotnet-changefeed">.NET Change feed</a></p><p><a href="https://aka.ms/acdbnetcoreref">.NET Core</a></p><p><a href="https://aka.ms/acdbnoderef">Node.js</a></p><p><a href="https://aka.ms/acdbjavaref">Java</a></p><p><a href="https://aka.ms/acdbpythonref">Python</a></p><p><a href="/rest/api/cosmos-db-resource-provider/">REST Resource Provider</a></p><p><a href="sql-api-sql-query-reference">SQL</a></p>
      - title: MongoDB API
        html: <p><a href="https://docs.mongodb.com/manual/reference/mongodb-wire-protocol/">Wire Protocol</a></p><p><a href="https://mongodb.github.io/node-mongodb-native/ ">Node.js</a></p><p><a href="https://docs.mongodb.com/ecosystem/drivers/csharp/">C#</a></p><p><a href="https://docs.mongodb.com/ecosystem/drivers/java/">Java</a></p><p><a href="https://docs.mongodb.com/ecosystem/drivers/python/">Python</a></p><p><a href="https://docs.mongodb.com/ruby-driver/master/">Ruby</a></p>
      - title: Table API
        html: <p><a href="/rest/api/storageservices/fileservices/Table-Service-Concepts">REST</a></p><p><a href="/azure/cosmos-db/table-sdk-dotnet">.NET</a></p><p><a href="/azure/cosmos-db/table-sdk-nodejs">Node.js</a></p><p><a href="/azure/cosmos-db/table-sdk-java">Java</a></p><p><a href="/azure/cosmos-db/table-sdk-python">Python</a></p>
      - title: Gremlin API
        html: <p><a href="http://tinkerpop.apache.org/docs/current/reference/">Gremlin</a></p><p><a href="/azure/cosmos-db/graph-sdk-dotnet">.NET</a></p><p><a href="https://github.com/ZEROFAIL/goblin">Python</a></p><p><a href="http://tinkerpop.apache.org/docs/current/reference/#connecting-via-java">Java</a></p><p><a href="https://github.com/jbmusso/gremlin-javascript">JavaScript</a></p>
      - title: Cassandra API
        html: <p><a href="https://github.com/datastax/nodejs-driver">Node.js</a></p><p><a href="https://github.com/datastax/python-driver">Python</a></p><p><a href="https://github.com/datastax/java-driver">Java</a></p><|MERGE_RESOLUTION|>--- conflicted
+++ resolved
@@ -29,66 +29,6 @@
     width: 250
 
 sections:
-<<<<<<< HEAD
-- title: 5-Minute Quickstarts
-  items:
-  - type: paragraph
-    text: 'Learn how to use Azure Cosmos DB to create a globally distributed database using one of the multi-model APIs:'
-  - type: table
-    style: dataMatrix
-    columns:
-      - image:
-          src: media/index/logo_java.svg
-      - image:
-          src: media/index/logo_net.svg
-      - image:
-          src: media/index/logo_nodejs.svg
-      - image:
-          src: media/index/logo_python.svg
-      - image:
-          src: media/index/logo_gremlin.svg
-      - image:
-          src: media/index/logo_xamarin.svg
-    rows:
-      - title: SQL API
-        values:
-        - href: /azure/cosmos-db/create-sql-api-java
-        - href: /azure/cosmos-db/create-sql-api-dotnet
-        - href: /azure/cosmos-db/create-sql-api-nodejs-preview
-        - href: /azure/cosmos-db/create-sql-api-python
-        - href:
-        - href: /azure/cosmos-db/create-sql-api-xamarin-dotnet.md
-      - title: MongoDB API
-        values:
-          - href: /azure/cosmos-db/create-mongodb-java
-          - href: /azure/cosmos-db/create-mongodb-dotnet
-          - href: /azure/cosmos-db/create-mongodb-nodejs
-          - href: /azure/cosmos-db/create-mongodb-flask
-          - href:
-          - href:
-      - title: Graph API
-        values:
-          - href: /azure/cosmos-db/create-graph-java
-          - href: /azure/cosmos-db/create-graph-dotnet
-          - href: /azure/cosmos-db/create-graph-nodejs
-          - href: /azure/cosmos-db/create-graph-python
-          - href: /azure/cosmos-db/create-graph-gremlin-console
-          - href:
-      - title: Table API
-        values:
-          - href: /azure/cosmos-db/create-table-java
-          - href: /azure/cosmos-db/create-table-dotnet
-          - href: /azure/cosmos-db/create-table-nodejs
-          - href: /azure/cosmos-db/create-table-python
-          - href:
-          - href:
-      - title: Cassandra API
-        values:
-          - href: /azure/cosmos-db/create-cassandra-java
-          - href: /azure/cosmos-db/create-cassandra-dotnet
-          - href: /azure/cosmos-db/create-cassandra-nodejs
-          - href: /azure/cosmos-db/create-cassandra-python
-=======
 
   - items:
     - type: list
@@ -160,9 +100,8 @@
           values:
           - href: /azure/cosmos-db/create-sql-api-java
           - href: /azure/cosmos-db/create-sql-api-dotnet
-          - href: /azure/cosmos-db/create-sql-api-nodejs
+          - href: /azure/cosmos-db/create-sql-api-nodejs-preview
           - href: /azure/cosmos-db/create-sql-api-python
->>>>>>> 4cb89405
           - href:
           - href:
           - href: /azure/cosmos-db/create-sql-api-xamarin-dotnet
