--- conflicted
+++ resolved
@@ -65,11 +65,8 @@
 
 5. Restore the NuGet packages in the project. This should include the Gremlin.Net driver, as well as the Newtonsoft.Json package.
 
-<<<<<<< HEAD
-5. You can also install the Gremlin.Net driver manually using the Nuget package manager, or the [nuget command-line utility](https://docs.microsoft.com/en-us/nuget/install-nuget-client-tools): 
-=======
-6. You can also install the Gremlin.Net driver manually, version 3.2.7, using the Nuget package manager, or the [nuget command-line utility](https://docs.microsoft.com/en-us/nuget/install-nuget-client-tools): 
->>>>>>> 79d4691a
+
+6. You can also install the Gremlin.Net driver manually using the Nuget package manager, or the [nuget command-line utility](https://docs.microsoft.com/en-us/nuget/install-nuget-client-tools): 
 
     ```bash
     nuget install Gremlin.Net
