--- conflicted
+++ resolved
@@ -78,14 +78,10 @@
 
 4.	Select **Save** to apply your changes.
 
-<<<<<<< HEAD
-## <a id="configure-using-powershell"></a>Configure a service endpoint by using Azure PowerShell 
-=======
-## <a id="configure-using-powershell"></a>Configure service endpoint by using Azure PowerShell
+## <a id="configure-using-powershell"></a>Configure a service endpoint by using Azure PowerShell
 
 > [!NOTE]
-> When using PowerShell or CLI, be sure to specify the complete list of IP filters and VNET ACLs in parameters, not just the ones that need to be added.
->>>>>>> 2929995d
+> When you're using PowerShell or the Azure CLI, be sure to specify the complete list of IP filters and virtual network ACLs in parameters, not just the ones that need to be added.
 
 Use the following steps to configure a service endpoint to an Azure Cosmos DB account by using Azure PowerShell:  
 
@@ -128,11 +124,7 @@
      -Name $acctName
    ```
 
-<<<<<<< HEAD
-1. Initialize the variables for use later. Set up all the variables from the existing account definition. In this step, you also configure a virtual network service endpoint by setting the **accountVNETFilterEnabled** variable to True. This value is later assigned to the *isVirtualNetworkFilterEnabled* parameter. 
-=======
 1. Initialize the variables for use later. Set up all the variables from the existing account definition.
->>>>>>> 2929995d
 
    ```powershell
    $locations = @()
@@ -235,13 +227,7 @@
      -Name $acctName
    ```
 
-<<<<<<< HEAD
-1. Initialize the variables to use them later. Set up all the variables from the existing account definition. Add the virtual network ACL to all Azure Cosmos DB accounts being accessed from the subnet with an `ignoreMissingVNetServiceEndpoint` flag.  
-
-   In this step, you also configure a virtual network service endpoint by setting the **accountVNETFilterEnabled** variable to True. This value is later assigned to the *isVirtualNetworkFilterEnabled* parameter.
-=======
 1. Initialize the variables to use them later. Set up all the variables from the existing account definition. Add the VNET ACL to all Azure Cosmos accounts being accessed from the subnet with `ignoreMissingVNetServiceEndpoint` flag.
->>>>>>> 2929995d
 
    ```powershell
    $locations = @()
@@ -297,30 +283,16 @@
     $sname = "<Subnet name>"
     $subnetPrefix = "<Subnet address range>"
 
-<<<<<<< HEAD
     Get-AzureRmVirtualNetwork `
-     -ResourceGroupName $rgname `
-     -Name $vnName | Set-AzureRmVirtualNetworkSubnetConfig `
-     -Name $sname `
-     -AddressPrefix $subnetPrefix `
-     -ServiceEndpoint "Microsoft.AzureCosmosDB" | Set-AzureRmVirtualNetwork
+       -ResourceGroupName $rgname `
+       -Name $vnName | Set-AzureRmVirtualNetworkSubnetConfig `
+       -Name $sname `
+       -AddressPrefix $subnetPrefix `
+       -ServiceEndpoint "Microsoft.AzureCosmosDB" | Set-AzureRmVirtualNetwork
     ```
-=======
-   Get-AzureRmVirtualNetwork `
-      -ResourceGroupName $rgname `
-      -Name $vnName | Set-AzureRmVirtualNetworkSubnetConfig `
-      -Name $sname `
-      -AddressPrefix $subnetPrefix `
-      -ServiceEndpoint "Microsoft.AzureCosmosDB" | Set-AzureRmVirtualNetwork
-   ```
->>>>>>> 2929995d
 
 1. Remove the IP firewall rule for the subnet.
 
 ## Next steps
 
-<<<<<<< HEAD
-* To configure a firewall for Azure Cosmos DB, see the [Firewall support](firewall-support.md) article.
-=======
-* To configure a firewall for Azure Cosmos DB, see [firewall support](firewall-support.md) article.
->>>>>>> 2929995d
+* To configure a firewall for Azure Cosmos DB, see the [Firewall support](firewall-support.md) article.