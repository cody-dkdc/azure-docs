--- conflicted
+++ resolved
@@ -30,11 +30,7 @@
 
 To get started, head to the [Azure portal](https://portal.azure.com) and navigate to the **Metrics** blade. In the blade, find the **Number of requests exceeded capacity per 1 minute** chart. This chart shows a minute by minute total requests segmented by the status code. For more information about HTTP status codes, see [HTTP Status Codes for Azure Cosmos DB](https://docs.microsoft.com/rest/api/cosmos-db/http-status-codes-for-cosmosdb).
 
-<<<<<<< HEAD
-The most common error status code is 429 (throttling), which means that requests to Azure Cosmos DB are exceeding the provisioned throughput. The most common solution to this is to [scale up the RUs](./set-throughput.md) for the given container.
-=======
 The most common error status code is 429 (rate limiting/throttling), which means that requests to Azure Cosmos DB are exceeding the provisioned throughput. The most common solution to this is to [scale up the RUs](./set-throughput.md) for the given collection.
->>>>>>> 5218fa66
 
 ![Number of requests per minute](media/use-metrics/metrics-12.png)
 
