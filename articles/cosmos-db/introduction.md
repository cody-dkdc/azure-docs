---
title: Introduction to Azure Cosmos DB | Microsoft Docs
description: Learn about Azure Cosmos DB. This globally-distributed multi-model database is built for low latency, elastic scalability, and high availability.
services: cosmos-db
author: mimig1
manager: jhubbard
editor: monicar
documentationcenter: ''

ms.assetid: a855183f-34d4-49cc-9609-1478e465c3b7
ms.service: cosmos-db
ms.workload: data-services
ms.tgt_pltfrm: na
ms.devlang: na
ms.topic: get-started-article
ms.date: 07/14/2017
ms.author: mimig
ms.custom: mvc
---

# Welcome to Azure Cosmos DB

Azure Cosmos DB is Microsoft's globally distributed, multi-model database. With the click of a button, Azure Cosmos DB enables you to elastically and independently scale throughput and storage across any number of Azure's geographic regions. It offers throughput, latency, availability, and consistency guarantees with comprehensive [service level agreements](https://aka.ms/acdbsla) (SLAs), something no other database service can offer.

![Azure Cosmos DB is Microsoft's globally distributed database service with elastic scale out, guaranteed low latency, five consistency models, and comprehensive guaranteed SLAs](./media/introduction/azure-cosmos-db.png)

## Solutions that benefit from Azure Cosmos DB

Any [web, mobile, gaming, and IoT applications](use-cases.md) that need to handle massive amounts of reads and writes on a [global](distribute-data-globally.md) scale with low response times for a variety of data will benefit from Azure Cosmos DB's [guaranteed](https://azure.microsoft.com/support/legal/sla/cosmos-db/) availability, high throughput, low latency, and tunable consistency.

## Key capabilities
As a globally distributed database service, Azure Cosmos DB provides the following capabilities to help you build scalable, highly responsive applications:

* **Turnkey global distribution**
    * You can [distribute your data](distribute-data-globally.md) to any number of [Azure regions](https://azure.microsoft.com/regions/), with the [click of a button](tutorial-global-distribution-documentdb.md). This enables you to put your data where your users are, ensuring the lowest possible latency to your customers. 
    * Using Azure Cosmos DB's multi-homing APIs, the app always knows where the nearest region is and will send requests to the nearest data center. All of this is possible with no config changes, you set your write region and as many read regions as you want and the rest is handled for you.

* **Multiple data models and popular APIs for accessing and querying data**
    * The atom-record-sequence (ARS) based data model that Azure Cosmos DB is built on natively supports multiple data models, including but not limited to document, graph, key-value, table, and columnar data models.
    * APIs for the following data models are supported with SDKs available in multiple languages:
        * [DocumentDB API](documentdb-introduction.md)
        * [MongoDB API](mongodb-introduction.md)
        * [Table API](table-introduction.md)
        * [Graph (Gremlin) API](graph-introduction.md)
        * Additional data models coming soon 

* **Elastically scale throughput and storage on demand, worldwide**
<<<<<<< HEAD
    * Easily scale database throughput at [second](request-units.md) and [minute](request-units-per-minute.md) granularities, and change it anytime you want. 
=======
    * Easily scale database throughput at a [per second](request-units.md) granularity, and change it anytime you want. 
>>>>>>> 7e950a10
    * Scale storage size [transparently and automatically](partition-data.md) to handle your size requirements now and forever.

* **Build highly responsive and mission-critical applications**
    * Azure Cosmos DB guarantees end-to-end low latency at the 99th percentile to its customers. 
    * For a typical 1 KB item, Cosmos DB guarantees end-to-end latency of reads under 10 ms and indexed writes under 15 ms at the 99th percentile, within the same Azure region. The median latencies are significantly lower (under 5 ms).

* **Ensure "always on" availability**
    * 99.99% availability within a single region.
    * Deploy to any number of [Azure regions](https://azure.microsoft.com/regions) for higher availability.
    * [Simulate a failure](regional-failover.md) of one or more regions with zero-data loss guarantees. 

* **Write globally distributed applications, the right way**
    * Five [consistency models](consistency-levels.md) models provide a spectrum of strong SQL-like consistency all the way to NoSQL-like eventual consistency, and every thing in between. 
  
* **Money back guarantees**
    * Your data gets there fast, or your money back. 
    * [Service level agreements](https://aka.ms/acdbsla) for availability, latency, throughput, and consistency. 

* **No database schema/index management**
    * Stop worrying about keeping your database schema and indexes in-sync with your application’s schema. We're schema-free. 
    * Azure Cosmos DB’s database engine is fully schema-agnostic – it automatically indexes all the data it ingests without requiring any schema or indexes and serves blazing fast queries. 

* **Low cost of ownership**
    * Five to ten times [more cost effective](https://aka.ms/cosmos-db-tco-paper) than a non-managed solution.
    * Three times cheaper than DynamoDB.

## Capability comparison

Azure Cosmos DB provides the best capabilities of relational and non-relational databases.

| Capabilities | Relational databases	| Non-relational (NoSQL) databases | 	Azure Cosmos DB |
| --- | --- | --- | --- |
| Global distribution | No | No | Yes, turnkey distribution in 30+ regions, with multi-homing APIs|
| Horizontal scale | No | Yes | Yes, you can independently scale storage and throughput | 
| Latency guarantees | No | Yes | Yes, 99% of reads in <10 ms and writes in <15 ms | 
| High availability | No | Yes | Yes, Cosmos DB is always on, has PACELC tradeoffs, and provides automatic & manual failover options|
| Data model + API | Relational + SQL | Multi-model + OSS API | Multi-model + SQL + OSS API (more coming soon) |
| SLAs | Yes | No | Yes, comprehensive SLAs for latency, throughput, consistency, availability |


## Next steps
Get started with Azure Cosmos DB with one of our quickstarts:

* [Get started with Azure Cosmos DB's DocumentDB API](create-documentdb-dotnet.md)
* [Get started with Azure Cosmos DB's MongoDB API](create-mongodb-nodejs.md)
* [Get started with Azure Cosmos DB's Graph API](create-graph-dotnet.md)
* [Get started with Azure Cosmos DB's Table API](create-table-dotnet.md)<|MERGE_RESOLUTION|>--- conflicted
+++ resolved
@@ -45,11 +45,7 @@
         * Additional data models coming soon 
 
 * **Elastically scale throughput and storage on demand, worldwide**
-<<<<<<< HEAD
-    * Easily scale database throughput at [second](request-units.md) and [minute](request-units-per-minute.md) granularities, and change it anytime you want. 
-=======
     * Easily scale database throughput at a [per second](request-units.md) granularity, and change it anytime you want. 
->>>>>>> 7e950a10
     * Scale storage size [transparently and automatically](partition-data.md) to handle your size requirements now and forever.
 
 * **Build highly responsive and mission-critical applications**
