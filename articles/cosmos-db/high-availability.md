---
title: High availability in Azure Cosmos DB 
description: This article describes how Azure Cosmos DB provides high availability
author: markjbrown
ms.service: cosmos-db
ms.topic: conceptual
ms.date: 05/29/2019
ms.author: mjbrown
ms.reviewer: sngun

---

# High availability with Azure Cosmos DB

Azure Cosmos DB transparently replicates your data across all the Azure regions associated with your Cosmos account. Cosmos DB employs multiple layers of redundancy for your data as shown in the following image:

![Physical partitioning](./media/high-availability/cosmosdb-data-redundancy.png)

- The data within Cosmos containers is [horizontally partitioned](partitioning-overview.md).

- Within each region, every partition is protected by a replica-set with all writes replicated and durably committed by a majority of replicas. Replicas are distributed across as many as 10-20 fault domains.

- Each partition across all the regions is replicated. Each region contains all the data partitions of a Cosmos container and can accept writes and serve reads.  

If your Cosmos account is distributed across *N* Azure regions, there will be at least *N* x 4 copies of all your data. In addition to providing low latency data access and scaling write/read throughput across the regions associated with your Cosmos account, having more regions (higher *N*) further improves availability.  

## SLAs for availability

As a globally distributed database, Cosmos DB provides comprehensive SLAs that encompass throughput, latency at the 99th percentile, consistency, and high availability. The table below shows the guarantees for high availability provided by Cosmos DB for single and multi-region accounts. For high availability, always configure your Cosmos accounts to have multiple write regions.

|Operation type  | Single region |Multi-region (single region writes)|Multi-region (multi-region writes) |
|---------|---------|---------|-------|
|Writes    | 99.99    |99.99   |99.999|
|Reads     | 99.99    |99.999  |99.999|

> [!NOTE]
> In practice, the actual write availability for bounded staleness, session, consistent prefix and eventual consistency models is significantly higher than the published SLAs. The actual read availability for all consistency levels is significantly higher than the published SLAs.

## High availability with Cosmos DB in the event of regional outages

Regional outages aren't uncommon, and Azure Cosmos DB makes sure your database is always highly available. The following details capture Cosmos DB behavior during an outage, depending on your Cosmos account configuration:

- With Cosmos DB, before a write operation is acknowledged to the client, the data is durably committed by a quorum of replicas within the region that accepts the write operations.

- Multi-region accounts configured with multiple-write regions will be highly available for both writes and reads. Regional failovers are instantaneous and don't require any changes from the application.

- **Multi-region accounts with a single-write region (write region outage):** During a write region outage, these accounts will remain highly available for reads. However, for writes you must **“enable automatic failover”** on your Cosmos account to failover the impacted region to another region. The failover will occur in the order of region priority you’ve specified. When the impacted region is back online, the unreplicated data present in the impacted write region during the outage is made available through the [conflicts feed](how-to-manage-conflicts.md#read-from-conflict-feed). Applications can read the conflicts feed, resolve the conflicts based on the application-specific logic, and write the updated data back to the Cosmos container as appropriate. Once the previously impacted write region recovers, it becomes automatically available as a read region. You can invoke a manual failover and configure the impacted region as the write region. Again you can do a manual failover by using [Azure CLI or Azure portal](how-to-manage-database-account.md#manual-failover). There is **no data or availability loss** before, during or after the manual failover. Your application continues to be highly available. 

- **Multi-region accounts with a single-write region (read region outage):** During a read region outage, these accounts will remain highly available for reads and writes. The impacted region is automatically disconnected from the write region and will be marked offline. The [Cosmos DB SDKs](sql-api-sdk-dotnet.md) will redirect read calls to the next available region in the preferred region list. If none of the regions in the preferred region list is available, calls automatically fall back to the current write region. No changes are required in your application code to handle read region outage. Eventually, when the impacted region is back online, the previously impacted read region will automatically sync with the current write region and will be available again to serve read requests. Subsequent reads are redirected to the recovered region without requiring any changes to your application code. During both failover and rejoining of a previously failed region, read consistency guarantees continue to be honored by Cosmos DB.

- Single-region accounts may lose availability following a regional outage. It's always recommended to set up **at least two regions** (preferably, at least two write regions) with your Cosmos account to ensure high availability at all times.

- Even in an rare and unfortunate event when the Azure region is permanently irrecoverable, there is no data loss if your multi-region Cosmos account is configured with the default consistency level of *Strong*. In the event of a permanently irrecoverable write region, for the multi-region Cosmos accounts configured with bounded-staleness consistency, the potential data loss window is restricted to the staleness window (*K* or *T*); for session, consistent-prefix and eventual consistency levels, the potential data loss window is restricted to a maximum of five seconds. 

## Availability Zone support

Azure Cosmos DB is a globally distributed, multi-master database service that provides high availability and resiliency during regional outages. In addition to cross region resiliency, you can now enable **zone redundancy** when selecting a region to associate with your Azure Cosmos database. 

With Availability Zone support, Azure Cosmos DB will ensure replicas are placed across multiple zones within a given region to provide high availability and resiliency during zonal failures. There are no changes to latency and other SLAs in this configuration. In the event of a single zone failure, zone redundancy provides full data durability with RPO=0 and availability with RTO=0. 

Zone redundancy is a *supplemental capability* to the [multi-master replication](how-to-multi-master.md) feature. Zone redundancy alone cannot be relied upon to achieve regional resiliency. For example, in the event of regional outages or low latency access across the regions, it’s advised to have multiple write regions in addition to zone redundancy. 

When configuring multi-region writes for your Azure Cosmos account, you can opt into zone redundancy at no extra cost. Otherwise, please see the note below regarding the pricing for zone redundancy support. You can enable zone redundancy on an existing region of your Azure Cosmos account by removing the region and adding it back with the zone redundancy enabled.

This feature is available in following Azure regions:

* UK South
* Southeast Asia 

> [!NOTE] 
> Enabling Availability Zones for a single region Azure Cosmos account will result in charges that are equivalent to adding an additional region to your account. For details on pricing, see the [pricing page](https://azure.microsoft.com/pricing/details/cosmos-db/) and the [multi-region cost in Azure Cosmos DB](optimize-cost-regions.md) articles. 

The following table summarizes the high availability capability of various account configurations: 

<<<<<<< HEAD
|KPI  |Single Region without Availability Zones (Non-AZ)  |Single Region with Availability Zones (AZ)  |Multi-regions with Availability Zones (AZ, 2 regions) – Most Recommended Setting |
=======
|KPI  |Single region without Availability Zones (Non-AZ)  |Single region with Availability Zones (AZ)  |Multi-region writes with Availability Zones (AZ, 2 regions) – Most recommended setting |
>>>>>>> d8ff421c
|---------|---------|---------|---------|
|Write availability SLA     |   99.99%      |    99.99%     |  99.999%  |
|Read availability SLA   |   99.99%      |   99.99%      |  99.999%       |
|Price  |  Single region billing rate |  Single region Availability Zone billing rate |  Multi-region billing rate       |
|Zone failures – data loss   |  Data loss  |   No data loss |   No data loss  |
|Zone failures – availability |  Availability loss  | No availability loss  |  No availability loss  |
|Read latency    |  Cross region    |   Cross region   |    Low  |
|Write latency    |   Cross region   |  Cross region    |   Low   |
|Regional outage – data loss    |   Data loss      |  Data loss       |   Data loss <br/><br/> When using bounded staleness consistency with multi master and more than one region, data loss is limited to the bounded staleness configured on your account. <br/><br/> Data loss during regional outage can be avoided by configuring strong consistency with multiple regions. This option comes with tradeoffs that impact availability and performance.      |
|Regional outage –availability  |  Availability loss       |  Availability loss       |  No availability loss  |
|Throughput    |  X RU/s provisioned throughput      |  X RU/s provisioned throughput       |  2X RU/s provisioned throughput <br/><br/> This configuration mode requires twice the amount of throughput when compared to a single region with Availability Zones because there are two regions.   |

You can enable zone redundancy when adding a region to new or existing Azure Cosmos accounts. Currently, you can only enable zone redundancy by using PowerShell or Azure Resource Manager templates. To enable zone redundancy on your Azure Cosmos account, you should set the `isZoneRedundant` flag to `true` for a specific location. You can set this flag within the locations property. For example, the following powershell snippet enables zone redundancy for the "Southeast Asia" region:

```powershell
$locations = @( 
    @{ "locationName"="Southeast Asia"; "failoverPriority"=0; "isZoneRedundant"= "true" }, 
    @{ "locationName"="East US"; "failoverPriority"=1 } 
) 
```

## Building highly available applications

- To ensure high write and read availability, configure your Cosmos account to span at least two regions with multiple-write regions. This configuration will provide the highest availability, lowest latency, and best scalability for both reads and writes backed by SLAs. To learn more, see how to [configure your Cosmos account with multiple write-regions](tutorial-global-distribution-sql-api.md).

- For multi-region Cosmos accounts that are configured with a single-write region, [enable automatic-failover by using Azure CLI or Azure portal](how-to-manage-database-account.md#automatic-failover). After you enable automatic failover, whenever there is a regional disaster, Cosmos DB will automatically failover your account.  

- Even if your Cosmos account is highly available, your application may not be correctly designed to remain highly available. To test the end-to-end high availability of your application, periodically invoke the [manual failover by using Azure CLI or Azure portal](how-to-manage-database-account.md#manual-failover), as a part of your application testing or disaster-recovery (DR) drills.

- Within a globally distributed database environment, there is a direct relationship between the consistency level and data durability in the presence of a region-wide outage. As you develop your business continuity plan, you need to understand the maximum acceptable time before the application fully recovers after a disruptive event. The time required for an application to fully recover is known as recovery time objective (RTO). You also need to understand the maximum period of recent data updates the application can tolerate losing when recovering after a disruptive event. The time period of updates that you might afford to lose is known as recovery point objective (RPO). To see the RPO and RTO for Azure Cosmos DB, see [Consistency levels and data durability](consistency-levels-tradeoffs.md#rto)

## Next steps

Next you can read the following articles:

* [Availability and performance tradeoffs for various consistency levels](consistency-levels-tradeoffs.md)
* [Globally scaling provisioned throughput](scaling-throughput.md)
* [Global distribution - under the hood](global-dist-under-the-hood.md)
* [Consistency levels in Azure Cosmos DB](consistency-levels.md)
* [How to configure your Cosmos account with multiple write regions](how-to-multi-master.md)<|MERGE_RESOLUTION|>--- conflicted
+++ resolved
@@ -72,11 +72,7 @@
 
 The following table summarizes the high availability capability of various account configurations: 
 
-<<<<<<< HEAD
-|KPI  |Single Region without Availability Zones (Non-AZ)  |Single Region with Availability Zones (AZ)  |Multi-regions with Availability Zones (AZ, 2 regions) – Most Recommended Setting |
-=======
 |KPI  |Single region without Availability Zones (Non-AZ)  |Single region with Availability Zones (AZ)  |Multi-region writes with Availability Zones (AZ, 2 regions) – Most recommended setting |
->>>>>>> d8ff421c
 |---------|---------|---------|---------|
 |Write availability SLA     |   99.99%      |    99.99%     |  99.999%  |
 |Read availability SLA   |   99.99%      |   99.99%      |  99.999%       |
