--- conflicted
+++ resolved
@@ -1,20 +1,11 @@
 ---
 title: Database security - Azure Cosmos DB
 description: Learn how Azure Cosmos DB provides database protection and data security for your data.
-<<<<<<< HEAD
-author: rimman
-ms.service: cosmos-db
-ms.topic: conceptual
-ms.date: 11/15/2017
-ms.author: rimman
-
-=======
 author: markjbrown
 ms.service: cosmos-db
 ms.topic: conceptual
 ms.date: 05/06/2019
 ms.author: mjbrown
->>>>>>> 6a383dfd
 ---
 
 # Security in Azure Cosmos DB - overview
@@ -66,11 +57,7 @@
 |Network security|Using an IP firewall is the first layer of protection to secure your database. Azure Cosmos DB supports policy driven IP-based access controls for inbound firewall support. The IP-based access controls are similar to the firewall rules used by traditional database systems, but they are expanded so that an Azure Cosmos DB database account is only accessible from an approved set of machines or cloud services. <br><br>Azure Cosmos DB enables you to enable a specific IP address (168.61.48.0), an IP range (168.61.48.0/8), and combinations of IPs and ranges. <br><br>All requests originating from machines outside this allowed list are blocked by Azure Cosmos DB. Requests from approved machines and cloud services then must complete the authentication process to be given access control to the resources.<br><br>Learn more in [Azure Cosmos DB firewall support](firewall-support.md).|
 |Authorization|Azure Cosmos DB uses hash-based message authentication code (HMAC) for authorization. <br><br>Each request is hashed using the secret account key, and the subsequent base-64 encoded hash is sent with each call to Azure Cosmos DB. To validate the request, the Azure Cosmos DB service uses the correct secret key and properties to generate a hash, then it compares the value with the one in the request. If the two values match, the operation is authorized successfully and the request is processed, otherwise there is an authorization failure and the request is rejected.<br><br>You can use either a [master key](secure-access-to-data.md#master-keys), or a [resource token](secure-access-to-data.md#resource-tokens) allowing fine-grained access to a resource such as a document.<br><br>Learn more in [Securing access to Azure Cosmos DB resources](secure-access-to-data.md).|
 |Users and permissions|Using the master key for the account, you can create user resources and permission resources per database. A resource token is associated with a permission in a database and determines whether the user has access (read-write, read-only, or no access) to an application resource in the database. Application resources include container, documents, attachments, stored procedures, triggers, and UDFs. The resource token is then used during authentication to provide or deny access to the resource.<br><br>Learn more in [Securing access to Azure Cosmos DB resources](secure-access-to-data.md).|
-<<<<<<< HEAD
-|Active directory integration (RBAC)| You can also provide access to the database account using Access control (IAM) in the Azure portal, as shown in the screenshot that follows this table. IAM provides role-based access control and integrates with Active Directory. You can use built in roles or custom roles for individuals and groups as shown in the following image.|
-=======
 |Active directory integration (RBAC)| You can also provide or restrict access to the Cosmos account, database, container, and offers (throughput) using Access control (IAM) in the Azure portal. IAM provides role-based access control and integrates with Active Directory. You can use built in roles or custom roles for individuals and groups. See [Active Directory integration](role-based-access-control.md) article for more information.|
->>>>>>> 6a383dfd
 |Global replication|Azure Cosmos DB offers turnkey global distribution, which enables you to replicate your data to any one of Azure's world-wide datacenters with the click of a button. Global replication lets you scale globally and provide low-latency access to your data around the world.<br><br>In the context of security, global replication ensures data protection against regional failures.<br><br>Learn more in [Distribute data globally](distribute-data-globally.md).|
 |Regional failovers|If you have replicated your data in more than one data center, Azure Cosmos DB automatically rolls over your operations should a regional data center go offline. You can create a prioritized list of failover regions using the regions in which your data is replicated. <br><br>Learn more in [Regional Failovers in Azure Cosmos DB](high-availability.md).|
 |Local replication|Even within a single data center, Azure Cosmos DB automatically replicates data for high availability giving you the choice of [consistency levels](consistency-levels.md). This replication guarantees a 99.99% [availability SLA](https://azure.microsoft.com/support/legal/sla/cosmos-db) for all single region accounts and all multi-region accounts with relaxed consistency, and 99.999% read availability on all multi-region database accounts.|
