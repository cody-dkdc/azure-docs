---
title: Azure Cosmos DB diagnostic logging | Microsoft Docs
description: Use this tutorial to help you get started with Azure Cosmos DB logging.
services: cosmos-db
documentationcenter: ''
author: mimig1
manager: jhubbard
tags: azure-resource-manager

ms.assetid: 
ms.service: cosmos-db
ms.workload: data-services
ms.tgt_pltfrm: na
ms.devlang: na
ms.topic: article
ms.date: 03/07/2018
ms.author: mimig

---
# Azure Cosmos DB diagnostic logging

<<<<<<< HEAD
Once you've started using one or more Azure Cosmos DB databases, you may want to monitor how and when your databases are accessed. This article provides an overview of all the logs available on the Azure platform, then explains how to enable diagnostic logging for monitoring purposes to send logs to [Azure Storage](https://azure.microsoft.com/services/storage/), stream them to [Azure Event Hubs](https://azure.microsoft.com/services/event-hubs/), and/or export them to [Log Analytics](https://azure.microsoft.com/services/log-analytics/), which is part of Azure.
=======
After you start to use one or more Azure Cosmos DB databases, you may want to monitor how and when your databases are accessed. This article provides an overview of the logs that are available on the Azure platform. You learn how to enable diagnostic logging for monitoring purposes to send logs to [Azure Storage](https://azure.microsoft.com/services/storage/), how to stream logs to [Azure Event Hubs](https://azure.microsoft.com/services/event-hubs/), and how to export logs to [Azure Log Analytics](https://azure.microsoft.com/services/log-analytics/), which is part of [Operations Management Suite](https://www.microsoft.com/cloud-platform/operations-management-suite).
>>>>>>> 7de61761

## Logs available in Azure

Before we talk about how to monitor your Azure Cosmos DB account, let's clarify a few things about logging and monitoring. There are different types of logs on the Azure platform. There are [Azure Activity Logs](https://docs.microsoft.com/azure/monitoring-and-diagnostics/monitoring-overview-activity-logs), [Azure Diagnostic Logs](https://docs.microsoft.com/azure/monitoring-and-diagnostics/monitoring-overview-of-diagnostic-logs), [Azure metrics](https://docs.microsoft.com/azure/monitoring-and-diagnostics/monitoring-overview-metrics), events, heartbeat monitoring, operations logs, and so on. There is a plethora of logs. You can see the complete list of logs in [Azure Log Analytics](https://azure.microsoft.com/en-us/services/log-analytics/) in the Azure portal. 

The following image shows the different kinds of Azure logs that are available:

![Different kinds of Azure logs](./media/logging/azurelogging.png)

In the image, the **Compute resources** represent the Azure resources for which you can access the Microsoft Guest OS. For example, Azure Virtual Machines, virtual machine scale sets, Azure Container Service, and so on, are considered compute resources. Compute resources generate Activity Logs, Diagnostic Logs, and Application Logs. To learn more, refer to the [Azure Monitoring: Compute resources](../monitoring-and-diagnostics/monitoring-overview-azure-monitor.md#azure-monitor-sources---compute-subset) article.

The **Non-Compute resources** are resources in which you can’t access the underlying OS and work directly with the resource. For example, Network Security Groups, Logic Apps, and so on. Azure Cosmos DB is a non-compute resource. You can view logs for non-compute resources in the Activity Log or enable the Diagnostic Logs option in the portal. To learn more, refer to the [Azure Monitoring: Non-compute resources](../monitoring-and-diagnostics/monitoring-overview-azure-monitor.md#azure-monitor-sources---everything-else) article.

The Activity Log records the operations at a subscription level for Azure Cosmos DB. Operations like ListKeys, Write DatabaseAccounts, and more are logged. Diagnostic Logs provide more granular logging and allow you to log DataPlaneRequests (Create, Read, Query, and so on) and MongoRequests.


In this article, we focus on the Azure Activity Log, Azure Diagnostic Logs, and Azure metrics. What's the difference between these three logs? 

### Azure Activity Log

The Azure Activity Log is a subscription log that provides insight into subscription-level events that have occurred in Azure. The Activity Log reports control-plane events for your subscriptions under the Administrative category. You can use the Activity Log to determine the "what, who, and when" for any write operation (PUT, POST, DELETE) on the resources in your subscription. You can also understand the status of the operation and other relevant properties. 

The Activity Log differs from Diagnostic Logs. The Activity Log provides data about the operations on a resource from the outside (the _control plane_). In the Azure Cosmos DB context, control plane operations include create collection, list keys, delete keys, list database, and so on. Diagnostics Logs are emitted by a resource and provide information about the operation of that resource (the _data plane_). Some examples of the data plane operations in the diagnostic log are Delete, Insert, and ReadFeed.

Activity Logs (control plane operations) can be richer in nature and can include the full email address of the caller, caller IP address, resource name, operation name, TenantId, and more. The Activity Log contains several [categories](https://docs.microsoft.com/azure/monitoring-and-diagnostics/monitoring-activity-log-schema) of data. For full details on the schemata of these categories, see [Azure Activity Log event schema](https://docs.microsoft.com/azure/monitoring-and-diagnostics/monitoring-activity-log-schema). However, Diagnostic Logs can be restrictive in nature as PII data is often stripped from these logs. You might have the IP address of the caller, but the last octant is removed.

### Azure metrics

[Azure metrics](https://docs.microsoft.com/en-us/azure/monitoring-and-diagnostics/monitoring-overview-metrics) have the most important type of Azure telemetry data (also called _performance counters_) that's emitted by most Azure resources. Metrics let you view information about throughput, storage, consistency, availability, and the latency of your Azure Cosmos DB resources. For more information, see [Monitoring and debugging with metrics in Azure Cosmos DB](use-metrics.md).

### Azure Diagnostic Logs

Azure Diagnostic Logs are emitted by a resource and provide rich, frequent data about the operation of that resource. The content of these logs varies by resource type. Resource-level diagnostic logs also differ from Guest OS-level diagnostic logs. Guest OS diagnostic logs are collected by an agent that's running inside a virtual machine or other supported resource type. Resource-level diagnostic logs require no agent and capture resource-specific data from the Azure platform itself. Guest OS-level diagnostic logs capture data from the operating system and applications that are running on a virtual machine.

![Diagnostic logging to Storage, Event Hubs, or Log Analytics](./media/logging/azure-cosmos-db-logging-overview.png)

### What is logged by Azure Diagnostic Logs?

* All authenticated backend requests (TCP/REST) across all APIs are logged, including failed requests as a result of access permissions, system errors, or bad requests. Support for user-initiated Graph, Cassandra, and Table API requests aren't currently available.
* Operations on the database itself, which include CRUD operations on all documents, containers, and databases.
* Operations on account keys, which include creating, modifying, or deleting the keys.
* Unauthenticated requests that result in a 401 response. For example, requests that don't have a bearer token, or are malformed or expired, or have an invalid token.

<a id="#turn-on"></a>
## Turn on logging in the Azure portal

To enable diagnostics logging, you must have the following resources:

* An existing Azure Cosmos DB account, database, and container. For instructions on creating these resources, see [Create a database account by using the Azure portal](create-sql-api-dotnet.md#create-a-database-account), [Azure CLI samples](cli-samples.md), or [PowerShell samples](powershell-samples.md).

To enable diagnostic logging in the Azure portal, do the following steps:

1. In the [Azure portal](https://portal.azure.com), in your Azure Cosmos DB account, select **Diagnostic logs** in the left navigation, and then select **Turn on diagnostics**.

    ![Turn on diagnostic logging for Azure Cosmos DB in the Azure portal](./media/logging/turn-on-portal-logging.png)

2. In the **Diagnostic settings** page, do the following steps: 

    * **Name**: Enter a name for the logs to create.

    * **Archive to a storage account**: To use this option, you need an existing storage account to connect to. To create a new storage account in the portal, see [Create a storage account](../storage/common/storage-create-storage-account.md) and follow the instructions to create an Azure Resource Manager, general-purpose account. Then, return to this page in the portal to select your storage account. It might take a few minutes for newly created storage accounts to appear in the drop-down menu.
    * **Stream to an event hub**: To use this option, you need an existing Event Hubs namespace and event hub to connect to. To create an Event Hubs namespace, see [Create an Event Hubs namespace and an event hub by using the Azure portal](../event-hubs/event-hubs-create.md). Then, return to this page in the portal to select the Event Hubs namespace and policy name.
    * **Send to Log Analytics**: To use this option, either use an existing workspace or create a new Log Analytics workspace by following the steps to [Create a new workspace](../log-analytics/log-analytics-quick-collect-azurevm.md#create-a-workspace) in the portal. For more information about viewing your logs in Log Analytics, see [View logs in Log Analytics](#view-in-loganalytics).
    * **Log DataPlaneRequests**: Select this option to log back-end requests from the underlying Azure Cosmos DB distributed platform for SQL, Graph, MongoDB, Cassandra, and Table API accounts. If you're archiving to a storage account, you can select the retention period for the diagnostic logs. Logs are auto-deleted after the retention period expires.
    * **Log MongoRequests**: Select this option to log user-initiated requests from the Azure Cosmos DB front end for serving MongoDB API accounts. If you're archiving to a storage account, you can select the retention period for the diagnostic logs. Logs are auto-deleted after the retention period expires.
    * **Metric Requests**: Select this option to store verbose data in [Azure metrics](../monitoring-and-diagnostics/monitoring-supported-metrics.md). If you're archiving to a storage account, you can select the retention period for the diagnostic logs. Logs are auto-deleted after the retention period expires.

3. Select **Save**.

    If you receive an error that says "Failed to update diagnostics for \<workspace name>. The subscription \<subscription id> is not registered to use microsoft.insights," follow the [Troubleshoot Azure Diagnostics](https://docs.microsoft.com/azure/log-analytics/log-analytics-azure-storage) instructions to register the account and then retry this procedure.

    If you want to change how your diagnostic logs are saved at any point in the future, return to this page to modify the diagnostic log settings for your account.

## Turn on logging by using Azure CLI

To enable metrics and diagnostics logging by using Azure CLI, use the following commands:

- To enable storage of Diagnostic Logs in a storage account, use this command:

   ```azurecli-interactive
   azure insights diagnostic set --resourceId <resourceId> --storageId <storageAccountId> --enabled true
   ```

   The `resourceId` is the name of the Azure Cosmos DB account. The `storageId` is the name of the storage account to which you want to send the logs.

- To enable streaming of Diagnostic Logs to an event hub, use this command:

   ```azurecli-interactive
   azure insights diagnostic set --resourceId <resourceId> --serviceBusRuleId <serviceBusRuleId> --enabled true
   ```

   The `resourceId` is the name of the Azure Cosmos DB account. The `serviceBusRuleId` is a string with this format:

   ```azurecli-interactive
   {service bus resource ID}/authorizationrules/{key name}
   ```

- To enable sending Diagnostic Logs to a Log Analytics workspace, use this command:

   ```azurecli-interactive
   azure insights diagnostic set --resourceId <resourceId> --workspaceId <resource id of the log analytics workspace> --enabled true
   ```

You can combine these parameters to enable multiple output options.

## Turn on logging by using PowerShell

To turn on diagnostic logging by using PowerShell, you need Azure Powershell with a minimum version of 1.0.1.

To install Azure PowerShell and associate it with your Azure subscription, see [How to install and configure Azure PowerShell](/powershell/azure/overview).

If you've already installed Azure PowerShell and don't know the version, from the PowerShell console type `(Get-Module azure -ListAvailable).Version`.  

### <a id="connect"></a>Connect to your subscriptions
Start an Azure PowerShell session and sign in to your Azure account with the following command:  

```powershell
Login-AzureRmAccount
```

In the pop-up browser window, enter your Azure account user name and password. Azure PowerShell gets all of the subscriptions that are associated with this account, and by default, uses the first one.

If you have more than one subscription, you might have to specify the specific subscription that was used to create your Azure key vault. To see the subscriptions for your account, type the following command:

```powershell
Get-AzureRmSubscription
```

Then, to specify the subscription that's associated with the Azure Cosmos DB account that you're logging, type the following command:

```powershell
Set-AzureRmContext -SubscriptionId <subscription ID>
```

> [!NOTE]
> If you have more than one subscription that's associated with your account, it's important to specify the subscription that you want to use.
>
>

For more information about how to configure Azure PowerShell, see [How to install and configure Azure PowerShell](/powershell/azure/overview).

### <a id="storage"></a>Create a new storage account for your logs
Although you can use an existing storage account for your logs, in this tutorial, we create a new storage account that's dedicated to Azure Cosmos DB logs. For convenience, we store the storage account details in a variable named **sa**.

For additional ease of management, in this tutorial, we use the same resource group as the one that contains the Azure Cosmos DB database. Substitute your values for the **ContosoResourceGroup**, **contosocosmosdblogs**, and **North Central US** parameters, as applicable:

```powershell
$sa = New-AzureRmStorageAccount -ResourceGroupName ContosoResourceGroup `
-Name contosocosmosdblogs -Type Standard_LRS -Location 'North Central US'
```

> [!NOTE]
> If you decide to use an existing storage account, the account must use the same subscription as your Azure Cosmos DB subscription. The account must also use the Resource Manager deployment model, rather than the classic deployment model.
>
>

### <a id="identify"></a>Identify the Azure Cosmos DB account for your logs
Set the Azure Cosmos DB account name to a variable named **account**, where **ResourceName** is the name of the Azure Cosmos DB account.

```powershell
$account = Get-AzureRmResource -ResourceGroupName ContosoResourceGroup `
-ResourceName contosocosmosdb -ResourceType "Microsoft.DocumentDb/databaseAccounts"
```

### <a id="enable"></a>Enable logging
To enable logging for Azure Cosmos DB, use the `Set-AzureRmDiagnosticSetting` cmdlet with variables for the new storage account, Azure Cosmos DB account, and the category to enable for logging. Run the following command and set the **-Enabled** flag to **$true**:

```powershell
Set-AzureRmDiagnosticSetting  -ResourceId $account.ResourceId -StorageAccountId $sa.Id -Enabled $true -Categories DataPlaneRequests
```

The output for the command should resemble the following sample:

```powershell
    StorageAccountId            : /subscriptions/<subscription-ID>/resourceGroups/ContosoResourceGroup/providers`
    /Microsoft.Storage/storageAccounts/contosocosmosdblogs
    ServiceBusRuleId            :
    EventHubAuthorizationRuleId :
    Metrics
        TimeGrain       : PT1M
        Enabled         : False
        RetentionPolicy
        Enabled : False
        Days    : 0
    
    Logs
        Category        : DataPlaneRequests
        Enabled         : True
        RetentionPolicy
        Enabled : False
        Days    : 0
    
    WorkspaceId                 :
    Id                          : /subscriptions/<subscription-ID>/resourcegroups/ContosoResourceGroup/providers`
    /microsoft.documentdb/databaseaccounts/contosocosmosdb/providers/microsoft.insights/diagnosticSettings/service
    Name                        : service
    Type                        :
    Location                    :
    Tags                        :
```

The output from the command confirms that logging is now enabled for your database and information is being saved to your storage account.

Optionally, you can also set the retention policy for your logs, such that older logs are automatically deleted. For example, set the retention policy with the **-RetentionEnabled** flag set to **$true**. Set the **-RetentionInDays** parameter to **90** so that logs older than 90 days are automatically deleted.

```powershell
Set-AzureRmDiagnosticSetting -ResourceId $account.ResourceId`
 -StorageAccountId $sa.Id -Enabled $true -Categories DataPlaneRequests`
  -RetentionEnabled $true -RetentionInDays 90
```

### <a id="access"></a>Access your logs
Azure Cosmos DB logs for the **DataPlaneRequests** category are stored in the **insights-logs-data-plane-requests** container in the storage account that you provided. 

First, create a variable for the container name. The variable is used throughout the walk-through.

```powershell
    $container = 'insights-logs-dataplanerequests'
```

To list all of the blobs in this container, type:

```powershell
Get-AzureStorageBlob -Container $container -Context $sa.Context
```

The output for the command should resemble the following sample:

```powershell
ICloudBlob        : Microsoft.WindowsAzure.Storage.Blob.CloudBlockBlob
BlobType          : BlockBlob
Length            : 10510193
ContentType       : application/octet-stream
LastModified      : 9/28/2017 7:49:04 PM +00:00
SnapshotTime      :
ContinuationToken:
Context           : Microsoft.WindowsAzure.Commands.Common.Storage.`
                    LazyAzureStorageContext
Name              : resourceId=/SUBSCRIPTIONS/<subscription-ID>/RESOURCEGROUPS/CONTOSORESOURCEGROUP/PROVIDERS`
/MICROSOFT.DOCUMENTDB/DATABASEACCOUNTS/CONTOSOCOSMOSDB/y=2017/m=09/d=28/h=19/m=00/PT1H.json
```

As you can see from this output, the blobs follow a naming convention: `resourceId=/SUBSCRIPTIONS/<subscription-ID>/RESOURCEGROUPS/<resource group name>/PROVIDERS/MICROSOFT.DOCUMENTDB/DATABASEACCOUNTS/<Database Account Name>/y=<year>/m=<month>/d=<day of month>/h=<hour>/m=<minute>/filename.json`

The date and time values use UTC.

Because the same storage account can be used to collect logs for multiple resources, you can use the fully qualified resource ID in the blob name to access and download the specific blobs that you need. Before we do that, we cover how to download all of the blobs.

First, create a folder to download the blobs. For example:

```powershell
New-Item -Path 'C:\Users\username\ContosoCosmosDBLogs'`
 -ItemType Directory -Force
```

Then, get a list of all of the blobs:  

```powershell
$blobs = Get-AzureStorageBlob -Container $container -Context $sa.Context
```

Pipe this list through the `Get-AzureStorageBlobContent` command to download the blobs into the destination folder:

```powershell
$blobs | Get-AzureStorageBlobContent `
 -Destination 'C:\Users\username\ContosoCosmosDBLogs'
```

When you run this second command, the **/** delimiter in the blob names creates a full folder structure under the destination folder. This folder structure is used to download and store the blobs as files.

To selectively download blobs, use wildcards. For example:

* If you have multiple databases and want to download logs for just one database named **CONTOSOCOSMOSDB3**, use the command:

    ```powershell
    Get-AzureStorageBlob -Container $container `
     -Context $sa.Context -Blob '*/DATABASEACCOUNTS/CONTOSOCOSMOSDB3
    ```

* If you have multiple resource groups and want to download logs for just one resource group, use the command `-Blob '*/RESOURCEGROUPS/<resource group name>/*'`:

    ```powershell
    Get-AzureStorageBlob -Container $container `
    -Context $sa.Context -Blob '*/RESOURCEGROUPS/CONTOSORESOURCEGROUP3/*'
    ```
* If you want to download all of the logs for the month of July 2017, use the command `-Blob '*/year=2017/m=07/*'`:

    ```powershell
    Get-AzureStorageBlob -Container $container `
     -Context $sa.Context -Blob '*/year=2017/m=07/*'
    ```

You can also run the following commands:

* To query the status of diagnostic settings for your database resource, use the command `Get-AzureRmDiagnosticSetting -ResourceId $account.ResourceId`.
* To disable logging of the **DataPlaneRequests** category for your database account resource, use the command `Set-AzureRmDiagnosticSetting -ResourceId $account.ResourceId -StorageAccountId $sa.Id -Enabled $false -Categories DataPlaneRequests`.


The blobs that are returned in each of these queries are stored as text and formatted as a JSON blob, as shown in the following code:

```json
{
    "records":
    [
        {
           "time": "Fri, 23 Jun 2017 19:29:50.266 GMT",
		   "resourceId": "contosocosmosdb",
		   "category": "DataPlaneRequests",
		   "operationName": "Query",
		   "resourceType": "Database",
		   "properties": {"activityId": "05fcf607-6f64-48fe-81a5-f13ac13dd1eb",`
           "userAgent": "documentdb-dotnet-sdk/1.12.0 Host/64-bit MicrosoftWindowsNT/6.2.9200.0 AzureSearchIndexer/1.0.0",`
           "resourceType": "Database","statusCode": "200","documentResourceId": "",`
           "clientIpAddress": "13.92.241.0","requestCharge": "2.260","collectionRid": "",`
           "duration": "9250","requestLength": "72","responseLength": "209", "resourceTokenUserRid": ""}
        }
    ]
}
```

To learn about the data in each JSON blob, see [Interpret your Azure Cosmos DB logs](#interpret).

## Manage your logs

Diagnostic Logs are made available in your account for two hours from the time that the Azure Cosmos DB operation was made. It's up to you to manage your logs in your storage account:

* Use standard Azure access control methods to secure your logs and restrict who can access them.
* Delete logs that you no longer want to keep in your storage account.
* The retention period for data plane requests that are archived to a Storage account is configured in the portal when the **Log DataPlaneRequests** setting is selected. To change that setting, see [Turn on logging in the Azure portal](#turn-on-logging-in-the-azure-portal).


<a id="#view-in-loganalytics"></a>
## View logs in Log Analytics

If you selected the **Send to Log Analytics** option when you turned on diagnostic logging, diagnostic data from your collection is forwarded to Log Analytics within two hours. When you look at Log Analytics immediately after you turn on logging, you won't see any data. Just wait two hours and try again. 

Before you view your logs, check and see if your Log Analytics workspace has been upgraded to use the new Log Analytics query language. To check, open the [Azure portal](https://portal.azure.com), select **Log Analytics** on the far left, then select the workspace name as shown in the next image. The **OMS Workspace** page is displayed:

![Log Analytics in the Azure portal](./media/logging/azure-portal.png)

If you see the following message on the **OMS Workspace** page, your workspace hasn't been upgraded to use the new language. For more information on how to upgrade to the new query language, see [Upgrade your Azure Log Analytics workspace to new log search](../log-analytics/log-analytics-log-search-upgrade.md). 

![Log Analytics upgrade message](./media/logging/upgrade-notification.png)

To view your diagnostic data in Log Analytics, open the **Log Search** page from the left menu or the **Management** area of the page, as shown in the following image:

![Log search options in the Azure portal](./media/logging/log-analytics-open-log-search.png)

Now that you've enabled data collection, run the following log search example by using the new query language to see the 10 most recent logs `AzureDiagnostics | take 10`.

![Sample log search for the 10 most recent logs](./media/logging/log-analytics-query.png)

<a id="#queries"></a>
### Queries

Here are some additional queries that you can enter into the **Log search** box to help you monitor your Azure Cosmos DB containers. These queries work with the [new language](../log-analytics/log-analytics-log-search-upgrade.md). 

To learn about the meaning of the data that's returned by each log search, see [Interpret your Azure Cosmos DB logs](#interpret).

* To query for all of the diagnostic logs from Azure Cosmos DB for a specified time period:

    ```
    AzureDiagnostics | where ResourceProvider=="MICROSOFT.DOCUMENTDB" and Category=="DataPlaneRequests"
    ```

* To query for the 10 most recently logged events:

    ```
    AzureDiagnostics | where ResourceProvider=="MICROSOFT.DOCUMENTDB" and Category=="DataPlaneRequests" | take 10
    ```

* To query for all operations, grouped by operation type:

    ```
    AzureDiagnostics | where ResourceProvider=="MICROSOFT.DOCUMENTDB" and Category=="DataPlaneRequests" | summarize count() by OperationName
    ```

* To query for all operations, grouped by **Resource**:

    ```
    AzureActivity | where ResourceProvider=="MICROSOFT.DOCUMENTDB" and Category=="DataPlaneRequests" | summarize count() by Resource
    ```

* To query for all user activity, grouped by resource:

    ```
    AzureActivity | where Caller == "test@company.com" and ResourceProvider=="MICROSOFT.DOCUMENTDB" and Category=="DataPlaneRequests" | summarize count() by Resource
    ```
    > [!NOTE]
    > This command is for an activity log, not a diagnostic log.

* To query for which operations take longer than 3 milliseconds:

    ```
    AzureDiagnostics | where toint(duration_s) > 30000 and ResourceProvider=="MICROSOFT.DOCUMENTDB" and Category=="DataPlaneRequests" | summarize count() by clientIpAddress_s, TimeGenerated
    ```

* To query for which agent is running the operations:

    ```
    AzureDiagnostics | where ResourceProvider=="MICROSOFT.DOCUMENTDB" and Category=="DataPlaneRequests" | summarize count() by OperationName, userAgent_s
    ```

* To query for when the long running operations were performed:

    ```
    AzureDiagnostics | where ResourceProvider=="MICROSOFT.DOCUMENTDB" and Category=="DataPlaneRequests" | project TimeGenerated , toint(duration_s)/1000 | render timechart
    ```

For more information about how to use the new Log Search language, see [Understand log searches in Log Analytics](../log-analytics/log-analytics-log-search-new.md). 

## <a id="interpret"></a>Interpret your logs

Diagnostic data that's stored in Azure Storage and Log Analytics uses a similar schema. 

The following table describes the content of each log entry.

| Azure Storage field or property | Log Analytics property | Description |
| --- | --- | --- |
| **time** | **TimeGenerated** | The date and time (UTC) when the operation occurred. |
| **resourceId** | **Resource** | The Azure Cosmos DB account for which logs are enabled.|
| **category** | **Category** | For Azure Cosmos DB logs, **DataPlaneRequests** is the only available value. |
| **operationName** | **OperationName** | Name of the operation. This value can be any of the following operations: Create, Update, Read, ReadFeed, Delete, Replace, Execute, SqlQuery, Query, JSQuery, Head, HeadFeed, or Upsert.   |
| **properties** | n/a | The contents of this field are described in the rows that follow. |
| **activityId** | **activityId_g** | The unique GUID for the logged operation. |
| **userAgent** | **userAgent_s** | A string that specifies the client user agent that's performing the request. The format is {user agent name}/{version}.|
| **resourceType** | **ResourceType** | The type of the resource accessed. This value can be any of the following resource types: Database, Collection, Document, Attachment, User, Permission, StoredProcedure, Trigger, UserDefinedFunction, or Offer. |
| **statusCode** | **statusCode_s** | The response status of the operation. |
| **requestResourceId** | **ResourceId** | The resourceId that pertains to the request. The value may point to databaseRid, collectionRid, or documentRid depending on the operation performed.|
| **clientIpAddress** | **clientIpAddress_s** | The client's IP address. |
| **requestCharge** | **requestCharge_s** | The number of RUs that are used by the operation |
| **collectionRid** | **collectionId_s** | The unique ID for the collection.|
| **duration** | **duration_s** | The duration of the operation, in ticks. |
| **requestLength** | **requestLength_s** | The length of the request, in bytes. |
| **responseLength** | **responseLength_s** | The length of the response, in bytes.|
| **resourceTokenUserRid** | **resourceTokenUserRid_s** | This value is non-empty when [resource tokens](https://docs.microsoft.com/azure/cosmos-db/secure-access-to-data#resource-tokens) are used for authentication. The value points to the resource ID of the user. |

## Next steps

- To understand how to enable logging, and also the metrics and log categories that are supported by the various Azure services, read both the [Overview of metrics in Microsoft Azure](../monitoring-and-diagnostics/monitoring-overview-metrics.md) and [Overview of Azure Diagnostic Logs](../monitoring-and-diagnostics/monitoring-overview-of-diagnostic-logs.md) articles.
- Read these articles to learn about event hubs:
   - [What is Azure Event Hubs?](../event-hubs/event-hubs-what-is-event-hubs.md)
   - [Get started with Event Hubs](../event-hubs/event-hubs-csharp-ephcs-getstarted.md)
- Read [Download metrics and diagnostic logs from Azure Storage](../storage/blobs/storage-quickstart-blobs-dotnet.md#download-blobs).
- Read [Understand log searches in Log Analytics](../log-analytics/log-analytics-log-search-new.md).<|MERGE_RESOLUTION|>--- conflicted
+++ resolved
@@ -19,11 +19,7 @@
 ---
 # Azure Cosmos DB diagnostic logging
 
-<<<<<<< HEAD
-Once you've started using one or more Azure Cosmos DB databases, you may want to monitor how and when your databases are accessed. This article provides an overview of all the logs available on the Azure platform, then explains how to enable diagnostic logging for monitoring purposes to send logs to [Azure Storage](https://azure.microsoft.com/services/storage/), stream them to [Azure Event Hubs](https://azure.microsoft.com/services/event-hubs/), and/or export them to [Log Analytics](https://azure.microsoft.com/services/log-analytics/), which is part of Azure.
-=======
-After you start to use one or more Azure Cosmos DB databases, you may want to monitor how and when your databases are accessed. This article provides an overview of the logs that are available on the Azure platform. You learn how to enable diagnostic logging for monitoring purposes to send logs to [Azure Storage](https://azure.microsoft.com/services/storage/), how to stream logs to [Azure Event Hubs](https://azure.microsoft.com/services/event-hubs/), and how to export logs to [Azure Log Analytics](https://azure.microsoft.com/services/log-analytics/), which is part of [Operations Management Suite](https://www.microsoft.com/cloud-platform/operations-management-suite).
->>>>>>> 7de61761
+After you start to use one or more Azure Cosmos DB databases, you may want to monitor how and when your databases are accessed. This article provides an overview of the logs that are available on the Azure platform. You learn how to enable diagnostic logging for monitoring purposes to send logs to [Azure Storage](https://azure.microsoft.com/services/storage/), how to stream logs to [Azure Event Hubs](https://azure.microsoft.com/services/event-hubs/), and how to export logs to [Azure Log Analytics](https://azure.microsoft.com/services/log-analytics/), which is part of Azure.
 
 ## Logs available in Azure
 
