
---
title: 'Azure Cosmos DB: .NET Change Feed Processor API, SDK & resources'
description: Learn all about the Change Feed Processor API and SDK including release dates, retirement dates, and changes made between each version of the .NET Change Feed Processor SDK.
author: ealsur
ms.service: cosmos-db
ms.subservice: cosmosdb-sql
ms.devlang: dotnet
ms.topic: reference
ms.date: 01/30/2019
ms.author: maquaran

---
# .NET Change Feed Processor SDK: Download and release notes
> [!div class="op_single_selector"]
> * [.NET](sql-api-sdk-dotnet.md)
> * [.NET Change Feed](sql-api-sdk-dotnet-changefeed.md)
> * [.NET Core](sql-api-sdk-dotnet-core.md)
> * [Node.js](sql-api-sdk-node.md)
> * [Async Java](sql-api-sdk-async-java.md)
> * [Java](sql-api-sdk-java.md)
> * [Python](sql-api-sdk-python.md)
> * [REST](https://docs.microsoft.com/rest/api/cosmos-db/)
> * [REST Resource Provider](https://docs.microsoft.com/rest/api/cosmos-db-resource-provider/)
> * [SQL](sql-api-query-reference.md)
> * [BulkExecutor - .NET](sql-api-sdk-bulk-executor-dot-net.md)
> * [BulkExecutor - Java](sql-api-sdk-bulk-executor-java.md)

|   |   |
|---|---|
|**SDK download**|[NuGet](https://www.nuget.org/packages/Microsoft.Azure.DocumentDB.ChangeFeedProcessor/)|
|**API documentation**|[Change Feed Processor library API reference documentation](/dotnet/api/microsoft.azure.documents.changefeedprocessor?view=azure-dotnet)|
|**Get started**|[Get started with the Change Feed Processor .NET SDK](change-feed.md)|
|**Current supported framework**| [Microsoft .NET Framework 4.5](https://www.microsoft.com/download/details.aspx?id=30653)</br> [Microsoft .NET Core](https://www.microsoft.com/net/download/core) |

## Release notes

### v2 builds

<<<<<<< HEAD
=======
### <a name="2.2.7"/>2.2.7
* Improved load balancing strategy for scenario when getting all leases takes longer than lease expiration interval, e.g. due to network issues:
  * In this scenario load balancing algorithm used to falsely consider leases as expired, causing stealing leases from active owners. This could trigger unnecessary re-balancing a lot of leases.
  * This issue is fixed in this release by avoiding retry on conflict while acquiring expired lease which owner hasn't changed and posponing acquiring expired lease to next load balancing iteration.

>>>>>>> 6a383dfd
### <a name="2.2.6"/>2.2.6
* Improved handling of Observer exceptions.
* Richer information on Observer errors:
  * When an Observer is closed due to an exception thrown by Observer's ProcessChangesAsync, the CloseAsync will now receive the reason parameter set to ChangeFeedObserverCloseReason.ObserverError.
  * Added traces to identify errors within user code in an Observer.

### <a name="2.2.5"/>2.2.5
* Added support for handling split in collections that use shared database throughput.
  * This release fixes an issue that may occur during split in collections using shared database throughput when split result into partition re-balancing with only one child partition key range created, rather than two. When this happens, Change Feed Processor may get stuck deleting the lease for old partition key range and not creating new leases. The issue is fixed in this release.

### <a name="2.2.4"/>2.2.4
* Added new property ChangeFeedProcessorOptions.StartContinuation to support starting change feed from request continuation token. This is only used when lease collection is empty or a lease does not have ContinuationToken set. For leases in lease collection that have ContinuationToken set, the ContinuationToken is used and ChangeFeedProcessorOptions.StartContinuation is ignored.

### <a name="2.2.3"/>2.2.3
* Added support for using custom store to persist continuation tokens per partition.
  * For example, a custom lease store can be Azure Cosmos DB lease collection partitioned in any custom way.
  * Custom lease stores can use new extensibility point ChangeFeedProcessorBuilder.WithLeaseStoreManager(ILeaseStoreManager) and ILeaseStoreManager public interface.
  * Refactored the ILeaseManager interface into multiple role interfaces.
* Minor breaking change: removed extensibility point ChangeFeedProcessorBuilder.WithLeaseManager(ILeaseManager), use ChangeFeedProcessorBuilder.WithLeaseStoreManager(ILeaseStoreManager) instead.

### <a name="2.2.2"/>2.2.2
* This release fixes an issue that occurs during processing a split in monitored collection and using a partitioned lease collection. When processing a lease for split partition, the lease corresponding to that partition may not be deleted. The issue is fixed in this release.

### <a name="2.2.1"/>2.2.1
* Fixed Estimator calculation for Multi Master accounts and new Session Token format.

### <a name="2.2.0"/>2.2.0
* Added support for partitioned lease collections. The partition key must be defined as /id.
* Minor breaking change: the methods of the IChangeFeedDocumentClient interface and the ChangeFeedDocumentClient class were changed to include RequestOptions and CancellationToken  parameters. IChangeFeedDocumentClient is an advanced extensibility point that allows you to provide custom implementation of the Document Client to use with Change Feed Processor, e.g. decorate DocumentClient and intercept all calls to it to do extra tracing, error handling, etc. With this update, the code that implement IChangeFeedDocumentClient will need to be changed to include new parameters in the implementation.
* Minor diagnostics improvements.

### <a name="2.1.0"/>2.1.0
* Added new API, Task&lt;IReadOnlyList&lt;RemainingPartitionWork&gt;&gt; IRemainingWorkEstimator.GetEstimatedRemainingWorkPerPartitionAsync(). This can be used to get estimated work for each partition.
* Supports Microsoft.Azure.DocumentDB SDK 2.0. Requires Microsoft.Azure.DocumentDB 2.0 or later.

### <a name="2.0.6"/>2.0.6
* Added ChangeFeedEventHost.HostName public property for compatibility with v1.

### <a name="2.0.5"/>2.0.5
* Fixed a race condition that occurs during partition split. The race condition may lead to acquiring lease and immediately losing it during partition split and causing contention. The race condition issue is fixed with this release.

### <a name="2.0.4"/>2.0.4
* GA SDK

### <a name="2.0.3-prerelease"/>2.0.3-prerelease
* Fixed the following issues:
  * When partition split happens, there could be duplicate processing of documents modified before the split.
  * The GetEstimatedRemainingWork API returned 0 when no leases were present in the lease collection.

* The following exceptions are made public. Extensions that implement IPartitionProcessor can throw these exceptions.
  * Microsoft.Azure.Documents.ChangeFeedProcessor.Exceptions.LeaseLostException. 
  * Microsoft.Azure.Documents.ChangeFeedProcessor.Exceptions.PartitionException. 
  * Microsoft.Azure.Documents.ChangeFeedProcessor.Exceptions.PartitionNotFoundException.
  * Microsoft.Azure.Documents.ChangeFeedProcessor.Exceptions.PartitionSplitException. 

### <a name="2.0.2-prerelease"/>2.0.2-prerelease
* Minor API changes:
  * Removed ChangeFeedProcessorOptions.IsAutoCheckpointEnabled that was marked as obsolete.

### <a name="2.0.1-prerelease"/>2.0.1-prerelease
* Stability improvements:
  * Better handling of lease store initialization. When lease store is empty, only one instance of processor can initialize it, the others will wait.
  * More stable/efficient lease renewal/release. Renewing and releasing a lease one partition is independent from renewing others. In v1 that was done sequentially for all partitions.
* New v2 API:
  * Builder pattern for flexible construction of the processor: the ChangeFeedProcessorBuilder class.
    * Can take any combination of parameters.
    * Can take DocumentClient instance for monitoring and/or lease collection (not available in v1).
  * IChangeFeedObserver.ProcessChangesAsync now takes CancellationToken.
  * IRemainingWorkEstimator - the remaining work estimator can be used separately from the processor.
  * New extensibility points:
    * IPartitionLoadBalancingStrategy - for custom load-balancing of partitions between instances of the processor.
    * ILease, ILeaseManager - for custom lease management.
    * IPartitionProcessor - for custom processing changes on a partition.
* Logging - uses [LibLog](https://github.com/damianh/LibLog) library.
* 100% backward compatible with v1 API.
* New code base.
* Compatible with [SQL .NET SDK](sql-api-sdk-dotnet.md) versions 1.21.1 and above.

### v1 builds

### <a name="1.3.3"/>1.3.3
* Added more logging.
* Fixed a DocumentClient leak when calling the pending work estimation multiple times.

### <a name="1.3.2"/>1.3.2
* Fixes in the pending work estimation.

### <a name="1.3.1"/>1.3.1
* Stability improvements.
  * Fix for handling canceled tasks issue that might lead to stopped observers on some partitions.
* Support for manual checkpointing.
* Compatible with [SQL .NET SDK](sql-api-sdk-dotnet.md) versions 1.21 and above.

### <a name="1.2.0"/>1.2.0
* Adds support for .NET Standard 2.0. The package now supports `netstandard2.0` and `net451` framework monikers.
* Compatible with [SQL .NET SDK](sql-api-sdk-dotnet.md) versions 1.17.0 and above.
* Compatible with [SQL .NET Core SDK](sql-api-sdk-dotnet-core.md) versions 1.5.1 and above.

### <a name="1.1.1"/>1.1.1
* Fixes an issue with the calculation of the estimate of remaining work when the Change Feed was empty or no work was pending.
* Compatible with [SQL .NET SDK](sql-api-sdk-dotnet.md) versions 1.13.2 and above.

### <a name="1.1.0"/>1.1.0
* Added a method to obtain an estimate of remaining work to be processed in the Change Feed.
* Compatible with [SQL .NET SDK](sql-api-sdk-dotnet.md) versions 1.13.2 and above.

### <a name="1.0.0"/>1.0.0
* GA SDK
* Compatible with [SQL .NET SDK](sql-api-sdk-dotnet.md) versions 1.14.1 and below.


## Release & Retirement dates
Microsoft will provide notification at least **12 months** in advance of retiring an SDK in order to smooth the transition to a newer/supported version.

New features and functionality and optimizations are only added to the current SDK, as such it is recommended that you always upgrade to the latest SDK version as early as possible. 

Any request to Cosmos DB using a retired SDK will be rejected by the service.

<br/>

| Version | Release Date | Retirement Date |
| --- | --- | --- |
<<<<<<< HEAD
=======
| [2.2.7](#2.2.7) |May 14, 2019 |--- |
>>>>>>> 6a383dfd
| [2.2.6](#2.2.6) |January 29, 2019 |--- |
| [2.2.5](#2.2.5) |December 13, 2018 |--- |
| [2.2.4](#2.2.4) |November 29, 2018 |--- |
| [2.2.3](#2.2.3) |November 19, 2018 |--- |
| [2.2.2](#2.2.2) |October 31, 2018 |--- |
| [2.2.1](#2.2.1) |October 24, 2018 |--- |
| [1.3.3](#1.3.3) |May 08, 2018 |--- |
| [1.3.2](#1.3.2) |April 18, 2018 |--- |
| [1.3.1](#1.3.1) |March 13, 2018 |--- |
| [1.2.0](#1.2.0) |October 31, 2017 |--- |
| [1.1.1](#1.1.1) |August 29, 2017 |--- |
| [1.1.0](#1.1.0) |August 13, 2017 |--- |
| [1.0.0](#1.0.0) |July 07, 2017 |--- |


## FAQ
[!INCLUDE [cosmos-db-sdk-faq](../../includes/cosmos-db-sdk-faq.md)]

## See also
To learn more about Cosmos DB, see [Microsoft Azure Cosmos DB](https://azure.microsoft.com/services/cosmos-db/) service page. 
<|MERGE_RESOLUTION|>--- conflicted
+++ resolved
@@ -37,14 +37,11 @@
 
 ### v2 builds
 
-<<<<<<< HEAD
-=======
 ### <a name="2.2.7"/>2.2.7
 * Improved load balancing strategy for scenario when getting all leases takes longer than lease expiration interval, e.g. due to network issues:
   * In this scenario load balancing algorithm used to falsely consider leases as expired, causing stealing leases from active owners. This could trigger unnecessary re-balancing a lot of leases.
   * This issue is fixed in this release by avoiding retry on conflict while acquiring expired lease which owner hasn't changed and posponing acquiring expired lease to next load balancing iteration.
 
->>>>>>> 6a383dfd
 ### <a name="2.2.6"/>2.2.6
 * Improved handling of Observer exceptions.
 * Richer information on Observer errors:
@@ -167,10 +164,7 @@
 
 | Version | Release Date | Retirement Date |
 | --- | --- | --- |
-<<<<<<< HEAD
-=======
 | [2.2.7](#2.2.7) |May 14, 2019 |--- |
->>>>>>> 6a383dfd
 | [2.2.6](#2.2.6) |January 29, 2019 |--- |
 | [2.2.5](#2.2.5) |December 13, 2018 |--- |
 | [2.2.4](#2.2.4) |November 29, 2018 |--- |
