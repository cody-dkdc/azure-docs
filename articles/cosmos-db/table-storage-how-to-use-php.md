---
title: How to use Azure Storage Table service or Azure Cosmos DB Table API from PHP | Microsoft Docs
description: Learn how to use the Table service API from PHP to create and delete a table, and insert, delete, and query the table.
services: cosmos-db
documentationcenter: php
author: SnehaGunda
manager: kfile

ms.assetid: 1e57f371-6208-4753-b2a0-05db4aede8e3
ms.service: cosmos-db
ms.workload: data-services
ms.tgt_pltfrm: na
ms.devlang: php
ms.topic: article
<<<<<<< HEAD
ms.date: 04/05/2018
ms.author: mimig
=======
ms.date: 02/22/2018
ms.author: sngun
>>>>>>> 63af0414

---
# How to use Azure Storage Table service or Cosmos DB Table API from PHP
[!INCLUDE [storage-selector-table-include](../../includes/storage-selector-table-include.md)]
[!INCLUDE [storage-table-cosmos-db-tip-include](../../includes/storage-table-cosmos-db-tip-include.md)]

## Overview
This guide shows you how to perform common scenarios using the Azure Storage Table service and Azure Cosmos DB Table API. The samples are written in PHP and use the [Azure Storage Table PHP Client Library][download]. The scenarios covered include **creating and deleting a table**, and **inserting, deleting, and querying entities in a table**. For more information on the Azure Table service, see the [Next steps](#next-steps) section.


## Create an Azure service account

[!INCLUDE [cosmos-db-create-azure-service-account](../../includes/cosmos-db-create-azure-service-account.md)]

### Create an Azure storage account

[!INCLUDE [cosmos-db-create-storage-account](../../includes/cosmos-db-create-storage-account.md)]

### Create an Azure Cosmos DB Table API account

[!INCLUDE [cosmos-db-create-tableapi-account](../../includes/cosmos-db-create-tableapi-account.md)]

## Create a PHP application

The only requirement to create a PHP application to access the Storage Table service or Azure Cosmos DB Table API is to reference classes in the azure-storage-table SDK for PHP from within your code. You can use any development tools to create your application, including Notepad.

In this guide, you use Storage Table service or Azure Cosmos DB features that can be called from within a PHP application locally, or in code running within an Azure web role, worker role, or website.

## Get the client library

1. Create a file named composer.json in the root of your project and add the following code to it:
```json
{
  "require": {
    "microsoft/azure-storage-table": "*"
  }
}
```
2. Download [composer.phar](http://getcomposer.org/composer.phar) in your root. 
3. Open a command prompt and execute the following command in your project root:
```
php composer.phar install
```
Alternatively, go to the [Azure Storage Table PHP Client Library](https://github.com/Azure/azure-storage-php/tree/master/azure-storage-table) on GitHub to clone the source code.


## Add required references
To use the Storage Table service or Azure Cosmos DB APIs, you must:

* Reference the autoloader file using the [require_once][require_once] statement, and
* Reference any classes you use.

The following example shows how to include the autoloader file and reference the **TableRestProxy** class.

```php
require_once 'vendor/autoload.php';
use MicrosoftAzure\Storage\Table\TableRestProxy;
```

In the examples below, the `require_once` statement is always shown, but only the classes necessary for the example to execute are referenced.

## Add a Storage Table service connection
To instantiate a Storage Table service client, you must first have a valid connection string. The format for the Storage Table service connection string is:

```php
$connectionString = "DefaultEndpointsProtocol=[http|https];AccountName=[yourAccount];AccountKey=[yourKey]"
```

## Add an Azure Cosmos DB connection
To instantiate an Azure Cosmos DB Table client, you must first have a valid connection string. The format for the Azure Cosmos DB connection string is:

```php
$connectionString = "DefaultEndpointsProtocol=[https];AccountName=[myaccount];AccountKey=[myaccountkey];TableEndpoint=[https://myendpoint/]";
```

## Add a Storage emulator connection
To access the emulator storage:

```php
UseDevelopmentStorage = true
```

To create an Azure Table service client or Azure Cosmos DB client, you need to use the **TableRestProxy** class. You can:

* Pass the connection string directly to it or
* Use the **CloudConfigurationManager  (CCM)** to check multiple external sources for the connection string:
  * By default, it comes with support for one external source - environmental variables.
  * You can add new sources by extending the `ConnectionStringSource` class.

For the examples outlined here, the connection string is passed directly.

```php
require_once 'vendor/autoload.php';

use MicrosoftAzure\Storage\Table\TableRestProxy;

$tableClient = TableRestProxy::createTableService($connectionString);
```

## Create a table
A **TableRestProxy** object lets you create a table with the **createTable** method. When creating a table, you can set the Table service timeout. (For more information about the Table service timeout, see [Setting Timeouts for Table Service Operations][table-service-timeouts].)

```php
require_once 'vendor\autoload.php';

use MicrosoftAzure\Storage\Table\TableRestProxy;
use MicrosoftAzure\Storage\Common\ServiceException;

// Create Table REST proxy.
$tableClient = TableRestProxy::createTableService($connectionString);

try    {
    // Create table.
    $tableClient->createTable("mytable");
}
catch(ServiceException $e){
    $code = $e->getCode();
    $error_message = $e->getMessage();
    // Handle exception based on error codes and messages.
    // Error codes and messages can be found here:
    // https://docs.microsoft.com/rest/api/storageservices/Table-Service-Error-Codes
}
```

For information about restrictions on table names, see [Understanding the Table Service Data Model][table-data-model].

## Add an entity to a table
To add an entity to a table, create a new **Entity** object and pass it to **TableRestProxy->insertEntity**. Note that when you create an entity, you must specify a `PartitionKey` and `RowKey`. These are the unique identifiers for an entity and are values that can be queried much faster than other entity properties. The system uses `PartitionKey` to automatically distribute the table's entities over many Storage nodes. Entities with the same `PartitionKey` are stored on the same node. (Operations on multiple entities stored on the same node perform better than on entities stored across different nodes.) The `RowKey` is the unique ID of an entity within a partition.

```php
require_once 'vendor/autoload.php';

use MicrosoftAzure\Storage\Table\TableRestProxy;
use MicrosoftAzure\Storage\Common\ServiceException;
use MicrosoftAzure\Storage\Table\Models\Entity;
use MicrosoftAzure\Storage\Table\Models\EdmType;

// Create table REST proxy.
$tableClient = TableRestProxy::createTableService($connectionString);

$entity = new Entity();
$entity->setPartitionKey("tasksSeattle");
$entity->setRowKey("1");
$entity->addProperty("Description", null, "Take out the trash.");
$entity->addProperty("DueDate",
                        EdmType::DATETIME,
                        new DateTime("2012-11-05T08:15:00-08:00"));
$entity->addProperty("Location", EdmType::STRING, "Home");

try{
    $tableClient->insertEntity("mytable", $entity);
}
catch(ServiceException $e){
    // Handle exception based on error codes and messages.
    // Error codes and messages are here:
    // https://docs.microsoft.com/rest/api/storageservices/Table-Service-Error-Codes
    $code = $e->getCode();
    $error_message = $e->getMessage();
}
```

For information about Table properties and types, see [Understanding the Table Service Data Model][table-data-model].

The **TableRestProxy** class offers two alternative methods for inserting entities: **insertOrMergeEntity** and **insertOrReplaceEntity**. To use these methods, create a new **Entity** and pass it as a parameter to either method. Each method will insert the entity if it does not exist. If the entity already exists, **insertOrMergeEntity** updates property values if the properties already exist and adds new properties if they do not exist, while **insertOrReplaceEntity** completely replaces an existing entity. The following example shows how to use **insertOrMergeEntity**. If the entity with `PartitionKey` "tasksSeattle" and `RowKey` "1" does not already exist, it will be inserted. However, if it has previously been inserted (as shown in the example above), the `DueDate` property is updated, and the `Status` property is added. The `Description` and `Location` properties are also updated, but with values that effectively leave them unchanged. If these latter two properties were not added as shown in the example, but existed on the target entity, their existing values would remain unchanged.

```php
require_once 'vendor/autoload.php';

use MicrosoftAzure\Storage\Table\TableRestProxy;
use MicrosoftAzure\Storage\Common\ServiceException;
use MicrosoftAzure\Storage\Table\Models\Entity;
use MicrosoftAzure\Storage\Table\Models\EdmType;

// Create table REST proxy.
$tableClient = TableRestProxy::createTableService($connectionString);

//Create new entity.
$entity = new Entity();

// PartitionKey and RowKey are required.
$entity->setPartitionKey("tasksSeattle");
$entity->setRowKey("1");

// If entity exists, existing properties are updated with new values and
// new properties are added. Missing properties are unchanged.
$entity->addProperty("Description", null, "Take out the trash.");
$entity->addProperty("DueDate", EdmType::DATETIME, new DateTime()); // Modified the DueDate field.
$entity->addProperty("Location", EdmType::STRING, "Home");
$entity->addProperty("Status", EdmType::STRING, "Complete"); // Added Status field.

try    {
    // Calling insertOrReplaceEntity, instead of insertOrMergeEntity as shown,
    // would simply replace the entity with PartitionKey "tasksSeattle" and RowKey "1".
    $tableClient->insertOrMergeEntity("mytable", $entity);
}
catch(ServiceException $e){
    // Handle exception based on error codes and messages.
    // Error codes and messages are here:
    // https://docs.microsoft.com/rest/api/storageservices/Table-Service-Error-Codes
    $code = $e->getCode();
    $error_message = $e->getMessage();
    echo $code.": ".$error_message."<br />";
}
```

## Retrieve a single entity
The **TableRestProxy->getEntity** method allows you to retrieve a single entity by querying for its `PartitionKey` and `RowKey`. In the example below, the partition key `tasksSeattle` and row key `1` are passed to the **getEntity** method.

```php
require_once 'vendor/autoload.php';

use MicrosoftAzure\Storage\Table\TableRestProxy;
use MicrosoftAzure\Storage\Common\ServiceException;

// Create table REST proxy.
$tableClient = TableRestProxy::createTableService($connectionString);

try    {
    $result = $tableClient->getEntity("mytable", "tasksSeattle", 1);
}
catch(ServiceException $e){
    // Handle exception based on error codes and messages.
    // Error codes and messages are here:
    // https://docs.microsoft.com/rest/api/storageservices/Table-Service-Error-Codes
    $code = $e->getCode();
    $error_message = $e->getMessage();
    echo $code.": ".$error_message."<br />";
}

$entity = $result->getEntity();

echo $entity->getPartitionKey().":".$entity->getRowKey();
```

## Retrieve all entities in a partition
Entity queries are constructed using filters (for more information, see [Querying Tables and Entities][filters]). To retrieve all entities in partition, use the filter "PartitionKey eq *partition_name*". The following example shows how to retrieve all entities in the `tasksSeattle` partition by passing a filter to the **queryEntities** method.

```php
require_once 'vendor/autoload.php';

use MicrosoftAzure\Storage\Table\TableRestProxy;
use MicrosoftAzure\Storage\Common\ServiceException;

// Create table REST proxy.
$tableClient = TableRestProxy::createTableService($connectionString);

$filter = "PartitionKey eq 'tasksSeattle'";

try    {
    $result = $tableClient->queryEntities("mytable", $filter);
}
catch(ServiceException $e){
    // Handle exception based on error codes and messages.
    // Error codes and messages are here:
    // https://docs.microsoft.com/rest/api/storageservices/Table-Service-Error-Codes
    $code = $e->getCode();
    $error_message = $e->getMessage();
    echo $code.": ".$error_message."<br />";
}

$entities = $result->getEntities();

foreach($entities as $entity){
    echo $entity->getPartitionKey().":".$entity->getRowKey()."<br />";
}
```

## Retrieve a subset of entities in a partition
The same pattern used in the previous example can be used to retrieve any subset of entities in a partition. The subset of entities you retrieve are determined by the filter you use (for more information, see [Querying Tables and Entities][filters]).The following example shows how to use a filter to retrieve all entities with a specific `Location` and a `DueDate` less than a specified date.

```php
require_once 'vendor/autoload.php';

use MicrosoftAzure\Storage\Table\TableRestProxy;
use MicrosoftAzure\Storage\Common\ServiceException;

// Create table REST proxy.
$tableClient = TableRestProxy::createTableService($connectionString);

$filter = "Location eq 'Office' and DueDate lt '2012-11-5'";

try    {
    $result = $tableClient->queryEntities("mytable", $filter);
}
catch(ServiceException $e){
    // Handle exception based on error codes and messages.
    // Error codes and messages are here:
    // https://docs.microsoft.com/rest/api/storageservices/Table-Service-Error-Codes
    $code = $e->getCode();
    $error_message = $e->getMessage();
    echo $code.": ".$error_message."<br />";
}

$entities = $result->getEntities();

foreach($entities as $entity){
    echo $entity->getPartitionKey().":".$entity->getRowKey()."<br />";
}
```

## Retrieve a subset of entity properties
A query can retrieve a subset of entity properties. This technique, called *projection*, reduces bandwidth and can improve query performance, especially for large entities. To specify a property to retrieve, pass the name of the property to the **Query->addSelectField** method. You can call this method multiple times to add more properties. After executing **TableRestProxy->queryEntities**, the returned entities will only have the selected properties. (If you want to return a subset of Table entities, use a filter as shown in the queries above.)

```php
require_once 'vendor/autoload.php';

use MicrosoftAzure\Storage\Table\TableRestProxy;
use MicrosoftAzure\Storage\Common\ServiceException;
use MicrosoftAzure\Storage\Table\Models\QueryEntitiesOptions;

// Create table REST proxy.
$tableClient = TableRestProxy::createTableService($connectionString);

$options = new QueryEntitiesOptions();
$options->addSelectField("Description");

try    {
    $result = $tableClient->queryEntities("mytable", $options);
}
catch(ServiceException $e){
    // Handle exception based on error codes and messages.
    // Error codes and messages are here:
    // https://docs.microsoft.com/rest/api/storageservices/Table-Service-Error-Codes
    $code = $e->getCode();
    $error_message = $e->getMessage();
    echo $code.": ".$error_message."<br />";
}

// All entities in the table are returned, regardless of whether
// they have the Description field.
// To limit the results returned, use a filter.
$entities = $result->getEntities();

foreach($entities as $entity){
    $description = $entity->getProperty("Description")->getValue();
    echo $description."<br />";
}
```

## Update an entity
You can update an existing entity by using the **Entity->setProperty** and **Entity->addProperty** methods on the entity, and then calling **TableRestProxy->updateEntity**. The following example retrieves an entity, modifies one property, removes another property, and adds a new property. Note that you can remove a property by setting its value to **null**.

```php
require_once 'vendor/autoload.php';

use MicrosoftAzure\Storage\Table\TableRestProxy;
use MicrosoftAzure\Storage\Common\ServiceException;
use MicrosoftAzure\Storage\Table\Models\Entity;
use MicrosoftAzure\Storage\Table\Models\EdmType;

// Create table REST proxy.
$tableClient = TableRestProxy::createTableService($connectionString);

$result = $tableClient->getEntity("mytable", "tasksSeattle", 1);

$entity = $result->getEntity();
$entity->setPropertyValue("DueDate", new DateTime()); //Modified DueDate.
$entity->setPropertyValue("Location", null); //Removed Location.
$entity->addProperty("Status", EdmType::STRING, "In progress"); //Added Status.

try    {
    $tableClient->updateEntity("mytable", $entity);
}
catch(ServiceException $e){
    // Handle exception based on error codes and messages.
    // Error codes and messages are here:
    // https://docs.microsoft.com/rest/api/storageservices/Table-Service-Error-Codes
    $code = $e->getCode();
    $error_message = $e->getMessage();
    echo $code.": ".$error_message."<br />";
}
```

## Delete an entity
To delete an entity, pass the table name, and the entity's `PartitionKey` and `RowKey` to the **TableRestProxy->deleteEntity** method.

```php
require_once 'vendor/autoload.php';

use MicrosoftAzure\Storage\Table\TableRestProxy;
use MicrosoftAzure\Storage\Common\ServiceException;

// Create table REST proxy.
$tableClient = TableRestProxy::createTableService($connectionString);

try    {
    // Delete entity.
    $tableClient->deleteEntity("mytable", "tasksSeattle", "2");
}
catch(ServiceException $e){
    // Handle exception based on error codes and messages.
    // Error codes and messages are here:
    // https://docs.microsoft.com/rest/api/storageservices/Table-Service-Error-Codes
    $code = $e->getCode();
    $error_message = $e->getMessage();
    echo $code.": ".$error_message."<br />";
}
```

For concurrency checks, you can set the Etag for an entity to be deleted by using the **DeleteEntityOptions->setEtag** method and passing the **DeleteEntityOptions** object to **deleteEntity** as a fourth parameter.

## Batch table operations
The **TableRestProxy->batch** method allows you to execute multiple operations in a single request. The pattern here involves adding operations to **BatchRequest** object and then passing the **BatchRequest** object to the **TableRestProxy->batch** method. To add an operation to a **BatchRequest** object, you can call any of the following methods multiple times:

* **addInsertEntity** (adds an insertEntity operation)
* **addUpdateEntity** (adds an updateEntity operation)
* **addMergeEntity** (adds a mergeEntity operation)
* **addInsertOrReplaceEntity** (adds an insertOrReplaceEntity operation)
* **addInsertOrMergeEntity** (adds an insertOrMergeEntity operation)
* **addDeleteEntity** (adds a deleteEntity operation)

The following example shows how to execute **insertEntity** and **deleteEntity** operations in a single request. 

```php
require_once 'vendor/autoload.php';

use MicrosoftAzure\Storage\Table\TableRestProxy;
use MicrosoftAzure\Storage\Common\ServiceException;
use MicrosoftAzure\Storage\Table\Models\Entity;
use MicrosoftAzure\Storage\Table\Models\EdmType;
use MicrosoftAzure\Storage\Table\Models\BatchOperations;

// Configure a connection string for Storage Table service.
$connectionString = "DefaultEndpointsProtocol=[http|https];AccountName=[yourAccount];AccountKey=[yourKey]"

// Create table REST proxy.
$tableClient = TableRestProxy::createTableService($connectionString);

// Create list of batch operation.
$operations = new BatchOperations();

$entity1 = new Entity();
$entity1->setPartitionKey("tasksSeattle");
$entity1->setRowKey("2");
$entity1->addProperty("Description", null, "Clean roof gutters.");
$entity1->addProperty("DueDate",
                        EdmType::DATETIME,
                        new DateTime("2012-11-05T08:15:00-08:00"));
$entity1->addProperty("Location", EdmType::STRING, "Home");

// Add operation to list of batch operations.
$operations->addInsertEntity("mytable", $entity1);

// Add operation to list of batch operations.
$operations->addDeleteEntity("mytable", "tasksSeattle", "1");

try    {
    $tableClient->batch($operations);
}
catch(ServiceException $e){
    // Handle exception based on error codes and messages.
    // Error codes and messages are here:
    // https://docs.microsoft.com/rest/api/storageservices/Table-Service-Error-Codes
    $code = $e->getCode();
    $error_message = $e->getMessage();
    echo $code.": ".$error_message."<br />";
}
```

For more information about batching Table operations, see [Performing Entity Group Transactions][entity-group-transactions].

## Delete a table
Finally, to delete a table, pass the table name to the **TableRestProxy->deleteTable** method.

```php
require_once 'vendor/autoload.php';

use MicrosoftAzure\Storage\Table\TableRestProxy;
use MicrosoftAzure\Storage\Common\ServiceException;

// Create table REST proxy.
$tableClient = TableRestProxy::createTableService($connectionString);

try    {
    // Delete table.
    $tableClient->deleteTable("mytable");
}
catch(ServiceException $e){
    // Handle exception based on error codes and messages.
    // Error codes and messages are here:
    // https://docs.microsoft.com/rest/api/storageservices/Table-Service-Error-Codes
    $code = $e->getCode();
    $error_message = $e->getMessage();
    echo $code.": ".$error_message."<br />";
}
```

## Next steps
Now that you've learned the basics of the Azure Table service and Azure Cosmos DB, follow these links to learn more.

* [Microsoft Azure Storage Explorer](../vs-azure-tools-storage-manage-with-storage-explorer.md) is a free, standalone app from Microsoft that enables you to work visually with Azure Storage data on Windows, macOS, and Linux.

* [PHP Developer Center](/develop/php/).

[download]: https://packagist.org/packages/microsoft/azure-storage-table
[require_once]: http://php.net/require_once
[table-service-timeouts]: https://docs.microsoft.com/rest/api/storageservices/setting-timeouts-for-table-service-operations

[table-data-model]: https://docs.microsoft.com/rest/api/storageservices/Understanding-the-Table-Service-Data-Model
[filters]: https://docs.microsoft.com/rest/api/storageservices/Querying-Tables-and-Entities
[entity-group-transactions]: https://docs.microsoft.com/rest/api/storageservices/Performing-Entity-Group-Transactions<|MERGE_RESOLUTION|>--- conflicted
+++ resolved
@@ -12,14 +12,8 @@
 ms.tgt_pltfrm: na
 ms.devlang: php
 ms.topic: article
-<<<<<<< HEAD
 ms.date: 04/05/2018
-ms.author: mimig
-=======
-ms.date: 02/22/2018
 ms.author: sngun
->>>>>>> 63af0414
-
 ---
 # How to use Azure Storage Table service or Cosmos DB Table API from PHP
 [!INCLUDE [storage-selector-table-include](../../includes/storage-selector-table-include.md)]
