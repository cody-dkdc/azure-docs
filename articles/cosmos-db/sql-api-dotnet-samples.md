---
title: 'Azure Cosmos DB: .NET examples for the SQL API'
description: Find C# .NET examples on GitHub for common tasks using the Azure Cosmos DB SQL API, including CRUD operations.
author: SnehaGunda
ms.service: cosmos-db
ms.subservice: cosmosdb-sql
ms.topic: sample
ms.date: 04/04/2019
ms.author: sngun

---
# Azure Cosmos DB: .NET examples for the SQL API
> [!div class="op_single_selector"]
> * [.NET Examples](sql-api-dotnet-samples.md)
> * [Java Examples](sql-api-java-samples.md)
> * [Async Java Examples](sql-api-async-java-samples.md)
> * [Node.js Examples](sql-api-nodejs-samples.md)
> * [Python Examples](sql-api-python-samples.md)
> * [Azure Code Sample Gallery](https://azure.microsoft.com/resources/samples/?sort=0&service=cosmos-db)
> 
> 

The [azure-cosmos-dotnet-v2](https://github.com/Azure/azure-cosmos-dotnet-v2/tree/master/samples/code-samples) GitHub repository includes the latest .NET sample solutions to perform CRUD and other common operations on Azure Cosmos DB resources. This article provides:

* Links to the tasks in each of the example C# project files. 
* Links to the related API reference content.

For .NET SDK Version 3.0 (Preview) code samples, see the latest samples in the [azure-cosmos-dotnet-v3](https://github.com/Azure/azure-cosmos-dotnet-v3) GitHub repository. 

## Prerequisites

<<<<<<< HEAD
Visual Studio 2017 with the Azure development workflow installed
- You can download and use the **free** [Visual Studio 2017 Community Edition](https://www.visualstudio.com/downloads/). Make sure that you enable **Azure development** during the Visual Studio setup. 
=======
Visual Studio 2019 with the Azure development workflow installed
- You can download and use the **free** [Visual Studio 2019 Community Edition](https://www.visualstudio.com/downloads/). Make sure that you enable **Azure development** during the Visual Studio setup. 
>>>>>>> 6a383dfd

The [Microsoft.Azure.DocumentDB NuGet package](https://www.nuget.org/packages/Microsoft.Azure.DocumentDB/) 

An Azure subscription or free Cosmos DB trial account
- [!INCLUDE [quickstarts-free-trial-note](../../includes/quickstarts-free-trial-note.md)] 
  
- You can [activate Visual Studio subscriber benefits](https://azure.microsoft.com/pricing/member-offers/msdn-benefits-details/?ref=microsoft.com&utm_source=microsoft.com&utm_medium=docs&utm_campaign=visualstudio): Your Visual Studio subscription gives you credits every month, which you can use for paid Azure services.
- [!INCLUDE [cosmos-db-emulator-docdb-api](../../includes/cosmos-db-emulator-docdb-api.md)]  

> [!NOTE]
> The samples are self-contained, and set up and clean up after themselves with multiple calls to [CreateDocumentCollectionAsync()](/dotnet/api/microsoft.azure.documents.client.documentclient.createdocumentcollectionasync). Each occurrence bills your subscription for one hour of usage in your collection's performance tier. 
> 

## Database examples
The [RunDatabaseDemo](https://github.com/Azure/azure-documentdb-dotnet/blob/530c8d9cf7c99df7300246da05206c57ce654233/samples/code-samples/DatabaseManagement/Program.cs#L72-L121) method of the sample *DatabaseManagement* project shows how to do the following tasks. To learn about Azure Cosmos databases before you run the following samples, see [Work with databases, containers, and items](databases-containers-items.md). 

| Task | API reference |
| --- | --- |
| [Create a database](https://github.com/Azure/azure-documentdb-dotnet/blob/530c8d9cf7c99df7300246da05206c57ce654233/samples/code-samples/DatabaseManagement/Program.cs#L90) |[DocumentClient.CreateDatabaseAsync](/dotnet/api/microsoft.azure.documents.client.documentclient.createdatabaseasync) |
| [Query a database](https://github.com/Azure/azure-documentdb-dotnet/blob/530c8d9cf7c99df7300246da05206c57ce654233/samples/code-samples/DatabaseManagement/Program.cs#L81) |[DocumentQueryable.CreateDatabaseQuery](/previous-versions/azure/dn850286(v=azure.100)) |
| [Read a database by ID](https://github.com/Azure/azure-documentdb-dotnet/blob/530c8d9cf7c99df7300246da05206c57ce654233/samples/code-samples/DatabaseManagement/Program.cs#L102) |[DocumentClient.ReadDatabaseAsync](/dotnet/api/microsoft.azure.documents.client.documentclient.readdatabaseasync) |
| [Read all the databases](https://github.com/Azure/azure-documentdb-dotnet/blob/530c8d9cf7c99df7300246da05206c57ce654233/samples/code-samples/DatabaseManagement/Program.cs#L108-L113) |[DocumentClient.ReadDatabaseFeedAsync](/dotnet/api/microsoft.azure.documents.client.documentclient.readdatabasefeedasync) |
| [Delete a database](https://github.com/Azure/azure-documentdb-dotnet/blob/530c8d9cf7c99df7300246da05206c57ce654233/samples/code-samples/DatabaseManagement/Program.cs#L118) |[DocumentClient.DeleteDatabaseAsync](/dotnet/api/microsoft.azure.documents.client.documentclient.deletedatabaseasync) |

## Collection examples
The [RunCollectionDemo](https://github.com/Azure/azure-documentdb-dotnet/blob/530c8d9cf7c99df7300246da05206c57ce654233/samples/code-samples/CollectionManagement/Program.cs#L96-L185) method of the sample *CollectionManagement* project shows how to do the following tasks. To learn about Azure Cosmos collections before you run the following samples, see [Work with databases, containers, and items](databases-containers-items.md). 

| Task | API reference |
| --- | --- |
| [Create a collection](https://github.com/Azure/azure-documentdb-dotnet/blob/89670bc8aefd9bdd932db7f9b6d2fcb9b6acf35e/samples/code-samples/CollectionManagement/Program.cs#L101) |[DocumentClient.CreateDocumentCollectionAsync](/dotnet/api/microsoft.azure.documents.client.documentclient.createdocumentcollectionasync) |
| [Get configured performance of a collection](https://github.com/Azure/azure-documentdb-dotnet/blob/95521ff51ade486bb899d6913880995beaff58ce/samples/code-samples/CollectionManagement/Program.cs#L198) |[DocumentQueryable.CreateOfferQuery](/previous-versions/azure/dn975114(v=azure.100)) |
| [Change configured performance of a collection](https://github.com/Azure/azure-documentdb-dotnet/blob/95521ff51ade486bb899d6913880995beaff58ce/samples/code-samples/CollectionManagement/Program.cs#L207) |[DocumentClient.ReplaceOfferAsync](/dotnet/api/microsoft.azure.documents.client.documentclient.replaceofferasync) |
| [Get a collection by ID](https://github.com/Azure/azure-documentdb-dotnet/blob/89670bc8aefd9bdd932db7f9b6d2fcb9b6acf35e/samples/code-samples/CollectionManagement/Program.cs#L153) |[DocumentClient.ReadDocumentCollectionAsync](/dotnet/api/microsoft.azure.documents.client.documentclient.readdocumentcollectionasync) |
| [Read all the collections in a database](https://github.com/Azure/azure-documentdb-dotnet/blob/89670bc8aefd9bdd932db7f9b6d2fcb9b6acf35e/samples/code-samples/CollectionManagement/Program.cs#L162) |[DocumentClient.ReadDocumentCollectionFeedAsync](/dotnet/api/microsoft.azure.documents.client.documentclient.readdocumentcollectionfeedasync) |
| [Delete a collection](https://github.com/Azure/azure-documentdb-dotnet/blob/89670bc8aefd9bdd932db7f9b6d2fcb9b6acf35e/samples/code-samples/CollectionManagement/Program.cs#L175) |[DocumentClient.DeleteDocumentCollectionAsync](/dotnet/api/microsoft.azure.documents.client.documentclient.deletedocumentcollectionasync) |

## Document examples
The [RunDocumentsDemo](https://github.com/Azure/azure-documentdb-dotnet/blob/f374cc601f4cf08d11c88f0c3fa7dcefaf7ecfe8/samples/code-samples/DocumentManagement/Program.cs#L97-L102) method of the sample *DocumentManagement* project shows how to do the following tasks. To learn about Azure Cosmos documents before you run the following samples, see [Work with databases, containers, and items](databases-containers-items.md). 

| Task | API reference |
| --- | --- |
| [Create a document](https://github.com/Azure/azure-documentdb-dotnet/blob/f374cc601f4cf08d11c88f0c3fa7dcefaf7ecfe8/samples/code-samples/DocumentManagement/Program.cs#L198) |[DocumentClient.CreateDocumentAsync](/dotnet/api/microsoft.azure.documents.client.documentclient.createdocumentasync) |
| [Read a document by ID](https://github.com/Azure/azure-documentdb-dotnet/blob/f374cc601f4cf08d11c88f0c3fa7dcefaf7ecfe8/samples/code-samples/DocumentManagement/Program.cs#L211) |[DocumentClient.ReadDocumentAsync](/dotnet/api/microsoft.azure.documents.client.documentclient.readdocumentasync) |
| [Read all the documents in a collection](https://github.com/Azure/azure-documentdb-dotnet/blob/f374cc601f4cf08d11c88f0c3fa7dcefaf7ecfe8/samples/code-samples/DocumentManagement/Program.cs#L227) |[DocumentClient.ReadDocumentFeedAsync](/dotnet/api/microsoft.azure.documents.client.documentclient.readdocumentfeedasync) |
| [Query for documents](https://github.com/Azure/azure-documentdb-dotnet/blob/f374cc601f4cf08d11c88f0c3fa7dcefaf7ecfe8/samples/code-samples/DocumentManagement/Program.cs#L248-L251) |[DocumentClient.CreateDocumentQuery](/previous-versions/azure/dn850285(v=azure.100)) |
| [Replace a document](https://github.com/Azure/azure-documentdb-dotnet/blob/f374cc601f4cf08d11c88f0c3fa7dcefaf7ecfe8/samples/code-samples/DocumentManagement/Program.cs#L263) |[DocumentClient.ReplaceDocumentAsync](/dotnet/api/microsoft.azure.documents.client.documentclient.replacedocumentasync) |
| [Upsert a document](https://github.com/Azure/azure-documentdb-dotnet/blob/f374cc601f4cf08d11c88f0c3fa7dcefaf7ecfe8/samples/code-samples/DocumentManagement/Program.cs#L300) |[DocumentClient.UpsertDocumentAsync](/dotnet/api/microsoft.azure.documents.client.documentclient.upsertdocumentasync) |
| [Delete a document](https://github.com/Azure/azure-documentdb-dotnet/blob/f374cc601f4cf08d11c88f0c3fa7dcefaf7ecfe8/samples/code-samples/DocumentManagement/Program.cs#L322) |[DocumentClient.DeleteDocumentAsync](/dotnet/api/microsoft.azure.documents.client.documentclient.deletedocumentasync) |
| [Working with .NET dynamic objects](https://github.com/Azure/azure-documentdb-dotnet/blob/f374cc601f4cf08d11c88f0c3fa7dcefaf7ecfe8/samples/code-samples/DocumentManagement/Program.cs#L331-L380) |[DocumentClient.CreateDocumentAsync](/dotnet/api/microsoft.azure.documents.client.documentclient.createdocumentasync)<br>[DocumentClient.ReadDocumentAsync](/dotnet/api/microsoft.azure.documents.client.documentclient.readdocumentasync)<br>[DocumentClient.ReplaceDocumentAsync](/dotnet/api/microsoft.azure.documents.client.documentclient.replacedocumentasync) |
| [Replace document with conditional ETag check](https://github.com/Azure/azure-documentdb-dotnet/blob/f2b11dec45a195ddeed333560ebba63055f5ed09/samples/code-samples/DocumentManagement/Program.cs#L398-L440) |[DocumentClient.AccessCondition](/dotnet/api/microsoft.azure.documents.client.accesscondition)<br>[Documents.Client.AccessConditionType](/dotnet/api/microsoft.azure.documents.client.accessconditiontype) |
| [Read document only if document has changed](https://github.com/Azure/azure-documentdb-dotnet/blob/f2b11dec45a195ddeed333560ebba63055f5ed09/samples/code-samples/DocumentManagement/Program.cs#L442-L470) |[DocumentClient.AccessCondition](/dotnet/api/microsoft.azure.documents.client.accesscondition)<br>[Documents.Client.AccessConditionType](/dotnet/api/microsoft.azure.documents.client.accessconditiontype) |

## Indexing examples
The [RunIndexDemo](https://github.com/Azure/azure-documentdb-dotnet/blob/ea8c977b9c2f37ddc2894911ec239907ab60e40a/samples/code-samples/IndexManagement/Program.cs#L89-L117) method of the sample *IndexManagement* project shows how to do the following tasks. To learn about indexing in Azure Cosmos DB before you run the following samples, see [index policies](index-policy.md), [index types](index-types.md), and [index paths](index-paths.md). 

| Task | API reference |
| --- | --- |
| [Exclude a document from the index](https://github.com/Azure/azure-documentdb-dotnet/blob/2e9a48b6a446b47dd6182606c8608d439b88b683/samples/code-samples/IndexManagement/Program.cs#L125-L163) |[IndexingDirective.Exclude](/dotnet/api/microsoft.azure.documents.indexingdirective) |
| [Use manual (instead of automatic) indexing](https://github.com/Azure/azure-documentdb-dotnet/blob/2e9a48b6a446b47dd6182606c8608d439b88b683/samples/code-samples/IndexManagement/Program.cs#L171-L209) |[IndexingPolicy.Automatic](/dotnet/api/microsoft.azure.documents.indexingpolicy.automatic) |
| [Exclude specified document paths from the index](https://github.com/Azure/azure-documentdb-dotnet/blob/2e9a48b6a446b47dd6182606c8608d439b88b683/samples/code-samples/IndexManagement/Program.cs#L248-L297) |[IndexingPolicy.ExcludedPaths](/dotnet/api/microsoft.azure.documents.indexingpolicy.excludedpaths) |
| [Force a range scan operation on a hash indexed path](https://github.com/Azure/azure-documentdb-dotnet/blob/2e9a48b6a446b47dd6182606c8608d439b88b683/samples/code-samples/IndexManagement/Program.cs#L305-L340) |[FeedOptions.EnableScanInQuery](/dotnet/api/microsoft.azure.documents.client.feedoptions.enablescaninquery) |
| [Use range indexes on strings](https://github.com/Azure/azure-documentdb-dotnet/blob/2e9a48b6a446b47dd6182606c8608d439b88b683/samples/code-samples/IndexManagement/Program.cs#L342-L405) |[IndexingPolicy.IncludedPaths](/dotnet/api/microsoft.azure.documents.indexingpolicy.includedpaths)<br>[RangeIndex](/dotnet/api/microsoft.azure.documents.rangeindex) |
| [Perform an index transform](https://github.com/Azure/azure-documentdb-dotnet/blob/2e9a48b6a446b47dd6182606c8608d439b88b683/samples/code-samples/IndexManagement/Program.cs#L407-L464) |[ReplaceDocumentCollectionAsync](/dotnet/api/microsoft.azure.documents.client.documentclient.replacedocumentcollectionasync) |

## Geospatial examples
The geospatial sample file, [azure-documentdb-dotnet/samples/code-samples/Geospatial/Program.cs](https://github.com/Azure/azure-documentdb-dotnet/blob/master/samples/code-samples/Geospatial/Program.cs), shows how to do the following tasks.  To learn about GeoJSON and geospatial data before you run the following samples, see [Use geospatial and GeoJSON location data](geospatial.md). 

| Task | API reference |
| --- | --- |
| [Enable geospatial indexing on a new collection](https://github.com/Azure/azure-documentdb-dotnet/blob/7b09c085817e850d683bc59bd864c2f6b552d275/samples/code-samples/Geospatial/Program.cs#L45-L63) |[IndexingPolicy](/dotnet/api/microsoft.azure.documents.indexingpolicy) <br> [IndexKind.Spatial](/dotnet/api/microsoft.azure.documents.indexkind) <br>[DataType.Point](/dotnet/api/microsoft.azure.documents.datatype) |
| [Insert documents with GeoJSON points](https://github.com/Azure/azure-documentdb-dotnet/blob/7b09c085817e850d683bc59bd864c2f6b552d275/samples/code-samples/Geospatial/Program.cs#L116-L126) |[DocumentClient.CreateDocumentAsync](/dotnet/api/microsoft.azure.documents.client.documentclient.createdocumentasync) </br> [DataType.Point](/dotnet/api/microsoft.azure.documents.datatype) |
| [Find points within a specified distance](https://github.com/Azure/azure-documentdb-dotnet/blob/7b09c085817e850d683bc59bd864c2f6b552d275/samples/code-samples/Geospatial/Program.cs#L152-L194) |[ST_DISTANCE](how-to-sql-query.md#spatial-functions) </br> [GeometryOperationExtensions.Distance](/dotnet/api/microsoft.azure.documents.spatial.geometryoperationextensions.distance) |
| [Find points within a polygon](https://github.com/Azure/azure-documentdb-dotnet/blob/7b09c085817e850d683bc59bd864c2f6b552d275/samples/code-samples/Geospatial/Program.cs#L196-L221) |[ST_WITHIN](how-to-sql-query.md#spatial-functions) </br> [GeometryOperationExtensions.Within](/dotnet/api/microsoft.azure.documents.spatial.geometryoperationextensions.distance) </br>[Polygon](/dotnet/api/microsoft.azure.documents.spatial.polygon) |
| [Enable geospatial indexing on an existing collection](https://github.com/Azure/azure-documentdb-dotnet/blob/7b09c085817e850d683bc59bd864c2f6b552d275/samples/code-samples/Geospatial/Program.cs#L312-L336) |[DocumentClient.ReplaceDocumentCollectionAsync](/dotnet/api/microsoft.azure.documents.client.documentclient.replacedocumentcollectionasync)<br>[DocumentCollection.IndexingPolicy](/dotnet/api/microsoft.azure.documents.documentcollection.indexingpolicy#P:Microsoft.Azure.Documents.DocumentCollection.IndexingPolicy) |
| [Validate point and polygon data](https://github.com/Azure/azure-documentdb-dotnet/blob/7b09c085817e850d683bc59bd864c2f6b552d275/samples/code-samples/Geospatial/Program.cs#L223-L265) |[ST_ISVALID](how-to-sql-query.md#spatial-functions)<br>[ST_ISVALIDDETAILED](how-to-sql-query.md#spatial-functions)<br>[GeometryOperationExtensions.IsValid](/dotnet/api/microsoft.azure.documents.spatial.geometryoperationextensions.isvalid)<br>[GeometryOperationExtensions.IsValidDetailed](/dotnet/api/microsoft.azure.documents.spatial.geometryoperationextensions.isvaliddetailed) |

## Query examples
The query document file, [azure-documentdb-dotnet/samples/code-samples/Queries/Program.cs](https://github.com/Azure/azure-documentdb-dotnet/blob/master/samples/code-samples/Queries/Program.cs), shows how to do each of the following tasks using the SQL query grammar, the LINQ provider with query, and Lambda. To learn about the SQL query reference in Azure Cosmos DB before you run the following samples, see [SQL query examples for Azure Cosmos DB](how-to-sql-query.md). 

| Task | API reference |
| --- | --- |
| [Query for all documents](https://github.com/Azure/azure-documentdb-dotnet/blob/d17c0ca5be739a359d105cf4112443f65ca2cb72/samples/code-samples/Queries/Program.cs#L122-L138) |[DocumentQueryable.CreateDocumentQuery](/previous-versions/azure/dn850285(v=azure.100)) |
| [Query for equality using ==](https://github.com/Azure/azure-documentdb-dotnet/blob/d17c0ca5be739a359d105cf4112443f65ca2cb72/samples/code-samples/Queries/Program.cs#L251-L268) |[DocumentQueryable.CreateDocumentQuery](/previous-versions/azure/dn850285(v=azure.100)) |
| [Query for inequality using != and NOT](https://github.com/Azure/azure-documentdb-dotnet/blob/d17c0ca5be739a359d105cf4112443f65ca2cb72/samples/code-samples/Queries/Program.cs#L270-L276) |[DocumentQueryable.CreateDocumentQuery](/previous-versions/azure/dn850285(v=azure.100)) |
| [Query using range operators like >, <, >=, <=](https://github.com/Azure/azure-documentdb-dotnet/blob/d17c0ca5be739a359d105cf4112443f65ca2cb72/samples/code-samples/Queries/Program.cs#L305-L325) |[DocumentQueryable.CreateDocumentQuery](/previous-versions/azure/dn850285(v=azure.100)) |
| [Query using range operators against strings](https://github.com/Azure/azure-documentdb-dotnet/blob/d17c0ca5be739a359d105cf4112443f65ca2cb72/samples/code-samples/Queries/Program.cs#L337-L346) |[DocumentQueryable.CreateDocumentQuery](/previous-versions/azure/dn850285(v=azure.100)) |
| [Query with ORDER BY](https://github.com/Azure/azure-documentdb-dotnet/blob/d17c0ca5be739a359d105cf4112443f65ca2cb72/samples/code-samples/Queries/Program.cs#L370-L392) |[DocumentQueryable.CreateDocumentQuery](/previous-versions/azure/dn850285(v=azure.100)) |
| [Query with aggregate functions](https://github.com/Azure/azure-cosmos-dotnet-v2/blob/master/samples/code-samples/Queries/Program.cs#L448-L496) |[DocumentQueryable.CreateDocumentQuery](/previous-versions/azure/dn850285(v=azure.100)) |
| [Work with subdocuments](https://github.com/Azure/azure-documentdb-dotnet/blob/d17c0ca5be739a359d105cf4112443f65ca2cb72/samples/code-samples/Queries/Program.cs#L394-L419) |[DocumentQueryable.CreateDocumentQuery](/previous-versions/azure/dn850285(v=azure.100)) |
| [Query with intra-document Joins](https://github.com/Azure/azure-documentdb-dotnet/blob/d17c0ca5be739a359d105cf4112443f65ca2cb72/samples/code-samples/Queries/Program.cs#L421-L435) |[DocumentQueryable.CreateDocumentQuery](/previous-versions/azure/dn850285(v=azure.100)) |
| [Query with string, math, and array operators](https://github.com/Azure/azure-documentdb-dotnet/blob/d17c0ca5be739a359d105cf4112443f65ca2cb72/samples/code-samples/Queries/Program.cs#L527-L552) |[DocumentQueryable.CreateDocumentQuery](/previous-versions/azure/dn850285(v=azure.100)) |
| [Query with parameterized SQL using SqlQuerySpec](https://github.com/Azure/azure-documentdb-dotnet/blob/d17c0ca5be739a359d105cf4112443f65ca2cb72/samples/code-samples/Queries/Program.cs#L140-L174) |[DocumentQueryable.CreateDocumentQuery](/previous-versions/azure/dn850285(v=azure.100))<br>[SqlQuerySpec](/dotnet/api/microsoft.azure.documents.sqlqueryspec) |
| [Query with explicit paging](https://github.com/Azure/azure-documentdb-dotnet/blob/d17c0ca5be739a359d105cf4112443f65ca2cb72/samples/code-samples/Queries/Program.cs#L554-L576) |[DocumentQueryable.CreateDocumentQuery](/previous-versions/azure/dn850285(v=azure.100)) |
| [Query partitioned collections in parallel](https://github.com/Azure/azure-documentdb-dotnet/blob/master/samples/code-samples/Queries/Program.cs#L664-L734) |[DocumentQueryable.CreateDocumentQuery](/previous-versions/azure/dn850285(v=azure.100)) |
| [Query with ORDER BY for partitioned collections](https://github.com/Azure/azure-documentdb-dotnet/blob/master/samples/code-samples/Queries/Program.cs#L737-L810) |[DocumentQueryable.CreateDocumentQuery](/previous-versions/azure/dn850285(v=azure.100)) |

## Change feed examples 
The change feed sample, [azure-documentdb-dotnet/samples/code-samples/ChangeFeed/Program.cs](https://github.com/Azure/azure-documentdb-dotnet/blob/master/samples/code-samples/ServerSideScripts/Program.cs), shows how to do the following tasks. To learn about change feed in Azure Cosmos DB before you run the following samples, see [Read Azure Cosmos DB change feed](read-change-feed.md) and [Change feed processor](change-feed-processor.md). 

| Task | API reference |
| --- | --- |
| [Read change feed](https://github.com/Azure/azure-documentdb-dotnet/blob/master/samples/code-samples/ChangeFeed/Program.cs#L132) |[DocumentClient.CreateDocumentChangeFeedQuery](/dotnet/api/microsoft.azure.documents.client.documentclient.createdocumentchangefeedquery) | 
| [Read partition key ranges](https://github.com/Azure/azure-documentdb-dotnet/blob/master/samples/code-samples/ChangeFeed/Program.cs#L118) |[DocumentClient.ReadPartitionKeyRangeFeedAsync](/dotnet/api/microsoft.azure.documents.client.documentclient.readpartitionkeyrangefeedasync) | 

The change feed processor sample, [ChangeFeedMigrationTool](https://github.com/Azure/azure-documentdb-dotnet/tree/master/samples/ChangeFeedMigrationTool), shows how to use the change feed processor library to replicate data to another Cosmos DB collection.   

## Server-side programming examples
The server-side programming file, [azure-documentdb-dotnet/samples/code-samples/ServerSideScripts/Program.cs](https://github.com/Azure/azure-documentdb-dotnet/blob/master/samples/code-samples/ServerSideScripts/Program.cs), shows how to do the following tasks. To learn about server-side programming in Azure Cosmos DB before you run the following samples, see [Stored procedures, triggers, and user-defined functions](stored-procedures-triggers-udfs.md). 

| Task | API reference |
| --- | --- |
| [Create a stored procedure](https://github.com/Azure/azure-documentdb-net/blob/d17c0ca5be739a359d105cf4112443f65ca2cb72/samples/code-samples/ServerSideScripts/Program.cs#L112) |[DocumentClient.CreateStoredProcedureAsync](/dotnet/api/microsoft.azure.documents.client.documentclient.createstoredprocedureasync) |
| [Execute a stored procedure](https://github.com/Azure/azure-documentdb-net/blob/d17c0ca5be739a359d105cf4112443f65ca2cb72/samples/code-samples/ServerSideScripts/Program.cs#L127) |[DocumentClient.ExecuteStoredProcedureAsync](/dotnet/api/microsoft.azure.documents.client.documentclient.executestoredprocedureasync) |
| [Read a document feed for a stored procedure](https://github.com/Azure/azure-documentdb-net/blob/d17c0ca5be739a359d105cf4112443f65ca2cb72/samples/code-samples/ServerSideScripts/Program.cs#L194) |[DocumentClient.ReadDocumentFeedAsync](/dotnet/api/microsoft.azure.documents.client.documentclient.readdocumentfeedasync) |
| [Create a stored procedure with ORDER BY](https://github.com/Azure/azure-documentdb-net/blob/d17c0ca5be739a359d105cf4112443f65ca2cb72/samples/code-samples/ServerSideScripts/Program.cs#L219) |[DocumentClient.CreateStoredProcedureAsync](/dotnet/api/microsoft.azure.documents.client.documentclient.createstoredprocedureasync) |
| [Create a pre-trigger](https://github.com/Azure/azure-documentdb-net/blob/d17c0ca5be739a359d105cf4112443f65ca2cb72/samples/code-samples/ServerSideScripts/Program.cs#L264) |[DocumentClient.CreateTriggerAsync](/dotnet/api/microsoft.azure.documents.client.documentclient.createtriggerasync) |
| [Create a post-trigger](https://github.com/Azure/azure-documentdb-net/blob/d17c0ca5be739a359d105cf4112443f65ca2cb72/samples/code-samples/ServerSideScripts/Program.cs#L329) |[DocumentClient.CreateTriggerAsync](/dotnet/api/microsoft.azure.documents.client.documentclient.createtriggerasync) |
| [Create a user-defined function (UDF)](https://github.com/Azure/azure-documentdb-net/blob/d17c0ca5be739a359d105cf4112443f65ca2cb72/samples/code-samples/ServerSideScripts/Program.cs#L389) |[DocumentClient.CreateUserDefinedFunctionAsync](/dotnet/api/microsoft.azure.documents.client.documentclient.createuserdefinedfunctionasync) |

## User management examples
The user management file, [azure-documentdb-dotnet/samples/code-samples/UserManagement/Program.cs](https://github.com/Azure/azure-documentdb-dotnet/blob/master/samples/code-samples/UserManagement/Program.cs), shows how to do the following tasks:

| Task | API reference |
| --- | --- |
| [Create a user](https://github.com/Azure/azure-documentdb-net/blob/d17c0ca5be739a359d105cf4112443f65ca2cb72/samples/code-samples/UserManagement/Program.cs#L81) |[DocumentClient.CreateUserAsync](/dotnet/api/microsoft.azure.documents.client.documentclient.createuserasync) |
| [Set permissions on a collection or document](https://github.com/Azure/azure-documentdb-net/blob/d17c0ca5be739a359d105cf4112443f65ca2cb72/samples/code-samples/UserManagement/Program.cs#L85) |[DocumentClient.CreatePermissionAsync](/dotnet/api/microsoft.azure.documents.client.documentclient.createpermissionasync) |
| [Get a list of a user's permissions](https://github.com/Azure/azure-documentdb-net/blob/d17c0ca5be739a359d105cf4112443f65ca2cb72/samples/code-samples/UserManagement/Program.cs#L218) |[DocumentClient.ReadUserAsync](/dotnet/api/microsoft.azure.documents.client.documentclient.readuserasync)<br>[DocumentClient.ReadPermissionFeedAsync](/dotnet/api/microsoft.azure.documents.client.documentclient.readpermissionfeedasync) |
<|MERGE_RESOLUTION|>--- conflicted
+++ resolved
@@ -29,13 +29,8 @@
 
 ## Prerequisites
 
-<<<<<<< HEAD
-Visual Studio 2017 with the Azure development workflow installed
-- You can download and use the **free** [Visual Studio 2017 Community Edition](https://www.visualstudio.com/downloads/). Make sure that you enable **Azure development** during the Visual Studio setup. 
-=======
 Visual Studio 2019 with the Azure development workflow installed
 - You can download and use the **free** [Visual Studio 2019 Community Edition](https://www.visualstudio.com/downloads/). Make sure that you enable **Azure development** during the Visual Studio setup. 
->>>>>>> 6a383dfd
 
 The [Microsoft.Azure.DocumentDB NuGet package](https://www.nuget.org/packages/Microsoft.Azure.DocumentDB/) 
 
