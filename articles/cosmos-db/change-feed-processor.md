--- conflicted
+++ resolved
@@ -5,11 +5,7 @@
 ms.service: cosmos-db
 ms.devlang: dotnet
 ms.topic: conceptual
-<<<<<<< HEAD
-ms.date: 11/06/2018
-=======
 ms.date: 05/21/2019
->>>>>>> 6a383dfd
 ms.author: rimman
 ms.reviewer: sngun
 ---
