--- conflicted
+++ resolved
@@ -1,9 +1,6 @@
 ---
 title: "Tutorial: Build a Node.js application to manage the data stored in a MongoDB API account (Part 5) - Use Mongoose to connect to Azure Cosmos DB"
-<<<<<<< HEAD
-=======
 titleSuffix: Azure Cosmos DB
->>>>>>> 901e850e
 description: This tutorial describes how to build a Node.js application by using Angular, Express to manage the data stored in a MongoDB API account. In this part, you use Mongoose to connect to Azure Cosmos DB.
 author: johnpapa
 
@@ -11,20 +8,13 @@
 ms.component: cosmosdb-mongo
 ms.devlang: nodejs
 ms.topic: tutorial
-ms.date: 12/03/2017
+ms.date: 12/06/2018
 ms.author: jopapa
-<<<<<<< HEAD
-Customer intent: As a developer, I want to build a Node.js application, so that I can manage the data stored in a MongoDB API account of Azure Cosmos DB.
----
-
-# Tutorial: Build a Node.js application to manage the data stored in a MongoDB API account (Part 5) - Use Mongoose to connect to Azure Cosmos DB 
-=======
 ms.custom: seodec18
 Customer intent: As a developer, I want to build a Node.js application, so that I can manage the data stored in a MongoDB API account of Azure Cosmos DB.
 ---
 
 # Tutorial: Build a Node.js application to manage the data stored in a MongoDB API account (Part 5) - Use Mongoose to connect to Azure Cosmos DB >>>>>>> master
->>>>>>> 901e850e
 
 As a developer, you might have applications that use NoSQL document data. You can use a MongoDB API account in Azure Cosmos DB to store and access this document data. You can build a Node.js application to manage the data stored in a MongoDB API account of Azure Cosmos DB. This multi-part tutorial demonstrates how to create a Node.js app with Express and Angular, and connect it to an [Azure Cosmos DB MongoDB API](mongodb-introduction.md) account. This article describes Part 5 of the tutorial and builds on [Part 4](tutorial-develop-mongodb-nodejs-part4.md).
 
