---
title: Indexing in Azure Cosmos DB 
description: Understand how indexing works in Azure Cosmos DB.
author: rimman
ms.service: cosmos-db
ms.topic: conceptual
ms.date: 04/08/2019
<<<<<<< HEAD
ms.author: mjbrown
=======
ms.author: rimman
>>>>>>> 6b95b7ad
---

# Indexing in Azure Cosmos DB - Overview

Azure Cosmos DB is a schema-agnostic database that allows you to iterate on your application without having to deal with schema or index management. By default, Azure Cosmos DB automatically indexes every property for all items in your container without having to define any schema or configure secondary indexes.

This goal of this article is to explain how Azure Cosmos DB indexes data and how it uses indexes to improve query performance. It is recommended to go through this section before exploring how to customize [indexing policies](index.policy.md).

<<<<<<< HEAD
## From items to trees
=======
By projecting items in a container as JSON documents and representing them as trees, Azure Cosmos DB normalizes both the structure and the instance values across items into the unifying concept of a **dynamically encoded path structure**. In this representation, each label in a JSON document, which includes both the property names and their values, becomes a node of the tree. The leaves of the tree contain the actual values and the intermediate nodes contain the schema information. The following image represents the trees created for two items (1 and 2) in an Azure Cosmos container:
>>>>>>> 6b95b7ad

Every time an item is stored in a container, its content is projected as a JSON document, then converted into a tree representation. What that means is that every property of that item gets represented as a node within a tree. A pseudo root node is created as a parent to all the first-level properties of the item. The leaf nodes contain the actual scalar values carried by the item.

<<<<<<< HEAD
As an example, this item:
=======
A pseudo root node is created as a parent to the actual nodes corresponding to the labels in the JSON document underneath. The nested data structures drive the hierarchy in the tree. Intermediate artificial nodes labeled with numeric values (for example, 0, 1, ...) are employed for representing enumerations, and array indices.
>>>>>>> 6b95b7ad

    {
        "locations": [
            { "country": "Germany", "city": "Berlin" },
            { "country": "France", "city": "Paris" }
        ],
        "headquarters": { "country": "Belgium", "employees": 250 }
        "exports": [
            { "city": "Moscow" },
            { "city": "Athens" }
        ]
    }

<<<<<<< HEAD
would be represented as the following tree:
=======
Azure Cosmos DB projects items in an Azure Cosmos container as JSON documents and index as trees. You can then tune the index policies for paths within the tree. You can choose to include or exclude paths from indexing. This can offer improved write performance and lower the index storage for scenarios where the query patterns are known ahead. To learn more, see [Index Paths](index-paths.md).
>>>>>>> 6b95b7ad

![The previous item represented as a tree](./media/index-overview/item-as-tree.png)

<<<<<<< HEAD
Note how arrays are encoded in the tree: every entry in an array gets an intermediate node labeled with the index of that entry within the array (0, 1 etc.).

## From trees to index paths

The reason why Azure Cosmos DB transforms items into trees is because it allows properties to be referenced by their paths within those trees. To get the path for a property, we simply have to walk down the tree, from the root node to that property, and concatenate the labels of each node we traverse.
=======
Azure Cosmos database applies *automatic indexing* to the data, where every path in a tree is indexed, unless you configure to exclude the certain paths.

Azure Cosmos database employs inverted index data structure to store the information of each item and to facilitate efficient representation for querying. The index tree is a document that is constructed with the union of all of the trees representing the individual items in a container. The index tree grows over time, as new items are added or existing items are updated in the container. Unlike relational database indexing, Azure Cosmos DB doesn't restart the indexing from scratch, as new fields are introduced. New items are added to the existing index structure. 

Each node of the index tree is an index entry containing the label and position values, called the *term*, and the IDs of the items, called the *postings*. The postings in the curly brackets (for example {1,2}) in the inverted index figure correspond to the items such as *Document1* and *Document2* containing the given label value. An important implication of treating both the schema labels and the instance values uniformly is that everything is packed inside a large index. An instance value that is still in the leaves is not repeated, it can be in different roles across items, with different schema labels, but it is the same value. The following image shows inverted indexing for two different items:
>>>>>>> 6b95b7ad

Here are the paths for each property from the example item described above:

    /locations/0/country: "Germany"
    /locations/0/city: "Berlin"
    /locations/1/country: "France"
    /locations/1/city: "Paris"
    /headquarters/country: "Belgium"
    /headquarters/employees: 250
    /exports/0/city: "Moscow"
    /exports/1/city: "Athens"

<<<<<<< HEAD
When an item is written, Azure Cosmos DB effectively indexes each property's path and corresponding value.

## Index kinds

Azure Cosmos DB currently supports two kinds of indexes:

The **range** index kind is used for:

- equality queries: `SELECT * FROM container c WHERE c.property = 'value'`
- range queries: `SELECT * FROM container c WHERE c.property > 'value'` (works for `>`, `<`, `>=`, `<=`, `!=`)
- `ORDER BY` queries: `SELECT * FROM container c ORDER BY c.property`
- `JOIN` clauses: `SELECT child FROM container c JOIN child IN c.properties WHERE child = 'value'`

Range indexes can be used on scalar values (string or number).

The **spatial** index kind is used for:

- geospatial distance queries: `SELECT * FROM container c WHERE ST_DISTANCE(c.property, { "type": "Point", "coordinates": [0.0, 10.0] }) < 40`
- geospatial within queries: `SELECT * FROM container c WHERE ST_WITHIN(c.property, {"type": "Point", "coordinates": [0.0, 10.0] } })`

Spatial indexes can be used on validly formatted [GeoJSON](https://tools.ietf.org/html/rfc7946) objects. Points, LineStrings and Polygons are currently supported.

## Querying with indexes

The paths extracted at the previous step make it easy to lookup the index when processing a query. By matching the `WHERE` clause of a query with the list of indexed paths, it is possible to identify the documents that match the query predicate very quickly.

For example, consider the following query: `SELECT location FROM location IN company.locations WHERE location.country = 'France'`. The query predicate (filtering on items where any location has "France" as its country) would match the path highlighted in red below:

![Matching a specific path within a tree](./media/index-overview/matching-path.png)

## What happens when no index is defined for a path

If a query predicate targets a path where no corresponding index is defined, for example:
=======
For the normalized path, the index encodes the forward path all the way from the root to the value, along with the type information of the value. The path and the value are encoded to provide various types of indexing such as range, spatial, etc. The value encoding is designed to provide unique value or a composition of a set of paths.

## Querying with indexes

The inverted index allows a query to identify the documents that match the query predicate quickly. By treating both the schema and the instance values uniformly in terms of paths, the inverted index is also a tree. Thus, the index and the results can be serialized to a valid JSON document and returned as documents themselves as they are returned in the tree representation. This method enables recursing over the results for additional querying. The following image illustrates an example of indexing in a point query:  
>>>>>>> 6b95b7ad

- a range query targeting a path where no range index is defined, or
- a geospatial query targeting a path where no spatial index is defined,

<<<<<<< HEAD
and no other index can be used by the query, an error is returned. It is possible to force the query to execute despite the absence of suitable index by using the `x-ms-documentdb-enable-scan` header in the REST API or the `EnableScanInQuery` request option exposed by the SDKs.
=======
For a range query, *GermanTax* is a [user-defined function](stored-procedures-triggers-udfs.md#udfs) executed as part of query processing. The user-defined function is any registered, JavaScript function that can provide rich programming logic integrated into the query. The following image illustrates an example of indexing in a range query:
>>>>>>> 6b95b7ad

An `ORDER BY` clause *always* needs a range index and cannot be forced if the path it references doesn't have one.

## Next steps

Read more about indexing in the following articles:

- [Indexing policy](index-policy.md)
- [How to manage indexing policy](how-to-manage-indexing-policy.md)<|MERGE_RESOLUTION|>--- conflicted
+++ resolved
@@ -1,15 +1,11 @@
 ---
 title: Indexing in Azure Cosmos DB 
 description: Understand how indexing works in Azure Cosmos DB.
-author: rimman
+author: ThomasWeiss
 ms.service: cosmos-db
 ms.topic: conceptual
 ms.date: 04/08/2019
-<<<<<<< HEAD
-ms.author: mjbrown
-=======
-ms.author: rimman
->>>>>>> 6b95b7ad
+ms.author: thweiss
 ---
 
 # Indexing in Azure Cosmos DB - Overview
@@ -18,19 +14,11 @@
 
 This goal of this article is to explain how Azure Cosmos DB indexes data and how it uses indexes to improve query performance. It is recommended to go through this section before exploring how to customize [indexing policies](index.policy.md).
 
-<<<<<<< HEAD
 ## From items to trees
-=======
-By projecting items in a container as JSON documents and representing them as trees, Azure Cosmos DB normalizes both the structure and the instance values across items into the unifying concept of a **dynamically encoded path structure**. In this representation, each label in a JSON document, which includes both the property names and their values, becomes a node of the tree. The leaves of the tree contain the actual values and the intermediate nodes contain the schema information. The following image represents the trees created for two items (1 and 2) in an Azure Cosmos container:
->>>>>>> 6b95b7ad
 
 Every time an item is stored in a container, its content is projected as a JSON document, then converted into a tree representation. What that means is that every property of that item gets represented as a node within a tree. A pseudo root node is created as a parent to all the first-level properties of the item. The leaf nodes contain the actual scalar values carried by the item.
 
-<<<<<<< HEAD
 As an example, this item:
-=======
-A pseudo root node is created as a parent to the actual nodes corresponding to the labels in the JSON document underneath. The nested data structures drive the hierarchy in the tree. Intermediate artificial nodes labeled with numeric values (for example, 0, 1, ...) are employed for representing enumerations, and array indices.
->>>>>>> 6b95b7ad
 
     {
         "locations": [
@@ -44,27 +32,15 @@
         ]
     }
 
-<<<<<<< HEAD
 would be represented as the following tree:
-=======
-Azure Cosmos DB projects items in an Azure Cosmos container as JSON documents and index as trees. You can then tune the index policies for paths within the tree. You can choose to include or exclude paths from indexing. This can offer improved write performance and lower the index storage for scenarios where the query patterns are known ahead. To learn more, see [Index Paths](index-paths.md).
->>>>>>> 6b95b7ad
 
 ![The previous item represented as a tree](./media/index-overview/item-as-tree.png)
 
-<<<<<<< HEAD
 Note how arrays are encoded in the tree: every entry in an array gets an intermediate node labeled with the index of that entry within the array (0, 1 etc.).
 
 ## From trees to index paths
 
 The reason why Azure Cosmos DB transforms items into trees is because it allows properties to be referenced by their paths within those trees. To get the path for a property, we simply have to walk down the tree, from the root node to that property, and concatenate the labels of each node we traverse.
-=======
-Azure Cosmos database applies *automatic indexing* to the data, where every path in a tree is indexed, unless you configure to exclude the certain paths.
-
-Azure Cosmos database employs inverted index data structure to store the information of each item and to facilitate efficient representation for querying. The index tree is a document that is constructed with the union of all of the trees representing the individual items in a container. The index tree grows over time, as new items are added or existing items are updated in the container. Unlike relational database indexing, Azure Cosmos DB doesn't restart the indexing from scratch, as new fields are introduced. New items are added to the existing index structure. 
-
-Each node of the index tree is an index entry containing the label and position values, called the *term*, and the IDs of the items, called the *postings*. The postings in the curly brackets (for example {1,2}) in the inverted index figure correspond to the items such as *Document1* and *Document2* containing the given label value. An important implication of treating both the schema labels and the instance values uniformly is that everything is packed inside a large index. An instance value that is still in the leaves is not repeated, it can be in different roles across items, with different schema labels, but it is the same value. The following image shows inverted indexing for two different items:
->>>>>>> 6b95b7ad
 
 Here are the paths for each property from the example item described above:
 
@@ -77,7 +53,6 @@
     /exports/0/city: "Moscow"
     /exports/1/city: "Athens"
 
-<<<<<<< HEAD
 When an item is written, Azure Cosmos DB effectively indexes each property's path and corresponding value.
 
 ## Index kinds
@@ -111,22 +86,11 @@
 ## What happens when no index is defined for a path
 
 If a query predicate targets a path where no corresponding index is defined, for example:
-=======
-For the normalized path, the index encodes the forward path all the way from the root to the value, along with the type information of the value. The path and the value are encoded to provide various types of indexing such as range, spatial, etc. The value encoding is designed to provide unique value or a composition of a set of paths.
-
-## Querying with indexes
-
-The inverted index allows a query to identify the documents that match the query predicate quickly. By treating both the schema and the instance values uniformly in terms of paths, the inverted index is also a tree. Thus, the index and the results can be serialized to a valid JSON document and returned as documents themselves as they are returned in the tree representation. This method enables recursing over the results for additional querying. The following image illustrates an example of indexing in a point query:  
->>>>>>> 6b95b7ad
 
 - a range query targeting a path where no range index is defined, or
 - a geospatial query targeting a path where no spatial index is defined,
 
-<<<<<<< HEAD
 and no other index can be used by the query, an error is returned. It is possible to force the query to execute despite the absence of suitable index by using the `x-ms-documentdb-enable-scan` header in the REST API or the `EnableScanInQuery` request option exposed by the SDKs.
-=======
-For a range query, *GermanTax* is a [user-defined function](stored-procedures-triggers-udfs.md#udfs) executed as part of query processing. The user-defined function is any registered, JavaScript function that can provide rich programming logic integrated into the query. The following image illustrates an example of indexing in a range query:
->>>>>>> 6b95b7ad
 
 An `ORDER BY` clause *always* needs a range index and cannot be forced if the path it references doesn't have one.
 
