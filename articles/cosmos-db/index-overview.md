---
title: Indexing in Azure Cosmos DB 
description: Understand how indexing works in Azure Cosmos DB.
author: ThomasWeiss
ms.service: cosmos-db
ms.topic: conceptual
<<<<<<< HEAD
ms.date: 04/08/2019
=======
ms.date: 05/06/2019
>>>>>>> 6a383dfd
ms.author: thweiss
---

# Indexing in Azure Cosmos DB - Overview

Azure Cosmos DB is a schema-agnostic database that allows you to iterate on your application without having to deal with schema or index management. By default, Azure Cosmos DB automatically indexes every property for all items in your [container](databases-containers-items.md#azure-cosmos-containers) without having to define any schema or configure secondary indexes.

The goal of this article is to explain how Azure Cosmos DB indexes data and how it uses indexes to improve query performance. It is recommended to go through this section before exploring how to customize [indexing policies](index-policy.md).

## From items to trees

Every time an item is stored in a container, its content is projected as a JSON document, then converted into a tree representation. What that means is that every property of that item gets represented as a node in a tree. A pseudo root node is created as a parent to all the first-level properties of the item. The leaf nodes contain the actual scalar values carried by an item.

As an example, consider this item:

    {
        "locations": [
            { "country": "Germany", "city": "Berlin" },
            { "country": "France", "city": "Paris" }
        ],
        "headquarters": { "country": "Belgium", "employees": 250 },
        "exports": [
            { "city": "Moscow" },
            { "city": "Athens" }
        ]
    }

It would be represented by the following tree:

![The previous item represented as a tree](./media/index-overview/item-as-tree.png)

Note how arrays are encoded in the tree: every entry in an array gets an intermediate node labeled with the index of that entry within the array (0, 1 etc.).

## From trees to property paths

The reason why Azure Cosmos DB transforms items into trees is because it allows properties to be referenced by their paths within those trees. To get the path for a property, we can traverse the tree from the root node to that property, and concatenate the labels of each traversed node.

Here are the paths for each property from the example item described above:

    /locations/0/country: "Germany"
    /locations/0/city: "Berlin"
    /locations/1/country: "France"
    /locations/1/city: "Paris"
    /headquarters/country: "Belgium"
    /headquarters/employees: 250
    /exports/0/city: "Moscow"
    /exports/1/city: "Athens"

When an item is written, Azure Cosmos DB effectively indexes each property's path and its corresponding value.

## Index kinds

Azure Cosmos DB currently supports two kinds of indexes:

The **range** index kind is used for:
<<<<<<< HEAD

- equality queries: `SELECT * FROM container c WHERE c.property = 'value'`
- range queries: `SELECT * FROM container c WHERE c.property > 'value'` (works for `>`, `<`, `>=`, `<=`, `!=`)
- `ORDER BY` queries: `SELECT * FROM container c ORDER BY c.property`
- `JOIN` queries: `SELECT child FROM container c JOIN child IN c.properties WHERE child = 'value'`
=======

- Equality queries: 

   ```sql SELECT * FROM container c WHERE c.property = 'value'```

- Range queries: 

   ```sql SELECT * FROM container c WHERE c.property > 'value'``` (works for `>`, `<`, `>=`, `<=`, `!=`)

- `ORDER BY` queries:

   ```sql SELECT * FROM container c ORDER BY c.property```

- `JOIN` queries: 

   ```sql SELECT child FROM container c JOIN child IN c.properties WHERE child = 'value'```
>>>>>>> 6a383dfd

Range indexes can be used on scalar values (string or number).

The **spatial** index kind is used for:

<<<<<<< HEAD
- geospatial distance queries: `SELECT * FROM container c WHERE ST_DISTANCE(c.property, { "type": "Point", "coordinates": [0.0, 10.0] }) < 40`
- geospatial within queries: `SELECT * FROM container c WHERE ST_WITHIN(c.property, {"type": "Point", "coordinates": [0.0, 10.0] } })`

Spatial indexes can be used on correctly formatted [GeoJSON](geospatial.md) objects. Points, LineStrings and Polygons are currently supported.
=======
- Geospatial distance queries: 

   ```sql SELECT * FROM container c WHERE ST_DISTANCE(c.property, { "type": "Point", "coordinates": [0.0, 10.0] }) < 40```

- Geospatial within queries: 

   ```sql SELECT * FROM container c WHERE ST_WITHIN(c.property, {"type": "Point", "coordinates": [0.0, 10.0] } })```

Spatial indexes can be used on correctly formatted [GeoJSON](geospatial.md) objects. Points, LineStrings and Polygons are currently supported.

The **composite** index kind is used for:

- `ORDER BY` queries on multiple properties: 

   ```sql SELECT * FROM container c ORDER BY c.firstName, c.lastName```
>>>>>>> 6a383dfd

## Querying with indexes

The paths extracted when indexing data make it easy to lookup the index when processing a query. By matching the `WHERE` clause of a query with the list of indexed paths, it is possible to identify the items that match the query predicate very quickly.

For example, consider the following query: `SELECT location FROM location IN company.locations WHERE location.country = 'France'`. The query predicate (filtering on items, where any location has "France" as its country) would match the path highlighted in red below:

![Matching a specific path within a tree](./media/index-overview/matching-path.png)

> [!NOTE]
<<<<<<< HEAD
> An `ORDER BY` clause *always* needs a range index and will fail if the path it references doesn't have one.
=======
> An `ORDER BY` clause that orders by a single property *always* needs a range index and will fail if the path it references doesn't have one. Similarly, a multi `ORDER BY` query *always* needs a composite index.
>>>>>>> 6a383dfd

## Next steps

Read more about indexing in the following articles:

- [Indexing policy](index-policy.md)
- [How to manage indexing policy](how-to-manage-indexing-policy.md)<|MERGE_RESOLUTION|>--- conflicted
+++ resolved
@@ -4,11 +4,7 @@
 author: ThomasWeiss
 ms.service: cosmos-db
 ms.topic: conceptual
-<<<<<<< HEAD
-ms.date: 04/08/2019
-=======
 ms.date: 05/06/2019
->>>>>>> 6a383dfd
 ms.author: thweiss
 ---
 
@@ -64,13 +60,6 @@
 Azure Cosmos DB currently supports two kinds of indexes:
 
 The **range** index kind is used for:
-<<<<<<< HEAD
-
-- equality queries: `SELECT * FROM container c WHERE c.property = 'value'`
-- range queries: `SELECT * FROM container c WHERE c.property > 'value'` (works for `>`, `<`, `>=`, `<=`, `!=`)
-- `ORDER BY` queries: `SELECT * FROM container c ORDER BY c.property`
-- `JOIN` queries: `SELECT child FROM container c JOIN child IN c.properties WHERE child = 'value'`
-=======
 
 - Equality queries: 
 
@@ -87,18 +76,11 @@
 - `JOIN` queries: 
 
    ```sql SELECT child FROM container c JOIN child IN c.properties WHERE child = 'value'```
->>>>>>> 6a383dfd
 
 Range indexes can be used on scalar values (string or number).
 
 The **spatial** index kind is used for:
 
-<<<<<<< HEAD
-- geospatial distance queries: `SELECT * FROM container c WHERE ST_DISTANCE(c.property, { "type": "Point", "coordinates": [0.0, 10.0] }) < 40`
-- geospatial within queries: `SELECT * FROM container c WHERE ST_WITHIN(c.property, {"type": "Point", "coordinates": [0.0, 10.0] } })`
-
-Spatial indexes can be used on correctly formatted [GeoJSON](geospatial.md) objects. Points, LineStrings and Polygons are currently supported.
-=======
 - Geospatial distance queries: 
 
    ```sql SELECT * FROM container c WHERE ST_DISTANCE(c.property, { "type": "Point", "coordinates": [0.0, 10.0] }) < 40```
@@ -114,7 +96,6 @@
 - `ORDER BY` queries on multiple properties: 
 
    ```sql SELECT * FROM container c ORDER BY c.firstName, c.lastName```
->>>>>>> 6a383dfd
 
 ## Querying with indexes
 
@@ -125,11 +106,7 @@
 ![Matching a specific path within a tree](./media/index-overview/matching-path.png)
 
 > [!NOTE]
-<<<<<<< HEAD
-> An `ORDER BY` clause *always* needs a range index and will fail if the path it references doesn't have one.
-=======
 > An `ORDER BY` clause that orders by a single property *always* needs a range index and will fail if the path it references doesn't have one. Similarly, a multi `ORDER BY` query *always* needs a composite index.
->>>>>>> 6a383dfd
 
 ## Next steps
 
