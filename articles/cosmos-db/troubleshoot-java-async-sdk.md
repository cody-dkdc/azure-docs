---
title: Diagnose and troubleshoot Azure Cosmos DB Java Async SDK| Microsoft Docs
description: Use features like client-side logging and other third-party tools to identify, diagnose, and troubleshoot Azure Cosmos DB issues.
services: cosmos-db
author: moderakh

ms.service: cosmos-db
ms.topic: article
ms.date: 10/28/2018
ms.author: moderakh
ms.devlang: java
ms.component: cosmosdb-sql
ms.topic: troubleshooting
---

# Troubleshoot issues when you use the Java Async SDK with Azure Cosmos DB SQL API accounts
This article covers common issues, workarounds, diagnostic steps, and tools when you use the [Java Async SDK](sql-api-sdk-async-java.md) with Azure Cosmos DB SQL API accounts.
The Java Async SDK provides client-side logical representation to access the Cosmos DB SQL API. This article describes tools and approaches to help you if you run into any issues.

Start with this list:

* Take a look at the [Common issues and workarounds] section in this article.
* Look at the SDK, which is available [open source on GitHub](https://github.com/Azure/azure-cosmosdb-java). It has an [issues section](https://github.com/Azure/azure-cosmosdb-java/issues) that's actively monitored. Check to see if any similar issue with a workaround is already filed.
* Review the [performance tips](performance-tips-async-java.md), and follow the suggested practices.
* Read the rest of this article, if you didn't find a solution. Then file a [GitHub issue](https://github.com/Azure/azure-cosmosdb-java/issues).

## <a name="common-issues-workarounds"></a>Common issues and workarounds

### Network issues, Netty read timeout failure, low throughput, high latency

#### General suggestions
* Make sure the app is running on the same region as your Cosmos DB account. 
* Check the CPU usage on the host where the app is running. If CPU usage is 90 percent or more, run your app on a host with a higher configuration. Or you can distribute the load on more machines.

#### Connection throttling
Connection throttling can happen because of either a [connection limit on a host machine] or [Azure SNAT (PAT) port exhaustion].

##### <a name="connection-limit-on-host"></a>Connection limit on a host machine
Some Linux systems, such as Red Hat, have an upper limit on the total number of open files. Sockets in Linux are implemented as files, so this number limits the total number of connections, too.
Run the following command.

```bash
ulimit -a
```
The number of open files, which are identified as "no file," needs to be at least double your connection pool size. For more information, see [Performance tips](performance-tips-async-java.md).

##### <a name="snat"></a>Azure SNAT (PAT) port exhaustion

If your app is deployed on Azure Virtual Machines without a public IP address, by default [Azure SNAT ports](https://docs.microsoft.com/azure/load-balancer/load-balancer-outbound-connections#preallocatedports) establish connections to any endpoint outside of your VM. The number of connections allowed from the VM to the Cosmos DB endpoint is limited by the [Azure SNAT configuration](https://docs.microsoft.com/azure/load-balancer/load-balancer-outbound-connections#preallocatedports).

 Azure SNAT ports are used only when your VM has a private IP address and a process from the VM tries to connect to a public IP address. There are two workarounds to avoid Azure SNAT limitation:

* Add your Cosmos DB service endpoint to the subnet of your Azure Virtual Machines virtual network. For more information, see [Azure Virtual Network service endpoints](https://docs.microsoft.com/azure/virtual-network/virtual-network-service-endpoints-overview). 

    When the service endpoint is enabled, the requests are no longer sent from a public IP to Cosmos DB. Instead, the virtual network and subnet identity are sent. This change might result in firewall drops if only public IPs are allowed. If you use a firewall, when you enable the service endpoint, add a subnet to the firewall by using [Virtual Network ACLs](https://docs.microsoft.com/azure/virtual-network/virtual-networks-acl).
* Assign a public IP to your Azure VM.

#### HTTP proxy

If you use an HTTP proxy, make sure it can support the number of connections configured in the SDK `ConnectionPolicy`.
Otherwise, you face connection issues.

#### Invalid coding pattern: Blocking Netty IO thread

The SDK uses the [Netty](https://netty.io/) IO library to communicate with Cosmos DB. The SDK has an Async API and uses non-blocking IO APIs of Netty. The SDK's IO work is performed on IO Netty threads. The number of IO Netty threads is configured to be the same as the number of CPU cores of the app machine. 

The Netty IO threads are meant to be used only for non-blocking Netty IO work. The SDK returns the API invocation result on one of the Netty IO threads to the app's code. If the app performs a long-lasting operation after it receives results on the Netty thread, the SDK might not have enough IO threads to perform its internal IO work. Such app coding might result in low throughput, high latency, and `io.netty.handler.timeout.ReadTimeoutException` failures. The workaround is to switch the thread when you know the operation takes time.

For example, take a look at the following code snippet. You might perform long-lasting work that takes more than a few milliseconds on the Netty thread. If so, you eventually can get into a state where no Netty IO thread is present to process IO work. As a result, you get a ReadTimeoutException failure.
```java
@Test
public void badCodeWithReadTimeoutException() throws Exception {
    int requestTimeoutInSeconds = 10;

    ConnectionPolicy policy = new ConnectionPolicy();
    policy.setRequestTimeoutInMillis(requestTimeoutInSeconds * 1000);

    AsyncDocumentClient testClient = new AsyncDocumentClient.Builder()
            .withServiceEndpoint(TestConfigurations.HOST)
            .withMasterKeyOrResourceToken(TestConfigurations.MASTER_KEY)
            .withConnectionPolicy(policy)
            .build();

    int numberOfCpuCores = Runtime.getRuntime().availableProcessors();
    int numberOfConcurrentWork = numberOfCpuCores + 1;
    CountDownLatch latch = new CountDownLatch(numberOfConcurrentWork);
    AtomicInteger failureCount = new AtomicInteger();

    for (int i = 0; i < numberOfConcurrentWork; i++) {
        Document docDefinition = getDocumentDefinition();
        Observable<ResourceResponse<Document>> createObservable = testClient
                .createDocument(getCollectionLink(), docDefinition, null, false);
        createObservable.subscribe(r -> {
                    try {
                        // Time-consuming work is, for example,
                        // writing to a file, computationally heavy work, or just sleep.
                        // Basically, it's anything that takes more than a few milliseconds.
                        // Doing such operations on the IO Netty thread
                        // without a proper scheduler will cause problems.
                        // The subscriber will get a ReadTimeoutException failure.
                        TimeUnit.SECONDS.sleep(2 * requestTimeoutInSeconds);
                    } catch (Exception e) {
                    }
                },

                exception -> {
                    //It will be io.netty.handler.timeout.ReadTimeoutException.
                    exception.printStackTrace();
                    failureCount.incrementAndGet();
                    latch.countDown();
                },
                () -> {
                    latch.countDown();
                });
    }

    latch.await();
    assertThat(failureCount.get()).isGreaterThan(0);
}
```
   The workaround is to change the thread on which you perform work that takes time. Define a singleton instance of the scheduler for your app.
   ```java
// Have a singleton instance of an executor and a scheduler.
ExecutorService ex  = Executors.newFixedThreadPool(30);
Scheduler customScheduler = rx.schedulers.Schedulers.from(ex);
   ```
   You might need to do work that takes time, for example, computationally heavy work or blocking IO. Switch the thread to a worker provided by your `customScheduler` by using the `.observeOn(customScheduler)` API.
```java
Observable<ResourceResponse<Document>> createObservable = client
        .createDocument(getCollectionLink(), docDefinition, null, false);

createObservable
        .observeOn(customScheduler) // Switches the thread.
        .subscribe(
            // ...
        );
```
By using `observeOn(customScheduler)`, you release the Netty IO thread and switch to your own custom thread provided by the custom scheduler. 
This modification solves the problem. You won't get a `io.netty.handler.timeout.ReadTimeoutException` failure anymore.

### Connection pool exhausted issue

`PoolExhaustedException` is a client-side failure. This failure indicates that your app workload is higher than what the SDK connection pool can serve. Increase the connection pool size or distribute the load on multiple apps.

### Request rate too large
This failure is a server-side failure. It indicates that you consumed your provisioned throughput. Retry later. If you get this failure often, consider an increase in the collection throughput.

### Failure connecting to Azure Cosmos DB emulator

The Cosmos DB emulator HTTPS certificate is self-signed. For the SDK to work with the emulator, import the emulator certificate to a Java TrustStore. For more information, see [Export Azure Cosmos DB emulator certificates](local-emulator-export-ssl-certificates.md).


## <a name="enable-client-sice-logging"></a>Enable client SDK logging

<<<<<<< HEAD
The Async Java SDK uses SLF4j as the logging facade that supports logging into popular logging frameworks, such as log4j and logback.
=======
The Java Async SDK uses SLF4j as the logging facade that supports logging into popular logging frameworks such as log4j and logback.
>>>>>>> 01aeb417

For example, if you want to use log4j as the logging framework, add the following libs in your Java classpath.

```xml
<dependency>
  <groupId>org.slf4j</groupId>
  <artifactId>slf4j-log4j12</artifactId>
  <version>${slf4j.version}</version>
</dependency>
<dependency>
  <groupId>log4j</groupId>
  <artifactId>log4j</artifactId>
  <version>${log4j.version}</version>
</dependency>
```

Also add a log4j config.
```
# this is a sample log4j configuration

# Set root logger level to DEBUG and its only appender to A1.
log4j.rootLogger=INFO, A1

log4j.category.com.microsoft.azure.cosmosdb=DEBUG
#log4j.category.io.netty=INFO
#log4j.category.io.reactivex=INFO
# A1 is set to be a ConsoleAppender.
log4j.appender.A1=org.apache.log4j.ConsoleAppender

# A1 uses PatternLayout.
log4j.appender.A1.layout=org.apache.log4j.PatternLayout
log4j.appender.A1.layout.ConversionPattern=%d %5X{pid} [%t] %-5p %c - %m%n
```

For more information, see the [sfl4j logging manual](https://www.slf4j.org/manual.html).

## <a name="netstats"></a>OS network statistics
Run the netstat command to get a sense of how many connections are in states such as `Established` and `CLOSE_WAIT`.

On Linux, you can run the following command.
```bash
netstat -nap
```
Filter the result to only connections to the Cosmos DB endpoint.

The number of connections to the Cosmos DB endpoint in the `Established` state can't be greater than your configured connection pool size.

Many connections to the Cosmos DB endpoint might be in the `CLOSE_WAIT` state. There might be more than 1,000. A number that high indicates that connections are established and torn down quickly. This process potentially causes problems. For more information, see the [Common issues and workarounds] section.

 <!--Anchors-->
[Common issues and workarounds]: #common-issues-workarounds
[Enable client SDK logging]: #enable-client-sice-logging
[Connection limit on a host machine]: #connection-limit-on-host
[Azure SNAT (PAT) port exhaustion]: #snat

<|MERGE_RESOLUTION|>--- conflicted
+++ resolved
@@ -15,7 +15,7 @@
 
 # Troubleshoot issues when you use the Java Async SDK with Azure Cosmos DB SQL API accounts
 This article covers common issues, workarounds, diagnostic steps, and tools when you use the [Java Async SDK](sql-api-sdk-async-java.md) with Azure Cosmos DB SQL API accounts.
-The Java Async SDK provides client-side logical representation to access the Cosmos DB SQL API. This article describes tools and approaches to help you if you run into any issues.
+The Java Async SDK provides client-side logical representation to access the Azure Cosmos DB SQL API. This article describes tools and approaches to help you if you run into any issues.
 
 Start with this list:
 
@@ -29,7 +29,7 @@
 ### Network issues, Netty read timeout failure, low throughput, high latency
 
 #### General suggestions
-* Make sure the app is running on the same region as your Cosmos DB account. 
+* Make sure the app is running on the same region as your Azure Cosmos DB account. 
 * Check the CPU usage on the host where the app is running. If CPU usage is 90 percent or more, run your app on a host with a higher configuration. Or you can distribute the load on more machines.
 
 #### Connection throttling
@@ -46,13 +46,13 @@
 
 ##### <a name="snat"></a>Azure SNAT (PAT) port exhaustion
 
-If your app is deployed on Azure Virtual Machines without a public IP address, by default [Azure SNAT ports](https://docs.microsoft.com/azure/load-balancer/load-balancer-outbound-connections#preallocatedports) establish connections to any endpoint outside of your VM. The number of connections allowed from the VM to the Cosmos DB endpoint is limited by the [Azure SNAT configuration](https://docs.microsoft.com/azure/load-balancer/load-balancer-outbound-connections#preallocatedports).
+If your app is deployed on Azure Virtual Machines without a public IP address, by default [Azure SNAT ports](https://docs.microsoft.com/azure/load-balancer/load-balancer-outbound-connections#preallocatedports) establish connections to any endpoint outside of your VM. The number of connections allowed from the VM to the Azure Cosmos DB endpoint is limited by the [Azure SNAT configuration](https://docs.microsoft.com/azure/load-balancer/load-balancer-outbound-connections#preallocatedports).
 
  Azure SNAT ports are used only when your VM has a private IP address and a process from the VM tries to connect to a public IP address. There are two workarounds to avoid Azure SNAT limitation:
 
-* Add your Cosmos DB service endpoint to the subnet of your Azure Virtual Machines virtual network. For more information, see [Azure Virtual Network service endpoints](https://docs.microsoft.com/azure/virtual-network/virtual-network-service-endpoints-overview). 
-
-    When the service endpoint is enabled, the requests are no longer sent from a public IP to Cosmos DB. Instead, the virtual network and subnet identity are sent. This change might result in firewall drops if only public IPs are allowed. If you use a firewall, when you enable the service endpoint, add a subnet to the firewall by using [Virtual Network ACLs](https://docs.microsoft.com/azure/virtual-network/virtual-networks-acl).
+* Add your Azure Cosmos DB service endpoint to the subnet of your Azure Virtual Machines virtual network. For more information, see [Azure Virtual Network service endpoints](https://docs.microsoft.com/azure/virtual-network/virtual-network-service-endpoints-overview). 
+
+    When the service endpoint is enabled, the requests are no longer sent from a public IP to Azure Cosmos DB. Instead, the virtual network and subnet identity are sent. This change might result in firewall drops if only public IPs are allowed. If you use a firewall, when you enable the service endpoint, add a subnet to the firewall by using [Virtual Network ACLs](https://docs.microsoft.com/azure/virtual-network/virtual-networks-acl).
 * Assign a public IP to your Azure VM.
 
 #### HTTP proxy
@@ -62,7 +62,7 @@
 
 #### Invalid coding pattern: Blocking Netty IO thread
 
-The SDK uses the [Netty](https://netty.io/) IO library to communicate with Cosmos DB. The SDK has an Async API and uses non-blocking IO APIs of Netty. The SDK's IO work is performed on IO Netty threads. The number of IO Netty threads is configured to be the same as the number of CPU cores of the app machine. 
+The SDK uses the [Netty](https://netty.io/) IO library to communicate with Azure Cosmos DB. The SDK has an Async API and uses non-blocking IO APIs of Netty. The SDK's IO work is performed on IO Netty threads. The number of IO Netty threads is configured to be the same as the number of CPU cores of the app machine. 
 
 The Netty IO threads are meant to be used only for non-blocking Netty IO work. The SDK returns the API invocation result on one of the Netty IO threads to the app's code. If the app performs a long-lasting operation after it receives results on the Netty thread, the SDK might not have enough IO threads to perform its internal IO work. Such app coding might result in low throughput, high latency, and `io.netty.handler.timeout.ReadTimeoutException` failures. The workaround is to switch the thread when you know the operation takes time.
 
@@ -147,16 +147,12 @@
 
 ### Failure connecting to Azure Cosmos DB emulator
 
-The Cosmos DB emulator HTTPS certificate is self-signed. For the SDK to work with the emulator, import the emulator certificate to a Java TrustStore. For more information, see [Export Azure Cosmos DB emulator certificates](local-emulator-export-ssl-certificates.md).
+The Azure Cosmos DB emulator HTTPS certificate is self-signed. For the SDK to work with the emulator, import the emulator certificate to a Java TrustStore. For more information, see [Export Azure Cosmos DB emulator certificates](local-emulator-export-ssl-certificates.md).
 
 
 ## <a name="enable-client-sice-logging"></a>Enable client SDK logging
 
-<<<<<<< HEAD
-The Async Java SDK uses SLF4j as the logging facade that supports logging into popular logging frameworks, such as log4j and logback.
-=======
 The Java Async SDK uses SLF4j as the logging facade that supports logging into popular logging frameworks such as log4j and logback.
->>>>>>> 01aeb417
 
 For example, if you want to use log4j as the logging framework, add the following libs in your Java classpath.
 
@@ -200,11 +196,11 @@
 ```bash
 netstat -nap
 ```
-Filter the result to only connections to the Cosmos DB endpoint.
-
-The number of connections to the Cosmos DB endpoint in the `Established` state can't be greater than your configured connection pool size.
-
-Many connections to the Cosmos DB endpoint might be in the `CLOSE_WAIT` state. There might be more than 1,000. A number that high indicates that connections are established and torn down quickly. This process potentially causes problems. For more information, see the [Common issues and workarounds] section.
+Filter the result to only connections to the Azure Cosmos DB endpoint.
+
+The number of connections to the Azure Cosmos DB endpoint in the `Established` state can't be greater than your configured connection pool size.
+
+Many connections to the Azure Cosmos DB endpoint might be in the `CLOSE_WAIT` state. There might be more than 1,000. A number that high indicates that connections are established and torn down quickly. This process potentially causes problems. For more information, see the [Common issues and workarounds] section.
 
  <!--Anchors-->
 [Common issues and workarounds]: #common-issues-workarounds
