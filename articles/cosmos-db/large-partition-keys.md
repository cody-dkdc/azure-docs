---
title: Create Azure Cosmos containers with large partition key using the Azure portal and various SDKs.
description: Learn how to create a container in Azure Cosmos DB with large partition key using Azure portal and different SDKs. 
author: markjbrown
ms.service: cosmos-db
ms.topic: conceptual
ms.date: 05/06/2019
ms.author: mjbrown
---

# Create containers with large partition key

Azure Cosmos DB uses hash-based partitioning scheme to achieve horizontal scaling of data. All the Azure Cosmos containers created before May 3 2019 use a hash function that computes hash based on the first 100 bytes of the partition key. If there are multiple partition keys that have the same first 100 bytes, then those logical partitions are considered as the same logical partition by the service. This can lead to issues like partition size quota being incorrect, and unique indexes being applied across the partition keys. Large partition keys are introduced to solve this issue. Azure Cosmos DB now supports large partition keys with values up to 2 KB. 

Large partition keys are supported by using the functionality of an enhanced version of the hash function, which can generate a unique hash from large partition keys up to 2 KB. This hash version is also recommended for scenarios with high partition key cardinality irrespective of the size of the partition key. A partition key cardinality is defined as the number of unique logical partitions, for example in the order of ~30000 logical partitions in a container. This article describes how to create a container with a large partition key using the Azure portal and different SDKs. 

## Create a large partition key (.Net SDK V2)

When using the .Net SDK to create a container with large partition key, you should specify the `PartitionKeyDefinitionVersion.V2` property. The following example shows how to specify the Version property within the PartitionKeyDefinition object and set it to PartitionKeyDefinitionVersion.V2:

```csharp
DocumentCollection collection = await newClient.CreateDocumentCollectionAsync(
database,
     new DocumentCollection
        {
           Id = Guid.NewGuid().ToString(),
           PartitionKey = new PartitionKeyDefinition
           {
             Paths = new Collection<string> {"/longpartitionkey" },
             Version = PartitionKeyDefinitionVersion.V2
           }
         },
      new RequestOptions { OfferThroughput = 400 });
```

## Create a large partition key (Azure portal) 

To create a large partition key, while you create a new container using the Azure portal, check the **My partition key is larger than 100-bytes** option. By default, all the new containers are opted into using the large partition keys. Unselect the checkbox if you don’t need large partition keys or if you have applications running on SDKs version older than 1.18.

![Create large partition keys using Azure portal](./media/large-partition-keys/large-partition-key-with-portal.png)


## Supported SDK versions

The Large partition keys are supported with the following minimum versions of SDKs:

|SDK type  | Minimum version   |
|---------|---------|
|.Net     |    1.18     |
|Java sync     |   2.4.0      |
|Java Async   |  2.5.0        |
<<<<<<< HEAD

Currently, you cannot use containers with large partition key within in Power BI and Azure Logic Apps. You can use containers without a large partition key from these applications. 
=======
| REST API | version higher than `2017-05-03` by using the `x-ms-version` request header.|
>>>>>>> e8c0b0d4
 
## Next steps

* [Partitioning in Azure Cosmos DB](partitioning-overview.md)
* [Request Units in Azure Cosmos DB](request-units.md)
* [Provision throughput on containers and databases](set-throughput.md)
* [Work with Azure Cosmos account](account-overview.md)

<|MERGE_RESOLUTION|>--- conflicted
+++ resolved
@@ -49,12 +49,9 @@
 |.Net     |    1.18     |
 |Java sync     |   2.4.0      |
 |Java Async   |  2.5.0        |
-<<<<<<< HEAD
+| REST API | version higher than `2017-05-03` by using the `x-ms-version` request header.|
 
 Currently, you cannot use containers with large partition key within in Power BI and Azure Logic Apps. You can use containers without a large partition key from these applications. 
-=======
-| REST API | version higher than `2017-05-03` by using the `x-ms-version` request header.|
->>>>>>> e8c0b0d4
  
 ## Next steps
 
