--- conflicted
+++ resolved
@@ -30,15 +30,6 @@
 
 * **Existing data size or estimated data size:** Defines the minimum database size and throughput requirement. If you are estimating data size for a new application, you can assume that the data is uniformly distributed across the rows and estimate the value by multiplying with the data size. 
 
-<<<<<<< HEAD
-## Prerequisites for migration
-
-* **Create tables in Azure Cosmos DB Cassandra API account:** Before you start the migrating data, pre-create all your tables from the Azure portal or from cqlsh.
-
-* **Increase throughput:** The duration of your data migration depends on the amount of throughput you provisioned for the tables in Azure Cosmos DB. Increase the throughput for the duration of migration. With the higher throughput, you can avoid rate limiting and migrate in less time. After you've completed the migration, decrease the throughput to save costs. For more information about increasing throughput, see [set throughput](set-throughput.md) for Azure Cosmos DB containers. It’s also recommended to have Azure Cosmos DB account in the same region as your source database. 
-
-* **Enable SSL:** Azure Cosmos DB has strict security requirements and standards. Be sure to enable SSL when you interact with your account. When you use CQL with SSH, you have an option to provide SSL information.
-=======
 * **Required throughput:** Approximate read (query/get) and write(update/delete/insert) throughput rate. This value is required to compute the required request units along with steady state data size.  
 
 * **Get the schema:** Connect to your existing Cassandra cluster through cqlsh and export schema from Cassandra: 
@@ -48,15 +39,9 @@
   ```
 
 After you identify the requirements of your existing workload, you should create an Azure Cosmos DB account, database, and containers according to the gathered throughput requirements.  
->>>>>>> be7fca87
 
 * **Determine the RU charge for an operation:** You can determine the RUs by using the Azure Cosmos DB Cassandra API SDK of your choice. This example shows the .NET version of getting RU charges.
 
-<<<<<<< HEAD
-1. In the [Azure portal](https://portal.azure.com), select your Azure Cosmos DB account from the list of all resources.
-
-2. Select **Connection String**. The right pane contains all the information that you need to successfully connect to your account.
-=======
   ```csharp
   var tableInsertStatement = table.Insert(sampleEntity);
   var insertResult = await tableInsertStatement.ExecuteAsync();
@@ -70,32 +55,18 @@
   ```
 
 * **Allocate the required throughput:** Azure Cosmos DB can automatically scale storage and throughput as your requirements grow. You can estimate your throughput needs by using the [Azure Cosmos DB request unit calculator](https://www.documentdb.com/capacityplanner). 
->>>>>>> be7fca87
 
 ## Prerequisites for migration
 
 * **Create tables in Azure Cosmos DB Cassandra API account:** Before you start the migrating data, pre-create all your tables from the Azure portal or from cqlsh.
 
-<<<<<<< HEAD
-To import Cassandra data into Azure Cosmos DB for use with the Cassandra API, complete the following steps:
-
-1. Log in to cqhsh using the connection information from the portal.
-
-2. Use the [CQL COPY command](http://cassandra.apache.org/doc/latest/tools/cqlsh.html#cqlsh) to copy local data to the Apache Cassandra API endpoint. Refer to the Apache documentation for detailed commands. Ensure the source and target are in same datacenter to minimize latency issues.
-=======
 * **Increase throughput:** The duration of your data migration depends on the amount of throughput you provisioned for the tables in Azure Cosmos DB. Increase the throughput for the duration of migration. With the higher throughput, you can avoid rate limiting and migrate in less time. After you've completed the migration, decrease the throughput to save costs. For more information about increasing throughput, see [set throughput](set-throughput.md) for Azure Cosmos DB containers. It’s also recommended to have Azure Cosmos DB account in the same region as your source database. 
 
 * **Enable SSL:** Azure Cosmos DB has strict security requirements and standards. Be sure to enable SSL when you interact with your account. When you use CQL with SSH, you have an option to provide SSL information.
->>>>>>> be7fca87
 
 ## Options to migrate data
 
-<<<<<<< HEAD
-1. Create and scale your tables:
-    * By default, Azure Cosmos DB provisions a new Cassandra API table with 1,000 request units per second (RU/s) (CQL-based creation is provisioned with 400 RU/s). Before you start the migration by using cqlsh, pre-create all your tables from the [Azure portal](https://portal.azure.com) or from the cqlsh shell. 
-=======
 You can move data from existing Cassandra workloads to Azure Cosmos DB by using the following options:
->>>>>>> be7fca87
 
 * [Using cqlsh COPY command](#using-cqlsh-copy-command)  
 * [Using Spark](#using-spark) 
@@ -106,15 +77,9 @@
 
 1. Get your Cassandra API account’s connection string information:
 
-<<<<<<< HEAD
-3. Determine the latency from your machine to the Azure Cosmos DB service. If you are within an Azure Data center, the latency should be a low single digit millisecond number. If you are outside the Azure Datacenter, then you can use psping or azurespeed.com to get the approximate latency from your location.
-
-4. Fine-tune the values for parameters `NUMPROCESS`, `INGESTRATE`, `MAXBATCHSIZE`, and `MINBATCHSIZE` to optimize the best performance for your environment.
-=======
    * Sign in to the [Azure portal](https://portal.azure.com), and navigate to your Azure Cosmos DB account.
 
    * Open the **Connection String** pane that contains all the information that you need to connect to your Cassandra API account from cqlsh.
->>>>>>> be7fca87
 
 2. Sign in to cqlsh using the connection information from the portal.
 
@@ -126,11 +91,7 @@
 
 ## Migrate data using Spark 
 
-<<<<<<< HEAD
-For data residing in an existing cluster in Azure virtual machines, importing data using Spark is a viable option. To do so, set up Spark as an intermediary for one time or regular ingestion. 
-=======
 Use the following steps to migrate data to Azure Cosmos DB Cassandra API with Spark:
->>>>>>> be7fca87
 
 - Provision an [Azure Databricks](cassandra-spark-databricks.md) or a [HDInsight cluster](cassandra-spark-hdinsight.md) 
 
