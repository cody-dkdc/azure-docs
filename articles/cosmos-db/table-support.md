---
title: Azure Table Storage support in Azure Cosmos DB
description: Learn how Azure Cosmos DB Table API and Azure Storage Tables work together.
ms.service: cosmos-db
ms.subservice: cosmosdb-table
ms.topic: overview
ms.date: 11/15/2017
author: wmengmsft
ms.author: wmeng
ms.reviewer: sngun
---

# Developing with Azure Cosmos DB Table API and Azure Table storage

Azure Cosmos DB Table API and Azure Table storage share the same table data model and expose the same create, delete, update, and query operations through their SDKs. 

[!INCLUDE [storage-table-cosmos-comparison](../../includes/storage-table-cosmos-comparison.md)]

## Developing with the Azure Cosmos DB Table API

At this time, the [Azure Cosmos DB Table API](table-introduction.md) has four SDKs available for development: 

<<<<<<< HEAD
* [Microsoft.Azure.Cosmos.Table](https://www.nuget.org/packages/Microsoft.Azure.Cosmos.Table): .NET SDK. This library targets .NET Standard and has the same classes and method signatures as the public [Windows Azure Storage SDK](https://www.nuget.org/packages/WindowsAzure.Storage), but also has the ability to connect to Azure Cosmos DB accounts using the Table API. Alternatively, a previous version of this SDK is available as [Microsoft.Azure.CosmosDB.Table](https://www.nuget.org/packages/Microsoft.Azure.CosmosDB.Table/) which works on .NET Framework only.
=======
* [Microsoft.Azure.Cosmos.Table](https://www.nuget.org/packages/Microsoft.Azure.Cosmos.Table): .NET SDK. This library targets .NET Standard and has the same classes and method signatures as the public [Windows Azure Storage SDK](https://www.nuget.org/packages/WindowsAzure.Storage), but also has the ability to connect to Azure Cosmos DB accounts using the Table API. Users of .NET Framework library [Microsoft.Azure.CosmosDB.Table](https://www.nuget.org/packages/Microsoft.Azure.CosmosDB.Table/) are recommended to upgrade to [Microsoft.Azure.Cosmos.Table](https://www.nuget.org/packages/Microsoft.Azure.Cosmos.Table) as it is in maintenance mode and will be deprecated soon.
>>>>>>> 6a383dfd

* [Python SDK](table-sdk-python.md): The new Azure Cosmos DB Python SDK is the only SDK that supports Azure Table storage in Python. This SDK connects with both Azure Table storage and Azure Cosmos DB Table API.

* [Java SDK](table-sdk-java.md): This Azure Storage SDK has the ability to connect to Azure Cosmos DB accounts using the Table API.

* [Node.js SDK](table-sdk-nodejs.md): This Azure Storage SDK has the ability to connect to Azure Cosmos DB accounts using the Table API.


Additional information about working with the Table API is available in the [FAQ: Develop with the Table API](faq.md#table) article.

## Developing with Azure Table storage

Azure Table storage has these SDKs available for development:

- [WindowsAzure.Storage .NET SDK](https://www.nuget.org/packages/WindowsAzure.Storage/). This library enables you to work with the storage Table service.
- [Python SDK](table-sdk-python.md). The Azure Cosmos DB Table SDK for Python also supports the storage Table service.
- [Azure Storage SDK for Java](https://github.com/azure/azure-storage-java). This Azure Storage SDK provides a client library in Java to consume Azure Table storage.
- [Node.js SDK](table-sdk-nodejs.md). This SDK provides a Node.js package and a browser-compatible JavaScript client library to consume the storage Table service.
- [AzureRmStorageTable PowerShell module](https://www.powershellgallery.com/packages/AzureRmStorageTable). This PowerShell module has cmdlets to work with storage Tables.
- [Azure Storage Client Library for C++](https://github.com/Azure/azure-storage-cpp/). This library enables you to build applications against Azure Storage.
- [Azure Storage Table Client Library for Ruby](https://github.com/azure/azure-storage-ruby/tree/master/table). This project provides a Ruby package that makes it easy to access Azure storage Table services.
- [Azure Storage Table PHP Client Library](https://github.com/Azure/azure-storage-php/tree/master/azure-storage-table). This project provides a PHP client library that makes it easy to access Azure storage Table services.


   




<|MERGE_RESOLUTION|>--- conflicted
+++ resolved
@@ -20,11 +20,7 @@
 
 At this time, the [Azure Cosmos DB Table API](table-introduction.md) has four SDKs available for development: 
 
-<<<<<<< HEAD
-* [Microsoft.Azure.Cosmos.Table](https://www.nuget.org/packages/Microsoft.Azure.Cosmos.Table): .NET SDK. This library targets .NET Standard and has the same classes and method signatures as the public [Windows Azure Storage SDK](https://www.nuget.org/packages/WindowsAzure.Storage), but also has the ability to connect to Azure Cosmos DB accounts using the Table API. Alternatively, a previous version of this SDK is available as [Microsoft.Azure.CosmosDB.Table](https://www.nuget.org/packages/Microsoft.Azure.CosmosDB.Table/) which works on .NET Framework only.
-=======
 * [Microsoft.Azure.Cosmos.Table](https://www.nuget.org/packages/Microsoft.Azure.Cosmos.Table): .NET SDK. This library targets .NET Standard and has the same classes and method signatures as the public [Windows Azure Storage SDK](https://www.nuget.org/packages/WindowsAzure.Storage), but also has the ability to connect to Azure Cosmos DB accounts using the Table API. Users of .NET Framework library [Microsoft.Azure.CosmosDB.Table](https://www.nuget.org/packages/Microsoft.Azure.CosmosDB.Table/) are recommended to upgrade to [Microsoft.Azure.Cosmos.Table](https://www.nuget.org/packages/Microsoft.Azure.Cosmos.Table) as it is in maintenance mode and will be deprecated soon.
->>>>>>> 6a383dfd
 
 * [Python SDK](table-sdk-python.md): The new Azure Cosmos DB Python SDK is the only SDK that supports Azure Table storage in Python. This SDK connects with both Azure Table storage and Azure Cosmos DB Table API.
 
