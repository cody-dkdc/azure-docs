--- conflicted
+++ resolved
@@ -13,14 +13,8 @@
 ms.tgt_pltfrm: na
 ms.devlang: ruby
 ms.topic: article
-<<<<<<< HEAD
 ms.date: 04/05/2018
-ms.author: mimig
-=======
-ms.date: 02/27/2018
 ms.author: sngun
->>>>>>> 63af0414
-
 ---
 # How to use Azure Table Storage and Azure Cosmos DB Table API with Ruby
 [!INCLUDE [storage-selector-table-include](../../includes/storage-selector-table-include.md)]
