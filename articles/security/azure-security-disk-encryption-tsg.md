--- conflicted
+++ resolved
@@ -48,11 +48,7 @@
 
 ## Update the Azure Virtual Machine Agent and Extension Versions
 
-<<<<<<< HEAD
-Azure Disk Encryption operations may fail on virtual machine images using unsupported versions of the Azure Virtual Machine Agent. For more information, please refer to [Minimum version support for virtual machine agents in Azure](https://support.microsoft.com/en-us/help/4049215/extensions-and-virtual-machine-agent-minimum-version-support).  
-=======
 Azure Disk Encryption operations may fail on virtual machine images using unsupported versions of the Azure Virtual Machine Agent. Linux images with agent versions earlier than 2.2.38 should be updated prior to enabling encryption. For more information, see [How to update the Azure Linux Agent on a VM](../virtual-machines/extensions/update-linux-agent.md) and [Minimum version support for virtual machine agents in Azure](https://support.microsoft.com/en-us/help/4049215/extensions-and-virtual-machine-agent-minimum-version-support).
->>>>>>> 6a383dfd
 
 The correct version of the Microsoft.Azure.Security.AzureDiskEncryption or Microsoft.Azure.Security.AzureDiskEncryptionForLinux guest agent extension is also required. Extension versions are maintained and updated automatically by the platform when Azure Virtual Machine agent prerequisites are satisfied and a supported version of the virtual machine agent is used.
 
@@ -150,13 +146,9 @@
 
 The portal may display a disk as encrypted even after it has been unencrypted within the VM.  This can occur when low-level commands are used to directly unencrypt the disk from within the VM, instead of using the higher level Azure Disk Encryption management commands.  The higher level commands not only unencrypt the disk from within the VM, but outside of the VM they also update important platform level encryption settings and extension settings associated with the VM.  If these are not kept in alignment, the platform will not be able to report encryption status or provision the VM properly.   
 
-<<<<<<< HEAD
-To properly disable Azure Disk Encryption, start from a known good state with encryption enabled, and then use the [Disable-AzVMDiskEncryption](/powershell/module/az.compute/disable-azvmdiskencryption) and [Remove-AzVMDiskEncryptionExtension](/powershell/module/az.compute/remove-azvmdiskencryptionextension) Powershell commands, or the [az vm encryption disable](/cli/azure/vm/encryption) CLI command. 
-=======
 To disable Azure Disk Encryption with PowerShell, use [Disable-AzVMDiskEncryption](/powershell/module/az.compute/disable-azvmdiskencryption) followed by [Remove-AzVMDiskEncryptionExtension](/powershell/module/az.compute/remove-azvmdiskencryptionextension). Running Remove-AzVMDiskEncryptionExtension before the encryption is disabled will fail.
 
 To disable Azure Disk Encryption with CLI, use [az vm encryption disable](/cli/azure/vm/encryption). 
->>>>>>> 6a383dfd
 
 ## Next steps
 
