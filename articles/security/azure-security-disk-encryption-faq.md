--- conflicted
+++ resolved
@@ -54,16 +54,7 @@
 | CentOS | 7.4 | OS and data disk |
 | CentOS | 7.3 | OS and data disk |
 | CentOS | 7.2n | OS and data disk |
-<<<<<<< HEAD
-| CentOS | 6.8 | OS and data disk |
-| CentOS | 7.1 | Data disk |
-| CentOS | 7.0 | Data disk |
-| CentOS | 6.7 | Data disk |
-| CentOS | 6.6 | Data disk |
-| CentOS | 6.5 | Data disk |
-=======
 | CentOS | 6.8 | Data disk |
->>>>>>> 6a383dfd
 | openSUSE | 42.3 | Data disk |
 | SLES | 12-SP4 | Data disk |
 | SLES | 12-SP3 | Data disk |
@@ -158,19 +149,11 @@
 No, data won't be erased from data drives that are already encrypted using Azure Disk Encryption. Similar to how EncryptFormatAll didn't re-encrypt the OS drive, it won't re-encrypt the already encrypted data drive. For more information, see the [EncryptFormatAll criteria](azure-security-disk-encryption-linux.md#bkmk_EFACriteria).        
 
 ## Is XFS filesystem supported?
-<<<<<<< HEAD
-XFS volumes are supported for data disk encryption only with the EncryptFormalAll. This will reformat the volume, erasing any data previously there. For more information, see the [EncryptFormatAll criteria](azure-security-disk-encryption-linux.md#bkmk_EFACriteria).
-
-## Can I backup and restore an encrypted VM? 
-
-Azure Backup provides a mechanism to backup and restore encrypted VM's within the same subscription and region.  For instructions, please see [Back up and restore encrypted virtual machines with Azure Backup](https://docs.microsoft.com/en-us/azure/backup/backup-azure-vms-encryption).  Restoring an encrypted VM to a different region is not currently supported.  
-=======
 XFS volumes are supported for data disk encryption only with the EncryptFormatAll. This will reformat the volume, erasing any data previously there. For more information, see the [EncryptFormatAll criteria](azure-security-disk-encryption-linux.md#bkmk_EFACriteria).
 
 ## Can I backup and restore an encrypted VM? 
 
 Azure Backup provides a mechanism to backup and restore encrypted VM's within the same subscription and region.  For instructions, please see [Back up and restore encrypted virtual machines with Azure Backup](https://docs.microsoft.com/azure/backup/backup-azure-vms-encryption).  Restoring an encrypted VM to a different region is not currently supported.  
->>>>>>> 6a383dfd
 
 ## Where can I go to ask questions or provide feedback?
 
