--- conflicted
+++ resolved
@@ -139,12 +139,6 @@
 | location | Location for all resources. |
 
 ## Encrypt virtual machine scale sets
-<<<<<<< HEAD
-=======
-
-[Azure virtual machine scale sets](../virtual-machine-scale-sets/overview.md) let you create and manage a group of identical, load balanced VMs. The number of VM instances can automatically increase or decrease in response to demand or a defined schedule. Use the CLI or Azure PowerShell to encrypt virtual machine scale sets.
-
->>>>>>> 79882157
 
 [Azure virtual machine scale sets](../virtual-machine-scale-sets/overview.md) let you create and manage a group of identical, load balanced VMs. The number of VM instances can automatically increase or decrease in response to demand or a defined schedule. Use the CLI or Azure PowerShell to encrypt virtual machine scale sets.
 
