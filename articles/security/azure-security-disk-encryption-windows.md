--- conflicted
+++ resolved
@@ -73,7 +73,7 @@
      Get-AzVmDiskEncryptionStatus -ResourceGroupName 'MySecureRg' -VMName 'MySecureVM'
      ```
     
-- **Disable disk encryption:** To disable the encryption, use the [Disable-Azure​RmVMDisk​Encryption](/powershell/module/az.compute/disable-azvmdiskencryption) cmdlet. Disabling data disk encryption on Windows VM when both OS and data disks have been encrypted doesn’t work as expected. Disable encryption on all disks instead.
+- **Disable disk encryption:** To disable the encryption, use the [Disable-AzVMDiskEncryption](/powershell/module/az.compute/disable-azvmdiskencryption) cmdlet. Disabling data disk encryption on Windows VM when both OS and data disks have been encrypted doesn’t work as expected. Disable encryption on all disks instead.
 
      ```azurepowershell-interactive
      Disable-AzVMDiskEncryption -ResourceGroupName 'MySecureRG' -VMName 'MySecureVM'
@@ -160,7 +160,7 @@
 
 ### Encrypt virtual machine scale sets with Azure PowerShell
 
-Use the [Set-Azure​RmVmss​Disk​Encryption​Extension](/powershell/module/az.compute/set-azvmssdiskencryptionextension) cmdlet to enable encryption on a Windows virtual machine scale set. The resource group, VM, and key vault should have already been created as prerequisites.
+Use the [Set-AzVmssDiskEncryptionExtension](/powershell/module/az.compute/set-azvmssdiskencryptionextension) cmdlet to enable encryption on a Windows virtual machine scale set. The resource group, VM, and key vault should have already been created as prerequisites.
 
 -  **Encrypt a running virtual machine scale set**:
     ```azurepowershell-interactive
@@ -183,9 +183,8 @@
      $KeyVault = Get-AzKeyVault -VaultName $KeyVaultName -ResourceGroupName $rgName;
      $DiskEncryptionKeyVaultUrl = $KeyVault.VaultUri;
      $KeyVaultResourceId = $KeyVault.ResourceId;
-<<<<<<< HEAD
-     $KeyEncryptionKeyUrl = (Get-AzureKeyVaultKey -VaultName $KeyVaultName -Name $keyEncryptionKeyName).Key.kid;
-     Set-AzureRmVmssDiskEncryptionExtension -ResourceGroupName $rgName -VMScaleSetName $VmssName -DiskEncryptionKeyVaultUrl $diskEncryptionKeyVaultUrl -DiskEncryptionKeyVaultId $KeyVaultResourceId -KeyEncryptionKeyUrl $KeyEncryptionKeyUrl -KeyEncryptionKeyVaultId $KeyVaultResourceId;
+     $KeyEncryptionKeyUrl = (Get-AzKeyVaultKey -VaultName $KeyVaultName -Name $keyEncryptionKeyName).Key.kid;
+     Set-AzRmVmssDiskEncryptionExtension -ResourceGroupName $rgName -VMScaleSetName $VmssName -DiskEncryptionKeyVaultUrl $diskEncryptionKeyVaultUrl -DiskEncryptionKeyVaultId $KeyVaultResourceId -KeyEncryptionKeyUrl $KeyEncryptionKeyUrl -KeyEncryptionKeyVaultId $KeyVaultResourceId;
     ```
 
    >[!NOTE]
@@ -194,13 +193,7 @@
    > The syntax for the value of the key-encryption-key parameter is the full URI to the KEK as in:
 https://[keyvault-name].vault.azure.net/keys/[kekname]/[kek-unique-id] 
 
-- **Get encryption status for a virtual machine scale set:** Use the [Get-Azure​RmVmss​VMDisk​Encryption](/powershell/module/azurerm.compute/get-azurermvmssvmdiskencryption) cmdlet.
-=======
-     Set-AzVmssDiskEncryptionExtension -ResourceGroupName $rgName -VMScaleSetName $VmssName -DiskEncryptionKeyVaultUrl $diskEncryptionKeyVaultUrl -DiskEncryptionKeyVaultId $KeyVaultResourceId -KeyEncryptionKeyUrl $keyEncryptionKeyUrl -KeyEncryptionKeyVaultId $KeyVaultResourceId;
-    ```
-
-- **Get encryption status for a virtual machine scale set:** Use the [Get-Azure​RmVmss​VMDisk​Encryption](/powershell/module/az.compute/get-azvmssvmdiskencryption) cmdlet.
->>>>>>> 854a92fa
+- **Get encryption status for a virtual machine scale set:** Use the [Get-AzRmVmssVMDiskEncryption](/powershell/module/azurerm.compute/get-azurermvmssvmdiskencryption) cmdlet.
     
     ```azurepowershell-interactive
     get-AzVmssVMDiskEncryption -ResourceGroupName "MySecureRG" -VMScaleSetName "MySecureVmss"
@@ -359,7 +352,7 @@
 ## Disable encryption
 You can disable encryption using Azure PowerShell, the Azure CLI, or with a Resource Manager template. Disabling data disk encryption on Windows VM when both OS and data disks have been encrypted doesn’t work as expected. Disable encryption on all disks instead.
 
-- **Disable disk encryption with Azure PowerShell:** To disable the encryption, use the [Disable-Azure​RmVMDisk​Encryption](/powershell/module/az.compute/disable-azvmdiskencryption) cmdlet. 
+- **Disable disk encryption with Azure PowerShell:** To disable the encryption, use the [Disable-AzVMDiskEncryption](/powershell/module/az.compute/disable-azvmdiskencryption) cmdlet. 
      ```azurepowershell-interactive
      Disable-AzVMDiskEncryption -ResourceGroupName 'MySecureRG' -VMName 'MySecureVM' -VolumeType "all"
      ```
