---
title: Enable Azure Disk Encryption for Linux IaaS VMs
description: This article provides instructions on enabling Microsoft Azure Disk Encryption for Linux IaaS VMs.
author: mestew
ms.service: security
ms.subservice: Azure Disk Encryption
ms.topic: article
ms.author: mstewart
ms.date: 12/12/2018

ms.custom: seodec18

---

# Enable Azure Disk Encryption for Linux IaaS VMs 

You can enable many disk-encryption scenarios, and the steps may vary according to the scenario. The following sections cover the scenarios in greater detail for Linux IaaS VMs. Before you can use disk encryption, the [Azure Disk Encryption prerequisites](azure-security-disk-encryption-prerequisites.md) need to be completed and the [Additional prerequisites for Linux IaaS VMs](azure-security-disk-encryption-prerequisites.md#bkmk_LinuxPrereq) section should be reviewed.

Take a [snapshot](../virtual-machines/windows/snapshot-copy-managed-disk.md) and/or back up  before disks are encrypted. Backups ensure that a recovery option is possible if an unexpected failure occurs during encryption. VMs with managed disks require a backup before encryption occurs. Once a backup is made, you can use the Set-AzureRmVMDiskEncryptionExtension cmdlet to encrypt managed disks by specifying the -skipVmBackup parameter. For more information about how to back up and restore encrypted VMs, see the [Azure Backup](../backup/backup-azure-vms-encryption.md) article. 

>[!WARNING]
 >Azure Disk Encryption needs the Key Vault and the VMs to be co-located in the same region. Create and use a Key Vault that is in the same region as the VM to be encrypted.</br></br>

> When encrypting Linux OS volumes, the process can take a few hours. It is normal for Linux OS volumes to take longer than data volumes to encrypt. 

>Disabling encryption on Linux VMs is only supported for data volumes. It is not supported on data or OS volumes if the OS volume has been encrypted.  


## <a name="bkmk_RunningLinux"> </a> Enable encryption on an existing or running IaaS Linux VM
In this scenario, you can enable encryption by using the Resource Manager template, PowerShell cmdlets, or CLI commands. If you need schema information for the virtual machine extension, see the [Azure Disk Encryption for Linux extension](../virtual-machines/extensions/azure-disk-enc-linux.md) article.

>[!IMPORTANT]
 >It is mandatory to snapshot and/or backup a managed disk based VM instance outside of, and prior to enabling Azure Disk Encryption. A snapshot of the managed disk can be taken from the portal, or [Azure Backup](../backup/backup-azure-vms-encryption.md) can be used. Backups ensure that a recovery option is possible in the case of any unexpected failure during encryption. Once a backup is made, the Set-AzureRmVMDiskEncryptionExtension cmdlet can be used to encrypt managed disks by specifying the -skipVmBackup parameter. The Set-AzureRmVMDiskEncryptionExtension command will fail against managed disk based VMs until a backup has been made and this parameter has been specified. 
>
>Encrypting or disabling encryption may cause the VM to reboot. 
>

### <a name="bkmk_RunningLinuxCLI"> </a>Enable encryption on an existing or running Linux VM using Azure CLI 
You can enable disk encryption on your encrypted VHD by installing and using The [Azure CLI 2.0](/cli/azure) command-line tool. You can use it in your browser with [Azure Cloud Shell](../cloud-shell/overview.md), or you can install it on your local machine and use it in any PowerShell session. To enable encryption on existing or running IaaS Linux VMs in Azure, use the following CLI commands:

Use the [az vm encryption enable](/cli/azure/vm/encryption#az-vm-encryption-enable) command to enable encryption on a running IaaS virtual machine in Azure.

-  **Encrypt a running VM:**

     ```azurecli-interactive
     az vm encryption enable --resource-group "MySecureRg" --name "MySecureVM" --disk-encryption-keyvault "MySecureVault" --volume-type [All|OS|Data]
     ```

- **Encrypt a running VM using KEK:**

     ```azurecli-interactive
     az vm encryption enable --resource-group "MySecureRg" --name "MySecureVM" --disk-encryption-keyvault  "MySecureVault" --key-encryption-key "MyKEK_URI" --key-encryption-keyvault "MySecureVaultContainingTheKEK" --volume-type [All|OS|Data]
     ```

    >[!NOTE]
    > The syntax for the value of disk-encryption-keyvault parameter is the full identifier string: 
/subscriptions/[subscription-id-guid]/resourceGroups/[resource-group-name]/providers/Microsoft.KeyVault/vaults/[keyvault-name]</br> </br>
   > The syntax for the value of the key-encryption-key parameter is the full URI to the KEK as in:
https://[keyvault-name].vault.azure.net/keys/[kekname]/[kek-unique-id] 

- **Verify the disks are encrypted:** To check on the encryption status of a IaaS VM, use the [az vm encryption show](/cli/azure/vm/encryption#az-vm-encryption-show) command. 

     ```azurecli-interactive
     az vm encryption show --name "MySecureVM" --resource-group "MySecureRg"
     ```

- **Disable encryption:** To disable encryption, use the [az vm encryption disable](/cli/azure/vm/encryption#az-vm-encryption-disable) command. Disabling encryption is only allowed on data volumes for Linux VMs.

     ```azurecli-interactive
     az vm encryption disable --name "MySecureVM" --resource-group "MySecureRg" --volume-type DATA
     ```

### <a name="bkmk_RunningLinuxPSH"> </a> Enable encryption on an existing or running Linux VM using PowerShell
Use the [Set-AzureRmVMDiskEncryptionExtension](/powershell/module/azurerm.compute/set-azurermvmdiskencryptionextension) cmdlet to enable encryption on a running IaaS virtual machine in Azure. 

-  **Encrypt a running VM:** The script below initializes your variables and runs the Set-AzureRmVMDiskEncryptionExtension cmdlet. The resource group, VM, and key vault,  should have already been created as prerequisites. Replace MySecureRg, MySecureVM, and MySecureVault with your values. You may need to add the -VolumeType parameter if you're encrypting data disks and not the OS disk. 

     ```azurepowershell-interactive
      $rgName = 'MySecureRg';
      $vmName = 'MySecureVM';
      $KeyVaultName = 'MySecureVault';
      $KeyVault = Get-AzureRmKeyVault -VaultName $KeyVaultName -ResourceGroupName $rgname;
      $diskEncryptionKeyVaultUrl = $KeyVault.VaultUri;
      $KeyVaultResourceId = $KeyVault.ResourceId;

      Set-AzureRmVMDiskEncryptionExtension -ResourceGroupName $rgname -VMName $vmName -DiskEncryptionKeyVaultUrl $diskEncryptionKeyVaultUrl -DiskEncryptionKeyVaultId $KeyVaultResourceId;
    ```
- **Encrypt a running VM using KEK:** You may need to add the -VolumeType parameter if you're encrypting data disks and not the OS disk. 

     ```azurepowershell-interactive
     $rgName = 'MySecureRg';
     $vmName = 'MyExtraSecureVM';
     $KeyVaultName = 'MySecureVault';
     $keyEncryptionKeyName = 'MyKeyEncryptionKey';
     $KeyVault = Get-AzureRmKeyVault -VaultName $KeyVaultName -ResourceGroupName $rgname;
     $diskEncryptionKeyVaultUrl = $KeyVault.VaultUri;
     $KeyVaultResourceId = $KeyVault.ResourceId;
     $keyEncryptionKeyUrl = (Get-AzureKeyVaultKey -VaultName $KeyVaultName -Name $keyEncryptionKeyName).Key.kid;

     Set-AzureRmVMDiskEncryptionExtension -ResourceGroupName $rgname -VMName $vmName -DiskEncryptionKeyVaultUrl $diskEncryptionKeyVaultUrl -DiskEncryptionKeyVaultId $KeyVaultResourceId -KeyEncryptionKeyUrl $keyEncryptionKeyUrl -KeyEncryptionKeyVaultId $KeyVaultResourceId;

     ```

    >[!NOTE]
    > The syntax for the value of disk-encryption-keyvault parameter is the full identifier string: 
/subscriptions/[subscription-id-guid]/resourceGroups/[resource-group-name]/providers/Microsoft.KeyVault/vaults/[keyvault-name]</br> 
   > The syntax for the value of the key-encryption-key parameter is the full URI to the KEK as in:
https://[keyvault-name].vault.azure.net/keys/[kekname]/[kek-unique-id] 
    
- **Verify the disks are encrypted:** To check on the encryption status of a IaaS VM, use the [Get-AzureRmVmDiskEncryptionStatus](/powershell/module/azurerm.compute/get-azurermvmdiskencryptionstatus) cmdlet. 
    
     ```azurepowershell-interactive 
     Get-AzureRmVmDiskEncryptionStatus -ResourceGroupName MySecureRg -VMName MySecureVM
     ```
    
- **Disable disk encryption:** To disable the encryption, use the [Disable-Azure​RmVMDisk​Encryption](/powershell/module/azurerm.compute/disable-azurermvmdiskencryption) cmdlet. Disabling encryption is only allowed on data volumes for Linux VMs.
     
     ```azurepowershell-interactive 
     Disable-AzureRmVMDiskEncryption -ResourceGroupName 'MySecureRG' -VMName 'MySecureVM'
     ```


### <a name="bkmk_RunningLinux"> </a> Enable encryption on an existing or running IaaS Linux VM with a template

You can enable disk encryption on an existing or running IaaS Linux VM in Azure by using the [Resource Manager template](https://github.com/Azure/azure-quickstart-templates/tree/master/201-encrypt-running-linux-vm-without-aad).

1. Click **Deploy to Azure** on the Azure quickstart template.

2. Select the subscription, resource group, resource group location, parameters, legal terms, and agreement. Click **Create** to enable encryption on the existing or running IaaS VM.

The following table lists Resource Manager template parameters for existing or running VMs:

| Parameter | Description |
| --- | --- |
| vmName | Name of the VM to run the encryption operation. |
| keyVaultName | Name of the key vault that the BitLocker key should be uploaded to. You can get it by using the cmdlet `(Get-AzureRmKeyVault -ResourceGroupName <MyResourceGroupName>). Vaultname` or the Azure CLI command `az keyvault list --resource-group "MySecureGroup" |ConvertFrom-JSON`|
| keyVaultResourceGroup | Name of the resource group that contains the key vault|
|  keyEncryptionKeyURL | URL of the key encryption key that's used to encrypt the generated BitLocker key. This parameter is optional if you select **nokek** in the UseExistingKek drop-down list. If you select **kek** in the UseExistingKek drop-down list, you must enter the _keyEncryptionKeyURL_ value. |
| volumeType | Type of volume that the encryption operation is performed on. Valid values are _OS_, _Data_, and _All_. 
| forceUpdateTag | Pass in a unique value like a GUID every time the operation needs to be force run. |
| resizeOSDisk | Should the OS partition be resized to occupy full OS VHD before splitting system volume. |
| location | Location for all resources. |



## Encrypt virtual machine scale sets
[Azure virtual machine scale sets](../virtual-machine-scale-sets/overview.md) let you create and manage a group of identical, load balanced VMs. The number of VM instances can automatically increase or decrease in response to demand or a defined schedule. Use the CLI or Azure PowerShell  to encrypt virtual machine scale sets.

A batch file example for Linux scale set data disk encryption can be found [here](https://github.com/Azure-Samples/azure-cli-samples/tree/master/disk-encryption/vmss). This example creates a resource group, Linux scale set, mounts a 5-GB data disk, and encrypts the virtual machine scale set.

###  Encrypt virtual machine scale sets with Azure CLI

Use the [az vmss encryption enable](/cli/azure/vmss/encryption#az-vmss-encryption-enable) to enable encryption on a Windows virtual machine scale set. If you set the upgrade policy on the scale set to manual, start the encryption with [az vmss update-instances](/cli/azure/vmss#az-vmss-update-instances). The resource group, VM, and key vault should have already been created as prerequisites. 

-  **Encrypt a running virtual machine scale set**
    ```azurecli-interactive
     az vmss encryption enable --resource-group "MySecureRG" --name "MySecureVmss" --disk-encryption-keyvault "MySecureVault" 
    ```

-  **Encrypt a running virtual machine scale set using KEK to wrap the key**
    ```azurecli-interactive
     az vmss encryption enable --resource-group "MySecureRG" --name "MySecureVmss" --disk-encryption-keyvault "MySecureVault" --key-encryption-key "MyKEK" --key-encryption-keyvault "MySecureVault" 

     ```
- **Get encryption status for a virtual machine scale set:** Use [az vmss encryption show](/cli/azure/vmss/encryption#az-vmss-encryption-show)

    ```azurecli-interactive
     az vmss encryption show --resource-group "MySecureRG" --name "MySecureVmss"
    ```

- **Disable encryption on a virtual machine scale set**: Use [az vmss encryption disable](/cli/azure/vmss/encryption#az-vmss-encryption-disable)
    ```azurecli-interactive
     az vmss encryption disable --resource-group "MySecureRG" --name "MySecureVmss"
    ```

<<<<<<< HEAD
###  Encrypt virtual machine scale sets with Azure PowerShell
=======
### Register for disk encryption preview using Azure Powershell

The Azure disk encryption for virtual machine scale sets preview requires you to self-register your subscription with [Register-AzureRmProviderFeature](/powershell/module/azurerm.resources/register-azurermproviderfeature). You only need to perform the following steps the first time that you use the disk encryption preview feature:

```azurepowershell-interactive
Register-AzureRmProviderFeature -ProviderNamespace Microsoft.Compute -FeatureName "UnifiedDiskEncryption"
```

It can take up to 10 minutes for the registration request to propagate. You can check on the registration state with [Get-AzureRmProviderFeature](/powershell/module/AzureRM.Resources/Get-AzureRmProviderFeature). When the `RegistrationState` reports *Registered*, re-register the *Microsoft.Compute* provider with [Register-AzureRmResourceProvider](/powershell/module/AzureRM.Resources/Register-AzureRmResourceProvider):

```azurepowershell-interactive
Get-AzureRmProviderFeature -ProviderNamespace "Microsoft.Compute" -FeatureName "UnifiedDiskEncryption"
Register-AzureRmResourceProvider -ProviderNamespace Microsoft.Compute
```

### Encrypt virtual machine scale sets with Azure PowerShell
>>>>>>> 79882157

Use the [Set-Azure​RmVmss​Disk​Encryption​Extension](/powershell/module/azurerm.compute/set-azurermvmssdiskencryptionextension) cmdlet to enable encryption on a Windows virtual machine scale set. The resource group, VM, and key vault should have already been created as prerequisites.

-  **Encrypt a running virtual machine scale set**:
    ```powershell
     $rgName= "MySecureRg";
     $VmssName = "MySecureVmss";
     $KeyVaultName= "MySecureVault";
     $KeyVault = Get-AzureRmKeyVault -VaultName $KeyVaultName -ResourceGroupName $rgName;
     $DiskEncryptionKeyVaultUrl = $KeyVault.VaultUri;
     $KeyVaultResourceId = $KeyVault.ResourceId;
     Set-AzureRmVmssDiskEncryptionExtension -ResourceGroupName $rgName -VMScaleSetName $VmssName -DiskEncryptionKeyVaultUrl $diskEncryptionKeyVaultUrl -DiskEncryptionKeyVaultId $KeyVaultResourceId;


-  **Encrypt a running virtual machine scale set using KEK to wrap the key**:
    ```powershell
     $rgName= "MySecureRg";
     $VmssName = "MySecureVmss";
     $KeyVaultName= "MySecureVault";
     $keyEncryptionKeyName = "MyKeyEncryptionKey";
     $KeyVault = Get-AzureRmKeyVault -VaultName $KeyVaultName -ResourceGroupName $rgName;
     $DiskEncryptionKeyVaultUrl = $KeyVault.VaultUri;
     $KeyVaultResourceId = $KeyVault.ResourceId;
     Set-AzureRmVmssDiskEncryptionExtension -ResourceGroupName $rgName -VMScaleSetName $VmssName -DiskEncryptionKeyVaultUrl $diskEncryptionKeyVaultUrl -DiskEncryptionKeyVaultId $KeyVaultResourceId -KeyEncryptionKeyUrl $keyEncryptionKeyUrl -KeyEncryptionKeyVaultId $KeyVaultResourceId;
    ```

- **Get encryption status for a virtual machine scale set:** Use the [Get-Azure​RmVmss​VMDisk​Encryption](/powershell/module/azurerm.compute/get-azurermvmssvmdiskencryption) cmdlet.
    
    ```powershell
    get-AzureRmVmssVMDiskEncryption -ResourceGroupName "MySecureRG" -VMScaleSetName "MySecureVmss"
    ```

- **Disable encryption on a virtual machine scale set**: Use the [Disable-AzureRmVmssDiskEncryption](/powershell/module/azurerm.compute/disable-azurermvmssdiskencryption) cmdlet. 

    ```powershell
    Disable-AzureRmVmssDiskEncryption -ResourceGroupName "MySecureRG" -VMScaleSetName "MySecureVmss"
    ```

### Azure Resource Manager templates for Linux virtual machine scale sets

To encrypt or decrypt Linux virtual machine scale sets, use the Azure Resource Manager templates and instructions below:

- [Enable encryption on a Linux virtual machine scale set](https://github.com/Azure/azure-quickstart-templates/tree/master/201-encrypt-running-vmss-linux)
- [Deploy a VM scale set of Linux VMs with a jumpbox and enable encryption on the Linux VM scale set](https://github.com/Azure/azure-quickstart-templates/tree/master/201-encrypt-vmss-linux-jumpbox)
- [Disable encryption on a Linux VM scale set](https://github.com/Azure/azure-quickstart-templates/tree/master/201-decrypt-vmss-linux)

     1. Click **Deploy to Azure**.
     2. Fill in the required fields then agree to the terms and conditions.
     3. Click **Purchase** to deploy the template.

## <a name="bkmk_EFA"> </a>Use EncryptFormatAll feature for data disks on Linux IaaS VMs

The **EncryptFormatAll** parameter reduces the time for Linux data disks to be encrypted. Partitions meeting certain criteria will be formatted (with its current file system). Then they'll be remounted back to where it was before command execution. If you wish to exclude a data disk that meets the criteria, you can unmount it before running the command.

 After running this command, any drives that were mounted previously will be formatted. Then the encryption layer will be started on top of the now empty drive. When this option is selected, the ephemeral resource disk attached to the VM will also be encrypted. If the ephemeral drive is reset, it will be reformatted and re-encrypted for the VM by the Azure Disk Encryption solution at the next opportunity.

>[!WARNING]
> EncryptFormatAll shouldn't be used when there is needed data on a VM's data volumes. You may exclude disks from encryption by unmounting them. You should first try out the EncryptFormatAll first on a test VM, understand the feature parameter and its implication before trying it on the production VM. The EncryptFormatAll option formats the data disk and all the data on it will be lost. Before proceeding, verify that disks you wish to exclude are properly unmounted. </br></br>
 >If you’re setting this parameter while updating encryption settings, it might lead to a reboot before the actual encryption. In this case, you will also want to remove the disk you don’t want formatted from the fstab file. Similarly, you should add the partition you want encrypt-formatted to the fstab file before initiating the encryption operation. 

### <a name="bkmk_EFACriteria"> </a> EncryptFormatAll criteria
The parameter goes though all partitions and encrypts them as long as they meet **all** of the criteria below: 
- Is not a root/OS/boot partition
- Is not already encrypted
- Is not a BEK volume
- Is not a RAID volume
- Is not an LVM volume
- Is mounted

Encrypt the disks that compose the RAID or LVM volume rather than the RAID or LVM volume.

### <a name="bkmk_EFAPSH"> </a> Use the EncryptFormatAll parameter with Azure CLI
Use the [az vm encryption enable](/cli/azure/vm/encryption#az-vm-encryption-enable) command to enable encryption on a running IaaS virtual machine in Azure.

-  **Encrypt a running VM using EncryptFormatAll:**

     ```azurecli-interactive
     az vm encryption enable --resource-group "MySecureRg" --name "MySecureVM" --disk-encryption-keyvault "MySecureVault" --encrypt-format-all
     ```

### <a name="bkmk_EFAPSH"> </a> Use the EncryptFormatAll parameter with a PowerShell cmdlet
Use the [Set-AzureRmVMDiskEncryptionExtension](/powershell/module/azurerm.compute/set-azurermvmdiskencryptionextension) cmdlet with the [EncryptFormatAll parameter](https://www.powershellgallery.com/packages/AzureRM/5.0.0). 

**Encrypt a running VM using EncryptFormatAll:** As an example, the script below initializes your variables and runs the Set-AzureRmVMDiskEncryptionExtension cmdlet with the EncryptFormatAll parameter. The resource group, VM, and key vault should have already been created as prerequisites. Replace MySecureRg, MySecureVM, and MySecureVault with your values.
  
   ```azurepowershell-interactive
     $rgName = 'MySecureRg';
     $vmName = 'MySecureVM';
     $KeyVaultName = 'MySecureVault';
     $KeyVault = Get-AzureRmKeyVault -VaultName $KeyVaultName -ResourceGroupName $rgname;
     $diskEncryptionKeyVaultUrl = $KeyVault.VaultUri;
     $KeyVaultResourceId = $KeyVault.ResourceId;
      
     Set-AzureRmVMDiskEncryptionExtension -ResourceGroupName $rgname -VMName $vmName -DiskEncryptionKeyVaultUrl $diskEncryptionKeyVaultUrl -DiskEncryptionKeyVaultId $KeyVaultResourceId -EncryptFormatAll
   ```


### <a name="bkmk_EFALVM"> </a> Use the EncryptFormatAll parameter with Logical Volume Manager (LVM) 
We recommend an LVM-on-crypt setup. For all the following examples, replace the device-path and mountpoints with whatever suits your use-case. This setup can be done as follows:

- Add the data disks that will compose the VM.
- Format, mount, and add these disks to the fstab file.

    1. Format the newly added disk. We use symlinks generated by Azure here. Using symlinks avoids problems related to device names changing. For more information, see the [Troubleshoot Device Names problems](../virtual-machines/linux/troubleshoot-device-names-problems.md) article.
    
         `mkfs -t ext4 /dev/disk/azure/scsi1/lun0`
    
    2. Mount the disks.
         
         `mount /dev/disk/azure/scsi1/lun0 /mnt/mountpoint`
    
    3. Add to fstab.
         
        `echo "/dev/disk/azure/scsi1/lun0 /mnt/mountpoint ext4 defaults,nofail 1 2" >> /etc/fstab`
    
    4. Run the Set-AzureRmVMDiskEncryptionExtension PowerShell cmdlet with -EncryptFormatAll to encrypt these disks.
         ```azurepowershell-interactive
         Set-AzureRmVMDiskEncryptionExtension -ResourceGroupName "MySecureGroup" -VMName "MySecureVM" -DiskEncryptionKeyVaultUrl "https://mykeyvault.vault.azure.net/" -EncryptFormatAll
         ```
    5. Set up LVM on top of these new disks. Note the encrypted drives are unlocked after the VM has finished booting. So, the LVM mounting will also have to be subsequently delayed.


## <a name="bkmk_VHDpre"> </a> New IaaS VMs created from customer-encrypted VHD and encryption keys
In this scenario, you can enable encrypting by using PowerShell cmdlets or CLI commands. 

Use the instructions in the appendix for preparing pre-encrypted images that can be used in Azure. After the image is created, you can use the steps in the next section to create an encrypted Azure VM.

* [Prepare a pre-encrypted Windows VHD](azure-security-disk-encryption-appendix.md#bkmk_preWin)
* [Prepare a pre-encrypted Linux VHD](azure-security-disk-encryption-appendix.md#bkmk_preLinux)

>[!IMPORTANT]
 >It is mandatory to snapshot and/or backup a managed disk based VM instance outside of, and prior to enabling Azure Disk Encryption. A snapshot of the managed disk can be taken from the portal, or [Azure Backup](../backup/backup-azure-vms-encryption.md) can be used. Backups ensure that a recovery option is possible in the case of any unexpected failure during encryption. Once a backup is made, the Set-AzureRmVMDiskEncryptionExtension cmdlet can be used to encrypt managed disks by specifying the -skipVmBackup parameter. The Set-AzureRmVMDiskEncryptionExtension command will fail against managed disk based VMs until a backup has been made and this parameter has been specified. 
>
>Encrypting or disabling encryption may cause the VM to reboot. 



### <a name="bkmk_VHDprePSH"> </a> Use Azure PowerShell to encrypt IaaS VMs with pre-encrypted VHDs 
You can enable disk encryption on your encrypted VHD by using the PowerShell cmdlet [Set-AzureRmVMOSDisk](/powershell/module/azurerm.compute/set-azurermvmosdisk#examples). The example below gives you some common parameters. 

```azurepowershell-interactive
$VirtualMachine = New-AzureRmVMConfig -VMName "MySecureVM" -VMSize "Standard_A1"
$VirtualMachine = Set-AzureRmVMOSDisk -VM $VirtualMachine -Name "SecureOSDisk" -VhdUri "os.vhd" Caching ReadWrite -Windows -CreateOption "Attach" -DiskEncryptionKeyUrl "https://mytestvault.vault.azure.net/secrets/Test1/514ceb769c984379a7e0230bddaaaaaa" -DiskEncryptionKeyVaultId "/subscriptions/00000000-0000-0000-0000-000000000000/resourceGroups/myresourcegroup/providers/Microsoft.KeyVault/vaults/mytestvault"
New-AzureRmVM -VM $VirtualMachine -ResourceGroupName "MySecureRG"
```

## Enable encryption on a newly added data disk

You can add a new data disk using [az vm disk attach](../virtual-machines/linux/add-disk.md), or [through the Azure portal](../virtual-machines/linux/attach-disk-portal.md). Before you can encrypt, you need to mount the newly attached data disk first. You must request encryption of the data drive since the drive will be unusable while encryption is in progress. 

### Enable encryption on a newly added disk with Azure CLI

 If the VM was previously encrypted with "All" then the --volume-type parameter should remain All. All includes both OS and data disks. If the VM was previously encrypted with a volume type of "OS", then the --volume-type parameter should be changed to All so that both the OS and the new data disk will be included. If the VM was encrypted with only the volume type of "Data", then it can remain "Data" as demonstrated below. Adding and attaching a new data disk to a VM is not sufficient preparation for encryption. The newly attached disk must also be formatted and properly mounted within the VM prior to enabling encryption. On Linux the disk must be mounted in /etc/fstab with a [persistent block device name](https://docs.microsoft.com/azure/virtual-machines/linux/troubleshoot-device-names-problems).  

In contrast to Powershell syntax, the CLI does not require the user to provide a unique sequence version when enabling encryption. The CLI automatically generates and uses its own unique sequence version value.

-  **Encrypt data volumes of a running VM:**

     ```azurecli-interactive
     az vm encryption enable --resource-group "MySecureRg" --name "MySecureVM" --disk-encryption-keyvault "MySecureVault" --volume-type "Data"
     ```

- **Encrypt data volumes of a running VM using KEK:**

     ```azurecli-interactive
     az vm encryption enable --resource-group "MySecureRg" --name "MySecureVM" --disk-encryption-keyvault  "MySecureVault" --key-encryption-key "MyKEK_URI" --key-encryption-keyvault "MySecureVaultContainingTheKEK" --volume-type "Data"
     ```

### Enable encryption on a newly added disk with Azure PowerShell
 When using Powershell to encrypt a new disk for Linux, a new sequence version needs to be specified. The sequence version has to be unique. The script below generates a GUID for the sequence version. 
 

-  **Encrypt data volumes of a running VM:** The script below initializes your variables and runs the Set-AzureRmVMDiskEncryptionExtension cmdlet. The resource group, VM, and key vault should have already been created as prerequisites. Replace MySecureRg, MySecureVM, and MySecureVault with your values. Acceptable values for the -VolumeType parameter are All, OS, and Data. If the VM was previously encrypted with a volume type of "OS" or "All", then the -VolumeType parameter should be changed to All so that both the OS and the new data disk will be included.

     ```azurepowershell-interactive
      $sequenceVersion = [Guid]::NewGuid();
      $rgName = 'MySecureRg';
      $vmName = 'MySecureVM';
      $KeyVaultName = 'MySecureVault';
      $KeyVault = Get-AzureRmKeyVault -VaultName $KeyVaultName -ResourceGroupName $rgname;
      $diskEncryptionKeyVaultUrl = $KeyVault.VaultUri;
      $KeyVaultResourceId = $KeyVault.ResourceId;

      Set-AzureRmVMDiskEncryptionExtension -ResourceGroupName $rgname -VMName $vmName -DiskEncryptionKeyVaultUrl $diskEncryptionKeyVaultUrl -DiskEncryptionKeyVaultId $KeyVaultResourceId -VolumeType 'data' –SequenceVersion $sequenceVersion;
    ```
- **Encrypt data volumes of a running VM using KEK:** Acceptable values for the -VolumeType parameter are All, OS, and Data. If the VM was previously encrypted with a volume type of "OS" or "All", then the -VolumeType parameter should be changed to All so that both the OS and the new data disk will be included.

     ```azurepowershell-interactive
     $rgName = 'MySecureRg';
     $vmName = 'MyExtraSecureVM';
     $KeyVaultName = 'MySecureVault';
     $keyEncryptionKeyName = 'MyKeyEncryptionKey';
     $KeyVault = Get-AzureRmKeyVault -VaultName $KeyVaultName -ResourceGroupName $rgname;
     $diskEncryptionKeyVaultUrl = $KeyVault.VaultUri;
     $KeyVaultResourceId = $KeyVault.ResourceId;
     $keyEncryptionKeyUrl = (Get-AzureKeyVaultKey -VaultName $KeyVaultName -Name $keyEncryptionKeyName).Key.kid;

     Set-AzureRmVMDiskEncryptionExtension -ResourceGroupName $rgname -VMName $vmName -DiskEncryptionKeyVaultUrl $diskEncryptionKeyVaultUrl -DiskEncryptionKeyVaultId $KeyVaultResourceId -KeyEncryptionKeyUrl $keyEncryptionKeyUrl -KeyEncryptionKeyVaultId $KeyVaultResourceId -VolumeType 'data';

     ```

    >[!NOTE]
    > The syntax for the value of disk-encryption-keyvault parameter is the full identifier string: 
/subscriptions/[subscription-id-guid]/resourceGroups/[resource-group-name]/providers/Microsoft.KeyVault/vaults/[keyvault-name]</br> 
   > The syntax for the value of the key-encryption-key parameter is the full URI to the KEK as in:
https://[keyvault-name].vault.azure.net/keys/[kekname]/[kek-unique-id] 


## Disable encryption for Linux VMs
You can disable encryption using Azure PowerShell, the Azure CLI, or with a Resource Manager template. 

>[!IMPORTANT]
>Disabling encryption with Azure Disk Encryption on Linux VMs is only supported for data volumes. It is not supported on data or OS volumes if the OS volume has been encrypted.  

- **Disable disk encryption with Azure PowerShell:** To disable the encryption, use the [Disable-Azure​RmVMDisk​Encryption](/powershell/module/azurerm.compute/disable-azurermvmdiskencryption) cmdlet. 
     ```azurepowershell-interactive
     Disable-AzureRmVMDiskEncryption -ResourceGroupName 'MySecureRG' -VMName 'MySecureVM' [--volume-type {ALL, DATA, OS}]
     ```

- **Disable encryption with the Azure CLI:** To disable encryption, use the [az vm encryption disable](/cli/azure/vm/encryption#az-vm-encryption-disable) command. 
     ```azurecli-interactive
     az vm encryption disable --name "MySecureVM" --resource-group "MySecureRg" --volume-type [ALL, DATA, OS]
     ```
- **Disable encryption with a Resource Manager template:** Use the [Disable encryption on a running Linux VM](https://github.com/Azure/azure-quickstart-templates/tree/master/201-decrypt-running-linux-vm-without-aad) template to disable encryption.
     1. Click **Deploy to Azure**.
     2. Select the subscription, resource group, location, VM, legal terms, and agreement.
     3.  Click **Purchase** to disable disk encryption on a running Windows VM. 


## Next steps
> [!div class="nextstepaction"]
> [Enable Azure Disk Encryption for Windows](azure-security-disk-encryption-windows.md)<|MERGE_RESOLUTION|>--- conflicted
+++ resolved
@@ -173,26 +173,7 @@
      az vmss encryption disable --resource-group "MySecureRG" --name "MySecureVmss"
     ```
 
-<<<<<<< HEAD
 ###  Encrypt virtual machine scale sets with Azure PowerShell
-=======
-### Register for disk encryption preview using Azure Powershell
-
-The Azure disk encryption for virtual machine scale sets preview requires you to self-register your subscription with [Register-AzureRmProviderFeature](/powershell/module/azurerm.resources/register-azurermproviderfeature). You only need to perform the following steps the first time that you use the disk encryption preview feature:
-
-```azurepowershell-interactive
-Register-AzureRmProviderFeature -ProviderNamespace Microsoft.Compute -FeatureName "UnifiedDiskEncryption"
-```
-
-It can take up to 10 minutes for the registration request to propagate. You can check on the registration state with [Get-AzureRmProviderFeature](/powershell/module/AzureRM.Resources/Get-AzureRmProviderFeature). When the `RegistrationState` reports *Registered*, re-register the *Microsoft.Compute* provider with [Register-AzureRmResourceProvider](/powershell/module/AzureRM.Resources/Register-AzureRmResourceProvider):
-
-```azurepowershell-interactive
-Get-AzureRmProviderFeature -ProviderNamespace "Microsoft.Compute" -FeatureName "UnifiedDiskEncryption"
-Register-AzureRmResourceProvider -ProviderNamespace Microsoft.Compute
-```
-
-### Encrypt virtual machine scale sets with Azure PowerShell
->>>>>>> 79882157
 
 Use the [Set-Azure​RmVmss​Disk​Encryption​Extension](/powershell/module/azurerm.compute/set-azurermvmssdiskencryptionextension) cmdlet to enable encryption on a Windows virtual machine scale set. The resource group, VM, and key vault should have already been created as prerequisites.
 
