--- conflicted
+++ resolved
@@ -409,11 +409,7 @@
 
 - **Disable disk encryption with Azure PowerShell:** To disable the encryption, use the [Disable-AzVMDisk​Encryption](/powershell/module/az.compute/disable-azvmdiskencryption) cmdlet. 
      ```azurepowershell-interactive
-<<<<<<< HEAD
-     Disable-AzVMDiskEncryption -ResourceGroupName 'MyVirtualMachineResourceGroup' -VMName 'MySecureVM' [--volume-type {ALL, DATA, OS}]
-=======
      Disable-AzVMDiskEncryption -ResourceGroupName 'MyVirtualMachineResourceGroup' -VMName 'MySecureVM' [-VolumeType {ALL, DATA, OS}]
->>>>>>> 6a383dfd
      ```
 
 - **Disable encryption with the Azure CLI:** To disable encryption, use the [az vm encryption disable](/cli/azure/vm/encryption#az-vm-encryption-disable) command. 
