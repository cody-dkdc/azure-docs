--- conflicted
+++ resolved
@@ -82,11 +82,7 @@
 
 Using Azure for labs and development environments enables organizations to gain agility in testing and development by taking away the delays that hardware procurement introduces. Unfortunately, a lack of familiarity with Azure or a desire to help expedite its adoption might lead the administrator to be overly permissive with rights assignment. This risk might unintentionally expose the organization to internal attacks. Some users might be granted a lot more access than they should have.
 
-<<<<<<< HEAD
-The [Azure DevTest Labs](../lab-services/devtest-lab-overview.md) service uses [Azure Role-Based Access Control](../active-directory/role-based-access-control-what-is.md) (RBAC). By using RBAC, you can segregate duties within your team into roles that grant only the level of access necessary for users to do their jobs. RBAC comes with predefined roles (owner, lab user, and contributor). You can even use these roles to assign rights to external partners and greatly simplify collaboration.
-=======
 The [Azure DevTest Labs](../devtest-lab/devtest-lab-overview.md) service uses [Azure Role-Based Access Control](../role-based-access-control/overview.md) (RBAC). By using RBAC, you can segregate duties within your team into roles that grant only the level of access necessary for users to do their jobs. RBAC comes with predefined roles (owner, lab user, and contributor). You can even use these roles to assign rights to external partners and greatly simplify collaboration.
->>>>>>> d80f396c
 
 Because DevTest Labs uses RBAC, it's possible to create additional, [custom roles](../lab-services/devtest-lab-grant-user-permissions-to-specific-lab-policies.md). DevTest Labs not only simplifies the management of permissions, it simplifies the process of getting environments provisioned. It also helps you deal with other typical challenges of teams that are working on development and test environments. It requires some preparation, but in the long term, it will make things easier for your team.
 
