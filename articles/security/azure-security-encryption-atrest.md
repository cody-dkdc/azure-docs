---
title: Microsoft Azure Data Encryption-at-Rest | Microsoft Docs
description: This article provides an overview of Microsoft Azure data  encryption at-rest, the overall capabilities, and general considerations.
services: security
documentationcenter: na
author: barclayn
manager: barbkess
editor: TomSh

ms.assetid: 9dcb190e-e534-4787-bf82-8ce73bf47dba
ms.service: security
ms.devlang: na
ms.topic: article
ms.tgt_pltfrm: na
ms.workload: na
ms.date: 05/07/2019
ms.author: barclayn

---
# Azure Data Encryption-at-Rest

Microsoft Azure includes tools to safeguard data according to your company’s security and compliance needs. This paper focuses on:

- How data is protected at rest across Microsoft Azure
- Discusses the various components taking part in the data protection implementation,
- Reviews pros and cons of the different key management protection approaches.

Encryption at Rest is a common security requirement. In Azure, organizations can encrypt data at rest without the risk or cost of a custom key management solution. Organizations have the option of letting Azure completely manage Encryption at Rest. Additionally, organizations have various options to closely manage encryption or encryption keys.

## What is encryption at rest?

Encryption at Rest is the encoding (encryption) of data when it is persisted. The Encryption at Rest designs in Azure use symmetric encryption to encrypt and decrypt large amounts of data quickly according to a simple conceptual model:

- A symmetric encryption key is used to encrypt data as it is written to storage.
- The same encryption key is used to decrypt that data as it is readied for use in memory.
- Data may be partitioned, and different keys may be used for each partition.
- Keys must be stored in a secure location with identity-based access control and audit policies. Data encryption keys are often encrypted with asymmetric encryption to further limit access.

In practice, key management and control scenarios, as well as scale and availability assurances, require additional constructs. Microsoft Azure Encryption at Rest concepts and components are described below.

## The purpose of encryption at rest

Encryption at rest provides data protection for stored data (at rest). Attacks against data at-rest include attempts to obtain physical access to the hardware on which the data is stored, and then compromise the contained data. In such an attack, a server’s hard drive may have been mishandled during maintenance allowing an attacker to remove the hard drive. Later the attacker would put the hard drive into a computer under their control to attempt to access the data.

Encryption at rest is designed to prevent the attacker from accessing the unencrypted data by ensuring the data is encrypted when on disk. If an attacker obtains a hard drive with encrypted data but not the encryption keys, the attacker must defeat the encryption to read the data. This attack is much more complex and resource consuming than accessing unencrypted data on a hard drive. For this reason, encryption at rest is highly recommended and is a high priority requirement for many organizations.

Encryption at rest may also be required by an organization’s need for data governance and compliance efforts. Industry and government regulations such as HIPAA, PCI and FedRAMP, lay out specific safeguards regarding data protection and encryption requirements. Encryption at rest is a mandatory measure required for compliance with some of those regulations.

In addition to satisfying compliance and regulatory requirements, encryption at rest provides defense-in-depth protection. Microsoft Azure provides a compliant platform for services, applications, and data. It also provides comprehensive facility and physical security, data access control, and auditing. However, it's important to provide additional “overlapping” security measures in case one of the other security measures fails and encryption at rest provides such a security measure

Microsoft is committed to encryption at rest options across cloud services and giving customers control of encryption keys and logs of key use. Additionally, Microsoft is working towards encrypting all customer data at rest by default.

## Azure Encryption at Rest Components

As described previously, the goal of encryption at rest is that data that is persisted on disk is encrypted with a secret encryption key. To achieve that goal secure key creation, storage, access control, and management of the encryption keys must be provided. Though details may vary, Azure services Encryption at Rest implementations can be described in terms illustrated in the following diagram.

![Components](./media/azure-security-encryption-atrest/azure-security-encryption-atrest-fig1.png)

### Azure Key Vault

The storage location of the encryption keys and access control to those keys is central to an encryption at rest model. The keys need to be highly secured but manageable by specified users and available to specific services. For Azure services, Azure Key Vault is the recommended key storage solution and provides a common management experience across services. Keys are stored and managed in key vaults, and access to a key vault can be given to users or services. Azure Key Vault supports customer creation of keys or import of customer keys for use in customer-managed encryption key scenarios.

### Azure Active Directory

Permissions to use the keys stored in Azure Key Vault, either to manage or to access them for Encryption at Rest encryption and decryption, can be given to Azure Active Directory accounts.

### Key Hierarchy

More than one encryption key is used in an encryption at rest implementation. Asymmetric encryption is useful for establishing the trust and authentication needed for key access and management. Symmetric encryption is more efficient for bulk encryption and decryption, allowing for stronger encryption and better performance. Limiting the use of a single encryption key decreases the risk that the key will be compromised and the cost of re-encryption when a key must be replaced. Azure encryptions at rest models use a key hierarchy made up of the following types of keys:

- **Data Encryption Key (DEK)** – A symmetric AES256 key used to encrypt a partition or block of data.  A single resource may have many partitions and many Data Encryption Keys. Encrypting each block of data with a different key makes crypto analysis attacks more difficult. Access to DEKs is needed by the resource provider or application instance that is encrypting and decrypting a specific block. When a DEK is replaced with a new key only the data in its associated block must be re-encrypted with the new key.
- **Key Encryption Key (KEK)** – An asymmetric encryption key used to encrypt the Data Encryption Keys. Use of a Key Encryption Key allows the data encryption keys themselves to be encrypted and controlled. The entity that has access to the KEK may be different than the entity that requires the DEK. An entity may broker access to the DEK to limit the access of each DEK to a specific partition. Since the KEK is required to decrypt the DEKs, the KEK is effectively a single point by which DEKs can be effectively deleted by deletion of the KEK.

The Data Encryption Keys, encrypted with the Key Encryption Keys are stored separately and only an entity with access to the Key Encryption Key can get any Data Encryption Keys encrypted with that key. Different models of key storage are supported. We will discuss each model in more detail later in the next section.

## Data Encryption Models

An understanding of the various encryption models and their pros and cons is essential for understanding how the various resource providers in Azure implement encryption at Rest. These definitions are shared across all resource providers in Azure to ensure common language and taxonomy.

There are three scenarios for server-side encryption:

- Server-side encryption using Service-Managed keys
  - Azure Resource Providers perform the encryption and decryption operations
  - Microsoft manages the keys
  - Full cloud functionality

- Server-side encryption using customer-managed keys in Azure Key Vault
  - Azure Resource Providers perform the encryption and decryption operations
  - Customer controls keys via Azure Key Vault
  - Full cloud functionality

- Server-side encryption using customer-managed keys on customer-controlled hardware
  - Azure Resource Providers perform the encryption and decryption operations
  - Customer controls keys on customer-controlled hardware
  - Full cloud functionality

For client-side encryption, consider the following:

- Azure services cannot see decrypted data
- Customers manage and store keys on-premises (or in other secure stores). Keys are not available to Azure services
- Reduced cloud functionality

The supported encryption models in Azure split into two main groups: “Client Encryption” and “Server-side Encryption” as mentioned previously. Independent of the encryption at rest model used, Azure services always recommend the use of a secure transport such as TLS or HTTPS. Therefore, encryption in transport should be addressed by the transport protocol and should not be a major factor in determining which encryption at rest model to use.

### Client encryption model

Client Encryption model refers to encryption that is performed outside of the Resource Provider or Azure by the service or calling application. The encryption can be performed by the service application in Azure, or by an application running in the customer data center. In either case, when leveraging this encryption model, the Azure Resource Provider receives an encrypted blob of data without the ability to decrypt the data in any way or have access to the encryption keys. In this model, the key management is done by the calling service/application and is opaque to the Azure service.

![Client](./media/azure-security-encryption-atrest/azure-security-encryption-atrest-fig2.png)

### Server-side encryption model

Server-side Encryption models refer to encryption that is performed by the Azure service. In that model, the Resource Provider performs the encrypt and decrypt operations. For example, Azure Storage may receive data in plain text operations and will perform the encryption and decryption internally. The Resource Provider might use encryption keys that are managed by Microsoft or by the customer depending on the provided configuration.

![Server](./media/azure-security-encryption-atrest/azure-security-encryption-atrest-fig3.png)

### Server-side encryption key management models

Each of the server-side encryption at rest models implies distinctive characteristics of key management. This includes where and how encryption keys are created, and stored as well as the access models and the key rotation procedures.

#### Server-side encryption using service-managed keys

For many customers, the essential requirement is to ensure that the data is encrypted whenever it is at rest. Server-side encryption using service-managed Keys enables this model by allowing customers to mark the specific resource (Storage Account, SQL DB, etc.) for encryption and leaving all key management aspects such as key issuance, rotation, and backup to Microsoft. Most Azure Services that support encryption at rest typically support this model of offloading the management of the encryption keys to Azure. The Azure resource provider creates the keys, places them in secure  storage, and retrieves them when needed. This means that the service has full access to the keys and the service has full control over the credential lifecycle management.

![managed](./media/azure-security-encryption-atrest/azure-security-encryption-atrest-fig4.png)

Server-side encryption using service-managed keys therefore quickly addresses the need to have encryption at rest with low overhead to the customer. When available a customer typically opens the Azure portal for the target subscription and resource provider and checks a box indicating, they would like the data to be encrypted. In some Resource Managers server-side encryption with service-managed keys is on by default.

Server-side encryption with Microsoft-managed keys does imply the service has full access to store and manage the keys. While some customers may want to manage the keys because they feel they gain greater security, the cost and risk associated with a custom key storage solution should be considered when evaluating this model. In many cases, an organization may determine that resource constraints or risks of an on-premises solution may be greater than the risk of cloud management of the encryption at rest keys.  However, this model might not be sufficient for organizations that have requirements to control the creation or lifecycle of the encryption keys or to have different personnel manage a service’s encryption keys than those managing the service (that is, segregation of key management from the overall management model for the service).

##### Key access

When Server-side encryption with service-managed keys is used, the key creation, storage, and service access are all managed by the service. Typically, the foundational Azure resource providers will store the Data Encryption Keys in a store that is close to the data and quickly available and accessible while the Key Encryption Keys are stored in a secure internal store.

**Advantages**

- Simple setup
- Microsoft manages key rotation, backup, and redundancy
- Customer does not have the cost associated with implementation or the risk of a custom key management scheme.

**Disadvantages**

- No customer control over the encryption keys (key specification, lifecycle, revocation, etc.)
- No ability to segregate key management from overall management model for the service

#### Server-side encryption using customer-managed keys in Azure Key Vault

For scenarios where the requirement is to encrypt the data at rest and control the encryption keys customers can use server-side encryption using customer-managed Keys in Key Vault. Some services may store only the root Key Encryption Key in Azure Key Vault and store the encrypted Data Encryption Key in an internal location closer to the data. In that scenario customers can bring their own keys to Key Vault (BYOK – Bring Your Own Key), or generate new ones, and use them to encrypt the desired resources. While the Resource Provider performs the encryption and decryption operations it uses the configured key as the root key for all encryption operations.

##### Key Access

The server-side encryption model with customer-managed keys in Azure Key Vault involves the service accessing the keys to encrypt and decrypt as needed. Encryption at rest keys are made accessible to a service through an access control policy. This policy grants the service identity access to receive the key. An Azure service running on behalf of an associated subscription can be configured with an identity in that subscription. The service can perform Azure Active Directory authentication and receive an authentication token identifying itself as that service acting on behalf of the subscription. That token can then be presented to Key Vault to obtain a key it has been given access to.

For operations using encryption keys, a service identity can be granted access to any of the following operations: decrypt, encrypt, unwrapKey, wrapKey, verify, sign, get, list, update, create, import, delete, backup, and restore.

To obtain a key for use in encrypting or decrypting data at rest the service identity that the Resource Manager service instance will run as must have UnwrapKey (to get the key for decryption) and WrapKey (to insert a key into key vault when creating a new key).

>[!NOTE]
>For more detail on Key Vault authorization see the secure your key vault page in the [Azure Key Vault documentation](https://docs.microsoft.com/azure/key-vault/key-vault-secure-your-key-vault).

**Advantages**

- Full control over the keys used – encryption keys are managed in the customer’s Key Vault under the customer’s control.
- Ability to encrypt multiple services to one master
- Can segregate key management from overall management model for the service
- Can define service and key location across regions

**Disadvantages**

- Customer has full responsibility for key access management
- Customer has full responsibility for key lifecycle management
- Additional Setup & configuration overhead

#### Server-side encryption using service-managed keys in customer-controlled hardware

Some Azure services enable the Host Your Own Key (HYOK) key management model. This management mode is useful in scenarios where there is a need to encrypt the data at rest and manage the keys in a proprietary repository outside of Microsoft’s control. In this model, the service must retrieve the key from an external site. Performance and availability guarantees are impacted, and configuration is more complex. Additionally, since the service does have access to the DEK during the encryption and decryption operations the overall security guarantees of this model are similar to when the keys are customer-managed in Azure Key Vault.  As a result, this model is not appropriate for most organizations unless they have specific key management requirements. Due to these limitations, most Azure Services do not support server-side encryption using server-managed keys in customer-controlled hardware.

##### Key Access

When server-side encryption using service-managed keys in customer-controlled hardware is used the keys are maintained on a system configured by the customer. Azure services that support this model provide a means of establishing a secure connection to a customer supplied key store.

**Advantages**

- Full control over the root key used – encryption keys are managed by a customer provided store
- Ability to encrypt multiple services to one master
- Can segregate key management from overall management model for the service
- Can define service and key location across regions

**Disadvantages**

- Full responsibility for key storage, security, performance, and availability
- Full responsibility for key access management
- Full responsibility for key lifecycle management
- Significant setup, configuration, and ongoing maintenance costs
- Increased dependency on network availability between the customer datacenter and Azure datacenters.

## Encryption at rest in Microsoft cloud services

Microsoft Cloud services are used in all three cloud models: IaaS, PaaS, SaaS. Below you have examples of how they fit on each model:

- Software services, referred to as Software as a Server or SaaS, which have application provided by the cloud such as Office 365.
- Platform services which customers leverage the cloud in their applications, using the cloud for things like storage, analytics, and service bus functionality.
- Infrastructure services, or Infrastructure as a Service (IaaS) in which customer deploys operating systems and applications that are hosted in the cloud and possibly leveraging other cloud services.

### Encryption at rest for SaaS customers

Software as a Service (SaaS) customers typically have encryption at rest enabled or available in each service. Office 365 has several options for customers to verify or enable encryption at rest. For information about Office 365 services, see [Encryption in Office 365](https://docs.microsoft.com/office365/securitycompliance/encryption).

### Encryption at rest for PaaS customers

Platform as a Service (PaaS) customer’s data typically resides in an application execution environment and any Azure Resource Providers used to store customer data. To see the encryption at rest options available to you, examine the table below for the storage and application platforms that you use. Where supported, links to instructions on enabling Encryption at Rest are provided for each resource provider.

### Encryption at rest for IaaS customers

Infrastructure as a Service (IaaS) customers can have a variety of services and applications in use. IaaS services can enable encryption at rest in their Azure hosted virtual machines and VHDs using Azure Disk Encryption.

#### Encrypted storage

Like PaaS, IaaS solutions can leverage other Azure services that store data encrypted at rest. In these cases, you can enable the Encryption at Rest support as provided by each consumed Azure service. The below table enumerates the major storage, services, and application platforms and the model of Encryption at Rest supported. Where supported, links are provided to instructions on enabling Encryption at Rest.

#### Encrypted compute

A complete Encryption at Rest solution requires that the data is never persisted in unencrypted form. While in use, on a server loading the data in memory, data can be persisted locally in various ways including the Windows page file, a crash dump, and any logging the application may perform. To ensure this data is encrypted at rest, IaaS applications can use Azure Disk Encryption on an Azure IaaS virtual machine (Windows or Linux) and virtual disk.

#### Custom encryption at rest

It is recommended that whenever possible, IaaS applications leverage Azure Disk Encryption and Encryption at Rest options provided by any consumed Azure services. In some cases, such as irregular encryption requirements or non-Azure based storage, a developer of an IaaS application may need to implement encryption at rest themselves. Developers of IaaS solutions can better integrate with Azure management and customer expectations by leveraging certain Azure components. Specifically, developers should use the Azure Key Vault service to provide secure key storage as well as provide their customers with consistent key management options with that of most Azure platform services. Additionally, custom solutions should use Azure-Managed Service Identities to enable service accounts to access encryption keys. For developer information on Azure Key Vault and Managed Service Identities, see their respective SDKs.

## Azure resource providers encryption model support

Microsoft Azure Services each support one or more of the encryption at rest models. For some services, however, one or more of the encryption models may not be applicable. For services that support customer-managed key scenarios, they may support only a subset of the key types that Azure Key Vault supports for key encryption keys. Additionally, services may release support for these scenarios and key types at different schedules. This section describes the encryption at rest support at the time of this writing for each of the major Azure data storage services.

### Azure disk encryption

Any customer using Azure Infrastructure as a Service (IaaS) features can achieve encryption at rest for their IaaS VMs and disks through Azure Disk Encryption. For more information on Azure Disk encryption, see the [Azure Disk Encryption documentation](https://docs.microsoft.com/azure/security/azure-security-disk-encryption).

#### Azure storage

All Azure Storage services (Blob storage, Queue storage, Table storage, and Azure Files) support server-side encryption at rest, with some services supporting customer-managed keys and client-side encryption.  

- Server-side: All Azure Storage Services enable server-side encryption by default using service-managed keys, which is transparent to the application. For more information, see [Azure Storage Service Encryption for Data at Rest](https://docs.microsoft.com/azure/storage/storage-service-encryption). Azure Blob storage and Azure Files also support RSA 2048-bit customer-managed keys in Azure Key Vault. For more information, see [Storage Service Encryption using customer-managed keys in Azure Key Vault](https://docs.microsoft.com/azure/storage/common/storage-service-encryption-customer-managed-keys).
- Client-side: Azure Blobs, Tables, and Queues support client-side encryption. When using client-side encryption, customers encrypt the data and upload the data as an encrypted blob. Key management is done by the customer. For more information, see [Client-Side Encryption and Azure Key Vault for Microsoft Azure Storage](https://docs.microsoft.com/azure/storage/storage-client-side-encryption).

#### Azure SQL Database

Azure SQL Database currently supports encryption at rest for Microsoft-managed service side and client-side encryption scenarios.

Support for server encryption is currently provided through the SQL feature called Transparent Data Encryption. Once an Azure SQL Database customer enables TDE key are automatically created and managed for them. Encryption at rest can be enabled at the database and server levels. As of June 2017, [Transparent Data Encryption (TDE)](https://msdn.microsoft.com/library/bb934049.aspx) is enabled by default on newly created databases. Azure SQL Database supports RSA 2048-bit customer-managed keys in Azure Key Vault. For more information, see [Transparent Data Encryption with Bring Your Own Key support for Azure SQL Database and Data Warehouse](https://docs.microsoft.com/sql/relational-databases/security/encryption/transparent-data-encryption-byok-azure-sql?view=azuresqldb-current).

Client-side encryption of Azure SQL Database data is supported through the [Always Encrypted](https://msdn.microsoft.com/library/mt163865.aspx) feature. Always Encrypted uses a key that created and stored by the client. Customers can store the master key in a Windows certificate store, Azure Key Vault, or a local Hardware Security Module. Using SQL Server Management Studio, SQL users choose what key they’d like to use to encrypt which column.

|                                  |                    | **Encryption Model and Key Management** |                    |
|----------------------------------|--------------------|-----------------------------------------|--------------------|
|                                  | **Server-Side Using Service-Managed Key**     | **Server-Side Using Customer-Managed in Key Vault**             | **Client-Side Using Client-Managed**      |
<<<<<<< HEAD
| **Storage and Databases**        |                    |                    |                    |
| Disk (IaaS)                      | -                  | Yes, RSA 2048-bit  | -                  |
| SQL Server (IaaS)                | Yes                | Yes, RSA 2048-bit  | Yes                |
| Azure SQL (Database/Data Warehouse) | Yes                | Yes, RSA 2048-bit  | Yes                |
| Azure SQL (Database Managed Instance) | Yes                | Preview, RSA 2048-bit  | Yes                |
| Azure Storage (Block/Page Blobs) | Yes                | Yes, RSA 2048-bit  | Yes                |
| Azure Storage (Files)            | Yes                | Yes, RSA 2048-bit  | -                  |
| Azure Storage (Tables, Queues)   | Yes                | -                  | Yes                |
| Cosmos DB (Document DB)          | Yes                | -                  | -                  |
| StorSimple                       | Yes                | -                  | Yes                |
| Backup                           | Yes                | -                  | Yes                |
| **Intelligence and Analytics**   |                    |                    |                    |
| Azure Data Factory               | Yes                | -                  | -                  |
| Azure Machine Learning           | -                  | Preview, RSA 2048-bit | -                  |
=======
| **AI and Machine Learning**      |                    |                    |                    |
| Azure Search                     | Yes                | -                  | -                  |
| Azure Machine Learning Service   | Yes                | -                  | -                  |
| Azure Machine Learning Studio    | Yes                | Preview, RSA 2048-bit | -               |
| Power BI                         | Yes                | -                  | -                  |
| **Analytics**                    |                    |                    |                    |
>>>>>>> 6a383dfd
| Azure Stream Analytics           | Yes                | -                  | -                  |
| Event Hubs                       | Yes                | -                  | -                  |
| Azure Analysis Services          | Yes                | -                  | -                  |
| Azure Data Catalog               | Yes                | -                  | -                  |
| HDInsight                        | Yes                | Preview for Apache Kafka, All RSA Lengths | -                  |
| Azure Data Factory               | Yes                | -                  | -                  |
| Azure Data Lake Store            | Yes                | Yes, RSA 2048-bit  | -                  |
| **Compute**                      |                    |                    |                    |
| Virtual Machines                 | -                  | Yes, RSA 2048-bit  | -                  |
| Virtual Machine Scale Set        | -                  | Yes, RSA 2048-bit  | -                  |
| **Databases**                    |                    |                    |                    |
| SQL Server on Virtual Machines   | Yes                | Yes, RSA 2048-bit  | Yes                |
| Azure SQL Database               | Yes                | Yes, RSA 2048-bit  | Yes                |
| Azure SQL Data Warehouse         | Yes                | Yes, RSA 2048-bit  | Yes                |
| SQL Server Stretch Database      | Yes                | Yes, RSA 2048-bit  | Yes                |
| Table Storage                    | Yes                | -                  | Yes                |
| Azure Cosmos DB                  | Yes                | -                  | -                  |
| **DevOps**                       |                    |                    |                    |
| Azure DevOps                     | Yes                | -                  | Yes                |
| Azure Repos                      | Yes                | -                  | Yes                |
| **Identity**                     |                    |                    |                    |
| Azure Active Directory           | Yes                | -                  | -                  |
| Azure Active Directory Domain Services | Yes          | Yes, RSA 2048-bit  | -                  |
| **Integration**                  |                    |                    |                    |
| Service Bus                      | Yes                | -                  | Yes                |
| Event Grid                       | Yes                | -                  | -                  |
| API Management                   | Yes                | -                  | -                  |
| **IoT Services**                 |                    |                    |                    |
| IoT Hub                          | -                  | -                  | Yes                |
| **Management and Governance**    |                    |                    |                    |
| Azure Site Recovery              | Yes                | Yes, RSA 2048-bit  | Yes                |
| **Media**                        |                    |                    |                    |
| Media Services                   | Yes                | -                  | Yes                |
| **Storage**                      |                    |                    |                    |
| Blob Storage                     | Yes                | Yes, RSA 2048-bit  | Yes                |
| Disk Storage                     | Yes                | -                  | -                  |
| Managed Disk Storage             | Yes                | -                  | -                  |
| File Storage                     | Yes                | Yes, RSA 2048-bit  | -                  |
| Queue Storage                    | Yes                | -                  | Yes                |
| Avere vFXT                       | Yes                | -                  | -                  |
| Archive Storage                  | Yes                | Yes, RSA 2048-bit  | -                  |
| StorSimple                       | Yes                | -                  | Yes                |
| Azure Backup                     | Yes                | -                  | Yes                |
| Data Box                         | Yes                | -                  | Yes                |

## Conclusion

Protection of customer data stored within Azure Services is of paramount importance to Microsoft. All Azure hosted services are committed to providing Encryption at Rest options. Foundational services such as Azure Storage, Azure SQL Database, and key analytics and intelligence services already provide Encryption at Rest options. Some of these services support either customer controlled keys and client-side encryption as well as service-managed keys and encryption. Microsoft Azure services are broadly enhancing Encryption at Rest availability and new options are planned for preview and general availability in the upcoming months.<|MERGE_RESOLUTION|>--- conflicted
+++ resolved
@@ -252,29 +252,12 @@
 |                                  |                    | **Encryption Model and Key Management** |                    |
 |----------------------------------|--------------------|-----------------------------------------|--------------------|
 |                                  | **Server-Side Using Service-Managed Key**     | **Server-Side Using Customer-Managed in Key Vault**             | **Client-Side Using Client-Managed**      |
-<<<<<<< HEAD
-| **Storage and Databases**        |                    |                    |                    |
-| Disk (IaaS)                      | -                  | Yes, RSA 2048-bit  | -                  |
-| SQL Server (IaaS)                | Yes                | Yes, RSA 2048-bit  | Yes                |
-| Azure SQL (Database/Data Warehouse) | Yes                | Yes, RSA 2048-bit  | Yes                |
-| Azure SQL (Database Managed Instance) | Yes                | Preview, RSA 2048-bit  | Yes                |
-| Azure Storage (Block/Page Blobs) | Yes                | Yes, RSA 2048-bit  | Yes                |
-| Azure Storage (Files)            | Yes                | Yes, RSA 2048-bit  | -                  |
-| Azure Storage (Tables, Queues)   | Yes                | -                  | Yes                |
-| Cosmos DB (Document DB)          | Yes                | -                  | -                  |
-| StorSimple                       | Yes                | -                  | Yes                |
-| Backup                           | Yes                | -                  | Yes                |
-| **Intelligence and Analytics**   |                    |                    |                    |
-| Azure Data Factory               | Yes                | -                  | -                  |
-| Azure Machine Learning           | -                  | Preview, RSA 2048-bit | -                  |
-=======
 | **AI and Machine Learning**      |                    |                    |                    |
 | Azure Search                     | Yes                | -                  | -                  |
 | Azure Machine Learning Service   | Yes                | -                  | -                  |
 | Azure Machine Learning Studio    | Yes                | Preview, RSA 2048-bit | -               |
 | Power BI                         | Yes                | -                  | -                  |
 | **Analytics**                    |                    |                    |                    |
->>>>>>> 6a383dfd
 | Azure Stream Analytics           | Yes                | -                  | -                  |
 | Event Hubs                       | Yes                | -                  | -                  |
 | Azure Analysis Services          | Yes                | -                  | -                  |
