---
title: Database security best practices - Microsoft Azure
description: This article provides a set of best practices for Azure database security.
services: security
documentationcenter: na
<<<<<<< HEAD
author: unifycloud
=======
author: TerryLanfear
>>>>>>> 6a383dfd
manager: barbkess
editor: tomsh

ms.assetid:
ms.service: security
ms.devlang: na
ms.topic: article
ms.tgt_pltfrm: na
ms.workload: na
ms.date: 05/06/2019
ms.author: terrylan
---

# Azure database security best practices
This article describes best practices for database security.

The best practices are based on a consensus of opinion, and they work with current Azure platform capabilities and feature sets. Opinions and technologies change over time and this article is updated on a regular basis to reflect those changes.

## Secure databases
Security is a top concern for managing databases, and it has always been a priority for [Azure SQL Database](https://docs.microsoft.com/azure/sql-database/). Your databases can be tightly secured to help satisfy most regulatory or security requirements, including HIPAA, ISO 27001/27002, and PCI DSS Level 1. A current list of security compliance certifications is available at the [Microsoft Trust Center site](https://azure.microsoft.com/support/trust-center/services/). You also can choose to place your databases in specific Azure datacenters based on regulatory requirements.

## Use firewall rules to restrict database access
Microsoft Azure SQL Database provides a relational database service for Azure and other internet-based applications. To provide access security, SQL Database controls access with:

- Firewall rules that limit connectivity by IP address.
- Authentication mechanisms that require users to prove their identity.
- Authorization mechanisms that limit users to specific actions and data.

Firewalls prevent all access to your database server until you specify which computers have permission. The firewall grants access to databases based on the originating IP address of each request.

The following figure shows where you set a server firewall in SQL Database:

![Firewall rules](./media/azure-database-security-best-practices/azure-database-security-best-practices-Fig1.png)

The Azure SQL Database service is available only through TCP port 1433. To access a SQL database from your computer, ensure that your client computer firewall allows outgoing TCP communication on TCP port 1433. Block inbound connections on TCP port 1433 by using firewall rules, if you don’t need these connections for other applications.

As part of the connection process, connections from Azure virtual machines are redirected to an IP address and port that are unique for each worker role. The port number is in the range from 11000 to 11999. For more information about TCP ports, see [Ports beyond 1433 for ADO.NET 4.5](../sql-database/sql-database-develop-direct-route-ports-adonet-v12.md).

For more information about firewall rules in SQL Database, see [SQL Database firewall rules](../sql-database/sql-database-firewall-configure.md).

> [!Note]
> In addition to IP rules, the firewall manages virtual network rules. Virtual network rules are based on virtual network service endpoints. Virtual network rules might be preferable to IP rules in some cases. To learn more, see [Virtual network service endpoints and rules for Azure SQL Database](../sql-database/sql-database-vnet-service-endpoint-rule-overview.md).

## Enable database authentication
SQL Database supports two types of authentication, SQL Server authentication and Azure AD authentication.

### *SQL Server authentication*

Benefits include the following:

- It allows SQL Database to support environments with mixed operating systems, where all users are not authenticated by a Windows domain.
- Allows SQL Database to support older applications and partner-supplied applications that require SQL Server authentication.
- Allows users to connect from unknown or untrusted domains. An example is an application where established customers connect with assigned SQL Server logins to receive the status of their orders.
- Allows SQL Database to support web-based applications where users create their own identities.
- Allows software developers to distribute their applications by using a complex permission hierarchy based on known, preset SQL Server logins.

> [!NOTE]
> SQL Server authentication cannot use the Kerberos security protocol.

If you use SQL Server authentication, you must:

- Manage the strong credentials yourself.
- Protect the credentials in the connection string.
- (Potentially) protect the credentials passed over the network from the web server to the database. For more information, see [How to: Connect to SQL Server Using SQL Authentication in ASP.NET 2.0](/previous-versions/msp-n-p/ff648340(v=pandp.10)).

### *Azure Active Directory (AD) authentication*
Azure AD authentication is a mechanism of connecting to Azure SQL Database and [SQL Data Warehouse](../sql-data-warehouse/sql-data-warehouse-overview-what-is.md) by using identities in Azure AD. With Azure AD authentication, you can manage the identities of database users and other Microsoft services in one central location. Central ID management provides a single place to manage database users and simplifies permission management.

> [!NOTE]
> We recommend the use of Azure AD authentication over the use of SQL Server authentication.

Benefits include the following:

- It provides an alternative to SQL Server authentication.
- It helps stop the proliferation of user identities across database servers.
- It allows password rotation in a single place.
- Customers can manage database permissions by using external (Azure AD) groups.
- It can eliminate storing passwords by enabling integrated Windows authentication and other forms of authentication supported by Azure Active Directory.
- It uses contained database users to authenticate identities at the database level.
- It supports token-based authentication for applications that connect to SQL Database.
- It supports AD FS (domain federation) or native user/password authentication for a local Azure Active Directory instance without domain synchronization.
- Azure AD supports connections from SQL Server Management Studio that use Active Directory Universal Authentication, which includes Multi-Factor Authentication. Multi-Factor Authentication provides strong authentication with a range of verification options—phone call, text message, smart cards with PIN, or mobile app notification. For more information, see [SSMS support for Azure AD Multi-Factor Authentication with SQL Database and SQL Data Warehouse](../sql-database/sql-database-ssms-mfa-authentication.md).

The configuration steps include the following procedures to configure and use Azure AD authentication:

- Create and populate Azure AD.
- Optional: Associate or change the Active Directory instance that’s currently associated with your Azure subscription.
- Create an Azure Active Directory administrator for Azure SQL Database or [Azure SQL Data Warehouse](https://azure.microsoft.com/services/sql-data-warehouse/).
- Configure your client computers.
- Create contained database users in your database mapped to Azure AD identities.
- Connect to your database by using Azure AD identities.

You can find detailed information in [Use Azure Active Directory authentication for authentication with SQL Database, Managed Instance, or SQL Data Warehouse](../sql-database/sql-database-aad-authentication.md).

## Protect your data by using encryption and row-level security
[Azure SQL Database transparent data encryption](../sql-database/transparent-data-encryption-azure-sql.md) helps protect data on disk and protects against unauthorized access to hardware. It performs real-time encryption and decryption of the database, associated backups, and transaction log files at rest without requiring changes to the application. Transparent data encryption encrypts the storage of an entire database by using a symmetric key called the database encryption key.

Even when the entire storage is encrypted, it’s important to also encrypt the database itself. This is an implementation of the defense-in-depth approach for data protection. If you’re using Azure SQL Database and want to protect sensitive data (such as credit card or social security numbers), you can encrypt databases with FIPS 140-2 validated 256-bit AES encryption. This encryption meets the requirements of many industry standards (for example, HIPAA and PCI).

Files related to [buffer pool extension (BPE)](https://docs.microsoft.com/sql/database-engine/configure-windows/buffer-pool-extension) are not encrypted when you encrypt a database by using transparent data encryption. You must use file-system-level encryption tools like [BitLocker](/previous-versions/windows/it-pro/windows-server-2008-R2-and-2008/cc732774(v=ws.11)) or the [Encrypting File System (EFS)](/previous-versions/windows/it-pro/windows-server-2008-R2-and-2008/cc749610(v%3dws.10)) for BPE-related files.

Because an authorized user like a security administrator or a database administrator can access the data even if the database is encrypted with transparent data encryption, you should also follow these recommendations:

- Enable SQL Server authentication at the database level.
- Use Azure AD authentication by using [RBAC roles](../role-based-access-control/overview.md).
- Make sure that users and applications use separate accounts to authenticate. This way, you can limit the permissions granted to users and applications and reduce the risk of malicious activity.
- Implement database-level security by using fixed database roles (such as db_datareader or db_datawriter). Or you can create custom roles for your application to grant explicit permissions to selected database objects.

For other ways to secure your data, consider:

- [Cell-level encryption](/sql/relational-databases/security/encryption/encrypt-a-column-of-data) to encrypt specific columns or even cells of data with different encryption keys.
- [Always Encrypted](/sql/relational-databases/security/encryption/always-encrypted-database-engine), which allows clients to encrypt sensitive data inside client applications and never reveal the encryption keys to the Database Engine (SQL Database or SQL Server). As a result, Always Encrypted provides a separation between those who own the data (and can view it) and those who manage the data (but should have no access).
- [Row-Level Security](/sql/relational-databases/security/row-level-security), which enables customers to control access to rows in a database table based on the characteristics of the user who is executing a query. (Example characteristics are group membership and execution context.)

Organizations that are not using database-level encryption might be more susceptible to attacks that compromise data located in SQL databases.

You can learn more about SQL Database transparent data encryption by reading the article [Transparent Data Encryption with Azure SQL Database](https://msdn.microsoft.com/library/0bf7e8ff-1416-4923-9c4c-49341e208c62.aspx).

## Enable database auditing
Auditing an instance of the SQL Server Database Engine or an individual database involves tracking and logging events. For SQL Server, you can create audits that contain specifications for server-level events and specifications for database-level events. Audited events can be written to the event logs or to audit files.

There are several levels of auditing for SQL Server, depending on government or standards requirements for your installation. SQL Server auditing provides tools and processes for enabling, storing, and viewing audits on various server and database objects.

[Azure SQL Database auditing](../sql-database/sql-database-auditing.md) tracks database events and writes them to an audit log in your Azure storage account.

Auditing can help you maintain regulatory compliance, understand database activity, and find discrepancies and anomalies that might point to business concerns or security violations. Auditing facilitates adherence to compliance standards but doesn't guarantee compliance.

To learn more about database auditing and how to enable it, see [Get started with SQL database auditing](../sql-database/sql-database-auditing.md).

## Enable database threat detection
Threat protection goes beyond detection. Database threat protection includes:

- Discovering and classifying your most sensitive data so you can protect your data.
- Implementing secure configurations on your database so you can protect your database.
- Detecting and responding to potential threats as they occur so you can quickly respond and remediate.

**Best practice**: Discover, classify, and label the sensitive data in your databases.   
**Detail**: Classify the data in your SQL database by enabling [Data Discovery and Classification](../sql-database/sql-database-data-discovery-and-classification.md) in Azure SQL Database. You can monitor access to your sensitive data in the Azure dashboard or download reports.

**Best practice**: Track database vulnerabilities so you can proactively improve your database security.   
**Detail**: Use the Azure SQL Database [Vulnerability Assessment](../sql-database/sql-vulnerability-assessment.md) service, which scans for potential database vulnerabilities. The service employs a knowledge base of rules that flag security vulnerabilities and show deviations from best practices, such as misconfigurations, excessive permissions, and unprotected sensitive data.

The rules are based on Microsoft best practices and focus on the security issues that present the biggest risks to your database and its valuable data. They cover both database-level issues and server-level security issues, like server firewall settings and server-level permissions. These rules also represent many of the requirements from regulatory bodies to meet their compliance standards.

**Best practice**: Enable threat detection.  
**Detail**:  Enable Azure SQL Database [Threat Detection](../sql-database/sql-database-threat-detection.md) to get security alerts and recommendations on how to investigate and mitigate threats. You get alerts about suspicious database activities, potential vulnerabilities, and SQL injection attacks, as well as anomalous database access and query patterns.

[Advanced Threat Protection](../sql-database/sql-advanced-threat-protection.md) is a unified package for advanced SQL security capabilities. It includes the services mentioned earlier: Data Discovery and Classification, Vulnerability Assessment, and Threat Detection. It provides a single location for enabling and managing these capabilities.

Enabling these capabilities helps you:

- Meet data privacy standards and regulatory compliance requirements.
- Control access to your databases and harden their security.
- Monitor a dynamic database environment where changes are hard to track.
- Detect and respond to potential threats.

In addition, Threat Detection integrates alerts with Azure Security Center for a central view of the security state of all of your Azure resources.

## Next steps
See [Azure security best practices and patterns](security-best-practices-and-patterns.md) for more security best practices to use when you’re designing, deploying, and managing your cloud solutions by using Azure.

The following resources are available to provide more general information about Azure security and related Microsoft services:
* [Azure Security Team Blog](https://blogs.msdn.microsoft.com/azuresecurity/) - for up to date information on the latest in Azure Security
* [Microsoft Security Response Center](https://technet.microsoft.com/library/dn440717.aspx) - where Microsoft security vulnerabilities, including issues with Azure, can be reported or via email to secure@microsoft.com<|MERGE_RESOLUTION|>--- conflicted
+++ resolved
@@ -3,11 +3,7 @@
 description: This article provides a set of best practices for Azure database security.
 services: security
 documentationcenter: na
-<<<<<<< HEAD
-author: unifycloud
-=======
 author: TerryLanfear
->>>>>>> 6a383dfd
 manager: barbkess
 editor: tomsh
 
