--- conflicted
+++ resolved
@@ -13,11 +13,7 @@
 ms.topic: article
 ms.tgt_pltfrm: na
 ms.workload: na
-<<<<<<< HEAD
-ms.date: 08/16/2016
-=======
 ms.date: 01/09/2017
->>>>>>> e8cfaf0d
 ms.author: yurid
 
 ---
