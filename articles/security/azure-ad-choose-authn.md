﻿---
title: Choose the right authentication method for your Azure AD hybrid identity solution | Microsoft Docs
description: This guide is intended for helping CEOs, CIOs, CISOs, Chief Identity Architects, Enterprise Architects and Security and IT decision makers responsible for choosing an authentication method for their Azure AD hybrid identity solution in medium to large organizations. 
services: active-directory 
keywords: 
author: martincoetzer
ms.author: martincoetzer
ms.date: 04/12/2018
ms.topic: article
ms.service: active-directory
ms.workload: identity
---
# Choosing the right authentication method for your Azure Active Directory hybrid identity solution 

This article is the first in a series of articles to help organizations implement a complete Azure AD hybrid identity solution. A complete Azure AD hybrid identity solution was outlined as the Hybrid Identity Digital Transformation Framework and covers the business outcomes, and goals organizations should focus on to make sure they've implemented a robust and secure hybrid identity solution. The first business outcome of the framework spells out the requirements for organizations to secure the authentication process when users access cloud apps. The first business goal in the authentication secured business outcome is the ability for users to sign in to cloud apps using their on-premises usernames and passwords. This sign-in process and how users authenticate makes everything in the cloud possible.

Choosing the correct authentication method is the first concern for organizations wanting to move their apps to the cloud. This decision shouldn't be taken lightly for the following reasons:

1. It is the first decision for an organization wanting to move to the cloud. 

2. The authentication method is a critical component of an organization’s presence in the cloud, controlling access to all cloud data and resources.

3. It is the foundation of all the other advanced security and user experience features in Azure AD.

4. Difficulty in changing the authentication method once implemented.

With identity as the new control plane of IT security, authentication is an organization’s access guard to the new cloud world. Organizations should make sure the identity control plane makes their security stronger and keep their cloud apps safe from intruders.

### Out of scope

Organizations that don't have an existing on-premises directory footprint aren't the focus of this article. Typically, those businesses create identities only in the cloud, which doesn’t require a hybrid identity solution. Cloud-only identities exist solely in the cloud and not associated with corresponding on-premises identities.  

## Choosing the right authentication method

With Azure AD hybrid identity solution as the new control plane, authentication is the foundation of cloud access. Choosing the correct authentication method is a crucial first decision in setting up an Azure AD hybrid identity solution. Implementing the authentication method is configured using Azure AD Connect which also provision users in the cloud. 

To choose an authentication method, you need to consider the time, existing infrastructure, complexity, and cost of implementing your choice. These factors are different for every organization and might change over time. 

Azure AD supports the following authentication methods for hybrid identity solutions:

### Cloud Authentication
When you choose this authentication method, Azure AD handles the sign-in process for users. Coupled with seamless single sign-on (SSO), users can sign in to cloud apps without having to reenter their credentials. With cloud authentication you can choose from two options: 

**Password Hash Sync (PHS)** – The simplest way to enable authentication for on-premises directory objects in Azure AD. Password Hash Sync enables users to use the same username and password that they use on-premises without having to deploy any additional infrastructure. Some premium features of Azure AD, such as Identity Protection, requires Password Hash Sync regardless of which authentication method is selected.

> [!NOTE] 
> Passwords are never stored in clear text or encrypted with a reversible algorithm in Azure AD. For more information on the actual process of Password Hash Sync, see [Implement password hash synchronization with Azure AD Connect sync](https://docs.microsoft.com/azure/active-directory/connect/active-directory-aadconnectsync-implement-password-synchronization). 

<<<<<<< HEAD
**Pass-through authentication (PTA)** – Provides a simple password validation for Azure AD authentication services using a software agent running on one or more on-premises servers to validate the users directly with your on-premises Active Directory ensuring the password validation doesn't happen in the cloud. Companies with a regulatory requirement that prevents them from having their hashed passwords in the cloud and therefore can’t use Password Hash Sync would use this authentication method. For more information on the actual pass-through authentication process, see [User sign-in with Azure Active Directory Pass-through authentication](https://docs.microsoft.com/azure/active-directory/connect/active-directory-aadconnect-pass-through-authentication).
=======
**Pass-through authentication (PTA)** – Provides a simple password validation for Azure AD authentication services using a software agent running on one or more on-premises servers to validate the users directly with your on-premises Active Directory ensuring the password validation doesn't happen in the cloud. Companies with a security requirement to immediately enforce on-premises user account states, password policies, and logon hours would use this authentication method. For more information on the actual pass-through authentication process, see [User sign-in with Azure Active Directory pass-through authentication](https://docs.microsoft.com/en-us/azure/active-directory/connect/active-directory-aadconnect-pass-through-authentication).
>>>>>>> d259589a

### Federated authentication
When you choose this authentication method Azure AD hands off the authentication process to a separate trusted authentication system, for example, an on-premises Active Directory Federation Services (AD FS) to validate the user’s password. The authentication system can provide additional authentication requirements, such as smartcard-based authentication or a third-party multi-factor authentication. For more information, see [Deploying Active Directory Federation Services](https://docs.microsoft.com/windows-server/identity/ad-fs/deployment/windows-server-2012-r2-ad-fs-deployment-guide).

The following section will help you decide which authentication method is right for you, using a decision tree. It will help you determine whether to deploy cloud or federated authentication for your Azure AD hybrid identity solution.

## Azure AD authentication decision tree

![image1](media/azure-ad/azure-ad-authn-image1.png)

## Detailed considerations on authentication methods

### Cloud authentication: Password Hash Sync 

* **Effort:** Password Hash Sync requires the least effort regarding deployment, maintenance, and infrastructure for organizations who only need to enable their users to sign in to Office 365, SaaS apps, and other Azure AD-based resources. When enabled, Password Hash Sync is part of the Azure AD Connect sync process and runs every two minutes. 

* **User experience:** It is recommended that organizations deploy seamless single sign-on (SSO) with Password Hash Sync to improve the user’s sign-in experience by avoiding unnecessary prompts once they signed in.

* **Advanced scenarios:** If organizations choose to, it is possible to use insights from identities with Azure AD Identity Protection reports, such as the leaked credentials report. Windows Hello for Business is another option that has [specific requirements when you use Password Hash Sync](https://docs.microsoft.com/windows/access-protection/hello-for-business/hello-identity-verification). Organizations requiring multi-factor authentication with Password Hash Sync must use Azure AD multi-factor authentication and cannot use a third party or on-premises multi-factor authentication methods.

* **Business Continuity:** Password Hash Sync is inherently highly available as a cloud service that scales to all Microsoft datacenters. It is recommended that a second Azure AD Connect server is deployed in staging mode in a standby configuration for disaster recovery purposes.

* **Considerations:** Password Hash Sync does not immediately enforce changes in on-premises account states currently. In this situation, a user will have access to cloud apps until the user account state is synchronized to the Azure AD. If organizations want to overcome this limitation, it is recommended a new synchronization cycle is activated after administrators do bulk updates to on-premises user account states, such as disabling accounts. Account locked-out is another user account state that is synced in the next cycle. 

> [!NOTE] 
> The password expired state is not currently synced to Azure AD with the Azure AD Connect. 

Refer to [implementing Password Hash Sync](https://docs.microsoft.com/azure/active-directory/connect/active-directory-aadconnectsync-implement-password-synchronization) for deployment steps.

### Cloud authentication: Pass-through authentication  

<<<<<<< HEAD
* **Effort:** For Pass-through authentication, you need one or more (three recommended) lightweight agents installed on existing servers with access to your on-premises Active Directory Domain Services, including access to your on-premises AD domain controllers. These agents need outbound access to the Internet and have access to your domain controllers. For this reason, it is not supported to deploy the agents in a perimeter network, because it requires unconstrained network access to domain controllers. All network traffic is encrypted and limited to authentication requests. For more information on this process, see the [security deep dive](https://docs.microsoft.com/azure/active-directory/connect/active-directory-aadconnect-pass-through-authentication-security-deep-dive) on Pass-through authentication.
=======
* **Effort:** For Pass-through authentication, you need one or more (three recommended) lightweight agents installed on existing servers with access to your on-premises Active Directory Domain Services, including access to your on-premises AD domain controllers. These agents need outbound access to the Internet and have access to your domain controllers. For this reason, it is not supported to deploy the agents in a perimeter network, because it requires unconstrained network access to domain controllers. All network traffic is encrypted and limited to authentication requests. For more information on this process, see the [security deep dive](https://docs.microsoft.com/en-us/azure/active-directory/connect/active-directory-aadconnect-pass-through-authentication-security-deep-dive) on pass-through authentication.
>>>>>>> d259589a

* **User experience:** It is recommended that organizations deploy seamless single sign-on with pass-through authentication to improve the user’s sign-in experience by avoiding unnecessary  prompts once they signed in.

* **Advanced scenarios:** Pass-through authentication ensures authentication requests are immediately denied when an on-premises user’s account state is disabled, locked out, password expired or falls outside the user’s allowed logon hours. Organizations requiring multi-factor authentication with pass-through authentication must use Azure AD multi-factor authentication and cannot use a third party or on-premises multi-factor authentication method. Advanced features, such as the leaked credentials report of Identity Protection requires that Password Hash Sync is deployed regardless if you choose pass-through authentication.

* **Business Continuity:** It is recommended that you deploy two extra pass-through authentication agents, besides the first agent on the Azure AD Connect server to ensure high availability of authentication requests. When you have three agents deployed, one agent can still fail when another agent is down for maintenance. Another benefit of deploying Password Hash Sync in addition to pass-through authentication, is it can act as backup authentication method when the primary authentication method is no longer available, for example when the on-premises servers are not available.

* **Considerations:** If you use Password Hash Sync as a backup authentication method for pass-through authentication and the agents cannot validate the user's credentials, then the failover to Password Hash Sync does not happen automatically. You would need to switch the sign-on method manually using Azure AD Connect. Pass-through authentication only supports cloud apps that use modern authentication and specific Exchange Online protocols like ActiveSync, POP3 and IMAP4. For example, [Microsoft Office 2013 and later supports modern authentication, but not earlier versions](https://blogs.office.com/en-us/2015/11/19/updated-office-365-modern-authentication-public-preview/) on more information of Office app support. See [frequently asked questions](https://docs.microsoft.com/azure/active-directory/connect/active-directory-aadconnect-pass-through-authentication-faq) and other considerations on pass-through authentication, including Alternate ID support.

<<<<<<< HEAD
Refer to [implementing Pass-through authentication](https://docs.microsoft.com/azure/active-directory/connect/active-directory-aadconnect-pass-through-authentication) for deployment steps.
=======
Refer to [implementing pass-through authentication](https://docs.microsoft.com/en-us/azure/active-directory/connect/active-directory-aadconnect-pass-through-authentication) for deployment steps.
>>>>>>> d259589a

### Federated Authentication

* **Effort:** Using a federated authentication system rely on an external system to authenticate users. Some companies want to reuse their existing federated system investment with their Azure AD hybrid identity solution. The maintenance and management of the federated system falls outside the control of Azure AD. It is up to the organization using the federated system to make sure it is deployed securely and can handle the authentication load. 

* **User experience:** The user experience of federated authentication is dependent on the implementation of the features, topology, and configuration of the federation farm. Some organizations require this flexibility to adapt and configure the access to the federation farm to suit their security requirements. For example, it is possible to configure internally connected users and devices to sign in users automatically, without prompting them for credentials, because they have already signed-in to their devices. On the other hand, if necessary, some advanced security features can make the user’s sign-in process more difficult.

* **Advanced scenarios:** Federated authentication solution is typically required when customers have an authentication requirement not natively supported by Azure AD, detailed information is [listed here](https://blogs.msdn.microsoft.com/samueld/2017/06/13/choosing-the-right-sign-in-option-to-connect-to-azure-ad-office-365/), but common requirements include:

	* Authentication requiring smartcards or certificates
	* Using on-premises MFA Server or third-party multi-factor provider.
	* Authentication using third-party authentication solution. See the [Azure AD federation compatibility list](https://docs.microsoft.com/azure/active-directory/connect/active-directory-aadconnect-federation-compatibility).
	* Users must sign in using their sAMAccountName, for example, DOMAIN\username, instead of using a User Principal Name (UPN), for example, user@domain.com
	* A Windows Hello for Business implementation dependent on an internal Enterprise Public Key Infrastructure (PKI) for certificate trust

* **Business Continuity:** Federated systems typically require a load balanced array of servers, also known as a farm, configured in an internal network and perimeter network topology to ensure high availability for authentication requests. Password Hash Sync can be deployed along with Federated authentication as backup authentication method when the primary authentication method is no longer available, for example when the on-premises servers are not available. Some large enterprise organizations require a federation solution to support multiple Internet ingress points configured with geo-DNS for low latency authentication requests.

* **Considerations:** Federated systems typically require a more significant investment in on-premises infrastructure. Most organizations choose this option if they already have an on-premises federation investment and it is a strong business requirement to use a single identity provider. Federation is more complex to operate and troubleshoot compared to cloud authentication solutions. Using user IDs with a non-routable domain that cannot be verified in Azure AD to sign in need extra configuration to implement. This requirement is known as Alternate login ID support. See [Configuring Alternate Login ID](https://docs.microsoft.com/windows-server/identity/ad-fs/operations/configuring-alternate-login-id) for limitations and requirements.

Refer to [implementing federation services](https://docs.microsoft.com/windows-server/identity/ad-fs/deployment/deploying-federation-servers) for deployment steps.

> [!NOTE] 
> When you deploy your Azure AD hybrid identity solution, you must ensure you implement one of the supported topologies of Azure AD Connect. Learn more about supported and unsupported configurations at [Topologies for Azure AD Connect](https://docs.microsoft.com/azure/active-directory/connect/active-directory-aadconnect-topologies).

## Architecture diagrams

The following diagram outlines the high-level architecture components required for each authentication method you can use with your Azure AD hybrid identity solution. It provides you with an overview to compare the differences between the solutions.

The following diagram outlines the simplicity of a Password Hash Sync solution:

![PHS](media/azure-ad/azure-ad-authn-image2.png)

The following diagram outlines the agent requirements of pass-through authentication:

![PTA](media/azure-ad/azure-ad-authn-image3.png)

The following diagram outlines the components required for federation in your perimeter and internal network of your organization:

![ADFS](media/azure-ad/azure-ad-authn-image4.png)

## Recommendations and considerations from Azure AD

Your identity system ensures your users have access to cloud apps and line-of-business apps you migrate and make available in the cloud. Authentication controls access to apps, to keep authorized users productive and bad actors out of your organization’s sensitive data. For this reason, consider the following recommendations in choosing the right authentication method for your organization. 

Use or enable Password Hash Sync no matter which authentication method you choose, for the following reasons:

1. **High availability and disaster recovery:** Pass-through authentication and federation rely on on-premises infrastructure. For pass-through authentication, the on-premises footprint is the server hardware and networking the pass-through authentication agents require. For federation, the on-premises footprint is even larger, because it requires servers in your perimeter network to proxy authentication requests and the internal federation servers. To avoid single points of failures, your organization should deploy redundant servers to ensure authentication requests are always serviced if any component fails. Both pass-through authentication and federation are also reliant on domain controllers to respond to authentication requests, which can also fail. Many of these components need maintenance to stay healthy, and outages are more likely when maintenance is not planned and implemented correctly. Outages can be avoided by using Password Hash Sync because Microsoft’s Azure AD cloud authentication service scales globally and is always available.

2. **On-premises outage survival:**  The consequences of an on-premises outage due to a cyber-attack or disaster can be substantial, ranging from reputational brand damage to a paralyzed organization unable to deal with the attack. In the last year, many organizations were victims of malware attacks, including targeted ransomware, that caused their on-premises servers to be down. In helping customers deal with these kinds of attacks, Microsoft noticed two categories of organizations:

   a. Organizations that previously enabled Password Hash Sync was back online in a matter of hours by changing their authentication method to use Password Hash Sync. Using access to email via Office 365, they could work to resolve issues and have access to other cloud-based workloads.

   b. Organizations that didn’t previously enable Password Hash Sync had to resort to untrusted external consumer email systems for communications and resolving issues. In those cases, it took them weeks or more to be up and running again.

3. **Identity Protection:** One of the best ways to protect users in the cloud is Azure AD Identity Protection. Microsoft continually scans the Internet for user and password lists, bad actors sell and make available on the dark web. Azure AD can use this information to verify if any of the usernames and passwords in your organization are compromised. It is therefore critical to enable Password Hash Sync regardless of what authentication method you use, whether that is federated or pass-through authentication. Leaked credentials are presented as a report and can be used to block or force a user to change their password when they try to sign in with a leaked password.

Lastly, according to [Gartner](https://info.microsoft.com/landingIAMGartnerreportregistration.html), Microsoft has the most full-featured set of Identity and Access Management functions. Microsoft fends off seven trillion cyber events per day while providing sign-on to authorized users to thousands of SaaS applications like Office 365 from virtually any device. 

## Conclusion

In this article outlines various authentication options, organizations can configure and deploy to support access to cloud apps. To meet various business, security and technical requirements, organizations can choose between Password Hash Sync, pass-through authentication, and federation. With each authentication method, your organization can choose whether your business requirements are addressed by the effort to deploy the solution and the user experience of the sign-in process. You also need to evaluate whether your organization needs the advanced scenarios and business continuity features of each authentication method. Finally, you have to evaluate the considerations of each authentication method to see if any prevent you from implementing your choice.

## Next steps

In today’s world, threats are present 24 hours a day and come from everywhere. Implementing the correct authentication method will help mitigate your security risks and protect your identities. 

[Get started](https://docs.microsoft.com/azure/active-directory/get-started-azure-ad) with Azure AD and deploy the right authentication solution for your organization.

If you are considering migrating from federated to cloud authentication, learn more [about the changing the sign in method](https://docs.microsoft.com/azure/active-directory/connect/active-directory-aadconnect-user-signin#changing-the-user-sign-in-method). To help you plan and implement the migration, you can use [these project plans to assist you](https://github.com/Identity-Deployment-Guides/Identity-Deployment-Guides/tree/master/Authentication).
<|MERGE_RESOLUTION|>--- conflicted
+++ resolved
@@ -1,172 +1,160 @@
-﻿---
-title: Choose the right authentication method for your Azure AD hybrid identity solution | Microsoft Docs
-description: This guide is intended for helping CEOs, CIOs, CISOs, Chief Identity Architects, Enterprise Architects and Security and IT decision makers responsible for choosing an authentication method for their Azure AD hybrid identity solution in medium to large organizations. 
-services: active-directory 
-keywords: 
-author: martincoetzer
-ms.author: martincoetzer
-ms.date: 04/12/2018
-ms.topic: article
-ms.service: active-directory
-ms.workload: identity
----
-# Choosing the right authentication method for your Azure Active Directory hybrid identity solution 
-
-This article is the first in a series of articles to help organizations implement a complete Azure AD hybrid identity solution. A complete Azure AD hybrid identity solution was outlined as the Hybrid Identity Digital Transformation Framework and covers the business outcomes, and goals organizations should focus on to make sure they've implemented a robust and secure hybrid identity solution. The first business outcome of the framework spells out the requirements for organizations to secure the authentication process when users access cloud apps. The first business goal in the authentication secured business outcome is the ability for users to sign in to cloud apps using their on-premises usernames and passwords. This sign-in process and how users authenticate makes everything in the cloud possible.
-
-Choosing the correct authentication method is the first concern for organizations wanting to move their apps to the cloud. This decision shouldn't be taken lightly for the following reasons:
-
-1. It is the first decision for an organization wanting to move to the cloud. 
-
-2. The authentication method is a critical component of an organization’s presence in the cloud, controlling access to all cloud data and resources.
-
-3. It is the foundation of all the other advanced security and user experience features in Azure AD.
-
-4. Difficulty in changing the authentication method once implemented.
-
-With identity as the new control plane of IT security, authentication is an organization’s access guard to the new cloud world. Organizations should make sure the identity control plane makes their security stronger and keep their cloud apps safe from intruders.
-
-### Out of scope
-
-Organizations that don't have an existing on-premises directory footprint aren't the focus of this article. Typically, those businesses create identities only in the cloud, which doesn’t require a hybrid identity solution. Cloud-only identities exist solely in the cloud and not associated with corresponding on-premises identities.  
-
-## Choosing the right authentication method
-
-With Azure AD hybrid identity solution as the new control plane, authentication is the foundation of cloud access. Choosing the correct authentication method is a crucial first decision in setting up an Azure AD hybrid identity solution. Implementing the authentication method is configured using Azure AD Connect which also provision users in the cloud. 
-
-To choose an authentication method, you need to consider the time, existing infrastructure, complexity, and cost of implementing your choice. These factors are different for every organization and might change over time. 
-
-Azure AD supports the following authentication methods for hybrid identity solutions:
-
-### Cloud Authentication
-When you choose this authentication method, Azure AD handles the sign-in process for users. Coupled with seamless single sign-on (SSO), users can sign in to cloud apps without having to reenter their credentials. With cloud authentication you can choose from two options: 
-
-**Password Hash Sync (PHS)** – The simplest way to enable authentication for on-premises directory objects in Azure AD. Password Hash Sync enables users to use the same username and password that they use on-premises without having to deploy any additional infrastructure. Some premium features of Azure AD, such as Identity Protection, requires Password Hash Sync regardless of which authentication method is selected.
-
-> [!NOTE] 
-> Passwords are never stored in clear text or encrypted with a reversible algorithm in Azure AD. For more information on the actual process of Password Hash Sync, see [Implement password hash synchronization with Azure AD Connect sync](https://docs.microsoft.com/azure/active-directory/connect/active-directory-aadconnectsync-implement-password-synchronization). 
-
-<<<<<<< HEAD
-**Pass-through authentication (PTA)** – Provides a simple password validation for Azure AD authentication services using a software agent running on one or more on-premises servers to validate the users directly with your on-premises Active Directory ensuring the password validation doesn't happen in the cloud. Companies with a regulatory requirement that prevents them from having their hashed passwords in the cloud and therefore can’t use Password Hash Sync would use this authentication method. For more information on the actual pass-through authentication process, see [User sign-in with Azure Active Directory Pass-through authentication](https://docs.microsoft.com/azure/active-directory/connect/active-directory-aadconnect-pass-through-authentication).
-=======
-**Pass-through authentication (PTA)** – Provides a simple password validation for Azure AD authentication services using a software agent running on one or more on-premises servers to validate the users directly with your on-premises Active Directory ensuring the password validation doesn't happen in the cloud. Companies with a security requirement to immediately enforce on-premises user account states, password policies, and logon hours would use this authentication method. For more information on the actual pass-through authentication process, see [User sign-in with Azure Active Directory pass-through authentication](https://docs.microsoft.com/en-us/azure/active-directory/connect/active-directory-aadconnect-pass-through-authentication).
->>>>>>> d259589a
-
-### Federated authentication
-When you choose this authentication method Azure AD hands off the authentication process to a separate trusted authentication system, for example, an on-premises Active Directory Federation Services (AD FS) to validate the user’s password. The authentication system can provide additional authentication requirements, such as smartcard-based authentication or a third-party multi-factor authentication. For more information, see [Deploying Active Directory Federation Services](https://docs.microsoft.com/windows-server/identity/ad-fs/deployment/windows-server-2012-r2-ad-fs-deployment-guide).
-
-The following section will help you decide which authentication method is right for you, using a decision tree. It will help you determine whether to deploy cloud or federated authentication for your Azure AD hybrid identity solution.
-
-## Azure AD authentication decision tree
-
-![image1](media/azure-ad/azure-ad-authn-image1.png)
-
-## Detailed considerations on authentication methods
-
-### Cloud authentication: Password Hash Sync 
-
-* **Effort:** Password Hash Sync requires the least effort regarding deployment, maintenance, and infrastructure for organizations who only need to enable their users to sign in to Office 365, SaaS apps, and other Azure AD-based resources. When enabled, Password Hash Sync is part of the Azure AD Connect sync process and runs every two minutes. 
-
-* **User experience:** It is recommended that organizations deploy seamless single sign-on (SSO) with Password Hash Sync to improve the user’s sign-in experience by avoiding unnecessary prompts once they signed in.
-
-* **Advanced scenarios:** If organizations choose to, it is possible to use insights from identities with Azure AD Identity Protection reports, such as the leaked credentials report. Windows Hello for Business is another option that has [specific requirements when you use Password Hash Sync](https://docs.microsoft.com/windows/access-protection/hello-for-business/hello-identity-verification). Organizations requiring multi-factor authentication with Password Hash Sync must use Azure AD multi-factor authentication and cannot use a third party or on-premises multi-factor authentication methods.
-
-* **Business Continuity:** Password Hash Sync is inherently highly available as a cloud service that scales to all Microsoft datacenters. It is recommended that a second Azure AD Connect server is deployed in staging mode in a standby configuration for disaster recovery purposes.
-
-* **Considerations:** Password Hash Sync does not immediately enforce changes in on-premises account states currently. In this situation, a user will have access to cloud apps until the user account state is synchronized to the Azure AD. If organizations want to overcome this limitation, it is recommended a new synchronization cycle is activated after administrators do bulk updates to on-premises user account states, such as disabling accounts. Account locked-out is another user account state that is synced in the next cycle. 
-
-> [!NOTE] 
-> The password expired state is not currently synced to Azure AD with the Azure AD Connect. 
-
-Refer to [implementing Password Hash Sync](https://docs.microsoft.com/azure/active-directory/connect/active-directory-aadconnectsync-implement-password-synchronization) for deployment steps.
-
-### Cloud authentication: Pass-through authentication  
-
-<<<<<<< HEAD
-* **Effort:** For Pass-through authentication, you need one or more (three recommended) lightweight agents installed on existing servers with access to your on-premises Active Directory Domain Services, including access to your on-premises AD domain controllers. These agents need outbound access to the Internet and have access to your domain controllers. For this reason, it is not supported to deploy the agents in a perimeter network, because it requires unconstrained network access to domain controllers. All network traffic is encrypted and limited to authentication requests. For more information on this process, see the [security deep dive](https://docs.microsoft.com/azure/active-directory/connect/active-directory-aadconnect-pass-through-authentication-security-deep-dive) on Pass-through authentication.
-=======
-* **Effort:** For Pass-through authentication, you need one or more (three recommended) lightweight agents installed on existing servers with access to your on-premises Active Directory Domain Services, including access to your on-premises AD domain controllers. These agents need outbound access to the Internet and have access to your domain controllers. For this reason, it is not supported to deploy the agents in a perimeter network, because it requires unconstrained network access to domain controllers. All network traffic is encrypted and limited to authentication requests. For more information on this process, see the [security deep dive](https://docs.microsoft.com/en-us/azure/active-directory/connect/active-directory-aadconnect-pass-through-authentication-security-deep-dive) on pass-through authentication.
->>>>>>> d259589a
-
-* **User experience:** It is recommended that organizations deploy seamless single sign-on with pass-through authentication to improve the user’s sign-in experience by avoiding unnecessary  prompts once they signed in.
-
-* **Advanced scenarios:** Pass-through authentication ensures authentication requests are immediately denied when an on-premises user’s account state is disabled, locked out, password expired or falls outside the user’s allowed logon hours. Organizations requiring multi-factor authentication with pass-through authentication must use Azure AD multi-factor authentication and cannot use a third party or on-premises multi-factor authentication method. Advanced features, such as the leaked credentials report of Identity Protection requires that Password Hash Sync is deployed regardless if you choose pass-through authentication.
-
-* **Business Continuity:** It is recommended that you deploy two extra pass-through authentication agents, besides the first agent on the Azure AD Connect server to ensure high availability of authentication requests. When you have three agents deployed, one agent can still fail when another agent is down for maintenance. Another benefit of deploying Password Hash Sync in addition to pass-through authentication, is it can act as backup authentication method when the primary authentication method is no longer available, for example when the on-premises servers are not available.
-
-* **Considerations:** If you use Password Hash Sync as a backup authentication method for pass-through authentication and the agents cannot validate the user's credentials, then the failover to Password Hash Sync does not happen automatically. You would need to switch the sign-on method manually using Azure AD Connect. Pass-through authentication only supports cloud apps that use modern authentication and specific Exchange Online protocols like ActiveSync, POP3 and IMAP4. For example, [Microsoft Office 2013 and later supports modern authentication, but not earlier versions](https://blogs.office.com/en-us/2015/11/19/updated-office-365-modern-authentication-public-preview/) on more information of Office app support. See [frequently asked questions](https://docs.microsoft.com/azure/active-directory/connect/active-directory-aadconnect-pass-through-authentication-faq) and other considerations on pass-through authentication, including Alternate ID support.
-
-<<<<<<< HEAD
-Refer to [implementing Pass-through authentication](https://docs.microsoft.com/azure/active-directory/connect/active-directory-aadconnect-pass-through-authentication) for deployment steps.
-=======
-Refer to [implementing pass-through authentication](https://docs.microsoft.com/en-us/azure/active-directory/connect/active-directory-aadconnect-pass-through-authentication) for deployment steps.
->>>>>>> d259589a
-
-### Federated Authentication
-
-* **Effort:** Using a federated authentication system rely on an external system to authenticate users. Some companies want to reuse their existing federated system investment with their Azure AD hybrid identity solution. The maintenance and management of the federated system falls outside the control of Azure AD. It is up to the organization using the federated system to make sure it is deployed securely and can handle the authentication load. 
-
-* **User experience:** The user experience of federated authentication is dependent on the implementation of the features, topology, and configuration of the federation farm. Some organizations require this flexibility to adapt and configure the access to the federation farm to suit their security requirements. For example, it is possible to configure internally connected users and devices to sign in users automatically, without prompting them for credentials, because they have already signed-in to their devices. On the other hand, if necessary, some advanced security features can make the user’s sign-in process more difficult.
-
-* **Advanced scenarios:** Federated authentication solution is typically required when customers have an authentication requirement not natively supported by Azure AD, detailed information is [listed here](https://blogs.msdn.microsoft.com/samueld/2017/06/13/choosing-the-right-sign-in-option-to-connect-to-azure-ad-office-365/), but common requirements include:
-
-	* Authentication requiring smartcards or certificates
-	* Using on-premises MFA Server or third-party multi-factor provider.
-	* Authentication using third-party authentication solution. See the [Azure AD federation compatibility list](https://docs.microsoft.com/azure/active-directory/connect/active-directory-aadconnect-federation-compatibility).
-	* Users must sign in using their sAMAccountName, for example, DOMAIN\username, instead of using a User Principal Name (UPN), for example, user@domain.com
-	* A Windows Hello for Business implementation dependent on an internal Enterprise Public Key Infrastructure (PKI) for certificate trust
-
-* **Business Continuity:** Federated systems typically require a load balanced array of servers, also known as a farm, configured in an internal network and perimeter network topology to ensure high availability for authentication requests. Password Hash Sync can be deployed along with Federated authentication as backup authentication method when the primary authentication method is no longer available, for example when the on-premises servers are not available. Some large enterprise organizations require a federation solution to support multiple Internet ingress points configured with geo-DNS for low latency authentication requests.
-
-* **Considerations:** Federated systems typically require a more significant investment in on-premises infrastructure. Most organizations choose this option if they already have an on-premises federation investment and it is a strong business requirement to use a single identity provider. Federation is more complex to operate and troubleshoot compared to cloud authentication solutions. Using user IDs with a non-routable domain that cannot be verified in Azure AD to sign in need extra configuration to implement. This requirement is known as Alternate login ID support. See [Configuring Alternate Login ID](https://docs.microsoft.com/windows-server/identity/ad-fs/operations/configuring-alternate-login-id) for limitations and requirements.
-
-Refer to [implementing federation services](https://docs.microsoft.com/windows-server/identity/ad-fs/deployment/deploying-federation-servers) for deployment steps.
-
-> [!NOTE] 
-> When you deploy your Azure AD hybrid identity solution, you must ensure you implement one of the supported topologies of Azure AD Connect. Learn more about supported and unsupported configurations at [Topologies for Azure AD Connect](https://docs.microsoft.com/azure/active-directory/connect/active-directory-aadconnect-topologies).
-
-## Architecture diagrams
-
-The following diagram outlines the high-level architecture components required for each authentication method you can use with your Azure AD hybrid identity solution. It provides you with an overview to compare the differences between the solutions.
-
-The following diagram outlines the simplicity of a Password Hash Sync solution:
-
-![PHS](media/azure-ad/azure-ad-authn-image2.png)
-
-The following diagram outlines the agent requirements of pass-through authentication:
-
-![PTA](media/azure-ad/azure-ad-authn-image3.png)
-
-The following diagram outlines the components required for federation in your perimeter and internal network of your organization:
-
-![ADFS](media/azure-ad/azure-ad-authn-image4.png)
-
-## Recommendations and considerations from Azure AD
-
-Your identity system ensures your users have access to cloud apps and line-of-business apps you migrate and make available in the cloud. Authentication controls access to apps, to keep authorized users productive and bad actors out of your organization’s sensitive data. For this reason, consider the following recommendations in choosing the right authentication method for your organization. 
-
-Use or enable Password Hash Sync no matter which authentication method you choose, for the following reasons:
-
-1. **High availability and disaster recovery:** Pass-through authentication and federation rely on on-premises infrastructure. For pass-through authentication, the on-premises footprint is the server hardware and networking the pass-through authentication agents require. For federation, the on-premises footprint is even larger, because it requires servers in your perimeter network to proxy authentication requests and the internal federation servers. To avoid single points of failures, your organization should deploy redundant servers to ensure authentication requests are always serviced if any component fails. Both pass-through authentication and federation are also reliant on domain controllers to respond to authentication requests, which can also fail. Many of these components need maintenance to stay healthy, and outages are more likely when maintenance is not planned and implemented correctly. Outages can be avoided by using Password Hash Sync because Microsoft’s Azure AD cloud authentication service scales globally and is always available.
-
-2. **On-premises outage survival:**  The consequences of an on-premises outage due to a cyber-attack or disaster can be substantial, ranging from reputational brand damage to a paralyzed organization unable to deal with the attack. In the last year, many organizations were victims of malware attacks, including targeted ransomware, that caused their on-premises servers to be down. In helping customers deal with these kinds of attacks, Microsoft noticed two categories of organizations:
-
-   a. Organizations that previously enabled Password Hash Sync was back online in a matter of hours by changing their authentication method to use Password Hash Sync. Using access to email via Office 365, they could work to resolve issues and have access to other cloud-based workloads.
-
-   b. Organizations that didn’t previously enable Password Hash Sync had to resort to untrusted external consumer email systems for communications and resolving issues. In those cases, it took them weeks or more to be up and running again.
-
-3. **Identity Protection:** One of the best ways to protect users in the cloud is Azure AD Identity Protection. Microsoft continually scans the Internet for user and password lists, bad actors sell and make available on the dark web. Azure AD can use this information to verify if any of the usernames and passwords in your organization are compromised. It is therefore critical to enable Password Hash Sync regardless of what authentication method you use, whether that is federated or pass-through authentication. Leaked credentials are presented as a report and can be used to block or force a user to change their password when they try to sign in with a leaked password.
-
-Lastly, according to [Gartner](https://info.microsoft.com/landingIAMGartnerreportregistration.html), Microsoft has the most full-featured set of Identity and Access Management functions. Microsoft fends off seven trillion cyber events per day while providing sign-on to authorized users to thousands of SaaS applications like Office 365 from virtually any device. 
-
-## Conclusion
-
-In this article outlines various authentication options, organizations can configure and deploy to support access to cloud apps. To meet various business, security and technical requirements, organizations can choose between Password Hash Sync, pass-through authentication, and federation. With each authentication method, your organization can choose whether your business requirements are addressed by the effort to deploy the solution and the user experience of the sign-in process. You also need to evaluate whether your organization needs the advanced scenarios and business continuity features of each authentication method. Finally, you have to evaluate the considerations of each authentication method to see if any prevent you from implementing your choice.
-
-## Next steps
-
-In today’s world, threats are present 24 hours a day and come from everywhere. Implementing the correct authentication method will help mitigate your security risks and protect your identities. 
-
-[Get started](https://docs.microsoft.com/azure/active-directory/get-started-azure-ad) with Azure AD and deploy the right authentication solution for your organization.
-
-If you are considering migrating from federated to cloud authentication, learn more [about the changing the sign in method](https://docs.microsoft.com/azure/active-directory/connect/active-directory-aadconnect-user-signin#changing-the-user-sign-in-method). To help you plan and implement the migration, you can use [these project plans to assist you](https://github.com/Identity-Deployment-Guides/Identity-Deployment-Guides/tree/master/Authentication).
+﻿---
+title: Choose the right authentication method for your Azure AD hybrid identity solution | Microsoft Docs
+description: This guide is intended for helping CEOs, CIOs, CISOs, Chief Identity Architects, Enterprise Architects and Security and IT decision makers responsible for choosing an authentication method for their Azure AD hybrid identity solution in medium to large organizations. 
+services: active-directory 
+keywords: 
+author: martincoetzer
+ms.author: martincoetzer
+ms.date: 04/12/2018
+ms.topic: article
+ms.service: active-directory
+ms.workload: identity
+---
+# Choosing the right authentication method for your Azure Active Directory hybrid identity solution 
+
+This article is the first in a series of articles to help organizations implement a complete Azure AD hybrid identity solution. A complete Azure AD hybrid identity solution was outlined as the Hybrid Identity Digital Transformation Framework and covers the business outcomes, and goals organizations should focus on to make sure they've implemented a robust and secure hybrid identity solution. The first business outcome of the framework spells out the requirements for organizations to secure the authentication process when users access cloud apps. The first business goal in the authentication secured business outcome is the ability for users to sign in to cloud apps using their on-premises usernames and passwords. This sign-in process and how users authenticate makes everything in the cloud possible.
+
+Choosing the correct authentication method is the first concern for organizations wanting to move their apps to the cloud. This decision shouldn't be taken lightly for the following reasons:
+
+1. It is the first decision for an organization wanting to move to the cloud. 
+
+2. The authentication method is a critical component of an organization’s presence in the cloud, controlling access to all cloud data and resources.
+
+3. It is the foundation of all the other advanced security and user experience features in Azure AD.
+
+4. Difficulty in changing the authentication method once implemented.
+
+With identity as the new control plane of IT security, authentication is an organization’s access guard to the new cloud world. Organizations should make sure the identity control plane makes their security stronger and keep their cloud apps safe from intruders.
+
+### Out of scope
+
+Organizations that don't have an existing on-premises directory footprint aren't the focus of this article. Typically, those businesses create identities only in the cloud, which doesn’t require a hybrid identity solution. Cloud-only identities exist solely in the cloud and not associated with corresponding on-premises identities.  
+
+## Choosing the right authentication method
+
+With Azure AD hybrid identity solution as the new control plane, authentication is the foundation of cloud access. Choosing the correct authentication method is a crucial first decision in setting up an Azure AD hybrid identity solution. Implementing the authentication method is configured using Azure AD Connect which also provision users in the cloud. 
+
+To choose an authentication method, you need to consider the time, existing infrastructure, complexity, and cost of implementing your choice. These factors are different for every organization and might change over time. 
+
+Azure AD supports the following authentication methods for hybrid identity solutions:
+
+### Cloud Authentication
+When you choose this authentication method, Azure AD handles the sign-in process for users. Coupled with seamless single sign-on (SSO), users can sign in to cloud apps without having to reenter their credentials. With cloud authentication you can choose from two options: 
+
+**Password Hash Sync (PHS)** – The simplest way to enable authentication for on-premises directory objects in Azure AD. Password Hash Sync enables users to use the same username and password that they use on-premises without having to deploy any additional infrastructure. Some premium features of Azure AD, such as Identity Protection, requires Password Hash Sync regardless of which authentication method is selected.
+
+> [!NOTE] 
+> Passwords are never stored in clear text or encrypted with a reversible algorithm in Azure AD. For more information on the actual process of Password Hash Sync, see [Implement password hash synchronization with Azure AD Connect sync](https://docs.microsoft.com/azure/active-directory/connect/active-directory-aadconnectsync-implement-password-synchronization). 
+
+**Pass-through authentication (PTA)** – Provides a simple password validation for Azure AD authentication services using a software agent running on one or more on-premises servers to validate the users directly with your on-premises Active Directory ensuring the password validation doesn't happen in the cloud. Companies with a security requirement to immediately enforce on-premises user account states, password policies, and logon hours would use this authentication method. For more information on the actual pass-through authentication process, see [User sign-in with Azure Active Directory pass-through authentication](https://docs.microsoft.com/azure/active-directory/connect/active-directory-aadconnect-pass-through-authentication).
+
+### Federated authentication
+When you choose this authentication method Azure AD hands off the authentication process to a separate trusted authentication system, for example, an on-premises Active Directory Federation Services (AD FS) to validate the user’s password. The authentication system can provide additional authentication requirements, such as smartcard-based authentication or a third-party multi-factor authentication. For more information, see [Deploying Active Directory Federation Services](https://docs.microsoft.com/windows-server/identity/ad-fs/deployment/windows-server-2012-r2-ad-fs-deployment-guide).
+
+The following section will help you decide which authentication method is right for you, using a decision tree. It will help you determine whether to deploy cloud or federated authentication for your Azure AD hybrid identity solution.
+
+## Azure AD authentication decision tree
+
+![image1](media/azure-ad/azure-ad-authn-image1.png)
+
+## Detailed considerations on authentication methods
+
+### Cloud authentication: Password Hash Sync 
+
+* **Effort:** Password Hash Sync requires the least effort regarding deployment, maintenance, and infrastructure for organizations who only need to enable their users to sign in to Office 365, SaaS apps, and other Azure AD-based resources. When enabled, Password Hash Sync is part of the Azure AD Connect sync process and runs every two minutes. 
+
+* **User experience:** It is recommended that organizations deploy seamless single sign-on (SSO) with Password Hash Sync to improve the user’s sign-in experience by avoiding unnecessary prompts once they signed in.
+
+* **Advanced scenarios:** If organizations choose to, it is possible to use insights from identities with Azure AD Identity Protection reports, such as the leaked credentials report. Windows Hello for Business is another option that has [specific requirements when you use Password Hash Sync](https://docs.microsoft.com/windows/access-protection/hello-for-business/hello-identity-verification). Organizations requiring multi-factor authentication with Password Hash Sync must use Azure AD multi-factor authentication and cannot use a third party or on-premises multi-factor authentication methods.
+
+* **Business Continuity:** Password Hash Sync is inherently highly available as a cloud service that scales to all Microsoft datacenters. It is recommended that a second Azure AD Connect server is deployed in staging mode in a standby configuration for disaster recovery purposes.
+
+* **Considerations:** Password Hash Sync does not immediately enforce changes in on-premises account states currently. In this situation, a user will have access to cloud apps until the user account state is synchronized to the Azure AD. If organizations want to overcome this limitation, it is recommended a new synchronization cycle is activated after administrators do bulk updates to on-premises user account states, such as disabling accounts. Account locked-out is another user account state that is synced in the next cycle. 
+
+> [!NOTE] 
+> The password expired state is not currently synced to Azure AD with the Azure AD Connect. 
+
+Refer to [implementing Password Hash Sync](https://docs.microsoft.com/azure/active-directory/connect/active-directory-aadconnectsync-implement-password-synchronization) for deployment steps.
+
+### Cloud authentication: Pass-through authentication  
+
+* **Effort:** For Pass-through authentication, you need one or more (three recommended) lightweight agents installed on existing servers with access to your on-premises Active Directory Domain Services, including access to your on-premises AD domain controllers. These agents need outbound access to the Internet and have access to your domain controllers. For this reason, it is not supported to deploy the agents in a perimeter network, because it requires unconstrained network access to domain controllers. All network traffic is encrypted and limited to authentication requests. For more information on this process, see the [security deep dive](https://docs.microsoft.com/azure/active-directory/connect/active-directory-aadconnect-pass-through-authentication-security-deep-dive) on pass-through authentication.
+
+* **User experience:** It is recommended that organizations deploy seamless single sign-on with pass-through authentication to improve the user’s sign-in experience by avoiding unnecessary  prompts once they signed in.
+
+* **Advanced scenarios:** Pass-through authentication ensures authentication requests are immediately denied when an on-premises user’s account state is disabled, locked out, password expired or falls outside the user’s allowed logon hours. Organizations requiring multi-factor authentication with pass-through authentication must use Azure AD multi-factor authentication and cannot use a third party or on-premises multi-factor authentication method. Advanced features, such as the leaked credentials report of Identity Protection requires that Password Hash Sync is deployed regardless if you choose pass-through authentication.
+
+* **Business Continuity:** It is recommended that you deploy two extra pass-through authentication agents, besides the first agent on the Azure AD Connect server to ensure high availability of authentication requests. When you have three agents deployed, one agent can still fail when another agent is down for maintenance. Another benefit of deploying Password Hash Sync in addition to pass-through authentication, is it can act as backup authentication method when the primary authentication method is no longer available, for example when the on-premises servers are not available.
+
+* **Considerations:** If you use Password Hash Sync as a backup authentication method for pass-through authentication and the agents cannot validate the user's credentials, then the failover to Password Hash Sync does not happen automatically. You would need to switch the sign-on method manually using Azure AD Connect. Pass-through authentication only supports cloud apps that use modern authentication and specific Exchange Online protocols like ActiveSync, POP3 and IMAP4. For example, [Microsoft Office 2013 and later supports modern authentication, but not earlier versions](https://blogs.office.com/en-us/2015/11/19/updated-office-365-modern-authentication-public-preview/) on more information of Office app support. See [frequently asked questions](https://docs.microsoft.com/azure/active-directory/connect/active-directory-aadconnect-pass-through-authentication-faq) and other considerations on pass-through authentication, including Alternate ID support.
+
+Refer to [implementing pass-through authentication](https://docs.microsoft.com/azure/active-directory/connect/active-directory-aadconnect-pass-through-authentication) for deployment steps.
+
+### Federated Authentication
+
+* **Effort:** Using a federated authentication system rely on an external system to authenticate users. Some companies want to reuse their existing federated system investment with their Azure AD hybrid identity solution. The maintenance and management of the federated system falls outside the control of Azure AD. It is up to the organization using the federated system to make sure it is deployed securely and can handle the authentication load. 
+
+* **User experience:** The user experience of federated authentication is dependent on the implementation of the features, topology, and configuration of the federation farm. Some organizations require this flexibility to adapt and configure the access to the federation farm to suit their security requirements. For example, it is possible to configure internally connected users and devices to sign in users automatically, without prompting them for credentials, because they have already signed-in to their devices. On the other hand, if necessary, some advanced security features can make the user’s sign-in process more difficult.
+
+* **Advanced scenarios:** Federated authentication solution is typically required when customers have an authentication requirement not natively supported by Azure AD, detailed information is [listed here](https://blogs.msdn.microsoft.com/samueld/2017/06/13/choosing-the-right-sign-in-option-to-connect-to-azure-ad-office-365/), but common requirements include:
+
+	* Authentication requiring smartcards or certificates
+	* Using on-premises MFA Server or third-party multi-factor provider.
+	* Authentication using third-party authentication solution. See the [Azure AD federation compatibility list](https://docs.microsoft.com/azure/active-directory/connect/active-directory-aadconnect-federation-compatibility).
+	* Users must sign in using their sAMAccountName, for example, DOMAIN\username, instead of using a User Principal Name (UPN), for example, user@domain.com
+	* A Windows Hello for Business implementation dependent on an internal Enterprise Public Key Infrastructure (PKI) for certificate trust
+
+* **Business Continuity:** Federated systems typically require a load balanced array of servers, also known as a farm, configured in an internal network and perimeter network topology to ensure high availability for authentication requests. Password Hash Sync can be deployed along with Federated authentication as backup authentication method when the primary authentication method is no longer available, for example when the on-premises servers are not available. Some large enterprise organizations require a federation solution to support multiple Internet ingress points configured with geo-DNS for low latency authentication requests.
+
+* **Considerations:** Federated systems typically require a more significant investment in on-premises infrastructure. Most organizations choose this option if they already have an on-premises federation investment and it is a strong business requirement to use a single identity provider. Federation is more complex to operate and troubleshoot compared to cloud authentication solutions. Using user IDs with a non-routable domain that cannot be verified in Azure AD to sign in need extra configuration to implement. This requirement is known as Alternate login ID support. See [Configuring Alternate Login ID](https://docs.microsoft.com/windows-server/identity/ad-fs/operations/configuring-alternate-login-id) for limitations and requirements.
+
+Refer to [implementing federation services](https://docs.microsoft.com/windows-server/identity/ad-fs/deployment/deploying-federation-servers) for deployment steps.
+
+> [!NOTE] 
+> When you deploy your Azure AD hybrid identity solution, you must ensure you implement one of the supported topologies of Azure AD Connect. Learn more about supported and unsupported configurations at [Topologies for Azure AD Connect](https://docs.microsoft.com/azure/active-directory/connect/active-directory-aadconnect-topologies).
+
+## Architecture diagrams
+
+The following diagram outlines the high-level architecture components required for each authentication method you can use with your Azure AD hybrid identity solution. It provides you with an overview to compare the differences between the solutions.
+
+The following diagram outlines the simplicity of a Password Hash Sync solution:
+
+![PHS](media/azure-ad/azure-ad-authn-image2.png)
+
+The following diagram outlines the agent requirements of pass-through authentication:
+
+![PTA](media/azure-ad/azure-ad-authn-image3.png)
+
+The following diagram outlines the components required for federation in your perimeter and internal network of your organization:
+
+![ADFS](media/azure-ad/azure-ad-authn-image4.png)
+
+## Recommendations and considerations from Azure AD
+
+Your identity system ensures your users have access to cloud apps and line-of-business apps you migrate and make available in the cloud. Authentication controls access to apps, to keep authorized users productive and bad actors out of your organization’s sensitive data. For this reason, consider the following recommendations in choosing the right authentication method for your organization. 
+
+Use or enable Password Hash Sync no matter which authentication method you choose, for the following reasons:
+
+1. **High availability and disaster recovery:** Pass-through authentication and federation rely on on-premises infrastructure. For pass-through authentication, the on-premises footprint is the server hardware and networking the pass-through authentication agents require. For federation, the on-premises footprint is even larger, because it requires servers in your perimeter network to proxy authentication requests and the internal federation servers. To avoid single points of failures, your organization should deploy redundant servers to ensure authentication requests are always serviced if any component fails. Both pass-through authentication and federation are also reliant on domain controllers to respond to authentication requests, which can also fail. Many of these components need maintenance to stay healthy, and outages are more likely when maintenance is not planned and implemented correctly. Outages can be avoided by using Password Hash Sync because Microsoft’s Azure AD cloud authentication service scales globally and is always available.
+
+2. **On-premises outage survival:**  The consequences of an on-premises outage due to a cyber-attack or disaster can be substantial, ranging from reputational brand damage to a paralyzed organization unable to deal with the attack. In the last year, many organizations were victims of malware attacks, including targeted ransomware, that caused their on-premises servers to be down. In helping customers deal with these kinds of attacks, Microsoft noticed two categories of organizations:
+
+   a. Organizations that previously enabled Password Hash Sync was back online in a matter of hours by changing their authentication method to use Password Hash Sync. Using access to email via Office 365, they could work to resolve issues and have access to other cloud-based workloads.
+
+   b. Organizations that didn’t previously enable Password Hash Sync had to resort to untrusted external consumer email systems for communications and resolving issues. In those cases, it took them weeks or more to be up and running again.
+
+3. **Identity Protection:** One of the best ways to protect users in the cloud is Azure AD Identity Protection. Microsoft continually scans the Internet for user and password lists, bad actors sell and make available on the dark web. Azure AD can use this information to verify if any of the usernames and passwords in your organization are compromised. It is therefore critical to enable Password Hash Sync regardless of what authentication method you use, whether that is federated or pass-through authentication. Leaked credentials are presented as a report and can be used to block or force a user to change their password when they try to sign in with a leaked password.
+
+Lastly, according to [Gartner](https://info.microsoft.com/landingIAMGartnerreportregistration.html), Microsoft has the most full-featured set of Identity and Access Management functions. Microsoft fends off seven trillion cyber events per day while providing sign-on to authorized users to thousands of SaaS applications like Office 365 from virtually any device. 
+
+## Conclusion
+
+In this article outlines various authentication options, organizations can configure and deploy to support access to cloud apps. To meet various business, security and technical requirements, organizations can choose between Password Hash Sync, pass-through authentication, and federation. With each authentication method, your organization can choose whether your business requirements are addressed by the effort to deploy the solution and the user experience of the sign-in process. You also need to evaluate whether your organization needs the advanced scenarios and business continuity features of each authentication method. Finally, you have to evaluate the considerations of each authentication method to see if any prevent you from implementing your choice.
+
+## Next steps
+
+In today’s world, threats are present 24 hours a day and come from everywhere. Implementing the correct authentication method will help mitigate your security risks and protect your identities. 
+
+[Get started](https://docs.microsoft.com/azure/active-directory/get-started-azure-ad) with Azure AD and deploy the right authentication solution for your organization.
+
+If you are considering migrating from federated to cloud authentication, learn more [about the changing the sign in method](https://docs.microsoft.com/azure/active-directory/connect/active-directory-aadconnect-user-signin#changing-the-user-sign-in-method). To help you plan and implement the migration, you can use [these project plans to assist you](https://github.com/Identity-Deployment-Guides/Identity-Deployment-Guides/tree/master/Authentication).