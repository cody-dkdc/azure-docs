---
title: Azure identity & access security best practices | Microsoft Docs
description: This article provides a set of best practices for identity management and access control using built in Azure capabilities.
services: security
documentationcenter: na
author: YuriDio
manager: swadhwa
editor: TomSh

ms.assetid: 07d8e8a8-47e8-447c-9c06-3a88d2713bc1
ms.service: security
ms.devlang: na
ms.topic: article
ms.tgt_pltfrm: na
ms.workload: na
ms.date: 01/30/2017
ms.author: yurid

---
# Azure Identity Management and access control security best practices
Many consider identity to be the new boundary layer for security, taking over that role from the traditional network-centric perspective. This evolution of the primary pivot for security attention and investments come from the fact that network perimeters have become increasingly porous and that perimeter defense cannot be as effective as they once were prior to the explosion of [BYOD](http://aka.ms/byodcg) devices and cloud applications.

In this article, we discuss a collection of Azure identity management and access control security best practices. These best practices are derived from our experience with [Azure AD](../active-directory/active-directory-whatis.md) and the experiences of customers like yourself.

For each best practice, we explain:

* What the best practice is
* Why you want to enable that best practice
* What might be the result if you fail to enable the best practice
* Possible alternatives to the best practice
* How you can learn to enable the best practice

This Azure identity management and access control security best practices article is based on a consensus opinion and Azure platform capabilities and feature sets, as they exist at the time this article was written. Opinions and technologies change over time and this article will be updated on a regular basis to reflect those changes.

Azure identity management and access control security best practices discussed in this article include:

* Centralize your identity management
* Enable Single Sign-On (SSO)
* Deploy password management
* Enforce multi-factor authentication (MFA) for users
* Use role-based access control (RBAC)
* Control locations where resources are created using Resource Manager
* Guide developers to leverage identity capabilities for SaaS apps
* Actively monitor for suspicious activities

## Centralize your identity management
One important step towards securing your identity is to ensure that IT can manage accounts from one single location regarding where this account was created. While the majority of the enterprises IT organizations have their primary account directory on-premises, hybrid cloud deployments are on the rise and it is important that you understand how to integrate on-premises and cloud directories and provide a seamless experience to the end user.

To accomplish this [hybrid identity](../active-directory/active-directory-hybrid-identity-design-considerations-overview.md) scenario we recommend two options:

* Synchronize your on-premises directory with your cloud directory using Azure AD Connect
* Enable single sign-on with [password hash synchronization](https://docs.microsoft.com/en-us/azure/active-directory/connect/active-directory-aadconnectsync-implement-password-hash-synchronization), [pass-through authentication](https://docs.microsoft.com/en-us/azure/active-directory/connect/active-directory-aadconnect-pass-through-authentication-faq) or federate your on-premises identity with your cloud directory using [Active Directory Federation Services](https://docs.microsoft.com/en-us/windows-server/identity/ad-fs/deployment/deploying-federation-servers) (AD FS)

Organizations that fail to integrate their on-premises identity with their cloud identity experience increased administrative overhead in managing accounts, which increases the likelihood of mistakes and security breaches.

For more information on Azure AD synchronization, see the article [Integrating your on-premises identities with Azure Active Directory](../active-directory/active-directory-aadconnect.md).

## Enable Single Sign-On (SSO)
When you have multiple directories to manage, this becomes an administrative problem not only for IT, but also for end users that have to remember multiple passwords. By using [SSO](https://azure.microsoft.com/documentation/videos/overview-of-single-sign-on/) you provide your users the ability of use the same set of credentials to sign in and access the resources that they need, regardless where this resource is located on-premises or in the cloud.

Use SSO to enable users to access their [SaaS applications](../active-directory/active-directory-appssoaccess-whatis.md) based on their organizational account in Azure AD. This is applicable not only for Microsoft SaaS apps, but also other apps, such as [Google Apps](../active-directory/active-directory-saas-google-apps-tutorial.md) and [Salesforce](../active-directory/active-directory-saas-salesforce-tutorial.md). Your application can be configured to use Azure AD as a [SAML-based identity](../active-directory/fundamentals-identity.md) provider. As a security control, Azure AD will not issue a token allowing them to sign into the application unless they have been granted access using Azure AD. You may grant access directly, or through a group that they are a member of.

> [!NOTE]
> the decision to use SSO will impact how you integrate your on-premises directory with your cloud directory. If you want SSO, you will need to use federation, because directory synchronization will only provide [same sign-on experience](../active-directory/active-directory-aadconnect.md).
>
>

Organizations that do not enforce SSO for their users and applications are more exposed to scenarios where users have multiple passwords, which directly increases the likelihood of users reusing passwords or using weak passwords.

You can learn more about Azure AD SSO by reading the article [AD FS management and customization with Azure AD Connect](../active-directory/active-directory-aadconnect-federation-management.md).

## Deploy password management
In scenarios where you have multiple tenants or you want to enable users to [reset their own password](../active-directory/active-directory-passwords-update-your-own-password.md), it is important that you use appropriate security policies to prevent abuse. In Azure, you can leverage the self-service password reset capability and customize the security options to meet your business requirements.

It is important to obtain feedback from these users and learn from their experiences as they try to perform these steps. Based on these experiences, elaborate a plan to mitigate potential issues that may occur during the deployment for a larger group. It is also recommended that you use the [Password Reset Registration Activity report](../active-directory/active-directory-passwords-get-insights.md) to monitor the users that are registering.

Organizations that want to avoid password change support calls but do enable users to reset their own passwords are more susceptible to a higher call volume to the service desk due to password issues. In organizations that have multiple tenants, it is imperative that you implement this type of capability and enable users to perform password reset within security boundaries that were established in the security policy.

You can learn more about password reset by reading the article [Deploying Password Management and training users to use it](../active-directory/authentication/howto-sspr-deployment.md).

## Enforce multi-factor authentication (MFA) for users
For organizations that need to be compliant with industry standards, such as [PCI DSS version 3.2](http://blog.pcisecuritystandards.org/preparing-for-pci-dss-32), multi-factor authentication is a must have capability for authenticate users. Beyond being compliant with industry standards, enforcing MFA to authenticate users can also help organizations to mitigate credential theft type of attack, such as [Pass-the-Hash (PtH)](http://aka.ms/PtHPaper).

By enabling Azure MFA for your users, you are adding a second layer of security to user sign-ins and transactions. In this case, a transaction might be accessing a document located in a file server or in your SharePoint Online. Azure MFA also helps IT to reduce the likelihood that a compromised credential has access to organization’s data.

For example: you enforce Azure MFA for your users and configure it to use a phone call or text message as verification. If the user’s credentials are compromised, the attacker is not able to access any resource since they do not have access to user’s phone. Organizations that do not add extra layers of identity protection are more susceptible for credential theft attack, which may lead to data compromise.

One alternative for organizations that want to keep the entire authentication control on-premises is to use [Azure Multi-Factor Authentication Server](../multi-factor-authentication/multi-factor-authentication-get-started-server.md), also called MFA on-premises. By using this method, you will still be able to enforce multi-factor authentication, while keeping the MFA server on-premises.

<<<<<<< HEAD
For more information on Azure MFA, see the article [Getting started with Azure Multi-Factor Authentication in the cloud](../multi-factor-authentication/multi-factor-authentication-get-started-cloud.md).
=======
For more information on Azure MFA, please read the article [Getting started with Azure Multi-Factor Authentication in the cloud](../active-directory/authentication/howto-mfa-getstarted.md).
>>>>>>> 9ff9b089

## Use role-based access control (RBAC)
Restricting access based on the [need to know](https://en.wikipedia.org/wiki/Need_to_know) and [least privilege](https://en.wikipedia.org/wiki/Principle_of_least_privilege) security principles is imperative for organizations that want to enforce security policies for data access. Azure Role-Based Access Control (RBAC) can be used to assign permissions to users, groups, and applications at a certain scope. The scope of a role assignment can be a subscription, a resource group, or a single resource.

You can leverage [built in RBAC](../role-based-access-control/built-in-roles.md) roles in Azure to assign privileges to users. Consider using *Storage Account Contributor* for cloud operators that need to manage storage accounts and *Classic Storage Account Contributor* role to manage classic storage accounts. For cloud operators that needs to manage VMs and storage account, consider adding them to *Virtual Machine Contributor* role.

Organizations that do not enforce data access control by leveraging capabilities such as RBAC may be giving more privileges than necessary to their users. This can lead to data compromise by allow users access to certain types of data (for example, high business impact) that they shouldn’t have in the first place.

You can learn more about Azure RBAC by reading the article [Azure Role-Based Access Control](../role-based-access-control/role-assignments-portal.md).

## Control locations where resources are created using Resource Manager
Enabling cloud operators to perform tasks while preventing them from breaking conventions that are needed to manage your organization's resources is important. Organizations that want to control the locations where resources are created should hard code these locations.

To achieve this, organizations can create security policies that have definitions that describe the actions or resources that are denied. You assign those policy definitions at the desired scope, such as the subscription, resource group, or an individual resource.

> [!NOTE]
> this is not the same as RBAC, it actually leverages RBAC to authenticate the users that have privilege to create those resources.
>
>

Leverage [Azure Resource Manager](../azure-resource-manager/resource-group-overview.md) to create custom policies also for scenarios where the organization wants to allow operations only when the appropriate cost center is associated; otherwise, they deny the request.

Organizations that are not controlling how resources are created are more susceptible to users that may abuse the service by creating more resources than they need. Hardening the resource creation process is an important step to secure a multi-tenant scenario.

You can learn more about creating policies with Azure Resource Manager by reading the article [What is Azure Policy?](../azure-policy/azure-policy-introduction.md)

## Guide developers to leverage identity capabilities for SaaS apps
User identity is leveraged in many scenarios when users access [SaaS apps](https://azure.microsoft.com/marketplace/active-directory/all/) that can be integrated with on-premises or cloud directory. First and foremost, we recommend that developers use a secure methodology to develop these apps, such as [Microsoft Security Development Lifecycle (SDL)](https://www.microsoft.com/sdl/default.aspx). Azure AD simplifies authentication for developers by providing identity as a service, with support for industry-standard protocols such as [OAuth 2.0](http://oauth.net/2/) and [OpenID Connect](http://openid.net/connect/), as well as open-source libraries for different platforms.

Make sure to register any application that outsources authentication to Azure AD, this is a mandatory procedure. The reason behind this is because Azure AD needs to coordinate the communication with the application when handling sign-on (SSO) or exchanging tokens. The user’s session expires when the lifetime of the token issued by Azure AD expires. Always evaluate if your application should use this time or if you can reduce this time. Reducing the lifetime can act as a security measure that will force users to sign out based on a period of inactivity.

Organizations that do not enforce identity control to access apps and do not guide their developers on how to securely integrate apps with their identity management system may be more susceptible to credential theft type of attack, such as [weak authentication and session management described in Open Web Application Security Project (OWASP) Top 10](https://www.owasp.org/index.php/OWASP_Top_Ten_Cheat_Sheet).

You can learn more about authentication scenarios for SaaS apps by reading [Authentication Scenarios for Azure AD](../active-directory/active-directory-authentication-scenarios.md).

## Actively monitor for suspicious activities
According to [Verizon 2016 Data Breach report](http://www.verizonenterprise.com/verizon-insights-lab/dbir/2016/), credential compromise is still in the rise and becoming one of the most profitable businesses for cyber criminals. For this reason, it is important to have an active identity monitor system in place that can quickly detect suspicious behavior activity and trigger an alert for further investigation. Azure AD has two major capabilities that can help organizations monitor their identities: Azure AD Premium [anomaly reports](../active-directory/active-directory-view-access-usage-reports.md) and Azure AD [identity protection](../active-directory/active-directory-identityprotection.md) capability.

Make sure to use the anomaly reports to identify attempts to sign in [without being traced](../active-directory/active-directory-reporting-sign-ins-from-unknown-sources.md), [brute force](../active-directory/active-directory-reporting-sign-ins-after-multiple-failures.md) attacks against a particular account, attempts to sign in from multiple locations, sign in from [infected devices, and suspicious IP addresses. Keep in mind that these are reports. In other words, you must have processes and procedures in place for IT admins to run these reports on the daily basis or on demand (usually in an incident response scenario).

In contrast, Azure AD identity protection is an active monitoring system and it flags the current risks on its own dashboard. Besides that, you will also receive daily summary notifications via email. We recommend that you adjust the risk level according to your business requirements. The risk level for a risk event is an indication (High, Medium, or Low) of the severity of the risk event. The risk level helps Identity Protection users prioritize the actions they must take to reduce the risk to their organization.

Organizations that do not actively monitor their identity systems are at risk of having user credentials compromised. Without knowledge that suspicious activities are taking place using these credentials, organizations won’t be able to mitigate this type of threat.
You can learn more about Azure Identity protection by reading [Azure Active Directory Identity Protection](../active-directory/active-directory-identityprotection.md).<|MERGE_RESOLUTION|>--- conflicted
+++ resolved
@@ -87,11 +87,7 @@
 
 One alternative for organizations that want to keep the entire authentication control on-premises is to use [Azure Multi-Factor Authentication Server](../multi-factor-authentication/multi-factor-authentication-get-started-server.md), also called MFA on-premises. By using this method, you will still be able to enforce multi-factor authentication, while keeping the MFA server on-premises.
 
-<<<<<<< HEAD
-For more information on Azure MFA, see the article [Getting started with Azure Multi-Factor Authentication in the cloud](../multi-factor-authentication/multi-factor-authentication-get-started-cloud.md).
-=======
-For more information on Azure MFA, please read the article [Getting started with Azure Multi-Factor Authentication in the cloud](../active-directory/authentication/howto-mfa-getstarted.md).
->>>>>>> 9ff9b089
+For more information on Azure MFA, see the article [Getting started with Azure Multi-Factor Authentication in the cloud](../active-directory/authentication/howto-mfa-getstarted.md).
 
 ## Use role-based access control (RBAC)
 Restricting access based on the [need to know](https://en.wikipedia.org/wiki/Need_to_know) and [least privilege](https://en.wikipedia.org/wiki/Principle_of_least_privilege) security principles is imperative for organizations that want to enforce security policies for data access. Azure Role-Based Access Control (RBAC) can be used to assign permissions to users, groups, and applications at a certain scope. The scope of a role assignment can be a subscription, a resource group, or a single resource.
