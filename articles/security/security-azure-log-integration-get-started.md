---
title: Get started with Azure log integration | Microsoft Docs
description: Learn how to install the Azure log integration service and integrate logs from Azure storage, Azure Audit Logs and Azure Security Center alerts.
services: security
documentationcenter: na
author: Barclayn
manager: MBaldwin
editor: TomShinder

ms.assetid: 53f67a7c-7e17-4c19-ac5c-a43fabff70e1
ms.service: security
ms.devlang: na
ms.topic: article
ms.tgt_pltfrm: na
ums.workload: na
<<<<<<< HEAD
ms.date: 04/04/2017
ms.author: TomSh

---
# Azure log integration and Windows Diagnostic logging
Azure log integration (Azlog) enables you to integrate raw logs from your Azure resources in to your on-premises Security Information and Event Management (SIEM) systems. This integration makes it possible to have a unified security dashboard for all your assets, on-premises or in the cloud, so that you can aggregate, correlate, analyze, and alert for security events associated with your applications.
>[!NOTE]
For more information on Azure Log Integration, you can review the [Azure Log integration overview](https://docs.microsoft.com/azure/security/security-azure-log-integration-overview).

This article will help you get started with Azure Log Integration by focusing on the installation of the Azlog service and integrating the service with Windows Azure Diagnostics (WAD). The Azure Log Integration service will then be able to collect Event Log information from the Windows Security Event Channel from virtual machines deployed in Azure IaaS. This is very similar to “Event Forwarding” that you may have used on-premises.

>[!NOTE]
The ability to bring the output of Azure log integration in to the SIEM is provided by the SIEM itself. Please see the article [Integrating Azure Log Integration with your On-premises SIEM](https://blogs.msdn.microsoft.com/azuresecurity/2016/08/23/azure-log-siem-configuration-steps/) for more information.


## Prerequisites
At a minimum the installation of Azlog requires the following items:
* An Azure subscription. If you do not have one, you can sign up for a [free account](https://azure.microsoft.com/free/).
* A storage account that can be used for Windows Azure diagnostic logging (you can use a pre-configured storage account, or create a new one – will we demonstrate how to configure the storage account later in this article)
* Two systems: a machine that will run the Azure Log Integration service, and a machine that will be monitored and have its logging information sent to the Azlog service machine.
   * A machine you want to monitor – this is a VM running as an [Azure Virtual Machine](../virtual-machines/virtual-machines-windows-overview.md)
   * A machine that will run the Azure log integration service; this machine will collect all the log information that will later be imported into your SIEM.
    * This system can be on-premises or in Microsoft Azure.  
    * It needs to be running an x64 version of Windows server 2008 R2 SP1 or higher and have .NET 4.5.1 installed. You can determine the .NET version installed by following the article titled [How to: Determine Which .NET Framework Versions Are Installed](https://msdn.microsoft.com/library/hh925568)  
    It must have connectivity to the Azure storage account used for Azure diagnostic logging. We will provide instructions later in this article on how you can confirm this connectivity

## Deployment considerations
While you are testing Azlog you can use any system that meets the minimum operating system requirements, but for a production environment, the load may require that you plan for scaling up or out. </br>
You can run multiple instances of the Azlog Integrator (one instance per physical or virtual machine) if event volume is high. In addition, you can load balance Azure Diagnostics storage accounts for Windows (WAD) and the number of subscriptions to provide to the instances should be based on your capacity.
>[!NOTE]
At this time we do not have specific recommendations for when to scale out instances of Azure log integration machines (i.e., machines that are running the Azure log integration service), or for storage accounts or subscriptions. Scaling decisions should be based on your performance observations in each of these areas.

You also have the option to scale up the Azure log integration service to help improve performance. The following performance metrics can help you in sizing the machines that you choose to run the Azure log integration service:
* On an 8-processor (core) machine, a single instance of Azlog Integrator can process about 24 million events per day (~1M/hour).

* On a 4-processor (core) machine, a single instance of Azlog Integrator can process about 1.5 million events per day (~62.5K/hour).

## Install Azure log integration
To install Azure Log Integration you need to download the binaries [Azure log integration](https://www.microsoft.com/download/details.aspx?id=53324). and run through the setup routine and decide if you want to provide telemetry information to Microsoft.  

![Installation Screen with telemetry box checked](./media/security-azure-log-integration-get-started/telemetry.png)


> [!NOTE]
> You can turn off collection of telemetry data by unchecking this option.
>


The Azure log integration service collects telemetry data from the machine on which it is installed.  Telemetry data collected is:

* Exceptions that occur during execution of Azure log integration
* Metrics about the number of queries and events processed
* Statistics about which Azlog.exe command-line options are being used


## Post installation and validation steps
Once that you have completed the basic setup routine you need to perform some configuration steps:
1. Open an elevated PowerShell window and navigate to **c:\Program Files\Microsoft Azure Log Integration**
2. The first step you need to take is to get the Azlog Cmdlets imported. You can do that by running the script **LoadAzlogModule.ps1** (notice the “.\” ): type **.\LoadAzlogModule.ps1** and press ENTER.  
You should see something like what appears in the figure below. </br></br>
![Installation Screen with telemetry box checked](./media/security-azure-log-integration-get-started/loaded-modules.png) </br></br>
3. Now you need to configure Azlog to use a specific Azure environment. An “Azure environment” is the “type” of Azure cloud data center you want to work with. While there are several Azure environments at this time, the currently relevant options are either AzureCloud or AzureUSGovernment.   In your elevated powershell environment make sure that you are in **c:\program files\Microsoft Azure Log Integration\** </br></br>
    Once there run the command: </br>
    ``Set-AzlogAzureEnvironment -Name AzureCloud`` (for Azure commercial)

      >[!NOTE]
      When the command succeeds, you will not receive any feedback to this effect.  If you want to use the US Government Azure cloud, you would use AzureUSGovernment for the USA government cloud. Other Azure clouds are not supported at this time.  
4. Before you can monitor a system you will need the name of the storage account in use for Diagnostics.  On the Azure portal navigate to **Virtual machines** and look for the virtual machine that you will monitor. In the properties choose **Diagnostic Settings**.  Click on **Agent** and make note of the storage account name specified. You will need this account name for a later step.
![Azure Diagnostic settings](./media/security-azure-log-integration-get-started/azure-monitoring.png) </br>
  >[!NOTE]
If Monitoring was not enabled during virtual machine creation you will be given the option to enable it and specify a storage account for Azure Diagnostics </br></br>
![Azure Diagnostic settings](./media/security-azure-log-integration-get-started/azure-monitoring-not-enabled.png) </br>
5. Now we’ll switch our attention back to the Azure log integration machine. Verify that you have connectivity to the Storage Account from the system where you installed Azure Log Integration. Your Azlog system needs access to the storage account to retrieve information logged by Azure Diagnostics as configured on each of the monitored systems.  
  1. You can download Azure Storage Explorer [here](http://storageexplorer.com/).
  2. Run through the setup routine
  3. Once the installation completes click **Next** and leave the check box **Launch Microsoft Azure Storage Explorer** checked.  
  4. Log in to Azure.
  5. Verify that you can see the storage account that you configured for Azure Diagnostics.  
![Storage accounts](./media/security-azure-log-integration-get-started/storage-account.jpg) </br></br>
   6. Notice that there are a few options under storage accounts. One of them is **Tables**. Under **Tables** you should see one called **WADWindowsEventLogsTable**. </br></br>
   ![Storage accounts](./media/security-azure-log-integration-get-started/storage-explorer.png) </br>

## Integrate Azure Diagnostic logging
In this step, you will configure the machine running the Azure Log Integration service to connect to the storage account that contains the log files.
To complete this step we will need a few things up front.  
* **FriendlyNameForSource:** Anything you would like
* **StorageAccountName:** The name of the storage account that you specified when you configured Azure diagnotics.  
* **StorageKey:** You can get the storage key from the properties of the storage account.  

Perform the following steps to obtain the storage key:
 1. Browse to the [Azure portal](http://portal.azure.com).
 2. In the navigation pane of the Azure console, scroll to the bottom and click **More services.**

 ![More Services](./media/security-azure-log-integration-get-started/more-services.png)
 3. Enter **Storage** in the **Filter** text box. Click **Storage accounts** (this will appear after you enter **Storage**)

  ![filter box](./media/security-azure-log-integration-get-started/filter.png)
 4. A list of storage accounts will appear, double click on the account that you assigned to Log storage.

   ![list of storage accounts](./media/security-azure-log-integration-get-started/storage-accounts.png)
 5. Click on **Access keys** in the **Settings** section.

  ![access keys](./media/security-azure-log-integration-get-started/storage-account-access-keys.png)
 6. Copy **key1** and put it in a secure location that you can access for the next step.

   ![two access keys](./media/security-azure-log-integration-get-started/storage-account-access-keys.png)
 7. Then, on the server that you installed Azure Log Integration open an elevated command prompt (note that we’re using an elevated command prompt window here, not an elevated PowerShell console).
 8. Navigate to **c:\Program Files\Microsoft Azure Log Integration**
 9. Run ``Azlog source add <FriendlyNameForTheSource> WAD <StorageAccountName> <StorageKey> `` </br> For example ``Azlog source add Azlogtest WAD Azlog9414 fxxxFxxxxxxxxywoEJK2xxxxxxxxxixxxJ+xVJx6m/X5SQDYc4Wpjpli9S9Mm+vXS2RVYtp1mes0t9H5cuqXEw==``
If you would like the subscription ID to show up in the event XML, append the subscription ID to the friendly name:
``Azlog source add <FriendlyNameForTheSource>.<SubscriptionID> WAD <StorageAccountName> <StorageKey>`` or for example, ``Azlog source add Azlogtest.YourSubscriptionID WAD Azlog9414 fxxxFxxxxxxxxywoEJK2xxxxxxxxxixxxJ+xVJx6m/X5SQDYc4Wpjpli9S9Mm+vXS2RVYtp1mes0t9H5cuqXEw==``

>[!NOTE]  
Wait up to 60 minutes, then view the events that are pulled from the storage account. To view, open **Event Viewer > Windows Logs > Forwarded Events** on the Azlog Integrator.
=======
ms.date: 05/20/2017
ms.author: TomSh

---
# Azure log integration with Azure Diagnostics Logging and Windows Event Forwarding
Azure Log Integration (AzLog) enables you to integrate raw logs from your Azure resources into your on-premises Security Information and Event Management (SIEM) systems. This integration makes it possible to have a unified security dashboard for all your assets, on-premises or in the cloud, so that you can aggregate, correlate, analyze, and alert for security events associated with your applications.
>[!NOTE]
For more information on Azure Log Integration, you can review the [Azure Log Integration overview](https://docs.microsoft.com/azure/security/security-azure-log-integration-overview).

This article will help you get started with Azure Log Integration by focusing on the installation of the Azlog service and integrating the service with Azure Diagnostics. The Azure Log Integration service will then be able to collect Windows Event Log information from the Windows Security Event Channel from virtual machines deployed in Azure IaaS. This is very similar to “Event Forwarding” that you may have used on-premises.

>[!NOTE]
>The ability to bring the output of Azure log integration in to the SIEM is provided by the SIEM itself. Please see the article [Integrating Azure Log Integration with your On-premises SIEM](https://blogs.msdn.microsoft.com/azuresecurity/2016/08/23/azure-log-siem-configuration-steps/) for more information.

To be very clear - the Azure Log Integration service runs on a physical or virtual computer that is using the Windows Server 2008 R2 or above operating system (Windows Server 2012 R2 or Windows Server 2016 are preferred).

The physical computer can run on-premises (or on a hoster site). If you choose to run the Azure Log Integration service on a virtual machine, that virtual machine can be located on-premises or in a public cloud, such as Microsoft Azure.

The physical or virtual machine running the Azure Log Integration service requires network connectivity to the Azure public cloud. Steps in this article provide details on the configuration.

## Prerequisites
At a minimum, the installation of AzLog requires the following items:
* An **Azure subscription**. If you do not have one, you can sign up for a [free account](https://azure.microsoft.com/free/).
* A **storage account** that can be used for Windows Azure diagnostic logging (you can use a pre-configured storage account, or create a new one – will we demonstrate how to configure the storage account later in this article)
  >[!NOTE]
  Depending on your scenario a storage account may not be required. For the Azure diagnostics scenario covered in this article one is needed.
* **Two systems**: a machine that will run the Azure Log Integration service, and a machine that will be monitored and have its logging information sent to the Azlog service machine.
   * A machine you want to monitor – this is a VM running as an [Azure Virtual Machine](../virtual-machines/virtual-machines-windows-overview.md)
   * A machine that will run the Azure log integration service; this machine will collect all the log information that will later be imported into your SIEM.
    * This system can be on-premises or in Microsoft Azure.  
    * It needs to be running an x64 version of Windows server 2008 R2 SP1 or higher and have .NET 4.5.1 installed. You can determine the .NET version installed by following the article titled [How to: Determine Which .NET Framework Versions Are Installed](https://msdn.microsoft.com/library/hh925568)  
    It must have connectivity to the Azure storage account used for Azure diagnostic logging. We will provide instructions later in this article on how you can confirm this connectivity

For a quick demonstration of the process of a creating a virtual machine using the Azure portal take a look at the video below.

> [!VIDEO https://channel9.msdn.com/Blogs/Azure-Security-Videos/Azure-Log-Integration-Videos-Create-a-Virtual-Machine/player]



## Deployment considerations
While you are testing Azure Log Integration, you can use any system that meets the minimum operating system requirements. However, for a production environment the load may require you to plan for scaling up or out.

You can run multiple instances of the Azure Log Integration service (one instance per physical or virtual machine) if event volume is high. In addition, you can load balance Azure Diagnostics storage accounts for Windows (WAD) and the number of subscriptions to provide to the instances should be based on your capacity.
>[!NOTE]
At this time we do not have specific recommendations for when to scale out instances of Azure log integration machines (i.e., machines that are running the Azure log integration service), or for storage accounts or subscriptions. Scaling decisions should be based on your performance observations in each of these areas.

You also have the option to scale up the Azure Log Integration service to help improve performance. The following performance metrics can help you in sizing the machines that you choose to run the Azure log integration service:
* On an 8-processor (core) machine, a single instance of Azlog Integrator can process about 24 million events per day (~1M/hour).

* On a 4-processor (core) machine, a single instance of Azlog Integrator can process about 1.5 million events per day (~62.5K/hour).

## Install Azure log integration
To install Azure Log Integration, you need to download the [Azure log integration](https://www.microsoft.com/download/details.aspx?id=53324) installation file. Run through the setup routine and decide if you want to provide telemetry information to Microsoft.  

![Installation Screen with telemetry box checked](./media/security-azure-log-integration-get-started/telemetry.png)

*
> [!NOTE]
> We recommend that you allow Microsoft to collect telemetry data. You can turn off collection of telemetry data by unchecking this option.
>


The Azure Log Integration service collects telemetry data from the machine on which it is installed.  

Telemetry data collected is:

* Exceptions that occur during execution of Azure log integration
* Metrics about the number of queries and events processed
* Statistics about which Azlog.exe command-line options are being used

The installation process is covered in the video below.
> [!VIDEO https://channel9.msdn.com/Blogs/Azure-Security-Videos/Azure-Log-Integration-Videos-Install-Azure-Log-Integration/player]



## Post installation and validation steps
After completing the basic setup routine, you're ready step to perform post installation and validation steps:
1. Open an elevated PowerShell window and navigate to **c:\Program Files\Microsoft Azure Log Integration**
2. The first step you need to take is to get the AzLog Cmdlets imported. You can do that by running the script **LoadAzlogModule.ps1** (notice the “.\” in the following command). Type **.\LoadAzlogModule.ps1** and press **ENTER**.  
You should see something like what appears in the figure below. </br></br>
![Installation Screen with telemetry box checked](./media/security-azure-log-integration-get-started/loaded-modules.png) </br></br>
3. Now you need to configure AzLog to use a specific Azure environment. An “Azure environment” is the “type” of Azure cloud data center you want to work with. While there are several Azure environments at this time, the currently relevant options are either **AzureCloud** or **AzureUSGovernment**.   In your elevated PowerShell environment, make sure that you are in **c:\program files\Microsoft Azure Log Integration\** </br></br>
    Once there, run the command: </br>
    ``Set-AzlogAzureEnvironment -Name AzureCloud`` (for Azure commercial)

      >[!NOTE]
      When the command succeeds, you will not receive any feedback.  If you want to use the US Government Azure cloud, you would use **AzureUSGovernment** (for the -Name variable) for the USA government cloud. Other Azure clouds are not supported at this time.  
4. Before you can monitor a system you will need the name of the storage account in use for Azure Diagnostics.  In the Azure portal navigate to **Virtual machines** and look for the virtual machine that you will monitor. In the **Properties** section, choose **Diagnostic Settings**.  Click on **Agent** and make note of the storage account name specified. You will need this account name for a later step.
![Azure Diagnostic settings](./media/security-azure-log-integration-get-started/storage-account-large.png) </br></br>

      ![Azure Diagnostic settings](./media/security-azure-log-integration-get-started/azure-monitoring-not-enabled-large.png)
      >[!NOTE]
      If Monitoring was not enabled during virtual machine creation you will be given the option to enable it as shown above.
5. Now we’ll switch our attention back to the Azure log integration machine. We need to verify that you have connectivity to the Storage Account from the system where you installed Azure Log Integration. The physical computer or virtual machine running the Azure Log Integration service needs access to the storage account to retrieve information logged by Azure Diagnostics as configured on each of the monitored systems.  
  1. You can download Azure Storage Explorer [here](http://storageexplorer.com/).
  2. Run through the setup routine
  3. Once the installation completes click **Next** and leave the check box **Launch Microsoft Azure Storage Explorer** checked.  
  4. Log in to Azure.
  5. Verify that you can see the storage account that you configured for Azure Diagnostics.  
![Storage accounts](./media/security-azure-log-integration-get-started/storage-account.jpg) </br></br>
   6. Notice that there are a few options under storage accounts. One of them is **Tables**. Under **Tables** you should see one called **WADWindowsEventLogsTable**. </br></br>
   ![Storage accounts](./media/security-azure-log-integration-get-started/storage-explorer.png) </br>

## Integrate Azure Diagnostic logging
In this step, you will configure the machine running the Azure Log Integration service to connect to the storage account that contains the log files.
To complete this step we will need a few things up front.  
* **FriendlyNameForSource:** This is a friendly name that you can apply to the storage account that you've configured the virtual machine to store information from Azure Diagnostics
* **StorageAccountName:** This is the name of the storage account that you specified when you configured Azure diagnotics.  
* **StorageKey:** This is the storage key for the storage account where the Azure Diagnostics information is stored for this virtual machine.  

Perform the following steps to obtain the storage key:
 1. Browse to the [Azure portal](http://portal.azure.com).
 2. In the navigation pane of the Azure console, scroll to the bottom and click **More services.**

 ![More Services](./media/security-azure-log-integration-get-started/more-services.png)
 3. Enter **Storage** in the **Filter** text box. Click **Storage accounts** (this will appear after you enter **Storage**)

  ![filter box](./media/security-azure-log-integration-get-started/filter.png)
 4. A list of storage accounts will appear, double click on the account that you assigned to Log storage.

   ![list of storage accounts](./media/security-azure-log-integration-get-started/storage-accounts.png)
 5. Click on **Access keys** in the **Settings** section.

  ![access keys](./media/security-azure-log-integration-get-started/storage-account-access-keys.png)
 6. Copy **key1** and put it in a secure location that you can access for the next step.

   ![two access keys](./media/security-azure-log-integration-get-started/storage-account-access-keys.png)
 7. On the server that you installed Azure Log Integration, open an elevated Command Prompt (note that we’re using an elevated Command Prompt window here, not an elevated PowerShell console).
 8. Navigate to **c:\Program Files\Microsoft Azure Log Integration**
 9. Run ``Azlog source add <FriendlyNameForTheSource> WAD <StorageAccountName> <StorageKey> `` </br> For example ``Azlog source add Azlogtest WAD Azlog9414 fxxxFxxxxxxxxywoEJK2xxxxxxxxxixxxJ+xVJx6m/X5SQDYc4Wpjpli9S9Mm+vXS2RVYtp1mes0t9H5cuqXEw==``
If you would like the subscription ID to show up in the event XML, append the subscription ID to the friendly name:
``Azlog source add <FriendlyNameForTheSource>.<SubscriptionID> WAD <StorageAccountName> <StorageKey>`` or for example, ``Azlog source add Azlogtest.YourSubscriptionID WAD Azlog9414 fxxxFxxxxxxxxywoEJK2xxxxxxxxxixxxJ+xVJx6m/X5SQDYc4Wpjpli9S9Mm+vXS2RVYtp1mes0t9H5cuqXEw==``

>[!NOTE]  
Wait up to 60 minutes, then view the events that are pulled from the storage account. To view, open **Event Viewer > Windows Logs > Forwarded Events** on the Azlog Integrator.

Here you can see a video going over the steps covered above.
> [!VIDEO https://channel9.msdn.com/Blogs/Azure-Security-Videos/Azure-Log-Integration-Videos-Enable-Diagnostics-and-Storage/player]

>>>>>>> a42dbad0

## What if data is not showing up in the Forwarded Events folder?
If after an hour data is not showing up in the **Forwarded Events** folder, then:

<<<<<<< HEAD
1. Check the machine and confirm that it can access Azure. To test connectivity, try to open the [Azure portal](http://portal.azure.com) from the browser.
2. Make sure the user account **Azlog** has write permission on the folder **users\Azlog**.
  <ol type="a">
   <li>Open explorer </li>
  <li> Navigate to **c:\users** </li>
  <li> Right click on **c:\users\Azlog** </li>
  <li> Click on **security**  </li>
=======
1. Check the machine running the Azure Log Integration service and confirm that it can access Azure. To test connectivity, try to open the [Azure portal](http://portal.azure.com) from the browser.
2. Make sure the user account **Azlog** has write permission on the folder **users\Azlog**.
  <ol type="a">
   <li>Open **Windows Explorer** </li>
  <li> Navigate to **c:\users** </li>
  <li> Right click on **c:\users\Azlog** </li>
  <li> Click on **Security**  </li>
>>>>>>> a42dbad0
  <li> Click on **NT Service\Azlog** and check the permissions for the account. If the account is missing from this tab or if the appropriate permissions are not currently showing you can grant the account rights in this tab.</li>
  </ol>
3. Make sure the storage account added in the command **Azlog source add** is listed when you run the command **Azlog source list**.
4. Go to **Event Viewer > Windows Logs > Application** to see if there are any errors reported from the Azure log integration.

<<<<<<< HEAD
If you run into any issues during the installation and configuration, please open a [support request](../azure-supportability/how-to-create-azure-support-request.md), select **Log Integration** as the service for which you are requesting support.
=======

If you run into any issues during the installation and configuration, please open a [support request](../azure-supportability/how-to-create-azure-support-request.md), select **Log Integration** as the service for which you are requesting support.

Another support option is the [Azure Log Integration MSDN Forum](https://social.msdn.microsoft.com/Forums/home?forum=AzureLogIntegration). Here the community can support each other with questions, answers, tips, and tricks on how to get the most out of Azure Log Integration. In addition, the Azure Log Integration team monitors this forum and will help whenever we can.
>>>>>>> a42dbad0

## Next steps
To learn more about Azure Log Integration, see the following documents:

* [Microsoft Azure Log Integration for Azure logs](https://www.microsoft.com/download/details.aspx?id=53324) – Download Center for details, system requirements, and install instructions on Azure log integration.
* [Introduction to Azure log integration](security-azure-log-integration-overview.md) – This document introduces you to Azure log integration, its key capabilities, and how it works.
* [Partner configuration steps](https://blogs.msdn.microsoft.com/azuresecurity/2016/08/23/azure-log-siem-configuration-steps/) – This blog post shows you how to configure Azure log integration to work with partner solutions Splunk, HP ArcSight, and IBM QRadar.
* [Azure log Integration frequently asked questions (FAQ)](security-azure-log-integration-faq.md) - This FAQ answers questions about Azure log integration.
* [Integrating Security Center alerts with Azure log Integration](../security-center/security-center-integrating-alerts-with-log-integration.md) – This document shows you how to sync Security Center alerts, along with virtual machine security events collected by Azure Diagnostics and Azure Audit Logs, with your log analytics or SIEM solution.
* [New features for Azure diagnostics and Azure Audit Logs](https://azure.microsoft.com/blog/new-features-for-azure-diagnostics-and-azure-audit-logs/) – This blog post introduces you to Azure Audit Logs and other features that help you gain insights into the operations of your Azure resources.<|MERGE_RESOLUTION|>--- conflicted
+++ resolved
@@ -13,122 +13,6 @@
 ms.topic: article
 ms.tgt_pltfrm: na
 ums.workload: na
-<<<<<<< HEAD
-ms.date: 04/04/2017
-ms.author: TomSh
-
----
-# Azure log integration and Windows Diagnostic logging
-Azure log integration (Azlog) enables you to integrate raw logs from your Azure resources in to your on-premises Security Information and Event Management (SIEM) systems. This integration makes it possible to have a unified security dashboard for all your assets, on-premises or in the cloud, so that you can aggregate, correlate, analyze, and alert for security events associated with your applications.
->[!NOTE]
-For more information on Azure Log Integration, you can review the [Azure Log integration overview](https://docs.microsoft.com/azure/security/security-azure-log-integration-overview).
-
-This article will help you get started with Azure Log Integration by focusing on the installation of the Azlog service and integrating the service with Windows Azure Diagnostics (WAD). The Azure Log Integration service will then be able to collect Event Log information from the Windows Security Event Channel from virtual machines deployed in Azure IaaS. This is very similar to “Event Forwarding” that you may have used on-premises.
-
->[!NOTE]
-The ability to bring the output of Azure log integration in to the SIEM is provided by the SIEM itself. Please see the article [Integrating Azure Log Integration with your On-premises SIEM](https://blogs.msdn.microsoft.com/azuresecurity/2016/08/23/azure-log-siem-configuration-steps/) for more information.
-
-
-## Prerequisites
-At a minimum the installation of Azlog requires the following items:
-* An Azure subscription. If you do not have one, you can sign up for a [free account](https://azure.microsoft.com/free/).
-* A storage account that can be used for Windows Azure diagnostic logging (you can use a pre-configured storage account, or create a new one – will we demonstrate how to configure the storage account later in this article)
-* Two systems: a machine that will run the Azure Log Integration service, and a machine that will be monitored and have its logging information sent to the Azlog service machine.
-   * A machine you want to monitor – this is a VM running as an [Azure Virtual Machine](../virtual-machines/virtual-machines-windows-overview.md)
-   * A machine that will run the Azure log integration service; this machine will collect all the log information that will later be imported into your SIEM.
-    * This system can be on-premises or in Microsoft Azure.  
-    * It needs to be running an x64 version of Windows server 2008 R2 SP1 or higher and have .NET 4.5.1 installed. You can determine the .NET version installed by following the article titled [How to: Determine Which .NET Framework Versions Are Installed](https://msdn.microsoft.com/library/hh925568)  
-    It must have connectivity to the Azure storage account used for Azure diagnostic logging. We will provide instructions later in this article on how you can confirm this connectivity
-
-## Deployment considerations
-While you are testing Azlog you can use any system that meets the minimum operating system requirements, but for a production environment, the load may require that you plan for scaling up or out. </br>
-You can run multiple instances of the Azlog Integrator (one instance per physical or virtual machine) if event volume is high. In addition, you can load balance Azure Diagnostics storage accounts for Windows (WAD) and the number of subscriptions to provide to the instances should be based on your capacity.
->[!NOTE]
-At this time we do not have specific recommendations for when to scale out instances of Azure log integration machines (i.e., machines that are running the Azure log integration service), or for storage accounts or subscriptions. Scaling decisions should be based on your performance observations in each of these areas.
-
-You also have the option to scale up the Azure log integration service to help improve performance. The following performance metrics can help you in sizing the machines that you choose to run the Azure log integration service:
-* On an 8-processor (core) machine, a single instance of Azlog Integrator can process about 24 million events per day (~1M/hour).
-
-* On a 4-processor (core) machine, a single instance of Azlog Integrator can process about 1.5 million events per day (~62.5K/hour).
-
-## Install Azure log integration
-To install Azure Log Integration you need to download the binaries [Azure log integration](https://www.microsoft.com/download/details.aspx?id=53324). and run through the setup routine and decide if you want to provide telemetry information to Microsoft.  
-
-![Installation Screen with telemetry box checked](./media/security-azure-log-integration-get-started/telemetry.png)
-
-
-> [!NOTE]
-> You can turn off collection of telemetry data by unchecking this option.
->
-
-
-The Azure log integration service collects telemetry data from the machine on which it is installed.  Telemetry data collected is:
-
-* Exceptions that occur during execution of Azure log integration
-* Metrics about the number of queries and events processed
-* Statistics about which Azlog.exe command-line options are being used
-
-
-## Post installation and validation steps
-Once that you have completed the basic setup routine you need to perform some configuration steps:
-1. Open an elevated PowerShell window and navigate to **c:\Program Files\Microsoft Azure Log Integration**
-2. The first step you need to take is to get the Azlog Cmdlets imported. You can do that by running the script **LoadAzlogModule.ps1** (notice the “.\” ): type **.\LoadAzlogModule.ps1** and press ENTER.  
-You should see something like what appears in the figure below. </br></br>
-![Installation Screen with telemetry box checked](./media/security-azure-log-integration-get-started/loaded-modules.png) </br></br>
-3. Now you need to configure Azlog to use a specific Azure environment. An “Azure environment” is the “type” of Azure cloud data center you want to work with. While there are several Azure environments at this time, the currently relevant options are either AzureCloud or AzureUSGovernment.   In your elevated powershell environment make sure that you are in **c:\program files\Microsoft Azure Log Integration\** </br></br>
-    Once there run the command: </br>
-    ``Set-AzlogAzureEnvironment -Name AzureCloud`` (for Azure commercial)
-
-      >[!NOTE]
-      When the command succeeds, you will not receive any feedback to this effect.  If you want to use the US Government Azure cloud, you would use AzureUSGovernment for the USA government cloud. Other Azure clouds are not supported at this time.  
-4. Before you can monitor a system you will need the name of the storage account in use for Diagnostics.  On the Azure portal navigate to **Virtual machines** and look for the virtual machine that you will monitor. In the properties choose **Diagnostic Settings**.  Click on **Agent** and make note of the storage account name specified. You will need this account name for a later step.
-![Azure Diagnostic settings](./media/security-azure-log-integration-get-started/azure-monitoring.png) </br>
-  >[!NOTE]
-If Monitoring was not enabled during virtual machine creation you will be given the option to enable it and specify a storage account for Azure Diagnostics </br></br>
-![Azure Diagnostic settings](./media/security-azure-log-integration-get-started/azure-monitoring-not-enabled.png) </br>
-5. Now we’ll switch our attention back to the Azure log integration machine. Verify that you have connectivity to the Storage Account from the system where you installed Azure Log Integration. Your Azlog system needs access to the storage account to retrieve information logged by Azure Diagnostics as configured on each of the monitored systems.  
-  1. You can download Azure Storage Explorer [here](http://storageexplorer.com/).
-  2. Run through the setup routine
-  3. Once the installation completes click **Next** and leave the check box **Launch Microsoft Azure Storage Explorer** checked.  
-  4. Log in to Azure.
-  5. Verify that you can see the storage account that you configured for Azure Diagnostics.  
-![Storage accounts](./media/security-azure-log-integration-get-started/storage-account.jpg) </br></br>
-   6. Notice that there are a few options under storage accounts. One of them is **Tables**. Under **Tables** you should see one called **WADWindowsEventLogsTable**. </br></br>
-   ![Storage accounts](./media/security-azure-log-integration-get-started/storage-explorer.png) </br>
-
-## Integrate Azure Diagnostic logging
-In this step, you will configure the machine running the Azure Log Integration service to connect to the storage account that contains the log files.
-To complete this step we will need a few things up front.  
-* **FriendlyNameForSource:** Anything you would like
-* **StorageAccountName:** The name of the storage account that you specified when you configured Azure diagnotics.  
-* **StorageKey:** You can get the storage key from the properties of the storage account.  
-
-Perform the following steps to obtain the storage key:
- 1. Browse to the [Azure portal](http://portal.azure.com).
- 2. In the navigation pane of the Azure console, scroll to the bottom and click **More services.**
-
- ![More Services](./media/security-azure-log-integration-get-started/more-services.png)
- 3. Enter **Storage** in the **Filter** text box. Click **Storage accounts** (this will appear after you enter **Storage**)
-
-  ![filter box](./media/security-azure-log-integration-get-started/filter.png)
- 4. A list of storage accounts will appear, double click on the account that you assigned to Log storage.
-
-   ![list of storage accounts](./media/security-azure-log-integration-get-started/storage-accounts.png)
- 5. Click on **Access keys** in the **Settings** section.
-
-  ![access keys](./media/security-azure-log-integration-get-started/storage-account-access-keys.png)
- 6. Copy **key1** and put it in a secure location that you can access for the next step.
-
-   ![two access keys](./media/security-azure-log-integration-get-started/storage-account-access-keys.png)
- 7. Then, on the server that you installed Azure Log Integration open an elevated command prompt (note that we’re using an elevated command prompt window here, not an elevated PowerShell console).
- 8. Navigate to **c:\Program Files\Microsoft Azure Log Integration**
- 9. Run ``Azlog source add <FriendlyNameForTheSource> WAD <StorageAccountName> <StorageKey> `` </br> For example ``Azlog source add Azlogtest WAD Azlog9414 fxxxFxxxxxxxxywoEJK2xxxxxxxxxixxxJ+xVJx6m/X5SQDYc4Wpjpli9S9Mm+vXS2RVYtp1mes0t9H5cuqXEw==``
-If you would like the subscription ID to show up in the event XML, append the subscription ID to the friendly name:
-``Azlog source add <FriendlyNameForTheSource>.<SubscriptionID> WAD <StorageAccountName> <StorageKey>`` or for example, ``Azlog source add Azlogtest.YourSubscriptionID WAD Azlog9414 fxxxFxxxxxxxxywoEJK2xxxxxxxxxixxxJ+xVJx6m/X5SQDYc4Wpjpli9S9Mm+vXS2RVYtp1mes0t9H5cuqXEw==``
-
->[!NOTE]  
-Wait up to 60 minutes, then view the events that are pulled from the storage account. To view, open **Event Viewer > Windows Logs > Forwarded Events** on the Azlog Integrator.
-=======
 ms.date: 05/20/2017
 ms.author: TomSh
 
@@ -268,20 +152,10 @@
 Here you can see a video going over the steps covered above.
 > [!VIDEO https://channel9.msdn.com/Blogs/Azure-Security-Videos/Azure-Log-Integration-Videos-Enable-Diagnostics-and-Storage/player]
 
->>>>>>> a42dbad0
 
 ## What if data is not showing up in the Forwarded Events folder?
 If after an hour data is not showing up in the **Forwarded Events** folder, then:
 
-<<<<<<< HEAD
-1. Check the machine and confirm that it can access Azure. To test connectivity, try to open the [Azure portal](http://portal.azure.com) from the browser.
-2. Make sure the user account **Azlog** has write permission on the folder **users\Azlog**.
-  <ol type="a">
-   <li>Open explorer </li>
-  <li> Navigate to **c:\users** </li>
-  <li> Right click on **c:\users\Azlog** </li>
-  <li> Click on **security**  </li>
-=======
 1. Check the machine running the Azure Log Integration service and confirm that it can access Azure. To test connectivity, try to open the [Azure portal](http://portal.azure.com) from the browser.
 2. Make sure the user account **Azlog** has write permission on the folder **users\Azlog**.
   <ol type="a">
@@ -289,20 +163,15 @@
   <li> Navigate to **c:\users** </li>
   <li> Right click on **c:\users\Azlog** </li>
   <li> Click on **Security**  </li>
->>>>>>> a42dbad0
   <li> Click on **NT Service\Azlog** and check the permissions for the account. If the account is missing from this tab or if the appropriate permissions are not currently showing you can grant the account rights in this tab.</li>
   </ol>
 3. Make sure the storage account added in the command **Azlog source add** is listed when you run the command **Azlog source list**.
 4. Go to **Event Viewer > Windows Logs > Application** to see if there are any errors reported from the Azure log integration.
 
-<<<<<<< HEAD
-If you run into any issues during the installation and configuration, please open a [support request](../azure-supportability/how-to-create-azure-support-request.md), select **Log Integration** as the service for which you are requesting support.
-=======
 
 If you run into any issues during the installation and configuration, please open a [support request](../azure-supportability/how-to-create-azure-support-request.md), select **Log Integration** as the service for which you are requesting support.
 
 Another support option is the [Azure Log Integration MSDN Forum](https://social.msdn.microsoft.com/Forums/home?forum=AzureLogIntegration). Here the community can support each other with questions, answers, tips, and tricks on how to get the most out of Azure Log Integration. In addition, the Azure Log Integration team monitors this forum and will help whenever we can.
->>>>>>> a42dbad0
 
 ## Next steps
 To learn more about Azure Log Integration, see the following documents:
