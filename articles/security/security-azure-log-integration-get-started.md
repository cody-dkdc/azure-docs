--- conflicted
+++ resolved
@@ -25,14 +25,10 @@
 >[!NOTE]
 >For more information on Azure Monitor, you can review [Get started with Azure Monitor](../monitoring-and-diagnostics/monitoring-get-started.md) For more information on the status of an Azure monitor connector contact your SIEM vendor.
 
-<<<<<<< HEAD
 >[!IMPORTANT]
 >If your primary interest is in collecting virtual machine logs, most SIEM vendors include this in their solution. Using the SIEM vendor's connector should always be the preferred alternative.
 
 This article helps you get started with Azure Log Integration by focusing on the installation of the AzLog service and integrating the service with Azure Diagnostics. The Azure Log Integration service will then be able to collect Windows Event Log information from the Windows Security Event Channel from virtual machines deployed in Azure IaaS. This is similar to “Event Forwarding” that you may have used on-premises.
-=======
-This article helps you get started with Azure Log Integration by focusing on the installation of the Azlog service and integrating the service with Azure Diagnostics. The Azure Log Integration service is able to collect Windows Event Log information from the Windows Security Event Channel from virtual machines deployed in Azure IaaS. This is very similar to “Event Forwarding” that you may have used on-premises.
->>>>>>> a52c2a40
 
 >[!NOTE]
 >The ability to bring the output of Azure log in integration to the SIEM is provided by the SIEM itself. See the article [Integrating Azure Log Integration with your On-premises SIEM](https://blogs.msdn.microsoft.com/azuresecurity/2016/08/23/azure-log-siem-configuration-steps/) for more information.
@@ -48,7 +44,6 @@
 At a minimum, the installation of AzLog requires the following items:
 
 * An **Azure subscription**. If you do not have one, you can sign up for a [free account](https://azure.microsoft.com/free/).
-<<<<<<< HEAD
 * A **storage account** that can be used for Windows Azure diagnostic logging (you can use a pre-configured storage account, or create a new one – will we demonstrate how to configure the storage account later in this article)
 
   >[!NOTE]
@@ -60,7 +55,7 @@
     * This system can be on-premises or in Microsoft Azure.  
     * It needs to be running an x64 version of Windows server 2008 R2 SP1 or higher and have .NET 4.5.1 installed. You can determine the .NET version installed by following the article titled [How to: Determine Which .NET Framework Versions Are Installed](https://msdn.microsoft.com/library/hh925568)  
     It must have connectivity to the Azure storage account used for Azure diagnostic logging. We provide instructions later in this article on how you can confirm this connectivity
-=======
+
 * A **storage account** that can be used for Windows Azure diagnostic logging. You can use a pre-configured storage account, or create a new one. You configure the storage account later in this article.
   >[!NOTE]
   Depending on your scenario a storage account may not be required. For the Azure diagnostics scenario covered in this article one is needed.
@@ -70,7 +65,6 @@
     * This system can be on-premises or in Microsoft Azure.  
     * It needs to be running an x64 version of Windows server 2008 R2 SP1 or higher and have .NET 4.5.1 installed. You can determine the .NET version installed by following the article titled [How to: Determine Which .NET Framework Versions Are Installed](https://msdn.microsoft.com/library/hh925568)  
     It must have connectivity to the Azure storage account used for Azure diagnostic logging. How you confirm this connectivity is described later in this article.
->>>>>>> a52c2a40
 
 For a quick demonstration of the process of a creating a virtual machine using the Azure portal, take a look at the video below.
 
@@ -80,18 +74,14 @@
 
 ## Deployment considerations
 
-<<<<<<< HEAD
 During testing you can use any system that meets the minimum operating system requirements. For a production environment, the load may require you to plan for scaling up or out.
 
 You can run multiple instances of the Azure Log Integration service. This is limited to one instance per physical or virtual machine. In addition, you can load balance Azure Diagnostics storage accounts for Windows (WAD) and the number of subscriptions to provide to the instances should be based on your capacity.
 
 >[!NOTE]
 >At this time, we do not have specific recommendations for when to scale out instances of Azure log integration machines (that is, machines that are running the Azure log integration service), or for storage accounts or subscriptions. Scaling decisions should be based on your performance observations in each of these areas.
-=======
- If event volume is high, you can run multiple instances of the Azure Log Integration service (one instance per physical or virtual machine). In addition, you can load balance Azure Diagnostics storage accounts for Windows (WAD).
->[!NOTE]
-At this time we do not have specific recommendations for when to scale out instances of Azure log integration machines (i.e., machines that are running the Azure log integration service), or for storage accounts or subscriptions. Base your scaling decisions on the performance you observe in each of these areas.
->>>>>>> a52c2a40
+
+If event volume is high, you can run multiple instances of the Azure Log Integration service (one instance per physical or virtual machine). In addition, you can load balance Azure Diagnostics storage accounts for Windows (WAD).
 
 You also have the option to scale up the Azure Log Integration service to help improve performance. The following performance metrics can help you in sizing the machines that you choose to run the Azure log integration service:
 
@@ -134,18 +124,14 @@
     ``Set-AzlogAzureEnvironment -Name AzureCloud`` (for Azure commercial)
 
       >[!NOTE]
-<<<<<<< HEAD
       >When the command succeeds, you will not receive any feedback.  If you want to use the US Government Azure cloud, you would use **AzureUSGovernment** (for the -Name variable) for the USA government cloud. Other Azure clouds are not supported at this time.  
 4. Before you can monitor a system you need the name of the storage account in use for Azure Diagnostics.  In the Azure portal navigate to **Virtual machines** and look for the virtual machine that you monitor. In the **Properties** section, choose **Diagnostic Settings**.  Click on **Agent** and make note of the storage account name specified. You need this account name for a later step.
-=======
-      When the command succeeds, you don't receive any feedback.  If you want to use the US Government Azure cloud, you would use **AzureUSGovernment** (for the -Name variable) for the USA government cloud. Other Azure clouds are not supported at this time.  
-4. Before you can monitor a system, you need the name of the storage account in use for Azure Diagnostics.  In the Azure portal, navigate to **Virtual machines** and look for the virtual machine that you want to monitor. In the **Properties** section, choose **Diagnostic Settings**.  Click on **Agent** and make note of the storage account name specified. You need this account name for a later step.
->>>>>>> a52c2a40
+
 ![Azure Diagnostic settings](./media/security-azure-log-integration-get-started/storage-account-large.png) </br></br>
 
       ![Azure Diagnostic settings](./media/security-azure-log-integration-get-started/azure-monitoring-not-enabled-large.png)
-      >[!NOTE]
-<<<<<<< HEAD
+     
+     >[!NOTE]
       >If Monitoring was not enabled during virtual machine creation, you will be given the option to enable it as shown above.
 5. Now we’ll switch our attention back to the Azure log integration machine. We need to verify that you have connectivity to the Storage Account from the system where you installed Azure Log Integration. The computer running the Azure Log Integration service needs access to the storage account to retrieve information logged by Azure Diagnostics as configured on each of the monitored systems.  
     a. You can download Azure Storage Explorer [here](http://storageexplorer.com/).
@@ -154,27 +140,21 @@
     d. Log in to Azure.
     e. Verify that you can see the storage account that you configured for Azure Diagnostics. 
         ![Storage accounts](./media/security-azure-log-integration-get-started/storage-account.jpg) </br></br>
-=======
-      If Monitoring was not enabled during virtual machine creation you are given the option to enable it as shown above.
+
+ If Monitoring was not enabled during virtual machine creation you are given the option to enable it as shown above.
 5. Now we’ll switch our attention back to the Azure log integration machine. We need to verify that you have connectivity to the Storage Account from the system where you installed Azure Log Integration. The physical computer or virtual machine running the Azure Log Integration service needs access to the storage account to retrieve information logged by Azure Diagnostics as configured on each of the monitored systems.  
   1. You can download Azure Storage Explorer [here](http://storageexplorer.com/).
   2. Run through the setup routine
   3. Once the installation completes click **Next** and leave the check box **Launch Microsoft Azure Storage Explorer** checked.  
   4. Log in to Azure.
   5. Verify that you can see the storage account that you configured for Azure Diagnostics.  
-![Storage accounts](./media/security-azure-log-integration-get-started/storage-account.jpg) </br></br>
->>>>>>> a52c2a40
-   6. Notice that there are a few options under storage accounts. One of them is **Tables**. Under **Tables** you should see one called **WADWindowsEventLogsTable**. </br></br>
+  6. Notice that there are a few options under storage accounts. One of them is **Tables**. Under **Tables** you should see one called **WADWindowsEventLogsTable**. </br></br>
    ![Storage accounts](./media/security-azure-log-integration-get-started/storage-explorer.png) </br>
 
 ## Integrate Azure Diagnostic logging
-<<<<<<< HEAD
+
 In this step, you will configure the machine running the Azure Log Integration service to connect to the storage account that contains the log files.
 To complete this step, we need a few things up front.  
-=======
-In this step, you configure the machine running the Azure Log Integration service to connect to the storage account that contains the log files.
-To complete this step, you need a few things up front.  
->>>>>>> a52c2a40
 * **FriendlyNameForSource:** This is a friendly name that you can apply to the storage account that you've configured the virtual machine to store information from Azure Diagnostics
 * **StorageAccountName:** This is the name of the storage account that you specified when you configured Azure diagnostics.  
 * **StorageKey:** This is the storage key for the storage account where the Azure Diagnostics information is stored for this virtual machine.  
