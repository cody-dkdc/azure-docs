### YamlMime:YamlDocument
documentType: LandingData
title: Azure for Containers
metadata:
  document_id:
  title: Azure for Containers - Quickstarts, Tutorials, API Reference
  description: Get started managing and deploying container apps with Azure using quickstarts, tutorials, and tools for containers.
  keywords: Azure, Containers, Docker, API, Kubernetes
  author: dlepow
  ms.author: danlep
  manager: jeconnoc
  ms.date: 01/08/2019
  ms.topic: article
  ms.prod: azure
  featureFlags:
  - clicktale
  ms.technology: azure
  ms.devlang: multiple
  ms.service: multiple
sections:
- items:
  - type: markdown
    text: |
      Get started deploying and managing container apps with Azure tools and services for containers. 
- title: 5-Minute Quickstarts
  items:
  - type: paragraph
    text: 'Learn how to use containers with Azure services.'
  - type: list
    style: cards
    className: cardsM
    columns: 2
    items:
    - href: ../aks/kubernetes-walkthrough.md
      title: Create a Kubernetes cluster with Azure Kubernetes Service (AKS)
      image:
        src: /azure/media/index/ContainerService.svg
    - href: https://docs.microsoft.com/azure/service-fabric/service-fabric-quickstart-containers
      title: Deploy a Windows container application with Service Fabric
      image:
        src: /azure/media/index/Fabric.svg
    - href: https://docs.microsoft.com/azure/app-service/containers/quickstart-docker-go
      title: Create a containerized app with Azure Web App for Containers
      image:
        src: https://docs.microsoft.com/media/logos/logo_linux.svg
    - href: https://docs.microsoft.com/azure/container-registry/container-registry-get-started-azure-cli
      title: Create a private Docker registry in Azure Container Registry
      image:
        src: /azure/media/index/container-registry.svg
    - href: https://docs.microsoft.com/azure/container-instances/container-instances-quickstart
      title: Run a container app on-demand in Azure Container Instances
      image:
        src: /azure/media/index/containerinstances.svg
- title: Step-by-Step Tutorials
  items:
  - type: paragraph
    text: Learn how to deploy, manage, and update container apps using Azure services
  - type: list
    style: unordered
    items:
    - html: <a href="/azure/aks/tutorial-kubernetes-prepare-app">Build and deploy a container to Azure Kubernetes Service</a>
    - html: <a href="/azure/service-fabric/service-fabric-host-app-in-a-container">Build and deploy a .NET container app to Azure Service Fabric</a>
    - html: <a href="/azure/app-service/containers/tutorial-multi-container-app">Create a multi-container app in Web App for Containers</a>
    - html: <a href="/azure/container-registry/container-registry-tutorial-quick-task">Build and deploy container images with Azure Container Registry Tasks</a>
    - html: <a href="/azure/container-instances/container-instances-tutorial-prepare-app">Build and deploy a container to Azure Container Instances</a>
<<<<<<< HEAD
=======
    - html: <a href="/azure/openshift/tutorial-create-cluster">Create an Azure Red Hat OpenShift cluster</a>
>>>>>>> 6a383dfd
- title: Build your skills with Microsoft Learn
  items:
  - type: list
    style: cards
    className: cardsFTitle
    items:
    - title: Run Docker containers with Azure Container Instances
      href: /learn/modules/run-docker-with-azure-container-instances/
      image: 
        src: /learn/achievements/run-docker-with-azure-container-instances.svg
        href: /learn/modules/run-docker-with-azure-container-instances/
    - title: Build and store container images with Azure Container Registry
      href: /learn/modules/build-and-store-container-images/
      image: 
        src: /learn/achievements/build-and-store-container-images.svg
        href: /learn/modules/build-and-store-container-images/

<|MERGE_RESOLUTION|>--- conflicted
+++ resolved
@@ -1,86 +1,83 @@
-### YamlMime:YamlDocument
-documentType: LandingData
-title: Azure for Containers
-metadata:
-  document_id:
-  title: Azure for Containers - Quickstarts, Tutorials, API Reference
-  description: Get started managing and deploying container apps with Azure using quickstarts, tutorials, and tools for containers.
-  keywords: Azure, Containers, Docker, API, Kubernetes
-  author: dlepow
-  ms.author: danlep
-  manager: jeconnoc
-  ms.date: 01/08/2019
-  ms.topic: article
-  ms.prod: azure
-  featureFlags:
-  - clicktale
-  ms.technology: azure
-  ms.devlang: multiple
-  ms.service: multiple
-sections:
-- items:
-  - type: markdown
-    text: |
-      Get started deploying and managing container apps with Azure tools and services for containers. 
-- title: 5-Minute Quickstarts
-  items:
-  - type: paragraph
-    text: 'Learn how to use containers with Azure services.'
-  - type: list
-    style: cards
-    className: cardsM
-    columns: 2
-    items:
-    - href: ../aks/kubernetes-walkthrough.md
-      title: Create a Kubernetes cluster with Azure Kubernetes Service (AKS)
-      image:
-        src: /azure/media/index/ContainerService.svg
-    - href: https://docs.microsoft.com/azure/service-fabric/service-fabric-quickstart-containers
-      title: Deploy a Windows container application with Service Fabric
-      image:
-        src: /azure/media/index/Fabric.svg
-    - href: https://docs.microsoft.com/azure/app-service/containers/quickstart-docker-go
-      title: Create a containerized app with Azure Web App for Containers
-      image:
-        src: https://docs.microsoft.com/media/logos/logo_linux.svg
-    - href: https://docs.microsoft.com/azure/container-registry/container-registry-get-started-azure-cli
-      title: Create a private Docker registry in Azure Container Registry
-      image:
-        src: /azure/media/index/container-registry.svg
-    - href: https://docs.microsoft.com/azure/container-instances/container-instances-quickstart
-      title: Run a container app on-demand in Azure Container Instances
-      image:
-        src: /azure/media/index/containerinstances.svg
-- title: Step-by-Step Tutorials
-  items:
-  - type: paragraph
-    text: Learn how to deploy, manage, and update container apps using Azure services
-  - type: list
-    style: unordered
-    items:
-    - html: <a href="/azure/aks/tutorial-kubernetes-prepare-app">Build and deploy a container to Azure Kubernetes Service</a>
-    - html: <a href="/azure/service-fabric/service-fabric-host-app-in-a-container">Build and deploy a .NET container app to Azure Service Fabric</a>
-    - html: <a href="/azure/app-service/containers/tutorial-multi-container-app">Create a multi-container app in Web App for Containers</a>
-    - html: <a href="/azure/container-registry/container-registry-tutorial-quick-task">Build and deploy container images with Azure Container Registry Tasks</a>
-    - html: <a href="/azure/container-instances/container-instances-tutorial-prepare-app">Build and deploy a container to Azure Container Instances</a>
-<<<<<<< HEAD
-=======
-    - html: <a href="/azure/openshift/tutorial-create-cluster">Create an Azure Red Hat OpenShift cluster</a>
->>>>>>> 6a383dfd
-- title: Build your skills with Microsoft Learn
-  items:
-  - type: list
-    style: cards
-    className: cardsFTitle
-    items:
-    - title: Run Docker containers with Azure Container Instances
-      href: /learn/modules/run-docker-with-azure-container-instances/
-      image: 
-        src: /learn/achievements/run-docker-with-azure-container-instances.svg
-        href: /learn/modules/run-docker-with-azure-container-instances/
-    - title: Build and store container images with Azure Container Registry
-      href: /learn/modules/build-and-store-container-images/
-      image: 
-        src: /learn/achievements/build-and-store-container-images.svg
-        href: /learn/modules/build-and-store-container-images/
-
+### YamlMime:YamlDocument
+documentType: LandingData
+title: Azure for Containers
+metadata:
+  document_id:
+  title: Azure for Containers - Quickstarts, Tutorials, API Reference
+  description: Get started managing and deploying container apps with Azure using quickstarts, tutorials, and tools for containers.
+  keywords: Azure, Containers, Docker, API, Kubernetes
+  author: dlepow
+  ms.author: danlep
+  manager: jeconnoc
+  ms.date: 01/08/2019
+  ms.topic: article
+  ms.prod: azure
+  featureFlags:
+  - clicktale
+  ms.technology: azure
+  ms.devlang: multiple
+  ms.service: multiple
+sections:
+- items:
+  - type: markdown
+    text: |
+      Get started deploying and managing container apps with Azure tools and services for containers. 
+- title: 5-Minute Quickstarts
+  items:
+  - type: paragraph
+    text: 'Learn how to use containers with Azure services.'
+  - type: list
+    style: cards
+    className: cardsM
+    columns: 2
+    items:
+    - href: ../aks/kubernetes-walkthrough.md
+      title: Create a Kubernetes cluster with Azure Kubernetes Service (AKS)
+      image:
+        src: /azure/media/index/ContainerService.svg
+    - href: https://docs.microsoft.com/azure/service-fabric/service-fabric-quickstart-containers
+      title: Deploy a Windows container application with Service Fabric
+      image:
+        src: /azure/media/index/Fabric.svg
+    - href: https://docs.microsoft.com/azure/app-service/containers/quickstart-docker-go
+      title: Create a containerized app with Azure Web App for Containers
+      image:
+        src: https://docs.microsoft.com/media/logos/logo_linux.svg
+    - href: https://docs.microsoft.com/azure/container-registry/container-registry-get-started-azure-cli
+      title: Create a private Docker registry in Azure Container Registry
+      image:
+        src: /azure/media/index/container-registry.svg
+    - href: https://docs.microsoft.com/azure/container-instances/container-instances-quickstart
+      title: Run a container app on-demand in Azure Container Instances
+      image:
+        src: /azure/media/index/containerinstances.svg
+- title: Step-by-Step Tutorials
+  items:
+  - type: paragraph
+    text: Learn how to deploy, manage, and update container apps using Azure services
+  - type: list
+    style: unordered
+    items:
+    - html: <a href="/azure/aks/tutorial-kubernetes-prepare-app">Build and deploy a container to Azure Kubernetes Service</a>
+    - html: <a href="/azure/service-fabric/service-fabric-host-app-in-a-container">Build and deploy a .NET container app to Azure Service Fabric</a>
+    - html: <a href="/azure/app-service/containers/tutorial-multi-container-app">Create a multi-container app in Web App for Containers</a>
+    - html: <a href="/azure/container-registry/container-registry-tutorial-quick-task">Build and deploy container images with Azure Container Registry Tasks</a>
+    - html: <a href="/azure/container-instances/container-instances-tutorial-prepare-app">Build and deploy a container to Azure Container Instances</a>
+    - html: <a href="/azure/openshift/tutorial-create-cluster">Create an Azure Red Hat OpenShift cluster</a>
+- title: Build your skills with Microsoft Learn
+  items:
+  - type: list
+    style: cards
+    className: cardsFTitle
+    items:
+    - title: Run Docker containers with Azure Container Instances
+      href: /learn/modules/run-docker-with-azure-container-instances/
+      image: 
+        src: /learn/achievements/run-docker-with-azure-container-instances.svg
+        href: /learn/modules/run-docker-with-azure-container-instances/
+    - title: Build and store container images with Azure Container Registry
+      href: /learn/modules/build-and-store-container-images/
+      image: 
+        src: /learn/achievements/build-and-store-container-images.svg
+        href: /learn/modules/build-and-store-container-images/
+