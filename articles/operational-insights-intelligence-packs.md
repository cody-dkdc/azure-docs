<properties 
	pageTitle="Operational Insights Intelligence Packs" 
	description="Operational Insights is an analysis service that enables IT administrators to gain deep insight across on-premises and cloud environments. It enables you to interact with real-time and historical machine data to rapidly develop custom insights, and provides Microsoft and community-developed patterns for analyzing data." 
	services="operational-insights" 
	documentationCenter="n/a" 
	authors="bandersmsft" 
	manager="jwhit" 
	editor=""/>

<tags 
	ms.service="operational-insights" 
	ms.workload="operational-insights" 
	ms.tgt_pltfrm="NA" 
	ms.devlang="NA" 
	ms.topic="article" 
	ms.date="02/20/2015" 
	ms.author="alfran"/>

# Intelligence Packs

Intelligence Packs are a collection of **logic**, **visualization** and **data acquisition rules** that address key customer challenges today. Intelligence Packs are powered by Operational Insights Search to bring you metrics pivoted around a particular problem area. They allow deeper insights to help investigate and resolve operational issues faster, collect and correlate various types of machine data and help you be proactive with activities such as capacity planning, patch status reporting and security auditing. 

This guide walks you through the various Intelligence Packs available and what they are used for. 

>[AZURE.NOTE] For more information on *adding* intelligence packs, see [Adding Intelligence Packs](../operational-insights-add-intelligence-pack.md)

## SQL Assessment

SQL Assessment Intelligence Pack assesses the risk and health of your SQL Server environments on a regular interval. By default it will scan the SQL systems weekly, and information is presented as a monthly rollup. It provides a prioritized list of recommendations tailored to your deployments. These recommendations are categorized across six focus areas which allows you and your team to:

- **quickly** understand the **risk and health** of your environments
- easily take **action** to decrease risk and improve health
- **prioritize** your work and become more **productive**

SQL Assessment requires .NET 4 to run on each agent. It supports the Standard, Developer and Enterprise editions of SQL Server, all currently supported versions.
[Read more on MSDN](https://msdn.microsoft.com/library/azure/dn873958.aspx)


## Configuration Assessment

Configuration assessment provides you with detailed information about the current state of your server infrastructure. 

Unlike intelligence packs, configuration assessment is available when you first start using Operational Insights with System Center Operations Manager. It is not available if you only use Directly-connected agents.

Configuration data is gathered from monitored servers and then sent to the Operational Insights service in the cloud for processing. Logic is applied to the received data and the cloud service records the data. Processed data for the servers is shown for the following areas:

- **Alerts:** Shows the configuration-related, proactive alerts that have been raised for your monitored servers. These are produced by rules authored by Microsoft Customer and Support organization (CSS) with best practices from the field
- **Knowledge Recommendations:** Shows the Microsoft Knowledge Base articles that are recommended for workloads that are found in your infrastructure; these are automatically suggested based on your configuration thru the use of machine learning 
- **Servers and Workloads Analyzed:** Shows the servers and workloads that are being monitored by Operational Insights
- **Current Snapshot:** Shows the most recent information about servers that reported data to the Operational Insights service
- **Change History:** Shows a list of configuration changes made to your monitored servers

> [AZURE.IMPORTANT] Configuration Assessment can only be enabled for computers managed by **Operations Manager**.  For additional information, see [Connect Operations Manager](../operational-insights-connect-scom.md)
<<<<<<< HEAD
=======

## Malware Assessment
>>>>>>> 6d36ab52


## Malware Assessment
If insufficient protection is found, servers with active threats and servers with insufficient protection are shown in the **Malware**  page. By using the information on the **Malware** page, you can develop a plan to apply protection to the servers that need it.

> [AZURE.IMPORTANT] Malware Assessment currently only supports Windows Defender and System Center Endpoint Protection (SCEP) real-time clients. If none of these clients is found, it uses data from the Malicious Software Removal Tool and mark the server as not having real-time protection. You can read more [here](http://feedback.azure.com/forums/267889-azure-operational-insights/suggestions/6519202-support-other-antivirus-products-in-malware-assess). We are also tracking [an issue with Windows 7 and Windows Server 2008 R2 machines](http://feedback.azure.com/forums/267889-azure-operational-insights/suggestions/6519211-windows-server-2008-r2-sp1-servers-are-shown-as-n)





## Alert Management

With the Alert Management Intelligence Pack, you can view your **Operations Manager** Alerts across all your servers. This tool can help you to easily triage alerts, and identify root causes in your environment in a very fast and fluid way.

You can get insights into key scenarios, including:

- How many alerts have been raised within a specified time frame?
- Top sources with the most number of active alerts raised within a specified time frame.
- Top active critical and warning alerts that are raised within a specified time frame.
- Ability to search through all alerts and view every alert in detail

> [AZURE.IMPORTANT] Alert Management can only be enabled when Operational Insights is used in conjunction with **System Center Operations Manager**. This does not send any data from agents, but simply synchronizes Operations Manager alerts to the cloud to allow you to triage them in Operational Insights and use Search. For additional information, see [Connect Operations Manager](../operational-insights-connect-scom)


## Capacity Planning

You can use the Capacity Management intelligence pack in Microsoft Azure Operational Insights to help you understand the capacity of your server infrastructure. The intelligence pack reads performance counters on the monitored server and sends usage data to the Operational Insights service in the cloud for processing. Logic is applied to the usage data, and the cloud service records the data. Over time, usage patterns are identified and capacity is projected, based on current consumption.

For example, a projection might identify when additional processor cores or additional memory will be needed for an individual server. In this example, the projection might indicate that in 30 days the server will need additional memory. This can help you plan for a memory upgrade during the server’s next maintenance window, which might occur once every two weeks.

>[AZURE.IMPORTANT] Capacity management can only be enabled when Operational Insights is used in conjunction with **System Center Operations Manager**, and you must also enable the Operations Manager connector with Virtual Machine Manager (VMM). For additional information about connecting the systems, see [How to connect VMM with Operations Manager](https://technet.microsoft.com/library/hh882396.aspx).

For more information on using the Capacity Management Intelligence Pack, see:

- [How to use the Compute page](https://msdn.microsoft.com/library/azure/dn873965.aspx)
- [How to use the Direct Attached Storage page](https://msdn.microsoft.com/library/azure/dn873954.aspx) 


## Change Tracking

You can use the Configuration Change Tracking intelligence pack to help you easily identify software and Windows Services changes that occur in your environment — identifying these configuration changes can help you pinpoint operational issues. By using the information on the Change Tracking page, you can easily see the changes that were made in your server infrastructure. You can view changes to your infrastructure and then drill-into details for the following categories:

- Changes by configuration type for software and windows services
- Software changes to applications and updates for individual servers
- Total number of software changes for each application
- Windows service changes for individual servers


## System Update Assessment

You can use the System Updates intelligence pack in Microsoft Azure Operational Insights to help you apply missing updates to servers in your infrastructure. If missing updates are found, they are shown on the **Updates** page. You can use the **Updates** page to work with missing updates and develop a plan to apply them to the servers that need them.

The Updates page details the following categories:

- Servers that are missing security updates
- Servers that haven't been updated recently
- Updates that should be applied to specific servers
- Type of updates that are missing

You can click any tile or item to view its details in the **Search** page to get more information about the missing update.  Search results include:

- Server
- Update title
- Knowledge Base ID
- Product the update is for
- Update severity
- Publication date

Server search results include:

- Server name
- Operating system version name
- Automatic update enabling method
- Days since last update
- Windows Update agent version





<|MERGE_RESOLUTION|>--- conflicted
+++ resolved
@@ -20,7 +20,7 @@
 
 Intelligence Packs are a collection of **logic**, **visualization** and **data acquisition rules** that address key customer challenges today. Intelligence Packs are powered by Operational Insights Search to bring you metrics pivoted around a particular problem area. They allow deeper insights to help investigate and resolve operational issues faster, collect and correlate various types of machine data and help you be proactive with activities such as capacity planning, patch status reporting and security auditing. 
 
-This guide walks you through the various Intelligence Packs available and what they are used for. 
+This guide walks you through the various Intelligence Packs available and what they are used for.
 
 >[AZURE.NOTE] For more information on *adding* intelligence packs, see [Adding Intelligence Packs](../operational-insights-add-intelligence-pack.md)
 
@@ -51,11 +51,6 @@
 - **Change History:** Shows a list of configuration changes made to your monitored servers
 
 > [AZURE.IMPORTANT] Configuration Assessment can only be enabled for computers managed by **Operations Manager**.  For additional information, see [Connect Operations Manager](../operational-insights-connect-scom.md)
-<<<<<<< HEAD
-=======
-
-## Malware Assessment
->>>>>>> 6d36ab52
 
 
 ## Malware Assessment
