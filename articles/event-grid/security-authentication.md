--- conflicted
+++ resolved
@@ -34,7 +34,6 @@
 * The event body has the same schema as other Event Grid events.
 * The event data includes a “ValidationCode” property with a randomly generated string e.g. “ValidationCode: acb13…”.
 
-<<<<<<< HEAD
 An example SubscriptionValidationEvent is shown below.
 ```json
 [{
@@ -56,9 +55,8 @@
   "validationResponse": "512d38b6-c7b8-40c8-89fe-f46f9e9622b6"
 }
 ```
-=======
+
 In order to prove endpoint ownership, echo back the validation code e.g “ValidationResponse: acb13…”.
->>>>>>> 9a86be92
 
 Finally, it is important to note that Azure Event Grid only supports HTTPS webhook endpoints.
 ## Event subscription
@@ -199,7 +197,7 @@
   ] 
 }
 ```
- 
+
 **EventGridContributorRole.json**: Allows all event grid actions.  
 ```json
 { 
