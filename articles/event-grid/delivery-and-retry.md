--- conflicted
+++ resolved
@@ -6,11 +6,7 @@
 
 ms.service: event-grid
 ms.topic: conceptual
-<<<<<<< HEAD
-ms.date: 01/01/2019
-=======
 ms.date: 05/15/2019
->>>>>>> 6a383dfd
 ms.author: spelluru
 ---
 
@@ -24,18 +20,6 @@
 
 ## Retry schedule and duration
 
-<<<<<<< HEAD
-Event Grid uses an exponential backoff retry policy for event delivery. If an endpoint doesn't respond or returns a failure code, Event Grid retries delivery on the following schedule on a best effort basis:
-
-1. 10 seconds
-1. 30 seconds
-1. 1 minute
-1. 5 minutes
-1. 10 minutes
-1. 30 minutes
-1. 1 hour
-1. Hourly for up to 24 hours
-=======
 Event Grid waits 30 seconds for a response after delivering a message. After 30 seconds, if the endpoint hasn’t responded, the message is queued for retry. Event Grid uses an exponential backoff retry policy for event delivery. Event Grid retries delivery on the following schedule on a best effort basis:
 
 - 10 seconds
@@ -48,7 +32,6 @@
 - Hourly for up to 24 hours
 
 If the endpoint responds within 3 minutes, Event Grid will attempt to remove the event from the retry queue on a best effort basis but duplicates may still be received.
->>>>>>> 6a383dfd
 
 Event Grid adds a small randomization to all retry steps and may opportunistically skip certain retries if an endpoint is consistently unhealthy, down for a long period, or appears to be overwhelmed.
 
