--- conflicted
+++ resolved
@@ -11,17 +11,10 @@
 ---
 # Create and route custom events with the Azure portal and Event Grid
 
-<<<<<<< HEAD
-Azure Event Grid is an eventing service for the cloud. In this article, you use the Azure portal to create a custom topic, subscribe to the topic, and trigger the event to view the result. Typically, you send events to an endpoint that responds to the event, such as, a webhook or Azure Function. However, to simplify this article, you send the events to a URL that merely collects the messages. You create this URL by using an open-source, third-party tool called [RequestBin](https://requestb.in/).
-
->[!NOTE]
->**RequestBin** is an open-source tool that is not intended for high throughput usage. The use of the tool here is purely demonstrative. If you push more than one event at a time, you might not see all of your events in the tool.
-=======
 Azure Event Grid is an eventing service for the cloud. In this article, you use the Azure portal to create a custom topic, subscribe to the topic, and trigger the event to view the result. Typically, you send events to an endpoint that responds to the event, such as, a webhook or Azure Function. However, to simplify this article, you send the events to a URL that merely collects the messages. You create this URL by using third-party tools from either [RequestBin](https://requestb.in/) or [Hookbin](https://hookbin.com/).
 
 >[!NOTE]
 >**RequestBin** and **Hookbin** are not intended for high throughput usage. The use of these tools is purely demonstrative. If you push more than one event at a time, you might not see all of your events in the tool.
->>>>>>> 4b6b086c
 
 When you are finished, you see that the event data has been sent to an endpoint.
 
@@ -63,11 +56,7 @@
 
 ## Create a message endpoint
 
-<<<<<<< HEAD
-Before subscribing to the topic, let's create the endpoint for the event message. Rather than write code to respond to the event, let's create an endpoint that collects the messages so you can view them. RequestBin is an open-source, third-party tool that lets you create an endpoint and view requests sent to it. Go to [RequestBin](https://requestb.in/), and click **Create a RequestBin**.  Copy the bin URL, because you need it when subscribing to the topic.
-=======
 Before subscribing to the topic, let's create the endpoint for the event message. Rather than write code to respond to the event, let's create an endpoint that collects the messages so you can view them. RequestBin and Hookbin are third-party tools that enable you to create an endpoint, and view requests that are sent to it. Go to [RequestBin](https://requestb.in/), and click **Create a RequestBin**, or go to [Hookbin](https://hookbin.com/) and click **Create New Endpoint**.  Copy the bin URL, because you need it when subscribing to the topic.
->>>>>>> 4b6b086c
 
 ## Subscribe to a topic
 
@@ -106,11 +95,7 @@
 
 If you `echo "$body"` you can see the full event. The `data` element of the JSON is the payload of your event. Any well-formed JSON can go in this field. You can also use the subject field for advanced routing and filtering.
 
-<<<<<<< HEAD
-CURL is a utility that performs HTTP requests. In this article, CURL is used to send the event to the topic. 
-=======
 CURL is a utility that performs HTTP requests. In this article, use CURL to send an event to the topic. 
->>>>>>> 4b6b086c
 
 ```azurecli-interactive
 curl -X POST -H "aeg-sas-key: $key" -d "$body" $endpoint
