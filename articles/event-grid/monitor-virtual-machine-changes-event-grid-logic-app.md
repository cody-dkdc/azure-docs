---
title: Monitor virtual machine changes - Azure Event Grid & Logic Apps | Microsoft Docs
description: Check for config changes in virtual machines (VMs) by using Azure Event Grid and Logic Apps
services: logic-apps
ms.service: logic-apps
ms.suite: integration
author: ecfan
ms.author: estfan
ms.reviewer: klam, LADocs
ms.topic: tutorial
<<<<<<< HEAD
ms.date: 01/12/2019
=======
ms.date: 05/14/2019
>>>>>>> 6a383dfd
---

# Tutorial: Monitor virtual machine changes with Azure Event Grid and Logic Apps

You can start an automated [logic app workflow](../logic-apps/logic-apps-overview.md) 
when specific events happen in Azure resources or third-party resources. 
These resources can publish those events to an [Azure event grid](../event-grid/overview.md). 
In turn, the event grid pushes those events to subscribers that have queues, 
webhooks, or [event hubs](../event-hubs/event-hubs-what-is-event-hubs.md) as endpoints. 
As a subscriber, your logic app can wait for those events from the event grid 
before running automated workflows to perform tasks - without you writing any code.

For example, here are some events that publishers can send 
to subscribers through the Azure Event Grid service:

* Create, read, update, or delete a resource. 
For example, you can monitor changes that might 
incur charges on your Azure subscription and affect your bill. 
* Add or remove a person from an Azure subscription.
* Your app performs a particular action.
* A new message appears in a queue.

This tutorial creates a logic app that monitors changes to a virtual machine, 
and sends emails about those changes. When you create a logic app with an 
event subscription for an Azure resource, events flow from that resource 
through an event grid to the logic app. The tutorial walks you through building this logic app:

![Overview - monitor virtual machine with event grid and logic app](./media/monitor-virtual-machine-changes-event-grid-logic-app/monitor-virtual-machine-event-grid-logic-app-overview.png)

In this tutorial, you learn how to:

> [!div class="checklist"]
> * Create a logic app that monitors events from an event grid.
> * Add a condition that specifically checks for virtual machine changes.
> * Send email when your virtual machine changes.

## Prerequisites

* An Azure subscription. If you don't have an Azure subscription, [sign up for a free Azure account](https://azure.microsoft.com/free/).

* An email account from an email provider supported by Logic Apps 
for sending notifications, such as Office 365 Outlook, Outlook.com, 
or Gmail. For other providers, [review the connectors list here](/connectors/). 

  This tutorial uses an Office 365 Outlook account. If you use a different email account, 
  the general steps stay the same, but your UI might appear slightly different.

* A [virtual machine](https://azure.microsoft.com/services/virtual-machines). 
If you haven't already done so, create a virtual machine through the 
[Create a VM tutorial](../virtual-machines/windows/quick-create-portal.md). 
To make the virtual machine publish events, 
you [don't need to do anything else](../event-grid/overview.md).

## Create blank logic app

1. Sign in to the [Azure portal](https://portal.azure.com) with your Azure account credentials. 

1. From the main Azure menu, select **Create a resource** > **Integration** > **Logic App**.

   ![Create logic app](./media/monitor-virtual-machine-changes-event-grid-logic-app/azure-portal-create-logic-app.png)

1. Under **Logic App**, provide information about your logic app. 
When you're done, choose **Create**.

   ![Provide logic app details](./media/monitor-virtual-machine-changes-event-grid-logic-app/create-logic-app-for-event-grid.png)

   | Property | Suggested value | Description |
   | -------- | --------------- | ----------- |
   | **Name** | <*logic-app-name*> | Provide a unique name for your logic app. |
   | **Subscription** | <*Azure-subscription-name*> | Select the same Azure subscription for all services in this tutorial. |
   | **Resource group** | <*Azure-resource-group*> | Select the same Azure resource group for all services in this tutorial. |
   | **Location** | <*Azure-datacenter-region*> | Select the same region for all services in this tutorial. |
   |||

   You've now created an Azure resource for your logic app. 

1. After Azure deploys your logic app, the Logic Apps Designer 
shows a page with an introduction video and commonly used triggers. 
Scroll past the video and triggers. 

1. Under **Templates**, choose **Blank Logic App**.

   ![Choose logic app template](./media/monitor-virtual-machine-changes-event-grid-logic-app/choose-logic-app-template.png)

   The Logic Apps Designer now shows you [*triggers*](../logic-apps/logic-apps-overview.md#logic-app-concepts) that you can use to 
   start your logic app. Every logic app must start with a trigger, 
   which fires when a specific event happens or when a specific condition is met. 
   Each time the trigger fires, Azure Logic Apps creates a workflow instance 
   that runs your logic app.

## Add Event Grid trigger 

Now, add the Event Grid trigger that monitors the resource group for your virtual machine. 

1. On the designer, in the search box, enter "event grid" as your filter. 
From the triggers list, select this trigger: **When a resource event occurs - Azure Event Grid**

   ![Select this trigger: "On a resource event"](./media/monitor-virtual-machine-changes-event-grid-logic-app/logic-app-event-grid-trigger.png)

1. When prompted, sign in to Azure Event Grid with your Azure account credentials. 
In the **Tenant** list, which shows the Azure Active Directory tenant that's associated with your Azure subscription, check that the correct tenant appears.

   ![Sign in with your Azure credentials](./media/monitor-virtual-machine-changes-event-grid-logic-app/sign-in-event-grid.png)

   > [!NOTE]
   > If you're signed in with a personal Microsoft account, 
   > such as @outlook.com or @hotmail.com, 
   > the Event Grid trigger might not appear correctly. 
   > As a workaround, choose [Connect with Service Principal](../active-directory/develop/howto-create-service-principal-portal.md), 
   > or authenticate as a member of the Azure Active Directory 
   > that's associated with your Azure subscription, for example, 
   > *user-name*@emailoutlook.onmicrosoft.com.

1. Now subscribe your logic app to publisher events. 
Provide the details for your event subscription 
as specified in the following table:

   ![Provide details for event subscription](./media/monitor-virtual-machine-changes-event-grid-logic-app/logic-app-event-grid-trigger-details-generic.png)

   | Property | Required | Value | Description |
   | -------- | -------- | ----- | ----------- |
   | **Subscription** | Yes | <*event-publisher-Azure-subscription-name*> | Select the name for the Azure subscription associated with the event publisher. For this tutorial, select the Azure subscription name for your virtual machine. |
   | **Resource Type** | Yes | <*event-publisher-Azure-resource-type*> | Select the Azure resource type for the event publisher. For this tutorial, select this value to monitor Azure resource groups: <p><p>**Microsoft.Resources.ResourceGroups** |
   | **Resource Name** |  Yes | <*event-publisher-Azure-resource-name*> | Select the name for the Azure resource for the event publisher. This list varies based on the resource type that you selected. For this tutorial, select the name for the Azure resource group for your virtual machine. |
   | **Event Type Item** |  No | <*event-types*> | Select one or more specific event types to filter and send to your event grid. For example, you can optionally add these event types to detect when resources are changed or deleted: <p><p>- **Microsoft.Resources.ResourceActionSuccess** <br>- **Microsoft.Resources.ResourceDeleteSuccess** <br>- **Microsoft.Resources.ResourceWriteSuccess** <p>For more information, see these topics: <p><p>- [Understand event filtering](../event-grid/event-filtering.md) <br>- [Filter events for Event Grid](../event-grid/how-to-filter-events.md) <br>- [Azure Event Grid event schema for resource groups](../event-grid/event-schema-resource-groups.md) |
   | **Subscription Name** | No | <*event-subscription-name*> | Provide a unique name for your event subscription. |
   | For optional settings, choose **Add new parameter**. | No | {see descriptions} | * **Prefix Filter**: For this tutorial, leave this property empty. The default behavior matches all values. However, you can specify a prefix string as a filter, for example, a path and a parameter for a specific resource. <p>* **Suffix Filter**: For this tutorial, leave this property empty. The default behavior matches all values. However, you can specify a suffix string as a filter, for example, a file name extension, when you want only specific file types. |
   |||

   When you're done, your Event Grid trigger might look like this example:

   ![Example Event Grid trigger details](./media/monitor-virtual-machine-changes-event-grid-logic-app/logic-app-event-grid-trigger-details.png)

1. Save your logic app. On the designer toolbar, choose **Save**. 
To collapse and hide an action's details in your logic app, 
choose the action's title bar.

   ![Save your logic app](./media/monitor-virtual-machine-changes-event-grid-logic-app/logic-app-event-grid-save.png)

   When you save your logic app with an event grid trigger, 
   Azure automatically creates an event subscription for your 
   logic app to your selected resource. So when the resource 
   publishes an event to the event grid, that event grid automatically 
   pushes the event to your logic app. This event triggers your logic app, 
   then creates and runs an instance of the workflow that you define in these next steps.

Your logic app is now live and listens to events from the event grid, 
but doesn't do anything until you add actions to the workflow. 

## Add condition

To run your logic app workflow only when a specific event happens, 
add a condition that checks for virtual machine "write" operations. 
When this condition is true, your logic app sends you email with 
details about the updated virtual machine.

1. In Logic App Designer, under the event grid trigger, 
choose **New step**.

   ![Choose "New step"](./media/monitor-virtual-machine-changes-event-grid-logic-app/choose-new-step-condition.png)

1. In the search box, enter "condition" as your filter. 
From the actions list, select this action: **Condition**

   ![Add a condition](./media/monitor-virtual-machine-changes-event-grid-logic-app/select-condition.png)

   The Logic App Designer adds an empty condition to your workflow, 
   including action paths to follow based whether the 
   condition is true or false.

   ![Empty condition](./media/monitor-virtual-machine-changes-event-grid-logic-app/empty-condition.png)

1. Rename the condition title to `If a virtual machine in your resource group has changed`. On the condition's title bar, choose the ellipses (**...**) button, and select **Rename**.

   ![Rename condition](./media/monitor-virtual-machine-changes-event-grid-logic-app/rename-condition.png)

1. Create a condition that checks the event `body` for a `data` object where the `operationName` property is equal to the `Microsoft.Compute/virtualMachines/write` operation. Learn more about [Event Grid event schema](../event-grid/event-schema.md).

   1. On the first row under **And**, click inside the left box. In the dynamic content list that appears, choose **Expression**.

      ![Choose "Expression"](./media/monitor-virtual-machine-changes-event-grid-logic-app/condition-choose-expression.png)

   1. In the expression editor, enter this expression, and choose **OK**: 

      `triggerBody()?['data']['operationName']`

      For example:

      ![Choose "Expression"](./media/monitor-virtual-machine-changes-event-grid-logic-app/condition-add-data-operation-name.png)

   1. In the middle box, keep the operator **is equal to**.

   1. In the right box, enter this value:

      `Microsoft.Compute/virtualMachines/write`

   Your finished condition now looks like this example:

   ![Completed condition](./media/monitor-virtual-machine-changes-event-grid-logic-app/complete-condition.png)

   If you switch from design view to code view and back to design view, 
   the expression that you specified in the condition resolves to the 
   **data.operationName** token:

   ![Resolved condition](./media/monitor-virtual-machine-changes-event-grid-logic-app/resolved-condition.png)

1. Save your logic app.

## Send email notifications

Now add an [*action*](../logic-apps/logic-apps-overview.md#logic-app-concepts) 
so that you get an email when the specified condition is true.

1. In the condition's **If true** box, choose **Add an action**.

   ![Add action for when condition is true](./media/monitor-virtual-machine-changes-event-grid-logic-app/condition-true-add-action.png)

1. In the search box, enter "send an email" as your filter. 
Based on your email provider, find and select the matching connector. 
Then select the "send email" action for your connector. 
For example: 

   * For an Azure work or school account, 
   select the Office 365 Outlook connector. 

   * For personal Microsoft accounts, 
   select the Outlook.com connector. 

   * For Gmail accounts, select the Gmail connector. 

   This tutorial continues with the Office 365 Outlook connector. 
   If you use a different provider, the steps remain the same, 
   but your UI might appear slightly different. 

   ![Select "send email" action](./media/monitor-virtual-machine-changes-event-grid-logic-app/logic-app-send-email.png)

1. If you don't already have a connection for your email provider, 
sign in to your email account when you're asked for authentication.

1. Rename the send email title to this title: `Send email when virtual machine updated`

1. Provide details for the email as specified in the following table:

   ![Empty email action](./media/monitor-virtual-machine-changes-event-grid-logic-app/logic-app-empty-email-action.png)

   > [!TIP]
   > To select from results from previous steps in your workflow, 
   > click in an edit box so that the dynamic content list appears, 
   > or choose **Add dynamic content**. 
   > For more results, choose **See more** for each section in the list. 
   > To close the dynamic content list, choose **Add dynamic content** again.

   | Property | Required | Value | Description |
   | -------- | -------- | ----- | ----------- |
   | **To** | Yes | <*recipient\@domain*> | Enter the recipient's email address. For testing purposes, you can use your own email address. |
   | **Subject** | Yes | Resource updated: **Subject** | Enter the content for the email's subject. For this tutorial, enter the specified text, and select the event's **Subject** field. Here, your email subject includes the name for the updated resource (virtual machine). |
   | **Body** | Yes | Resource: **Topic** <p>Event type: **Event Type**<p>Event ID: **ID**<p>Time: **Event Time** | Enter the content for the email's body. For this tutorial, enter the specified text and select the event's **Topic**, **Event Type**, **ID**, and **Event Time** fields so that your email includes the resource that fired the event, event type, event timestamp, and event ID for the update. For this tutorial, the resource is the Azure resource group selected in the trigger. <p>To add blank lines in your content, press Shift + Enter. |
   ||||

   > [!NOTE]
   > If you select a field that represents an array, 
   > the designer automatically adds a **For each** loop 
   > around the action that references the array. 
   > That way, your logic app performs that action on each array item.

   Now, your email action might look like this example:

   ![Select outputs to include in email](./media/monitor-virtual-machine-changes-event-grid-logic-app/logic-app-send-email-details.png)

   And your finished logic app might look like this example:

   ![Finished logic app](./media/monitor-virtual-machine-changes-event-grid-logic-app/logic-app-completed.png)

1. Save your logic app. To collapse and hide each action's 
details in your logic app, choose the action's title bar.

   Your logic app is now live, but waits for changes 
   to your virtual machine before doing anything. 
   To test your logic app now, continue to the next section.

## Test your logic app workflow

1. To check that your logic app is getting the specified events, 
update your virtual machine.

   For example, you can resize your virtual machine in the Azure portal 
   or [resize your VM with Azure PowerShell](../virtual-machines/windows/resize-vm.md).

   After a few moments, you should get an email. For example:

   ![Email about virtual machine update](./media/monitor-virtual-machine-changes-event-grid-logic-app/email.png)

1. To review the runs and trigger history for your logic app, 
on your logic app menu, select **Overview**. 
To view more details about a run, select the row for that run.

   ![Logic app runs history](./media/monitor-virtual-machine-changes-event-grid-logic-app/logic-app-run-history.png)

1. To view the inputs and outputs for each step, 
expand the step that you want to review. 
This information can help you diagnose and debug 
problems in your logic app.

   ![Logic app run history details](./media/monitor-virtual-machine-changes-event-grid-logic-app/logic-app-run-history-details.png)

Congratulations, you've created and run a logic app 
that monitors resource events through an event 
grid and emails you when those events happen. 
You also learned how easily you can create workflows 
that automate processes and integrate systems and cloud services.

You can monitor other configuration changes with 
event grids and logic apps, for example:

* A virtual machine gets role-based access control (RBAC) rights.
* Changes are made to a network security group (NSG) on a network interface (NIC).
* Disks for a virtual machine are added or removed.
* A public IP address is assigned to a virtual machine NIC.

## Clean up resources

This tutorial uses resources and performs actions that incur 
charges on your Azure subscription. 
So when you're done with the tutorial and testing, 
make sure that you disable or delete any resources 
where you don't want to incur charges.

* To stop running your logic app without deleting your work, 
disable your app. On your logic app menu, select **Overview**. 
On the toolbar, choose **Disable**.

  ![Turn off your logic app](./media/monitor-virtual-machine-changes-event-grid-logic-app/turn-off-disable-logic-app.png)

  > [!TIP]
  > If you don't see the logic app menu, 
  > try returning to the Azure dashboard, 
  > and reopen your logic app.

* To permanently delete your logic app, on the logic app menu, 
select **Overview**. On the toolbar, choose **Delete**. 
Confirm that you want to delete your logic app, and choose **Delete**.

## Next steps

* [Create and route custom events with Event Grid](../event-grid/custom-event-quickstart.md)<|MERGE_RESOLUTION|>--- conflicted
+++ resolved
@@ -8,11 +8,7 @@
 ms.author: estfan
 ms.reviewer: klam, LADocs
 ms.topic: tutorial
-<<<<<<< HEAD
-ms.date: 01/12/2019
-=======
 ms.date: 05/14/2019
->>>>>>> 6a383dfd
 ---
 
 # Tutorial: Monitor virtual machine changes with Azure Event Grid and Logic Apps
