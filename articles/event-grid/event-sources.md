---
title: Azure Event Grid event sources
description: Describes supported event sources for Azure Event Grid 
services: event-grid
author: tfitzmac

ms.service: event-grid
ms.topic: conceptual
ms.date: 08/21/2018
ms.author: tomfitz
---

# Event sources in Azure Event Grid

An event source is where the event happens. Several Azure services are automatically configured to send events. You can also create custom applications that send events. Custom applications don't need to be hosted in Azure to use Event Grid for event distribution.

This article provides links to content for each event source.

## Azure subscriptions

Subscribe to Azure Subscriptions events to respond to changes in resources across an Azure subscription.

|Title |Description  |
|---------|---------|
| [Tutorial: Azure Automation with Event Grid and Microsoft Teams](ensure-tags-exists-on-new-virtual-machines.md) |Create a virtual machine, which sends an event. The event triggers an Automation runbook that tags the virtual machine, and triggers a message that is sent to a Microsoft Teams channel. |
| [How to: subscribe to events through portal](subscribe-through-portal.md) | Use the portal to subscribe to events for an Azure subscription. |
| [Azure CLI: subscribe to events for an Azure subscription](./scripts/event-grid-cli-azure-subscription.md) |Sample script that creates an Event Grid subscription to an Azure subscription and sends events to a WebHook. |
| [PowerShell: subscribe to events for an Azure subscription](./scripts/event-grid-powershell-azure-subscription.md)| Sample script that creates an Event Grid subscription to an Azure subscription and sends events to a WebHook. |
| [Event schema](event-schema-subscriptions.md) | Shows fields in Azure subscription events. |

## Container Registry

Subscribe to Container Registry events to respond to changes in images.

|Title |Description  |
|---------|---------|
| [Quickstart: send container registry events](../container-registry/container-registry-event-grid-quickstart.md?toc=%2fazure%2fevent-grid%2ftoc.json) | Shows how to use Azure CLI to send Container Registry events. |
| [Event schema](event-schema-container-registry.md) | Shows fields in Container Registry events. |

## Custom topics

Subscribe to custom topics to respond to application events.

|Title  |Description  |
|---------|---------|
| [Quickstart: create and route custom events with Azure CLI](custom-event-quickstart.md) | Shows how to use Azure CLI to send custom events. |
| [Quickstart: create and route custom events with Azure PowerShell](custom-event-quickstart-powershell.md) | Shows how to use Azure PowerShell to send custom events. |
| [Quickstart: create and route custom events with the Azure portal](custom-event-quickstart-portal.md) | Shows how to use the portal to send custom events. |
| [Quickstart: route custom events to Azure Queue storage](custom-event-to-queue-storage.md) | Describes how to send custom events to a Queue storage. |
| [How to: post to custom topic](post-to-custom-topic.md) | Shows how to post an event to a custom topic. |
| [Azure CLI: create Event Grid custom topic](./scripts/event-grid-cli-create-custom-topic.md)|Sample script that creates a custom topic. The script retrieves the endpoint and a key.|
| [Azure CLI: subscribe to events for a custom topic](./scripts/event-grid-cli-subscribe-custom-topic.md)|Sample script that creates a subscription for a custom topic. It sends events to a WebHook.|
| [PowerShell: create Event Grid custom topic](./scripts/event-grid-powershell-create-custom-topic.md)|Sample script that creates a custom topic. The script retrieves the endpoint and a key.|
| [PowerShell: subscribe to events for a custom topic](./scripts/event-grid-powershell-subscribe-custom-topic.md)|Sample script that creates a subscription for a custom topic. It sends events to a WebHook.|
| [Resource Manager template: custom topic and WebHook endpoint](https://github.com/Azure/azure-quickstart-templates/tree/master/101-event-grid) | A Resource Manager template that creates a custom topic and subscription for that custom topic. It sends events to a WebHook. |
|
| [Resource Manager template: custom topic and Event Hubs endpoint](https://github.com/Azure/azure-docs-json-samples/blob/master/event-grid/subscribeCustomTopicToEventHub.json)| A Resource Manager template that creates a subscription for a custom topic. It sends events to an Azure Event Hubs. |
| [Event schema](event-schema.md) | Shows fields in custom events. |

## Event Hubs

Subscribe to Event Hubs events to respond to Capture file events. Event Hubs can act as either an event source or event handler. The following articles show how to use Event Hubs as a source.

|Title  |Description  |
|---------|---------|
| [Tutorial: stream big data into a data warehouse](event-grid-event-hubs-integration.md) | When Event Hubs creates a Capture file, Event Grid sends an event to a function app. The app retrieves the Capture file and migrates data to a data warehouse. |
| [Event schema](event-schema-event-hubs.md) | Shows fields in Event Hubs events. |

For examples of Event Hubs as a handler, see [Event Hubs handler](event-handlers.md#event-hubs).

## IoT Hub

Subscribe to IoT Hub events to respond to device created, deleted, connected and disconnected events.

|Title  |Description  |
|---------|---------|
<<<<<<< HEAD
| [Send email notifications about Azure IoT Hub events using Logic Apps](publish-iot-hub-events-to-logic-apps.md) | A logic app sends a notification email every time a device is added to your IoT Hub. |
| [React to IoT Hub events by using Event Grid to trigger actions](../iot-hub/iot-hub-event-grid.md) | Overview of integrating IoT Hub with Event Grid. |
=======
| [Tutorial: send email notifications about Azure IoT Hub events using Logic Apps](publish-iot-hub-events-to-logic-apps.md) | A logic app sends a notification email every time a device is added to your IoT hub. |
| [Overview: react to IoT Hub events by using Event Grid to trigger actions](../iot-hub/iot-hub-event-grid.md) | Overview of integrating Iot Hubs with Event Grid. |
>>>>>>> 8fbc78d0
| [Event schema](event-schema-iot-hub.md) | Shows fields in IoT Hub events. |
| [Order device connected and device disconnected events](../iot-hub/iot-hub-how-to-order-connection-state-events.md) | Shows how to order device connection state events. |

## Media Services

Subscribe to Media Services events to respond to job state events.

|Title  |Description  |
|---------|---------|
| [Overview: reacting to Media Services events](../media-services/latest/reacting-to-media-services-events.md) | Overview of integrating Media Services with Event Grid. |
| [Tutorial: route Azure Media Services events to a custom web endpoint using CLI](../media-services/latest/job-state-events-cli-how-to.md?toc=%2fazure%2fevent-grid%2ftoc.json) | Shows how to send events from Media Services. |
| [Event schema](../media-services/latest/media-services-event-schemas.md?toc=%2fazure%2fevent-grid%2ftoc.json) | Shows fields in Media Services events. |

## Resource groups

Subscribe to resource group events to respond to changes in resources across a resource group.

|Title  |Description  |
|---------|---------|
| [Tutorial: monitor virtual machine changes with Azure Event Grid and Logic Apps](monitor-virtual-machine-changes-event-grid-logic-app.md) | A logic app monitors changes to a virtual machine and sends emails about those changes. |
| [Azure CLI: subscribe to events for a resource group](./scripts/event-grid-cli-resource-group.md)| Sample script that subscribes to events for a resource group. It sends events to a WebHook. |
| [Azure CLI: subscribe to events for a resource group and filter for a resource](./scripts/event-grid-cli-resource-group-filter.md) | Sample script that subscribes to events for a resource group and filters events for one resource. |
| [PowerShell: subscribe to events for a resource group](./scripts/event-grid-powershell-resource-group.md) | Sample script that subscribes to events for a resource group. It sends events to a WebHook. |
| [PowerShell: subscribe to events for a resource group and filter for a resource](./scripts/event-grid-powershell-resource-group-filter.md) | Sample script that subscribes to events for a resource group and filters events for one resource. |
| [Resource Manager template: resource group subscription](https://github.com/Azure/azure-docs-json-samples/blob/master/event-grid/subscribeResourceGroupToWebHook.json) | Subscribes to events for a resource group. It sends events to a WebHook. |
| [Event Schema](event-schema-resource-groups.md) | Shows fields in resource group events. |

## Service Bus

Subscribe to Service Bus events to respond to messages without an active listener.

|Title  |Description  |
|---------|---------|
| [Tutorial: Azure Service Bus to Azure Event Grid integration examples](../service-bus-messaging/service-bus-to-event-grid-integration-example.md?toc=%2fazure%2fevent-grid%2ftoc.json) | Event Grid sends messages from Service Bus topic to function app and logic app. |
| [Overview: Azure Service Bus to Event Grid integration](../service-bus-messaging/service-bus-to-event-grid-integration-concept.md) | Overview of integrating Service Bus with Event Grid. |
| [Event schema](event-schema-service-bus.md) | Shows fields in Service Bus events. |

## Storage

Subscribe to Blob Storage events to respond to blob created and deleted events.

|Title  |Description  |
|---------|---------|
| [Quickstart: route Blob storage events to a custom web endpoint with Azure CLI](../storage/blobs/storage-blob-event-quickstart.md?toc=%2fazure%2fevent-grid%2ftoc.json) | Shows how to use Azure CLI to send blob storage events to a WebHook. |
| [Quickstart: route Blob storage events to a custom web endpoint with PowerShell](../storage/blobs/storage-blob-event-quickstart-powershell.md?toc=%2fazure%2fevent-grid%2ftoc.json) | Shows how to use Azure PowerShell to send blob storage events to a WebHook. |
| [Quickstart: create and route Blob storage events with the Azure portal](blob-event-quickstart-portal.md) | Shows how to use the portal to send blob storage events to a WebHook. |
| [Azure CLI: subscribe to events for a Blob storage account](./scripts/event-grid-cli-blob.md) | Sample script that subscribes to event for a Blob storage account. It sends the event to a WebHook. |
| [PowerShell: subscribe to events for a Blob storage account](./scripts/event-grid-powershell-blob.md) | Sample script that subscribes to event for a Blob storage account. It sends the event to a WebHook. |
| [Resource Manager template: Create Blob storage and subscription](https://github.com/Azure/azure-docs-json-samples/blob/master/event-grid/createBlobAndSubscribe.json) | Deploys an Azure Blob storage account and subscribes to events for that storage account. It sends events to a WebHook. |
| [Overview: reacting to Blob storage events](../storage/blobs/storage-blob-event-overview.md) | Overview of integrating Blob storage with Event Grid. |
| [Event schema](event-schema-blob-storage.md) | Shows fields in Blob Storage events. |

## Next steps

* For an introduction to Event Grid, see [About Event Grid](overview.md).
* To quickly get started using Event Grid, see [Create and route custom events with Azure Event Grid](custom-event-quickstart.md).<|MERGE_RESOLUTION|>--- conflicted
+++ resolved
@@ -74,13 +74,8 @@
 
 |Title  |Description  |
 |---------|---------|
-<<<<<<< HEAD
 | [Send email notifications about Azure IoT Hub events using Logic Apps](publish-iot-hub-events-to-logic-apps.md) | A logic app sends a notification email every time a device is added to your IoT Hub. |
 | [React to IoT Hub events by using Event Grid to trigger actions](../iot-hub/iot-hub-event-grid.md) | Overview of integrating IoT Hub with Event Grid. |
-=======
-| [Tutorial: send email notifications about Azure IoT Hub events using Logic Apps](publish-iot-hub-events-to-logic-apps.md) | A logic app sends a notification email every time a device is added to your IoT hub. |
-| [Overview: react to IoT Hub events by using Event Grid to trigger actions](../iot-hub/iot-hub-event-grid.md) | Overview of integrating Iot Hubs with Event Grid. |
->>>>>>> 8fbc78d0
 | [Event schema](event-schema-iot-hub.md) | Shows fields in IoT Hub events. |
 | [Order device connected and device disconnected events](../iot-hub/iot-hub-how-to-order-connection-state-events.md) | Shows how to order device connection state events. |
 
