--- conflicted
+++ resolved
@@ -42,13 +42,8 @@
 ## <a id="CreateDB"></a>Step 1: Download the template files
 Let's start by downloading the template files we will use in this tutorial.
 
-<<<<<<< HEAD
-1. Download the [Create a Azure Cosmos DB account, Web Apps, and deploy a demo application sample](https://portalcontent.blob.core.windows.net/samples/DocDBWebsiteTodo.json) template to a local folder (e.g. C:\CosmosDBTemplates). This template will deploy a DocumentDB account, an App Service web app, and a web application.  It will also automatically configure the web application to connect to the Cosmos DB account.
-2. Download the [Create a Azure Cosmos DB account and Web Apps sample](https://portalcontent.blob.core.windows.net/samples/DocDBWebSite.json) template to a local folder (e.g. C:\DocumentDBTemplates). This template will deploy a DocumentDB account, an App Service web app, and will modify the site's application settings to easily surface DocumentDB connection information, but does not include a web application.  
-=======
 1. Download the [Create an Azure Cosmos DB account, Web Apps, and deploy a demo application sample](https://portalcontent.blob.core.windows.net/samples/DocDBWebsiteTodo.json) template to a local folder (e.g. C:\Azure Cosmos DBTemplates). This template will deploy an Azure Cosmos DB account, an App Service web app, and a web application.  It will also automatically configure the web application to connect to the Azure Cosmos DB account.
 2. Download the [Create an Azure Cosmos DB account and Web Apps sample](https://portalcontent.blob.core.windows.net/samples/DocDBWebSite.json) template to a local folder (e.g. C:\Azure Cosmos DBTemplates). This template will deploy an Azure Cosmos DB account, an App Service web app, and will modify the site's application settings to easily surface Azure Cosmos DB connection information, but does not include a web application.  
->>>>>>> faab2c0d
 
 <a id="Build"></a>
 
