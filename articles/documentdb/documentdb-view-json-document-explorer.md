--- conflicted
+++ resolved
@@ -13,11 +13,7 @@
 	ms.tgt_pltfrm="na"
 	ms.devlang="na"
 	ms.topic="get-started-article" 
-<<<<<<< HEAD
-	ms.date="09/09/2015"
-=======
 	ms.date="10/26/2015"
->>>>>>> 4a44d759
 	ms.author="anhoh"/>
 
 # View, edit, create, and upload JSON documents using the DocumentDB Document Explorer #
