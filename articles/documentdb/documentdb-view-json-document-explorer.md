--- conflicted
+++ resolved
@@ -13,13 +13,8 @@
 	ms.tgt_pltfrm="na"
 	ms.devlang="na"
 	ms.topic="get-started-article" 
-<<<<<<< HEAD
-	ms.date="09/09/2015"
-	ms.author="stbaro"/>
-=======
 	ms.date="10/26/2015"
 	ms.author="anhoh"/>
->>>>>>> 08be3281
 
 # View, edit, create, and upload JSON documents using the DocumentDB Document Explorer #
 
@@ -146,9 +141,6 @@
 ##<a name="NextSteps"></a>Next steps
 
 - To learn more about DocumentDB, click [here](http://azure.com/docdb).
-<<<<<<< HEAD
-=======
 - To get started with code, click [here](documentdb-get-started.md).
->>>>>>> 08be3281
 
  