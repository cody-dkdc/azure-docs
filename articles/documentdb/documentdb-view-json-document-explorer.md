--- conflicted
+++ resolved
@@ -1,12 +1,7 @@
 <properties
-<<<<<<< HEAD
-	pageTitle="DocumentDB Document Explorer | Microsoft Azure"
-	description="Learn about the DocumentDB Document Explorer, an Azure Portal tool to view, edit, create, and upload JSON documents with DocumentDB."
-=======
 	pageTitle="DocumentDB Document Explorer, to view JSON | Microsoft Azure"
 	description="Learn about the DocumentDB Document Explorer, an Azure Portal tool to view JSON, edit, create, and upload JSON documents with DocumentDB, a NoSQL document database."
     keywords="view json"
->>>>>>> 62d764ee
 	services="documentdb"
 	authors="AndrewHoh"
 	manager="jhubbard"
@@ -19,11 +14,7 @@
 	ms.tgt_pltfrm="na"
 	ms.devlang="na"
 	ms.topic="get-started-article"
-<<<<<<< HEAD
-	ms.date="02/22/2016"
-=======
 	ms.date="02/23/2016"
->>>>>>> 62d764ee
 	ms.author="anhoh"/>
 
 # View, edit, create, and upload JSON documents using DocumentDB Document Explorer
@@ -42,17 +33,13 @@
 
     In the **Document Explorer** blade, the **Databases** and **Collections** drop-down lists are pre-populated depending on the context in which you launched Query Explorer. 
 
-<<<<<<< HEAD
-	![Screenshot of the Document Explorer command](./media/documentdb-view-JSON-document-explorer/documentexplorercommand.png)
-=======
 	![Screenshot of the Document Explorer blade](./media/documentdb-view-JSON-document-explorer/documentexplorerinitial.png)
 
 ## Create a document
->>>>>>> 62d764ee
 
-1. [Launch Document Explorer](#launch-document-explorer).
-
-2. In the **Document Explorer** blade, click **Create Document**. 
+1. [Launch Document Explorer](#launch-document-explorer).
+
+2. In the **Document Explorer** blade, click **Create Document**. 
 
     A minimal JSON snippet is provided in the **Document** blade.
 
@@ -68,7 +55,7 @@
 
 ## Edit a document
 
-1. [Launch Document Explorer](#launch-document-explorer).
+1. [Launch Document Explorer](#launch-document-explorer).
 
 2. To edit an existing document, select it in the **Document Explorer** blade, edit the document in the **Document** blade, and then click **Save**.
 
@@ -100,37 +87,20 @@
 
 ![Screenshot of Document Explorer document properties view](./media/documentdb-view-JSON-document-explorer/documentproperties.png)
 
-<<<<<<< HEAD
-##<a id="Navigate"></a>Document Explorer Filtering options##
-=======
 > [AZURE.NOTE] The timestamp (_ts) property is internally represented as epoch time, but Document Explorer displays the value in a human readable GMT format.
->>>>>>> 62d764ee
 
 ## Filter documents
 Document Explorer supports a number of navigation options and advanced settings.
 
-<<<<<<< HEAD
-1. By default, Document Explorer loads up to the first 100 documents in the selected collection, by their created date from earliest to latest.  You can load additional documents (in batches of 100) by selecting the **Load more** option at the bottom of the Document Explorer blade. You can choose which documents to load through the **Filter** command.
-
-	![Screenshot of Document Explorer Filter Settings](./media/documentdb-view-JSON-document-explorer/documentexplorerfiltersettings.png)
-
-2. Click on the **Filter** command, and filter settings will appear below the command bar. In the filter settings, you can provide a WHERE clause and/or an ORDER BY clause to load match documents in the Document Explorer grid. By clicking **filter**, Document Explorer will automatically refresh with documents matching the filter query. Read more about the DocumentDB SQL grammar [here](documentdb-sql-query.md).
-
-	![Screenshot of Document Explorer Settings Blade](./media/documentdb-view-JSON-document-explorer/documentexplorerfiltersettings2.png)
-
-3. The **Database** and **Collection** drop-down list boxes can be used to easily change the collection from which documents are currently being viewed without having to close and re-launch Document Explorer.  
-
-4. Document Explorer also supports filtering the currently loaded set of documents by their id property.  Simply type in the filter box.
-=======
 By default, Document Explorer loads up to the first 100 documents in the selected collection, by their created date from earliest to latest.  You can load additional documents (in batches of 100) by selecting the **Load more** option at the bottom of the Document Explorer blade. You can choose which documents to load through the **Filter** command.
 
-1. [Launch Document Explorer](#launch-document-explorer).
-
-2. At the top of the **Document Explorer** blade, click **Filter**.  
-
-    ![Screenshot of Document Explorer Filter Settings](./media/documentdb-view-JSON-document-explorer/documentexplorerfiltersettings.png)
+1. [Launch Document Explorer](#launch-document-explorer).
+
+2. At the top of the **Document Explorer** blade, click **Filter**.  
+
+    ![Screenshot of Document Explorer Filter Settings](./media/documentdb-view-JSON-document-explorer/documentexplorerfiltersettings.png)
   
-3.  The filter settings appear below the command bar. In the filter settings, provide a WHERE clause and/or an ORDER BY clause, and then click **Filter**.
+3.  The filter settings appear below the command bar. In the filter settings, provide a WHERE clause and/or an ORDER BY clause, and then click **Filter**.
 
 	![Screenshot of Document Explorer Settings blade](./media/documentdb-view-JSON-document-explorer/documentexplorerfiltersettings2.png)
 
@@ -139,7 +109,6 @@
     The **Database** and **Collection** drop-down list boxes can be used to easily change the collection from which documents are currently being viewed without having to close and re-launch Document Explorer.  
 
     Document Explorer also supports filtering the currently loaded set of documents by their id property.  Simply type in the Documents Filter by id box.
->>>>>>> 62d764ee
 
 	![Screenshot of Document Explorer with filter highlighted](./media/documentdb-view-JSON-document-explorer/documentexplorerfilter.png)
 
@@ -157,19 +126,13 @@
 
 Document Explorer supports bulk ingestion of one or more existing JSON documents, up to 100 JSON files per upload operation.  
 
-1. [Launch Document Explorer](#launch-document-explorer).
+1. [Launch Document Explorer](#launch-document-explorer).
 
 2. To start the upload process, click **Upload Document**.
 
-<<<<<<< HEAD
-1. To start the upload process, click the **Upload Document** command.
-
-	![Screenshot of Document Explorer bulk ingestion functionality](./media/documentdb-view-JSON-document-explorer/uploaddocument1.png)
-=======
 	![Screenshot of Document Explorer bulk ingestion functionality](./media/documentdb-view-JSON-document-explorer/uploaddocument1.png)
 
     The **Upload Document** blade opens. 
->>>>>>> 62d764ee
 
 2. Click the browse button to open a file explorer window, select one or more JSON documents to upload, and then click **Open**.
 
@@ -180,25 +143,17 @@
 3. Once you're satisfied with your selection, click the **Upload** button.  The documents are automatically added to the Document Explorer grid and the upload results are displayed as the operation progresses. Import failures are reported for individual files.
 
 	![Screenshot of Document Explorer bulk ingestion results](./media/documentdb-view-JSON-document-explorer/uploaddocument3.png)
-<<<<<<< HEAD
-=======
 
 4. Once the operation is complete, you can select up to another 100 documents to upload.
 
 ## Work with JSON documents outside the portal
 
 The Document Explorer in the Azure portal is just one way to work with documents in DocumentDB. You can also work with documents using the [REST API](https://msdn.microsoft.com/library/azure/mt489082.aspx) or the [client SDKs](documentdb-sdk-dotnet.md). For example code, see the [.NET SDK document examples](documentdb-dotnet-samples.md#document-examples) and the [Node.js SDK document examples](documentdb-nodejs-samples.md#document-examples).
->>>>>>> 62d764ee
 
 If you need to import or migrate files from another source (JSON files, MongoDB, SQL Server, CSV files, Azure Table storage, Amazon DynamoDB, or HBase), you can use the DocumentDB [data migration tool](documentdb-import-data.md) to quickly import your data to DocumentDB.
 
 ## Next steps
 
-<<<<<<< HEAD
-- To learn more about DocumentDB, click [here](http://azure.com/docdb).
-- To get started with code, click [here](documentdb-get-started.md).
-=======
 To learn more about the DocumentDB SQL grammar supported in Document Explorer, see the [SQL query and SQL syntax](documentdb-sql-query.md) article or print out the [SQL query cheat sheet](documentdb-sql-query-cheat-sheet.md).
 
-The [Learning path](https://azure.microsoft.com/documentation/learning-paths/documentdb/) is also a useful resource to guide you as you learn more about DocumentDB. 
->>>>>>> 62d764ee
+The [Learning path](https://azure.microsoft.com/documentation/learning-paths/documentdb/) is also a useful resource to guide you as you learn more about DocumentDB. 