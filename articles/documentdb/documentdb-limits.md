--- conflicted
+++ resolved
@@ -1,53 +1,25 @@
-<<<<<<< HEAD
-<properties 
-	pageTitle="DocumentDB limits and quotas | Microsoft Azure" 
-	description="Learn about the limits and quota enforcements of DocumentDB. Review quotas for using the Azure database services."
-	keywords="Quotas, database, documentdb, azure, Microsoft azure"
-	services="documentdb" 
-	authors="mimig1" 
-	manager="jhubbard" 
-	editor="cgronlun" 
-	documentationCenter=""/>
-
-<tags 
-	ms.service="documentdb" 
-	ms.workload="data-services" 
-	ms.tgt_pltfrm="na" 
-	ms.devlang="na" 
-	ms.topic="article" 
-	ms.date="08/11/2015" 
-	ms.author="mimig"/>
-
-
-# DocumentDB limits and quotas
-
-The following table describes the limits and quota enforcements of DocumentDB. 
-
-[AZURE.INCLUDE [azure-documentdb-limits](../../includes/azure-documentdb-limits.md)]
-=======
-<properties 
-	pageTitle="DocumentDB limits and quotas | Microsoft Azure" 
-	description="Learn about the limits and quota enforcements of DocumentDB. Review quotas for using the Azure database services."
-	keywords="Quotas, database, documentdb, azure, Microsoft azure"
-	services="documentdb" 
-	authors="mimig1" 
-	manager="jhubbard" 
-	editor="cgronlun" 
-	documentationCenter=""/>
-
-<tags 
-	ms.service="documentdb" 
-	ms.workload="data-services" 
-	ms.tgt_pltfrm="na" 
-	ms.devlang="na" 
-	ms.topic="article" 
-	ms.date="12/14/2015" 
-	ms.author="mimig"/>
-
-
-# DocumentDB limits and quotas
-
-The following table describes the limits and quota enforcements of DocumentDB. 
-
-[AZURE.INCLUDE [azure-documentdb-limits](../../includes/azure-documentdb-limits.md)]
->>>>>>> 08be3281
+<properties 
+	pageTitle="DocumentDB limits and quotas | Microsoft Azure" 
+	description="Learn about the limits and quota enforcements of DocumentDB. Review quotas for using the Azure database services."
+	keywords="Quotas, database, documentdb, azure, Microsoft azure"
+	services="documentdb" 
+	authors="mimig1" 
+	manager="jhubbard" 
+	editor="cgronlun" 
+	documentationCenter=""/>
+
+<tags 
+	ms.service="documentdb" 
+	ms.workload="data-services" 
+	ms.tgt_pltfrm="na" 
+	ms.devlang="na" 
+	ms.topic="article" 
+	ms.date="12/14/2015" 
+	ms.author="mimig"/>
+
+
+# DocumentDB limits and quotas
+
+The following table describes the limits and quota enforcements of DocumentDB. 
+
+[AZURE.INCLUDE [azure-documentdb-limits](../../includes/azure-documentdb-limits.md)]