---
<<<<<<< HEAD
title: Default quotas for DocumentDB | Microsoft Docs
description: Learn about the default quotas allocated by DocumentDB.
services: documentdb
author: mimig1
manager: jhubbard
editor: cgronlun
documentationcenter: ''

ms.assetid: a6d6e636-33d6-4617-8e97-d78a75696c39
ms.service: documentdb
ms.workload: data-services
ms.tgt_pltfrm: na
ms.devlang: na
ms.topic: article
ms.date: 12/13/2016
ms.author: arramac
=======
redirect_url: https://azure.microsoft.com/services/documentdb/
ROBOTS: NOINDEX, NOFOLLOW
>>>>>>> e8cfaf0d

---
# Default quotas for DocumentDB

DocumentDB is a global scale database in which throughput and storage can be scaled to handle whatever you application requires. If you have any questions about the scale DocumentDB provides, please send an email to askdocdb@microsoft.com.<|MERGE_RESOLUTION|>--- conflicted
+++ resolved
@@ -1,25 +1,6 @@
 ---
-<<<<<<< HEAD
-title: Default quotas for DocumentDB | Microsoft Docs
-description: Learn about the default quotas allocated by DocumentDB.
-services: documentdb
-author: mimig1
-manager: jhubbard
-editor: cgronlun
-documentationcenter: ''
-
-ms.assetid: a6d6e636-33d6-4617-8e97-d78a75696c39
-ms.service: documentdb
-ms.workload: data-services
-ms.tgt_pltfrm: na
-ms.devlang: na
-ms.topic: article
-ms.date: 12/13/2016
-ms.author: arramac
-=======
 redirect_url: https://azure.microsoft.com/services/documentdb/
 ROBOTS: NOINDEX, NOFOLLOW
->>>>>>> e8cfaf0d
 
 ---
 # Default quotas for DocumentDB
