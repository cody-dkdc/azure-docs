--- conflicted
+++ resolved
@@ -1,21 +1,13 @@
 ---
 title: Developing with multiple regions in Azure Cosmos DB | Microsoft Docs
-<<<<<<< HEAD
-description: Learn how to access your data in multiple regions from Azure Cosmos DB, a fully managed NoSQL database service.
-=======
 description: Learn how to access your data in multiple regions from Azure Cosmos DB, a globally replicated, multi-model database service.
->>>>>>> 5eb127ea
 services: cosmosdb
 documentationcenter: ''
 author: mimig1
 manager: jhubbard
 editor: ''
 
-<<<<<<< HEAD
-ms.assetid: 61079e82-5b81-41de-81ff-1f963ff55d65
-=======
 ms.assetid: d4579378-0b3a-44a5-9f5b-630f1fa4c66d
->>>>>>> 5eb127ea
 ms.service: cosmosdb
 ms.devlang: multiple
 ms.topic: article
