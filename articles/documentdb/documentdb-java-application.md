--- conflicted
+++ resolved
@@ -14,11 +14,7 @@
 ms.topic: hero-article
 ms.tgt_pltfrm: NA
 ms.workload: data-services
-<<<<<<< HEAD
-ms.date: 11/12/2016
-=======
 ms.date: 11/16/2016
->>>>>>> 683ccebd
 ms.author: denlee
 
 ---
@@ -48,16 +44,11 @@
 ## <a id="Prerequisites"></a>Prerequisites for this Java web application tutorial
 Before you begin this application development tutorial, you must have the following:
 
-<<<<<<< HEAD
-* An active Azure account. If you don't have an account, you can create a free trial account in just a couple of minutes. For details, see [Azure Free Trial](https://azure.microsoft.com/pricing/free-trial/) (OR)
-* A local installation of the [Azure DocumentDB Emulator](documentdb-nosql-local-emulator.md).
-=======
 * An active Azure account. If you don't have an account, you can create a free trial account in just a couple of minutes. For details, see [Azure Free Trial](https://azure.microsoft.com/pricing/free-trial/)
 
     OR
 
     A local installation of the [Azure DocumentDB Emulator](documentdb-nosql-local-emulator.md).
->>>>>>> 683ccebd
 * [Java Development Kit (JDK) 7+](http://www.oracle.com/technetwork/java/javase/downloads/index.html).
 * [Eclipse IDE for Java EE Developers.](http://www.eclipse.org/downloads/packages/eclipse-ide-java-ee-developers/lunasr1)
 * [An Azure Website with a Java runtime environment (e.g. Tomcat or Jetty) enabled.](../app-service-web/web-sites-java-get-started.md)
