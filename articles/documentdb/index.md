---
title: Azure DocumentDB Documentation - Tutorials, API Reference | Microsoft Docs
description: Learn how to use DocumentDB, a schema-free NoSQL document database. Tutorials show how to integrate with apps and use SQL queries on JSON documents.
services: documentdb
author: carolz
manager: carolz
layout: LandingPage
<<<<<<< HEAD
description: Learn how to use DocumentDB, a schema-free NoSQL document database. Tutorials show how to integrate with apps and use SQL queries on JSON documents.
=======
ms.assetid:	
ms.service: documentdb
ms.tgt_pltfrm: na
ms.devlang: na
ms.topic: landing-page
ms.date: 01/23/2017
ms.author: carolz
>>>>>>> e8cfaf0d
---

#DocumentDB Documentation

Learn how to use DocumentDB in high-performance applications for web, mobile, gaming, and IoT. Tutorials and other documentation show you how to store JSON data and perform SQL queries over a flexible schema in this NoSQL database service.

<ul class="panelContent cardsFTitle">
     <li>
        <a href="/azure/documentdb/documentdb-introduction">
        <div class="cardSize">
            <div class="cardPadding">
                <div class="card">
                    <div class="cardImageOuter">
                        <div class="cardImage">
                            <img src="media/index/documentdb.svg" alt="" />
                        </div>
                    </div>
                    <div class="cardText">
                        <h3>Learn about Azure DocumentDB</h3>
                    </div>
                </div>
            </div>
        </div>
        </a>
    </li>
    <li>
        <a href="https://azure.microsoft.com/documentation/videos/index/?services=documentdb">
        <div class="cardSize">
            <div class="cardPadding">
                <div class="card">
                    <div class="cardImageOuter">
                        <div class="cardImage">
                            <img src="media/index/video-library.svg" alt="" />
                        </div>
                    </div>
                    <div class="cardText">
                        <h3>Azure DocumentDB Video Library</h3>
                    </div>
                </div>
            </div>
        </div>
        </a>
    </li>
    <li>
        <a href="/azure/documentdb/documentdb-resources">
        <div class="cardSize">
            <div class="cardPadding">
                <div class="card">
                    <div class="cardImageOuter">
                        <div class="cardImage">
                            <img src="media/index/get-started.svg" alt="" />
                        </div>
                    </div>
                    <div class="cardText">
                        <h3>Get started with Azure DocumentDB</h3>
                    </div>
                </div>
            </div>
        </div>
        </a>
    </li>
    <li>
        <a href="/azure/documentdb/documentdb-get-started">
        <div class="cardSize">
            <div class="cardPadding">
                <div class="card">
                    <div class="cardImageOuter">
                        <div class="cardImage">
                            <img src="media/index/get-started.svg" alt="" />
                        </div>
                    </div>
                    <div class="cardText">
                        <h3>Get started with DocumentDB using .NET</h3>
                    </div>
                </div>
            </div>
        </div>
        </a>
    </li>
     <li>
        <a href="/azure/documentdb/documentdb-dotnet-application">
        <div class="cardSize">
            <div class="cardPadding">
                <div class="card">
                    <div class="cardImageOuter">
                        <div class="cardImage">
                            <img src="media/index/get-started.svg" alt="" />
                        </div>
                    </div>
                    <div class="cardText">
                        <h3>Get started with DocumentDB using ASP.NET MVC</h3>
                    </div>
                </div>
            </div>
        </div>
        </a>
    </li>
    <li>
        <a href="/azure/documentdb/documentdb-nodejs-get-started">
        <div class="cardSize">
            <div class="cardPadding">
                <div class="card">
                    <div class="cardImageOuter">
                        <div class="cardImage">
                            <img src="media/index/get-started.svg" alt="" />
                        </div>
                    </div>
                    <div class="cardText">
                        <h3>Get started with DocumentDB using Node.js</h3>
                    </div>
                </div>
            </div>
        </div>
        </a>
    </li>
    <li>
        <a href="/azure/documentdb/documentdb-nodejs-application">
        <div class="cardSize">
            <div class="cardPadding">
                <div class="card">
                    <div class="cardImageOuter">
                        <div class="cardImage">
                            <img src="media/index/get-started.svg" alt="" />
                        </div>
                    </div>
                    <div class="cardText">
                        <h3>Get started with DocumentDB using Node.js Express</h3>
                    </div>
                </div>
            </div>
        </div>
        </a>
    </li>
    <li>
        <a href="/azure/documentdb/documentdb-java-application">
        <div class="cardSize">
            <div class="cardPadding">
                <div class="card">
                    <div class="cardImageOuter">
                        <div class="cardImage">
                            <img src="media/index/get-started.svg" alt="" />
                        </div>
                    </div>
                    <div class="cardText">
                        <h3>Get started with DocumentDB using a Java JSP app</h3>
                    </div>
                </div>
            </div>
        </div>
        </a>
    </li>
    <li>
        <a href="/azure/documentdb/documentdb-python-application">
        <div class="cardSize">
            <div class="cardPadding">
                <div class="card">
                    <div class="cardImageOuter">
                        <div class="cardImage">
                            <img src="media/index/get-started.svg" alt="" />
                        </div>
                    </div>
                    <div class="cardText">
                        <h3>Get started with DocumentDB using a Python Flask Web app</h3>
                    </div>
                </div>
            </div>
        </div>
        </a>
    </li>
</ul>

---

<h2>Reference</h2>
<ul class="panelContent cardsW">
    <li>
        <div class="cardSize">
            <div class="cardPadding">
                <div class="card">
                    <div class="cardText">
                        <h3>Languages</h3>
                        <p><a href="/azure/documentdb/documentdb-sdk-dotnet">.NET</a></p>
                        <p><a href="/azure/documentdb/documentdb-sdk-dotnet-core">.NET Core</a></p>
                        <p><a href="/azure/documentdb/documentdb-sdk-java">Java</a></p>
                        <p><a href="/azure/documentdb/documentdb-sdk-node">Node.js</a></p>
                        <p><a href="/azure/documentdb/documentdb-sdk-java">Python</a></p>
                    </div>
                </div>
            </div>
        </div>
    </li>
    <li>
        <div class="cardSize">
            <div class="cardPadding">
                <div class="card">
                    <div class="cardText">
                        <h3>REST</h3>
                        <p><a href="/rest/api/documentdb/">REST API</a></p>
                        <p><a href="/rest/api/documentdbresourceprovider/">Resource Provider REST API</a></p>
                    </div>
                </div>
            </div>
        </div>
    </li>
</ul>

<|MERGE_RESOLUTION|>--- conflicted
+++ resolved
@@ -5,9 +5,6 @@
 author: carolz
 manager: carolz
 layout: LandingPage
-<<<<<<< HEAD
-description: Learn how to use DocumentDB, a schema-free NoSQL document database. Tutorials show how to integrate with apps and use SQL queries on JSON documents.
-=======
 ms.assetid:	
 ms.service: documentdb
 ms.tgt_pltfrm: na
@@ -15,7 +12,6 @@
 ms.topic: landing-page
 ms.date: 01/23/2017
 ms.author: carolz
->>>>>>> e8cfaf0d
 ---
 
 #DocumentDB Documentation
