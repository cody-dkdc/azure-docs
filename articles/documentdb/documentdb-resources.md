---
title: DocumentDB hierarchical resource model and concepts | Microsoft Docs
description: Learn about DocumentDB’s hierarchical model of databases, collections, user defined function (UDF), documents, permissions to manage resources, and more.
keywords: Hierarchical model, documentdb, azure, Microsoft azure
services: documentdb
documentationcenter: ''
author: AndrewHoh
manager: jhubbard
editor: monicar

ms.assetid: ef9d5c0c-0867-4317-bb1b-98e219799fd5
ms.service: documentdb
ms.workload: data-services
ms.tgt_pltfrm: na
ms.devlang: na
ms.topic: article
<<<<<<< HEAD
ms.date: 12/19/2016
=======
ms.date: 01/28/2017
>>>>>>> e8cfaf0d
ms.author: anhoh

---
# DocumentDB hierarchical resource model and concepts
The database entities that DocumentDB manages are referred to as **resources**. Each resource is uniquely identified by a logical URI. You can interact with the resources using standard HTTP verbs, request/response headers and status codes. 

By reading this article, you'll be able to answer the following questions:

* What is DocumentDB's resource model?
* What are system defined resources as opposed to user defined resources?
* How do I address a resource?
* How do I work with collections?
* How do I work with stored procedures, triggers and User Defined Functions (UDFs)?

## Hierarchical resource model
As the following diagram illustrates, the DocumentDB hierarchical **resource model** consists of sets of resources under a database account, each addressable via a logical and stable URI. A set of resources will be referred to as a **feed** in this article. 

> [!NOTE]
> DocumentDB offers a highly efficient TCP protocol which is also RESTful in its communication model, available through the [.NET client SDK](https://msdn.microsoft.com/library/azure/dn781482.aspx).
> 
> 

![DocumentDB hierarchical resource model][1]  
**Hierarchical resource model**   

<<<<<<< HEAD
To start working with resources, you must [create a DocumentDB database account](documentdb-create-account.md) using your Azure subscription. A database account can consist of a set of **databases**, each containing multiple **collections**, each of which in turn contain **stored procedures, triggers, UDFs, documents** and related **attachments**. A database also has associated **users**, each with a set of **permissions** to access collections, stored procedures, triggers, UDFs, documents or attachments. While databases, users, permissions and collections are system-defined resources with well-known schemas, documents and attachments contain arbitrary, user defined JSON content.  
=======
To start working with resources, you must [create a database account](documentdb-create-account.md) using your Azure subscription. A database account can consist of a set of **databases**, each containing multiple **collections**, each of which in turn contain **stored procedures, triggers, UDFs, documents** and related **attachments**. A database also has associated **users**, each with a set of **permissions** to access collections, stored procedures, triggers, UDFs, documents or attachments. While databases, users, permissions and collections are system-defined resources with well-known schemas, documents and attachments contain arbitrary, user defined JSON content.  
>>>>>>> e8cfaf0d

| Resource | Description |
| --- | --- |
| Database account |A database account is associated with a set of databases and a fixed amount of blob storage for attachments. You can create one or more database accounts using your Azure subscription. For more information, visit our [pricing page](https://azure.microsoft.com/pricing/details/documentdb/). |
| Database |A database is a logical container of document storage partitioned across collections. It is also a users container. |
| User |The logical namespace for scoping permissions. |
| Permission |An authorization token associated with a user for access to a specific resource. |
| Collection |A collection is a container of JSON documents and the associated JavaScript application logic. A collection is a billable entity, where the [cost](documentdb-performance-levels.md) is determined by the performance level associated with the collection. Collections can span one or more partitions/servers and can scale to handle practically unlimited volumes of storage or throughput. |
| Stored Procedure |Application logic written in JavaScript which is registered with a collection and transactionally executed within the database engine. |
| Trigger |Application logic written in JavaScript executed before or after either an insert, replace or delete operation. |
| UDF |Application logic written in JavaScript. UDFs enable you to model a custom query operator and thereby extend the core DocumentDB query language. |
| Document |User defined (arbitrary) JSON content. By default, no schema needs to be defined nor do secondary indices need to be provided for all the documents added to a collection. |
| Attachment |An attachment is a special document containing references and associated metadata for external blob/media. The developer can choose to have the blob managed by DocumentDB or store it with an external blob service provider such as OneDrive, Dropbox, etc. |

## System vs. user defined resources
Resources such as database accounts, databases, collections, users, permissions, stored procedures, triggers, and UDFs - all have a fixed schema and are called system resources. In contrast, resources such as documents and attachments have no restrictions on the schema and are examples of user defined resources. In DocumentDB, both system and user defined resources are represented and managed as standard-compliant JSON. All resources, system or user defined, have the following common properties.

> [!NOTE]
> Note that all system generated properties in a resource are prefixed with an underscore (_) in their JSON representation.
> 
> 

<table>
    <tbody>
        <tr>
            <td valign="top"><p><strong>Property</strong></p></td>
            <td valign="top"><p><strong>User settable or system generated?</strong></p></td>
            <td valign="top"><p><strong>Purpose</strong></p></td>
        </tr>
        <tr>
            <td valign="top"><p>_rid</p></td>
            <td valign="top"><p>System generated</p></td>
            <td valign="top"><p>System generated, unique and hierarchical identifier of the resource</p></td>
        </tr>
        <tr>
            <td valign="top"><p>_etag</p></td>
            <td valign="top"><p>System generated</p></td>
            <td valign="top"><p>etag of the resource required for optimistic concurrency control</p></td>
        </tr>
        <tr>
            <td valign="top"><p>_ts</p></td>
            <td valign="top"><p>System generated</p></td>
            <td valign="top"><p>Last updated timestamp of the resource</p></td>
        </tr>
        <tr>
            <td valign="top"><p>_self</p></td>
            <td valign="top"><p>System generated</p></td>
            <td valign="top"><p>Unique addressable URI of the resource</p></td>
        </tr>
        <tr>
            <td valign="top"><p>id</p></td>
            <td valign="top"><p>System generated</p></td>
            <td valign="top"><p>User defined unique name of the resource (with the same partition key value). If the user does not specify an id, an id will be system generated</p></td>
        </tr>
    </tbody>
</table>

### Wire representation of resources
DocumentDB does not mandate any proprietary extensions to the JSON standard or special encodings; it works with standard compliant JSON documents.  

### Addressing a resource
All resources are URI addressable. The value of the **_self** property of a resource represents the relative URI of the resource. The format of the URI consists of the /\<feed\>/{_rid} path segments:  

| Value of the _self | Description |
| --- | --- |
| /dbs |Feed of databases under a database account |
| /dbs/{dbName} |Database with an id matching the value {dbName} |
| /dbs/{dbName}/colls/ |Feed of collections under a database |
| /dbs/{dbName}/colls/{collName} |Collection with an id matching the value {collName} |
| /dbs/{dbName}/colls/{collName}/docs |Feed of documents under a collection |
| /dbs/{dbName}/colls/{collName}/docs/{docId} |Document with an id matching the value {doc} |
| /dbs/{dbName}/users/ |Feed of users under a database |
| /dbs/{dbName}/users/{userId} |User with an id matching the value {user} |
| /dbs/{dbName}/users/{userId}/permissions |Feed of permissions under a user |
| /dbs/{dbName}/users/{userId}/permissions/{permissionId} |Permission with an id matching the value {permission} |

Each resource has a unique user defined name exposed via the id property. Note: for documents, if the user does not specify an id, our supported SDKs will automatically generate a unique id for the document. The id is a user defined string, of up to 256 characters that is unique within the context of a specific parent resource. 

Each resource also has a system generated hierarchical resource identifier (also referred to as an RID), which is available via the _rid property. The RID encodes the entire hierarchy of a given resource and it is a convenient internal representation used to enforce referential integrity in a distributed manner. The RID is unique within a database account and it is internally used by DocumentDB for efficient routing without requiring cross partition lookups. The values of the _self and the  _rid properties are both alternate and canonical representations of a resource. 

The DocumentDB REST APIs support addressing of resources and routing of requests by both the id and the _rid properties.

## Database accounts
You can provision one or more DocumentDB database accounts using your Azure subscription.

You can [create and manage DocumentDB database accounts](documentdb-create-account.md) via the Azure Portal at [http://portal.azure.com/](https://portal.azure.com/). Creating and managing a database account requires administrative access and can only be performed under your Azure subscription. 

### Database account properties
As part of provisioning and managing a database account you can configure and read the following properties:  

<table border="0" cellspacing="0" cellpadding="0">
    <tbody>
        <tr>
            <td valign="top"><p><strong>Property Name</strong></p></td>
            <td valign="top"><p><strong>Description</strong></p></td>
        </tr>
        <tr>
            <td valign="top"><p>Consistency Policy</p></td>
            <td valign="top"><p>Set this property to configure the default consistency level for all the collections under your database account. You can override the consistency level on a per request basis using the [x-ms-consistency-level] request header. <p><p>Note that this property only applies to the <i>user defined resources</i>. All system defined resources are configured to support reads/queries with strong consistency.</p></td>
        </tr>
        <tr>
            <td valign="top"><p>Authorization Keys</p></td>
            <td valign="top"><p>These are the primary and secondary master and readonly keys that provide administrative access to all of the resources under the database account.</p></td>
        </tr>
    </tbody>
</table>

Note that in addition to provisioning, configuring and managing your database account from the Azure Portal, you can also programmatically create and manage DocumentDB database accounts by using the [Azure DocumentDB REST APIs](https://msdn.microsoft.com/library/azure/dn781481.aspx) as well as [client SDKs](https://msdn.microsoft.com/library/azure/dn781482.aspx).  

## Databases
A DocumentDB database is a logical container of one or more collections and users, as shown in the following diagram. You can create any number of databases under a DocumentDB database account subject to offer limits.  

![Database account and collections hierarchical model][2]  
**A Database is a logical container of users and collections**

A database can contain virtually unlimited document storage partitioned by collections, which form the transaction domains for the documents contained within them. 

### Elastic scale of a DocumentDB database
A DocumentDB database is elastic by default – ranging from a few GB to petabytes of SSD backed document storage and provisioned throughput. 

Unlike a database in traditional RDBMS, a database in DocumentDB is not scoped to a single machine. With DocumentDB, as your application’s scale needs to grow, you can create more collections, databases, or both. Indeed, various first party applications within Microsoft have been using DocumentDB at a consumer scale by creating extremely large DocumentDB databases each containing thousands of collections with terabytes of document storage. You can grow or shrink a database by adding or removing collections to meet your application’s scale requirements. 

You can create any number of collections within a database subject to the offer. Each collection has SSD backed storage and throughput provisioned for you depending on the selected performance tier.

A DocumentDB database is also a container of users. A user, in-turn, is a logical namespace for a set of permissions that provides fine-grained authorization and access to collections, documents and attachments.  

As with other resources in the DocumentDB resource model, databases can be created, replaced, deleted, read or enumerated easily using either [Azure DocumentDB REST APIs](https://msdn.microsoft.com/library/azure/dn781481.aspx) or any of the [client SDKs](https://msdn.microsoft.com/library/azure/dn781482.aspx). DocumentDB guarantees strong consistency for reading or querying the metadata of a database resource. Deleting a database automatically ensures that you cannot access any of the collections or users contained within it.   

## Collections
A DocumentDB collection is a container for your JSON documents. A collection is also a unit of scale for transactions and queries. 

### Elastic SSD backed document storage
A collection is intrinsically elastic - it automatically grows and shrinks as you add or remove documents. Collections are logical resources and can span one or more physical partitions or servers. The number of partitions within a collection is determined by DocumentDB based on the storage size and the provisioned throughput of your collection. Every partition in DocumentDB has a fixed amount of SSD-backed storage associated with it, and is replicated for high availability. Partition management is fully managed by Azure DocumentDB, and you do not have to write complex code or manage your partitions. DocumentDB collections are **practically unlimited** in terms of storage and throughput. 

### Automatic indexing of collections
DocumentDB is a true schema-free database system. It does not assume or require any schema for the JSON documents. As you add documents to a collection, DocumentDB automatically indexes them and they are available for you to query. Automatic indexing of documents without requiring schema or secondary indexes is a key capability of DocumentDB and is enabled by write-optimized, lock-free and log-structured index maintenance techniques. DocumentDB supports sustained volume of extremely fast writes while still serving consistent queries. Both document and index storage are used to calculate the storage consumed by each collection. You can control the storage and performance trade-offs associated with indexing by configuring the indexing policy for a collection. 

### Configuring the indexing policy of a collection
The indexing policy of each collection allows you to make performance and storage trade-offs associated with indexing. The following options are available to you as part of indexing configuration:  

* Choose whether the collection automatically indexes all of the documents or not. By default, all documents are automatically indexed. You can choose to turn off automatic indexing and selectively add only specific documents to the index. Conversely, you can selectively choose to exclude only specific documents. You can achieve this by setting the automatic property to be true or false on the indexingPolicy of a collection and using the [x-ms-indexingdirective] request header while inserting, replacing or deleting a document.  
* Choose whether to include or exclude specific paths or patterns in your documents from the index. You can achieve this by setting includedPaths and excludedPaths on the indexingPolicy of a collection respectively. You can also configure the storage and performance trade-offs for range and hash queries for specific path patterns. 
* Choose between synchronous (consistent) and asynchronous (lazy) index updates. By default, the index is updated synchronously on each insert, replace or delete of a document to the collection. This enables the queries to honor the same consistency level as that of the document reads. While DocumentDB is write optimized and supports sustained volumes of document writes along with synchronous index maintenance and serving consistent queries, you can configure certain collections to update their index lazily. Lazy indexing boosts the write performance further and is ideal for bulk ingestion scenarios for primarily read-heavy collections.

The indexing policy can be changed by executing a PUT on the collection. This can be achieved either through the [client SDK](https://msdn.microsoft.com/library/azure/dn781482.aspx), the [Azure Portal](https://portal.azure.com) or the [Azure DocumentDB REST APIs](https://msdn.microsoft.com/library/azure/dn781481.aspx).

### Querying a collection
The documents within a collection can have arbitrary schemas and you can query documents within a collection without providing any schema or secondary indices upfront. You can query the collection using the [DocumentDB SQL syntax](https://msdn.microsoft.com/library/azure/dn782250.aspx), which provides rich hierarchical, relational, and spatial operators and extensibility via JavaScript-based UDFs. JSON grammar allows for modeling JSON documents as trees with labels as the tree nodes. This is exploited both by DocumentDB’s automatic indexing techniques as well as DocumentDB's SQL dialect. The DocumentDB query language consists of three main aspects:   

1. A small set of query operations that map naturally to the tree structure including hierarchical queries and projections. 
2. A subset of relational operations including composition, filter, projections, aggregates and self joins. 
3. Pure JavaScript based UDFs that work with (1) and (2).  

The DocumentDB query model attempts to strike a balance between functionality, efficiency and simplicity. The DocumentDB database engine natively compiles and executes the SQL query statements. You can query a collection using the [Azure DocumentDB REST APIs](https://msdn.microsoft.com/library/azure/dn781481.aspx) or any of the [client SDKs](https://msdn.microsoft.com/library/azure/dn781482.aspx). The .NET SDK comes with a LINQ provider.

> [!TIP]
> You can try out DocumentDB and run SQL queries against our dataset in the [Query Playground](https://www.documentdb.com/sql/demo).
> 
> 

### Multi-document transactions
Database transactions provide a safe and predictable programming model for dealing with concurrent changes to the data. In RDBMS, the traditional way to write business logic is to write **stored-procedures** and/or **triggers** and ship it to the database server for transactional execution. In RDBMS, the application programmer is required to deal with two disparate programming languages: 

* The (non-transactional) application programming language (e.g. JavaScript, Python, C#, Java, etc.)
* T-SQL, the transactional programming language which is natively executed by the database

By virtue of its deep commitment to JavaScript and JSON directly within the database engine, DocumentDB provides an intuitive programming model for executing JavaScript based application logic directly on the collections in terms of stored procedures and triggers. This allows for both of the following:

* Efficient implementation of concurrency control, recovery, automatic indexing of the JSON object graphs directly in the database engine
* Naturally expressing control flow, variable scoping, assignment and integration of exception handling primitives with database transactions directly in terms of the JavaScript programming language

The JavaScript logic registered at a collection level can then issue database operations on the documents of the given collection. DocumentDB implicitly wraps the JavaScript based stored procedures and triggers within an ambient ACID transactions with snapshot isolation across documents within a collection. During the course of its execution, if the JavaScript throws an exception, then the entire transaction is aborted. The resulting programming model is a very simple yet powerful. JavaScript developers get a “durable” programming model while still using their familiar language constructs and library primitives.   

The ability to execute JavaScript directly within the database engine in the same address space as the buffer pool enables performant and transactional execution of database operations against the documents of a collection. Furthermore, DocumentDB database engine makes a deep commitment to the JSON and JavaScript eliminates any impedance mismatch between the type systems of application and the database.   

After creating a collection, you can register stored procedures, triggers and UDFs with a collection using the [Azure DocumentDB REST APIs](https://msdn.microsoft.com/library/azure/dn781481.aspx) or any of the [client SDKs](https://msdn.microsoft.com/library/azure/dn781482.aspx). After registration, you can reference and execute them. Consider the following stored procedure written entirely in JavaScript, the code below takes two arguments (book name and author name) and creates a new document, queries for a document and then updates it – all within an implicit ACID transaction. At any point during the execution, if a JavaScript exception is thrown, the entire transaction aborts.

    function businessLogic(name, author) {
        var context = getContext();
        var collectionManager = context.getCollection();        
        var collectionLink = collectionManager.getSelfLink()

        // create a new document.
        collectionManager.createDocument(collectionLink,
            {id: name, author: author},
            function(err, documentCreated) {
                if(err) throw new Error(err.message);

                // filter documents by author
                var filterQuery = "SELECT * from root r WHERE r.author = 'George R.'";
                collectionManager.queryDocuments(collectionLink,
                    filterQuery,
                    function(err, matchingDocuments) {
                        if(err) throw new Error(err.message);

                        context.getResponse().setBody(matchingDocuments.length);

                        // Replace the author name for all documents that satisfied the query.
                        for (var i = 0; i < matchingDocuments.length; i++) {
                            matchingDocuments[i].author = "George R. R. Martin";
                            // we don’t need to execute a callback because they are in parallel
                            collectionManager.replaceDocument(matchingDocuments[i]._self,
                                matchingDocuments[i]);   
                        }
                    })
            })
    };

The client can “ship” the above JavaScript logic to the database for transactional execution via HTTP POST. For more information about using HTTP methods, see [RESTful interactions with DocumentDB resources](https://msdn.microsoft.com/library/azure/mt622086.aspx). 

    client.createStoredProcedureAsync(collection._self, {id: "CRUDProc", body: businessLogic})
       .then(function(createdStoredProcedure) {
            return client.executeStoredProcedureAsync(createdStoredProcedure.resource._self,
                "NoSQL Distilled",
                "Martin Fowler");
        })
        .then(function(result) {
            console.log(result);
        },
        function(error) {
            console.log(error);
        });


Notice that because the database natively understands JSON and JavaScript, there is no type system mismatch, no “OR mapping” or code generation magic required.   

Stored procedures and triggers interact with a collection and the documents in a collection through a well-defined object model, which exposes the current collection context.  

Collections in DocumentDB can be created, deleted, read or enumerated easily using either the [Azure DocumentDB REST APIs](https://msdn.microsoft.com/library/azure/dn781481.aspx) or any of the [client SDKs](https://msdn.microsoft.com/library/azure/dn781482.aspx). DocumentDB always provides strong consistency for reading or querying the metadata of a collection. Deleting a collection automatically ensures that you cannot access any of the documents, attachments, stored procedures, triggers, and UDFs contained within it.   

## Stored procedures, triggers and User Defined Functions (UDF)
As described in the previous section, you can write application logic to run directly within a transaction inside of the database engine. The application logic can be written entirely in JavaScript and can be modeled as a stored procedure, trigger or a UDF. The JavaScript code within a stored procedure or a trigger can insert, replace, delete, read or query documents within a collection. On the other hand, the JavaScript within a UDF cannot insert, replace, or delete documents. UDFs enumerate the documents of a query's result set and produce another result set. For multi-tenancy, DocumentDB enforces a strict reservation based resource governance. Each stored procedure, trigger or a UDF gets a fixed quantum of operating system resources to do its work. Furthermore, stored procedures, triggers or UDFs cannot link against external JavaScript libraries and are blacklisted if they exceed the resource budgets allocated to them. You can register, unregister stored procedures, triggers or UDFs with a collection by using the REST APIs.  Upon registration a stored procedure, trigger, or a UDF is pre-compiled and stored as byte code which gets executed later. The following section illustrate how you can use the DocumentDB JavaScript SDK to register, execute, and unregister a stored procedure, trigger, and a UDF. The JavaScript SDK is a simple wrapper over the [DocumentDB REST APIs](https://msdn.microsoft.com/library/azure/dn781481.aspx). 

### Registering a stored procedure
Registration of a stored procedure creates a new stored procedure resource on a collection via HTTP POST.  

    var storedProc = {
        id: "validateAndCreate",
        body: function (documentToCreate) {
            documentToCreate.id = documentToCreate.id.toUpperCase();

            var collectionManager = getContext().getCollection();
            collectionManager.createDocument(collectionManager.getSelfLink(),
                documentToCreate,
                function(err, documentCreated) {
                    if(err) throw new Error('Error while creating document: ' + err.message;
                    getContext().getResponse().setBody('success - created ' + 
                            documentCreated.name);
                });
        }
    };

    client.createStoredProcedureAsync(collection._self, storedProc)
        .then(function (createdStoredProcedure) {
            console.log("Successfully created stored procedure");
        }, function(error) {
            console.log("Error");
        });

### Executing a stored procedure
Execution of a stored procedure is done by issuing an HTTP POST against an existing stored procedure resource by passing parameters to the procedure in the request body.

    var inputDocument = {id : "document1", author: "G. G. Marquez"};
    client.executeStoredProcedureAsync(createdStoredProcedure.resource._self, inputDocument)
        .then(function(executionResult) {
            assert.equal(executionResult, "success - created DOCUMENT1");
        }, function(error) {
            console.log("Error");
        });

### Unregistering a stored procedure
Unregistering a stored procedure is simply done by issuing an HTTP DELETE against an existing stored procedure resource.   

    client.deleteStoredProcedureAsync(createdStoredProcedure.resource._self)
        .then(function (response) {
            return;
        }, function(error) {
            console.log("Error");
        });


### Registering a pre-trigger
Registration of a trigger is done by creating a new trigger resource on a collection via HTTP POST. You can specify if the trigger is a pre or a post trigger and the type of operation it can be associated with (e.g. Create, Replace, Delete, or All).   

    var preTrigger = {
        id: "upperCaseId",
        body: function() {
                var item = getContext().getRequest().getBody();
                item.id = item.id.toUpperCase();
                getContext().getRequest().setBody(item);
        },
        triggerType: TriggerType.Pre,
        triggerOperation: TriggerOperation.All
    }

    client.createTriggerAsync(collection._self, preTrigger)
        .then(function (createdPreTrigger) {
            console.log("Successfully created trigger");
        }, function(error) {
            console.log("Error");
        });

### Executing a pre-trigger
Execution of a trigger is done by specifying the name of an existing trigger at the time of issuing the POST/PUT/DELETE request of a document resource via the request header.  

    client.createDocumentAsync(collection._self, { id: "doc1", key: "Love in the Time of Cholera" }, { preTriggerInclude: "upperCaseId" })
        .then(function(createdDocument) {
            assert.equal(createdDocument.resource.id, "DOC1");
        }, function(error) {
            console.log("Error");
        });

### Unregistering a pre-trigger
Unregistering a trigger is simply done via issuing an HTTP DELETE against an existing trigger resource.  

    client.deleteTriggerAsync(createdPreTrigger._self);
        .then(function(response) {
            return;
        }, function(error) {
            console.log("Error");
        });

### Registering a UDF
Registration of a UDF is done by creating a new UDF resource on a collection via HTTP POST.  

    var udf = { 
        id: "mathSqrt",
        body: function(number) {
                return Math.sqrt(number);
        },
    };
    client.createUserDefinedFunctionAsync(collection._self, udf)
        .then(function (createdUdf) {
            console.log("Successfully created stored procedure");
        }, function(error) {
            console.log("Error");
        });

### Executing a UDF as part of the query
A UDF can be specified as part of the SQL query and is used as a way to extend the core [SQL query language of DocumentDB](https://msdn.microsoft.com/library/azure/dn782250.aspx).

    var filterQuery = "SELECT udf.mathSqrt(r.Age) AS sqrtAge FROM root r WHERE r.FirstName='John'";
    client.queryDocuments(collection._self, filterQuery).toArrayAsync();
        .then(function(queryResponse) {
            var queryResponseDocuments = queryResponse.feed;
        }, function(error) {
            console.log("Error");
        });

### Unregistering a UDF
Unregistering a UDF is simply done by issuing an HTTP DELETE against an existing UDF resource.  

    client.deleteUserDefinedFunctionAsync(createdUdf._self)
        .then(function(response) {
            return;
        }, function(error) {
            console.log("Error");
        });

Although the snippets above showed the registration (POST), unregistration (PUT), read/list (GET) and execution (POST) via the [DocumentDB JavaScript SDK](https://github.com/Azure/azure-documentdb-js), you can also use the [REST APIs](https://msdn.microsoft.com/library/azure/dn781481.aspx) or other [client SDKs](https://msdn.microsoft.com/library/azure/dn781482.aspx). 

## Documents
You can insert, replace, delete, read, enumerate and query arbitrary JSON documents in a collection. DocumentDB does not mandate any schema and does not require secondary indexes in order to support querying over documents in a collection.   

Being a truly open database service, DocumentDB does not invent any specialized data types (e.g. date time) or specific encodings for JSON documents. Note that DocumentDB does not require any special JSON conventions to codify the relationships among various documents; the SQL syntax of DocumentDB provides very powerful hierarchical and relational query operators to query and project documents without any special annotations or need to codify relationships among documents using distinguished properties.  

As with all other resources, documents can be created, replaced, deleted, read, enumerated and queried easily using either REST APIs or any of the [client SDKs](https://msdn.microsoft.com/library/azure/dn781482.aspx). Deleting a document instantly frees up the quota corresponding to all of the nested attachments. The read consistency level of documents follows the consistency policy on the database account. This policy can be overridden on a per-request basis depending on data consistency requirements of your application. When querying documents, the read consistency follows the indexing mode set on the collection. For “consistent”, this follows the account’s consistency policy. 

## Attachments and media
DocumentDB allows you to store binary blobs/media either with DocumentDB or to your own remote media store. It also allows you to represent the metadata of a media in terms of a special document called attachment. An attachment in DocumentDB is a special (JSON) document that references the media/blob stored elsewhere. An attachment is simply a special document that captures the metadata (e.g. location, author etc.) of a media stored in a remote media storage. 

Consider a social reading application which uses DocumentDB to store ink annotations, and metadata including comments, highlights, bookmarks, ratings, likes/dislikes etc. associated for an e-book of a given user.   

* The content of the book itself is stored in the media storage either available as part of DocumentDB database account or a remote media store. 
* An application may store each user’s metadata as a distinct document -- e.g. Joe’s metadata for book1 is stored in a document referenced by /colls/joe/docs/book1. 
* Attachments pointing to the content pages of a given book of a user are stored under the corresponding document e.g. /colls/joe/docs/book1/chapter1, /colls/joe/docs/book1/chapter2 etc. 

Note that the examples listed above use friendly ids to convey the resource hierarchy. Resources are accessed via the REST APIs through unique resource ids. 

For the media that is managed by DocumentDB, the _media property of the attachment will reference the media by its URI. DocumentDB will ensure to garbage collect the media when all of the outstanding references are dropped. DocumentDB automatically generates the attachment when you upload the new media and populates the _media to point to the newly added media. If you choose to store the media in a remote blob store managed by you (e.g. OneDrive, Azure Storage, DropBox etc), you can still use attachments to reference the media. In this case, you will create the attachment yourself and populate its _media property.   

As with all other resources, attachments can be created, replaced, deleted, read or enumerated easily using either REST APIs or any of the client SDKs. As with documents, the read consistency level of attachments follows the consistency policy on the database account. This policy can be overridden on a per-request basis depending on data consistency requirements of your application. When querying for attachments, the read consistency follows the indexing mode set on the collection. For “consistent”, this follows the account’s consistency policy. 
 

## Users
A DocumentDB user represents a logical namespace for grouping permissions. A DocumentDB user may correspond to a user in an identity management system or a predefined application role. For DocumentDB, a user simply represents an abstraction to group a set of permissions under a database.   

For implementing multi-tenancy in your application, you can create users in DocumentDB which corresponds to your actual users or the tenants of your application. You can then create permissions for a given user that correspond to the access control over various collections, documents, attachments, etc.   

As your applications need to scale with your user growth, you can adopt various ways to shard your data. You can model each of your users as follows:   

* Each user maps to a database.
* Each user maps to a collection. 
* Documents corresponding to multiple users go to a dedicated collection. 
* Documents corresponding to multiple users go to a set of collections.   

Regardless of the specific sharding strategy you choose, you can model your actual users as users in DocumentDB database and associate fine grained permissions to each user.  

![User collections][3]  
**Sharding strategies and modeling users**

Like all other resources, users in DocumentDB can be created, replaced, deleted, read or enumerated easily using either REST APIs or any of the client SDKs. DocumentDB always provides strong consistency for reading or querying the metadata of a user resource. It is worth pointing out that deleting a user automatically ensures that you cannot access any of the permissions contained within it. Even though the DocumentDB reclaims the quota of the permissions as part of the deleted user in the background, the deleted permissions is available instantly again for you to use.  

## Permissions
From an access control perspective, resources such as database accounts, databases, users and permission are considered *administrative* resources since these require administrative permissions. On the other hand, resources including the collections, documents, attachments, stored procedures, triggers, and UDFs are scoped under a given database and considered *application resources*. Corresponding to the two types of resources and the roles that access them (namely the administrator and user), the authorization model defines two types of *access keys*: *master key* and *resource key*. The master key is a part of the database account and is provided to the developer (or administrator) who is provisioning the database account. This master key has administrator semantics, in that it can be used to authorize access to both administrative and application resources. In contrast, a resource key is a granular access key that allows access to a *specific* application resource. Thus, it captures the relationship between the user of a database and the permissions the user has for a specific resource (e.g. collection, document, attachment, stored procedure, trigger, or UDF).   

The only way to obtain a resource key is by creating a permission resource under a given user. Note that In order to create or retrieve a permission, a master key must be presented in the authorization header. A permission resource ties the resource, its access and the user. After creating a permission resource, the user only needs to present the associated resource key in order to gain access to the relevant resource. Hence, a resource key can be viewed as a logical and compact representation of the permission resource.  

As with all other resources, permissions in DocumentDB can be created, replaced, deleted, read or enumerated easily using either REST APIs or any of the client SDKs. DocumentDB always provides strong consistency for reading or querying the metadata of a permission. 

## Next steps
Learn more about working with resources by using HTTP commands in [RESTful interactions with DocumentDB resources](https://msdn.microsoft.com/library/azure/mt622086.aspx).

[1]: media/documentdb-resources/resources1.png
[2]: media/documentdb-resources/resources2.png
[3]: media/documentdb-resources/resources3.png
<|MERGE_RESOLUTION|>--- conflicted
+++ resolved
@@ -14,11 +14,7 @@
 ms.tgt_pltfrm: na
 ms.devlang: na
 ms.topic: article
-<<<<<<< HEAD
-ms.date: 12/19/2016
-=======
 ms.date: 01/28/2017
->>>>>>> e8cfaf0d
 ms.author: anhoh
 
 ---
@@ -44,11 +40,7 @@
 ![DocumentDB hierarchical resource model][1]  
 **Hierarchical resource model**   
 
-<<<<<<< HEAD
-To start working with resources, you must [create a DocumentDB database account](documentdb-create-account.md) using your Azure subscription. A database account can consist of a set of **databases**, each containing multiple **collections**, each of which in turn contain **stored procedures, triggers, UDFs, documents** and related **attachments**. A database also has associated **users**, each with a set of **permissions** to access collections, stored procedures, triggers, UDFs, documents or attachments. While databases, users, permissions and collections are system-defined resources with well-known schemas, documents and attachments contain arbitrary, user defined JSON content.  
-=======
 To start working with resources, you must [create a database account](documentdb-create-account.md) using your Azure subscription. A database account can consist of a set of **databases**, each containing multiple **collections**, each of which in turn contain **stored procedures, triggers, UDFs, documents** and related **attachments**. A database also has associated **users**, each with a set of **permissions** to access collections, stored procedures, triggers, UDFs, documents or attachments. While databases, users, permissions and collections are system-defined resources with well-known schemas, documents and attachments contain arbitrary, user defined JSON content.  
->>>>>>> e8cfaf0d
 
 | Resource | Description |
 | --- | --- |
