--- conflicted
+++ resolved
@@ -1,13 +1,7 @@
 ---
-<<<<<<< HEAD
-title: Performance levels in Azure Cosmos DB | Microsoft Docs
-description: Learn about how performance levels in Azure Cosmos DB enable you to reserve throughput on a per collection basis.
-services: cosmosdb
-=======
 title: DocumentDB API performance levels | Microsoft Docs
 description: Learn about how DocumentDB API performance levels enable you to reserve throughput on a per container basis.
 services: documentdb
->>>>>>> 8debf83a
 author: mimig1
 manager: jhubbard
 editor: monicar
@@ -24,11 +18,7 @@
 ms.custom: H1Hack27Feb2017
 
 ---
-<<<<<<< HEAD
-# Retiring the S1, S2, and S3 performance levels in Azure Cosmos DB
-=======
 # Retiring the S1, S2, and S3 performance levels
->>>>>>> 8debf83a
 
 > [!IMPORTANT] 
 > The S1, S2, and S3 performance levels discussed in this article are being retired and are no longer available for new DocumentDB API accounts.
@@ -51,11 +41,7 @@
 
 ## Why are the S1, S2, and S3 performance levels being retired?
 
-<<<<<<< HEAD
-The S1, S2, and S3 performance levels do not offer the flexibility that Cosmos DB single partition collections offers. With the S1, S2, S3 performance levels, both the throughput and storage capacity were pre-set. Cosmos DB now offers the ability to customize your throughput and storage, offering you much more flexibility in your ability to scale as your needs change.
-=======
 The S1, S2, and S3 performance levels do not offer the flexibility that DocumentDB API collections offers. With the S1, S2, S3 performance levels, both the throughput and storage capacity were pre-set and did not offer elasticity. Azure Cosmos DB now offers the ability to customize your throughput and storage, offering you much more flexibility in your ability to scale as your needs change.
->>>>>>> 8debf83a
 
 <a name="compare"></a>
 
@@ -116,11 +102,7 @@
 
 ## How will I know when my collection has migrated?
 
-<<<<<<< HEAD
-The migration will occur on July 31, 2017. If you have a collection that uses the S1, S2 or S3 performance levels, the Azure Cosmos DB team will contact you by email before the migration takes place. Once the migration is complete, on August 1, 2017, the Azure portal will show that your collection uses Standard pricing.
-=======
 The migration will occur on July 31, 2017. If you have a collection that uses the S1, S2 or S3 performance levels, the Cosmos DB team will contact you by email before the migration takes place. Once the migration is complete, on August 1, 2017, the Azure portal will show that your collection uses Standard pricing.
->>>>>>> 8debf83a
 
 ![How to confirm your collection has migrated to the Standard pricing tier](./media/documentdb-performance-levels/documentdb-portal-standard-pricing-applied.png)
 
@@ -132,15 +114,9 @@
 
 **To migrate to single partition collections using the Azure portal**
 
-<<<<<<< HEAD
-1. In the [**Azure portal**](https://portal.azure.com), click **NoSQL (Azure Cosmos DB)**, then select the Cosmos DB account to modify. 
- 
-    If **NoSQL (Azure Cosmos DB)** is not on the Jumpbar, click >, scroll to **Databases**, select **NoSQL (Azure Cosmos DB)**, and then select the Cosmos DB account.  
-=======
 1. In the [**Azure portal**](https://portal.azure.com), click **Azure Cosmos DB**, then select the Cosmos DB account to modify. 
  
     If **Azure Cosmos DB** is not on the Jumpbar, click >, scroll to **Databases**, select **Azure Cosmos DB**, and then select the DocumentDB account.  
->>>>>>> 8debf83a
 
 2. On the resource menu, under **Containers**, click **Scale**, select the collection to modify from the drop-down list, and then click **Pricing Tier**. Accounts using pre-defined throughput have a pricing tier of S1, S2, or S3.  In the **Choose your pricing tier** blade, click **Standard** to change to user-defined throughput, and then click **Select** to save your change.
 
@@ -194,17 +170,8 @@
 EA customers will be price protected until the end of their current contract.
 
 ## Next steps
-<<<<<<< HEAD
-To learn more about pricing and managing data with Cosmos DB, explore these resources:
-
-1.	[Partitioning data in Azure Cosmos DB](documentdb-partition-data.md). Understand the difference between single partition collections and partitioned collection, as well as tips on implementing a partitioning strategy to scale seamlessly.
-2.	[Azure Cosmos DB pricing](https://azure.microsoft.com/pricing/details/documentdb/). Learn about the cost of provisioning throughput and consuming storage.
-3.	[Request units](documentdb-request-units.md). Understand the consumption of throughput for different operation types, for example Read, Write, Query.
-4.	[Modeling data in Azure Cosmos DB](documentdb-modeling-data.md). Learn how to model your data for Cosmos DB.
-=======
 To learn more about pricing and managing data with Azure Cosmos DB, explore these resources:
 
 1.	[Partitioning data in Cosmos DB](documentdb-partition-data.md). Understand the difference between single partition container and partitioned containers, as well as tips on implementing a partitioning strategy to scale seamlessly.
 2.	[Cosmos DB pricing](https://azure.microsoft.com/pricing/details/documentdb/). Learn about the cost of provisioning throughput and consuming storage.
-3.	[Request units](documentdb-request-units.md). Understand the consumption of throughput for different operation types, for example Read, Write, Query.
->>>>>>> 8debf83a
+3.	[Request units](documentdb-request-units.md). Understand the consumption of throughput for different operation types, for example Read, Write, Query.