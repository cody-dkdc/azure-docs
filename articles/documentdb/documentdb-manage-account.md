<properties 
	pageTitle="Manage a DocumentDB account via the Azure preview portal | Microsoft Azure" 
	description="Learn how to manage your DocumentDB account via the Azure preview portal. Find a guide on using the Azure Preview Portal to view, copy, delete and access accounts." 
	keywords="Azure preview portal, documentdb, azure, Microsoft azure"
	services="documentdb" 
	documentationCenter="" 
	authors="AndrewHoh" 
	manager="jhubbard" 
	editor="cgronlun"/>

<tags 
	ms.service="documentdb" 
	ms.workload="data-services" 
	ms.tgt_pltfrm="na" 
	ms.devlang="na" 
	ms.topic="article" 
<<<<<<< HEAD
	ms.date="07/28/2015" 
=======
	ms.date="10/22/2015" 
>>>>>>> 4a44d759
	ms.author="anhoh"/>

# How to manage a DocumentDB account in the Azure preview portal

Learn how to work with keys, consistency settings, and learn how to delete an account in the Azure Preview Portal.

## <a id="keys"></a>View, copy, and regenerate access keys
When you create a DocumentDB account, the service generates two master access keys that 
can be used for authentication when the DocumentDB
account is accessed. By providing two access keys, DocumentDB enables
you to regenerate the keys with no interruption to your DocumentDB
account.

In the [Microsoft Azure Preview portal](https://portal.azure.com/),
access the **Keys** part from your **DocumentDB Account** blade to view,
copy, and regenerate the access keys that are used to access your
DocumentDB account.

![Azure preview portal screenshot, Keys blade](media/documentdb-manage-account/keys.png)

### View and copy an access key in the Azure preview portal

1.      In the [Azure Preview portal](https://portal.azure.com/), access your DocumentDB account. 

2.      In the **Summary** lens, click **Keys**.

3.      On the **Keys** blade, click the **Copy** button to the right of the
key you wish to copy.

  ![View and copy an access key in the Azure Preview Portal, Keys blade](./media/documentdb-manage-account/image004.jpg)

### Regenerate access keys

You should change the access keys to your DocumentDB account
periodically to help keep your connections more secure. Two access keys
are assigned to enable you to maintain connections to the DocumentDB
account using one access key while you regenerate the other access key.

> [AZURE.WARNING] Regenerating your access keys affects any applications that are
dependent on the current key. All clients that use the access key to
access the DocumentDB account must be updated to use the new key.

If you have applications or cloud services using the DocumentDB account,
you will lose the connections if you regenerate keys, unless you roll
your keys. The following steps outline the process involved in rolling your keys.

1.      Update the access key in your application code to reference the
secondary access key of the DocumentDB account.

2.      Regenerate the primary access key for your DocumentDB account.
In the [Azure Preview portal](https://portal.azure.com/),
access your DocumentDB account.

3.      In the Summary lens, click **Keys**.

4.      On the **Keys** blade, click the **Regenerate Primary** command, then
click **Ok** to confirm that you want to generate a new key.

5.      Once you have verified that the new key is available for use
(approximately 5 minutes after regeneration), update the access key in
your application code to reference the new primary access key.

6.      Regenerate the secondary access key.

*Note that it can take several minutes before a newly generated key can
be used to access your DocumentDB account.*

## <a id="consistency"></a>Manage DocumentDB consistency settings
DocumentDB supports four well-defined user-configurable data consistency
levels to allow developers to make predictable
consistency-availability-latency trade-offs.

- **Strong** consistency guarantees that read operations always
return the value that was last written.

- **Bounded Staleness** consistency guarantees that reads are
not too out-of-date. It specifically guarantees that the reads are no
more than *K* versions older than the last written version. 

- **Session** consistency guarantees monotonic reads (you never
read old data, then new, then old again), monotonic writes (writes are
ordered), and that you read the most recent writes within any single
client’s viewpoint.

- **Eventual** consistency guarantees that read operations
always read a valid subset of writes and will eventually converge.

*Note that by default, DocumentDB accounts are provisioned with Session
level consistency.  For additional information on DocumentDB consistency
settings, see the [Consistency
Level](http://go.microsoft.com/fwlink/p/?LinkId=402365) section.*

### To specify the default consistency for a DocumentDB account

1.      In the [Azure Preview portal](https://portal.azure.com/), access your DocumentDB account. 

2.      In the **Configuration** lens, click **Default Consistency**.

3.      On the **Default Consistency** blade, select the default consistency
level you want for your DocumentDB account.

![Default consistency session](./media/documentdb-manage-account/image005.png)

![Default consistency bounded](./media/documentdb-manage-account/image006.png)

4.      Click **Save**.

5.      The progress of the operation may be monitored via the Azure Preview portal Notifications hub.

*Note that it can take several minutes before a change to the default
consistency setting takes effect across your DocumentDB account.*

## <a id="delete"></a> How to: Delete a DocumentDB account in the Azure preview portal
To remove a DocumentDB account from the Azure preview portal that you are no longer using, use the
**Delete** command on the **DocumentDB Account** blade.

![How to delete a DocumentDB account in the Azure preview portal](./media/documentdb-manage-account/image009.png)

1.      In the [Azure Preview portal](https://portal.azure.com/), access the DocumentDB Account you
wish to delete. 

2.      On the **DocumentDB Account** blade, click the **Delete** command.

3.      On the resulting confirmation blade, type the DocumentDB Account
name to confirm that you want to delete the account.

4.      Click the **Delete** button on the confirmation blade.

## <a id="next"></a>Next steps

Learn how to [get started with your DocumentDB
    account](http://go.microsoft.com/fwlink/p/?LinkId=402364).

To learn more about DocumentDB, see the Azure DocumentDB
    documentation on
    [azure.com](http://go.microsoft.com/fwlink/?LinkID=402319&clcid=0x409).

 
 <|MERGE_RESOLUTION|>--- conflicted
+++ resolved
@@ -14,11 +14,7 @@
 	ms.tgt_pltfrm="na" 
 	ms.devlang="na" 
 	ms.topic="article" 
-<<<<<<< HEAD
-	ms.date="07/28/2015" 
-=======
 	ms.date="10/22/2015" 
->>>>>>> 4a44d759
 	ms.author="anhoh"/>
 
 # How to manage a DocumentDB account in the Azure preview portal
