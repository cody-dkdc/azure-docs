---
title: Working with geospatial data in Azure Cosmos DB | Microsoft Docs
description: Understand how to create, index and query spatial objects with Azure Cosmos DB and the DocumentDB API.
services: cosmosdb
documentationcenter: ''
author: arramac
manager: jhubbard
editor: monicar

ms.assetid: 82ce2898-a9f9-4acf-af4d-8ca4ba9c7b8f
ms.service: cosmosdb
ms.devlang: na
ms.topic: article
ms.tgt_pltfrm: na
ms.workload: data-services
ms.date: 05/08/2017
ms.author: arramac
ms.custom: H1Hack27Feb2017

---
# Working with geospatial and GeoJSON location data in Azure Cosmos DB
This article is an introduction to the geospatial functionality in [Azure Cosmos DB](https://azure.microsoft.com/services/cosmos-db/). After reading this, you will be able to answer the following questions:

* How do I store spatial data in Azure Cosmos DB?
* How can I query geospatial data in Azure Cosmos DB in SQL and LINQ?
* How do I enable or disable spatial indexing in Azure Cosmos DB?

<<<<<<< HEAD
Please see this [GitHub project](https://github.com/Azure/azure-documentdb-dotnet/blob/master/samples/code-samples/Geospatial/Program.cs) for code samples.
=======
This article shows how to work with spatial data with the DocumentDB API. Please see this [GitHub project](https://github.com/Azure/azure-documentdb-dotnet/blob/master/samples/code-samples/Geospatial/Program.cs) for code samples.
>>>>>>> a42dbad0

## Introduction to spatial data
Spatial data describes the position and shape of objects in space. In most applications, these correspond to objects on the earth, i.e. geospatial data. Spatial data can be used to represent the location of a person, a place of interest, or the boundary of a city, or a lake. Common use cases often involve proximity queries, for e.g., "find all coffee shops near my current location". 

### GeoJSON
Azure Cosmos DB supports indexing and querying of geospatial point data that's represented using the [GeoJSON specification](https://tools.ietf.org/html/rfc7946). GeoJSON data structures are always valid JSON objects, so they can be stored and queried using Azure Cosmos DB without any specialized tools or libraries. The Azure Cosmos DB SDKs provide helper classes and methods that make it easy to work with spatial data. 

### Points, LineStrings and Polygons
A **Point** denotes a single position in space. In geospatial data, a Point represents the exact location, which could be a street address of a grocery store, a kiosk, an automobile or a city.  A point is represented in GeoJSON (and Azure Cosmos DB) using its coordinate pair or longitude and latitude. Here's an example JSON for a point.

**Points in Azure Cosmos DB**

```json
{
    "type":"Point",
    "coordinates":[ 31.9, -4.8 ]
}
```

> [!NOTE]
> The GeoJSON specification specifies longitude first and latitude second. Like in other mapping applications, longitude and latitude are angles and represented in terms of degrees. Longitude values are measured from the Prime Meridian and are between -180 and 180.0 degrees, and latitude values are measured from the equator and are between -90.0 and 90.0 degrees. 
> 
> Azure Cosmos DB interprets coordinates as represented per the WGS-84 reference system. Please see below for more details about coordinate reference systems.
> 
> 

This can be embedded in an Azure Cosmos DB document as shown in this example of a user profile containing location data:

**Use Profile with Location stored in Azure Cosmos DB**

```json
{
    "id":"documentdb-profile",
    "screen_name":"@CosmosDB",
    "city":"Redmond",
    "topics":[ "global", "distributed" ],
    "location":{
        "type":"Point",
        "coordinates":[ 31.9, -4.8 ]
    }
}
```

In addition to points, GeoJSON also supports LineStrings and Polygons. **LineStrings** represent a series of two or more points in space and the line segments that connect them. In geospatial data, LineStrings are commonly used to represent highways or rivers. A **Polygon** is a boundary of connected points that forms a closed LineString. Polygons are commonly used to represent natural formations like lakes or political jurisdictions like cities and states. Here's an example of a Polygon in Azure Cosmos DB. 

**Polygons in GeoJSON**

```json
{
    "type":"Polygon",
    "coordinates":[
        [ 31.8, -5 ],
        [ 31.8, -4.7 ],
        [ 32, -4.7 ],
        [ 32, -5 ],
        [ 31.8, -5 ]
    ]
}
```

> [!NOTE]
> The GeoJSON specification requires that for valid Polygons, the last coordinate pair provided should be the same as the first, to create a closed shape.
> 
> Points within a Polygon must be specified in counter-clockwise order. A Polygon specified in clockwise order represents the inverse of the region within it.
> 
> 

In addition to Point, LineString and Polygon, GeoJSON also specifies the representation for how to group multiple geospatial locations, as well as how to associate arbitrary properties with geolocation as a **Feature**. Since these objects are valid JSON, they can all be stored and processed in Azure Cosmos DB. However Azure Cosmos DB only supports automatic indexing of points.

### Coordinate reference systems
Since the shape of the earth is irregular, coordinates of geospatial data is represented in many coordinate reference systems (CRS), each with their own frames of reference and units of measurement. For example, the "National Grid of Britain" is a reference system is very accurate for the United Kingdom, but not outside it. 

The most popular CRS in use today is the World Geodetic System  [WGS-84](http://earth-info.nga.mil/GandG/wgs84/). GPS devices, and many mapping services including Google Maps and Bing Maps APIs use WGS-84. Azure Cosmos DB supports indexing and querying of geospatial data using the WGS-84 CRS only. 

## Creating documents with spatial data
When you create documents that contain GeoJSON values, they are automatically indexed with a spatial index in accordance to the indexing policy of the collection. If you're working with an Azure Cosmos DB SDK in a dynamically typed language like Python or Node.js, you must create valid GeoJSON.

**Create Document with Geospatial data in Node.js**

```json
var userProfileDocument = {
    "name":"documentdb",
    "location":{
        "type":"Point",
        "coordinates":[ -122.12, 47.66 ]
    }
};

client.createDocument(`dbs/${databaseName}/colls/${collectionName}`, userProfileDocument, (err, created) => {
    // additional code within the callback
});
```

If you're working with the DocumentDB APIs, you can use the `Point` and `Polygon` classes within the `Microsoft.Azure.Documents.Spatial` namespace to embed location information within your application objects. These classes help simplify the serialization and deserialization of spatial data into GeoJSON.

**Create Document with Geospatial data in .NET**

```json
using Microsoft.Azure.Documents.Spatial;

public class UserProfile
{
    [JsonProperty("name")]
    public string Name { get; set; }

    [JsonProperty("location")]
    public Point Location { get; set; }

    // More properties
}

await client.CreateDocumentAsync(
    UriFactory.CreateDocumentCollectionUri("db", "profiles"), 
    new UserProfile 
    { 
        Name = "documentdb", 
        Location = new Point (-122.12, 47.66) 
    });
```

If you don't have the latitude and longitude information, but have the physical addresses or location name like city or country, you can look up the actual coordinates by using a geocoding service like Bing Maps REST Services. Learn more about Bing Maps geocoding [here](https://msdn.microsoft.com/library/ff701713.aspx).

## Querying spatial types
Now that we've taken a look at how to insert geospatial data, let's take a look at how to query this data using Azure Cosmos DB using SQL and LINQ.

### Spatial SQL built-in functions
Azure Cosmos DB supports the following Open Geospatial Consortium (OGC) built-in functions for geospatial querying. For more details on the complete set of built-in functions in the SQL language, please refer to [Query Azure Cosmos DB](documentdb-sql-query.md).

<table>
<tr>
  <td><strong>Usage</strong></td>
  <td><strong>Description</strong></td>
</tr>
<tr>
  <td>ST_DISTANCE (spatial_expr, spatial_expr)</td>
  <td>Returns the distance between the two GeoJSON Point, Polygon, or LineString expressions.</td>
</tr>
<tr>
  <td>ST_WITHIN (spatial_expr, spatial_expr)</td>
  <td>Returns a Boolean expression indicating whether the first GeoJSON object (Point, Polygon, or LineString) is within the second GeoJSON object (Point, Polygon, or LineString).</td>
</tr>
<tr>
  <td>ST_INTERSECTS (spatial_expr, spatial_expr)</td>
  <td>Returns a Boolean expression indicating whether the two specified GeoJSON objects (Point, Polygon, or LineString) intersect.</td>
</tr>
<tr>
  <td>ST_ISVALID</td>
  <td>Returns a Boolean value indicating whether the specified GeoJSON Point, Polygon, or LineString expression is valid.</td>
</tr>
<tr>
  <td>ST_ISVALIDDETAILED</td>
  <td>Returns a JSON value containing a Boolean value if the specified GeoJSON Point, Polygon, or LineString expression is valid, and if invalid, additionally the reason as a string value.</td>
</tr>
</table>

Spatial functions can be used to perform proximity queries against spatial data. For example, here's a query that returns all family documents that are within 30 km of the specified location using the ST_DISTANCE built-in function. 

**Query**

    SELECT f.id 
    FROM Families f 
    WHERE ST_DISTANCE(f.location, {'type': 'Point', 'coordinates':[31.9, -4.8]}) < 30000

**Results**

    [{
      "id": "WakefieldFamily"
    }]

If you include spatial indexing in your indexing policy, then "distance queries" will be served efficiently through the index. For more details on spatial indexing, please see the section below. If you don't have a spatial index for the specified paths, you can still perform spatial queries by specifying `x-ms-documentdb-query-enable-scan` request header with the value set to "true". In .NET, this can be done by passing the optional **FeedOptions** argument to queries with [EnableScanInQuery](https://msdn.microsoft.com/library/microsoft.azure.documents.client.feedoptions.enablescaninquery.aspx#P:Microsoft.Azure.Documents.Client.FeedOptions.EnableScanInQuery) set to true. 

ST_WITHIN can be used to check if a point lies within a Polygon. Commonly Polygons are used to represent boundaries like zip codes, state boundaries, or natural formations. Again if you include spatial indexing in your indexing policy, then "within" queries will be served efficiently through the index. 

Polygon arguments in ST_WITHIN can contain only a single ring, i.e. the Polygons must not contain holes in them. 

**Query**

    SELECT * 
    FROM Families f 
    WHERE ST_WITHIN(f.location, {
        'type':'Polygon', 
        'coordinates': [[[31.8, -5], [32, -5], [32, -4.7], [31.8, -4.7], [31.8, -5]]]
    })

**Results**

    [{
      "id": "WakefieldFamily",
    }]

> [!NOTE]
> Similar to how mismatched types works in Azure Cosmos DB query, if the location value specified in either argument is malformed or invalid, then it will evaluate to **undefined** and the evaluated document to be skipped from the query results. If your query returns no results, run ST_ISVALIDDETAILED To debug why the spatail type is invalid.     
> 
> 

Azure Cosmos DB also supports performing inverse queries, i.e. you can index Polygons or lines in Azure Cosmos DB, then query for the areas that contain a specified point. This pattern is commonly used in logistics to identify e.g. when a truck enters or leaves a designated area. 

**Query**

    SELECT * 
    FROM Areas a 
    WHERE ST_WITHIN({'type': 'Point', 'coordinates':[31.9, -4.8]}, a.location)


**Results**

    [{
      "id": "MyDesignatedLocation",
      "location": {
        "type":"Polygon", 
        "coordinates": [[[31.8, -5], [32, -5], [32, -4.7], [31.8, -4.7], [31.8, -5]]]
      }
    }]

ST_ISVALID and ST_ISVALIDDETAILED can be used to check if a spatial object is valid. For example, the following query checks the validity of a point with an out of range latitude value (-132.8). ST_ISVALID returns just a Boolean value, and ST_ISVALIDDETAILED returns the Boolean and a string containing the reason why it is considered invalid.

** Query **

    SELECT ST_ISVALID({ "type": "Point", "coordinates": [31.9, -132.8] })

**Results**

    [{
      "$1": false
    }]

These functions can also be used to validate Polygons. For example, here we use ST_ISVALIDDETAILED to validate a Polygon that is not closed. 

**Query**

    SELECT ST_ISVALIDDETAILED({ "type": "Polygon", "coordinates": [[ 
        [ 31.8, -5 ], [ 31.8, -4.7 ], [ 32, -4.7 ], [ 32, -5 ] 
        ]]})

**Results**

    [{
       "$1": { 
            "valid": false, 
            "reason": "The Polygon input is not valid because the start and end points of the ring number 1 are not the same. Each ring of a Polygon must have the same start and end points." 
          }
    }]

### LINQ Querying in the .NET SDK
The DocumentDB .NET SDK also providers stub methods `Distance()` and `Within()` for use within LINQ expressions. The DocumentDB LINQ provider translates these method calls to the equivalent SQL built-in function calls (ST_DISTANCE and ST_WITHIN respectively). 

Here's an example of a LINQ query that finds all documents in the Azure Cosmos DB collection whose "location" value is within a radius of 30km of the specified point using LINQ.

**LINQ query for Distance**

    foreach (UserProfile user in client.CreateDocumentQuery<UserProfile>(UriFactory.CreateDocumentCollectionUri("db", "profiles"))
        .Where(u => u.ProfileType == "Public" && a.Location.Distance(new Point(32.33, -4.66)) < 30000))
    {
        Console.WriteLine("\t" + user);
    }

Similarly, here's a query for finding all the documents whose "location" is within the specified box/Polygon. 

**LINQ query for Within**

    Polygon rectangularArea = new Polygon(
        new[]
        {
            new LinearRing(new [] {
                new Position(31.8, -5),
                new Position(32, -5),
                new Position(32, -4.7),
                new Position(31.8, -4.7),
                new Position(31.8, -5)
            })
        });

    foreach (UserProfile user in client.CreateDocumentQuery<UserProfile>(UriFactory.CreateDocumentCollectionUri("db", "profiles"))
        .Where(a => a.Location.Within(rectangularArea)))
    {
        Console.WriteLine("\t" + user);
    }


Now that we've taken a look at how to query documents using LINQ and SQL, let's take a look at how to configure Azure Cosmos DB for spatial indexing.

## Indexing
As we described in the [Schema Agnostic Indexing with Azure Cosmos DB](http://www.vldb.org/pvldb/vol8/p1668-shukla.pdf) paper, we designed Azure Cosmos DB’s database engine to be truly schema agnostic and provide first class support for JSON. The write optimized database engine of Azure Cosmos DB natively understands spatial data (points, Polygons and lines) represented in the GeoJSON standard.

In a nutshell, the geometry is projected from geodetic coordinates onto a 2D plane then divided progressively into cells using a **quadtree**. These cells are mapped to 1D based on the location of the cell within a **Hilbert space filling curve**, which preserves locality of points. Additionally when location data is indexed, it goes through a process known as **tessellation**, i.e. all the cells that intersect a location are identified and stored as keys in the Azure Cosmos DB index. At query time, arguments like points and Polygons are also tessellated to extract the relevant cell ID ranges, then used to retrieve data from the index.

If you specify an indexing policy that includes spatial index for /* (all paths), then all points found within the collection are indexed for efficient spatial queries (ST_WITHIN and ST_DISTANCE). Spatial indexes do not have a precision value, and always use a default precision value.

> [!NOTE]
> Azure Cosmos DB supports automatic indexing of Points, Polygons, and LineStrings
> 
> 

The following JSON snippet shows an indexing policy with spatial indexing enabled, i.e. index any GeoJSON point found within documents for spatial querying. If you are modifying the indexing policy using the Azure Portal, you can specify the following JSON for indexing policy to enable spatial indexing on your collection.

**Collection Indexing Policy JSON with Spatial enabled for points and Polygons**

    {
       "automatic":true,
       "indexingMode":"Consistent",
       "includedPaths":[
          {
             "path":"/*",
             "indexes":[
                {
                   "kind":"Range",
                   "dataType":"String",
                   "precision":-1
                },
                {
                   "kind":"Range",
                   "dataType":"Number",
                   "precision":-1
                },
                {
                   "kind":"Spatial",
                   "dataType":"Point"
                },
                {
                   "kind":"Spatial",
                   "dataType":"Polygon"
                }                
             ]
          }
       ],
       "excludedPaths":[
       ]
    }

Here's a code snippet in .NET that shows how to create a collection with spatial indexing turned on for all paths containing points. 

**Create a collection with spatial indexing**

    DocumentCollection spatialData = new DocumentCollection()
    spatialData.IndexingPolicy = new IndexingPolicy(new SpatialIndex(DataType.Point)); //override to turn spatial on by default
    collection = await client.CreateDocumentCollectionAsync(UriFactory.CreateDatabaseUri("db"), spatialData);

And here's how you can modify an existing collection to take advantage of spatial indexing over any points that are stored within documents.

**Modify an existing collection with spatial indexing**

    Console.WriteLine("Updating collection with spatial indexing enabled in indexing policy...");
    collection.IndexingPolicy = new IndexingPolicy(new SpatialIndex(DataType.Point));
    await client.ReplaceDocumentCollectionAsync(collection);

    Console.WriteLine("Waiting for indexing to complete...");
    long indexTransformationProgress = 0;
    while (indexTransformationProgress < 100)
    {
        ResourceResponse<DocumentCollection> response = await client.ReadDocumentCollectionAsync(UriFactory.CreateDocumentCollectionUri("db", "coll"));
        indexTransformationProgress = response.IndexTransformationProgress;

        await Task.Delay(TimeSpan.FromSeconds(1));
    }

> [!NOTE]
> If the location GeoJSON value within the document is malformed or invalid, then it will not get indexed for spatial querying. You can validate location values using ST_ISVALID and ST_ISVALIDDETAILED.
> 
> If your collection definition includes a partition key, indexing transformation progress is not reported. 
> 
> 

## Next steps
Now that you've learnt about how to get started with geospatial support in Azure Cosmos DB, you can:

* Start coding with the [Geospatial .NET code samples on GitHub](https://github.com/Azure/azure-documentdb-dotnet/blob/fcf23d134fc5019397dcf7ab97d8d6456cd94820/samples/code-samples/Geospatial/Program.cs)
<<<<<<< HEAD
* Get hands on with geospatial querying at the [DocumentDB Query Playground](http://www.documentdb.com/sql/demo#geospatial)
* Learn more about [DocumentDB Query](documentdb-sql-query.md)
* Learn more about [DocumentDB Indexing Policies](documentdb-indexing-policies.md)
=======
* Get hands on with geospatial querying at the [Azure Cosmos DB Query Playground](http://www.documentdb.com/sql/demo#geospatial)
* Learn more about [Azure Cosmos DB Query](documentdb-sql-query.md)
* Learn more about [Azure Cosmos DB Indexing Policies](documentdb-indexing-policies.md)
>>>>>>> a42dbad0
<|MERGE_RESOLUTION|>--- conflicted
+++ resolved
@@ -25,11 +25,7 @@
 * How can I query geospatial data in Azure Cosmos DB in SQL and LINQ?
 * How do I enable or disable spatial indexing in Azure Cosmos DB?
 
-<<<<<<< HEAD
-Please see this [GitHub project](https://github.com/Azure/azure-documentdb-dotnet/blob/master/samples/code-samples/Geospatial/Program.cs) for code samples.
-=======
 This article shows how to work with spatial data with the DocumentDB API. Please see this [GitHub project](https://github.com/Azure/azure-documentdb-dotnet/blob/master/samples/code-samples/Geospatial/Program.cs) for code samples.
->>>>>>> a42dbad0
 
 ## Introduction to spatial data
 Spatial data describes the position and shape of objects in space. In most applications, these correspond to objects on the earth, i.e. geospatial data. Spatial data can be used to represent the location of a person, a place of interest, or the boundary of a city, or a lake. Common use cases often involve proximity queries, for e.g., "find all coffee shops near my current location". 
@@ -396,12 +392,6 @@
 Now that you've learnt about how to get started with geospatial support in Azure Cosmos DB, you can:
 
 * Start coding with the [Geospatial .NET code samples on GitHub](https://github.com/Azure/azure-documentdb-dotnet/blob/fcf23d134fc5019397dcf7ab97d8d6456cd94820/samples/code-samples/Geospatial/Program.cs)
-<<<<<<< HEAD
-* Get hands on with geospatial querying at the [DocumentDB Query Playground](http://www.documentdb.com/sql/demo#geospatial)
-* Learn more about [DocumentDB Query](documentdb-sql-query.md)
-* Learn more about [DocumentDB Indexing Policies](documentdb-indexing-policies.md)
-=======
 * Get hands on with geospatial querying at the [Azure Cosmos DB Query Playground](http://www.documentdb.com/sql/demo#geospatial)
 * Learn more about [Azure Cosmos DB Query](documentdb-sql-query.md)
 * Learn more about [Azure Cosmos DB Indexing Policies](documentdb-indexing-policies.md)
->>>>>>> a42dbad0
