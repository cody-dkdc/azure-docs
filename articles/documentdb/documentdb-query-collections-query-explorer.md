--- conflicted
+++ resolved
@@ -13,13 +13,8 @@
 	ms.tgt_pltfrm="na" 
 	ms.devlang="na" 
 	ms.topic="get-started-article"
-<<<<<<< HEAD
-	ms.date="09/08/2015" 
-	ms.author="stbaro"/>
-=======
 	ms.date="12/01/2015" 
 	ms.author="anhoh"/>
->>>>>>> 08be3281
 
 # Create, edit, and run SQL queries against a DocumentDB collection using Query Explorer #
 
