--- conflicted
+++ resolved
@@ -13,11 +13,7 @@
 ms.tgt_pltfrm: na
 ms.devlang: dotnet
 ms.topic: article
-<<<<<<< HEAD
-ms.date: 12/21/2016
-=======
 ms.date: 01/12/2017
->>>>>>> e8cfaf0d
 ms.author: rnagpal
 
 ---
@@ -54,12 +50,9 @@
 
 The DocumentDB .NET Core SDK has feature parity with the latest version of the [DocumentDB .NET SDK](documentdb-sdk-dotnet.md).
 
-<<<<<<< HEAD
-=======
 > [!NOTE] 
 > The DocumentDB .NET Core SDK is not yet compatible with Universal Windows Platform (UWP) apps. For a preview version of the .NET Core SDK that does support UWP apps, send email to [askdocdb@microsoft.com](mailto:askdocdb@microsoft.com).
 
->>>>>>> e8cfaf0d
 ### <a name="1.0.0"/>[1.0.0](https://www.nuget.org/packages/Microsoft.Azure.DocumentDB.Core/1.0.0)
 
 The DocumentDB .NET Core SDK enables you to build fast, cross-platform [ASP.NET Core](https://www.asp.net/core) and [.NET Core](https://www.microsoft.com/net/core#windows) apps to run on Windows, Mac, and Linux. The latest release of the DocumentDB .NET Core SDK is fully [Xamarin](https://www.xamarin.com) compatible and be used to build applications that target iOS, Android, and Mono (Linux).  
