---
title: Connect to Azure DocumentDB using BI analytics tools | Microsoft Docs
description: Learn how to use the Azure DocumentDB ODBC driver to create tables and views so that normalized data can be viewed in BI and data analytics software.
keywords: odbc, odbc driver
services: documentdb
author: mimig1
manager: jhubbard
editor: ''
documentationcenter: ''

ms.assetid: 9967f4e5-4b71-4cd7-8324-221a8c789e6b
ms.service: documentdb
ms.workload: data-services
ms.tgt_pltfrm: na
ms.devlang: rest-api
ms.topic: article
<<<<<<< HEAD
ms.date: 03/14/2017
=======
ms.date: 03/27/2017
>>>>>>> 2314d271
ms.author: mimig

---

# Connect to DocumentDB using BI analytics tools with the ODBC driver

The DocumentDB ODBC driver enables you to connect to DocumentDB using BI analytics tools such as SQL Server Integration Services, Power BI Desktop, and Tableau so that you can analyze and create visualizations of your DocumentDB data in those solutions.

The DocumentDB ODBC driver is ODBC 3.8 compliant and supports ANSI SQL-92 syntax. The driver offers rich features to help you renormalize data in DocumentDB. Using the driver, you can represent data in DocumentDB as tables and views. The driver enables you to perform SQL operations against the tables and views including group by queries, inserts, updates, and deletes.

## Why do I need to normalize my data?
DocumentDB is a NoSQL database, so it enables rapid development of apps by enabling applications to iterate their data model on the fly and not confine them to a strict schema. A single DocumentDB database can contain JSON documents of various structures. This is great for rapid application development, but when you want to analyze and create reports of your data using data analytics and BI tools, the data often needs to be flattened and adhere to a specific schema.

This is where the ODBC driver comes in. By using the ODBC driver, you can now renormalized data in DocumentDB into tables and views fitting to your data analytic and reporting needs. The renormalized schemas have no impact on the underlying data and do not confine developers to adhere to them, they simply enable you to leverage ODBC-compliant tools to access the data. So now your DocumentDB database will not only be a favorite for your development team, but your data analysts will love it too.

Now lets get started with the ODBC driver.

## <a id="install"></a>Step 1: Install the DocumentDB ODBC driver

1. Download the drivers for your environment:
<<<<<<< HEAD
* [Microsoft Azure DocumentDB ODBC 64-bit.msi](https://aka.ms/documentdb-odbc-64x64) for 64-bit Windows
* [Microsoft Azure DocumentDB ODBC 32x64-bit.msi](https://aka.ms/documentdb-odbc-32x64) for 32-bit on 64-bit Windows
* [Microsoft Azure DocumentDB ODBC 32-bit.msi](https://aka.ms/documentdb-odbc-32x32) for 32-bit Windows
=======

    * [Microsoft Azure DocumentDB ODBC 64-bit.msi](https://aka.ms/documentdb-odbc-64x64) for 64-bit Windows
    * [Microsoft Azure DocumentDB ODBC 32x64-bit.msi](https://aka.ms/documentdb-odbc-32x64) for 32-bit on 64-bit Windows
    * [Microsoft Azure DocumentDB ODBC 32-bit.msi](https://aka.ms/documentdb-odbc-32x32) for 32-bit Windows
>>>>>>> 2314d271

    Run the msi file locally, which starts the **Microsoft Azure DocumentDB ODBC Driver Installation Wizard**. 
2. Complete the installation wizard using the default input to install the ODBC driver.
3. Open the **ODBC Data source Administrator** app on your computer, you can do this by typing **ODBC Data sources** in the Windows search box. 
    You can confirm the driver was installed by clicking the **Drivers** tab and ensuring **Microsoft DocumentDB ODBC Driver** is listed.

    ![DocumentDB ODBC Data Source Administrator](./media/documentdb-nosql-odbc-driver/documentdb-nosql-odbc-driver.png)

## <a id="connect"></a>Step 2: Connect to your DocumentDB database

1. After [Installing the DocumentDB ODBC driver](#install), in the **ODBC Data Source Administrator** window, click **Add**. You can create a User or System DSN. In this example, we are creating a User DSN.
2. In the **Create New Data Source** window, select **Microsoft DocumentDB ODBC Driver**, and then click **Finish**.
3. In the **DocumentDB ODBC Driver SDN Setup** window, fill in the following: 

    ![DocumentDB ODBC Driver DSN Setup window](./media/documentdb-nosql-odbc-driver/documentdb-nosql-odbc-driver-dsn-setup.png)
    - **Data Source Name**: Your own friendly name for the ODBC DSN. This name is unique to your DocumentDB account, so name it appropriately if you have multiple accounts.
    - **Description**: A brief description of the data source.
    - **Host**: URI for your DocumentDB account. You can retrieve this from the DocumentDB Keys blade in the Azure portal, as shown in the following screenshot. 
    - **Access Key**: The primary or secondary, read-write or read-only key from the DocumentDB Keys blade in the Azure portal as shown in the following screenshot. We recommend you use the read-only key if the DSN is used for read-only data processing and reporting.
    ![DocumentDB Keys blade](./media/documentdb-nosql-odbc-driver/documentdb-nosql-odbc-driver-keys.png)
    - **Encrypt Access Key for**: Select the best choice based on the users of this machine. 
4. Click the **Test** button to make sure you can connect to your DocumentDB account. 
5. Click **Advanced Options** and set the following values:
    - **Query Consistency**: Select the [consistency level](documentdb-consistency-levels.md) for your operations. The default is Session.
    - **Number of Retries**: Enter the number of times to retry an operation if the initial request does not complete due to service throttling.
    - **Schema File**: You have a number of options here.
        - By default, leaving this entry as is (blank), the driver scans the first page data for all collections to determine the schema of each collection. This is known as Collection Mapping. Without a schema file defined, the driver has to perform the scan for each driver session and could result in a higher start up time of an application using the DSN. We recommend that you always associate a schema file for a DSN.
        - If you already have a schema file (possibly one that you created using the [Schema Editor](#schema-editor)), you can click **Browse**, navigate to your file, click **Save**, and then click **OK**.
        - If you want to create a new schema, click **OK**, and then click **Schema Editor** in the main window. Then proceed to the [Schema Editor](#schema-editor) information. Upon creating the new schema file, please remember to go back to the **Advanced Options** window to include the newly created schema file.

6. Once you complete and close the **DocumentDB ODBC Driver DSN Setup** window, the new User DSN is added to the User DSN tab.

    ![New DocumentDB ODBC DSN on the User DSN tab](./media/documentdb-nosql-odbc-driver/documentdb-nosql-odbc-driver-user-dsn.png)

## <a id="#collection-mapping"></a>Step 3: Create a schema definition using the collection mapping method

There are two types of sampling methods that you can use: **collection mapping** or **table-delimiters**. A sampling session can utilize both sampling methods, but each collection can only use a specific sampling method. The steps below create a schema for the data in one or more collections using the collection mapping method. This sampling method retrieves the data in the page of a collection to determine the structure of the data. It transposes a collection to a table on the ODBC side. This sampling method is efficient and fast when the data in a collection is homogenous. If a collection contains heterogenous type of data, we recommend you use the [table-delimiters mapping method](#table-mapping) as it provides a more robust sampling method to determine the data structures in the collection. 

1. After completing steps 1-4 in [Connect to your DocumentDB database](#connect), click **Schema Editor** in the **DocumentDB ODBC Driver DSN Setup** window.

    ![Schema editor button in the DocumentDB ODBC Driver DSN Setup window](./media/documentdb-nosql-odbc-driver/documentdb-nosql-odbc-driver-schema-editor.png)
2. In the **Schema Editor** window, click **Create New**.
    The **Generate Schema** window displays all the collections in the DocumentDB account. 
3. Select one or more collections to sample, and then click **Sample**. 
4. In the **Design View** tab, the database, schema, and table are represented. In the table view, the scan displays the set of properties associated with the column names (SQL Name, Source Name, etc.).
    For each column, you can modify the column SQL name, the SQL type, SQL length (if applicable), Scale (if applicable), Precision (if applicable) and Nullable.
    - You can set **Hide Column** to **true** if you want to exclude that column from query results. Columns marked Hide Column = true are not returned for selection and projection, although they are still part of the schema. For example, you can hide all of the DocumentDB system required properties starting with “_”.
    - The **id** column is the only field that cannot be hidden as it is used as the primary key in the normalized schema. 
5. Once you have finished defining the schema, click **File** | **Save**, navigate to the directory to save the schema, and then click **Save**.

    If in the future you want to use this schema with a DSN, open the DocumentDB ODBC Driver DSN Setup window (via the ODBC Data Source Administrator), click Advanced Options, and then in the Schema File box, navigate to the saved schema. Saving a schema file to an existing DSN modifies the DSN connection to scope to the data and structure defined by schema.

## <a id="table-mapping"></a>Step 4: Create a schema definition using the table-delimiters mapping method

There are two types of sampling methods that you can use: **collection mapping** or **table-delimiters**. A sampling session can utilize both sampling methods, but each collection can only use a specific sampling method. 

The following steps create a schema for the data in one or more collections using the **table-delimiters** mapping method. We recommend that you use this sampling method when your collections contain heterogeneous type of data. You can use this method to scope the sampling to a set of attributes and its corresponding values. For example, if a document contains a “Type” property, you can scope the sampling to the values of this property. The end result of the sampling would be a set of tables for each of the values for Type you have specified. For example, Type = Car will produce a Car table while Type = Plane would produce a Plane table.

1. After completing steps 1-4 in [Connect to your DocumentDB database](#connect), click **Schema Editor** in the DocumentDB ODBC Driver DSN Setup window.
2. In the **Schema Editor** window, click **Create New**.
    The **Generate Schema** window displays all the collections in the DocumentDB account. 
3. Select a collection on the **Sample View** tab, in the **Mapping Definition** column for the collection, click **Edit**. Then in the **Mapping Definition** window, select **Table Delimiters** method. Then do the following:

    a. In the **Attributes** box, type the name of a delimiter property. This is a property in your document that you want to scope the sampling to, for instance, City and press enter. 

    b. If you only want to scope the sampling to certain values for the attribute you just entered, select the attribute in the selection box, then enter a value in the **Value** box, for example, Seattle and press enter. You can continue to add multiple values for attributes. Just ensure that the correct attribute is selected when you're entering values.

    For example, if you include an **Attributes** value of City, and you want to limit your table to only include rows with a city value of New York and Dubai, you would enter City in the Attributes box, and New York and then Dubai in the **Values** box.
4. Click **OK**. 
5. After completing the mapping definitions for the collections you want to sample, in the **Schema Editor** window, click **Sample**.
     For each column, you can modify the column SQL name, the SQL type, SQL length (if applicable), Scale (if applicable), Precision (if applicable) and Nullable.
    - You can set **Hide Column** to **true** if you want to exclude that column from query results. Columns marked Hide Column = true are not returned for selection and projection, although they are still part of the schema. For example, you can hide all the DocumentDB system required properties starting with “_”.
    - The **id** column is the only field that cannot be hidden as it is used as the primary key in the normalized schema. 
6. Once you have finished defining the schema, click **File** | **Save**, navigate to the directory to save the schema, and then click **Save**.
7. Back in the **DocumentDB ODBC Driver DSN Setup** window, click ** Advanced Options**. Then, in the **Schema File** box, navigate to the saved schema file and click **OK**. Click **OK** again to save the DSN. This saves the schema you created to the DSN. 

## (Optional) Creating views
You can define and create views as part of the sampling process. These views are equivalent to SQL views. They are read-only and are scope the selections and projections of the DocumentDB SQL defined. 

To create a view for your data, in the **Schema Editor** window, in the **View Definitions** column, click **Add** on the row of the collection to sample. Then in the **View Definitions** window, do the following:
1. Click **New**, enter a name for the view, for example, EmployeesfromSeattleView and then click **OK**.
2. In the **Edit view** window, enter a DocumentDB query. This must be a DocumentDB SQL query, for example`SELECT c.City, c.EmployeeName, c.Level, c.Age, c.Gender, c.Manager FROM c WHERE c.City = “Seattle”`, and then click **OK**.

You can create a many views as you like. Once you are done defining the views, you can then sample the data. 

## Step 5: View your data in BI tools such as Power BI Desktop

You can use your new DSN to connect DocumentADB with any ODBC-compliant tools - this step simply shows you how to connect to Power BI Desktop and create a Power BI visualization.

1. Open Power BI Desktop.
2. Click **Get Data**.
3. In the **Get Data** window, click **Other** | **ODBC** | **Connect**.
4. In the **From ODBC** window, select the data source name you created, and then click **OK**. You can leave the **Advanced Options** entries blank.
5. In the **Access a data source using an ODBC driver** window, select **Default or Custom** and then click **Connect**. You do not need to include the **Credential connection string properties**.
6. In the **Navigator** window, in the left pane, expand the database, the schema, and then select the table. The results pane includes the data using the schema you created.
7. To visualize the data in Power BI desktop, check the box in front of the table name, and then click **Load**.
8. In Power BI Desktop, on the far left, select the Data tab ![Data tab in Power BI Desktop](./media/documentdb-nosql-odbc-driver/documentdb-nosql-odbc-driver-data-tab.png) to confirm your data was imported.
9. You can now create visuals using Power BI by clicking on the Report tab ![Report tab in Power BI Desktop](./media/documentdb-nosql-odbc-driver/documentdb-nosql-odbc-driver-report-tab.png), clicking **New Visual**, and then customizing your tile. For more information about creating visualizations in Power BI Desktop, see [Visualization types in Power BI](https://powerbi.microsoft.com/documentation/powerbi-service-visualization-types-for-reports-and-q-and-a/).

## Troubleshooting

If you receive the following error, ensure the **Host** and **Access Key** values you copied the Azure portal in [Step 2](#connect) are correct and then retry. Use the copy buttons to the right of the **Host** and **Access Key** values in the Azure portal to copy the values error free.

    [HY000]: [Microsoft][DocumentDB] (401) HTTP 401 Authentication Error: {"code":"Unauthorized","message":"The input authorization token can't serve the request. Please check that the expected payload is built as per the protocol, and check the key being used. Server used the following payload to sign: 'get\ndbs\n\nfri, 20 jan 2017 03:43:55 gmt\n\n'\r\nActivityId: 9acb3c0d-cb31-4b78-ac0a-413c8d33e373"}`

## Next steps

To learn more about DocumentDB, see [What is DocumentDB?](documentdb-introduction.md).<|MERGE_RESOLUTION|>--- conflicted
+++ resolved
@@ -14,11 +14,7 @@
 ms.tgt_pltfrm: na
 ms.devlang: rest-api
 ms.topic: article
-<<<<<<< HEAD
-ms.date: 03/14/2017
-=======
 ms.date: 03/27/2017
->>>>>>> 2314d271
 ms.author: mimig
 
 ---
@@ -39,16 +35,10 @@
 ## <a id="install"></a>Step 1: Install the DocumentDB ODBC driver
 
 1. Download the drivers for your environment:
-<<<<<<< HEAD
-* [Microsoft Azure DocumentDB ODBC 64-bit.msi](https://aka.ms/documentdb-odbc-64x64) for 64-bit Windows
-* [Microsoft Azure DocumentDB ODBC 32x64-bit.msi](https://aka.ms/documentdb-odbc-32x64) for 32-bit on 64-bit Windows
-* [Microsoft Azure DocumentDB ODBC 32-bit.msi](https://aka.ms/documentdb-odbc-32x32) for 32-bit Windows
-=======
 
     * [Microsoft Azure DocumentDB ODBC 64-bit.msi](https://aka.ms/documentdb-odbc-64x64) for 64-bit Windows
     * [Microsoft Azure DocumentDB ODBC 32x64-bit.msi](https://aka.ms/documentdb-odbc-32x64) for 32-bit on 64-bit Windows
     * [Microsoft Azure DocumentDB ODBC 32-bit.msi](https://aka.ms/documentdb-odbc-32x32) for 32-bit Windows
->>>>>>> 2314d271
 
     Run the msi file locally, which starts the **Microsoft Azure DocumentDB ODBC Driver Installation Wizard**. 
 2. Complete the installation wizard using the default input to install the ODBC driver.
