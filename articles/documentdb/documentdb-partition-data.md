<properties 
	pageTitle="Partitioning and scaling in Azure DocumentDB | Microsoft Azure"      
	description="Learn about how partitioning works in Azure DocumentDB, how to configure partitioning and partition keys, and how to pick the right partition key for your application."         
	services="documentdb" 
	authors="arramac" 
	manager="jhubbard" 
	editor="monicar" 
	documentationCenter=""/> 

<tags 
	ms.service="documentdb" 
	ms.workload="data-services" 
	ms.tgt_pltfrm="na" 
	ms.devlang="na" 
	ms.topic="article" 
	ms.date="04/10/2016" 
	ms.author="arramac"/> 

# Partitioning and scaling in Azure DocumentDB
[Microsoft Azure DocumentDB](https://azure.microsoft.com/services/documentdb/) is designed to help you achieve fast, predictable performance and scale seamlessly along with your application as it grows. This article provides an overview of how partitioning works in DocumentDB, and describes how you can configure DocumentDB collections to effectively scale your applications.

After reading this article, you will be able to answer the following questions:   

- How does partitioning work in Azure DocumentDB?
- How do I configure partitioning in DocumentDB
- What are partition keys, and how do I pick the right partition key for my application?

## Partitioning in DocumentDB

In DocumentDB, you can store and query schema-less JSON documents with order-of-millisecond response times at any scale. DocumentDB provides containers for storing data called **collections**. Collections are logical resources and can span one or more physical partitions or servers. The number of partitions is determined by DocumentDB based on the storage size and the provisioned throughput of the collection. Every partition in DocumentDB has a fixed amount of SSD-backed storage associated with it, and is replicated for high availability. Partition management is fully managed by Azure DocumentDB, and you do not have to write complex code or manage your partitions. DocumentDB collections are **practically unlimited** in terms of storage and throughput. 

Partitioning is completely transparent to your application. DocumentDB supports fast reads and writes, SQL and LINQ queries, JavaScript based transactional logic, consistency levels, and fine-grained access control via REST API calls to a single collection resource. The service handles distributing data across partitions and routing query requests to the right partition. 

How does this work? When you create a collection in DocumentDB, you'll notice that there's a **partition key property** configuration value that you can specify. This is the JSON property (or path) within your documents that can be used by DocumentDB to distribute your data among multiple servers or partitions. DocumentDB will hash the partition key value and use the hashed result to determine the partition in which the JSON document will be stored. All documents with the same partition key will be stored in the same partition. 

For example, consider an application that stores data about employees and their departments in DocumentDB. Let's choose `"department"` as the partition key property, in order to scale out data by department. Every document in DocumentDB must contain a mandatory `"id"` property that must be unique for every document with the same partition key value, e.g. `"Marketing`". Every document stored in a collection must have a unique combination of partition key and id, e.g. `{ "Department": "Marketing", "id": "0001" }`, `{ "Department": "Marketing", "id": "0002" }`, and `{ "Department": "Sales", "id": "0001" }`. In other words, the compound property of (partition key, id) is the primary key for your collection.

### Partition keys
The choice of the partition key is an important decision that you’ll have to make at design time. You must pick a JSON property name that has a wide range of values and is likely to have evenly distributed access patterns. The partition key is specified as a JSON path, e.g. `/department` represents the property department. 

The following table shows examples of partition key definitions and the JSON values corresponding to each.

<table border="0" cellspacing="0" cellpadding="0">
    <tbody>
        <tr>
            <td valign="top"><p><strong>Partition Key Path</strong></p></td>
            <td valign="top"><p><strong>Description</strong></p></td>
        </tr>
        <tr>
            <td valign="top"><p>/department</p></td>
            <td valign="top"><p>Corresponds to the JSON value of doc.department where doc is the document.</p></td>
        </tr>
        <tr>
            <td valign="top"><p>/properties/name</p></td>
            <td valign="top"><p>Corresponds to the JSON value of doc.properties.name where doc is the document (nested property).</p></td>
        </tr>
        <tr>
            <td valign="top"><p>/id</p></td>
            <td valign="top"><p>Corresponds to the JSON value of doc.id (id and partition key are the same property).</p></td>
        </tr>
        <tr>
            <td valign="top"><p>/"department name"</p></td>
            <td valign="top"><p>Corresponds to the JSON value of doc["department name"] where doc is the document.</p></td>
        </tr>
    </tbody>
</table>

> [AZURE.NOTE] The syntax for partition key path is similar to the path specification for indexing policy paths with the key difference that the path corresponds to the property instead of the value, i.e. there is no wild card at the end. For example, you would specify /department/? to index the values under department, but specify /department as the partition key definition. The partition key path is implicitly indexed and cannot be excluded from indexing using indexing policy overrides.

Let's take a look at how the choice of partition key impacts the performance of your application.

### Partitioning and provisioned throughput
DocumentDB is designed for predictable performance. When you create a collection, you reserve throughput in terms of **[request units](documentdb-request-units.md) (RU) per second**. Each request is assigned a request unit charge that is proportionate to the amount of system resources like CPU and IO consumed by the operation. A read of a 1 kB document with Session consistency consumes 1 request unit. A read is 1 RU regardless of the number of items stored or the number of concurrent requests running at the same. Larger documents require higher request units depending on the size. If you know the size of your entities and the number of reads you need to support for your application, you can provision the exact amount of throughput required for your application's read needs. 

When DocumentDB stores documents, it distributes them evenly among partitions based on the partition key value. The throughput is also distributed evenly among the available partitions i.e. the throughput per partition = (total throughput per collection)/ (number of partitions). 

> [AZURE.TIP] In order to achieve the full throughput of the collection, you must choose a partition key that allows you to evenly distribute requests among a number of distinct partition key values.

## Single Partition and Partitioned Collections
DocumentDB supports the creation of both single-partition and partitioned collections. 

- **Partitioned collections** can span multiple partitions and support very large amounts of storage and throughput. You must specify a partition key for the collection.
- **Single-partition collections** have lower price options and the ability to query and perform transactions across all collection data. They have the scalability and storage limits of a single partition. You do not have to specify a partition key for these collections. 

![Partitioned collections in DocumentDB][2] 

For scenarios that do not need large volumes of storage or throughput, single partition collections are a good fit. Note that single-partition collections have the scalability and storage limits of a single partition, i.e. up to 10 GB of storage and up to 10,000 request units per second. 

Partitioned collections can support very large amounts of storage and throughput. The default offers however are configured to store up to 250 GB of storage and scale up to 250,000 request units per second. If you need higher storage or throughput per collection, please contact [Azure Support](documentdb-increase-limits.md) to have these increased for your account.

The following table lists differences in working with a single-partition and partitioned collections:

<table border="0" cellspacing="0" cellpadding="0">
    <tbody>
        <tr>
            <td valign="top"><p></p></td>
            <td valign="top"><p><strong>Single Partition Collection</strong></p></td>
            <td valign="top"><p><strong>Partitioned Collection</strong></p></td>
        </tr>
        <tr>
            <td valign="top"><p>Partition Key</p></td>
            <td valign="top"><p>None</p></td>
            <td valign="top"><p>Required</p></td>
        </tr>
        <tr>
            <td valign="top"><p>Primary Key for Document</p></td>
            <td valign="top"><p>"id"</p></td>
            <td valign="top"><p>compound key &lt;partition key&gt; and "id"</p></td>
        </tr>
        <tr>
            <td valign="top"><p>Minimum Storage</p></td>
            <td valign="top"><p>0 GB</p></td>
            <td valign="top"><p>0 GB</p></td>
        </tr>
        <tr>
            <td valign="top"><p>Maximum Storage</p></td>
            <td valign="top"><p>10 GB</p></td>
            <td valign="top"><p>Unlimited (250 GB by default)</p></td>
        </tr>
        <tr>
            <td valign="top"><p>Minimum Throughput</p></td>
            <td valign="top"><p>400 request units per second</p></td>
            <td valign="top"><p>10,000 request units per second</p></td>
        </tr>
        <tr>
            <td valign="top"><p>Maximum Throughput</p></td>
            <td valign="top"><p>10,000 request units per second</p></td>
            <td valign="top"><p>Unlimited (250,000 request units per second by default)</p></td>
        </tr>
        <tr>
            <td valign="top"><p>API versions</p></td>
            <td valign="top"><p>All</p></td>
            <td valign="top"><p>API 2015-12-16 and newer</p></td>
        </tr>
    </tbody>
</table>

## Working with the SDKs

Azure DocumentDB added support for automatic partitioning with [REST API version 2015-12-16](https://msdn.microsoft.com/library/azure/dn781481.aspx). In order to create partitioned collections, you must download SDK versions 1.6.0 or newer in one of the supported SDK platforms (.NET, Node.js, Java, Python). 

### Creating partitioned collections

The following sample shows a .NET snippet to create a collection to store device telemetry data of 20,000 request units per second of throughput. The SDK sets the OfferThroughput value (which in turn sets the `x-ms-offer-throughput` request header in the REST API). Here we set the `/deviceId` as the partition key. The choice of partition key is saved along with the rest of the collection metadata like name and indexing policy.

For this sample, we picked `deviceId` since we know that (a) since there are a large number of devices, writes can be distributed across partitions evenly and allowing us to scale the database to ingest massive volumes of data and (b) many of the requests like fetching the latest reading for a device are scoped to a single deviceId and can be retrieved from a single partition.

    DocumentClient client = new DocumentClient(new Uri(endpoint), authKey);
    await client.CreateDatabaseAsync(new Database { Id = "db" });

    // Collection for device telemetry. Here the JSON property deviceId will be used as the partition key to 
    // spread across partitions. Configured for 10K RU/s throughput and an indexing policy that supports 
    // sorting against any number or string property.
    DocumentCollection myCollection = new DocumentCollection();
    myCollection.Id = "coll";
    myCollection.PartitionKey.Paths.Add("/deviceId");

    await client.CreateDocumentCollectionAsync(
        UriFactory.CreateDatabaseUri("db"),
        myCollection,
        new RequestOptions { OfferThroughput = 20000 });
        

> [AZURE.NOTE] In order to create partitioned collections, you must specify a throughput value of > 10,000 request units per second. Since throughput is in multiples of 100, this has to be 10,100 or higher.

This method makes a REST API call to DocumentDB, and the service will provision a number of partitions based on the requested throughput. You can change the throughput of a collection as your performance needs evolve. See [Performance Levels](documentdb-performance-levels.md) for more details.

### Reading and writing documents

Now, let's insert data into DocumentDB. Here's a sample class containing a device reading, and a call to CreateDocumentAsync to insert a new device reading into a collection.

    public class DeviceReading
    {
        [JsonProperty("id")]
        public string Id;

        [JsonProperty("deviceId")]
        public string DeviceId;

        [JsonConverter(typeof(IsoDateTimeConverter))]
        [JsonProperty("readingTime")]
        public DateTime ReadingTime;

        [JsonProperty("metricType")]
        public string MetricType;

        [JsonProperty("unit")]
        public string Unit;

        [JsonProperty("metricValue")]
        public double MetricValue;
      }

    // Create a document. Here the partition key is extracted as "XMS-0001" based on the collection definition
    await client.CreateDocumentAsync(
        UriFactory.CreateDocumentCollectionUri("db", "coll"),
        new DeviceReading
        {
            Id = "XMS-001-FE24C",
            DeviceId = "XMS-0001",
            MetricType = "Temperature",
            MetricValue = 105.00,
            Unit = "Fahrenheit",
            ReadingTime = DateTime.UtcNow
        });


Let's read the document by it's partition key and id, update it, and then as a final step, delete it by partition key and id. Note that the reads include a PartitionKey value (corresponding to the `x-ms-documentdb-partitionkey` request header in the REST API).

    // Read document. Needs the partition key and the ID to be specified
    Document result = await client.ReadDocumentAsync(
      UriFactory.CreateDocumentUri("db", "coll", "XMS-001-FE24C"), 
      new RequestOptions { PartitionKey = new PartitionKey("XMS-0001") });

    DeviceReading reading = (DeviceReading)(dynamic)result;

    // Update the document. Partition key is not required, again extracted from the document
    reading.MetricValue = 104;
    reading.ReadingTime = DateTime.UtcNow;

    await client.ReplaceDocumentAsync(
      UriFactory.CreateDocumentUri("db", "coll", "XMS-001-FE24C"), 
      reading);

    // Delete document. Needs partition key
    await client.DeleteDocumentAsync(
      UriFactory.CreateDocumentUri("db", "coll", "XMS-001-FE24C"), 
      new RequestOptions { PartitionKey = new PartitionKey("XMS-0001") });



### Querying partitioned collections

When you query data in partitioned collections, DocumentDB automatically routes the query to the partitions corresponding to the partition key values specified in the filter (if there are any). For example, this query is routed to just the partition containing the partition key "XMS-0001".

    // Query using partition key
    IQueryable<DeviceReading> query = client.CreateDocumentQuery<DeviceReading>(
    	UriFactory.CreateDocumentCollectionUri("db", "coll"))
        .Where(m => m.MetricType == "Temperature" && m.DeviceId == "XMS-0001");

The following query does not have a filter on the partition key (DeviceId) and is fanned out to all partitions where it is executed against the partition's index. Note that you have to specify the EnableCrossPartitionQuery (`x-ms-documentdb-query-enablecrosspartition` in the REST API) to have the SDK to execute a query across partitions.

    // Query across partition keys
    IQueryable<DeviceReading> crossPartitionQuery = client.CreateDocumentQuery<DeviceReading>(
        UriFactory.CreateDocumentCollectionUri("db", "coll"), 
        new FeedOptions { EnableCrossPartitionQuery = true })
        .Where(m => m.MetricType == "Temperature" && m.MetricValue > 100);

### Executing stored procedures

You can also execute atomic transactions against documents with the same device ID, e.g. if you're maintaining aggregates or the latest state of a device in a single document. 

    await client.ExecuteStoredProcedureAsync<DeviceReading>(
        UriFactory.CreateStoredProcedureUri("db", "coll", "SetLatestStateAcrossReadings"),
        "XMS-001-FE24C",
        new RequestOptions { PartitionKey = new PartitionKey("XMS-001") });

In the next section, we look at how you can move to partitioned collections from single-partition collections.

<a name="migrating-from-single-partition"></a>
### Migrating from single-partition to partitioned collections
When an application using a single-partition collection needs higher throughput (>10,000 RU/s) or larger data storage (>10GB), you can use the [DocumentDB Data Migration Tool](http://www.microsoft.com/downloads/details.aspx?FamilyID=cda7703a-2774-4c07-adcc-ad02ddc1a44d) to migrate the data from the single-partition collection to a partitioned collection. 

To migrate from a single-partition collection to a partitioned collection

1. Export data from the single-partition collection to JSON. See [Export to JSON file](documentdb-import-data.md#export-to-json-file) for additional details.
2. Import the data into a partitioned collection created with a partition key definition and over 10,000 request units per second throughput, as shown in the example below. See [Import to DocumentDB](documentdb-import-data.md#DocumentDBSeqTarget) for additional details.

![Migrating Data to a Partitioned collection in DocumentDB][3]  

>[AZURE.TIP] For faster import times, consider increasing the Number of Parallel Requests to 100 or higher to take advantage of the higher throughput available for partitioned collections. 

Now that we've completed the basics, let's look at a few important design considerations when working with partition keys in DocumentDB.

## Designing for partitioning
The choice of the partition key is an important decision that you’ll have to make at design time. This section describes some of the tradeoffs involved in selecting a partition key for your collection.

### Partition key as the transaction boundary
<<<<<<< HEAD
Your choice of partition key should balance the need to enables the use of transactions against the requirement to distribute your entities across multiple partition keys to ensure a scalable solution. At one extreme, you could set the same partition key for all your documents, but this may limit the scalability of your solution. At the other extreme, you could assign a unique partition key for each document, which would be highly scalable but would prevent you from using cross document transactions via stored procedures and triggers. An ideal partition key is one that enables you to use efficient queries and that has sufficient cardinality to ensure your solution is scalable. 
=======
Your choice of partition key should balance the need to enable the use of transactions against the requirement to distribute your entities across multiple partition keys to ensure a scalable solution. At one extreme, you could set the same partition key for all your documents, but this may limit the scalability of your solution. At the other extreme, you could assign a unique partition key for each document, which would be highly scalable but would prevent you from using cross document transactions via stored procedures and triggers. An ideal partition key is one that enables you to use efficient queries and that has sufficient cardinality to ensure your solution is scalable. 
>>>>>>> de8f2dd7

### Avoiding storage and performance bottlenecks 
It is also important to pick a property which allows writes to be distributed across a number of distinct values. Requests to the same partition key cannot exceed the throughput of a single partition, and will be throttled. So it is important to pick a partition key that does not result in **"hot spots"** within your application. The total storage size for documents with the same partition key can also not exceed 10 GB in storage. 

### Examples of good partition keys
Here are a few examples for how to pick the partition key for your application:

* If you’re implementing a user profile backend, then the user ID is a good choice for partition key.
* If you’re storing IoT data e.g. device state, a device ID is a good choice for partition key.
* If you’re using DocumentDB for logging time-series data, then the hostname or process ID is a good choice for partition key.
* If you have a multi-tenant architecture, the tenant ID is a good choice for partition key.

Note that in some use cases (like the IoT and user profiles described above), the partition key might be the same as your id (document key). In others like the time series data, you might have a partition key that’s different than the id.

### Partitioning and logging/time-series data
One of the most common use cases of DocumentDB is for logging and telemetry. It is important to pick a good partition key since you might need to read/write vast volumes of data. The choice will depend on your read and write rates and kinds of queries you expect to run. Here are some tips on how to choose a good partition key.

- If your use case involves a small rate of writes acculumating over a long period of time, and need to query by ranges of timestamps and other filters, then using a rollup of the timestamp e.g. date as a partition key is a good approach. This allows you to query over all the data for a date from a single partition. 
- If your workload is write heavy, which is generally more common, you should use a partition key that’s not based on timestamp so that DocumentDB can distribute writes evenly across a number of partitions. Here a hostname, process ID, activity ID, or another property with high cardinality is a good choice. 
- A third approach is a hybrid one where you have multiple collections, one for each day/month and the partition key is a granular property like hostname. This has the benefit that you can set different performance levels based on the time window, e.g. the collection for the current month is provisioned with higher throughput since it serves reads and writes, whereas previous months with lower throughput since they only serve reads.

### Partitioning and multi-tenancy
If you are implementing a multi-tenant application using DocumentDB, there are two major patterns for implementing tenancy with DocumentDB – one partition key per tenant, and one collection per tenant. Here are the pros and cons for each:

* One Partition Key per tenant: In this model, tenants are collocated within a single collection. But queries and inserts for documents within a single tenant can be performed against a single partition. You can also implement transactional logic across all documents within a tenant. Since multiple tenants share a collection, you can save storage and throughput costs by pooling resources for tenants within a single collection rather than provisioning extra headroom for each tenant. The drawback is that you do not have performance isolation per tenant. Performance/throughput increases apply to the entire collection vs targeted increases for tenants.
* One Collection per tenant: Each tenant has its own collection. In this model, you can reserve performance per tenant. With DocumentDB's new consumption based pricing model, this model is more cost-effective for multi-tenant applications with a small number of tenants.

You can also use a combination/tiered approach that collocates small tenants and migrates larger tenants to their own collection.

## Next Steps
In this article, we've described how partitioning works in Azure DocumentDB, how you can create partitioned collections, and how you can pick a good partition key for your application. 

-   Get started coding with the [SDKs](documentdb-sdk-dotnet.md) or the [REST API](https://msdn.microsoft.com/library/azure/dn781481.aspx)
-   Learn about [provisioned throughput in DocumentDB](documentdb-performance-levels.md)
-   If you would like to customize how your application performs partitioning, you can plug in your own client-side partitioning implementation. See [Client-side partitioning support](documentdb-sharding.md).

[1]: ./media/documentdb-partition-data/partitioning.png
[2]: ./media/documentdb-partition-data/single-and-partitioned.png
[3]: ./media/documentdb-partition-data/documentdb-migration-partitioned-collection.png  

 
<|MERGE_RESOLUTION|>--- conflicted
+++ resolved
@@ -1,324 +1,320 @@
-<properties 
-	pageTitle="Partitioning and scaling in Azure DocumentDB | Microsoft Azure"      
-	description="Learn about how partitioning works in Azure DocumentDB, how to configure partitioning and partition keys, and how to pick the right partition key for your application."         
-	services="documentdb" 
-	authors="arramac" 
-	manager="jhubbard" 
-	editor="monicar" 
-	documentationCenter=""/> 
-
-<tags 
-	ms.service="documentdb" 
-	ms.workload="data-services" 
-	ms.tgt_pltfrm="na" 
-	ms.devlang="na" 
-	ms.topic="article" 
-	ms.date="04/10/2016" 
-	ms.author="arramac"/> 
-
-# Partitioning and scaling in Azure DocumentDB
-[Microsoft Azure DocumentDB](https://azure.microsoft.com/services/documentdb/) is designed to help you achieve fast, predictable performance and scale seamlessly along with your application as it grows. This article provides an overview of how partitioning works in DocumentDB, and describes how you can configure DocumentDB collections to effectively scale your applications.
-
-After reading this article, you will be able to answer the following questions:   
-
-- How does partitioning work in Azure DocumentDB?
-- How do I configure partitioning in DocumentDB
-- What are partition keys, and how do I pick the right partition key for my application?
-
-## Partitioning in DocumentDB
-
-In DocumentDB, you can store and query schema-less JSON documents with order-of-millisecond response times at any scale. DocumentDB provides containers for storing data called **collections**. Collections are logical resources and can span one or more physical partitions or servers. The number of partitions is determined by DocumentDB based on the storage size and the provisioned throughput of the collection. Every partition in DocumentDB has a fixed amount of SSD-backed storage associated with it, and is replicated for high availability. Partition management is fully managed by Azure DocumentDB, and you do not have to write complex code or manage your partitions. DocumentDB collections are **practically unlimited** in terms of storage and throughput. 
-
-Partitioning is completely transparent to your application. DocumentDB supports fast reads and writes, SQL and LINQ queries, JavaScript based transactional logic, consistency levels, and fine-grained access control via REST API calls to a single collection resource. The service handles distributing data across partitions and routing query requests to the right partition. 
-
-How does this work? When you create a collection in DocumentDB, you'll notice that there's a **partition key property** configuration value that you can specify. This is the JSON property (or path) within your documents that can be used by DocumentDB to distribute your data among multiple servers or partitions. DocumentDB will hash the partition key value and use the hashed result to determine the partition in which the JSON document will be stored. All documents with the same partition key will be stored in the same partition. 
-
-For example, consider an application that stores data about employees and their departments in DocumentDB. Let's choose `"department"` as the partition key property, in order to scale out data by department. Every document in DocumentDB must contain a mandatory `"id"` property that must be unique for every document with the same partition key value, e.g. `"Marketing`". Every document stored in a collection must have a unique combination of partition key and id, e.g. `{ "Department": "Marketing", "id": "0001" }`, `{ "Department": "Marketing", "id": "0002" }`, and `{ "Department": "Sales", "id": "0001" }`. In other words, the compound property of (partition key, id) is the primary key for your collection.
-
-### Partition keys
-The choice of the partition key is an important decision that you’ll have to make at design time. You must pick a JSON property name that has a wide range of values and is likely to have evenly distributed access patterns. The partition key is specified as a JSON path, e.g. `/department` represents the property department. 
-
-The following table shows examples of partition key definitions and the JSON values corresponding to each.
-
-<table border="0" cellspacing="0" cellpadding="0">
-    <tbody>
-        <tr>
-            <td valign="top"><p><strong>Partition Key Path</strong></p></td>
-            <td valign="top"><p><strong>Description</strong></p></td>
-        </tr>
-        <tr>
-            <td valign="top"><p>/department</p></td>
-            <td valign="top"><p>Corresponds to the JSON value of doc.department where doc is the document.</p></td>
-        </tr>
-        <tr>
-            <td valign="top"><p>/properties/name</p></td>
-            <td valign="top"><p>Corresponds to the JSON value of doc.properties.name where doc is the document (nested property).</p></td>
-        </tr>
-        <tr>
-            <td valign="top"><p>/id</p></td>
-            <td valign="top"><p>Corresponds to the JSON value of doc.id (id and partition key are the same property).</p></td>
-        </tr>
-        <tr>
-            <td valign="top"><p>/"department name"</p></td>
-            <td valign="top"><p>Corresponds to the JSON value of doc["department name"] where doc is the document.</p></td>
-        </tr>
-    </tbody>
-</table>
-
-> [AZURE.NOTE] The syntax for partition key path is similar to the path specification for indexing policy paths with the key difference that the path corresponds to the property instead of the value, i.e. there is no wild card at the end. For example, you would specify /department/? to index the values under department, but specify /department as the partition key definition. The partition key path is implicitly indexed and cannot be excluded from indexing using indexing policy overrides.
-
-Let's take a look at how the choice of partition key impacts the performance of your application.
-
-### Partitioning and provisioned throughput
-DocumentDB is designed for predictable performance. When you create a collection, you reserve throughput in terms of **[request units](documentdb-request-units.md) (RU) per second**. Each request is assigned a request unit charge that is proportionate to the amount of system resources like CPU and IO consumed by the operation. A read of a 1 kB document with Session consistency consumes 1 request unit. A read is 1 RU regardless of the number of items stored or the number of concurrent requests running at the same. Larger documents require higher request units depending on the size. If you know the size of your entities and the number of reads you need to support for your application, you can provision the exact amount of throughput required for your application's read needs. 
-
-When DocumentDB stores documents, it distributes them evenly among partitions based on the partition key value. The throughput is also distributed evenly among the available partitions i.e. the throughput per partition = (total throughput per collection)/ (number of partitions). 
-
-> [AZURE.TIP] In order to achieve the full throughput of the collection, you must choose a partition key that allows you to evenly distribute requests among a number of distinct partition key values.
-
-## Single Partition and Partitioned Collections
-DocumentDB supports the creation of both single-partition and partitioned collections. 
-
-- **Partitioned collections** can span multiple partitions and support very large amounts of storage and throughput. You must specify a partition key for the collection.
-- **Single-partition collections** have lower price options and the ability to query and perform transactions across all collection data. They have the scalability and storage limits of a single partition. You do not have to specify a partition key for these collections. 
-
-![Partitioned collections in DocumentDB][2] 
-
-For scenarios that do not need large volumes of storage or throughput, single partition collections are a good fit. Note that single-partition collections have the scalability and storage limits of a single partition, i.e. up to 10 GB of storage and up to 10,000 request units per second. 
-
-Partitioned collections can support very large amounts of storage and throughput. The default offers however are configured to store up to 250 GB of storage and scale up to 250,000 request units per second. If you need higher storage or throughput per collection, please contact [Azure Support](documentdb-increase-limits.md) to have these increased for your account.
-
-The following table lists differences in working with a single-partition and partitioned collections:
-
-<table border="0" cellspacing="0" cellpadding="0">
-    <tbody>
-        <tr>
-            <td valign="top"><p></p></td>
-            <td valign="top"><p><strong>Single Partition Collection</strong></p></td>
-            <td valign="top"><p><strong>Partitioned Collection</strong></p></td>
-        </tr>
-        <tr>
-            <td valign="top"><p>Partition Key</p></td>
-            <td valign="top"><p>None</p></td>
-            <td valign="top"><p>Required</p></td>
-        </tr>
-        <tr>
-            <td valign="top"><p>Primary Key for Document</p></td>
-            <td valign="top"><p>"id"</p></td>
-            <td valign="top"><p>compound key &lt;partition key&gt; and "id"</p></td>
-        </tr>
-        <tr>
-            <td valign="top"><p>Minimum Storage</p></td>
-            <td valign="top"><p>0 GB</p></td>
-            <td valign="top"><p>0 GB</p></td>
-        </tr>
-        <tr>
-            <td valign="top"><p>Maximum Storage</p></td>
-            <td valign="top"><p>10 GB</p></td>
-            <td valign="top"><p>Unlimited (250 GB by default)</p></td>
-        </tr>
-        <tr>
-            <td valign="top"><p>Minimum Throughput</p></td>
-            <td valign="top"><p>400 request units per second</p></td>
-            <td valign="top"><p>10,000 request units per second</p></td>
-        </tr>
-        <tr>
-            <td valign="top"><p>Maximum Throughput</p></td>
-            <td valign="top"><p>10,000 request units per second</p></td>
-            <td valign="top"><p>Unlimited (250,000 request units per second by default)</p></td>
-        </tr>
-        <tr>
-            <td valign="top"><p>API versions</p></td>
-            <td valign="top"><p>All</p></td>
-            <td valign="top"><p>API 2015-12-16 and newer</p></td>
-        </tr>
-    </tbody>
-</table>
-
-## Working with the SDKs
-
-Azure DocumentDB added support for automatic partitioning with [REST API version 2015-12-16](https://msdn.microsoft.com/library/azure/dn781481.aspx). In order to create partitioned collections, you must download SDK versions 1.6.0 or newer in one of the supported SDK platforms (.NET, Node.js, Java, Python). 
-
-### Creating partitioned collections
-
-The following sample shows a .NET snippet to create a collection to store device telemetry data of 20,000 request units per second of throughput. The SDK sets the OfferThroughput value (which in turn sets the `x-ms-offer-throughput` request header in the REST API). Here we set the `/deviceId` as the partition key. The choice of partition key is saved along with the rest of the collection metadata like name and indexing policy.
-
-For this sample, we picked `deviceId` since we know that (a) since there are a large number of devices, writes can be distributed across partitions evenly and allowing us to scale the database to ingest massive volumes of data and (b) many of the requests like fetching the latest reading for a device are scoped to a single deviceId and can be retrieved from a single partition.
-
-    DocumentClient client = new DocumentClient(new Uri(endpoint), authKey);
-    await client.CreateDatabaseAsync(new Database { Id = "db" });
-
-    // Collection for device telemetry. Here the JSON property deviceId will be used as the partition key to 
-    // spread across partitions. Configured for 10K RU/s throughput and an indexing policy that supports 
-    // sorting against any number or string property.
-    DocumentCollection myCollection = new DocumentCollection();
-    myCollection.Id = "coll";
-    myCollection.PartitionKey.Paths.Add("/deviceId");
-
-    await client.CreateDocumentCollectionAsync(
-        UriFactory.CreateDatabaseUri("db"),
-        myCollection,
-        new RequestOptions { OfferThroughput = 20000 });
-        
-
-> [AZURE.NOTE] In order to create partitioned collections, you must specify a throughput value of > 10,000 request units per second. Since throughput is in multiples of 100, this has to be 10,100 or higher.
-
-This method makes a REST API call to DocumentDB, and the service will provision a number of partitions based on the requested throughput. You can change the throughput of a collection as your performance needs evolve. See [Performance Levels](documentdb-performance-levels.md) for more details.
-
-### Reading and writing documents
-
-Now, let's insert data into DocumentDB. Here's a sample class containing a device reading, and a call to CreateDocumentAsync to insert a new device reading into a collection.
-
-    public class DeviceReading
-    {
-        [JsonProperty("id")]
-        public string Id;
-
-        [JsonProperty("deviceId")]
-        public string DeviceId;
-
-        [JsonConverter(typeof(IsoDateTimeConverter))]
-        [JsonProperty("readingTime")]
-        public DateTime ReadingTime;
-
-        [JsonProperty("metricType")]
-        public string MetricType;
-
-        [JsonProperty("unit")]
-        public string Unit;
-
-        [JsonProperty("metricValue")]
-        public double MetricValue;
-      }
-
-    // Create a document. Here the partition key is extracted as "XMS-0001" based on the collection definition
-    await client.CreateDocumentAsync(
-        UriFactory.CreateDocumentCollectionUri("db", "coll"),
-        new DeviceReading
-        {
-            Id = "XMS-001-FE24C",
-            DeviceId = "XMS-0001",
-            MetricType = "Temperature",
-            MetricValue = 105.00,
-            Unit = "Fahrenheit",
-            ReadingTime = DateTime.UtcNow
-        });
-
-
-Let's read the document by it's partition key and id, update it, and then as a final step, delete it by partition key and id. Note that the reads include a PartitionKey value (corresponding to the `x-ms-documentdb-partitionkey` request header in the REST API).
-
-    // Read document. Needs the partition key and the ID to be specified
-    Document result = await client.ReadDocumentAsync(
-      UriFactory.CreateDocumentUri("db", "coll", "XMS-001-FE24C"), 
-      new RequestOptions { PartitionKey = new PartitionKey("XMS-0001") });
-
-    DeviceReading reading = (DeviceReading)(dynamic)result;
-
-    // Update the document. Partition key is not required, again extracted from the document
-    reading.MetricValue = 104;
-    reading.ReadingTime = DateTime.UtcNow;
-
-    await client.ReplaceDocumentAsync(
-      UriFactory.CreateDocumentUri("db", "coll", "XMS-001-FE24C"), 
-      reading);
-
-    // Delete document. Needs partition key
-    await client.DeleteDocumentAsync(
-      UriFactory.CreateDocumentUri("db", "coll", "XMS-001-FE24C"), 
-      new RequestOptions { PartitionKey = new PartitionKey("XMS-0001") });
-
-
-
-### Querying partitioned collections
-
-When you query data in partitioned collections, DocumentDB automatically routes the query to the partitions corresponding to the partition key values specified in the filter (if there are any). For example, this query is routed to just the partition containing the partition key "XMS-0001".
-
-    // Query using partition key
-    IQueryable<DeviceReading> query = client.CreateDocumentQuery<DeviceReading>(
-    	UriFactory.CreateDocumentCollectionUri("db", "coll"))
-        .Where(m => m.MetricType == "Temperature" && m.DeviceId == "XMS-0001");
-
-The following query does not have a filter on the partition key (DeviceId) and is fanned out to all partitions where it is executed against the partition's index. Note that you have to specify the EnableCrossPartitionQuery (`x-ms-documentdb-query-enablecrosspartition` in the REST API) to have the SDK to execute a query across partitions.
-
-    // Query across partition keys
-    IQueryable<DeviceReading> crossPartitionQuery = client.CreateDocumentQuery<DeviceReading>(
-        UriFactory.CreateDocumentCollectionUri("db", "coll"), 
-        new FeedOptions { EnableCrossPartitionQuery = true })
-        .Where(m => m.MetricType == "Temperature" && m.MetricValue > 100);
-
-### Executing stored procedures
-
-You can also execute atomic transactions against documents with the same device ID, e.g. if you're maintaining aggregates or the latest state of a device in a single document. 
-
-    await client.ExecuteStoredProcedureAsync<DeviceReading>(
-        UriFactory.CreateStoredProcedureUri("db", "coll", "SetLatestStateAcrossReadings"),
-        "XMS-001-FE24C",
-        new RequestOptions { PartitionKey = new PartitionKey("XMS-001") });
-
-In the next section, we look at how you can move to partitioned collections from single-partition collections.
-
-<a name="migrating-from-single-partition"></a>
-### Migrating from single-partition to partitioned collections
-When an application using a single-partition collection needs higher throughput (>10,000 RU/s) or larger data storage (>10GB), you can use the [DocumentDB Data Migration Tool](http://www.microsoft.com/downloads/details.aspx?FamilyID=cda7703a-2774-4c07-adcc-ad02ddc1a44d) to migrate the data from the single-partition collection to a partitioned collection. 
-
-To migrate from a single-partition collection to a partitioned collection
-
-1. Export data from the single-partition collection to JSON. See [Export to JSON file](documentdb-import-data.md#export-to-json-file) for additional details.
-2. Import the data into a partitioned collection created with a partition key definition and over 10,000 request units per second throughput, as shown in the example below. See [Import to DocumentDB](documentdb-import-data.md#DocumentDBSeqTarget) for additional details.
-
-![Migrating Data to a Partitioned collection in DocumentDB][3]  
-
->[AZURE.TIP] For faster import times, consider increasing the Number of Parallel Requests to 100 or higher to take advantage of the higher throughput available for partitioned collections. 
-
-Now that we've completed the basics, let's look at a few important design considerations when working with partition keys in DocumentDB.
-
-## Designing for partitioning
-The choice of the partition key is an important decision that you’ll have to make at design time. This section describes some of the tradeoffs involved in selecting a partition key for your collection.
-
-### Partition key as the transaction boundary
-<<<<<<< HEAD
-Your choice of partition key should balance the need to enables the use of transactions against the requirement to distribute your entities across multiple partition keys to ensure a scalable solution. At one extreme, you could set the same partition key for all your documents, but this may limit the scalability of your solution. At the other extreme, you could assign a unique partition key for each document, which would be highly scalable but would prevent you from using cross document transactions via stored procedures and triggers. An ideal partition key is one that enables you to use efficient queries and that has sufficient cardinality to ensure your solution is scalable. 
-=======
-Your choice of partition key should balance the need to enable the use of transactions against the requirement to distribute your entities across multiple partition keys to ensure a scalable solution. At one extreme, you could set the same partition key for all your documents, but this may limit the scalability of your solution. At the other extreme, you could assign a unique partition key for each document, which would be highly scalable but would prevent you from using cross document transactions via stored procedures and triggers. An ideal partition key is one that enables you to use efficient queries and that has sufficient cardinality to ensure your solution is scalable. 
->>>>>>> de8f2dd7
-
-### Avoiding storage and performance bottlenecks 
-It is also important to pick a property which allows writes to be distributed across a number of distinct values. Requests to the same partition key cannot exceed the throughput of a single partition, and will be throttled. So it is important to pick a partition key that does not result in **"hot spots"** within your application. The total storage size for documents with the same partition key can also not exceed 10 GB in storage. 
-
-### Examples of good partition keys
-Here are a few examples for how to pick the partition key for your application:
-
-* If you’re implementing a user profile backend, then the user ID is a good choice for partition key.
-* If you’re storing IoT data e.g. device state, a device ID is a good choice for partition key.
-* If you’re using DocumentDB for logging time-series data, then the hostname or process ID is a good choice for partition key.
-* If you have a multi-tenant architecture, the tenant ID is a good choice for partition key.
-
-Note that in some use cases (like the IoT and user profiles described above), the partition key might be the same as your id (document key). In others like the time series data, you might have a partition key that’s different than the id.
-
-### Partitioning and logging/time-series data
-One of the most common use cases of DocumentDB is for logging and telemetry. It is important to pick a good partition key since you might need to read/write vast volumes of data. The choice will depend on your read and write rates and kinds of queries you expect to run. Here are some tips on how to choose a good partition key.
-
-- If your use case involves a small rate of writes acculumating over a long period of time, and need to query by ranges of timestamps and other filters, then using a rollup of the timestamp e.g. date as a partition key is a good approach. This allows you to query over all the data for a date from a single partition. 
-- If your workload is write heavy, which is generally more common, you should use a partition key that’s not based on timestamp so that DocumentDB can distribute writes evenly across a number of partitions. Here a hostname, process ID, activity ID, or another property with high cardinality is a good choice. 
-- A third approach is a hybrid one where you have multiple collections, one for each day/month and the partition key is a granular property like hostname. This has the benefit that you can set different performance levels based on the time window, e.g. the collection for the current month is provisioned with higher throughput since it serves reads and writes, whereas previous months with lower throughput since they only serve reads.
-
-### Partitioning and multi-tenancy
-If you are implementing a multi-tenant application using DocumentDB, there are two major patterns for implementing tenancy with DocumentDB – one partition key per tenant, and one collection per tenant. Here are the pros and cons for each:
-
-* One Partition Key per tenant: In this model, tenants are collocated within a single collection. But queries and inserts for documents within a single tenant can be performed against a single partition. You can also implement transactional logic across all documents within a tenant. Since multiple tenants share a collection, you can save storage and throughput costs by pooling resources for tenants within a single collection rather than provisioning extra headroom for each tenant. The drawback is that you do not have performance isolation per tenant. Performance/throughput increases apply to the entire collection vs targeted increases for tenants.
-* One Collection per tenant: Each tenant has its own collection. In this model, you can reserve performance per tenant. With DocumentDB's new consumption based pricing model, this model is more cost-effective for multi-tenant applications with a small number of tenants.
-
-You can also use a combination/tiered approach that collocates small tenants and migrates larger tenants to their own collection.
-
-## Next Steps
-In this article, we've described how partitioning works in Azure DocumentDB, how you can create partitioned collections, and how you can pick a good partition key for your application. 
-
--   Get started coding with the [SDKs](documentdb-sdk-dotnet.md) or the [REST API](https://msdn.microsoft.com/library/azure/dn781481.aspx)
--   Learn about [provisioned throughput in DocumentDB](documentdb-performance-levels.md)
--   If you would like to customize how your application performs partitioning, you can plug in your own client-side partitioning implementation. See [Client-side partitioning support](documentdb-sharding.md).
-
-[1]: ./media/documentdb-partition-data/partitioning.png
-[2]: ./media/documentdb-partition-data/single-and-partitioned.png
-[3]: ./media/documentdb-partition-data/documentdb-migration-partitioned-collection.png  
-
- 
+<properties 
+	pageTitle="Partitioning and scaling in Azure DocumentDB | Microsoft Azure"      
+	description="Learn about how partitioning works in Azure DocumentDB, how to configure partitioning and partition keys, and how to pick the right partition key for your application."         
+	services="documentdb" 
+	authors="arramac" 
+	manager="jhubbard" 
+	editor="monicar" 
+	documentationCenter=""/> 
+
+<tags 
+	ms.service="documentdb" 
+	ms.workload="data-services" 
+	ms.tgt_pltfrm="na" 
+	ms.devlang="na" 
+	ms.topic="article" 
+	ms.date="04/10/2016" 
+	ms.author="arramac"/> 
+
+# Partitioning and scaling in Azure DocumentDB
+[Microsoft Azure DocumentDB](https://azure.microsoft.com/services/documentdb/) is designed to help you achieve fast, predictable performance and scale seamlessly along with your application as it grows. This article provides an overview of how partitioning works in DocumentDB, and describes how you can configure DocumentDB collections to effectively scale your applications.
+
+After reading this article, you will be able to answer the following questions:   
+
+- How does partitioning work in Azure DocumentDB?
+- How do I configure partitioning in DocumentDB
+- What are partition keys, and how do I pick the right partition key for my application?
+
+## Partitioning in DocumentDB
+
+In DocumentDB, you can store and query schema-less JSON documents with order-of-millisecond response times at any scale. DocumentDB provides containers for storing data called **collections**. Collections are logical resources and can span one or more physical partitions or servers. The number of partitions is determined by DocumentDB based on the storage size and the provisioned throughput of the collection. Every partition in DocumentDB has a fixed amount of SSD-backed storage associated with it, and is replicated for high availability. Partition management is fully managed by Azure DocumentDB, and you do not have to write complex code or manage your partitions. DocumentDB collections are **practically unlimited** in terms of storage and throughput. 
+
+Partitioning is completely transparent to your application. DocumentDB supports fast reads and writes, SQL and LINQ queries, JavaScript based transactional logic, consistency levels, and fine-grained access control via REST API calls to a single collection resource. The service handles distributing data across partitions and routing query requests to the right partition. 
+
+How does this work? When you create a collection in DocumentDB, you'll notice that there's a **partition key property** configuration value that you can specify. This is the JSON property (or path) within your documents that can be used by DocumentDB to distribute your data among multiple servers or partitions. DocumentDB will hash the partition key value and use the hashed result to determine the partition in which the JSON document will be stored. All documents with the same partition key will be stored in the same partition. 
+
+For example, consider an application that stores data about employees and their departments in DocumentDB. Let's choose `"department"` as the partition key property, in order to scale out data by department. Every document in DocumentDB must contain a mandatory `"id"` property that must be unique for every document with the same partition key value, e.g. `"Marketing`". Every document stored in a collection must have a unique combination of partition key and id, e.g. `{ "Department": "Marketing", "id": "0001" }`, `{ "Department": "Marketing", "id": "0002" }`, and `{ "Department": "Sales", "id": "0001" }`. In other words, the compound property of (partition key, id) is the primary key for your collection.
+
+### Partition keys
+The choice of the partition key is an important decision that you’ll have to make at design time. You must pick a JSON property name that has a wide range of values and is likely to have evenly distributed access patterns. The partition key is specified as a JSON path, e.g. `/department` represents the property department. 
+
+The following table shows examples of partition key definitions and the JSON values corresponding to each.
+
+<table border="0" cellspacing="0" cellpadding="0">
+    <tbody>
+        <tr>
+            <td valign="top"><p><strong>Partition Key Path</strong></p></td>
+            <td valign="top"><p><strong>Description</strong></p></td>
+        </tr>
+        <tr>
+            <td valign="top"><p>/department</p></td>
+            <td valign="top"><p>Corresponds to the JSON value of doc.department where doc is the document.</p></td>
+        </tr>
+        <tr>
+            <td valign="top"><p>/properties/name</p></td>
+            <td valign="top"><p>Corresponds to the JSON value of doc.properties.name where doc is the document (nested property).</p></td>
+        </tr>
+        <tr>
+            <td valign="top"><p>/id</p></td>
+            <td valign="top"><p>Corresponds to the JSON value of doc.id (id and partition key are the same property).</p></td>
+        </tr>
+        <tr>
+            <td valign="top"><p>/"department name"</p></td>
+            <td valign="top"><p>Corresponds to the JSON value of doc["department name"] where doc is the document.</p></td>
+        </tr>
+    </tbody>
+</table>
+
+> [AZURE.NOTE] The syntax for partition key path is similar to the path specification for indexing policy paths with the key difference that the path corresponds to the property instead of the value, i.e. there is no wild card at the end. For example, you would specify /department/? to index the values under department, but specify /department as the partition key definition. The partition key path is implicitly indexed and cannot be excluded from indexing using indexing policy overrides.
+
+Let's take a look at how the choice of partition key impacts the performance of your application.
+
+### Partitioning and provisioned throughput
+DocumentDB is designed for predictable performance. When you create a collection, you reserve throughput in terms of **[request units](documentdb-request-units.md) (RU) per second**. Each request is assigned a request unit charge that is proportionate to the amount of system resources like CPU and IO consumed by the operation. A read of a 1 kB document with Session consistency consumes 1 request unit. A read is 1 RU regardless of the number of items stored or the number of concurrent requests running at the same. Larger documents require higher request units depending on the size. If you know the size of your entities and the number of reads you need to support for your application, you can provision the exact amount of throughput required for your application's read needs. 
+
+When DocumentDB stores documents, it distributes them evenly among partitions based on the partition key value. The throughput is also distributed evenly among the available partitions i.e. the throughput per partition = (total throughput per collection)/ (number of partitions). 
+
+> [AZURE.TIP] In order to achieve the full throughput of the collection, you must choose a partition key that allows you to evenly distribute requests among a number of distinct partition key values.
+
+## Single Partition and Partitioned Collections
+DocumentDB supports the creation of both single-partition and partitioned collections. 
+
+- **Partitioned collections** can span multiple partitions and support very large amounts of storage and throughput. You must specify a partition key for the collection.
+- **Single-partition collections** have lower price options and the ability to query and perform transactions across all collection data. They have the scalability and storage limits of a single partition. You do not have to specify a partition key for these collections. 
+
+![Partitioned collections in DocumentDB][2] 
+
+For scenarios that do not need large volumes of storage or throughput, single partition collections are a good fit. Note that single-partition collections have the scalability and storage limits of a single partition, i.e. up to 10 GB of storage and up to 10,000 request units per second. 
+
+Partitioned collections can support very large amounts of storage and throughput. The default offers however are configured to store up to 250 GB of storage and scale up to 250,000 request units per second. If you need higher storage or throughput per collection, please contact [Azure Support](documentdb-increase-limits.md) to have these increased for your account.
+
+The following table lists differences in working with a single-partition and partitioned collections:
+
+<table border="0" cellspacing="0" cellpadding="0">
+    <tbody>
+        <tr>
+            <td valign="top"><p></p></td>
+            <td valign="top"><p><strong>Single Partition Collection</strong></p></td>
+            <td valign="top"><p><strong>Partitioned Collection</strong></p></td>
+        </tr>
+        <tr>
+            <td valign="top"><p>Partition Key</p></td>
+            <td valign="top"><p>None</p></td>
+            <td valign="top"><p>Required</p></td>
+        </tr>
+        <tr>
+            <td valign="top"><p>Primary Key for Document</p></td>
+            <td valign="top"><p>"id"</p></td>
+            <td valign="top"><p>compound key &lt;partition key&gt; and "id"</p></td>
+        </tr>
+        <tr>
+            <td valign="top"><p>Minimum Storage</p></td>
+            <td valign="top"><p>0 GB</p></td>
+            <td valign="top"><p>0 GB</p></td>
+        </tr>
+        <tr>
+            <td valign="top"><p>Maximum Storage</p></td>
+            <td valign="top"><p>10 GB</p></td>
+            <td valign="top"><p>Unlimited (250 GB by default)</p></td>
+        </tr>
+        <tr>
+            <td valign="top"><p>Minimum Throughput</p></td>
+            <td valign="top"><p>400 request units per second</p></td>
+            <td valign="top"><p>10,000 request units per second</p></td>
+        </tr>
+        <tr>
+            <td valign="top"><p>Maximum Throughput</p></td>
+            <td valign="top"><p>10,000 request units per second</p></td>
+            <td valign="top"><p>Unlimited (250,000 request units per second by default)</p></td>
+        </tr>
+        <tr>
+            <td valign="top"><p>API versions</p></td>
+            <td valign="top"><p>All</p></td>
+            <td valign="top"><p>API 2015-12-16 and newer</p></td>
+        </tr>
+    </tbody>
+</table>
+
+## Working with the SDKs
+
+Azure DocumentDB added support for automatic partitioning with [REST API version 2015-12-16](https://msdn.microsoft.com/library/azure/dn781481.aspx). In order to create partitioned collections, you must download SDK versions 1.6.0 or newer in one of the supported SDK platforms (.NET, Node.js, Java, Python). 
+
+### Creating partitioned collections
+
+The following sample shows a .NET snippet to create a collection to store device telemetry data of 20,000 request units per second of throughput. The SDK sets the OfferThroughput value (which in turn sets the `x-ms-offer-throughput` request header in the REST API). Here we set the `/deviceId` as the partition key. The choice of partition key is saved along with the rest of the collection metadata like name and indexing policy.
+
+For this sample, we picked `deviceId` since we know that (a) since there are a large number of devices, writes can be distributed across partitions evenly and allowing us to scale the database to ingest massive volumes of data and (b) many of the requests like fetching the latest reading for a device are scoped to a single deviceId and can be retrieved from a single partition.
+
+    DocumentClient client = new DocumentClient(new Uri(endpoint), authKey);
+    await client.CreateDatabaseAsync(new Database { Id = "db" });
+
+    // Collection for device telemetry. Here the JSON property deviceId will be used as the partition key to 
+    // spread across partitions. Configured for 10K RU/s throughput and an indexing policy that supports 
+    // sorting against any number or string property.
+    DocumentCollection myCollection = new DocumentCollection();
+    myCollection.Id = "coll";
+    myCollection.PartitionKey.Paths.Add("/deviceId");
+
+    await client.CreateDocumentCollectionAsync(
+        UriFactory.CreateDatabaseUri("db"),
+        myCollection,
+        new RequestOptions { OfferThroughput = 20000 });
+        
+
+> [AZURE.NOTE] In order to create partitioned collections, you must specify a throughput value of > 10,000 request units per second. Since throughput is in multiples of 100, this has to be 10,100 or higher.
+
+This method makes a REST API call to DocumentDB, and the service will provision a number of partitions based on the requested throughput. You can change the throughput of a collection as your performance needs evolve. See [Performance Levels](documentdb-performance-levels.md) for more details.
+
+### Reading and writing documents
+
+Now, let's insert data into DocumentDB. Here's a sample class containing a device reading, and a call to CreateDocumentAsync to insert a new device reading into a collection.
+
+    public class DeviceReading
+    {
+        [JsonProperty("id")]
+        public string Id;
+
+        [JsonProperty("deviceId")]
+        public string DeviceId;
+
+        [JsonConverter(typeof(IsoDateTimeConverter))]
+        [JsonProperty("readingTime")]
+        public DateTime ReadingTime;
+
+        [JsonProperty("metricType")]
+        public string MetricType;
+
+        [JsonProperty("unit")]
+        public string Unit;
+
+        [JsonProperty("metricValue")]
+        public double MetricValue;
+      }
+
+    // Create a document. Here the partition key is extracted as "XMS-0001" based on the collection definition
+    await client.CreateDocumentAsync(
+        UriFactory.CreateDocumentCollectionUri("db", "coll"),
+        new DeviceReading
+        {
+            Id = "XMS-001-FE24C",
+            DeviceId = "XMS-0001",
+            MetricType = "Temperature",
+            MetricValue = 105.00,
+            Unit = "Fahrenheit",
+            ReadingTime = DateTime.UtcNow
+        });
+
+
+Let's read the document by it's partition key and id, update it, and then as a final step, delete it by partition key and id. Note that the reads include a PartitionKey value (corresponding to the `x-ms-documentdb-partitionkey` request header in the REST API).
+
+    // Read document. Needs the partition key and the ID to be specified
+    Document result = await client.ReadDocumentAsync(
+      UriFactory.CreateDocumentUri("db", "coll", "XMS-001-FE24C"), 
+      new RequestOptions { PartitionKey = new PartitionKey("XMS-0001") });
+
+    DeviceReading reading = (DeviceReading)(dynamic)result;
+
+    // Update the document. Partition key is not required, again extracted from the document
+    reading.MetricValue = 104;
+    reading.ReadingTime = DateTime.UtcNow;
+
+    await client.ReplaceDocumentAsync(
+      UriFactory.CreateDocumentUri("db", "coll", "XMS-001-FE24C"), 
+      reading);
+
+    // Delete document. Needs partition key
+    await client.DeleteDocumentAsync(
+      UriFactory.CreateDocumentUri("db", "coll", "XMS-001-FE24C"), 
+      new RequestOptions { PartitionKey = new PartitionKey("XMS-0001") });
+
+
+
+### Querying partitioned collections
+
+When you query data in partitioned collections, DocumentDB automatically routes the query to the partitions corresponding to the partition key values specified in the filter (if there are any). For example, this query is routed to just the partition containing the partition key "XMS-0001".
+
+    // Query using partition key
+    IQueryable<DeviceReading> query = client.CreateDocumentQuery<DeviceReading>(
+    	UriFactory.CreateDocumentCollectionUri("db", "coll"))
+        .Where(m => m.MetricType == "Temperature" && m.DeviceId == "XMS-0001");
+
+The following query does not have a filter on the partition key (DeviceId) and is fanned out to all partitions where it is executed against the partition's index. Note that you have to specify the EnableCrossPartitionQuery (`x-ms-documentdb-query-enablecrosspartition` in the REST API) to have the SDK to execute a query across partitions.
+
+    // Query across partition keys
+    IQueryable<DeviceReading> crossPartitionQuery = client.CreateDocumentQuery<DeviceReading>(
+        UriFactory.CreateDocumentCollectionUri("db", "coll"), 
+        new FeedOptions { EnableCrossPartitionQuery = true })
+        .Where(m => m.MetricType == "Temperature" && m.MetricValue > 100);
+
+### Executing stored procedures
+
+You can also execute atomic transactions against documents with the same device ID, e.g. if you're maintaining aggregates or the latest state of a device in a single document. 
+
+    await client.ExecuteStoredProcedureAsync<DeviceReading>(
+        UriFactory.CreateStoredProcedureUri("db", "coll", "SetLatestStateAcrossReadings"),
+        "XMS-001-FE24C",
+        new RequestOptions { PartitionKey = new PartitionKey("XMS-001") });
+
+In the next section, we look at how you can move to partitioned collections from single-partition collections.
+
+<a name="migrating-from-single-partition"></a>
+### Migrating from single-partition to partitioned collections
+When an application using a single-partition collection needs higher throughput (>10,000 RU/s) or larger data storage (>10GB), you can use the [DocumentDB Data Migration Tool](http://www.microsoft.com/downloads/details.aspx?FamilyID=cda7703a-2774-4c07-adcc-ad02ddc1a44d) to migrate the data from the single-partition collection to a partitioned collection. 
+
+To migrate from a single-partition collection to a partitioned collection
+
+1. Export data from the single-partition collection to JSON. See [Export to JSON file](documentdb-import-data.md#export-to-json-file) for additional details.
+2. Import the data into a partitioned collection created with a partition key definition and over 10,000 request units per second throughput, as shown in the example below. See [Import to DocumentDB](documentdb-import-data.md#DocumentDBSeqTarget) for additional details.
+
+![Migrating Data to a Partitioned collection in DocumentDB][3]  
+
+>[AZURE.TIP] For faster import times, consider increasing the Number of Parallel Requests to 100 or higher to take advantage of the higher throughput available for partitioned collections. 
+
+Now that we've completed the basics, let's look at a few important design considerations when working with partition keys in DocumentDB.
+
+## Designing for partitioning
+The choice of the partition key is an important decision that you’ll have to make at design time. This section describes some of the tradeoffs involved in selecting a partition key for your collection.
+
+### Partition key as the transaction boundary
+Your choice of partition key should balance the need to enable the use of transactions against the requirement to distribute your entities across multiple partition keys to ensure a scalable solution. At one extreme, you could set the same partition key for all your documents, but this may limit the scalability of your solution. At the other extreme, you could assign a unique partition key for each document, which would be highly scalable but would prevent you from using cross document transactions via stored procedures and triggers. An ideal partition key is one that enables you to use efficient queries and that has sufficient cardinality to ensure your solution is scalable. 
+
+### Avoiding storage and performance bottlenecks 
+It is also important to pick a property which allows writes to be distributed across a number of distinct values. Requests to the same partition key cannot exceed the throughput of a single partition, and will be throttled. So it is important to pick a partition key that does not result in **"hot spots"** within your application. The total storage size for documents with the same partition key can also not exceed 10 GB in storage. 
+
+### Examples of good partition keys
+Here are a few examples for how to pick the partition key for your application:
+
+* If you’re implementing a user profile backend, then the user ID is a good choice for partition key.
+* If you’re storing IoT data e.g. device state, a device ID is a good choice for partition key.
+* If you’re using DocumentDB for logging time-series data, then the hostname or process ID is a good choice for partition key.
+* If you have a multi-tenant architecture, the tenant ID is a good choice for partition key.
+
+Note that in some use cases (like the IoT and user profiles described above), the partition key might be the same as your id (document key). In others like the time series data, you might have a partition key that’s different than the id.
+
+### Partitioning and logging/time-series data
+One of the most common use cases of DocumentDB is for logging and telemetry. It is important to pick a good partition key since you might need to read/write vast volumes of data. The choice will depend on your read and write rates and kinds of queries you expect to run. Here are some tips on how to choose a good partition key.
+
+- If your use case involves a small rate of writes acculumating over a long period of time, and need to query by ranges of timestamps and other filters, then using a rollup of the timestamp e.g. date as a partition key is a good approach. This allows you to query over all the data for a date from a single partition. 
+- If your workload is write heavy, which is generally more common, you should use a partition key that’s not based on timestamp so that DocumentDB can distribute writes evenly across a number of partitions. Here a hostname, process ID, activity ID, or another property with high cardinality is a good choice. 
+- A third approach is a hybrid one where you have multiple collections, one for each day/month and the partition key is a granular property like hostname. This has the benefit that you can set different performance levels based on the time window, e.g. the collection for the current month is provisioned with higher throughput since it serves reads and writes, whereas previous months with lower throughput since they only serve reads.
+
+### Partitioning and multi-tenancy
+If you are implementing a multi-tenant application using DocumentDB, there are two major patterns for implementing tenancy with DocumentDB – one partition key per tenant, and one collection per tenant. Here are the pros and cons for each:
+
+* One Partition Key per tenant: In this model, tenants are collocated within a single collection. But queries and inserts for documents within a single tenant can be performed against a single partition. You can also implement transactional logic across all documents within a tenant. Since multiple tenants share a collection, you can save storage and throughput costs by pooling resources for tenants within a single collection rather than provisioning extra headroom for each tenant. The drawback is that you do not have performance isolation per tenant. Performance/throughput increases apply to the entire collection vs targeted increases for tenants.
+* One Collection per tenant: Each tenant has its own collection. In this model, you can reserve performance per tenant. With DocumentDB's new consumption based pricing model, this model is more cost-effective for multi-tenant applications with a small number of tenants.
+
+You can also use a combination/tiered approach that collocates small tenants and migrates larger tenants to their own collection.
+
+## Next Steps
+In this article, we've described how partitioning works in Azure DocumentDB, how you can create partitioned collections, and how you can pick a good partition key for your application. 
+
+-   Get started coding with the [SDKs](documentdb-sdk-dotnet.md) or the [REST API](https://msdn.microsoft.com/library/azure/dn781481.aspx)
+-   Learn about [provisioned throughput in DocumentDB](documentdb-performance-levels.md)
+-   If you would like to customize how your application performs partitioning, you can plug in your own client-side partitioning implementation. See [Client-side partitioning support](documentdb-sharding.md).
+
+[1]: ./media/documentdb-partition-data/partitioning.png
+[2]: ./media/documentdb-partition-data/single-and-partitioned.png
+[3]: ./media/documentdb-partition-data/documentdb-migration-partitioned-collection.png  
+
+ 