---
<<<<<<< HEAD
title: Migrate your DocumentDB S1 account | Microsoft Docs
description: Take advantage of increased throughput in your DocumentDB S1 account by making a few simple changes in the Azure portal.
services: documentdb
author: mimig1
manager: jhubbard
editor: monicar
documentationcenter: ''

ms.assetid: 6f373fb6-b0d9-4745-b17c-88e8bc5f906a
ms.service: documentdb
ms.workload: data-services
ms.tgt_pltfrm: na
ms.devlang: na
ms.topic: article
ms.date: 01/04/2016
ms.author: mimig
=======
redirect_url: https://docs.microsoft.com/azure/documentdb/documentdb-performance-levels
ROBOTS: NOINDEX, NOFOLLOW
>>>>>>> e8cfaf0d

---
# Migrate your DocumentDB S1, S2, or S3 account
Follow these steps to take advantage of increased throughput for your Azure DocumentDB account by moving to the Standard pricing tier. With little to no additional cost, you can increase the throughput of your existing S1 account from 250 [RU/s](documentdb-request-units.md) to 400 RU/s, or more! All Standard accounts benefit from the ability to scale throughput to meet the needs of your applications. You no longer need to choose from predefined throughput options, you can scale whenever you need to achieve the throughput your application requires. 

## Change to user-defined performance in the Azure portal
1. In your browser, navigate to the [**Azure portal**](https://portal.azure.com). 
2. On the left menu, click **NoSQL (DocumentDB)**, or click **More Services**, scroll to **Databases**, and then select **NoSQL (DocumentDB)**.   
3. In the **NoSQL (DocumentDB)** blade, select the account to modify.
4. In the new blade, in the menu under **Collections**, click **Scale**. 

      ![Screen shot of the DocumentDB Settings and Choose your pricing tier blades](./media/documentdb-supercharge-your-account/documentdb-change-performance.png)
5. As shown in the screenshot above, do the following: 

<<<<<<< HEAD
 - In the new blade, use the drop down menu to select the collection with the S1, S2, or S3 pricing tier. 
=======
 - In the new blade, use the drop-down menu to select the collection with the S1, S2, or S3 pricing tier. 
>>>>>>> e8cfaf0d
 - Click **Pricing Tier S1**, **S2**, or **S3**.
 - In the **Choose your pricing tier** blade, click **Standard**, and then click **Select** to save your change.
   
6. Back in the **Scale** blade, the **Throughput (RU/s)** box is displayed with a default value of 400 and the  the **Pricing Tier** is changed to **Standard**.  You can change the throughput to whatever value your application requires. We recommend using the [DocumentDB capacity planner](https://www.documentdb.com/capacityplanner) to determine how many [Request units](documentdb-request-units.md)/second (RU/s) your application needs. The **Estimated monthly bill** area at the bottom of the page updates automatically to provide an estimate of the monthly cost. Click **Save** to save your changes. 
      
    ![Screen shot of the Settings blade showing where to change the throughput value](./media/documentdb-supercharge-your-account/documentdb-change-performance-set-thoughput.png)
7. The collection is scaled to meet the new requirements, and a success message is displayed.  
   
    ![Screen shot of the Database blade with modified collection](./media/documentdb-supercharge-your-account/documentdb-change-performance-confirmation.png)

For more information about the changes related to user-defined and pre-defined throughput, see the blog post [DocumentDB: Everything you need to know about using the new pricing options](https://azure.microsoft.com/blog/documentdb-use-the-new-pricing-options-on-your-existing-collections/).

## Next steps

Learn more about how to partition data and achieve global scale with DocumentDB in [Partitioning and scaling in Azure DocumentDB](documentdb-partition-data.md).
<|MERGE_RESOLUTION|>--- conflicted
+++ resolved
@@ -1,56 +1,33 @@
----
-<<<<<<< HEAD
-title: Migrate your DocumentDB S1 account | Microsoft Docs
-description: Take advantage of increased throughput in your DocumentDB S1 account by making a few simple changes in the Azure portal.
-services: documentdb
-author: mimig1
-manager: jhubbard
-editor: monicar
-documentationcenter: ''
-
-ms.assetid: 6f373fb6-b0d9-4745-b17c-88e8bc5f906a
-ms.service: documentdb
-ms.workload: data-services
-ms.tgt_pltfrm: na
-ms.devlang: na
-ms.topic: article
-ms.date: 01/04/2016
-ms.author: mimig
-=======
-redirect_url: https://docs.microsoft.com/azure/documentdb/documentdb-performance-levels
-ROBOTS: NOINDEX, NOFOLLOW
->>>>>>> e8cfaf0d
-
----
-# Migrate your DocumentDB S1, S2, or S3 account
-Follow these steps to take advantage of increased throughput for your Azure DocumentDB account by moving to the Standard pricing tier. With little to no additional cost, you can increase the throughput of your existing S1 account from 250 [RU/s](documentdb-request-units.md) to 400 RU/s, or more! All Standard accounts benefit from the ability to scale throughput to meet the needs of your applications. You no longer need to choose from predefined throughput options, you can scale whenever you need to achieve the throughput your application requires. 
-
-## Change to user-defined performance in the Azure portal
-1. In your browser, navigate to the [**Azure portal**](https://portal.azure.com). 
-2. On the left menu, click **NoSQL (DocumentDB)**, or click **More Services**, scroll to **Databases**, and then select **NoSQL (DocumentDB)**.   
-3. In the **NoSQL (DocumentDB)** blade, select the account to modify.
-4. In the new blade, in the menu under **Collections**, click **Scale**. 
-
-      ![Screen shot of the DocumentDB Settings and Choose your pricing tier blades](./media/documentdb-supercharge-your-account/documentdb-change-performance.png)
-5. As shown in the screenshot above, do the following: 
-
-<<<<<<< HEAD
- - In the new blade, use the drop down menu to select the collection with the S1, S2, or S3 pricing tier. 
-=======
- - In the new blade, use the drop-down menu to select the collection with the S1, S2, or S3 pricing tier. 
->>>>>>> e8cfaf0d
- - Click **Pricing Tier S1**, **S2**, or **S3**.
- - In the **Choose your pricing tier** blade, click **Standard**, and then click **Select** to save your change.
-   
-6. Back in the **Scale** blade, the **Throughput (RU/s)** box is displayed with a default value of 400 and the  the **Pricing Tier** is changed to **Standard**.  You can change the throughput to whatever value your application requires. We recommend using the [DocumentDB capacity planner](https://www.documentdb.com/capacityplanner) to determine how many [Request units](documentdb-request-units.md)/second (RU/s) your application needs. The **Estimated monthly bill** area at the bottom of the page updates automatically to provide an estimate of the monthly cost. Click **Save** to save your changes. 
-      
-    ![Screen shot of the Settings blade showing where to change the throughput value](./media/documentdb-supercharge-your-account/documentdb-change-performance-set-thoughput.png)
-7. The collection is scaled to meet the new requirements, and a success message is displayed.  
-   
-    ![Screen shot of the Database blade with modified collection](./media/documentdb-supercharge-your-account/documentdb-change-performance-confirmation.png)
-
-For more information about the changes related to user-defined and pre-defined throughput, see the blog post [DocumentDB: Everything you need to know about using the new pricing options](https://azure.microsoft.com/blog/documentdb-use-the-new-pricing-options-on-your-existing-collections/).
-
-## Next steps
-
-Learn more about how to partition data and achieve global scale with DocumentDB in [Partitioning and scaling in Azure DocumentDB](documentdb-partition-data.md).
+---
+redirect_url: https://docs.microsoft.com/azure/documentdb/documentdb-performance-levels
+ROBOTS: NOINDEX, NOFOLLOW
+
+---
+# Migrate your DocumentDB S1, S2, or S3 account
+Follow these steps to take advantage of increased throughput for your Azure DocumentDB account by moving to the Standard pricing tier. With little to no additional cost, you can increase the throughput of your existing S1 account from 250 [RU/s](documentdb-request-units.md) to 400 RU/s, or more! All Standard accounts benefit from the ability to scale throughput to meet the needs of your applications. You no longer need to choose from predefined throughput options, you can scale whenever you need to achieve the throughput your application requires. 
+
+## Change to user-defined performance in the Azure portal
+1. In your browser, navigate to the [**Azure portal**](https://portal.azure.com). 
+2. On the left menu, click **NoSQL (DocumentDB)**, or click **More Services**, scroll to **Databases**, and then select **NoSQL (DocumentDB)**.   
+3. In the **NoSQL (DocumentDB)** blade, select the account to modify.
+4. In the new blade, in the menu under **Collections**, click **Scale**. 
+
+      ![Screen shot of the DocumentDB Settings and Choose your pricing tier blades](./media/documentdb-supercharge-your-account/documentdb-change-performance.png)
+5. As shown in the screenshot above, do the following: 
+
+ - In the new blade, use the drop-down menu to select the collection with the S1, S2, or S3 pricing tier. 
+ - Click **Pricing Tier S1**, **S2**, or **S3**.
+ - In the **Choose your pricing tier** blade, click **Standard**, and then click **Select** to save your change.
+   
+6. Back in the **Scale** blade, the **Throughput (RU/s)** box is displayed with a default value of 400 and the  the **Pricing Tier** is changed to **Standard**.  You can change the throughput to whatever value your application requires. We recommend using the [DocumentDB capacity planner](https://www.documentdb.com/capacityplanner) to determine how many [Request units](documentdb-request-units.md)/second (RU/s) your application needs. The **Estimated monthly bill** area at the bottom of the page updates automatically to provide an estimate of the monthly cost. Click **Save** to save your changes. 
+      
+    ![Screen shot of the Settings blade showing where to change the throughput value](./media/documentdb-supercharge-your-account/documentdb-change-performance-set-thoughput.png)
+7. The collection is scaled to meet the new requirements, and a success message is displayed.  
+   
+    ![Screen shot of the Database blade with modified collection](./media/documentdb-supercharge-your-account/documentdb-change-performance-confirmation.png)
+
+For more information about the changes related to user-defined and pre-defined throughput, see the blog post [DocumentDB: Everything you need to know about using the new pricing options](https://azure.microsoft.com/blog/documentdb-use-the-new-pricing-options-on-your-existing-collections/).
+
+## Next steps
+
+Learn more about how to partition data and achieve global scale with DocumentDB in [Partitioning and scaling in Azure DocumentDB](documentdb-partition-data.md).