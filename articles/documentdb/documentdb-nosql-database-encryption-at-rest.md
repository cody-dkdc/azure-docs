--- conflicted
+++ resolved
@@ -51,14 +51,9 @@
 
 ### Q: Can I use my own encryption keys?
 A: Azure Cosmos DB is a PaaS service and we have worked hard to keep the service easy to use.  We have noticed this question is
-often asked as a proxy question for meeting a compliance like PCI-DSS.  As part of building this feature we have worked with
-<<<<<<< HEAD
-compliance auditors to ensure customers using Azure Cosmos DB meeting their requirements without needing to manage keys themselves.
+often asked as a proxy question for meeting a compliance like PCI-DSS.  As part of building this feature we have worked with compliance auditors to ensure customers using Azure Cosmos DB meeting their requirements without needing to manage keys themselves.
 This is why we currently do offer users the option to burden themselves with key management.
-=======
-compliance auditors to ensure customers using DocumentDB meeting their requirements without needing to manage keys themselves.
-This is why we currently do not offer users the option to burden themselves with key management.
->>>>>>> 72826db1
+
 
 ### Q: What regions have encryption turned on?
 A: All Azure Cosmos DB regions have encryption turned on for all user data.
