--- conflicted
+++ resolved
@@ -14,11 +14,7 @@
 ms.tgt_pltfrm: na
 ms.devlang: na
 ms.topic: article
-<<<<<<< HEAD
-ms.date: 11/11/2016
-=======
 ms.date: 11/16/2016
->>>>>>> 683ccebd
 ms.author: syamk
 
 ---
