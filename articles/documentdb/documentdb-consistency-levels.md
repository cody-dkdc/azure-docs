--- conflicted
+++ resolved
@@ -89,24 +89,8 @@
 * Eventual consistency guarantees that in absence of any further writes, the replicas within the group eventually converge. 
 * Eventual consistency is the weakest form of consistency where a client may get the values that are older than the ones it had seen before.
 * Eventual consistency provides the weakest read consistency but offers the lowest latency for both reads and writes.
-<<<<<<< HEAD
-* DocumentDB accounts that are configured with eventual consistency can associate any number of Azure regions with their DocumentDB account. 
-* The cost of a read operation (in terms of RUs consumed) with the eventual consistency level is the lowest of all the DocumentDB consistency levels.
-
-## Consistency guarantees
-The following table captures various consistency guarantees corresponding to the four consistency levels.
-
-| Guarantee | Strong | Bounded Staleness | Session | Eventual |
-| --- | --- | --- | --- | --- |
-| **Total global order** |Yes |Yes, outside of the “staleness window” |No, partial “session” order |No |
-| **Consistent prefix guarantee** |Yes |Yes |Yes |Yes |
-| **Monotonic reads** |Yes |Yes, across   regions outside of the staleness window and within a region all the time. |Yes, for the given session |No |
-| **Monotonic writes** |Yes |Yes |Yes |Yes |
-| **Read your writes** |Yes |Yes (in the write region) | Yes |No |
-=======
 * Azure Cosmos DB accounts that are configured with eventual consistency can associate any number of Azure regions with their Azure Cosmos DB account. 
 * The cost of a read operation (in terms of RUs consumed) with the eventual consistency level is the lowest of all the Azure Cosmos DB consistency levels.
->>>>>>> a42dbad0
 
 ## Configuring the default consistency level
 1. In the [Azure portal](https://portal.azure.com/), in the Jumpbar, click **Azure Cosmos DB**.
