--- conflicted
+++ resolved
@@ -13,13 +13,8 @@
 ms.tgt_pltfrm: na
 ms.devlang: java
 ms.topic: article
-<<<<<<< HEAD
-ms.date: 01/03/2017
-ms.author: rnagpal
-=======
 ms.date: 01/31/2017
 ms.author: khdang
->>>>>>> e8cfaf0d
 
 ---
 # DocumentDB APIs and SDKs
@@ -52,8 +47,6 @@
 </table></br>
 
 ## Release Notes
-<<<<<<< HEAD
-=======
 ### <a name="1.9.5"/>[1.9.5](http://mvnrepository.com/artifact/com.microsoft.azure/azure-documentdb/1.9.5)
 * Added support for aggregation queries (AVG, COUNT, MIN, MAX, and SUM).
 * Added support for change feed.
@@ -64,7 +57,6 @@
 * Fixed a bug which may cause NullReferenceException in HttpContext when request rate is high.
 * Improved performance of DirectHttps mode.
 
->>>>>>> e8cfaf0d
 ### <a name="1.9.4"/>[1.9.4](http://mvnrepository.com/artifact/com.microsoft.azure/azure-documentdb/1.9.4)
 * Added simple client instance-based proxy support with ConnectionPolicy.setProxy() API.
 * Added DocumentClient.close() API to properly shutdown DocumentClient instance.
@@ -156,10 +148,7 @@
 
 | Version | Release Date | Retirement Date |
 | --- | --- | --- |
-<<<<<<< HEAD
-=======
 | [1.9.5](#1.9.5) |January 31, 2017 |--- |
->>>>>>> e8cfaf0d
 | [1.9.4](#1.9.4) |November 24, 2016 |--- |
 | [1.9.3](#1.9.3) |October 30, 2016 |--- |
 | [1.9.2](#1.9.2) |October 28, 2016 |--- |
