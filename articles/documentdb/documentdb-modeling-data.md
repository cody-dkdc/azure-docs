---
title: Modeling data in Azure DocumentDB | Microsoft Docs
description: Learn about modeling data for DocumentDB, a NoSQL document database.
keywords: modeling data
services: documentdb
author: arramac
manager: jhubbard
editor: mimig1
documentationcenter: ''

ms.assetid: 69521eb9-590b-403c-9b36-98253a4c88b5
ms.service: documentdb
ms.workload: data-services
ms.tgt_pltfrm: na
ms.devlang: na
ms.topic: article
ms.date: 01/03/2016
<<<<<<< HEAD
ms.author: kipandya
=======
ms.author: arramac
>>>>>>> e8cfaf0d

---
# Modeling data in DocumentDB
While schema-free databases, like Azure DocumentDB, make it super easy to embrace changes to your data model you should still spend some time thinking about your data. 

How is data going to be stored? How is your application going to retrieve and query data? Is your application read heavy, or write heavy? 

After reading this article, you will be able to answer the following questions:

* How should I think about a document in a document database?
* What is data modeling and why should I care? 
* How is modeling data in a document database different to a relational database?
* How do I express data relationships in a non-relational database?
* When do I embed data and when do I link to data?

## Embedding data
When you start modeling data in a document store, such as DocumentDB, try to treat your entities as **self-contained documents** represented in JSON.

Before we dive in too much further, let us take a few steps back and have a look at how we might model something in a relational database, a subject many of us are already familiar with. The following example shows how a person might be stored in a relational database. 

![Relational database model](./media/documentdb-modeling-data/relational-data-model.png)

When working with relational databases, we've been taught for years to normalize, normalize, normalize.

Normalizing your data typically involves taking an entity, such as a person, and breaking it down in to discrete pieces of data. In the example above, a person can have multiple contact detail records as well as multiple address records. We even go one step further and break down contact details by further extracting common fields like a type. Same for address, each record here has a type like *Home* or *Business* 

The guiding premise when normalizing data is to **avoid storing redundant data** on each record and rather refer to data. In this example, to read a person, with all their contact details and addresses, you need to use JOINS to effectively aggregate your data at run time.

    SELECT p.FirstName, p.LastName, a.City, cd.Detail
    FROM Person p
    JOIN ContactDetail cd ON cd.PersonId = p.Id
    JOIN ContactDetailType on cdt ON cdt.Id = cd.TypeId
    JOIN Address a ON a.PersonId = p.Id

Updating a single person with their contact details and addresses requires write operations across many individual tables. 

Now let's take a look at how we would model the same data as a self-contained entity in a document database.

    {
        "id": "1",
        "firstName": "Thomas",
        "lastName": "Andersen",
        "addresses": [
            {            
                "line1": "100 Some Street",
                "line2": "Unit 1",
                "city": "Seattle",
                "state": "WA",
                "zip": 98012
            }
        ],
        "contactDetails": [
            {"email: "thomas@andersen.com"},
            {"phone": "+1 555 555-5555", "extension": 5555}
        ] 
    }

Using the approach above we have now **denormalized** the person record where we **embedded** all the information relating to this person, such as their contact details and addresses, in to a single JSON document.
In addition, because we're not confined to a fixed schema we have the flexibility to do things like having contact details of different shapes entirely. 

Retrieving a complete person record from the database is now a single read operation against a single collection and for a single document. Updating a person record, with their contact details and addresses, is also a single write operation against a single document.

By denormalizing data, your application may need to issue fewer queries and updates to complete common operations. 

### When to embed
In general, use embedded data models when:

* There are **contains** relationships between entities.
* There are **one-to-few** relationships between entities.
* There is embedded data that **changes infrequently**.
* There is embedded data won't grow **without bound**.
* There is embedded data that is **integral** to data in a document.

> [!NOTE]
> Typically denormalized data models provide better **read** performance.
> 
> 

### When not to embed
While the rule of thumb in a document database is to denormalize everything and embed all data in to a single document, this can lead to some situations that should be avoided.

Take this JSON snippet.

    {
        "id": "1",
        "name": "What's new in the coolest Cloud",
        "summary": "A blog post by someone real famous",
        "comments": [
            {"id": 1, "author": "anon", "comment": "something useful, I'm sure"},
            {"id": 2, "author": "bob", "comment": "wisdom from the interwebs"},
            …
            {"id": 100001, "author": "jane", "comment": "and on we go ..."},
            …
            {"id": 1000000001, "author": "angry", "comment": "blah angry blah angry"},
            …
            {"id": ∞ + 1, "author": "bored", "comment": "oh man, will this ever end?"},
        ]
    }

This might be what a post entity with embedded comments would look like if we were modeling a typical blog, or CMS, system. The problem with this example is that the comments array is **unbounded**, meaning that there is no (practical) limit to the number of comments any single post can have. This will become a problem as the size of the document could grow significantly.

As the size of the document grows the ability to transmit the data over the wire as well as reading and updating the document, at scale, will be impacted.

In this case it would be better to consider the following model.

    Post document:
    {
        "id": "1",
        "name": "What's new in the coolest Cloud",
        "summary": "A blog post by someone real famous",
        "recentComments": [
            {"id": 1, "author": "anon", "comment": "something useful, I'm sure"},
            {"id": 2, "author": "bob", "comment": "wisdom from the interwebs"},
            {"id": 3, "author": "jane", "comment": "....."}
        ]
    }

    Comment documents:
    {
        "postId": "1"
        "comments": [
            {"id": 4, "author": "anon", "comment": "more goodness"},
            {"id": 5, "author": "bob", "comment": "tails from the field"},
            ...
            {"id": 99, "author": "angry", "comment": "blah angry blah angry"}
        ]
    },
    {
        "postId": "1"
        "comments": [
            {"id": 100, "author": "anon", "comment": "yet more"},
            ...
            {"id": 199, "author": "bored", "comment": "will this ever end?"}
        ]
    }

This model has the three most recent comments embedded on the post itself, which is an array with a fixed bound this time. The other comments are grouped in to batches of 100 comments and stored in separate documents. The size of the batch was chosen as 100 because our fictitious application allows the user to load 100 comments at a time.  

Another case where embedding data is not a good idea is when the embedded data is used often across documents and will change frequently. 

Take this JSON snippet.

    {
        "id": "1",
        "firstName": "Thomas",
        "lastName": "Andersen",
        "holdings": [
            {
                "numberHeld": 100,
                "stock": { "symbol": "zaza", "open": 1, "high": 2, "low": 0.5 }
            },
            {
                "numberHeld": 50,
                "stock": { "symbol": "xcxc", "open": 89, "high": 93.24, "low": 88.87 }
            }
        ]
    }

This could represent a person's stock portfolio. We have chosen to embed the stock information in to each portfolio document. In an environment where related data is changing frequently, like a stock trading application, embedding data that changes frequently is going to mean that you are constantly updating each portfolio document every time a stock is traded.

Stock *zaza* may be traded many hundreds of times in a single day and thousands of users could have *zaza* on their portfolio. With a data model like the above we would have to update many thousands of portfolio documents many times every day leading to a system that won't scale very well. 

## <a id="Refer"></a>Referencing data
So, embedding data works nicely for many cases but it is clear that there are scenarios when denormalizing your data will cause more problems than it is worth. So what do we do now? 

Relational databases are not the only place where you can create relationships between entities. In a document database you can have information in one document that actually relates to data in other documents. Now, I am not advocating for even one minute that we build systems that would be better suited to a relational database in DocumentDB, or any other document database, but simple relationships are fine and can be very useful. 

In the JSON below we chose to use the example of a stock portfolio from earlier but this time we refer to the stock item on the portfolio instead of embedding it. This way, when the stock item changes frequently throughout the day the only document that needs to be updated is the single stock document. 

    Person document:
    {
        "id": "1",
        "firstName": "Thomas",
        "lastName": "Andersen",
        "holdings": [
            { "numberHeld":  100, "stockId": 1},
            { "numberHeld":  50, "stockId": 2}
        ]
    }

    Stock documents:
    {
        "id": "1",
        "symbol": "zaza",
        "open": 1,
        "high": 2,
        "low": 0.5,
        "vol": 11970000,
        "mkt-cap": 42000000,
        "pe": 5.89
    },
    {
        "id": "2",
        "symbol": "xcxc",
        "open": 89,
        "high": 93.24,
        "low": 88.87,
        "vol": 2970200,
        "mkt-cap": 1005000,
        "pe": 75.82
    }


An immediate downside to this approach though is if your application is required to show information about each stock that is held when displaying a person's portfolio; in this case you would need to make multiple trips to the database to load the information for each stock document. Here we've made a decision to improve the efficiency of write operations, which happen frequently throughout the day, but in turn compromised on the read operations that potentially have less impact on the performance of this particular system.

> [!NOTE]
> Normalized data models **can require more round trips** to the server.
> 
> 

### What about foreign keys?
Because there is currently no concept of a constraint, foreign-key or otherwise, any inter-document relationships that you have in documents are effectively "weak links" and will not be verified by the database itself. If you want to ensure that the data a document is referring to actually exists, then you need to do this in your application, or through the use of server-side triggers or stored procedures on DocumentDB.

### When to reference
In general, use normalized data models when:

* Representing **one-to-many** relationships.
* Representing **many-to-many** relationships.
* Related data **changes frequently**.
* Referenced data could be **unbounded**.

> [!NOTE]
> Typically normalizing provides better **write** performance.
> 
> 

### Where do I put the relationship?
The growth of the relationship will help determine in which document to store the reference.

If we look at the JSON below that models publishers and books.

    Publisher document:
    {
        "id": "mspress",
        "name": "Microsoft Press",
        "books": [ 1, 2, 3, ..., 100, ..., 1000]
    }

    Book documents:
    {"id": "1", "name": "DocumentDB 101" }
    {"id": "2", "name": "DocumentDB for RDBMS Users" }
    {"id": "3", "name": "Taking over the world one JSON doc at a time" }
    ...
    {"id": "100", "name": "Learn about Azure DocumentDB" }
    ...
    {"id": "1000", "name": "Deep Dive in to DocumentDB" }

If the number of the books per publisher is small with limited growth, then storing the book reference inside the publisher document may be useful. However, if the number of books per publisher is unbounded, then this data model would lead to mutable, growing arrays, as in the example publisher document above. 

Switching things around a bit would result in a model that still represents the same data but now avoids these large mutable collections.

    Publisher document: 
    {
        "id": "mspress",
        "name": "Microsoft Press"
    }

    Book documents: 
    {"id": "1","name": "DocumentDB 101", "pub-id": "mspress"}
    {"id": "2","name": "DocumentDB for RDBMS Users", "pub-id": "mspress"}
    {"id": "3","name": "Taking over the world one JSON doc at a time"}
    ...
    {"id": "100","name": "Learn about Azure DocumentDB", "pub-id": "mspress"}
    ...
    {"id": "1000","name": "Deep Dive in to DocumentDB", "pub-id": "mspress"}

In the above example, we have dropped the unbounded collection on the publisher document. Instead we just have a a reference to the publisher on each book document.

### How do I model many:many relationships?
In a relational database *many:many* relationships are often modeled with join tables, which just join records from other tables together. 

![Join tables](./media/documentdb-modeling-data/join-table.png)

You might be tempted to replicate the same thing using documents and produce a data model that looks similar to the following.

    Author documents: 
    {"id": "a1", "name": "Thomas Andersen" }
    {"id": "a2", "name": "William Wakefield" }

    Book documents:
    {"id": "b1", "name": "DocumentDB 101" }
    {"id": "b2", "name": "DocumentDB for RDBMS Users" }
    {"id": "b3", "name": "Taking over the world one JSON doc at a time" }
    {"id": "b4", "name": "Learn about Azure DocumentDB" }
    {"id": "b5", "name": "Deep Dive in to DocumentDB" }

    Joining documents: 
    {"authorId": "a1", "bookId": "b1" }
    {"authorId": "a2", "bookId": "b1" }
    {"authorId": "a1", "bookId": "b2" }
    {"authorId": "a1", "bookId": "b3" }

This would work. However, loading either an author with their books, or loading a book with its author, would always require at least two additional queries against the database. One query to the joining document and then another query to fetch the actual document being joined. 

If all this join table is doing is gluing together two pieces of data, then why not drop it completely?
Consider the following.

    Author documents:
    {"id": "a1", "name": "Thomas Andersen", "books": ["b1, "b2", "b3"]}
    {"id": "a2", "name": "William Wakefield", "books": ["b1", "b4"]}

    Book documents: 
    {"id": "b1", "name": "DocumentDB 101", "authors": ["a1", "a2"]}
    {"id": "b2", "name": "DocumentDB for RDBMS Users", "authors": ["a1"]}
    {"id": "b3", "name": "Learn about Azure DocumentDB", "authors": ["a1"]}
    {"id": "b4", "name": "Deep Dive in to DocumentDB", "authors": ["a2"]}

Now, if I had an author, I immediately know which books they have written, and conversely if I had a book document loaded I would know the ids of the author(s). This saves that intermediary query against the join table reducing the number of server round trips your application has to make. 

## <a id="WrapUp"></a>Hybrid data models
We've now looked embedding (or denormalizing) and referencing (or normalizing) data, each have their upsides and each have compromises as we have seen. 

It doesn't always have to be either or, don't be scared to mix things up a little. 

Based on your application's specific usage patterns and workloads there may be cases where mixing embedded and referenced data makes sense and could lead to simpler application logic with fewer server round trips while still maintaining a good level of performance.

Consider the following JSON. 

    Author documents: 
    {
        "id": "a1",
        "firstName": "Thomas",
        "lastName": "Andersen",        
        "countOfBooks": 3,
         "books": ["b1", "b2", "b3"],
        "images": [
            {"thumbnail": "http://....png"}
            {"profile": "http://....png"}
            {"large": "http://....png"}
        ]
    },
    {
        "id": "a2",
        "firstName": "William",
        "lastName": "Wakefield",
        "countOfBooks": 1,
        "books": ["b1"],
        "images": [
            {"thumbnail": "http://....png"}
        ]
    }

    Book documents:
    {
        "id": "b1",
        "name": "DocumentDB 101",
        "authors": [
            {"id": "a1", "name": "Thomas Andersen", "thumbnailUrl": "http://....png"},
            {"id": "a2", "name": "William Wakefield", "thumbnailUrl": "http://....png"}
        ]
    },
    {
        "id": "b2",
        "name": "DocumentDB for RDBMS Users",
        "authors": [
            {"id": "a1", "name": "Thomas Andersen", "thumbnailUrl": "http://....png"},
        ]
    }

Here we've (mostly) followed the embedded model, where data from other entities are embedded in the top-level document, but other data is referenced. 

If you look at the book document, we can see a few interesting fields when we look at the array of authors. There is an *id* field which is the field we use to refer back to an author document, standard practice in a normalized model, but then we also have *name* and *thumbnailUrl*. We could've just stuck with *id* and left the application to get any additional information it needed from the respective author document using the "link", but because our application displays the author's name and a thumbnail picture with every book displayed we can save a round trip to the server per book in a list by denormalizing **some** data from the author.

Sure, if the author's name changed or they wanted to update their photo we'd have to go an update every book they ever published but for our application, based on the assumption that authors don't change their names very often, this is an acceptable design decision.  

In the example there are **pre-calculated aggregates** values to save expensive processing on a read operation. In the example, some of the data embedded in the author document is data that is calculated at run-time. Every time a new book is published, a book document is created **and** the countOfBooks field is set to a calculated value based on the number of book documents that exist for a particular author. This optimization would be good in read heavy systems where we can afford to do computations on writes in order to optimize reads.

The ability to have a model with pre-calculated fields is made possible because DocumentDB supports **multi-document transactions**. Many NoSQL stores cannot do transactions across documents and therefore advocate design decisions, such as "always embed everything", due to this limitation. With DocumentDB, you can use server-side triggers, or stored procedures, that insert books and update authors all within an ACID transaction. Now you don't **have** to embed everything in to one document just to be sure that your data remains consistent.

## <a name="NextSteps"></a>Next steps
The biggest takeaways from this article is to understand that data modeling in a schema-free world is just as important as ever. 

Just as there is no single way to represent a piece of data on a screen, there is no single way to model your data. You need to understand your application and how it will produce, consume, and process the data. Then, by applying some of the guidelines presented here you can set about creating a model that addresses the immediate needs of your application. When your applications need to change, you can leverage the flexibility of a schema-free database to embrace that change and evolve your data model easily. 

To learn more about Azure DocumentDB, refer to the service's [documentation](https://azure.microsoft.com/documentation/services/documentdb/) page. 

To learn about tuning indexes in Azure DocumentDB, refer to the article on [indexing policies](documentdb-indexing-policies.md).

To understand how to shard your data across multiple partitions, refer to [Partitioning Data in DocumentDB](documentdb-partition-data.md). 

And finally, for guidance on modeling data and sharding for multi-tenant applications, consult [Scaling a Multi-Tenant Application with Azure DocumentDB](http://blogs.msdn.com/b/documentdb/archive/2014/12/03/scaling-a-multi-tenant-application-with-azure-documentdb.aspx).
<|MERGE_RESOLUTION|>--- conflicted
+++ resolved
@@ -15,11 +15,7 @@
 ms.devlang: na
 ms.topic: article
 ms.date: 01/03/2016
-<<<<<<< HEAD
-ms.author: kipandya
-=======
 ms.author: arramac
->>>>>>> e8cfaf0d
 
 ---
 # Modeling data in DocumentDB
