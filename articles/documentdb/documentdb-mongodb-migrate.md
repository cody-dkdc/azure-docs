--- conflicted
+++ resolved
@@ -18,20 +18,10 @@
 ms.author: anhoh
 
 ---
-<<<<<<< HEAD
-# Migrate data to Azure Cosmos DB's API for MongoDB by using mongoimport and mongorestore
-> [!div class="op_single_selector"]
-> * [Import to DocumentDB](documentdb-import-data.md)
-> * [Import to API for MongoDB](documentdb-mongodb-migrate.md)
->
->
 
-To migrate data to an API for MongoDB account, you must:
-=======
 # Azure Cosmos DB: How to migrate data for the MongoDB API? 
 
 To migrate data to an Azure Cosmos DB account for use with the MongoDB API, you must:
->>>>>>> aabe258b
 
 * Download either *mongoimport.exe* or *mongorestore.exe* from the [MongoDB Download Center](https://www.mongodb.com/download-center).
 * Get your [API for MongoDB connection string](documentdb-connect-mongodb-account.md).
