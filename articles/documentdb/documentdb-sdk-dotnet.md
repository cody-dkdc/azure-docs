--- conflicted
+++ resolved
@@ -13,11 +13,7 @@
 ms.tgt_pltfrm: na
 ms.devlang: dotnet
 ms.topic: article
-<<<<<<< HEAD
-ms.date: 03/24/2017
-=======
 ms.date: 03/29/2017
->>>>>>> 7e3cc73e
 ms.author: rnagpal
 ms.custom: H1Hack27Feb2017
 
@@ -52,12 +48,9 @@
 
 ## Release notes
 
-<<<<<<< HEAD
-=======
 ### <a name="1.13.1"/>[1.13.1](https://www.nuget.org/packages/Microsoft.Azure.DocumentDB/1.13.1)
 * Fixed an issue which caused deadlocks in some of the async APIs when used inside ASP.NET context.
 
->>>>>>> 7e3cc73e
 ### <a name="1.13.0"/>[1.13.0](https://www.nuget.org/packages/Microsoft.Azure.DocumentDB/1.13.0)
 * Fixes to make SDK more resilient to automatic failover under certain conditions.
 
@@ -225,10 +218,7 @@
 
 | Version | Release Date | Retirement Date |
 | --- | --- | --- |
-<<<<<<< HEAD
-=======
 | [1.13.1](#1.13.1) |March 29, 2017 |--- |
->>>>>>> 7e3cc73e
 | [1.13.0](#1.13.0) |March 24, 2017 |--- |
 | [1.12.2](#1.12.2) |March 20, 2017 |--- |
 | [1.12.1](#1.12.1) |March 14, 2017 |--- |
