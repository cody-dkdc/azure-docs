---
title: Azure Cosmos DB Automation - Management with Powershell | Microsoft Docs
description: Use Azure Powershell manage your Azure Cosmos DB accounts. 
services: cosmosdb
author: dmakwana
manager: jhubbard
editor: ''
tags: azure-resource-manager
documentationcenter: ''

ms.assetid:
ms.service: cosmosdb
ms.workload: data-services
ms.tgt_pltfrm: na
ms.devlang: na
ms.topic: article
ms.date: 04/21/2017
ms.author: dimakwan

---
# Create an Azure Cosmos DB account using PowerShell

The following guide describes commands to automate management of your Azure Cosmos DB database accounts using Azure Powershell. It also includes commands to manage account keys and failover priorities in [multi-region database accounts][scaling-globally]. Updating your database account allows you to modify consistency policies and add/remove regions. For cross-platform management of your Azure Cosmos DB account, you can use either [Azure CLI](documentdb-automation-resource-manager-cli.md), the [Resource Provider REST API][rp-rest-api], or the [Azure portal](documentdb-create-account.md).

## Getting Started

Follow the instructions in [How to install and configure Azure PowerShell][powershell-install-configure] to install and login to your Azure Resource Manager account in Powershell.

### Notes

* If you would like to execute the following commands without requiring user confirmation, append the `-Force` flag to the command.
* All the following commands are synchronous.

## <a id="create-documentdb-account-powershell"></a> Create an Azure Cosmos DB Account

This command allows you to create an Azure Cosmos DB database account. Configure your new database account as either single-region or [multi-region][scaling-globally] with a certain [consistency policy](documentdb-consistency-levels.md).

    $locations = @(@{"locationName"="<write-region-location>"; "failoverPriority"=0}, @{"locationName"="<read-region-location>"; "failoverPriority"=1})
    $iprangefilter = "<ip-range-filter>"
    $consistencyPolicy = @{"defaultConsistencyLevel"="<default-consistency-level>"; "maxIntervalInSeconds"="<max-interval>"; "maxStalenessPrefix"="<max-staleness-prefix>"}
    $CosmosDBProperties = @{"databaseAccountOfferType"="Standard"; "locations"=$locations; "consistencyPolicy"=$consistencyPolicy; "ipRangeFilter"=$iprangefilter}
    New-AzureRmResource -ResourceType "Microsoft.DocumentDb/databaseAccounts" -ApiVersion "2015-04-08" -ResourceGroupName <resource-group-name>  -Location "<resource-group-location>" -Name <database-account-name> -PropertyObject $DocumentDBProperties
    
* `<write-region-location>` The location name of the write region of the database account. This location is required to have a failover priority value of 0. There must be exactly one write region per database account.
* `<read-region-location>` The location name of the read region of the database account. This location is required to have a failover priority value of greater than 0. There can be more than one read regions per database account.
* `<ip-range-filter>` Specifies the set of IP addresses or IP address ranges in CIDR form to be included as the allowed list of client IPs for a given database account. IP addresses/ranges must be comma separated and must not contain any spaces. For more information, see [Azure Cosmos DB Firewall Support](documentdb-firewall-support.md)
* `<default-consistency-level>` The default consistency level of the Azure Cosmos DB account. For more information, see [Consistency Levels in Azure Cosmos DB](documentdb-consistency-levels.md).
* `<max-interval>` When used with Bounded Staleness consistency, this value represents the time amount of staleness (in seconds) tolerated. Accepted range for this value is 1 - 100.
* `<max-staleness-prefix>` When used with Bounded Staleness consistency, this value represents the number of stale requests tolerated. Accepted range for this value is 1 – 2,147,483,647.
* `<resource-group-name>` The name of the [Azure Resource Group][azure-resource-groups] to which the new Azure Cosmos DB database account belongs to.
* `<resource-group-location>` The location of the Azure Resource Group to which the new Azure Cosmos DB database account belongs to.
* `<database-account-name>` The name of the Azure Cosmos DB database account to be created. It can only use lowercase letters, numbers, the '-' character, and must be between 3 and 50 characters.

Example: 

    $locations = @(@{"locationName"="West US"; "failoverPriority"=0}, @{"locationName"="East US"; "failoverPriority"=1})
    $iprangefilter = ""
    $consistencyPolicy = @{"defaultConsistencyLevel"="BoundedStaleness"; "maxIntervalInSeconds"=5; "maxStalenessPrefix"=100}
    $CosmosDBProperties = @{"databaseAccountOfferType"="Standard"; "locations"=$locations; "consistencyPolicy"=$consistencyPolicy; "ipRangeFilter"=$iprangefilter}
    New-AzureRmResource -ResourceType "Microsoft.DocumentDb/databaseAccounts" -ApiVersion "2015-04-08" -ResourceGroupName "rg-test" -Location "West US" -Name "docdb-test" -PropertyObject $DocumentDBProperties

### Notes
* The preceding example creates a database account with two regions. It is also possible to create a database account with either one region (which is designated as the write region and have a failover priority value of 0) or more than two regions. For more information, see [multi-region database accounts][scaling-globally].
* The locations must be regions in which Azure Cosmos DB is generally available. The current list of regions is provided on the [Azure Regions page](https://azure.microsoft.com/regions/#services).

## <a id="update-documentdb-account-powershell"></a> Update a DocumentDB Database Account

This command allows you to update your Azure Cosmos DB database account properties. This includes the consistency policy and the locations which the database account exists in.

> [!NOTE]
> This command allows you to add and remove regions but does not allow you to modify failover priorities. To modify failover priorities, see [below](#modify-failover-priority-powershell).

    $locations = @(@{"locationName"="<write-region-location>"; "failoverPriority"=0}, @{"locationName"="<read-region-location>"; "failoverPriority"=1})
    $iprangefilter = "<ip-range-filter>"
    $consistencyPolicy = @{"defaultConsistencyLevel"="<default-consistency-level>"; "maxIntervalInSeconds"="<max-interval>"; "maxStalenessPrefix"="<max-staleness-prefix>"}
    $CosmosDBProperties = @{"databaseAccountOfferType"="Standard"; "locations"=$locations; "consistencyPolicy"=$consistencyPolicy; "ipRangeFilter"=$iprangefilter}
    Set-AzureRmResource -ResourceType "Microsoft.DocumentDb/databaseAccounts" -ApiVersion "2015-04-08" -ResourceGroupName <resource-group-name> -Name <database-account-name> -PropertyObject $DocumentDBProperties
    
* `<write-region-location>` The location name of the write region of the database account. This location is required to have a failover priority value of 0. There must be exactly one write region per database account.
* `<read-region-location>` The location name of the read region of the database account. This location is required to have a failover priority value of greater than 0. There can be more than one read regions per database account.
* `<default-consistency-level>` The default consistency level of the Azure Cosmos DB account. For more information, see [Consistency Levels in Azure Cosmos DB](documentdb-consistency-levels.md).
* `<ip-range-filter>` Specifies the set of IP addresses or IP address ranges in CIDR form to be included as the allowed list of client IPs for a given database account. IP addresses/ranges must be comma separated and must not contain any spaces. For more information, see [Azure Cosmos DB Firewall Support](documentdb-firewall-support.md)
* `<max-interval>` When used with Bounded Staleness consistency, this value represents the time amount of staleness (in seconds) tolerated. Accepted range for this value is 1 - 100.
* `<max-staleness-prefix>` When used with Bounded Staleness consistency, this value represents the number of stale requests tolerated. Accepted range for this value is 1 – 2,147,483,647.
* `<resource-group-name>` The name of the [Azure Resource Group][azure-resource-groups] to which the new Azure Cosmos DB database account belongs to.
* `<resource-group-location>` The location of the Azure Resource Group to which the new Azure Cosmos DB database account belongs to.
* `<database-account-name>` The name of the Azure Cosmos DB database account to be updated.

Example: 

    $locations = @(@{"locationName"="West US"; "failoverPriority"=0}, @{"locationName"="East US"; "failoverPriority"=1})
    $iprangefilter = ""
    $consistencyPolicy = @{"defaultConsistencyLevel"="BoundedStaleness"; "maxIntervalInSeconds"=5; "maxStalenessPrefix"=100}
    $CosmosDBProperties = @{"databaseAccountOfferType"="Standard"; "locations"=$locations; "consistencyPolicy"=$consistencyPolicy; "ipRangeFilter"=$iprangefilter}
    Set-AzureRmResource -ResourceType "Microsoft.DocumentDb/databaseAccounts" -ApiVersion "2015-04-08" -ResourceGroupName "rg-test" -Name "docdb-test" -PropertyObject $DocumentDBProperties

## <a id="delete-documentdb-account-powershell"></a> Delete a DocumentDB Database Account

This command allows you to delete an existing Azure Cosmos DB database account.

    Remove-AzureRmResource -ResourceType "Microsoft.DocumentDb/databaseAccounts" -ApiVersion "2015-04-08" -ResourceGroupName "<resource-group-name>" -Name "<database-account-name>"
    
* `<resource-group-name>` The name of the [Azure Resource Group][azure-resource-groups] to which the new Azure Cosmos DB database account belongs to.
* `<database-account-name>` The name of the Azure Cosmos DB database account to be deleted.

Example:

    Remove-AzureRmResource -ResourceType "Microsoft.DocumentDb/databaseAccounts" -ApiVersion "2015-04-08" -ResourceGroupName "rg-test" -Name "docdb-test"

## <a id="get-documentdb-properties-powershell"></a> Get Properties of a DocumentDB Database Account

This command allows you to get the properties of an existing Azure Cosmos DB database account.

    Get-AzureRmResource -ResourceType "Microsoft.DocumentDb/databaseAccounts" -ApiVersion "2015-04-08" -ResourceGroupName "<resource-group-name>" -Name "<database-account-name>"

* `<resource-group-name>` The name of the [Azure Resource Group][azure-resource-groups] to which the new Azure Cosmos DB database account belongs to.
* `<database-account-name>` The name of the Azure Cosmos DB database account.

Example:

    Get-AzureRmResource -ResourceType "Microsoft.DocumentDb/databaseAccounts" -ApiVersion "2015-04-08" -ResourceGroupName "rg-test" -Name "docdb-test"

## <a id="update-tags-powershell"></a> Update Tags of an Azure Cosmos DB Database Account

The following example describes how to set [Azure resource tags][azure-resource-tags] for your Azure Cosmos DB database account.

> [!NOTE]
> This command can be combined with the create or update commands by appending the `-Tags` flag with the corresponding parameter.

Example:

    $tags = @{"dept" = "Finance”; environment = “Production”}
    Set-AzureRmResource -ResourceType “Microsoft.DocumentDB/databaseAccounts”  -ResourceGroupName "rg-test" -Name "docdb-test" -Tags $tags

## <a id="list-account-keys-powershell"></a> List Account Keys

When you create an Azure Cosmos DB account, the service generates two master access keys that can be used for authentication when the Azure Cosmos DB account is accessed. By providing two access keys, Azure Cosmos DB enables you to regenerate the keys with no interruption to your Azure Cosmos DB account. Read-only keys for authenticating read-only operations are also available. There are two read-write keys (primary and secondary) and two read-only keys (primary and secondary).

    $keys = Invoke-AzureRmResourceAction -Action listKeys -ResourceType "Microsoft.DocumentDb/databaseAccounts" -ApiVersion "2015-04-08" -ResourceGroupName "<resource-group-name>" -Name "<database-account-name>"

* `<resource-group-name>` The name of the [Azure Resource Group][azure-resource-groups] to which the new Azure Cosmos DB database account belongs to.
* `<database-account-name>` The name of the Azure Cosmos DB database account.

Example:

    $keys = Invoke-AzureRmResourceAction -Action listKeys -ResourceType "Microsoft.DocumentDb/databaseAccounts" -ApiVersion "2015-04-08" -ResourceGroupName "rg-test" -Name "docdb-test"

## <a id="list-connection-strings-powershell"></a> List Connection Strings

For MongoDB accounts, the connection string to connect your MongoDB app to the database account can be retrieved using the following command.

    $keys = Invoke-AzureRmResourceAction -Action listConnectionStrings -ResourceType "Microsoft.DocumentDb/databaseAccounts" -ApiVersion "2015-04-08" -ResourceGroupName "<resource-group-name>" -Name "<database-account-name>"

<<<<<<< HEAD
* `<resource-group-name>` The name of the [Azure Resource Group][azure-resource-groups] to which the new DocumentDB database account belongs to.
* `<database-account-name>` The name of the DocumentDB database account.
=======
* `<resource-group-name>` The name of the [Azure Resource Group][azure-resource-groups] to which the new Azure Cosmos DB database account belongs to.
* `<database-account-name>` The name of the Azure Cosmos DB database account.
>>>>>>> a42dbad0

Example:

    $keys = Invoke-AzureRmResourceAction -Action listConnectionStrings -ResourceType "Microsoft.DocumentDb/databaseAccounts" -ApiVersion "2015-04-08" -ResourceGroupName "rg-test" -Name "docdb-test"

## <a id="regenerate-account-key-powershell"></a> Regenerate Account Key

You should change the access keys to your Azure Cosmos DB account periodically to help keep your connections more secure. Two access keys are assigned to enable you to maintain connections to the Azure Cosmos DB account using one access key while you regenerate the other access key.

    Invoke-AzureRmResourceAction -Action regenerateKey -ResourceType "Microsoft.DocumentDb/databaseAccounts" -ApiVersion "2015-04-08" -ResourceGroupName "<resource-group-name>" -Name "<database-account-name>" -Parameters @{"keyKind"="<key-kind>"}

* `<resource-group-name>` The name of the [Azure Resource Group][azure-resource-groups] to which the new Azure Cosmos DB database account belongs to.
* `<database-account-name>` The name of the Azure Cosmos DB database account.
* `<key-kind>` One of the four types of keys: ["Primary"|"Secondary"|"PrimaryReadonly"|"SecondaryReadonly"] that you would like to regenerate.

Example:

    Invoke-AzureRmResourceAction -Action regenerateKey -ResourceType "Microsoft.DocumentDb/databaseAccounts" -ApiVersion "2015-04-08" -ResourceGroupName "rg-test" -Name "docdb-test" -Parameters @{"keyKind"="Primary"}

## <a id="modify-failover-priority-powershell"></a> Modify Failover Priority of an Azure Cosmos DB Database Account

For multi-region database accounts, you can change the failover priority of the various regions which the Azure Cosmos DB database account exists in. For more information on failover in your Azure Cosmos DB database account, see [Distribute data globally with Azure Cosmos DB][distribute-data-globally].

    $failoverPolicies = @(@{"locationName"="<write-region-location>"; "failoverPriority"=0},@{"locationName"="<read-region-location>"; "failoverPriority"=1})
    Invoke-AzureRmResourceAction -Action failoverPriorityChange -ResourceType "Microsoft.DocumentDb/databaseAccounts" -ApiVersion "2015-04-08" -ResourceGroupName "<resource-group-name>" -Name "<database-account-name>" -Parameters @{"failoverPolicies"=$failoverPolicies}

* `<write-region-location>` The location name of the write region of the database account. This location is required to have a failover priority value of 0. There must be exactly one write region per database account.
* `<read-region-location>` The location name of the read region of the database account. This location is required to have a failover priority value of greater than 0. There can be more than one read regions per database account.
* `<resource-group-name>` The name of the [Azure Resource Group][azure-resource-groups] to which the new Azure Cosmos DB database account belongs to.
* `<database-account-name>` The name of the Azure Cosmos DB database account.

Example:

    $failoverPolicies = @(@{"locationName"="East US"; "failoverPriority"=0},@{"locationName"="West US"; "failoverPriority"=1})
    Invoke-AzureRmResourceAction -Action failoverPriorityChange -ResourceType "Microsoft.DocumentDb/databaseAccounts" -ApiVersion "2015-04-08" -ResourceGroupName "rg-test" -Name "docdb-test" -Parameters @{"failoverPolicies"=$failoverPolicies}

## Next steps

* To connect using .NET, see [Connect and query with .NET](../cosmos-db/create-documentdb-dotnet.md).
* To connect using .NET Core, see [Connect and query with .NET Core](../cosmos-db/create-documentdb-dotnet-core.md).
* To connect using Node.js, see [Connect and query with Node.js and a MongoDB app](../cosmos-db/create-mongodb-nodejs.md).

<!--Reference style links - using these makes the source content way more readable than using inline links-->
[powershell-install-configure]: https://docs.microsoft.com/azure/powershell-install-configure
[scaling-globally]: https://azure.microsoft.com/documentation/articles/documentdb-distribute-data-globally/#scaling-across-the-planet
[distribute-data-globally]: https://docs.microsoft.com/azure/documentdb/documentdb-distribute-data-globally
[azure-resource-groups]: https://docs.microsoft.com/azure/azure-resource-manager/resource-group-overview#resource-groups
[azure-resource-tags]: https://docs.microsoft.com/azure/azure-resource-manager/resource-group-using-tags
[rp-rest-api]: https://docs.microsoft.com/rest/api/documentdbresourceprovider/<|MERGE_RESOLUTION|>--- conflicted
+++ resolved
@@ -151,13 +151,8 @@
 
     $keys = Invoke-AzureRmResourceAction -Action listConnectionStrings -ResourceType "Microsoft.DocumentDb/databaseAccounts" -ApiVersion "2015-04-08" -ResourceGroupName "<resource-group-name>" -Name "<database-account-name>"
 
-<<<<<<< HEAD
-* `<resource-group-name>` The name of the [Azure Resource Group][azure-resource-groups] to which the new DocumentDB database account belongs to.
-* `<database-account-name>` The name of the DocumentDB database account.
-=======
-* `<resource-group-name>` The name of the [Azure Resource Group][azure-resource-groups] to which the new Azure Cosmos DB database account belongs to.
-* `<database-account-name>` The name of the Azure Cosmos DB database account.
->>>>>>> a42dbad0
+* `<resource-group-name>` The name of the [Azure Resource Group][azure-resource-groups] to which the new Azure Cosmos DB database account belongs to.
+* `<database-account-name>` The name of the Azure Cosmos DB database account.
 
 Example:
 
