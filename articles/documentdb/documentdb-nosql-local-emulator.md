---
title: Develop locally with the DocumentDB Emulator | Microsoft Docs
description: Using the DocumentDB Emulator, you can develop and test your application locally for free, without creating an Azure subscription. 
services: documentdb
documentationcenter: ''
keywords: DocumentDB Emulator
author: arramac
manager: jhubbard
editor: ''

ms.assetid: 90b379a6-426b-4915-9635-822f1a138656
ms.service: documentdb
ms.devlang: multiple
ms.topic: article
ms.tgt_pltfrm: na
ms.workload: na
<<<<<<< HEAD
ms.date: 12/27/2016
=======
ms.date: 12/29/2016
>>>>>>> 14a5c029
ms.author: arramac

---
# Use the Azure DocumentDB Emulator for development and testing

[**Download the Emulator**](https://aka.ms/documentdb-emulator)

The Azure DocumentDB Emulator provides a local environment that emulates the Azure DocumentDB service for development purposes. Using the DocumentDB Emulator, you can develop and test your application locally, without creating an Azure subscription or incurring any costs. When you're satisfied with how your application is working in the DocumentDB Emulator, you can switch to using an Azure DocumentDB account in the cloud.

We recommend getting started by watching the following video, where Kirill Gavrylyuk shows how to get started with the DocumentDB Emulator.

> [!VIDEO https://channel9.msdn.com/Events/Connect/2016/192/player]
> 
> 

## DocumentDB Emulator system requirements
The DocumentDB Emulator has the following hardware and software requirements:

* Software requirements
  * Windows Server 2012 R2, Windows Server 2016, or Windows 10
*	Minimum Hardware requirements
  *	2 GB RAM
  *	10 GB available hard disk space

## Installing the DocumentDB Emulator
You can download and install the DocumentDB Emulator from the [Microsoft Download Center](https://aka.ms/documentdb-emulator). 

> [!NOTE]
> To install, configure, and run the DocumentDB Emulator, you must have administrative privileges on the computer.

## Checking for DocumentDB Emulator updates
The DocumentDB Emulator includes a built-in Azure DocumentDB Data Explorer to browse data stored within DocumentDB, create new collections, and let you know when a new update is available for download. 

> [!NOTE]
> Data created in one version of the DocumentDB Emulator is not guaranteed to be accessible when using a different version. If you need to persist your data for the long term, it is recommended that you store that data in an Azure DocumentDB account, rather than in the DocumentDB Emulator. 

## How the DocumentDB Emulator works
The DocumentDB Emulator provides a high-fidelity emulation of the DocumentDB service. It supports identical functionality as Azure DocumentDB, including support for creating and querying JSON documents, provisioning and scaling collections, and executing stored procedures and triggers. You can develop and test applications using the DocumentDB Emulator, and deploy them to Azure at global scale by just making a single configuration change to the connection endpoint for DocumentDB.

While we created a high-fidelity local emulation of the actual DocumentDB service, the implementation of the DocumentDB Emulator is different than that of the service. For example, the DocumentDB Emulator uses standard OS components such as the local file system for persistence, and HTTPS protocol stack for connectivity. This means that some functionality that relies on Azure infrastructure like global replication, single-digit millisecond latency for reads/writes, and tunable consistency levels are not available via the DocumentDB Emulator.


## Authenticating requests against the DocumentDB Emulator
Just as with Azure Document in the cloud, every request that you make against the DocumentDB Emulator must be authenticated. The DocumentDB Emulator supports a single fixed account and a well-known authentication key for master key authentication. This account and key are the only credentials permitted for use with the DocumentDB Emulator. They are:

    Account name: localhost:<port>
    Account key: C2y6yDjf5/R+ob0N8A7Cgv30VRDJIWEHLM+4QDU5DE2nQ9nDuVTqobD4b8mGGyPMbIZnqyMsEcaGQy67XIw/Jw==

> [!NOTE]
> The master key supported by the DocumentDB Emulator is intended for use only with the emulator. You cannot use your production DocumentDB account and key with the DocumentDB Emulator. 

Additionally, just as the Azure DocumentDB service, the DocumentDB Emulator supports only secure communication via SSL.

## Start and initialize the DocumentDB Emulator

To start the Azure DocumentDB Emulator, select the Start button or press the Windows key. Begin typing **DocumentDB Emulator**, and select the emulator from the list of applications. 

![Select the Start button or press the Windows key, begin typing **DocumentDB Emulator**, and select the emulator from the list of applications](./media/documentdb-nosql-local-emulator/azure-documentdb-database-local-emulator-start.png)

When the emulator is running, you'll see an icon in the Windows taskbar notification area. The DocumentDB Emulator by default runs on the local machine ("localhost") listening on port 8081.

![DocumentDB local emulator taskbar notification](./media/documentdb-nosql-local-emulator/azure-documentdb-database-local-emulator-taskbar.png)

The DocumentDB Emulator is installed by default to the `C:\Program Files\DocumentDB Emulator` directory. You can also start and stop the emulator from the command-line. See [command-line tool reference](#command-line) for more information.

## Start the local emulator Data Explorer

When the local emulator launches it will automatically open the DocumentDB Data Explorer in your browser. The address will appear as [https://localhost:8081/_explorer/index.html](https://localhost:8081/_explorer/index.html). If you close the explorer and would like to re-open it later, you can either open the URL in your browser or launch it from the DocumentDB Emulator in the Windows Tray Icon as shown below.

![DocumentDB local emulator data explorer launcher](./media/documentdb-nosql-local-emulator/azure-documentdb-database-local-emulator-data-explorer-launcher.png)

## Developing with the DocumentDB Emulator
Once you have the DocumentDB Emulator running on your desktop, you can use any supported [DocumentDB SDK](documentdb-sdk-dotnet.md) or the [DocumentDB REST API](https://msdn.microsoft.com/library/azure/dn781481.aspx) to interact with the Emulator. The DocumentDB Emulator also includes a built-in Data Explorer that lets you create collections, view and edit documents without writing any code. 

    // Connect to the DocumentDB Emulator running locally
    DocumentClient client = new DocumentClient(
        new Uri("https://localhost:8081"), 
        "C2y6yDjf5/R+ob0N8A7Cgv30VRDJIWEHLM+4QDU5DE2nQ9nDuVTqobD4b8mGGyPMbIZnqyMsEcaGQy67XIw/Jw==");

If you're using [DocumentDB protocol support for MongoDB](documentdb-protocol-mongodb.md), please use the following connection string:

    mongodb://localhost:C2y6yDjf5/R+ob0N8A7Cgv30VRDJIWEHLM+4QDU5DE2nQ9nDuVTqobD4b8mGGyPMbIZnqyMsEcaGQy67XIw/Jw==@localhost:10250/admin?ssl=true&3t.sslSelfSignedCerts=true

You can use existing tools like [DocumentDB Studio](https://github.com/mingaliu/DocumentDBStudio) to connect to the DocumentDB Emulator. You can also migrate data between the DocumentDB Emulator and the Azure DocumentDB service using the [DocumentDB Data Migration Tool](https://github.com/azure/azure-documentdb-datamigrationtool).

## Export the DocumentDB Emulator SSL certificate

.NET languages and runtime use the Windows Certificate Store to securely connect to the DocumentDB local emulator. Other languages have their own method of managing and using certificates. Java uses its own [certificate store](https://docs.oracle.com/cd/E19830-01/819-4712/ablqw/index.html) whereas Python uses [socket wrappers](https://docs.python.org/2/library/ssl.html).

In order to obtain a certificate to use with languages and runtimes that do not integrate with the Windows Certificate Store you will need to export it using the Windows Certificate Manager. You can start it by running certlm.msc or follow the step by step instructions in [Export the DocumentDB Emulator Certificates](./documentdb-nosql-local-emulator-export-ssl-certificates.md). Once the certificate manager is running, open the Personal Certificates as shown below and export the certificate with the friendly name "DocumentDBEmulatorCertificate" as a BASE-64 encoded X.509 (.cer) file.

![DocumentDB local emulator SSL certificate](./media/documentdb-nosql-local-emulator/azure-documentdb-database-local-emulator-ssl_certificate.png)

The X.509 certificate can be imported into the Java certificate store by following the instructions in [Adding a Certificate to the Java CA Certificates Store](https://docs.microsoft.com/en-us/azure/java-add-certificate-ca-store). Once the certificate is imported into the cacerts store Java and MongoDB applications will be able to connect to the DocumentDB Emulator.

When connecting to the emulator from Python and Node.js SDKs, SSL verification is disabled.

## <a id="command-line"></a>DocumentDB Emulator command-line tool reference
From the installation location, you can use the command-line to start and stop the emulator, configure options, and perform other operations.

### Command-line Syntax

    DocumentDB.Emulator.exe [/shutdown] [/datapath] [/port] [/mongoport] [/directports] [/key] [/enableratelimiting] [/disableratelimiting] [/noui] [/noexplorer] [/?]

To view the list of options, type `DocumentDB.Emulator.exe /?` at the command prompt.

<table>
<tr>
  <td><strong>Option</strong></td>
  <td><strong>Description</strong></td>
  <td><strong>Command</strong></td>
  <td><strong>Arguments</strong></td>
</tr>
<tr>
  <td>[No arguments]</td>
  <td>Starts up the DocumentDB Emulator with default settings.</td>
  <td>DocumentDB.Emulator.exe</td>
  <td></td>
</tr>
<tr>
  <td>[Help]</td>
  <td>Displays the list of supported command-line arguments.</td>
  <td>DocumentDB.Emulator.exe /?</td>
  <td></td>
</tr>
<tr>
  <td>shutdown</td>
  <td>Shuts down the DocumentDB Emulator.</td>
  <td>DocumentDB.Emulator.exe /shutdown</td>
  <td></td>
</tr>
<tr>
  <td>datapath</td>
  <td>Specifies the path in which to store data files. Default is %LocalAppdata%\DocumentDBEmulator.</td>
  <td>DocumentDB.Emulator.exe /datapath=&lt;datapath&gt;</td>
  <td>&lt;datapath&gt;: An accessible path</td>
</tr>
<tr>
  <td>port</td>
  <td>Specifies the port number to use for the emulator.  Default is 8081.</td>
  <td>DocumentDB.Emulator.exe /port=&lt;port&gt;</td>
  <td>&lt;port&gt;: Single port number</td>
</tr>
<tr>
  <td>mongoport</td>
  <td>Specifies the port number to use for MongoDB compatibility API. Default is 10250.</td>
  <td>DocumentDB.Emulator.exe /mongoport=&lt;mongoport&gt;</td>
  <td>&lt;mongoport&gt;: Single port number</td>
</tr>
<tr>
  <td>directports</td>
  <td>Specifies the ports to use for direct connectivity. Defaults are 10251,10252,10253,10254.</td>
  <td>DocumentDB.Emulator.exe /directports:&lt;directports&gt;</td>
  <td>&lt;directports&gt;: Comma-delimited list of 4 ports</td>
</tr>
<tr>
  <td>key</td>
  <td>Authorization key for the emulator. Key must be the base-64 encoding of a 64-byte vector.</td>
  <td>DocumentDB.Emulator.exe /key:&lt;key&gt;</td>
  <td>&lt;key&gt;: Key must be the base-64 encoding of a 64-byte vector</td>
</tr>
<tr>
  <td>enableratelimiting</td>
  <td>Specifies that request rate limiting behavior is enabled.</td>
  <td>DocumentDB.Emulator.exe /enableratelimiting</td>
  <td></td>
</tr>
<tr>
  <td>disableratelimiting</td>
  <td>Specifies that request rate limiting behavior is disabled.</td>
  <td>DocumentDB.Emulator.exe /disableratelimiting</td>
  <td></td>
</tr>
<tr>
  <td>noui</td>
  <td>Do not show the emulator user interface.</td>
  <td>DocumentDB.Emulator.exe /noui</td>
  <td></td>
</tr>
<tr>
  <td>noexplorer</td>
  <td>Don't show document explorer on startup.</td>
  <td>DocumentDB.Emulator.exe /noexplorer</td>
  <td></td>
</tr>
</table>

## Differences between the DocumentDB Emulator and Azure DocumentDB 
Because the DocumentDB Emulator provides an emulated environment running on a local developer workstation, there are some differences in functionality between the emulator and an Azure DocumentDB account in the cloud:

* The DocumentDB Emulator supports only a single fixed account and a well-known master key.  Key regeneration is not possible in the DocumentDB Emulator.
* The DocumentDB Emulator is not a scalable service and will not support a large number of collections.
* The DocumentDB Emulator does not simulate different [DocumentDB consistency levels](documentdb-consistency-levels.md).
* The DocumentDB Emulator does not simulate [multi-region replication](documentdb-distribute-data-globally.md).
* The DocumentDB Emulator does not support the service quota overrides that are available in the Azure DocumentDB service (e.g. document size limits, increased partitioned collection storage).
* As your copy of the DocumentDB Emulator might not be up to date with the most recent changes with the Azure DocumentDB service, please [DocumentDB capacity planner](https://www.documentdb.com/capacityplanner) to accurately estimate production throughput (RUs) needs of your application.

## Next steps
* To learn more about DocumentDB, see [Introduction to Azure DocumentDB](documentdb-introduction.md)
* To start developing against the DocumentDB Emulator, download one of the [supported DocumentDB SDKs](documentdb-sdk-dotnet.md).<|MERGE_RESOLUTION|>--- conflicted
+++ resolved
@@ -14,11 +14,7 @@
 ms.topic: article
 ms.tgt_pltfrm: na
 ms.workload: na
-<<<<<<< HEAD
-ms.date: 12/27/2016
-=======
 ms.date: 12/29/2016
->>>>>>> 14a5c029
 ms.author: arramac
 
 ---
