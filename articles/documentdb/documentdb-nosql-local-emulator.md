--- conflicted
+++ resolved
@@ -56,6 +56,7 @@
 
 While we created a high-fidelity local emulation of the actual DocumentDB service, the implementation of the DocumentDB Emulator is different than that of the service. For example, the DocumentDB Emulator uses standard OS components such as the local file system for persistence, and HTTPS protocol stack for connectivity. This means that some functionality that relies on Azure infrastructure like global replication, single-digit millisecond latency for reads/writes, and tunable consistency levels are not available via the DocumentDB Emulator.
 
+
 ## Authenticating requests against the DocumentDB Emulator
 Just as with Azure Document in the cloud, every request that you make against the DocumentDB Emulator must be authenticated. The DocumentDB Emulator supports a single fixed account and a well-known authentication key for master key authentication. This account and key are the only credentials permitted for use with the DocumentDB Emulator. They are:
 
@@ -69,10 +70,6 @@
 
 ## Start and initialize the DocumentDB Emulator
 
-<<<<<<< HEAD
-<<<<<<< HEAD
-=======
->>>>>>> ad31265b16bf2f540a73b2db17cbef05fd56fd04
 To start the Azure DocumentDB Emulator, select the Start button or press the Windows key. Begin typing **DocumentDB Emulator**, and select the emulator from the list of applications. 
 
 ![Select the Start button or press the Windows key, begin typing **DocumentDB Emulator**, and select the emulator from the list of applications](./media/documentdb-nosql-local-emulator/azure-documentdb-database-local-emulator-start.png)
@@ -95,9 +92,6 @@
     // Connect to the DocumentDB Emulator running locally
     DocumentClient client = new DocumentClient(
         new Uri("https://localhost:8081"), 
-<<<<<<< HEAD
-        "C2y6yDjf5/R+ob0N8A7Cgv30VRDJIWEHLM+4QDU5DE2nQ9nDuVTqobD4b8mGGyPMbIZnqyMsEcaGQy67XIw/Jw==");
-=======
         "C2y6yDjf5/R+ob0N8A7Cgv30VRDJIWEHLM+4QDU5DE2nQ9nDuVTqobD4b8mGGyPMbIZnqyMsEcaGQy67XIw/Jw==",
         new ConnectionPolicy { EnableEndpointDiscovery = false });
 
@@ -107,7 +101,6 @@
 If you're using [DocumentDB protocol support for MongoDB](documentdb-protocol-mongodb.md), please use the following connection string:
 
     mongodb://localhost:C2y6yDjf5/R+ob0N8A7Cgv30VRDJIWEHLM+4QDU5DE2nQ9nDuVTqobD4b8mGGyPMbIZnqyMsEcaGQy67XIw/Jw==@localhost:10250/admin?ssl=true&3t.sslSelfSignedCerts=true
->>>>>>> ad31265b16bf2f540a73b2db17cbef05fd56fd04
 
 You can use existing tools like [DocumentDB Studio](https://github.com/mingaliu/DocumentDBStudio) to connect to the DocumentDB Emulator. You can also migrate data between the DocumentDB Emulator and the Azure DocumentDB service using the [DocumentDB Data Migration Tool](https://github.com/azure/azure-documentdb-datamigrationtool).
 
