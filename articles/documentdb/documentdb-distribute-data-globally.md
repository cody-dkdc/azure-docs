--- conflicted
+++ resolved
@@ -92,11 +92,8 @@
 ### <a id="MultiHomingAPIs"></a>Multi-homing APIs in Azure Cosmos DB
 Azure Cosmos DB allows you to interact with the database using either logical (region agnostic) or physical (region-specific) endpoints. Using logical endpoints ensures that the application can transparently be multi-homed in case of failover. The latter, physical endpoints, provide fine-grained control to the application to redirect reads and writes to specific regions.
 
-<<<<<<< HEAD
 You can find information on how to configure read preferences for the [DocumentDB](../cosmos-db/tutorial-global-distribution-documentdb.md), [Graph](../cosmos-db/tutorial-global-distribution-graph.md), [Table](../cosmos-db/tutorial-global-distribution-table.md), and [MongoDB](../cosmos-db/tutorial-global-distribution-mongodb.md) APIs in their respective linked articles.
 
-=======
->>>>>>> 2ecbd0bd
 ### <a id="TransparentSchemaMigration"></a>Transparent and consistent database schema and index migration 
 Azure Cosmos DB is fully [schema agnostic](http://www.vldb.org/pvldb/vol8/p1668-shukla.pdf). The unique design of its database engine allows it to automatically and synchronously index all of the data it ingests without requiring any schema or secondary indices from you. This enables you to iterate your globally distributed application rapidly without worrying about database schema and index migration or coordinating multi-phase application rollouts of schema changes. Azure Cosmos DB guarantees that any changes to indexing policies explicitly made by you does not result into degradation of either performance or availability.  
 
