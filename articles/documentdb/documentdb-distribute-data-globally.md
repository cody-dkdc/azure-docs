---
title: Distribute data globally with DocumentDB | Microsoft Docs
description: Learn about planet-scale geo-replication, failover, and data recovery using global databases from Azure DocumentDB, a fully managed NoSQL database service.
services: documentdb
documentationcenter: ''
author: kiratp
manager: jhubbard
editor: ''

ms.assetid: ba5ad0cc-aa1f-4f40-aee9-3364af070725
ms.service: documentdb
ms.devlang: multiple
ms.topic: article
ms.tgt_pltfrm: na
ms.workload: na
<<<<<<< HEAD
ms.date: 11/12/2016
=======
ms.date: 11/16/2016
>>>>>>> 683ccebd
ms.author: kipandya

---
# Distribute data globally with DocumentDB
> [!NOTE]
> Global distribution of DocumentDB databases is generally available and automatically enabled for any newly created DocumentDB accounts. We are working to enable global distribution on all existing accounts, but in the interim, if you want global distribution enabled on your account, please [contact support](https://portal.azure.com/?#blade/Microsoft_Azure_Support/HelpAndSupportBlade) and we’ll enable it for you now.
> 
> 

Azure DocumentDB is designed to meet the needs of IoT applications consisting of millions of globally distributed devices and internet scale applications that deliver highly responsive experiences to users across the world. These database systems face the challenge of achieving low latency access to application data from multiple geographic regions with well-defined data consistency and availability guarantees. As a globally distributed database system, DocumentDB simplifies the global distribution of data by offering fully managed, multi-region database accounts that provide clear tradeoffs between consistency, availability and performance, all with corresponding guarantees. DocumentDB database accounts are offered with high availability, single digit ms latencies, multiple [well-defined consistency levels][consistency], transparent regional failover with multi-homing APIs, and the ability to elastically scale throughput and storage across the globe. 

We recommend getting started by watching the following video, where Karthik Raman explains geo-distribution with Azure DocumentDB.

> [!VIDEO https://channel9.msdn.com/Shows/Azure-Friday/Planet-Scale-NoSQL-with-DocumentDB/player]
> 
> 

## Configuring multi-region accounts
Configuring your DocumentDB account to scale across the globe can be done in less than a minute through the [Azure portal](documentdb-portal-global-replication.md). All you need to do is select the right consistency level among several supported well-defined consistency levels, and associate any number of Azure regions with your database account. DocumentDB consistency levels provide clear tradeoffs between specific consistency guarantee and performance. 

![DocumentDB offers multiple, well defined (relaxed) consistency models to choose from][1]

DocumentDB offers multiple, well defined (relaxed) consistency models to choose from.

Selecting the right consistency level depends on data consistency guarantee your application needs. DocumentDB automatically replicates your data across all specified regions and guarantees the consistency that you have selected for your database account. 

## Using multi-region failover
Azure DocumentDB is able to transparently failover database accounts across multiple Azure regions – the new [multi-homing APIs][developingwithmultipleregions] guarantee that your app can continue to use a logical endpoint and is uninterrupted by the failover. Failover is controlled by you, providing the flexibility to rehome your database account in the event any of range of possible failure conditions occur, including application, infrastructure, service or regional failures (real or simulated). In the event of a DocumentDB regional failure, the service will transparently fail over your database account and your application continues to access data without losing availability. While DocumentDB offers [99.99% availability SLAs][sla], you can test your application’s end to end availability properties by simulating a regional failure both, [programmatically][arm] as well as through the Azure Portal.

## Scaling across the planet
DocumentDB allows you to independently provision throughput and consume storage for each DocumentDB collection at any scale, globally across all the regions associated with your database account. A DocumentDB collection is automatically distributed globally and managed across all of the regions associated with your database account. Collections within your database account can be distributed across any of the Azure regions in which the [DocumentDB service is available][serviceregions]. 

The throughput purchased and storage consumed for each DocumentDB collection is automatically provisioned across all regions equally. This allows your application to seamlessly scale across the globe [paying only for the throughput and storage you are using within each hour][pricing]. For instance, if you have provisioned 2 million RUs for a DocumentDB collection, then each of the regions associated with your database account gets 2 million RUs for that collection. This is illustrated below.

![Scaling throughput for a DocumentDB collection across four regions][2]

DocumentDB guarantees < 10 ms read and < 15 ms write latencies at P99. The read requests never span datacenter boundary to guarantee the [consistency requirements you have selected][consistency]. The writes are always quorum committed locally before they are acknowledged to the clients. 
Each database account is configured with write region priority. The region designated with highest priority will act as the current write region for the account. All SDKs will transparently route database account writes to the current write region. 

Finally, since DocumentDB is completely [schema-agnostic][vldb] - you never have to worry about managing/updating schemas or secondary indexes across multiple datacenters. Your [SQL queries][sqlqueries] continue to work while your application and data models continue to evolve. 

## Enabling global distribution
You can decide to make your data locally or globally distributed by either associating one or more Azure regions with a DocumentDB database account. You can add or remove regions to your database account at any time. To enable global distribution by using the portal, see [How to perform DocumentDB global database replication using the Azure portal](documentdb-portal-global-replication.md). To enable global distribution programmatically, see [Developing with multi-region DocumentDB accounts](documentdb-developing-with-multiple-regions.md).

## Next steps
Learn more about the distributing data globally with DocumentDB in the following articles:

* [Provisioning throughput and storage for a collection][throughputandstorage]
* [Multi-homing APIs via REST. .NET, Java, Python, and Node SDKs][developingwithmultipleregions]
* [Consistency Levels in DocumentDB][consistency]
* [Availability SLAs][sla]
* [Managing database account][manageaccount]

[1]: ./media/documentdb-distribute-data-globally/consistency-tradeoffs.png
[2]: ./media/documentdb-distribute-data-globally/collection-regions.png

<!--Reference style links - using these makes the source content way more readable than using inline links-->
[pcolls]: documentdb-partition-data.md
[consistency]: documentdb-consistency-levels.md
[consistencytradeooffs]: ./documentdb-consistency-levels/#consistency-levels-and-tradeoffs
[developingwithmultipleregions]: documentdb-developing-with-multiple-regions.md
[createaccount]: documentdb-create-account.md
[manageaccount]: documentdb-manage-account.md
[manageaccount-consistency]: documentdb-manage-account.md#consistency
[throughputandstorage]: documentdb-manage.md
[arm]: documentdb-automation-resource-manager-cli.md
[regions]: https://azure.microsoft.com/regions/
[serviceregions]: https://azure.microsoft.com/en-us/regions/#services 
[pricing]: https://azure.microsoft.com/pricing/details/documentdb/
[sla]: https://azure.microsoft.com/support/legal/sla/documentdb/ 
[vldb]: http://www.vldb.org/pvldb/vol8/p1668-shukla.pdf
[sqlqueries]: documentdb-sql-query.md
<|MERGE_RESOLUTION|>--- conflicted
+++ resolved
@@ -13,11 +13,7 @@
 ms.topic: article
 ms.tgt_pltfrm: na
 ms.workload: na
-<<<<<<< HEAD
-ms.date: 11/12/2016
-=======
 ms.date: 11/16/2016
->>>>>>> 683ccebd
 ms.author: kipandya
 
 ---
