---
title: Distribute data globally with DocumentDB | Microsoft Docs
description: Learn about planet-scale geo-replication, failover, and data recovery using global databases from Azure DocumentDB, a fully managed NoSQL database service.
services: documentdb
documentationcenter: ''
author: arramac
manager: jhubbard
editor: ''

ms.assetid: ba5ad0cc-aa1f-4f40-aee9-3364af070725
ms.service: documentdb
ms.devlang: multiple
ms.topic: article
ms.tgt_pltfrm: na
ms.workload: na
<<<<<<< HEAD
ms.date: 01/03/2016
ms.author: arramac

---
# Distribute data globally with DocumentDB
=======
ms.date: 01/25/2017
ms.author: arramac

---
# DocumentDB - a globally distributed database service on Azure
Azure is ubiquitous - it has a global footprint across 30+ geographical regions and is continuously expanding. With its worldwide presence, one of the differentiated capabilities Azure offers to its developers is the ability to build, deploy, and manage globally distributed applications easily. DocumentDB is Microsoft's multi-tenant, globally distributed database system designed to enable developers to build planet scale applications. DocumentDB allows you to elastically scale both, throughput and storage across any number of geographical regions. The service offers guaranteed low latency at P99, 99.99% high availability, predictable throughput, and [multiple well-defined consistency models](documentdb-consistency-levels.md) – all backed by comprehensive SLAs. By virtue of its [schema-agnostic and write optimized database engine](http://www.vldb.org/pvldb/vol8/p1668-shukla.pdf), by default DocumentDB is capable of automatically indexing all the data it ingests and serve [SQL](documentdb-sql-query.md), [MongoDB](documentdb-protocol-mongodb.md), and [JavaScript language-integrated queries](documentdb-programming.md#javascript-language-integrated-query-api) in a scale-independent manner. As a cloud service, DocumentDB is carefully engineered with multi-tenancy and global distribution from the ground up.
>>>>>>> e8cfaf0d

**A single DocumentDB collection partitioned and distributed across three Azure regions**

![Azure DocumentDB collection partitioned and distributed across three regions](./media/documentdb-distribute-data-globally/documentdb-global-apps.png)

As we have learned while building DocumentDB, adding global distribution cannot be an afterthought - it cannot be "bolted-on" atop a "single site" database system. The capabilities offered by a globally distributed database span beyond that of traditional geographical disaster recovery (Geo-DR) offered by "single-site" databases. Single site databases offering Geo-DR capability are a strict subset of globally distributed databases. 

<<<<<<< HEAD
## <a id="ConfigureMultiRegionAccounts"></a>Configuring multi-region accounts
Configuring your DocumentDB account to scale across the globe can be done in less than a minute through the [Azure portal](documentdb-portal-global-replication.md). All you need to do is select the right consistency level among several supported well-defined consistency levels, and associate any number of Azure regions with your database account. DocumentDB consistency levels provide clear tradeoffs between specific consistency guarantee and performance. 
=======
With DocumentDB's turnkey global distribution, developers do not have to build their own replication scaffolding by employing either the Lambda pattern (for example, [AWS DynamoDB replication](https://github.com/awslabs/dynamodb-cross-region-library/blob/master/README.md)) over the database log or by doing "double writes" across multiple regions. We do not recommend these approaches since it is impossible to ensure correctness of such approaches and provide sound SLAs. 
>>>>>>> e8cfaf0d

In this article, we provide an overview of DocumentDB's global distribution capabilities. We also describe DocumentDB's unique approach to providing comprehensive SLAs. 

## <a id="EnableGlobalDistribution"></a>Enabling turn-key global distribution
DocumentDB provides the following capabilities to enable you to easily write planet scale applications. These capabilities are available via DocumentDB's resource provider-based [REST APIs](https://docs.microsoft.com/rest/api/documentdbresourceprovider/) as well as, the Azure portal.

### <a id="RegionalPresence"></a>Ubiquitous regional presence 
Azure is constantly growing its geographical presence by bringing new regions online. DocumentDB is available in all new Azure regions by default. This allows you to associate a geographical region with your DocumentDB database account as soon as Azure opens the new region for business.

<<<<<<< HEAD
## <a id="MultiRegionFailover"></a>Using multi-region failover
Azure DocumentDB is able to transparently failover database accounts across multiple Azure regions – the new [multi-homing APIs][developingwithmultipleregions] guarantee that your app can continue to use a logical endpoint and is uninterrupted by the failover. Failover is controlled by you, providing the flexibility to rehome your database account in the event any of range of possible failure conditions occur, including application, infrastructure, service or regional failures (real or simulated). In the event of a DocumentDB regional failure, the service will transparently fail over your database account and your application continues to access data without losing availability. While DocumentDB offers [99.99% availability SLAs][sla], you can test your application’s end to end availability properties by simulating a regional failure both, [programmatically][arm] as well as through the Azure Portal.

To learn more about how DocumentDB implements failovers, please see [Regional Failovers in Azure DocumentDB][failovers].

## <a id="ScalingThroughput"></a>Scaling across the planet
DocumentDB allows you to independently provision throughput and consume storage for each DocumentDB collection at any scale, globally across all the regions associated with your database account. A DocumentDB collection is automatically distributed globally and managed across all of the regions associated with your database account. Collections within your database account can be distributed across any of the Azure regions in which the [DocumentDB service is available][serviceregions]. 
=======
**DocumentDB is available in all Azure regions by default**

![DocumentDB available on all Azure regions](./media/documentdb-distribute-data-globally/azure-regions.png)
>>>>>>> e8cfaf0d

### <a id="UnlimitedRegionsPerAccount"></a>Associating an unlimited number of regions with your DocumentDB database account
DocumentDB allows you to associate any number of Azure regions with your DocumentDB database account. Outside of geo-fencing restrictions (for example, China, Germany), there are no limitations on the number of regions that can be associated with your DocumentDB database account. The following figure shows a database account configured to span across 21 Azure regions.  

**A tenant's DocumentDB database account spanning 21 Azure regions**

![DocumentDB database account spanning 21 Azure regions](./media/documentdb-distribute-data-globally/documentdb-spanning-regions.png)

### <a id="PolicyBasedGeoFencing"></a>Policy-based geo-fencing
DocumentDB is designed to have policy-based geo-fencing capabilities. Geo-fencing is an important component to ensure data governance and compliance restrictions and may prevent associating a specific region with your account. Examples of geo-fencing include (but are not restricted to), scoping global distribution to the regions within a sovereign cloud (for example, China and Germany), or within a government taxation boundary (for example, Australia). The policies are controlled using the metadata of your Azure subscription.

<<<<<<< HEAD
## <a id="EnableGlobalDistribution"></a>Enabling global distribution
You can decide to make your data locally or globally distributed by either associating one or more Azure regions with a DocumentDB database account. You can add or remove regions to your database account at any time. To enable global distribution by using the portal, see [How to perform DocumentDB global database replication using the Azure portal](documentdb-portal-global-replication.md). To enable global distribution programmatically, see [Developing with multi-region DocumentDB accounts](documentdb-developing-with-multiple-regions.md).
=======
### <a id="DynamicallyAddRegions"></a>Dynamically add and remove regions
DocumentDB allows you to add (associate) or remove (dissociate) regions to your database account at any point in time (see [preceding figure](#UnlimitedRegionsPerAccount)). By virtue of replicating data across partitions in parallel, DocumentDB ensures that when a new region comes online, DocumentDB is available within 30 minutes anywhere in the world for up to 100 TBs. 
>>>>>>> e8cfaf0d

### <a id="FailoverPriorities"></a>Failover priorities
To control exact sequence of regional failovers when there is a multi-regional outage, DocumentDB enables you to associate the priority to various regions associated with the database account (see the following figure). DocumentDB ensures that the automatic failover sequence occurs in the priority order you specified.

**A tenant of DocumentDB can configure the failover priority order (right pane) for regions associated with a database account**

![Configuring failover priorities with Azure DocumentDB](./media/documentdb-distribute-data-globally/documentdb-failover-priorities.png)

<<<<<<< HEAD
<!--Reference style links - using these makes the source content way more readable than using inline links-->
[pcolls]: documentdb-partition-data.md
[consistency]: documentdb-consistency-levels.md
[consistencytradeooffs]: ./documentdb-consistency-levels/#consistency-levels-and-tradeoffs
[developingwithmultipleregions]: documentdb-developing-with-multiple-regions.md
[createaccount]: documentdb-create-account.md
[manageaccount]: documentdb-manage-account.md
[manageaccount-consistency]: documentdb-manage-account.md#consistency
[throughputandstorage]: documentdb-manage.md
[arm]: documentdb-automation-resource-manager-cli.md
[regions]: https://azure.microsoft.com/regions/
[serviceregions]: https://azure.microsoft.com/en-us/regions/#services 
[pricing]: https://azure.microsoft.com/pricing/details/documentdb/
[sla]: https://azure.microsoft.com/support/legal/sla/documentdb/ 
[vldb]: http://www.vldb.org/pvldb/vol8/p1668-shukla.pdf
[sqlqueries]: documentdb-sql-query.md
[failovers]: documentdb-regional-failovers.md
=======
### <a id="OfflineRegions"></a>Dynamically taking a region "offline"
DocumentDB enables you to take your database account offline in a specific region and bring it back online later. Regions marked offline do not actively participate in replication and are not part of the failover sequence. This enables you to freeze the last known good database image in one of the read regions before rolling out potentially risky upgrades to your application.

### <a id="ConsistencyLevels"></a>Multiple, well-defined consistency models for globally replicated databases
DocumentDB exposes [multiple well-defined consistency levels](documentdb-consistency-levels.md) backed by SLAs. You can choose a specific consistency model (from the available list of options) depending on the workload/scenarios. 

### <a id="TunableConsistency"></a>Tunable consistency for globally replicated databases
DocumentDB allows you to programmatically override and relax the default consistency choice on a per request basis, at runtime. 

### <a id="DynamicallyConfigurableReadWriteRegions"></a>Dynamically configurable read and write regions
DocumentDB enables you to configure the regions (associated with the database) for "read", "write" or "read/write" regions. 

### <a id="ElasticallyScaleThroughput"></a>Elastically scaling throughput across Azure regions
You can elastically scale a DocumentDB collection by provisioning throughput programmatically. The throughput is applied to all the regions the collection is distributed in.

### <a id="GeoLocalReadsAndWrites"></a>Geo-local reads and writes
The key benefit of a globally distributed database is to offer low latency access to the data anywhere in the world. DocumentDB offers low latency guarantees at P99 for various database operations. It ensures that all reads are routed to the closest local read region. To serve a read request, the quorum local to the region in which the read is issued is used; the same applies to the writes. A write is acknowledged only after a majority of replicas has durably committed the write locally but without being gated on remote replicas to acknowledge the writes. Put differently, the replication protocol of DocumentDB operates under the assumption that the read and write quorums are always local to the read and write regions, respectively, in which the request is issued.

### <a id="ManualFailover"></a>Manually initiate regional failover
DocumentDB allows you to trigger the failover of the database account to validate the *end to end* availability properties of the entire application (beyond the database). Since both the safety and liveness properties of the failure detection and leader election are guaranteed, DocumentDB guarantees *zero-data-loss* for a tenant-initiated manual failover operation.

### <a id="AutomaticFailover"></a>Automatic failover
DocumentDB supports automatic failover in case of one or more regional outages. During a regional failover, DocumentDB maintains its read latency, uptime availability, consistency, and throughput SLAs. DocumentDB provides an upper bound on the duration of an automatic failover operation to complete. This is the window of potential data loss during the regional outage.

### <a id="GranularFailover"></a>Designed for different failover granularities
Currently the automatic and manual failover capabilities are exposed at the granularity of the database account. Note, internally DocumentDB is designed to offer *automatic* failover at finer granularity of a database, collection, or even a partition (of a collection owning a range of keys). 

### <a id="MultiHomingAPIs"></a>Multi-homing APIs
DocumentDB allows you to interact with the database using either logical (region agnostic) or physical (region-specific) endpoints. Using logical endpoints ensures that the application can transparently be multi-homed in case of failover. The latter, physical endpoints, provide fine-grained control to the application to redirect reads and writes to specific regions.

### <a id="TransparentSchemaMigration"></a>Transparent and consistent database schema and index migration 
DocumentDB is fully [schema agnostic](http://www.vldb.org/pvldb/vol8/p1668-shukla.pdf). The unique design of its database engine allows it to automatically and synchronously index all of the data it ingests without requiring any schema or secondary indices from you. This enables you to iterate your globally distributed application rapidly without worrying about database schema and index migration or coordinating multi-phase application rollouts of schema changes. DocumentDB guarantees that any changes to indexing policies explicitly made by you does not result into degradation of either performance or availability.  

### <a id="ComprehensiveSLAs"></a>Comprehensive SLAs (beyond just high availability)
As a globally distributed database service, DocumentDB offers well-defined SLA for **data-loss**, **availability**, **latency at P99**, **throughput** and **consistency** for the database as a whole, regardless of the number of regions associated with the database.  

## <a id="LatencyGuarantees"></a>Latency guarantees
The key benefit of a globally distributed database service like DocumentDB is to offer low latency access to your data anywhere in the world. DocumentDB offers guaranteed low latency at P99 for various database operations. The replication protocol that DocumentDB employs ensures that the database operations (ideally, both reads and writes) are always performed in the region local to that of the client. The latency SLA of DocumentDB includes P99 for both reads, (synchronously) indexed writes and queries for various request and response sizes. The latency guarantees for writes include durable majority quorum commits within the local datacenter.

### <a id="LatencyAndConsistency"></a>Latency's relationship with consistency 
For a globally distributed service to offer strong consistency in a globally distributed setup, it needs to synchronously replicate the writes or synchronous perform cross-region reads – the speed of light and the wide area network reliability dictate that strong consistency results in high latencies and low availability of database operations. Hence, in order to offer guaranteed low latencies at P99 and 99.99 availability, the service must employ asynchronous replication. This in-turn requires that the service must also offer [well-defined, relaxed consistency choice(s)](documentdb-consistency-levels.md) – weaker than strong (to offer low latency and availability guarantees) and ideally stronger than "eventual" consistency (to offer an intuitive programming model).

DocumentDB ensures that a read operation is not required to contact replicas across multiple regions to deliver the specific consistency level guarantee. Likewise, it ensures that a write operation does not get blocked while the data is being replicated across all the regions (i.e. writes are asynchronously replicated across regions). For multi-region database accounts multiple relaxed consistency levels are available. 

### <a id="LatencyAndAvailability"></a>Latency's relationship with availability 
Latency and availability are the two sides of the same coin. We talk about latency of the operation in steady state and availability, in the face of failures. From the application standpoint, a slow running database operation is indistinguishable from a database that is unavailable. 

To distinguish high latency from unavailability, DocumentDB provides an absolute upper bound on latency of various database operations. If the database operation takes longer than the upper bound to complete, DocumentDB returns a timeout error. The DocumentDB availability SLA ensures that the timeouts are counted against the availability SLA. 

### <a id="LatencyAndThroughput"></a>Latency's relationship with throughput
DocumentDB does not make you choose between latency and throughput. It honors the SLA for both latency at P99 and deliver the throughput that you have provisioned. 

## <a id="ConsistencyGuarantees"></a>Consistency guarantees
While the [strong consistency model](http://cs.brown.edu/~mph/HerlihyW90/p463-herlihy.pdf) is the gold standard of programmability, it comes at the steep price of high latency (in steady state) and loss of availability (in the face of failures). 

DocumentDB offers a well-defined programming model to you to reason about replicated data's consistency. In order to enable you to build multi-homed applications, the consistency models exposed by DocumentDB are designed to be region-agnostic and not depend on the region from where the reads and writes are served. 

DocumentDB's consistency SLA guarantees that 100% of read requests will meet the consistency guarantee for the consistency level requested by you (either the default consistency level on the database account or the overridden value on the request). A read request is considered to have met the consistency SLA if all the consistency guarantees associated with the consistency level are satisfied. The following table captures the consistency guarantees that correspond to specific consistency levels offered by DocumentDB.

**Consistency guarantees associated with a given consistency level in DocumentDB**

<table>
	<tr>
		<td><strong>Consistency Level</strong></td>
		<td><strong>Consistency Characteristics</strong></td>
		<td><strong>SLA</strong></td>
	</tr>
	<tr>
		<td rowspan="3">Session</td>
		<td>Read your own write</td>
		<td>100%</td>
	</tr>
	<tr>
		<td>Monotonic read</td>
		<td>100%</td>
	</tr>
	<tr>
		<td>Consistent prefix</td>
		<td>100%</td>
	</tr>
	<tr>
		<td rowspan="3">Bounded staleness</td>
		<td>Monotonic read (within a region)</td>
		<td>100%</td>
	</tr>
	<tr>
		<td>Consistent prefix</td>
		<td>100%</td>
	</tr>
	<tr>
		<td>Staleness bound &lt; K,T</td>
		<td>100%</td>
	</tr>
	<tr>
		<td>Eventual</td>
		<td>Consistent prefix</td>
		<td>100%</td>
	</tr>
	<tr>
		<td>Strong</td>
		<td>Linearizable</td>
		<td>100%</td>
	</tr>
</table>

### <a id="ConsistencyAndAvailability"></a>Consistency's relationship with availability
The [impossibility result](http://www.glassbeam.com/sites/all/themes/glassbeam/images/blog/10.1.1.67.6951.pdf) of the [CAP theorem](https://people.eecs.berkeley.edu/~brewer/cs262b-2004/PODC-keynote.pdf) proves that it is indeed impossible for the system to remain available and offer linearizable consistency in the face of failures. The database service must choose to be either CP or AP - CP systems forgo availability in favor of linearizable consistency while the AP systems forgo [linearizable consistency](http://cs.brown.edu/~mph/HerlihyW90/p463-herlihy.pdf) in favor of availability. DocumentDB never violates the requested consistency level, which formally makes it a CP system. However, in practice consistency is not an all or nothing proposition – there are multiple well-defined consistency models along the consistency spectrum between linearizable and eventual consistency. In DocumentDB, we have tried to identify several of the relaxed consistency models with real world applicability and an intuitive programming model. DocumentDB navigates the consistency-availability tradeoffs by offering 99.99 availability SLA along with [multiple relaxed yet well-defined consistency levels](documentdb-consistency-levels.md). 

### <a id="ConsistencyAndAvailability"></a>Consistency's relationship with latency
A more comprehensive variation of CAP was proposed by Prof. Daniel Abadi and it is called [PACELC](http://cs-www.cs.yale.edu/homes/dna/papers/abadi-pacelc.pdf), which also accounts for latency and consistency tradeoffs in steady state. It states that in steady state, the database system must choose between consistency and latency. With multiple relaxed consistency models (backed by asynchronous replication and local read, write quorums), DocumentDB ensures that all reads and writes are local to the read and write regions respectively.  This allows DocumentDB to offer low latency guarantees within the region for the consistency levels.  

### <a id="ConsistencyAndThroughput"></a>Consistency's relationship with throughput
Since the implementation of a specific consistency model depends on the choice of a [quorum type](http://cs.brown.edu/~mph/HerlihyW90/p463-herlihy.pdf), the throughput also varies based on the choice of consistency. For instance, in DocumentDB, the throughput with strongly consistent reads is roughly half to that of eventually consistent reads. 
 
**Relationship of read capacity for a specific consistency level in DocumentDB**

![Relationship between consistency and throughput](./media/documentdb-distribute-data-globally/consistency-and-throughput.png)

## <a id="ThroughputGuarantees"></a>Throughput guarantees 
DocumentDB allows you to scale throughput (as well as, storage), elastically across different regions depending on the demand. 

**A single DocumentDB collection partitioned (across three shards) and then distributed across three Azure regions**

![Azure DocumentDB distributed and partitioned collections](./media/documentdb-distribute-data-globally/documentdb-throughput.png)

A DocumentDB collection gets distributed using two dimensions – within a region and then across regions. Here's how: 

* Within a single region, a DocumentDB collection is scaled out in terms of resource partitions. Each resource partition manages a set of keys and is strongly consistent and highly available by virtue of state machine replication among a set of replicas. DocumentDB is a fully resource governed system where a resource partition is responsible for delivering its share of throughput for the budget of system resources allocated to it. The scaling of a DocumentDB collection is completely transparent – DocumentDB manages the resource partitions and splits and merges it as needed. 
* Each of the resource partitions is then distributed across multiple regions. Resource partitions owning the same set of keys across various regions form partition set (see [preceding figure](#ThroughputGuarantees)).  Resource partitions within a partition set are coordinated using state machine replication across the multiple regions. Depending on the consistency level configured, the resource partitions within a partition set are configured dynamically using different topologies (for example, star, daisy-chain, tree etc.). 

By virtue of a highly responsive partition management, load balancing and strict resource governance, DocumentDB allows you to elastically scale throughput across multiple Azure regions on a DocumentDB collection. Changing throughput on a collection is a runtime operation in DocumentDB - like with other database operations DocumentDB guarantees the absolute upper bound on latency for your request to change the throughput. As an example, the following figure shows a customer's collection with elastically provisioned throughput (ranging from 1M-10M requests/sec across two regions) based on the demand.
 
**A customer's collection with elastically provisioned throughput (1M-10M requests/sec)**

![Azure DocumentDB elastically provisioned throughput](./media/documentdb-distribute-data-globally/documentdb-elastic-throughput.png)

### <a id="ThroughputAndConsistency"></a>Throughput's relationship with consistency 
Same as [Consistency's relationship with throughput](#ConsistencyAndThroughput).

### <a id="ThroughputAndAvailability"></a>Throughput's relationship with availability
DocumentDB continues to maintain its availability when the changes are made to the throughput. DocumentDB transparently manages partitions (for example, split, merge, clone operations) and ensures that the operations do not degrade performance or availability, while the application elastically increases or decreases throughput. 

## <a id="AvailabilityGuarantees"></a>Availability guarantees
DocumentDB offers a 99.99% uptime availability SLA for each of the data and control plane operations. As described earlier, DocumentDB's availability guarantees include an absolute upper bound on latency for every data and control plane operations. The availability guarantees are steadfast and do not change with the number of regions or geographical distance between regions. Availability guarantees apply with both manual as well as, automatic failover. DocumentDB offers transparent multi-homing APIs that ensure that your application can operate against logical endpoints and can transparently route the requests to the new region in case of failover. Put differently, your application does not need to be redeployed upon regional failover and the availability SLAs are maintained.

### <a id="AvailabilityAndConsistency"></a>Availability's relationship with consistency, latency, and throughput
Availability’s relationship with consistency, latency, and throughput is described in  [Consistency's relationship with availability](#ConsistencyAndAvailability), [Latency's relationship with availability](#LatencyAndAvailability) and [Throughput's relationship with availability](#ThroughputAndAvailability). 

## <a id="GuaranteesAgainstDataLoss"></a>Guarantees and system behavior for "data loss"
In DocumentDB, each partition (of a collection) is made highly available by a number of replicas, which are spread across at least 10-20 fault domains. All writes are synchronously and durably committed by a majority quorum of replicas before they are acknowledged to the client. Asynchronous replication is applied with coordination across partitions spread across multiple regions. DocumentDB guarantees that there is no data loss for a tenant-initiated manual failover. During automatic failover, DocumentDB guarantees an upper bound of 5 seconds on the data loss window as part of its SLA.

## <a id="CustomerFacingSLAMetrics"></a>Customer facing SLA Metrics
DocumentDB transparently exposes the throughput, latency, consistency and availability metrics. These metrics are accessible programmatically and via the Azure portal (see following figure). You can also set up alerts on various thresholds using Azure Application Insights.
 
**Consistency, Latency, Throughput, and Availability metrics are transparently available to each tenant**

![Azure DocumentDB customer-visible SLA metrics](./media/documentdb-distribute-data-globally/documentdb-customer-slas.png)

## <a id="Next Steps"></a>Next Steps
* To implement global replication on your DocumentDB account using the Azure portal, see [How to perform DocumentDB global database replication using the Azure portal](documentdb-portal-global-replication.md).
* To learn about how to implement multi-master architectures with DocumentDB, see [Multi-master database architectures with Azure DocumentDB](documentdb-multi-region-writers.md).
* To learn more about how automatic and manual failovers work in DocumentDB, see [Regional Failovers in Azure DocumentDB](documentdb-regional-failovers.md).

## <a id="References"></a>References
1. Eric Brewer. [Towards Robust Distributed Systems](https://people.eecs.berkeley.edu/~brewer/cs262b-2004/PODC-keynote.pdf)
2. Eric Brewer. [CAP Twelve Years Later – How the rules have changed](http://informatik.unibas.ch/fileadmin/Lectures/HS2012/CS341/workshops/reportsAndSlides/PresentationKevinUrban.pdf)
3. Gilbert, Lynch. - [Brewer&#39;s Conjecture and Feasibility of Consistent, Available, Partition Tolerant Web Services](http://www.glassbeam.com/sites/all/themes/glassbeam/images/blog/10.1.1.67.6951.pdf)
4. Daniel Abadi. [Consistency Tradeoffs in Modern Distributed Database Systems Design](http://cs-www.cs.yale.edu/homes/dna/papers/abadi-pacelc.pdf)
5. Martin Kleppmann. [Please stop calling databases CP or AP](https://martin.kleppmann.com/2015/05/11/please-stop-calling-databases-cp-or-ap.html)
6. Peter Bailis et al. [Probabilistic Bounded Staleness (PBS) for Practical Partial Quorums](http://vldb.org/pvldb/vol5/p776_peterbailis_vldb2012.pdf)
7. Naor and Wool. [Load, Capacity and Availability in Quorum Systems](http://www.cs.utexas.edu/~lorenzo/corsi/cs395t/04S/notes/naor98load.pdf)
8. Herlihy and Wing. [Lineralizability: A correctness condition for concurrent objects](http://cs.brown.edu/~mph/HerlihyW90/p463-herlihy.pdf)
9. Azure DocumentDB SLA (last updated December 2016)
>>>>>>> e8cfaf0d
<|MERGE_RESOLUTION|>--- conflicted
+++ resolved
@@ -13,20 +13,12 @@
 ms.topic: article
 ms.tgt_pltfrm: na
 ms.workload: na
-<<<<<<< HEAD
-ms.date: 01/03/2016
-ms.author: arramac
-
----
-# Distribute data globally with DocumentDB
-=======
 ms.date: 01/25/2017
 ms.author: arramac
 
 ---
 # DocumentDB - a globally distributed database service on Azure
 Azure is ubiquitous - it has a global footprint across 30+ geographical regions and is continuously expanding. With its worldwide presence, one of the differentiated capabilities Azure offers to its developers is the ability to build, deploy, and manage globally distributed applications easily. DocumentDB is Microsoft's multi-tenant, globally distributed database system designed to enable developers to build planet scale applications. DocumentDB allows you to elastically scale both, throughput and storage across any number of geographical regions. The service offers guaranteed low latency at P99, 99.99% high availability, predictable throughput, and [multiple well-defined consistency models](documentdb-consistency-levels.md) – all backed by comprehensive SLAs. By virtue of its [schema-agnostic and write optimized database engine](http://www.vldb.org/pvldb/vol8/p1668-shukla.pdf), by default DocumentDB is capable of automatically indexing all the data it ingests and serve [SQL](documentdb-sql-query.md), [MongoDB](documentdb-protocol-mongodb.md), and [JavaScript language-integrated queries](documentdb-programming.md#javascript-language-integrated-query-api) in a scale-independent manner. As a cloud service, DocumentDB is carefully engineered with multi-tenancy and global distribution from the ground up.
->>>>>>> e8cfaf0d
 
 **A single DocumentDB collection partitioned and distributed across three Azure regions**
 
@@ -34,12 +26,7 @@
 
 As we have learned while building DocumentDB, adding global distribution cannot be an afterthought - it cannot be "bolted-on" atop a "single site" database system. The capabilities offered by a globally distributed database span beyond that of traditional geographical disaster recovery (Geo-DR) offered by "single-site" databases. Single site databases offering Geo-DR capability are a strict subset of globally distributed databases. 
 
-<<<<<<< HEAD
-## <a id="ConfigureMultiRegionAccounts"></a>Configuring multi-region accounts
-Configuring your DocumentDB account to scale across the globe can be done in less than a minute through the [Azure portal](documentdb-portal-global-replication.md). All you need to do is select the right consistency level among several supported well-defined consistency levels, and associate any number of Azure regions with your database account. DocumentDB consistency levels provide clear tradeoffs between specific consistency guarantee and performance. 
-=======
 With DocumentDB's turnkey global distribution, developers do not have to build their own replication scaffolding by employing either the Lambda pattern (for example, [AWS DynamoDB replication](https://github.com/awslabs/dynamodb-cross-region-library/blob/master/README.md)) over the database log or by doing "double writes" across multiple regions. We do not recommend these approaches since it is impossible to ensure correctness of such approaches and provide sound SLAs. 
->>>>>>> e8cfaf0d
 
 In this article, we provide an overview of DocumentDB's global distribution capabilities. We also describe DocumentDB's unique approach to providing comprehensive SLAs. 
 
@@ -49,19 +36,9 @@
 ### <a id="RegionalPresence"></a>Ubiquitous regional presence 
 Azure is constantly growing its geographical presence by bringing new regions online. DocumentDB is available in all new Azure regions by default. This allows you to associate a geographical region with your DocumentDB database account as soon as Azure opens the new region for business.
 
-<<<<<<< HEAD
-## <a id="MultiRegionFailover"></a>Using multi-region failover
-Azure DocumentDB is able to transparently failover database accounts across multiple Azure regions – the new [multi-homing APIs][developingwithmultipleregions] guarantee that your app can continue to use a logical endpoint and is uninterrupted by the failover. Failover is controlled by you, providing the flexibility to rehome your database account in the event any of range of possible failure conditions occur, including application, infrastructure, service or regional failures (real or simulated). In the event of a DocumentDB regional failure, the service will transparently fail over your database account and your application continues to access data without losing availability. While DocumentDB offers [99.99% availability SLAs][sla], you can test your application’s end to end availability properties by simulating a regional failure both, [programmatically][arm] as well as through the Azure Portal.
-
-To learn more about how DocumentDB implements failovers, please see [Regional Failovers in Azure DocumentDB][failovers].
-
-## <a id="ScalingThroughput"></a>Scaling across the planet
-DocumentDB allows you to independently provision throughput and consume storage for each DocumentDB collection at any scale, globally across all the regions associated with your database account. A DocumentDB collection is automatically distributed globally and managed across all of the regions associated with your database account. Collections within your database account can be distributed across any of the Azure regions in which the [DocumentDB service is available][serviceregions]. 
-=======
 **DocumentDB is available in all Azure regions by default**
 
 ![DocumentDB available on all Azure regions](./media/documentdb-distribute-data-globally/azure-regions.png)
->>>>>>> e8cfaf0d
 
 ### <a id="UnlimitedRegionsPerAccount"></a>Associating an unlimited number of regions with your DocumentDB database account
 DocumentDB allows you to associate any number of Azure regions with your DocumentDB database account. Outside of geo-fencing restrictions (for example, China, Germany), there are no limitations on the number of regions that can be associated with your DocumentDB database account. The following figure shows a database account configured to span across 21 Azure regions.  
@@ -73,13 +50,8 @@
 ### <a id="PolicyBasedGeoFencing"></a>Policy-based geo-fencing
 DocumentDB is designed to have policy-based geo-fencing capabilities. Geo-fencing is an important component to ensure data governance and compliance restrictions and may prevent associating a specific region with your account. Examples of geo-fencing include (but are not restricted to), scoping global distribution to the regions within a sovereign cloud (for example, China and Germany), or within a government taxation boundary (for example, Australia). The policies are controlled using the metadata of your Azure subscription.
 
-<<<<<<< HEAD
-## <a id="EnableGlobalDistribution"></a>Enabling global distribution
-You can decide to make your data locally or globally distributed by either associating one or more Azure regions with a DocumentDB database account. You can add or remove regions to your database account at any time. To enable global distribution by using the portal, see [How to perform DocumentDB global database replication using the Azure portal](documentdb-portal-global-replication.md). To enable global distribution programmatically, see [Developing with multi-region DocumentDB accounts](documentdb-developing-with-multiple-regions.md).
-=======
 ### <a id="DynamicallyAddRegions"></a>Dynamically add and remove regions
 DocumentDB allows you to add (associate) or remove (dissociate) regions to your database account at any point in time (see [preceding figure](#UnlimitedRegionsPerAccount)). By virtue of replicating data across partitions in parallel, DocumentDB ensures that when a new region comes online, DocumentDB is available within 30 minutes anywhere in the world for up to 100 TBs. 
->>>>>>> e8cfaf0d
 
 ### <a id="FailoverPriorities"></a>Failover priorities
 To control exact sequence of regional failovers when there is a multi-regional outage, DocumentDB enables you to associate the priority to various regions associated with the database account (see the following figure). DocumentDB ensures that the automatic failover sequence occurs in the priority order you specified.
@@ -88,25 +60,6 @@
 
 ![Configuring failover priorities with Azure DocumentDB](./media/documentdb-distribute-data-globally/documentdb-failover-priorities.png)
 
-<<<<<<< HEAD
-<!--Reference style links - using these makes the source content way more readable than using inline links-->
-[pcolls]: documentdb-partition-data.md
-[consistency]: documentdb-consistency-levels.md
-[consistencytradeooffs]: ./documentdb-consistency-levels/#consistency-levels-and-tradeoffs
-[developingwithmultipleregions]: documentdb-developing-with-multiple-regions.md
-[createaccount]: documentdb-create-account.md
-[manageaccount]: documentdb-manage-account.md
-[manageaccount-consistency]: documentdb-manage-account.md#consistency
-[throughputandstorage]: documentdb-manage.md
-[arm]: documentdb-automation-resource-manager-cli.md
-[regions]: https://azure.microsoft.com/regions/
-[serviceregions]: https://azure.microsoft.com/en-us/regions/#services 
-[pricing]: https://azure.microsoft.com/pricing/details/documentdb/
-[sla]: https://azure.microsoft.com/support/legal/sla/documentdb/ 
-[vldb]: http://www.vldb.org/pvldb/vol8/p1668-shukla.pdf
-[sqlqueries]: documentdb-sql-query.md
-[failovers]: documentdb-regional-failovers.md
-=======
 ### <a id="OfflineRegions"></a>Dynamically taking a region "offline"
 DocumentDB enables you to take your database account offline in a specific region and bring it back online later. Regions marked offline do not actively participate in replication and are not part of the failover sequence. This enables you to freeze the last known good database image in one of the read regions before rolling out potentially risky upgrades to your application.
 
@@ -279,5 +232,4 @@
 6. Peter Bailis et al. [Probabilistic Bounded Staleness (PBS) for Practical Partial Quorums](http://vldb.org/pvldb/vol5/p776_peterbailis_vldb2012.pdf)
 7. Naor and Wool. [Load, Capacity and Availability in Quorum Systems](http://www.cs.utexas.edu/~lorenzo/corsi/cs395t/04S/notes/naor98load.pdf)
 8. Herlihy and Wing. [Lineralizability: A correctness condition for concurrent objects](http://cs.brown.edu/~mph/HerlihyW90/p463-herlihy.pdf)
-9. Azure DocumentDB SLA (last updated December 2016)
->>>>>>> e8cfaf0d
+9. Azure DocumentDB SLA (last updated December 2016)