<<<<<<< HEAD
﻿ 
=======

>>>>>>> eb828998
# Overview
## [About Azure Cosmos DB](documentdb-multi-model-introduction.md)
## [Comparison of services](documentdb-nosql-vs-sql.md)

# Quickstarts
## [Create account – Portal](documentdb-get-started-portal.md)
## [Create account – CLI](documentdb-automation-resource-manager-cli.md)
## [Create account - Powershell](documentdb-manage-account-with-powershell.md)
## Connect to documents
### [.NET](documentdb-connect-dotnet.md)
### [.NET Core](documentdb-connect-dotnet-core.md)
## Connect to a MongoDB app
### [Node.js](documentdb-connect-mongodb-app.md)
## Connect to Gremlin graph
### [Gremlin console](documentdb-connect-gremlin-graph.md)
### [Visual Graph Explorer](documentdb-connect-graph-explorer.md)
### [.NET](documentdb-connect-graph-dotnet.md)
## Connect to Tables
### [.NET](documentdb-connect-tables-dotnet.md)
## Connect to a Xamarin app
### [.NET](documentdb-connect-xamarin-dotnet.md)

# Samples
## [Azure CLI 2.0](documentdb-cli-samples.md)
## [Azure PowerShell](documentdb-powershell-samples.md)

# Tutorials
## [How to import data?](documentdb-import-data.md)
## [How to partition and scale?](documentdb-partition-data.md)
## [How to query?](documentdb-tutorial-query.md)
## [How to index?](documentdb-indexing-policies.md)
## [How to tune consistency?](documentdb-consistency-levels.md)
## [How to implement server-side business logic?](documentdb-programming.md)
## [How to develop for multi-regions?](documentdb-portal-global-replication.md)
## [How to track changes?](documentdb-change-feed.md)

# Concepts
## Multi-model approach
### [Document data model](documentdb-introduction.md)
### [MongoDB data model](documentdb-protocol-mongodb.md)
### [Table model](documentdb-table-introduction.md)
### [Graph model](documentdb-graph-introduction.md)
## [Resource model](documentdb-resources.md)
## [Global distribution](documentdb-distribute-data-globally.md)
## [Regional failovers](documentdb-regional-failovers.md)
## [Security](documentdb-nosql-database-security.md)
## [NoSQL TCO analysis](https://aka.ms/documentdb-tco-paper)
## Scenarios
### [Common use cases](documentdb-use-cases.md)
### [Going social with Stellar](documentdb-social-media-apps.md)

# How To Guides

## Plan
### [Cost-effective reads and writes](documentdb-key-value-store-cost.md)

## Manage
### [Request units](documentdb-request-units.md)
### [Import to API for MongoDB](documentdb-mongodb-migrate.md)
### [Connect to your MongoDB account](documentdb-connect-mongodb-account.md)
### [Using MongoChef](documentdb-mongodb-mongochef.md)
### [Using Robomongo](documentdb-mongodb-robomongo.md)
### [Model your data](documentdb-modeling-data.md)
### [Expire data automatically](documentdb-time-to-live.md)
### [Back up and restore](documentdb-online-backup-and-restore.md)
### Security
#### [Secure access to data](documentdb-secure-access-to-data.md)
#### [Firewall support](documentdb-firewall-support.md)
### [Retire S1, S2, S3](documentdb-performance-levels.md)

## Develop
### [SQL query](documentdb-sql-query.md)
### [Multi-region development](documentdb-developing-with-multiple-regions.md)
### [Gremlin query](documentdb-gremlin-query.md)
### [Continuation model](documentdb-continuation-model.md)
### [Concurrency model](documentdb-concurrency-model.md)
### [Use geospatial data](documentdb-geospatial.md)
### [Performance testing](documentdb-performance-testing.md)
### [Performance tips](documentdb-performance-tips.md)
### Best practices
#### [Multi-master setup](documentdb-multi-region-writers.md)
#### [DateTimes](documentdb-working-with-dates.md)
### Samples
#### API for documents
##### [.NET samples](documentdb-dotnet-samples.md)
##### [Node.js samples](documentdb-nodejs-samples.md)
##### [Python samples](documentdb-python-samples.md)
##### [SQL syntax](https://msdn.microsoft.com/library/azure/dn782250.aspx)
##### [SQL grammar cheat sheet](documentdb-sql-query-cheat-sheet.md)
#### API for tables
##### [.NET samples](documentdb-tables-dotnet-samples.md)
#### API for graph
##### [.NET samples](documentdb-graph-dotnet-samples.md)

## Use the portal
### [Create a database account](documentdb-create-account.md)
### [Create a collection](documentdb-create-collection.md)
### [Set throughput](documentdb-set-throughput.md)
### [Add global replication](documentdb-portal-global-replication.md)
### [Add and edit documents](documentdb-view-json-document-explorer.md)
### [Query documents](documentdb-query-collections-query-explorer.md)
### [Manage an account](documentdb-manage-account.md)
### [Monitor an account](documentdb-monitor-accounts.md)
### [Manage scripts](documentdb-view-scripts.md)
### [Troubleshooting tips](documentdb-portal-troubleshooting.md)


## Integrate
### [Connect to Spark](documentdb-spark-connector.md)
### [Deploy a website with Azure App Service](documentdb-create-documentdb-website.md)
### [Application logging with Logic Apps](../logic-apps/logic-apps-scenario-error-and-exception-handling.md)
### [Bind to Azure Functions](../azure-functions/functions-bindings-documentdb.md)
### [Analyze data with Hadoop](documentdb-run-hadoop-with-hdinsight.md)
### [Integrate with Azure Search](../search/search-howto-index-documentdb.md)
### [Move data with Azure Data Factory](../data-factory/data-factory-azure-documentdb-connector.md)
### [Analyze real-time data with Azure Stream Analytics](../stream-analytics/stream-analytics-define-outputs.md#documentdb)
### [Get changed HL7 FHIR record using Logic Apps](documentdb-change-feed-hl7-fhir-logic-apps.md)
### [Process sensor data in real time](../hdinsight/hdinsight-storm-iot-eventhub-documentdb.md)
### [Visualize your data with Power BI](documentdb-powerbi-visualize.md)
### [Leverage the ODBC driver for data visualization](documentdb-nosql-odbc-driver.md)

# Reference
## API for documents
### [Java](documentdb-sdk-java.md)
### [.NET](documentdb-sdk-dotnet.md)
### [.NET Core](documentdb-sdk-dotnet-core.md)
### [Node.js](documentdb-sdk-node.md)
### [Python](documentdb-sdk-python.md)
### [REST](/rest/api/documentdb/)
### [REST Resource Provider](/rest/api/documentdbresourceprovider/)
## API for graphs
### [.NET](documentdb-graph-dotnet.md)


# Resources
## [Pricing](https://azure.microsoft.com/pricing/details/documentdb/)
## [MSDN forum](https://social.msdn.microsoft.com/forums/azure/en-US/home?forum=AzureStellar)
## [Stack Overflow](http://stackoverflow.com/questions/tagged/azure-documentdb)
## [Videos](https://azure.microsoft.com/documentation/videos/index/?services=documentdb)
## [Service updates](https://azure.microsoft.com/updates/?product=documentdb)
## [Community portal](documentdb-community.md)
## [Query Playground](https://www.documentdb.com/sql/demo)
## [Table storage](https://docs.microsoft.com/rest/api/storageservices/fileservices/Table-Service-Concepts)
## [Schema agnostic indexing paper](http://www.vldb.org/pvldb/vol8/p1668-shukla.pdf)
## [Data consistency explained through baseball](http://research.microsoft.com/apps/pubs/default.aspx?id=206913)
## [Book: Using Microsoft Azure DocumentDB in a Node.js Application](https://go.microsoft.com/fwlink/?LinkId=828428&clcid=0x409)
## [Learning path](https://azure.microsoft.com/documentation/learning-paths/documentdb/)

# Old tutorials
## Write your first document database app 
### [.NET console app](documentdb-get-started.md)
### [.NET Core console app](documentdb-dotnetcore-get-started.md)
### [Java console app](documentdb-java-get-started.md)
### [Node.js console app](documentdb-nodejs-get-started.md)
### [Node.js console app for MongoDB API](documentdb-mongodb-samples.md)
### [C++ console app](documentdb-cpp-get-started.md)
### Java app
## Build a document database web app
### [.NET web app](documentdb-dotnet-application.md)
### [.NET web app for MongoDB API](documentdb-mongodb-application.md)
### [Xamarin app](documentdb-mobile-apps-with-xamarin.md)
### [Node.js web app](documentdb-nodejs-application.md)
### [Java web app](documentdb-java-application.md)
### [Python Flask web app](documentdb-python-application.md)
## [Develop Locally](documentdb-nosql-local-emulator.md)
### [Export Emulator Certificates](documentdb-nosql-local-emulator-export-ssl-certificates.md)

#To deprecate
## [Azure CLI 1.0: Create an account](documentdb-automation-resource-manager-cli-nodejs.md)
## [Azure CLI 1.0: Add or remove regions](documentdb-automation-region-management.md)<|MERGE_RESOLUTION|>--- conflicted
+++ resolved
@@ -1,8 +1,3 @@
-<<<<<<< HEAD
-﻿ 
-=======
-
->>>>>>> eb828998
 # Overview
 ## [About Azure Cosmos DB](documentdb-multi-model-introduction.md)
 ## [Comparison of services](documentdb-nosql-vs-sql.md)
