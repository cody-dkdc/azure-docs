---
title: Azure DocumentDB community, news, & events | Microsoft Docs
description: Join the Azure DocumentDB community to build relationships, showcase your work, and sharpen your skills.
services: documentdb
documentationcenter: ''
author: aliuy
manager: jhubbard
editor: mimig

ms.assetid: cfdf15da-3ddc-43a1-af64-789eea5f6ddd
ms.service: documentdb
ms.devlang: na
ms.topic: article
ms.tgt_pltfrm: na
ms.workload: data-services
<<<<<<< HEAD
ms.date: 12/13/2016
=======
ms.date: 01/23/2017
>>>>>>> e8cfaf0d
ms.author: andrl

---
# Community portal
## Community spotlight
Let us promote your project! Show us the awesome project you're working on with DocumentDB, and we will help share your genius with the world. To submit your project, send us an e-mail at: [askdocdb@microsoft.com](mailto:askdocdb@microsoft.com).

### documentdb-lumenize
*by Larry Maccherone*

Aggregations (Group-by, Pivot-table, and N-dimensional Cube) and Time Series Transformations as Stored Procedures in DocumentDB.

Check it out on [Github](https://github.com/lmaccherone/documentdb-lumenize) and [npm](https://www.npmjs.com/package/lumenize).

### DocumentDB Studio
*by Ming Liu*

A client management viewer/explorer for Microsoft Azure DocumentDB service.

Check it out on [Github](https://github.com/mingaliu/DocumentDBStudio).

### DoQmentDB
*by Ariel Mashraki*

DoQmentDB is a Node.js promise-based client, that provides a MongoDB-like layer on top of DocumentDB.

Check it out on [Github](https://github.com/a8m/doqmentdb) and [npm](https://www.npmjs.com/package/doqmentdb).

### Swagger REST API for DocumentDB
*by Howard Edidin*

A DocumentDB REST API Swagger file that can be easily deployed as an API App.

Check it out on [Github](https://github.com/HEDIDIN/DocumentDB-REST/tree/master/DocumentDBRestApi).

### fluent-plugin-documentdb
*by Yoichi Kawasaki*

fluent-plugin-documentdb is a Fluentd plugin for outputting to Azure DocumentDB.

Check it out on [Github](https://github.com/yokawasa/fluent-plugin-documentdb) and [rubygems](https://rubygems.org/gems/fluent-plugin-documentdb).

*Find more open source DocumentDB projects on [GitHub](https://github.com/search?p=4&q=documentdb&type=Repositories).*

## News, blogs, and articles
You can stay up-to-date with the latest DocumentDB news and features by following [our blog](https://azure.microsoft.com/blog/tag/documentdb/).

**Community posts:**

* [**A Journey to Social**](https://medium.com/@Ealsur/a-journey-to-social-c47636bf25c9#.an669sx41) - *by Matías Quaranta* 
* [**Azure DocumentDB protocol support for MongoDB in Preview, my test with Sitecore**](https://alwaysupalwayson.blogspot.ca/2016/05/azure-documentdb-protocol-support-for.html) - *by Mathieu Benoit* 
* [**Going Social with DocumentDB**](https://blogs.msdn.microsoft.com/mvpawardprogram/2016/03/15/going-social-with-documentdb/) - *by Matías Quaranta*
* [**UWP, Azure App Services, and DocumentDB Soup: A photo-sharing app**](https://blogs.windows.com/buildingapps/2016/03/17/uwp-azure-app-services-and-documentdb-soup-a-photo-sharing-app/) - *by Eric Langland*
* [**Notifications for new or changed DocumentDB resources using Logic Apps**](documentdb-change-notification.md) - *by Howard Edidin*
* [**Collecting logs in to Azure DocumentDB using fluent-plugin-documentdb**](http://unofficialism.info/posts/collecting-logs-into-azure-documentdb-using-fluent-plugin-documentdb/) - *by Yoichi Kawasaki*
* [**DocumentDB revisited Part 1/2 – The theory**](https://peterintheazuresky.wordpress.com/2016/02/19/documentdb-revisited-part-12-the-theory/) - *by Peter Mannerhult*
* [**What to love and hate about Azure’s DocumentDB**](http://blog.falafel.com/4-what-to-love-and-hate-about-azures-documentdb/) - *by George Saadeh*
* [**Azure DocumentDB Server-Side Scripting**](https://www.simple-talk.com/cloud/cloud-data/azure-documentdb-server-side-scripting/) - *by Robert Sheldon*
* [**DocumentDB as a data sink for Azure Stream Analytics**](http://janatdevelopment.com/2015/12/11/documentdb-as-a-data-sink-for-azure-stream-analytics/?utm_source=twitterfeed&utm_medium=twitter) - *by Jan Hentschel*
* [**Azure DocumentDB in production!**](http://blog.nexapp.ca/2015/11/30/azure-documentdb-in-production/) - *by Alexandre Walsh and Marc-Olivier Duval*
* [**Azure Search Indexers – DocumentDB Queries (Spanish)**](http://www.ealsur.com.ar/wp/index.php/2015/11/19/azure-search-indexers-documentdb-queries/) - *by Matthias Quaranta*
* [**Azure DocumentDB SQL query basics (Japanese)**](http://beachside.hatenablog.com/entry/2015/12/06/000045) - *by Atsushi Yokohama*
* [**Data Points - Aurelia Meets DocumentDB: A Matchmaker’s Journey**](https://msdn.microsoft.com/magazine/mt620011.aspx) - *by Julie Lerman*
* [**Infrastructure as Code and Continuous Deployment of a Node.js + Azure DocumentDB Solution**](http://www.talmeida.net/blog/2015/10/26/infrastructure-as-code-and-continuous-deployment-of-a-nodejs-azure-documentdb-solution) - *by Thiago Almedia*
* [**Why DocumentDb Makes Good Business Sense for Some Projects**](http://www.iquestllc.com/blogs/read/405/why-documentdb-makes-good-business-sense-for-some-projects) - *by Samuel Uresin*
* [**Azure DocumentDB development moving forward – development of the Client class (1 of 2) (Japanese)**](http://beachside.hatenablog.com/entry/2015/10/01/202734) - *by Atsushi Yokohama*
* [**Things you need to know when using Azure DocumentDB (Japanese)**](http://beachside.hatenablog.com/entry/2015/10/01/202734) - *by Atsushi Yokohama*
* [**Dealing with RequestRateTooLarge errors in Azure DocumentDB and testing performance**](http://blogs.msdn.com/b/bigdatasupport/archive/2015/09/02/dealing-with-requestratetoolarge-errors-in-azure-documentdb-and-testing-documentdb-performance.aspx) - *by Azim Uddin*
* [**Data Points - An Overview of Microsoft Azure DocumentDB**](https://msdn.microsoft.com/magazine/mt147238.aspx) - *by Julie Lerman*
* [**Using DocumentDB With F#**](https://jamessdixon.wordpress.com/2014/12/30/using-documentdb-with-f/) - *by Jamie Dixon*
* [**Analysing Application Logs with DocumentDB**](http://vincentlauzon.com/2015/09/06/analysing-application-logs-with-documentdb/) - *by Vincent-Philippe Lauzon*
* [**Azure DocumentDB – Point in time Backups**](http://softwarejuancarlos.com/2015/09/06/azure-documentdb-point-in-time-backups/) - *by Juan Carlos Sanchez*

*Do you have a blog post, code sample, or case-study you'd like to share? [Let us know](mailto:askdocdb@microsoft.com)!*

## Events and recordings
### Recent and upcoming events
| Event Name | Speaker | Location | Date | Hashtag |
| --- | --- | --- | --- | --- |
| [Wintellect webinar: An Introduction to Azure DocumentDB](http://www.wintellect.com/software-development-training/register/webinar/30)| [Josh Lane](https://twitter.com/jplane)|Online|January 12, 2017 1pm EST|n/a|

*Are you speaking at or hosting an event? [Let us know](mailto:askdocdb@microsoft.com) how we can help!*

### Previous events and recordings
| Event Name | Speaker | Location | Date | Recording |
| --- | --- | --- | --- | --- |
| [Connect(); // 2016](https://connectevent.microsoft.com/) |Kirill Gavrylyuk |New York, NY |November 16-18, 2016 |[Channel 9 Connect(); videos](https://channel9.msdn.com/Events/Connect) |
| [Capital City .NET Users Group](http://www.meetup.com/tally-dot-net/events/233768568/) |Santosh Hari |Tallahassee, FL |November 3, 2016 |n/a |
| [Ignite 2016](https://myignite.microsoft.com/sessions?q=documentdb) |DocumentDB team |Atlanta, GA |September 26-30, 2016 |[Slidedeck](http://www.slideshare.net/aliuy/pass-summit-2016-azure-documentdb-a-deep-dive-into-advanced-features) |
| [DevTeach](http://devteach.com/) |Ken Cenerelli |Montreal, Canada |July 4-8, 2016 |[NoSQL, No Problem, Using Azure DocumentDB](http://www.slideshare.net/KenCenerelli) |
| [Integration and IoT ](http://www.btug.be/events) |Eldert Grootenboer |Kontich, Belgium |June 30, 2016 |n/a |
| [MongoDB World 2016](https://www.mongodb.com/world16) |Kirill Gavrylyuk |New York, New York |June 28-29, 2016 |n/a |
| [Integration User Group](http://www.integrationusergroup.com/do-logic-apps-support-error-handling/) |Howard S. Edidin |Webcast |June 20, 2016 |[Do Logic Apps support error handling?](http://www.integrationusergroup.com/do-logic-apps-support-error-handling/) |
| [Meetup: UK Azure User Group](http://www.meetup.com/UKAzureUserGroup/events/229673468/) |Andrew Liu |London, UK |May 12, 2016 |n/a |
| [Meetup: ONETUG - Orlando .NET User Group ](http://www.meetup.com/ONETUG/events/230797164/) |Santosh Hari |Orlando, FL |May 12, 2016 |n/a |
| [SQLBits XV](https://sqlbits.com/) |Andrew Liu, Aravind Ramachandran |Liverpool, UK |May 4-7, 2016 |n/a |
| [Meetup: NYC .NET Developers Group](http://www.meetup.com/NYC-NET-Developers/events/230396260/) |Leonard Lobel |New York City, NY |April 21, 2016 |n/a |
| [Integration User Group](http://www.integrationusergroup.com/#) |Howard Edidin |Webinar |April 25, 2016 |n/a |
| [Global Azure Bootcamp: SoCal](http://xprs.imcreator.com/free/vishalishere/gab2016) |Leonard Lobel |Orange, CA |April 16, 2016 |n/a |
| [Global Azure Bootcamp: Redmond](https://www.eventbrite.com/e/2016-global-azure-bootcamp-redmond-wa-tickets-21387752343) |David Makogon |Redmond, WA |April 16, 2016 |n/a |
| [SQL Saturday #481 - Israel 2016](http://www.sqlsaturday.com/481/Sessions/Details.aspx?sid=40912) |Leonard Lobel |HaMerkaz, Israel |April 04, 2016 |n/a |
| [Build 2016](https://build.microsoft.com/) |John Macintyre |San Francisco, CA |March 31, 2016 |[Delivering Applications at Scale with DocumentDB, Azure's NoSQL Document Database](https://channel9.msdn.com/Events/Build/2016/B840) |
| [SQL Saturday #505 - Belgium 2016](http://www.sqlsaturday.com/505/Sessions/Details.aspx?sid=44217) |Mihail Mateev |Antwerp, Belgium |March 19, 2016 |n/a |
| [Meetup: CloudTalk](http://www.meetup.com/CloudTalk/events/227963695/) |Kirat Pandya |Bellevue, WA |March 3, 2016 |n/a |
| [Meetup: Azure Austin](http://www.meetup.com/azureaustin/events/228209275/) |Merwan Chinta |Austin, TX |January 28, 2016 |n/a |
| [Meetup: msdevmtl](http://www.meetup.com/msdevmtl/events/223839818/) |Vincent-Philippe Lauzon |Montreal, QC, Canada |December 1, 2015 |n/a |
| [Meetup: SeattleJS](http://www.meetup.com/seattlejs/events/220102664/) |David Makogon |Seattle, WA |November 12, 2015 |n/a |
| [PASS Summit 2015](http://www.sqlpass.org/summit/2015/) |Jeff Renz, Andrew Hoh, Aravind Ramachandran, John Macintyre |Seattle, WA |October 27-30, 2015 |[Developing Modern Applications on Azure](https://www.youtube.com/watch?v=k5Z24HX-RyQ) |
| [CloudDevelop 2015](http://www.clouddevelop.org/) |David Makogon, Ryan Crawcour |Columbus, OH |October 23, 2015 |n/a |
| [SQL Saturday #454 - Turin 2015](http://www.sqlsaturday.com/454/Sessions/Details.aspx?sid=40130) |Marco De Nittis |Turin, Italy |October 10, 2015 |n/a |
| [SQL Saturday #430 - Sofia 2015](http://www.sqlsaturday.com/430/Sessions/Details.aspx?sid=36090) |Leonard Lobel |Sofia, Bulgaria |October 10, 2015 |n/a |
| [SQL Saturday #444 - Kansas City 2015](http://www.sqlsaturday.com/444/Sessions/Details.aspx?sid=38576) |Jeff Renz |Kansas City, MO |October 3, 2015 |n/a |
| [SQL Saturday #429 - Oporto 2015](http://www.sqlsaturday.com/429/Sessions/Details.aspx?sid=36089) |Leonard Lobel |Oporto, Portugal |October 3, 2015 |n/a |
| [AzureCon](https://azure.microsoft.com/azurecon/) |David Makogon, Ryan Crawcour, John Macintyre |Virtual Event |September 29, 2015 |[Azure data and analytics platform](https://channel9.msdn.com/events/Microsoft-Azure/AzureCon-2015/ACON207) [Working with NoSQL Data in DocumentDB](https://channel9.msdn.com/Events/Microsoft-Azure/AzureCon-2015/ACON338) |
| [SQL Saturday #434 - Holland 2015](http://www.sqlsaturday.com/434/Sessions/Details.aspx?sid=36413) |Leonard Lobel |Utrecht, Netherlands |September 26, 2015 |[Introduction to Azure DocumentDB](https://channel9.msdn.com/Blogs/Azure/SQL-Saturday-Holland-2015-Introduction-to-Azure-DocumentDB) |
| [SQL Saturday #441 - Denver 2015](http://www.sqlsaturday.com/441/Sessions/Details.aspx?sid=39191) |Jeff Renz |Denver, CO |September 19, 2015 |n/a |
| [Meetup: San Francisco Bay Area Azure Developers](http://www.meetup.com/bayazure/events/223943785/) |Andrew Liu |San Francisco, CA |September 15, 2015 |n/a |
| [Belarus Azure User Group Meet-Up](https://www.facebook.com/events/786540124800276/) |Alex Zyl |Minsk, Belarus |September 9, 2015 |[Introduction to DocumentDB concept overview, consistency levels, sharding strategies](https://www.youtube.com/watch?v=Uc_qwWzJKH8) |
| [NoSQL Now!](http://nosql2015.dataversity.net/) |David Makogon, Ryan Crawcour |San Jose, CA |August 18-20, 2015 |n/a |
| [@Scale Seattle](http://www.atscaleconference.com/) |Dharma Shukla |Seattle, WA |June 17, 2015 |[Schema Agnostic Indexing with Azure DocumentDB](https://www.youtube.com/watch?v=VJQ_5qFFVP4) |
| [Tech Refresh 2015](https://channel9.msdn.com/Events/DXPortugal/Tech-Refresh-2015) |Bruno Lopes |Lisbon, Portugal |June 15, 2015 |[DocumentDB 101](https://channel9.msdn.com/Events/DXPortugal/Tech-Refresh-2015/DPDEV01) |
| [SQL Saturday #417 - Sri Lanka 2015](http://www.sqlsaturday.com/417/Sessions/Details.aspx?sid=21415) |Mihail Mateev |Colombo, Sri Lanka |June 06, 2015 |n/a |
| [Meetup: Seattle Scalability Meetup](http://www.meetup.com/Seattle-Scalability-Meetup/events/204010442/) |Dharma Shukla |Seattle, WA |May 27, 2015 |n/a |
| [SQL Saturday #377 - Kiev 2015](http://www.sqlsaturday.com/377/Sessions/Details.aspx?sid=20322) |Mihail Mateev |Kiev, Ukraine |May 23, 2015 |n/a |
| [Database Month](http://www.databasemonth.com/database/azure-documentdb) |Dharma Shukla |New York, NY |May 19, 2015 |[Azure DocumentDB: Massively-Scalable,­ Multi-Tenant Document Database Service](https://www.youtube.com/watch?v=iZsqBc3Dkbk) |
| [Meetup: London SQL Server User Group](http://www.meetup.com/London-SQL-Server-User-Group/events/221525058/) |Allan Mitchell |London, UK |May 19, 2015 |n/a |
| [DevIntersection](https://devintersection.com/) |Andrew Liu |Scottsdale, AZ |May 18-21, 2015 |n/a |
| [Meetup: Seattle Web App Developers Group](http://www.meetup.com/Seattle-Web-App-Developers-Group/events/220591071/) |Andrew Liu |Seattle, WA |May 14, 2015 |n/a |
| [Ignite](http://ignite.microsoft.com/) |Andrew Hoh, John Macintyre |Chicago, IL |May 4-8, 2015 |[SELECT Latest FROM DocumentDB video](https://azure.microsoft.com/documentation/videos/microsoft-ignite-2015-select-latest-from-microsoft-azure-documentdb/) [DocumentDB and Azure HDInsight: Better Together video](https://azure.microsoft.com/documentation/videos/microsoft-ignite-2015-microsoft-azure-documentdb-and-azure-hdinsight-better-together/) |
| [Build 2015](http://www.buildwindows.com/) |Ryan Crawcour |San Francisco, CA |April 29 - May 1, 2015 |[Build the Next Big Thing with Azure’s NoSQL Service: DocumentDB](https://channel9.msdn.com/Events/Build/2015/2-729) |
| [Global Azure Bootcamp 2015 - Spain](http://azurebootcamp.es/) |Luis Ruiz Pavon, Roberto Gonzalez |Madrid, Spain |April 25, 2015 |[#DEAN DocumentDB + Express + AngularJS + NodeJS running on Azure](https://channel9.msdn.com/events/Developers-Spain-Events/Global-Azure-Bootcamp-2015/DEAN-DocumentDB--Express--AngularJS--NodeJS-running-on-Azure) |
| [Meetup: Azure Usergroup Denmark](http://www.meetup.com/Azure-Usergroup-Denmark/events/221026670/) |Christian Holm Diget |Copenhagen, Denmark |April 16, 2015 |n/a |
| [Meetup: Charlotte Microsoft Cloud](http://www.meetup.com/Charlotte-Microsoft-Cloud/events/221503519/) |Jamie Rance |Charlotte, NC |April 8, 2015 |n/a |
| [SQL Saturday #375 - Silicon Valley 2015](http://www.sqlsaturday.com/375/Sessions/Details.aspx?sid=15289) |Ike Ellis |Mountain View, CA |March 28, 2015 |n/a |
| [Meetup: Istanbul Azure Meetup](http://www.meetup.com/istanbul-azure-meetup/events/220325538/) |Daron Yondem |Istanbul, Turkey |March 7, 2015 |n/a |
| [Meetup: Great Lakes Area .Net User Group](http://www.meetup.com/Great-Lakes-Area-NET-User-Group-MIGANG/events/220364576/) |Michael Collier |Southfield, MI |February 18, 2015 |n/a |
| [TechX Azure](https://www.youtube.com/channel/UCDRlI2E4z5qmHsBXTrFOE2Q) |Magnus Mårtensson |Stockholm, Sweden |January 28-29, 2015 |[DocumentDB in Azure the new NoSQL option for the Cloud](https://www.youtube.com/watch?v=Hw7hDYoChNI) |

### Videos and Podcasts
| Show | Speaker | Date | Episode |
| --- | --- | --- | --- |
| Azure Friday |Kirill Gavrylyuk |October 31, 2016 |[What's new in Azure DocumentDB?](https://channel9.msdn.com/Shows/Azure-Friday/AzureFridayNewinDocumentDB) |
| Channel 9: Microsoft + Open Source |Jose Miguel Parrella |April 14, 2016 |[From MEAN to DEAN in Azure with Bitnami, VM Scale Sets and DocumentDB](https://channel9.msdn.com/Blogs/Open/From-MEAN-to-DEAN-in-Azure-with-Bitnami-VM-Scale-Sets-and-DocumentDB) |
| Wired2WinWebinar |Sai Sankar Kunnathukuzhiyil |March 9, 2016 |[Developing Solutions with Azure DocumentDB](https://www.youtube.com/watch?v=xKttEwXv_bs) |
| Integration User Group |Han Wong |February 17, 2016 |[Analyze and visualize non-relational data with DocumentDB + Power BI](http://www.integrationusergroup.com/analyze-visualize-non-relational-data-documentdb-power-bi/) |
| The Azure Podcast |Cale Teeter |January 14, 2016 |[Episode 110: Using DocumentDB & Search](http://azpodcast.azurewebsites.net/post/Episode-110-Using-DocumentDB-Search) |
| Channel 9: Modern Applications |Tara Shankar Jana |December 13, 2016 |[Take a modern approach to data in your apps](https://channel9.msdn.com/Series/Modern-Applications/Take-a-modern-approach-to-data-in-your-apps) |
| NinjaTips |Miguel Quintero |December 10, 2015 |[DocumentDB - Un vistazo general](https://channel9.msdn.com/Series/Ninja-Tips/31-NinjaTips-Desarrollo-DocumentDB-1-Vistazo-general) |
| Integration User Group |Howard Edidin |November 9, 2015 |[Azure DocumentDB for Healthcare Integration – Part 2](http://www.integrationusergroup.com/azure-documentdb-for-healthcare-integration-part-2/) |
| Integration User Group |Howard Edidin |October 5, 2015 |[Azure DocumentDB for Healthcare Integration](http://www.integrationusergroup.com/?event=azure-documentdb-and-biztalk) |
| DX Italy - #TecHeroes |Alessandro Melchiori |October 2, 2015 |[#TecHeroes - DocumentDB](https://channel9.msdn.com/Shows/TecHeroes/TecHeroes-DocumentDB) |
| Microsoft Cloud Show - Podcast |Andrew Liu |September 30, 2015 |[Episode 099 - Azure DocumentDB with Andrew Liu](http://www.microsoftcloudshow.com/podcast/Episodes/099-azure-documentdb-with-andrew-liu) |
| .NET Rocks!  - Podcast |Ryan Crawcour |September 29, 2015 |[Data on DocumentDB with Ryan CrawCour](https://www.dotnetrocks.com/?show=1197) |
| Data Exposed |Ryan Crawcour |September 28, 2015 |[What's New with Azure DocumentDB Since GA](https://channel9.msdn.com/Shows/Data-Exposed/Whats-New-with-Azure-DocumentDB-Since-GA) |
| The Azure Podcast |Cale Teeter |September 17, 2015 |[Episode 94: azpodcast.com re-architecture](http://azpodcast.azurewebsites.net/post/Episode-94-azpodcastcom-re-architecture) |
| Cloud Cover |Ryan Crawcour |September 4, 2015 |[Episode 185: DocumentDB Updates with Ryan CrawCour](https://channel9.msdn.com/Shows/Cloud+Cover/Episode-185-DocDB-Updates-with-Ryan-CrawCour) |
| CodeChat 033 |Greg Doerr |July 28, 2015 |[Greg Doerr on Azure DocumentDB](https://channel9.msdn.com/Shows/codechat/033) |
| NoSql Central |King Wilder |May 25, 2015 |[Golf Tracker - A video overview on how to build a web application on top of AngularJS, WebApi 2, and DocumentDB.](http://www.nosqlcentral.net/Story/Details/videos/kahanu/1-documentdb-golf-tracker-overview) |
| In-Memory Technologies PASS Virtual Chapter |Stephen Baron |May 25, 2015 |[Hello DocumentDB](https://www.youtube.com/watch?v=itFXQCd9-dI) |
| Data Exposed |Ryan Crawcour |April 8, 2015 |[DocumentDB General Availibility and What's New!](https://channel9.msdn.com/Shows/Data-Exposed/DocumentDB-General-Availability-and-Whats-New) |
| Data Exposed |Andrew Liu |March 17, 2015 |[Java SDK for DocumentDB](https://channel9.msdn.com/Shows/Data-Exposed/Java-SDK-for-DocumentDB) |
| #DevHangout |Gustavo Alzate Sandoval |March 11, 2015 |[DocumentDB, la base de datos NoSql de Microsoft Azure](https://www.youtube.com/watch?v=8Ud3jB8KOBA) |
| Data Architecture Virtual Chapter PASS |Ike Ellis |February 25, 2015 |[Introduction to DocumentDB](https://www.youtube.com/watch?v=7BQYdFUkz6s) |

### Online classes
| Learning partner | Description |
| --- | --- |
| [![Microsoft Virtual Academy](./media/documentdb-community/mva.png)](https://mva.microsoft.com/en-US/training-courses/azure-documentdb-planetscale-nosql-16847) |[**Microsoft Virtual Academy**](https://mva.microsoft.com/en-US/training-courses/azure-documentdb-planetscale-nosql-16847) offers you training from the people who help build Azure DocumentDB. |
| [![Pluralsight](./media/documentdb-community/pluralsight.png)](http://www.pluralsight.com/courses/azure-documentdb-introduction) |[**Pluralsight**](http://www.pluralsight.com/courses/azure-documentdb-introduction) is a key Microsoft partner offering Azure training. If you are an MSDN subscriber, use your benefits to access Microsoft Azure training. |
| [![OpsGility](./media/documentdb-community/opsgility.png)](https://www.opsgility.com/courses/player/introduction_to_azure_documentdb) |[**OpsGility**](https://www.opsgility.com/courses/player/introduction_to_azure_documentdb) provides deep technical training on Microsoft Azure. Get instructor-led training on-site or through a remote classroom by their industry-acknowledged trainers. |

## Discussion
### Twitter
Follow us on twitter [@DocumentDB](https://twitter.com/DocumentDB) and stay up to date with the latest conversation on the [#DocumentDB](https://twitter.com/hashtag/DocumentDB) hashtag.

### Online forums
| Forum provider | Description |
| --- | --- |
| [![StackOverflow](./media/documentdb-community/stack-overflow.png)](http://stackoverflow.com/questions/tagged/azure-documentdb) |A language-independent collaboratively edited question and answer site for programmers. Follow our tag: [azure-documentdb](http://stackoverflow.com/questions/tagged/azure-documentdb) |

## Contact the team
![Team](./media/documentdb-community/documentdb-team.png)

Do you need technical help? Have questions? Wondering whether NoSQL is a good fit for you? You can schedule a 1:1 chat directly with the DocumentDB engineering team by sending us an [e-mail](mailto:askdocdb@microsoft.com) or tweeting us at [@DocumentDB](https://twitter.com/DocumentDB).

## Open source projects
These projects are actively developed by the Azure DocumentDB team in collaboration with our open source community.

### SDKs
| Platform | Github | Package |
| --- | --- | --- |
| Node.js |[azure-documentdb-node](https://github.com/Azure/azure-documentdb-node) |[npm](https://www.npmjs.com/package/documentdb) |
| Java |[azure-documentdb-java](https://github.com/Azure/azure-documentdb-java) |[Maven](http://search.maven.org/#search%7Cga%7C1%7Ca%3A%22azure-documentdb%22) |
| Python |[azure-documentdb-python](https://github.com/Azure/azure-documentdb-python) |[PyPI](https://pypi.python.org/pypi/pydocumentdb) |

### Other projects
| Name | Github | Website |
| --- | --- | --- |
| Documentation |[azure-content](https://github.com/Azure/azure-content/tree/master/articles/documentdb) |[Documentation website](https://azure.microsoft.com/documentation/services/documentdb/) |
| Hadoop Connector |[azure-documentdb-hadoop](https://github.com/Azure/azure-documentdb-hadoop) |[Maven](http://search.maven.org/#search%7Cga%7C1%7Ca%3A%22azure-documentdb-hadoop%22) |
| Data migration tool |[azure-documentdb-datamigrationtool](https://github.com/Azure/azure-documentdb-datamigrationtool) |[Microsoft download center](http://www.microsoft.com/en-us/download/details.aspx?id=46436) |

## DocumentDB Wizards
DocumentDB Wizards are community leaders who’ve demonstrated an exemplary commitment to helping others get the most out of their experience with Azure DocumentDB. They share their exceptional passion, real-world knowledge, and technical expertise with the community and with the DocumentDB team.

| Wizard | Picture |
| --- | --- |
|  [Allan Mitchell](https://twitter.com/allansqlis) |[![Allan Mitchell](./media/documentdb-community/wizard-allan-mitchell.jpg)](https://twitter.com/allansqlis) |
|  [Jen Stirrup](https://twitter.com/jenstirrup) |[![Jen Stirrup](./media/documentdb-community/wizard-jen-stirrup.jpg)](https://twitter.com/jenstirrup) |
|  [Lenni Lobel](https://twitter.com/lennilobel) |[![Lenni Lobel](./media/documentdb-community/wizard-lenni-lobel.jpg)](https://twitter.com/lennilobel) |
|  [Mihail Mateev](https://twitter.com/mihailmateev) |[![Mihail Mateev](./media/documentdb-community/wizard-mihail-mateev.jpg)](https://twitter.com/mihailmateev) |
|  [Larry Maccherone](https://twitter.com/lmaccherone) |[![Larry Maccherone](./media/documentdb-community/wizard-larry-maccherone.jpg)](https://twitter.com/lmaccherone) |
|  [Howard Edidin](https://twitter.com/hsedidin) |[![Howard Edidin](./media/documentdb-community/wizard-howard-edidin.jpg)](https://twitter.com/hsedidin) |
|  [Santosh Hari](https://twitter.com/_s_hari) |[![Santosh Hari](./media/documentdb-community/wizard-santosh-hari.jpg)](https://twitter.com/_s_hari) |
| [Matías Quaranta](https://twitter.com/ealsur) |[![Matías Quaranta](./media/documentdb-community/wizard-matias-quaranta.jpg)](https://twitter.com/ealsur) |

Want to become a DocumentDB Wizard? While there is no benchmark for becoming a DocumentDB Wizard, some of the criteria we evaluate include the impact of a nominee’s contributions to online forums such as StackOverflow and MSDN; wikis and online content; conferences and user groups; podcasts, Web sites, blogs and social media; and articles and books. You can nominate yourself or someone else by [sending us an email](mailto:askdocdb@microsoft.com).
<|MERGE_RESOLUTION|>--- conflicted
+++ resolved
@@ -13,11 +13,7 @@
 ms.topic: article
 ms.tgt_pltfrm: na
 ms.workload: data-services
-<<<<<<< HEAD
-ms.date: 12/13/2016
-=======
 ms.date: 01/23/2017
->>>>>>> e8cfaf0d
 ms.author: andrl
 
 ---
