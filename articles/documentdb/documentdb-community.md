<properties
  pageTitle="DocumentDB community & news | Microsoft Azure"
  description="Join the Azure DocumentDB community to build relationships, showcase your work, and sharpen your skills."
  services="documentdb"
  documentationCenter=""
  authors="aliuy"
  manager="johnmac"
  editor="mimig"/>

<tags
  ms.service="documentdb"
  ms.devlang="na"
  ms.topic="article"
  ms.tgt_pltfrm="na"
  ms.workload="data-services"
<<<<<<< HEAD
  ms.date="10/20/2015"
=======
  ms.date="11/05/2015"
>>>>>>> e21c384c
  ms.author="andrl"/>

# Community portal

<hr/>

## Community spotlight

<hr/>

Let us promote your project! Show us the awesome project you're working on with DocumentDB, and we will help share your genius with the world. To submit your project, send us an e-mail at: [askdocdb@microsoft.com](mailto:askdocdb@microsoft.com).


### documentdb-lumenize

*by Larry Maccherone*

Aggregations (Group-by, Pivot-table, and N-dimensional Cube) and Time Series Transformations as Stored Procedures in DocumentDB.

Check it out on [Github](https://github.com/lmaccherone/documentdb-lumenize) and [npm](https://www.npmjs.com/package/lumenize).


### DocumentDB Studio

*by Ming Liu*

A client management viewer/explorer for Microsoft Azure DocumentDB service.

Check it out on [Github](https://github.com/mingaliu/DocumentDBStudio).


<br/><br/>

*Find more open source DocumentDB projects on [GitHub](https://github.com/search?p=4&q=documentdb&type=Repositories).*

<br/><br/>

<hr/>

## News, blogs, and articles

<hr/>

You can stay up-to-date with the latest DocumentDB news and features by following [our blog](https://azure.microsoft.com/blog/tag/documentdb/).

<br/>

**Community posts:**

* [**Dealing with RequestRateTooLarge errors in Azure DocumentDB and testing performance**](http://blogs.msdn.com/b/bigdatasupport/archive/2015/09/02/dealing-with-requestratetoolarge-errors-in-azure-documentdb-and-testing-documentdb-performance.aspx) - *by Azim Uddin*

* [**Data Points - An Overview of Microsoft Azure DocumentDB**](https://msdn.microsoft.com/magazine/mt147238.aspx) - *by Julie Lerman*

* [**Using DocumentDB With F#**](https://jamessdixon.wordpress.com/2014/12/30/using-documentdb-with-f/) - *by Jamie Dixon*

* [**Analysing Application Logs with DocumentDB**](http://vincentlauzon.com/2015/09/06/analysing-application-logs-with-documentdb/) - *by Vincent-Philippe Lauzon*

* [**Azure DocumentDB – Point in time Backups**](http://softwarejuancarlos.com/2015/09/06/azure-documentdb-point-in-time-backups/) - *by Juan Carlos Sanchez*

<br/><br/>

*Do you have a blog post, code sample, or case-study you'd like to share? [Let us know](mailto:askdocdb@microsoft.com)!*

<br/><br/>

<hr/>

## Events and recordings

<hr/>

### Recent and upcoming events

| Event Name                                                                      | Location             | Date                | Hashtag |
| ------------------------------------------------------------------------------- | -------------------- | ------------------- | ------- |
| [Integration User Group](http://www.integrationusergroup.com/)                  | Webinar              | November 9, 2015    | [#IntegrationMonday](https://twitter.com/hashtag/integrationmonday) |
| [Meetup: msdevmtl](http://www.meetup.com/msdevmtl/events/223839818/)            | Montreal, QC, Canada | December 1, 2015    | [#msdevmtl](https://twitter.com/hashtag/msdevmtl) |

*Are you hosting an event? [Let us know](mailto:askdocdb@microsoft.com) how we can help!*

### Previous events and recordings

| Event Name                                                                                                                 | Location             | Date                   | Recording |
| -------------------------------------------------------------------------------------------------------------------------- | -------------------- | ---------------------- | --------- |
| [PASS Summit 2015](http://www.sqlpass.org/summit/2015/Home.asp)                                                            | Seattle, WA          | October 27-30, 2015    | n/a |
| [CloudDevelop 2015](http://www.clouddevelop.org/)                                                                          | Columbus, OH         | October 23, 2015       | n/a |
| [SQL Saturday #430 - Sofia 2015](http://www.sqlsaturday.com/430/eventhome.aspx)                                            | Sofia, Bulgaria      | October 10, 2015       | n/a |
| [SQL Saturday #429 - Oporto 2015](http://www.sqlsaturday.com/429/eventhome.aspx)                                           | Oporto, Portugal     | October 3, 2015        | n/a |
| [AzureCon](https://azure.microsoft.com/azurecon/)                                                                          | Virtual Event        | September 29, 2015     | [Azure data and analytics platform](https://channel9.msdn.com/events/Microsoft-Azure/AzureCon-2015/ACON207)<br/>[Working with NoSQL Data in DocumentDB](https://channel9.msdn.com/Events/Microsoft-Azure/AzureCon-2015/ACON338) |
| [SQL Saturday #434 - Holland 2015](http://www.sqlsaturday.com/434/eventhome.aspx)                                          | Utrecht, Netherlands | September 26, 2015     | [Introduction to Azure DocumentDB](https://channel9.msdn.com/Blogs/Windows-Azure/SQL-Saturday-Holland-2015-Introduction-to-Azure-DocumentDB) |
| [Meetup: San Francisco Bay Area Azure Developers](http://www.meetup.com/bayazure/events/223943785/)                        | San Francisco, CA    | September 15, 2015     | n/a |
| [Belarus Azure User Group Meet-Up](https://www.facebook.com/events/786540124800276/)                                       | Minsk, Belarus       | September 9, 2015      | [Introduction to DocumentDB concept overview, consistency levels, sharding strategies](https://www.youtube.com/watch?v=Uc_qwWzJKH8) |
| [NoSQL Now!](http://nosql2015.dataversity.net/)                                                                            | San Jose, CA         | August 18-20, 2015     | n/a |
| [@Scale Seattle](http://www.atscaleconference.com/)                                                                        | Seattle, WA          | June 17, 2015          | [Schema Agnostic Indexing with Azure DocumentDB](https://www.youtube.com/watch?v=VJQ_5qFFVP4) |
| [Tech Refresh 2015](https://channel9.msdn.com/Events/DXPortugal/Tech-Refresh-2015)                                         | Lisbon, Portugal     | June 15, 2015          | [DocumentDB 101](https://channel9.msdn.com/Events/DXPortugal/Tech-Refresh-2015/DPDEV01) |
| [Database Month](http://www.databasemonth.com/database/azure-documentdb)                                                   | New York, NY         | May 19, 2015           | [Azure DocumentDB: Massively-Scalable,­ Multi-Tenant Document Database Service](https://www.youtube.com/watch?v=iZsqBc3Dkbk) |
| [Meetup: London SQL Server User Group](http://www.meetup.com/London-SQL-Server-User-Group/events/221525058/)               | London, UK           | May 19, 2015           | n/a |
| [Ignite](http://ignite.microsoft.com/)                                                                                     | Chicago, IL          | May 4-8, 2015          | [SELECT Latest FROM DocumentDB video](https://azure.microsoft.com/documentation/videos/microsoft-ignite-2015-select-latest-from-microsoft-azure-documentdb/)<br/>[DocumentDB and Azure HDInsight: Better Together video](https://azure.microsoft.com/documentation/videos/microsoft-ignite-2015-microsoft-azure-documentdb-and-azure-hdinsight-better-together/) |
| [Build 2015](http://www.buildwindows.com/)                                                                                 | San Francisco, CA    | April 29 - May 1, 2015 | [Build the Next Big Thing with Azure’s NoSQL Service: DocumentDB](https://channel9.msdn.com/Events/Build/2015/2-729) |
| [Global Azure Bootcamp 2015 - Spain](http://azurebootcamp.es/)                                                             | Madrid, Spain        | April 25, 2015         | [#DEAN DocumentDB + Express + AngularJS + NodeJS running on Azure](https://channel9.msdn.com/events/Developers-Spain-Events/Global-Azure-Bootcamp-2015/DEAN-DocumentDB--Express--AngularJS--NodeJS-running-on-Azure) |
| [Meetup: Charlotte Microsoft Cloud](http://www.meetup.com/Charlotte-Microsoft-Cloud/events/221503519/)                     | Charlotte, NC        | April 8, 2015          | n/a |
| [Meetup: Azure Usergroup Denmark](http://www.meetup.com/Azure-Usergroup-Denmark/events/221026670/)                         | Copenhagen, Denmark  | May 19, 2015           | n/a |
| [Meetup: Seattle Web App Developers Group](http://www.meetup.com/Seattle-Web-App-Developers-Group/events/220591071/)       | Seattle, WA          | May 14, 2015           | n/a |
| [Meetup: Istanbul Azure Meetup](http://www.meetup.com/istanbul-azure-meetup/events/220325538/)                             | Istanbul, Turkey     | March 7, 2015          | n/a |
| [Meetup: Great Lakes Area .Net User Group](http://www.meetup.com/Great-Lakes-Area-NET-User-Group-MIGANG/events/220364576/) | Southfield, MI       | February 18, 2015      | n/a |
| [TechX Azure](https://www.youtube.com/channel/UCDRlI2E4z5qmHsBXTrFOE2Q)                                                    | Stockholm, Sweden    | January 28-29, 2015    | [DocumentDB in Azure the new NoSQL option for the Cloud](https://www.youtube.com/watch?v=Hw7hDYoChNI) |

### Videos and Podcasts

| Show                                        | Date               | Episode |
| ------------------------------------------- | ------------------ | ------- |
| Integration User Group                      | October 5, 2015    | [Azure DocumentDB for Healthcare Integration](http://www.integrationusergroup.com/?event=azure-documentdb-and-biztalk) |
| DX Italy - #TecHeroes                       | October 2, 2015    | [#TecHeroes - DocumentDB](https://channel9.msdn.com/Shows/TecHeroes/TecHeroes-DocumentDB) |
| Microsoft Cloud Show - Podcast              | September 30, 2015 | [Episode 099 - Azure DocumentDB with Andrew Liu](http://www.microsoftcloudshow.com/podcast/Episodes/099-azure-documentdb-with-andrew-liu) |
| .NET Rocks!  - Podcast                      | September 29, 2015 | [Data on DocumentDB with Ryan CrawCour](https://www.dotnetrocks.com/?show=1197) |
| Data Exposed                                | September 28, 2015 | [What's New with Azure DocumentDB Since GA](https://channel9.msdn.com/Shows/Data-Exposed/Whats-New-with-Azure-DocumentDB-Since-GA) |
| The Azure Podcast                           | September 17, 2015 | [Episode 94: azpodcast.com re-architecture](http://azpodcast.azurewebsites.net/post/Episode-94-azpodcastcom-re-architecture) |
| Cloud Cover                                 | September 4, 2015  | [Episode 185: DocumentDB Updates with Ryan CrawCour](https://channel9.msdn.com/Shows/Cloud+Cover/Episode-185-DocDB-Updates-with-Ryan-CrawCour) |
| CodeChat 033                                | July 28, 2015      | [Greg Doerr on Azure DocumentDB](https://channel9.msdn.com/Shows/codechat/033) |
| In-Memory Technologies PASS Virtual Chapter | May 25, 2015       | [Hello DocumentDB](https://www.youtube.com/watch?v=itFXQCd9-dI) |
| Data Exposed                                | April 8, 2015      | [DocumentDB General Availibility and What's New!](https://channel9.msdn.com/Shows/Data-Exposed/DocumentDB-General-Availability-and-Whats-New) |
| Data Exposed                                | March 17, 2015     | [Java SDK for DocumentDB](https://channel9.msdn.com/Shows/Data-Exposed/Java-SDK-for-DocumentDB) |
| #DevHangout                                 | March 11, 2015     | [DocumentDB, la base de datos NoSql de Microsoft Azure](https://www.youtube.com/watch?v=8Ud3jB8KOBA) |
| Data Architecture Virtual Chapter PASS      | February 25, 2015  | [Introduction to DocumentDB](https://www.youtube.com/watch?v=7BQYdFUkz6s) |


### Online classes

| Learning partner                                                                                                                                                                      | Description |
| ------------------------------------------------------------------------------------------------------------------------------------------------------------------------------------- | ----------- |
| [![Microsoft Virtual Academy](./media/documentdb-community/mva.png)](https://www.microsoftvirtualacademy.com/en-us/training-courses/developing-solutions-with-azure-documentdb-10554) | [**Microsoft Virtual Academy**](https://www.microsoftvirtualacademy.com/en-us/training-courses/developing-solutions-with-azure-documentdb-10554)<br/><br/>Microsoft Virtual Academy offers you training from the people who help build Azure DocumentDB. |
| [![Pluralsight](./media/documentdb-community/pluralsight.png)](http://www.pluralsight.com/courses/azure-documentdb-introduction)                                                      | [**Pluralsight**](http://www.pluralsight.com/courses/azure-documentdb-introduction)<br/><br/>Pluralsight is a key Microsoft partner offering Azure training. If you are an MSDN subscriber, use your benefits to access Microsoft Azure training. |
| [![OpsGility](./media/documentdb-community/opsgility.png)](https://www.opsgility.com/courses/player/introduction_to_azure_documentdb)                                                 | [**OpsGility**](https://www.opsgility.com/courses/player/introduction_to_azure_documentdb)<br/><br/>OpsGility provides deep technical training on Microsoft Azure. Get instructor-led training on-site or through a remote classroom by their industry-acknowledged trainers. |

<br/><br/>

<hr/>

## Discussion

<hr/>


### Twitter

Follow us on twitter [@DocumentDB](https://twitter.com/DocumentDB) and stay up to date with the latest conversation on the [#DocumentDB](https://twitter.com/hashtag/DocumentDB) hashtag.

<br/><br/>

### Online forums

| Forum provider                                                                                                                  | Description |
| ------------------------------------------------------------------------------------------------------------------------------- | ----------- |
| [![StackOverflow](./media/documentdb-community/stack-overflow.png)](http://stackoverflow.com/questions/tagged/azure-documentdb) | A language-independent collaboratively edited question and answer site for programmers. Follow our tag: [azure-documentdb](http://stackoverflow.com/questions/tagged/azure-documentdb) |
| [![MSDN](./media/documentdb-community/msdn.png)](http://go.microsoft.com/fwlink/?LinkId=631655 )                                | A good place for support and feedback on Microsoft Azure features and services like Web Sites, DocumentDB, etc. |

<br/><br/>

### Internet Relay Chat + Office Hours

You can chat with us in real-time over IRC on `chat.freenode.net` in the `#documentdb` channel with an [IRC client](http://www.irchelp.org/) or by connecting in your web channel to the channel using Freenode's [WebChat](http://webchat.freenode.net/?channels=documentdb).

We host office hours on IRC every Friday from 11am to 12pm pacific time.

<br/><br/>

<hr/>

## Contact the team

|                                                          |     |
| -------------------------------------------------------- | --- |
|![Team](./media/documentdb-community/documentdb-team.png) | Do you need technical help? Have questions? Wondering whether NoSQL is a good fit for you?<br/><br/>You can [schedule a 1:1 chat directly with the DocumentDB engineering team](http://www.askdocdb.com/).<br/><br/>You can also shoot us an [e-mail](mailto:askdocdb@microsoft.com) or tweet us at [@DocumentDB](https://twitter.com/DocumentDB). |


<br/><br/>

<hr/>

## Open source projects

<hr/>

These projects are actively developed by the Azure DocumentDB team in collaboration with our open source community.

### SDKs

| Platform | Github                                                                      | Package |
| -------- | --------------------------------------------------------------------------- | ------- |
| Node.js  | [azure-documentdb-node](https://github.com/Azure/azure-documentdb-node)     | [npm](https://www.npmjs.com/package/documentdb) |
| Java     | [azure-documentdb-java](https://github.com/Azure/azure-documentdb-java)     | [Maven](http://search.maven.org/#search%7Cga%7C1%7Ca%3A%22azure-documentdb%22) |
| Python   | [azure-documentdb-python](https://github.com/Azure/azure-documentdb-python) | [PyPI](https://pypi.python.org/pypi/pydocumentdb) |

### Other projects

| Name                | Github                                                                                            | Website |
| ------------------- | ------------------------------------------------------------------------------------------------- | ------- |
| Documentation       | [azure-content](https://github.com/Azure/azure-content/tree/master/articles/documentdb)           | [Documentation website](https://azure.microsoft.com/documentation/services/documentdb/) |
| Hadoop Connector    | [azure-documentdb-hadoop](https://github.com/Azure/azure-documentdb-hadoop)                       | [Maven](http://search.maven.org/#search%7Cga%7C1%7Ca%3A%22azure-documentdb-hadoop%22) |
| Data migration tool | [azure-documentdb-datamigrationtool](https://github.com/Azure/azure-documentdb-datamigrationtool) | [Microsoft download center](http://www.microsoft.com/en-us/download/details.aspx?id=46436) |
<|MERGE_RESOLUTION|>--- conflicted
+++ resolved
@@ -1,220 +1,216 @@
-<properties
-  pageTitle="DocumentDB community & news | Microsoft Azure"
-  description="Join the Azure DocumentDB community to build relationships, showcase your work, and sharpen your skills."
-  services="documentdb"
-  documentationCenter=""
-  authors="aliuy"
-  manager="johnmac"
-  editor="mimig"/>
-
-<tags
-  ms.service="documentdb"
-  ms.devlang="na"
-  ms.topic="article"
-  ms.tgt_pltfrm="na"
-  ms.workload="data-services"
-<<<<<<< HEAD
-  ms.date="10/20/2015"
-=======
-  ms.date="11/05/2015"
->>>>>>> e21c384c
-  ms.author="andrl"/>
-
-# Community portal
-
-<hr/>
-
-## Community spotlight
-
-<hr/>
-
-Let us promote your project! Show us the awesome project you're working on with DocumentDB, and we will help share your genius with the world. To submit your project, send us an e-mail at: [askdocdb@microsoft.com](mailto:askdocdb@microsoft.com).
-
-
-### documentdb-lumenize
-
-*by Larry Maccherone*
-
-Aggregations (Group-by, Pivot-table, and N-dimensional Cube) and Time Series Transformations as Stored Procedures in DocumentDB.
-
-Check it out on [Github](https://github.com/lmaccherone/documentdb-lumenize) and [npm](https://www.npmjs.com/package/lumenize).
-
-
-### DocumentDB Studio
-
-*by Ming Liu*
-
-A client management viewer/explorer for Microsoft Azure DocumentDB service.
-
-Check it out on [Github](https://github.com/mingaliu/DocumentDBStudio).
-
-
-<br/><br/>
-
-*Find more open source DocumentDB projects on [GitHub](https://github.com/search?p=4&q=documentdb&type=Repositories).*
-
-<br/><br/>
-
-<hr/>
-
-## News, blogs, and articles
-
-<hr/>
-
-You can stay up-to-date with the latest DocumentDB news and features by following [our blog](https://azure.microsoft.com/blog/tag/documentdb/).
-
-<br/>
-
-**Community posts:**
-
-* [**Dealing with RequestRateTooLarge errors in Azure DocumentDB and testing performance**](http://blogs.msdn.com/b/bigdatasupport/archive/2015/09/02/dealing-with-requestratetoolarge-errors-in-azure-documentdb-and-testing-documentdb-performance.aspx) - *by Azim Uddin*
-
-* [**Data Points - An Overview of Microsoft Azure DocumentDB**](https://msdn.microsoft.com/magazine/mt147238.aspx) - *by Julie Lerman*
-
-* [**Using DocumentDB With F#**](https://jamessdixon.wordpress.com/2014/12/30/using-documentdb-with-f/) - *by Jamie Dixon*
-
-* [**Analysing Application Logs with DocumentDB**](http://vincentlauzon.com/2015/09/06/analysing-application-logs-with-documentdb/) - *by Vincent-Philippe Lauzon*
-
-* [**Azure DocumentDB – Point in time Backups**](http://softwarejuancarlos.com/2015/09/06/azure-documentdb-point-in-time-backups/) - *by Juan Carlos Sanchez*
-
-<br/><br/>
-
-*Do you have a blog post, code sample, or case-study you'd like to share? [Let us know](mailto:askdocdb@microsoft.com)!*
-
-<br/><br/>
-
-<hr/>
-
-## Events and recordings
-
-<hr/>
-
-### Recent and upcoming events
-
-| Event Name                                                                      | Location             | Date                | Hashtag |
-| ------------------------------------------------------------------------------- | -------------------- | ------------------- | ------- |
-| [Integration User Group](http://www.integrationusergroup.com/)                  | Webinar              | November 9, 2015    | [#IntegrationMonday](https://twitter.com/hashtag/integrationmonday) |
-| [Meetup: msdevmtl](http://www.meetup.com/msdevmtl/events/223839818/)            | Montreal, QC, Canada | December 1, 2015    | [#msdevmtl](https://twitter.com/hashtag/msdevmtl) |
-
-*Are you hosting an event? [Let us know](mailto:askdocdb@microsoft.com) how we can help!*
-
-### Previous events and recordings
-
-| Event Name                                                                                                                 | Location             | Date                   | Recording |
-| -------------------------------------------------------------------------------------------------------------------------- | -------------------- | ---------------------- | --------- |
-| [PASS Summit 2015](http://www.sqlpass.org/summit/2015/Home.asp)                                                            | Seattle, WA          | October 27-30, 2015    | n/a |
-| [CloudDevelop 2015](http://www.clouddevelop.org/)                                                                          | Columbus, OH         | October 23, 2015       | n/a |
-| [SQL Saturday #430 - Sofia 2015](http://www.sqlsaturday.com/430/eventhome.aspx)                                            | Sofia, Bulgaria      | October 10, 2015       | n/a |
-| [SQL Saturday #429 - Oporto 2015](http://www.sqlsaturday.com/429/eventhome.aspx)                                           | Oporto, Portugal     | October 3, 2015        | n/a |
-| [AzureCon](https://azure.microsoft.com/azurecon/)                                                                          | Virtual Event        | September 29, 2015     | [Azure data and analytics platform](https://channel9.msdn.com/events/Microsoft-Azure/AzureCon-2015/ACON207)<br/>[Working with NoSQL Data in DocumentDB](https://channel9.msdn.com/Events/Microsoft-Azure/AzureCon-2015/ACON338) |
-| [SQL Saturday #434 - Holland 2015](http://www.sqlsaturday.com/434/eventhome.aspx)                                          | Utrecht, Netherlands | September 26, 2015     | [Introduction to Azure DocumentDB](https://channel9.msdn.com/Blogs/Windows-Azure/SQL-Saturday-Holland-2015-Introduction-to-Azure-DocumentDB) |
-| [Meetup: San Francisco Bay Area Azure Developers](http://www.meetup.com/bayazure/events/223943785/)                        | San Francisco, CA    | September 15, 2015     | n/a |
-| [Belarus Azure User Group Meet-Up](https://www.facebook.com/events/786540124800276/)                                       | Minsk, Belarus       | September 9, 2015      | [Introduction to DocumentDB concept overview, consistency levels, sharding strategies](https://www.youtube.com/watch?v=Uc_qwWzJKH8) |
-| [NoSQL Now!](http://nosql2015.dataversity.net/)                                                                            | San Jose, CA         | August 18-20, 2015     | n/a |
-| [@Scale Seattle](http://www.atscaleconference.com/)                                                                        | Seattle, WA          | June 17, 2015          | [Schema Agnostic Indexing with Azure DocumentDB](https://www.youtube.com/watch?v=VJQ_5qFFVP4) |
-| [Tech Refresh 2015](https://channel9.msdn.com/Events/DXPortugal/Tech-Refresh-2015)                                         | Lisbon, Portugal     | June 15, 2015          | [DocumentDB 101](https://channel9.msdn.com/Events/DXPortugal/Tech-Refresh-2015/DPDEV01) |
-| [Database Month](http://www.databasemonth.com/database/azure-documentdb)                                                   | New York, NY         | May 19, 2015           | [Azure DocumentDB: Massively-Scalable,­ Multi-Tenant Document Database Service](https://www.youtube.com/watch?v=iZsqBc3Dkbk) |
-| [Meetup: London SQL Server User Group](http://www.meetup.com/London-SQL-Server-User-Group/events/221525058/)               | London, UK           | May 19, 2015           | n/a |
-| [Ignite](http://ignite.microsoft.com/)                                                                                     | Chicago, IL          | May 4-8, 2015          | [SELECT Latest FROM DocumentDB video](https://azure.microsoft.com/documentation/videos/microsoft-ignite-2015-select-latest-from-microsoft-azure-documentdb/)<br/>[DocumentDB and Azure HDInsight: Better Together video](https://azure.microsoft.com/documentation/videos/microsoft-ignite-2015-microsoft-azure-documentdb-and-azure-hdinsight-better-together/) |
-| [Build 2015](http://www.buildwindows.com/)                                                                                 | San Francisco, CA    | April 29 - May 1, 2015 | [Build the Next Big Thing with Azure’s NoSQL Service: DocumentDB](https://channel9.msdn.com/Events/Build/2015/2-729) |
-| [Global Azure Bootcamp 2015 - Spain](http://azurebootcamp.es/)                                                             | Madrid, Spain        | April 25, 2015         | [#DEAN DocumentDB + Express + AngularJS + NodeJS running on Azure](https://channel9.msdn.com/events/Developers-Spain-Events/Global-Azure-Bootcamp-2015/DEAN-DocumentDB--Express--AngularJS--NodeJS-running-on-Azure) |
-| [Meetup: Charlotte Microsoft Cloud](http://www.meetup.com/Charlotte-Microsoft-Cloud/events/221503519/)                     | Charlotte, NC        | April 8, 2015          | n/a |
-| [Meetup: Azure Usergroup Denmark](http://www.meetup.com/Azure-Usergroup-Denmark/events/221026670/)                         | Copenhagen, Denmark  | May 19, 2015           | n/a |
-| [Meetup: Seattle Web App Developers Group](http://www.meetup.com/Seattle-Web-App-Developers-Group/events/220591071/)       | Seattle, WA          | May 14, 2015           | n/a |
-| [Meetup: Istanbul Azure Meetup](http://www.meetup.com/istanbul-azure-meetup/events/220325538/)                             | Istanbul, Turkey     | March 7, 2015          | n/a |
-| [Meetup: Great Lakes Area .Net User Group](http://www.meetup.com/Great-Lakes-Area-NET-User-Group-MIGANG/events/220364576/) | Southfield, MI       | February 18, 2015      | n/a |
-| [TechX Azure](https://www.youtube.com/channel/UCDRlI2E4z5qmHsBXTrFOE2Q)                                                    | Stockholm, Sweden    | January 28-29, 2015    | [DocumentDB in Azure the new NoSQL option for the Cloud](https://www.youtube.com/watch?v=Hw7hDYoChNI) |
-
-### Videos and Podcasts
-
-| Show                                        | Date               | Episode |
-| ------------------------------------------- | ------------------ | ------- |
-| Integration User Group                      | October 5, 2015    | [Azure DocumentDB for Healthcare Integration](http://www.integrationusergroup.com/?event=azure-documentdb-and-biztalk) |
-| DX Italy - #TecHeroes                       | October 2, 2015    | [#TecHeroes - DocumentDB](https://channel9.msdn.com/Shows/TecHeroes/TecHeroes-DocumentDB) |
-| Microsoft Cloud Show - Podcast              | September 30, 2015 | [Episode 099 - Azure DocumentDB with Andrew Liu](http://www.microsoftcloudshow.com/podcast/Episodes/099-azure-documentdb-with-andrew-liu) |
-| .NET Rocks!  - Podcast                      | September 29, 2015 | [Data on DocumentDB with Ryan CrawCour](https://www.dotnetrocks.com/?show=1197) |
-| Data Exposed                                | September 28, 2015 | [What's New with Azure DocumentDB Since GA](https://channel9.msdn.com/Shows/Data-Exposed/Whats-New-with-Azure-DocumentDB-Since-GA) |
-| The Azure Podcast                           | September 17, 2015 | [Episode 94: azpodcast.com re-architecture](http://azpodcast.azurewebsites.net/post/Episode-94-azpodcastcom-re-architecture) |
-| Cloud Cover                                 | September 4, 2015  | [Episode 185: DocumentDB Updates with Ryan CrawCour](https://channel9.msdn.com/Shows/Cloud+Cover/Episode-185-DocDB-Updates-with-Ryan-CrawCour) |
-| CodeChat 033                                | July 28, 2015      | [Greg Doerr on Azure DocumentDB](https://channel9.msdn.com/Shows/codechat/033) |
-| In-Memory Technologies PASS Virtual Chapter | May 25, 2015       | [Hello DocumentDB](https://www.youtube.com/watch?v=itFXQCd9-dI) |
-| Data Exposed                                | April 8, 2015      | [DocumentDB General Availibility and What's New!](https://channel9.msdn.com/Shows/Data-Exposed/DocumentDB-General-Availability-and-Whats-New) |
-| Data Exposed                                | March 17, 2015     | [Java SDK for DocumentDB](https://channel9.msdn.com/Shows/Data-Exposed/Java-SDK-for-DocumentDB) |
-| #DevHangout                                 | March 11, 2015     | [DocumentDB, la base de datos NoSql de Microsoft Azure](https://www.youtube.com/watch?v=8Ud3jB8KOBA) |
-| Data Architecture Virtual Chapter PASS      | February 25, 2015  | [Introduction to DocumentDB](https://www.youtube.com/watch?v=7BQYdFUkz6s) |
-
-
-### Online classes
-
-| Learning partner                                                                                                                                                                      | Description |
-| ------------------------------------------------------------------------------------------------------------------------------------------------------------------------------------- | ----------- |
-| [![Microsoft Virtual Academy](./media/documentdb-community/mva.png)](https://www.microsoftvirtualacademy.com/en-us/training-courses/developing-solutions-with-azure-documentdb-10554) | [**Microsoft Virtual Academy**](https://www.microsoftvirtualacademy.com/en-us/training-courses/developing-solutions-with-azure-documentdb-10554)<br/><br/>Microsoft Virtual Academy offers you training from the people who help build Azure DocumentDB. |
-| [![Pluralsight](./media/documentdb-community/pluralsight.png)](http://www.pluralsight.com/courses/azure-documentdb-introduction)                                                      | [**Pluralsight**](http://www.pluralsight.com/courses/azure-documentdb-introduction)<br/><br/>Pluralsight is a key Microsoft partner offering Azure training. If you are an MSDN subscriber, use your benefits to access Microsoft Azure training. |
-| [![OpsGility](./media/documentdb-community/opsgility.png)](https://www.opsgility.com/courses/player/introduction_to_azure_documentdb)                                                 | [**OpsGility**](https://www.opsgility.com/courses/player/introduction_to_azure_documentdb)<br/><br/>OpsGility provides deep technical training on Microsoft Azure. Get instructor-led training on-site or through a remote classroom by their industry-acknowledged trainers. |
-
-<br/><br/>
-
-<hr/>
-
-## Discussion
-
-<hr/>
-
-
-### Twitter
-
-Follow us on twitter [@DocumentDB](https://twitter.com/DocumentDB) and stay up to date with the latest conversation on the [#DocumentDB](https://twitter.com/hashtag/DocumentDB) hashtag.
-
-<br/><br/>
-
-### Online forums
-
-| Forum provider                                                                                                                  | Description |
-| ------------------------------------------------------------------------------------------------------------------------------- | ----------- |
-| [![StackOverflow](./media/documentdb-community/stack-overflow.png)](http://stackoverflow.com/questions/tagged/azure-documentdb) | A language-independent collaboratively edited question and answer site for programmers. Follow our tag: [azure-documentdb](http://stackoverflow.com/questions/tagged/azure-documentdb) |
-| [![MSDN](./media/documentdb-community/msdn.png)](http://go.microsoft.com/fwlink/?LinkId=631655 )                                | A good place for support and feedback on Microsoft Azure features and services like Web Sites, DocumentDB, etc. |
-
-<br/><br/>
-
-### Internet Relay Chat + Office Hours
-
-You can chat with us in real-time over IRC on `chat.freenode.net` in the `#documentdb` channel with an [IRC client](http://www.irchelp.org/) or by connecting in your web channel to the channel using Freenode's [WebChat](http://webchat.freenode.net/?channels=documentdb).
-
-We host office hours on IRC every Friday from 11am to 12pm pacific time.
-
-<br/><br/>
-
-<hr/>
-
-## Contact the team
-
-|                                                          |     |
-| -------------------------------------------------------- | --- |
-|![Team](./media/documentdb-community/documentdb-team.png) | Do you need technical help? Have questions? Wondering whether NoSQL is a good fit for you?<br/><br/>You can [schedule a 1:1 chat directly with the DocumentDB engineering team](http://www.askdocdb.com/).<br/><br/>You can also shoot us an [e-mail](mailto:askdocdb@microsoft.com) or tweet us at [@DocumentDB](https://twitter.com/DocumentDB). |
-
-
-<br/><br/>
-
-<hr/>
-
-## Open source projects
-
-<hr/>
-
-These projects are actively developed by the Azure DocumentDB team in collaboration with our open source community.
-
-### SDKs
-
-| Platform | Github                                                                      | Package |
-| -------- | --------------------------------------------------------------------------- | ------- |
-| Node.js  | [azure-documentdb-node](https://github.com/Azure/azure-documentdb-node)     | [npm](https://www.npmjs.com/package/documentdb) |
-| Java     | [azure-documentdb-java](https://github.com/Azure/azure-documentdb-java)     | [Maven](http://search.maven.org/#search%7Cga%7C1%7Ca%3A%22azure-documentdb%22) |
-| Python   | [azure-documentdb-python](https://github.com/Azure/azure-documentdb-python) | [PyPI](https://pypi.python.org/pypi/pydocumentdb) |
-
-### Other projects
-
-| Name                | Github                                                                                            | Website |
-| ------------------- | ------------------------------------------------------------------------------------------------- | ------- |
-| Documentation       | [azure-content](https://github.com/Azure/azure-content/tree/master/articles/documentdb)           | [Documentation website](https://azure.microsoft.com/documentation/services/documentdb/) |
-| Hadoop Connector    | [azure-documentdb-hadoop](https://github.com/Azure/azure-documentdb-hadoop)                       | [Maven](http://search.maven.org/#search%7Cga%7C1%7Ca%3A%22azure-documentdb-hadoop%22) |
-| Data migration tool | [azure-documentdb-datamigrationtool](https://github.com/Azure/azure-documentdb-datamigrationtool) | [Microsoft download center](http://www.microsoft.com/en-us/download/details.aspx?id=46436) |
+<properties
+  pageTitle="DocumentDB community & news | Microsoft Azure"
+  description="Join the Azure DocumentDB community to build relationships, showcase your work, and sharpen your skills."
+  services="documentdb"
+  documentationCenter=""
+  authors="aliuy"
+  manager="johnmac"
+  editor="mimig"/>
+
+<tags
+  ms.service="documentdb"
+  ms.devlang="na"
+  ms.topic="article"
+  ms.tgt_pltfrm="na"
+  ms.workload="data-services"
+  ms.date="11/05/2015"
+  ms.author="andrl"/>
+
+# Community portal
+
+<hr/>
+
+## Community spotlight
+
+<hr/>
+
+Let us promote your project! Show us the awesome project you're working on with DocumentDB, and we will help share your genius with the world. To submit your project, send us an e-mail at: [askdocdb@microsoft.com](mailto:askdocdb@microsoft.com).
+
+
+### documentdb-lumenize
+
+*by Larry Maccherone*
+
+Aggregations (Group-by, Pivot-table, and N-dimensional Cube) and Time Series Transformations as Stored Procedures in DocumentDB.
+
+Check it out on [Github](https://github.com/lmaccherone/documentdb-lumenize) and [npm](https://www.npmjs.com/package/lumenize).
+
+
+### DocumentDB Studio
+
+*by Ming Liu*
+
+A client management viewer/explorer for Microsoft Azure DocumentDB service.
+
+Check it out on [Github](https://github.com/mingaliu/DocumentDBStudio).
+
+
+<br/><br/>
+
+*Find more open source DocumentDB projects on [GitHub](https://github.com/search?p=4&q=documentdb&type=Repositories).*
+
+<br/><br/>
+
+<hr/>
+
+## News, blogs, and articles
+
+<hr/>
+
+You can stay up-to-date with the latest DocumentDB news and features by following [our blog](https://azure.microsoft.com/blog/tag/documentdb/).
+
+<br/>
+
+**Community posts:**
+
+* [**Dealing with RequestRateTooLarge errors in Azure DocumentDB and testing performance**](http://blogs.msdn.com/b/bigdatasupport/archive/2015/09/02/dealing-with-requestratetoolarge-errors-in-azure-documentdb-and-testing-documentdb-performance.aspx) - *by Azim Uddin*
+
+* [**Data Points - An Overview of Microsoft Azure DocumentDB**](https://msdn.microsoft.com/magazine/mt147238.aspx) - *by Julie Lerman*
+
+* [**Using DocumentDB With F#**](https://jamessdixon.wordpress.com/2014/12/30/using-documentdb-with-f/) - *by Jamie Dixon*
+
+* [**Analysing Application Logs with DocumentDB**](http://vincentlauzon.com/2015/09/06/analysing-application-logs-with-documentdb/) - *by Vincent-Philippe Lauzon*
+
+* [**Azure DocumentDB – Point in time Backups**](http://softwarejuancarlos.com/2015/09/06/azure-documentdb-point-in-time-backups/) - *by Juan Carlos Sanchez*
+
+<br/><br/>
+
+*Do you have a blog post, code sample, or case-study you'd like to share? [Let us know](mailto:askdocdb@microsoft.com)!*
+
+<br/><br/>
+
+<hr/>
+
+## Events and recordings
+
+<hr/>
+
+### Recent and upcoming events
+
+| Event Name                                                                      | Location             | Date                | Hashtag |
+| ------------------------------------------------------------------------------- | -------------------- | ------------------- | ------- |
+| [Integration User Group](http://www.integrationusergroup.com/)                  | Webinar              | November 9, 2015    | [#IntegrationMonday](https://twitter.com/hashtag/integrationmonday) |
+| [Meetup: msdevmtl](http://www.meetup.com/msdevmtl/events/223839818/)            | Montreal, QC, Canada | December 1, 2015    | [#msdevmtl](https://twitter.com/hashtag/msdevmtl) |
+
+*Are you hosting an event? [Let us know](mailto:askdocdb@microsoft.com) how we can help!*
+
+### Previous events and recordings
+
+| Event Name                                                                                                                 | Location             | Date                   | Recording |
+| -------------------------------------------------------------------------------------------------------------------------- | -------------------- | ---------------------- | --------- |
+| [PASS Summit 2015](http://www.sqlpass.org/summit/2015/Home.asp)                                                            | Seattle, WA          | October 27-30, 2015    | n/a |
+| [CloudDevelop 2015](http://www.clouddevelop.org/)                                                                          | Columbus, OH         | October 23, 2015       | n/a |
+| [SQL Saturday #430 - Sofia 2015](http://www.sqlsaturday.com/430/eventhome.aspx)                                            | Sofia, Bulgaria      | October 10, 2015       | n/a |
+| [SQL Saturday #429 - Oporto 2015](http://www.sqlsaturday.com/429/eventhome.aspx)                                           | Oporto, Portugal     | October 3, 2015        | n/a |
+| [AzureCon](https://azure.microsoft.com/azurecon/)                                                                          | Virtual Event        | September 29, 2015     | [Azure data and analytics platform](https://channel9.msdn.com/events/Microsoft-Azure/AzureCon-2015/ACON207)<br/>[Working with NoSQL Data in DocumentDB](https://channel9.msdn.com/Events/Microsoft-Azure/AzureCon-2015/ACON338) |
+| [SQL Saturday #434 - Holland 2015](http://www.sqlsaturday.com/434/eventhome.aspx)                                          | Utrecht, Netherlands | September 26, 2015     | [Introduction to Azure DocumentDB](https://channel9.msdn.com/Blogs/Windows-Azure/SQL-Saturday-Holland-2015-Introduction-to-Azure-DocumentDB) |
+| [Meetup: San Francisco Bay Area Azure Developers](http://www.meetup.com/bayazure/events/223943785/)                        | San Francisco, CA    | September 15, 2015     | n/a |
+| [Belarus Azure User Group Meet-Up](https://www.facebook.com/events/786540124800276/)                                       | Minsk, Belarus       | September 9, 2015      | [Introduction to DocumentDB concept overview, consistency levels, sharding strategies](https://www.youtube.com/watch?v=Uc_qwWzJKH8) |
+| [NoSQL Now!](http://nosql2015.dataversity.net/)                                                                            | San Jose, CA         | August 18-20, 2015     | n/a |
+| [@Scale Seattle](http://www.atscaleconference.com/)                                                                        | Seattle, WA          | June 17, 2015          | [Schema Agnostic Indexing with Azure DocumentDB](https://www.youtube.com/watch?v=VJQ_5qFFVP4) |
+| [Tech Refresh 2015](https://channel9.msdn.com/Events/DXPortugal/Tech-Refresh-2015)                                         | Lisbon, Portugal     | June 15, 2015          | [DocumentDB 101](https://channel9.msdn.com/Events/DXPortugal/Tech-Refresh-2015/DPDEV01) |
+| [Database Month](http://www.databasemonth.com/database/azure-documentdb)                                                   | New York, NY         | May 19, 2015           | [Azure DocumentDB: Massively-Scalable,­ Multi-Tenant Document Database Service](https://www.youtube.com/watch?v=iZsqBc3Dkbk) |
+| [Meetup: London SQL Server User Group](http://www.meetup.com/London-SQL-Server-User-Group/events/221525058/)               | London, UK           | May 19, 2015           | n/a |
+| [Ignite](http://ignite.microsoft.com/)                                                                                     | Chicago, IL          | May 4-8, 2015          | [SELECT Latest FROM DocumentDB video](https://azure.microsoft.com/documentation/videos/microsoft-ignite-2015-select-latest-from-microsoft-azure-documentdb/)<br/>[DocumentDB and Azure HDInsight: Better Together video](https://azure.microsoft.com/documentation/videos/microsoft-ignite-2015-microsoft-azure-documentdb-and-azure-hdinsight-better-together/) |
+| [Build 2015](http://www.buildwindows.com/)                                                                                 | San Francisco, CA    | April 29 - May 1, 2015 | [Build the Next Big Thing with Azure’s NoSQL Service: DocumentDB](https://channel9.msdn.com/Events/Build/2015/2-729) |
+| [Global Azure Bootcamp 2015 - Spain](http://azurebootcamp.es/)                                                             | Madrid, Spain        | April 25, 2015         | [#DEAN DocumentDB + Express + AngularJS + NodeJS running on Azure](https://channel9.msdn.com/events/Developers-Spain-Events/Global-Azure-Bootcamp-2015/DEAN-DocumentDB--Express--AngularJS--NodeJS-running-on-Azure) |
+| [Meetup: Charlotte Microsoft Cloud](http://www.meetup.com/Charlotte-Microsoft-Cloud/events/221503519/)                     | Charlotte, NC        | April 8, 2015          | n/a |
+| [Meetup: Azure Usergroup Denmark](http://www.meetup.com/Azure-Usergroup-Denmark/events/221026670/)                         | Copenhagen, Denmark  | May 19, 2015           | n/a |
+| [Meetup: Seattle Web App Developers Group](http://www.meetup.com/Seattle-Web-App-Developers-Group/events/220591071/)       | Seattle, WA          | May 14, 2015           | n/a |
+| [Meetup: Istanbul Azure Meetup](http://www.meetup.com/istanbul-azure-meetup/events/220325538/)                             | Istanbul, Turkey     | March 7, 2015          | n/a |
+| [Meetup: Great Lakes Area .Net User Group](http://www.meetup.com/Great-Lakes-Area-NET-User-Group-MIGANG/events/220364576/) | Southfield, MI       | February 18, 2015      | n/a |
+| [TechX Azure](https://www.youtube.com/channel/UCDRlI2E4z5qmHsBXTrFOE2Q)                                                    | Stockholm, Sweden    | January 28-29, 2015    | [DocumentDB in Azure the new NoSQL option for the Cloud](https://www.youtube.com/watch?v=Hw7hDYoChNI) |
+
+### Videos and Podcasts
+
+| Show                                        | Date               | Episode |
+| ------------------------------------------- | ------------------ | ------- |
+| Integration User Group                      | October 5, 2015    | [Azure DocumentDB for Healthcare Integration](http://www.integrationusergroup.com/?event=azure-documentdb-and-biztalk) |
+| DX Italy - #TecHeroes                       | October 2, 2015    | [#TecHeroes - DocumentDB](https://channel9.msdn.com/Shows/TecHeroes/TecHeroes-DocumentDB) |
+| Microsoft Cloud Show - Podcast              | September 30, 2015 | [Episode 099 - Azure DocumentDB with Andrew Liu](http://www.microsoftcloudshow.com/podcast/Episodes/099-azure-documentdb-with-andrew-liu) |
+| .NET Rocks!  - Podcast                      | September 29, 2015 | [Data on DocumentDB with Ryan CrawCour](https://www.dotnetrocks.com/?show=1197) |
+| Data Exposed                                | September 28, 2015 | [What's New with Azure DocumentDB Since GA](https://channel9.msdn.com/Shows/Data-Exposed/Whats-New-with-Azure-DocumentDB-Since-GA) |
+| The Azure Podcast                           | September 17, 2015 | [Episode 94: azpodcast.com re-architecture](http://azpodcast.azurewebsites.net/post/Episode-94-azpodcastcom-re-architecture) |
+| Cloud Cover                                 | September 4, 2015  | [Episode 185: DocumentDB Updates with Ryan CrawCour](https://channel9.msdn.com/Shows/Cloud+Cover/Episode-185-DocDB-Updates-with-Ryan-CrawCour) |
+| CodeChat 033                                | July 28, 2015      | [Greg Doerr on Azure DocumentDB](https://channel9.msdn.com/Shows/codechat/033) |
+| In-Memory Technologies PASS Virtual Chapter | May 25, 2015       | [Hello DocumentDB](https://www.youtube.com/watch?v=itFXQCd9-dI) |
+| Data Exposed                                | April 8, 2015      | [DocumentDB General Availibility and What's New!](https://channel9.msdn.com/Shows/Data-Exposed/DocumentDB-General-Availability-and-Whats-New) |
+| Data Exposed                                | March 17, 2015     | [Java SDK for DocumentDB](https://channel9.msdn.com/Shows/Data-Exposed/Java-SDK-for-DocumentDB) |
+| #DevHangout                                 | March 11, 2015     | [DocumentDB, la base de datos NoSql de Microsoft Azure](https://www.youtube.com/watch?v=8Ud3jB8KOBA) |
+| Data Architecture Virtual Chapter PASS      | February 25, 2015  | [Introduction to DocumentDB](https://www.youtube.com/watch?v=7BQYdFUkz6s) |
+
+
+### Online classes
+
+| Learning partner                                                                                                                                                                      | Description |
+| ------------------------------------------------------------------------------------------------------------------------------------------------------------------------------------- | ----------- |
+| [![Microsoft Virtual Academy](./media/documentdb-community/mva.png)](https://www.microsoftvirtualacademy.com/en-us/training-courses/developing-solutions-with-azure-documentdb-10554) | [**Microsoft Virtual Academy**](https://www.microsoftvirtualacademy.com/en-us/training-courses/developing-solutions-with-azure-documentdb-10554)<br/><br/>Microsoft Virtual Academy offers you training from the people who help build Azure DocumentDB. |
+| [![Pluralsight](./media/documentdb-community/pluralsight.png)](http://www.pluralsight.com/courses/azure-documentdb-introduction)                                                      | [**Pluralsight**](http://www.pluralsight.com/courses/azure-documentdb-introduction)<br/><br/>Pluralsight is a key Microsoft partner offering Azure training. If you are an MSDN subscriber, use your benefits to access Microsoft Azure training. |
+| [![OpsGility](./media/documentdb-community/opsgility.png)](https://www.opsgility.com/courses/player/introduction_to_azure_documentdb)                                                 | [**OpsGility**](https://www.opsgility.com/courses/player/introduction_to_azure_documentdb)<br/><br/>OpsGility provides deep technical training on Microsoft Azure. Get instructor-led training on-site or through a remote classroom by their industry-acknowledged trainers. |
+
+<br/><br/>
+
+<hr/>
+
+## Discussion
+
+<hr/>
+
+
+### Twitter
+
+Follow us on twitter [@DocumentDB](https://twitter.com/DocumentDB) and stay up to date with the latest conversation on the [#DocumentDB](https://twitter.com/hashtag/DocumentDB) hashtag.
+
+<br/><br/>
+
+### Online forums
+
+| Forum provider                                                                                                                  | Description |
+| ------------------------------------------------------------------------------------------------------------------------------- | ----------- |
+| [![StackOverflow](./media/documentdb-community/stack-overflow.png)](http://stackoverflow.com/questions/tagged/azure-documentdb) | A language-independent collaboratively edited question and answer site for programmers. Follow our tag: [azure-documentdb](http://stackoverflow.com/questions/tagged/azure-documentdb) |
+| [![MSDN](./media/documentdb-community/msdn.png)](http://go.microsoft.com/fwlink/?LinkId=631655 )                                | A good place for support and feedback on Microsoft Azure features and services like Web Sites, DocumentDB, etc. |
+
+<br/><br/>
+
+### Internet Relay Chat + Office Hours
+
+You can chat with us in real-time over IRC on `chat.freenode.net` in the `#documentdb` channel with an [IRC client](http://www.irchelp.org/) or by connecting in your web channel to the channel using Freenode's [WebChat](http://webchat.freenode.net/?channels=documentdb).
+
+We host office hours on IRC every Friday from 11am to 12pm pacific time.
+
+<br/><br/>
+
+<hr/>
+
+## Contact the team
+
+|                                                          |     |
+| -------------------------------------------------------- | --- |
+|![Team](./media/documentdb-community/documentdb-team.png) | Do you need technical help? Have questions? Wondering whether NoSQL is a good fit for you?<br/><br/>You can [schedule a 1:1 chat directly with the DocumentDB engineering team](http://www.askdocdb.com/).<br/><br/>You can also shoot us an [e-mail](mailto:askdocdb@microsoft.com) or tweet us at [@DocumentDB](https://twitter.com/DocumentDB). |
+
+
+<br/><br/>
+
+<hr/>
+
+## Open source projects
+
+<hr/>
+
+These projects are actively developed by the Azure DocumentDB team in collaboration with our open source community.
+
+### SDKs
+
+| Platform | Github                                                                      | Package |
+| -------- | --------------------------------------------------------------------------- | ------- |
+| Node.js  | [azure-documentdb-node](https://github.com/Azure/azure-documentdb-node)     | [npm](https://www.npmjs.com/package/documentdb) |
+| Java     | [azure-documentdb-java](https://github.com/Azure/azure-documentdb-java)     | [Maven](http://search.maven.org/#search%7Cga%7C1%7Ca%3A%22azure-documentdb%22) |
+| Python   | [azure-documentdb-python](https://github.com/Azure/azure-documentdb-python) | [PyPI](https://pypi.python.org/pypi/pydocumentdb) |
+
+### Other projects
+
+| Name                | Github                                                                                            | Website |
+| ------------------- | ------------------------------------------------------------------------------------------------- | ------- |
+| Documentation       | [azure-content](https://github.com/Azure/azure-content/tree/master/articles/documentdb)           | [Documentation website](https://azure.microsoft.com/documentation/services/documentdb/) |
+| Hadoop Connector    | [azure-documentdb-hadoop](https://github.com/Azure/azure-documentdb-hadoop)                       | [Maven](http://search.maven.org/#search%7Cga%7C1%7Ca%3A%22azure-documentdb-hadoop%22) |
+| Data migration tool | [azure-documentdb-datamigrationtool](https://github.com/Azure/azure-documentdb-datamigrationtool) | [Microsoft download center](http://www.microsoft.com/en-us/download/details.aspx?id=46436) |