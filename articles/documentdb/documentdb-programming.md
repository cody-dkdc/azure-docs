---
title: 'DocumentDB programming: Stored procedures, database triggers, and UDFs | Microsoft Docs'
description: Learn how to use DocumentDB to write stored procedures, database triggers, and user defined functions (UDFs) in JavaScript. Get database programing tips and more.
keywords: Database triggers, stored procedure, stored procedure, database program, sproc, documentdb, azure, Microsoft azure
services: documentdb
documentationcenter: ''
author: aliuy
manager: jhubbard
editor: mimig

ms.assetid: 0fba7ebd-a4fc-4253-a786-97f1354fbf17
ms.service: documentdb
ms.workload: data-services
ms.tgt_pltfrm: na
ms.devlang: na
ms.topic: article
<<<<<<< HEAD
ms.date: 11/11/2016
=======
ms.date: 11/12/2016
>>>>>>> 60719303
ms.author: andrl

---
# DocumentDB server-side programming: Stored procedures, database triggers, and UDFs
Learn how Azure DocumentDB’s language integrated, transactional execution of JavaScript lets developers write **stored procedures**, **triggers** and **user defined functions (UDFs)** natively in JavaScript. This allows you to write database program application logic that can be shipped and executed directly on the database storage partitions 

We recommend getting started by watching the following video, where Andrew Liu provides a brief introduction to DocumentDB's server-side database programming model. 

> [!VIDEO https://channel9.msdn.com/Blogs/Windows-Azure/Azure-Demo-A-Quick-Intro-to-Azure-DocumentDBs-Server-Side-Javascript/player]
> 
> 

Then, return to this article, where you'll learn the answers to the following questions:  

* How do I write a a stored procedure, trigger, or UDF using JavaScript?
* How does DocumentDB guarantee ACID?
* How do transactions work in DocumentDB?
* What are pre-triggers and post-triggers and how do I write one?
* How do I register and execute a stored procedure, trigger, or UDF in a RESTful manner by using HTTP?
* What DocumentDB SDKs are available to create and execute stored procedures, triggers, and UDFs?

## Introduction to Stored Procedure and UDF Programming
This approach of *“JavaScript as a modern day T-SQL”* frees application developers from the complexities of type system mismatches and object-relational mapping technologies. It also has a number of intrinsic advantages that can be utilized to build rich applications:  

* **Procedural Logic:** JavaScript as a high level programming language, provides a rich and familiar interface to express business logic. You can perform complex sequences of operations closer to the data.
* **Atomic Transactions:** DocumentDB guarantees that database operations performed inside a single stored procedure or trigger are atomic. This lets an application combine related operations in a single batch so that either all of them succeed or none of them succeed. 
* **Performance:** The fact that JSON is intrinsically mapped to the Javascript language type system and is also the basic unit of storage in DocumentDB allows for a number of optimizations like lazy materialization of JSON documents in the buffer pool and making them available on-demand to the executing code. There are more performance benefits associated with shipping business logic to the database:
  
  * Batching – Developers can group operations like inserts and submit them in bulk. The network traffic latency cost and the store overhead to create separate transactions are reduced significantly. 
  * Pre-compilation – DocumentDB precompiles stored procedures, triggers and user defined functions (UDFs) to avoid JavaScript compilation cost for each invocation. The overhead of building the byte code for the procedural logic is amortized to a minimal value.
  * Sequencing – Many operations need a side-effect (“trigger”) that potentially involves doing one or many secondary store operations. Aside from atomicity, this is more performant when moved to the server. 
* **Encapsulation:** Stored procedures can be used to group business logic in one place. This has two advantages:
  * It adds an abstraction layer on top of the raw data, which enables data architects to evolve their applications independently from the data. This is particularly advantageous when the data is schema-less, due to the brittle assumptions that may need to be baked into the application if they have to deal with data directly.  
  * This abstraction lets enterprises keep their data secure by streamlining the access from the scripts.  

The creation and execution of database triggers, stored procedure and custom query operators is supported through the [REST API](https://msdn.microsoft.com/library/azure/dn781481.aspx), [DocumentDB Studio](https://github.com/mingaliu/DocumentDBStudio/releases), and [client SDKs](documentdb-sdk-dotnet.md) in many platforms including .NET, Node.js and JavaScript.

This tutorial uses the [Node.js SDK with Q Promises](http://azure.github.io/azure-documentdb-node-q/) to illustrate syntax and usage of stored procedures, triggers, and UDFs.   

## Stored procedures
### Example: Write a simple stored procedure
Let’s start with a simple stored procedure that returns a “Hello World” response.

    var helloWorldStoredProc = {
        id: "helloWorld",
        body: function () {
            var context = getContext();
            var response = context.getResponse();

            response.setBody("Hello, World");
        }
    }


Stored procedures are registered per collection, and can operate on any document and attachment present in that collection. The following snippet shows how to register the helloWorld stored procedure with a collection. 

    // register the stored procedure
    var createdStoredProcedure;
    client.createStoredProcedureAsync('dbs/testdb/colls/testColl', helloWorldStoredProc)
        .then(function (response) {
            createdStoredProcedure = response.resource;
            console.log("Successfully created stored procedure");
        }, function (error) {
            console.log("Error", error);
        });


Once the stored procedure is registered, we can execute it against the collection, and read the results back at the client. 

    // execute the stored procedure
    client.executeStoredProcedureAsync('dbs/testdb/colls/testColl/sprocs/helloWorld')
        .then(function (response) {
            console.log(response.result); // "Hello, World"
        }, function (err) {
            console.log("Error", error);
        });


The context object provides access to all operations that can be performed on DocumentDB storage, as well as access to the request and response objects. In this case, we used the response object to set the body of the response that was sent back to the client. For more details, refer to the [DocumentDB JavaScript server SDK documentation](http://azure.github.io/azure-documentdb-js-server/).  

Let us expand on this example and add more database related functionality to the stored procedure. Stored procedures can create, update, read, query and delete documents and attachments inside the collection.    

### Example: Write a stored procedure to create a document
The next snippet shows how to use the context object to interact with DocumentDB resources.

    var createDocumentStoredProc = {
        id: "createMyDocument",
        body: function createMyDocument(documentToCreate) {
            var context = getContext();
            var collection = context.getCollection();

            var accepted = collection.createDocument(collection.getSelfLink(),
                  documentToCreate,
                  function (err, documentCreated) {
                      if (err) throw new Error('Error' + err.message);
                      context.getResponse().setBody(documentCreated.id)
                  });
            if (!accepted) return;
        }
    }


This stored procedure takes as input documentToCreate, the body of a document to be created in the current collection. All such operations are asynchronous and depend on JavaScript function callbacks. The callback function has two parameters, one for the error object in case the operation fails, and one for the created object. Inside the callback, users can either handle the exception or throw an error. In case a callback is not provided and there is an error, the DocumentDB runtime throws an error.   

In the example above, the callback throws an error if the operation failed. Otherwise, it sets the id of the created document as the body of the response to the client. Here is how this stored procedure is executed with input parameters.

    // register the stored procedure
    client.createStoredProcedureAsync('dbs/testdb/colls/testColl', createDocumentStoredProc)
        .then(function (response) {
            var createdStoredProcedure = response.resource;

            // run stored procedure to create a document
            var docToCreate = {
                id: "DocFromSproc",
                book: "The Hitchhiker’s Guide to the Galaxy",
                author: "Douglas Adams"
            };

            return client.executeStoredProcedureAsync('dbs/testdb/colls/testColl/sprocs/createMyDocument',
                  docToCreate);
        }, function (error) {
            console.log("Error", error);
        })
    .then(function (response) {
        console.log(response); // "DocFromSproc"
    }, function (error) {
        console.log("Error", error);
    });


Note that this stored procedure can be modified to take an array of document bodies as input and create them all in the same stored procedure execution instead of multiple network requests to create each of them individually. This can be used to implement an efficient bulk importer for DocumentDB (discussed later in this tutorial).   

The example described demonstrated how to use stored procedures. We will cover triggers and user defined functions (UDFs) later in the tutorial.

## Database program transactions
Transaction in a typical database can be defined as a sequence of operations performed as a single logical unit of work. Each transaction provides **ACID guarantees**. ACID is a well-known acronym that stands for four properties -  Atomicity, Consistency, Isolation and Durability.  

Briefly, atomicity guarantees that all the work done inside a transaction is treated as a single unit where either all of it is committed or none. Consistency makes sure that the data is always in a good internal state across transactions. Isolation guarantees that no two transactions interfere with each other – generally, most commercial systems provide multiple isolation levels that can be used based on the application needs. Durability ensures that any change that’s committed in the database will always be present.   

In DocumentDB, JavaScript is hosted in the same memory space as the database. Hence, requests made within stored procedures and triggers execute in the same scope of a database session. This enables DocumentDB to guarantee ACID for all operations that are part of a single stored procedure/trigger. Consider the following stored procedure definition:

    // JavaScript source code
    var exchangeItemsSproc = {
        name: "exchangeItems",
        body: function (playerId1, playerId2) {
            var context = getContext();
            var collection = context.getCollection();
            var response = context.getResponse();

            var player1Document, player2Document;

            // query for players
            var filterQuery = 'SELECT * FROM Players p where p.id  = "' + playerId1 + '"';
            var accept = collection.queryDocuments(collection.getSelfLink(), filterQuery, {},
                function (err, documents, responseOptions) {
                    if (err) throw new Error("Error" + err.message);

                    if (documents.length != 1) throw "Unable to find both names";
                    player1Document = documents[0];

                    var filterQuery2 = 'SELECT * FROM Players p where p.id = "' + playerId2 + '"';
                    var accept2 = collection.queryDocuments(collection.getSelfLink(), filterQuery2, {},
                        function (err2, documents2, responseOptions2) {
                            if (err2) throw new Error("Error" + err2.message);
                            if (documents2.length != 1) throw "Unable to find both names";
                            player2Document = documents2[0];
                            swapItems(player1Document, player2Document);
                            return;
                        });
                    if (!accept2) throw "Unable to read player details, abort ";
                });

            if (!accept) throw "Unable to read player details, abort ";

            // swap the two players’ items
            function swapItems(player1, player2) {
                var player1ItemSave = player1.item;
                player1.item = player2.item;
                player2.item = player1ItemSave;

                var accept = collection.replaceDocument(player1._self, player1,
                    function (err, docReplaced) {
                        if (err) throw "Unable to update player 1, abort ";

                        var accept2 = collection.replaceDocument(player2._self, player2,
                            function (err2, docReplaced2) {
                                if (err) throw "Unable to update player 2, abort"
                            });

                        if (!accept2) throw "Unable to update player 2, abort";
                    });

                if (!accept) throw "Unable to update player 1, abort";
            }
        }
    }

    // register the stored procedure in Node.js client
    client.createStoredProcedureAsync(collection._self, exchangeItemsSproc)
        .then(function (response) {
            var createdStoredProcedure = response.resource;
        }
    );

This stored procedure uses transactions within a gaming app to trade items between two players in a single operation. The stored procedure attempts to read two documents each corresponding to the player IDs passed in as an argument. If both player documents are found, then the stored procedure updates the documents by swapping their items. If any errors are encountered along the way, it throws a JavaScript exception that implicitly aborts the transaction.

If the collection the stored procedure is registered against is a single-partition collection, then the transaction is scoped to all the docuemnts within the collection. If the collection is partitioned, then stored procedures are executed in the transaction scope of a single partition key. Each stored procedure execution must then include a partition key value corresponding to the scope the transaction must run under. For more details, see [DocumentDB Partitioning](documentdb-partition-data.md).

### Commit and rollback
Transactions are deeply and natively integrated into DocumentDB’s JavaScript programming model. Inside a JavaScript function, all operations are automatically wrapped under a single transaction. If the JavaScript completes without any exception, the operations to the database are committed. In effect, the “BEGIN TRANSACTION” and “COMMIT TRANSACTION” statements in relational databases are implicit in DocumentDB.  

If there is any exception that’s propagated from the script, DocumentDB’s JavaScript runtime will roll back the whole transaction. As shown in the earlier example, throwing an exception is effectively equivalent to a “ROLLBACK TRANSACTION” in DocumentDB.

### Data consistency
Stored procedures and triggers are always executed on the primary replica of the DocumentDB collection. This ensures that reads from inside stored procedures offer strong consistency. Queries using user defined functions can be executed on the primary or any secondary replica, but we ensure to meet the requested consistency level by choosing the appropriate replica.

## Bounded execution
All DocumentDB operations must complete within the server specified request timeout duration. This constraint also applies to JavaScript functions (stored procedures, triggers and user-defined functions). If an operation does not complete with that time limit, the transaction is rolled back. JavaScript functions must finish within the time limit or implement a continuation based model to batch/resume execution.  

In order to simplify development of stored procedures and triggers to handle time limits, all functions under the collection object (for create, read, replace, and delete of documents and attachments) return a Boolean value that represents whether that operation will complete. If this value is false, it is an indication that the time limit is about to expire and that the procedure must wrap up execution.  Operations queued prior to the first unaccepted store operation are guaranteed to complete if the stored procedure completes in time and does not queue any more requests.  

JavaScript functions are also bounded on resource consumption. DocumentDB reserves throughput per collection based on the provisioned size of a database account. Throughput is expressed in terms of a normalized unit of CPU, memory and IO consumption called request units or RUs. JavaScript functions can potentially use up a large number of RUs within a short time, and might get rate-limited if the collection’s limit is reached. Resource intensive stored procedures might also be quarantined to ensure availability of primitive database operations.  

### Example: Bulk importing data into a database program
Below is an example of a stored procedure that is written to bulk-import documents into a collection. Note how the stored procedure handles bounded execution by checking the Boolean return value from createDocument, and then uses the count of documents inserted in each invocation of the stored procedure to track and resume progress across batches.

    function bulkImport(docs) {
        var collection = getContext().getCollection();
        var collectionLink = collection.getSelfLink();

        // The count of imported docs, also used as current doc index.
        var count = 0;

        // Validate input.
        if (!docs) throw new Error("The array is undefined or null.");

        var docsLength = docs.length;
        if (docsLength == 0) {
            getContext().getResponse().setBody(0);
        }

        // Call the create API to create a document.
        tryCreate(docs[count], callback);

        // Note that there are 2 exit conditions:
        // 1) The createDocument request was not accepted. 
        //    In this case the callback will not be called, we just call setBody and we are done.
        // 2) The callback was called docs.length times.
        //    In this case all documents were created and we don’t need to call tryCreate anymore. Just call setBody and we are done.
        function tryCreate(doc, callback) {
            var isAccepted = collection.createDocument(collectionLink, doc, callback);

            // If the request was accepted, callback will be called.
            // Otherwise report current count back to the client, 
            // which will call the script again with remaining set of docs.
            if (!isAccepted) getContext().getResponse().setBody(count);
        }

        // This is called when collection.createDocument is done in order to process the result.
        function callback(err, doc, options) {
            if (err) throw err;

            // One more document has been inserted, increment the count.
            count++;

            if (count >= docsLength) {
                // If we created all documents, we are done. Just set the response.
                getContext().getResponse().setBody(count);
            } else {
                // Create next document.
                tryCreate(docs[count], callback);
            }
        }
    }

## <a id="trigger"></a> Database triggers
### Database pre-triggers
DocumentDB provides triggers that are executed or triggered by an operation on a document. For example, you can specify a pre-trigger when you are creating a document – this pre-trigger will run before the document is created. The following is an example of how pre-triggers can be used to validate the properties of a document that is being created:

    var validateDocumentContentsTrigger = {
        name: "validateDocumentContents",
        body: function validate() {
            var context = getContext();
            var request = context.getRequest();

            // document to be created in the current operation
            var documentToCreate = request.getBody();

            // validate properties
            if (!("timestamp" in documentToCreate)) {
                var ts = new Date();
                documentToCreate["my timestamp"] = ts.getTime();
            }

            // update the document that will be created
            request.setBody(documentToCreate);
        },
        triggerType: TriggerType.Pre,
        triggerOperation: TriggerOperation.Create
    }


And the corresponding Node.js client-side registration code for the trigger:

    // register pre-trigger
    client.createTriggerAsync(collection.self, validateDocumentContentsTrigger)
        .then(function (response) {
            console.log("Created", response.resource);
            var docToCreate = {
                id: "DocWithTrigger",
                event: "Error",
                source: "Network outage"
            };

            // run trigger while creating above document 
            var options = { preTriggerInclude: "validateDocumentContents" };

            return client.createDocumentAsync(collection.self,
                  docToCreate, options);
        }, function (error) {
            console.log("Error", error);
        })
    .then(function (response) {
        console.log(response.resource); // document with timestamp property added
    }, function (error) {
        console.log("Error", error);
    });


Pre-triggers cannot have any input parameters. The request object can be used to manipulate the request message associated with the operation. Here, the pre-trigger is being run with the creation of a document, and the request message body contains the document to be created in JSON format.   

When triggers are registered, users can specify the operations that it can run with. This trigger was created with TriggerOperation.Create, which means the following is not permitted.

    var options = { preTriggerInclude: "validateDocumentContents" };

    client.replaceDocumentAsync(docToReplace.self,
                  newDocBody, options)
    .then(function (response) {
        console.log(response.resource);
    }, function (error) {
        console.log("Error", error);
    });

    // Fails, can’t use a create trigger in a replace operation

### Database post-triggers
Post-triggers, like pre-triggers, are associated with an operation on a document and don’t take any input parameters. They run **after** the operation has completed, and have access to the response message that is sent to the client.   

The following example shows post-triggers in action:

    var updateMetadataTrigger = {
        name: "updateMetadata",
        body: function updateMetadata() {
            var context = getContext();
            var collection = context.getCollection();
            var response = context.getResponse();

            // document that was created
            var createdDocument = response.getBody();

            // query for metadata document
            var filterQuery = 'SELECT * FROM root r WHERE r.id = "_metadata"';
            var accept = collection.queryDocuments(collection.getSelfLink(), filterQuery,
                updateMetadataCallback);
            if(!accept) throw "Unable to update metadata, abort";

            function updateMetadataCallback(err, documents, responseOptions) {
                if(err) throw new Error("Error" + err.message);
                         if(documents.length != 1) throw 'Unable to find metadata document';

                         var metadataDocument = documents[0];

                         // update metadata
                         metadataDocument.createdDocuments += 1;
                         metadataDocument.createdNames += " " + createdDocument.id;
                         var accept = collection.replaceDocument(metadataDocument._self,
                               metadataDocument, function(err, docReplaced) {
                                      if(err) throw "Unable to update metadata, abort";
                               });
                         if(!accept) throw "Unable to update metadata, abort";
                         return;                    
            }                                                                                            
        },
        triggerType: TriggerType.Post,
        triggerOperation: TriggerOperation.All
    }


The trigger can be registered as shown in the following sample.

    // register post-trigger
    client.createTriggerAsync('dbs/testdb/colls/testColl', updateMetadataTrigger)
        .then(function(createdTrigger) { 
            var docToCreate = { 
                name: "artist_profile_1023",
                artist: "The Band",
                albums: ["Hellujah", "Rotators", "Spinning Top"]
            };

            // run trigger while creating above document 
            var options = { postTriggerInclude: "updateMetadata" };

            return client.createDocumentAsync(collection.self,
                  docToCreate, options);
        }, function(error) {
            console.log("Error" , error);
        })
    .then(function(response) {
        console.log(response.resource); 
    }, function(error) {
        console.log("Error" , error);
    });


This trigger queries for the metadata document and updates it with details about the newly created document.  

One thing that is important to note is the **transactional** execution of triggers in DocumentDB. This post-trigger runs as part of the same transaction as the creation of the original document. Therefore, if we throw an exception from the post-trigger (say if we are unable to update the metadata document), the whole transaction will fail and be rolled back. No document will be created, and an exception will be returned.  

## <a id="udf"></a>User-defined functions
User-defined functions (UDFs) are used to extend the DocumentDB SQL query language grammar and implement custom business logic. They can only be called from inside queries. They do not have access to the context object and are meant to be used as compute-only JavaScript. Therefore, UDFs can be run on secondary replicas of the DocumentDB service.  

The following sample creates a UDF to calculate income tax based on rates for various income brackets, and then uses it inside a query to find all people who paid more than $20,000 in taxes.

    var taxUdf = {
        name: "tax",
        body: function tax(income) {

            if(income == undefined) 
                throw 'no input';

            if (income < 1000) 
                return income * 0.1;
            else if (income < 10000) 
                return income * 0.2;
            else
                return income * 0.4;
        }
    }


The UDF can subsequently be used in queries like in the following sample:

    // register UDF
    client.createUserDefinedFunctionAsync('dbs/testdb/colls/testColl', taxUdf)
        .then(function(response) { 
            console.log("Created", response.resource);

            var query = 'SELECT * FROM TaxPayers t WHERE udf.tax(t.income) > 20000'; 
            return client.queryDocuments('dbs/testdb/colls/testColl',
                   query).toArrayAsync();
        }, function(error) {
            console.log("Error" , error);
        })
    .then(function(response) {
        var documents = response.feed;
        console.log(response.resource); 
    }, function(error) {
        console.log("Error" , error);
    });

## JavaScript language-integrated query API
In addition to issuing queries using DocumentDB’s SQL grammar, the server-side SDK allows you to perform optimized queries using a fluent JavaScript interface without any knowledge of SQL. The JavaScript query API allows you to programmatically build queries by passing predicate functions into chainable function calls, with a syntax familiar to ECMAScript5's Array built-ins and popular JavaScript libraries like lodash. Queries are parsed by the JavaScript runtime to be executed efficiently using DocumentDB’s indices.

> [!NOTE]
> `__` (double-underscore) is an alias to `getContext().getCollection()`.
> <br/>
> In other words, you can use `__` or `getContext().getCollection()` to access the JavaScript query API.
> 
> 

Supported functions include:

<ul>
<li>
<b>chain() ... .value([callback] [, options])</b>
<ul>
<li>
Starts a chained call which must be terminated with value().
</li>
</ul>
</li>
<li>
<b>filter(predicateFunction [, options] [, callback])</b>
<ul>
<li>
Filters the input using a predicate function which returns true/false in order to filter in/out input documents into the resulting set. This behaves similar to a WHERE clause in SQL.
</li>
</ul>
</li>
<li>
<b>map(transformationFunction [, options] [, callback])</b>
<ul>
<li>
Applies a projection given a transformation function which maps each input item to a JavaScript object or value. This behaves similar to a SELECT clause in SQL.
</li>
</ul>
</li>
<li>
<b>pluck([propertyName] [, options] [, callback])</b>
<ul>
<li>
This is a shortcut for a map which extracts the value of a single property from each input item.
</li>
</ul>
</li>
<li>
<b>flatten([isShallow] [, options] [, callback])</b>
<ul>
<li>
Combines and flattens arrays from each input item in to a single array. This behaves similar to SelectMany in LINQ.
</li>
</ul>
</li>
<li>
<b>sortBy([predicate] [, options] [, callback])</b>
<ul>
<li>
Produce a new set of documents by sorting the documents in the input document stream in ascending order using the given predicate. This behaves similar to a ORDER BY clause in SQL.
</li>
</ul>
</li>
<li>
<b>sortByDescending([predicate] [, options] [, callback])</b>
<ul>
<li>
Produce a new set of documents by sorting the documents in the input document stream in descending order using the given predicate. This behaves similar to a ORDER BY x DESC clause in SQL.
</li>
</ul>
</li>
</ul>


When included inside predicate and/or selector functions, the following JavaScript constructs get automatically optimized to run directly on DocumentDB indices:

* Simple operators: = + - * / % | ^ &amp; == != === !=== &lt; &gt; &lt;= &gt;= || &amp;&amp; &lt;&lt; &gt;&gt; &gt;&gt;&gt;! ~
* Literals, including the object literal: {}
* var, return

The following JavaScript constructs do not get optimized for DocumentDB indices:

* Control flow (e.g. if, for, while)
* Function calls

For more information, please see our [Server-Side JSDocs](http://azure.github.io/azure-documentdb-js-server/).

### Example: Write a stored procedure using the JavaScript query API
The following code sample is an example of how the JavaScript Query API can be used in the context of a stored procedure. The stored procedure inserts a document, given by an input parameter, and updates a metadata document, using the `__.filter()` method, with minSize, maxSize, and totalSize based upon the input document's size property.

    /**
     * Insert actual doc and update metadata doc: minSize, maxSize, totalSize based on doc.size.
     */
    function insertDocumentAndUpdateMetadata(doc) {
      // HTTP error codes sent to our callback funciton by DocDB server.
      var ErrorCode = {
        RETRY_WITH: 449,
      }

      var isAccepted = __.createDocument(__.getSelfLink(), doc, {}, function(err, doc, options) {
        if (err) throw err;

        // Check the doc (ignore docs with invalid/zero size and metaDoc itself) and call updateMetadata.
        if (!doc.isMetadata && doc.size > 0) {
          // Get the meta document. We keep it in the same collection. it's the only doc that has .isMetadata = true.
          var result = __.filter(function(x) {
            return x.isMetadata === true
          }, function(err, feed, options) {
            if (err) throw err;

            // We assume that metadata doc was pre-created and must exist when this script is called.
            if (!feed || !feed.length) throw new Error("Failed to find the metadata document.");

            // The metadata document.
            var metaDoc = feed[0];

            // Update metaDoc.minSize:
            // for 1st document use doc.Size, for all the rest see if it's less than last min.
            if (metaDoc.minSize == 0) metaDoc.minSize = doc.size;
            else metaDoc.minSize = Math.min(metaDoc.minSize, doc.size);

            // Update metaDoc.maxSize.
            metaDoc.maxSize = Math.max(metaDoc.maxSize, doc.size);

            // Update metaDoc.totalSize.
            metaDoc.totalSize += doc.size;

            // Update/replace the metadata document in the store.
            var isAccepted = __.replaceDocument(metaDoc._self, metaDoc, function(err) {
              if (err) throw err;
              // Note: in case concurrent updates causes conflict with ErrorCode.RETRY_WITH, we can't read the meta again 
              //       and update again because due to Snapshot isolation we will read same exact version (we are in same transaction).
              //       We have to take care of that on the client side.
            });
            if (!isAccepted) throw new Error("replaceDocument(metaDoc) returned false.");
          });
          if (!result.isAccepted) throw new Error("filter for metaDoc returned false.");
        }
      });
      if (!isAccepted) throw new Error("createDocument(actual doc) returned false.");
    }

## SQL to Javascript cheat sheet
The following table presents various SQL queries and the corresponding JavaScript queries.

As with SQL queries, document property keys (e.g. `doc.id`) are case-sensitive.

|SQL| JavaScript Query API|Description below|
|---|---|---|
|SELECT *<br>FROM docs| __.map(function(doc) { <br>&nbsp;&nbsp;&nbsp;&nbsp;return doc;<br>});|1|
|SELECT docs.id, docs.message AS msg, docs.actions <br>FROM docs|__.map(function(doc) {<br>&nbsp;&nbsp;&nbsp;&nbsp;return {<br>&nbsp;&nbsp;&nbsp;&nbsp;&nbsp;&nbsp;&nbsp;&nbsp;id: doc.id,<br>&nbsp;&nbsp;&nbsp;&nbsp;&nbsp;&nbsp;&nbsp;&nbsp;msg: doc.message,<br>&nbsp;&nbsp;&nbsp;&nbsp;&nbsp;&nbsp;&nbsp;&nbsp;actions:doc.actions<br>&nbsp;&nbsp;&nbsp;&nbsp;};<br>});|2|
|SELECT *<br>FROM docs<br>WHERE docs.id="X998_Y998"|__.filter(function(doc) {<br>&nbsp;&nbsp;&nbsp;&nbsp;return doc.id ==="X998_Y998";<br>});|3|
|SELECT *<br>FROM docs<br>WHERE ARRAY_CONTAINS(docs.Tags, 123)|__.filter(function(x) {<br>&nbsp;&nbsp;&nbsp;&nbsp;return x.Tags && x.Tags.indexOf(123) > -1;<br>});|4|
|SELECT docs.id, docs.message AS msg<br>FROM docs<br>WHERE docs.id="X998_Y998"|__.chain()<br>&nbsp;&nbsp;&nbsp;&nbsp;.filter(function(doc) {<br>&nbsp;&nbsp;&nbsp;&nbsp;&nbsp;&nbsp;&nbsp;&nbsp;return doc.id ==="X998_Y998";<br>&nbsp;&nbsp;&nbsp;&nbsp;})<br>&nbsp;&nbsp;&nbsp;&nbsp;.map(function(doc) {<br>&nbsp;&nbsp;&nbsp;&nbsp;&nbsp;&nbsp;&nbsp;return {<br>&nbsp;&nbsp;&nbsp;&nbsp;&nbsp;&nbsp;&nbsp;&nbsp;&nbsp;&nbsp;&nbsp;&nbsp;id: doc.id,<br>&nbsp;&nbsp;&nbsp;&nbsp;&nbsp;&nbsp;&nbsp;&nbsp;&nbsp;&nbsp;&nbsp;&nbsp;msg: doc.message<br>&nbsp;&nbsp;&nbsp;&nbsp;&nbsp;&nbsp;&nbsp;};<br>&nbsp;&nbsp;&nbsp;&nbsp;})<br>.value();|5|
|SELECT VALUE tag<br>FROM docs<br>JOIN tag IN docs.Tags<br>ORDER BY docs._ts|__.chain()<br>&nbsp;&nbsp;&nbsp;&nbsp;.filter(function(doc) {<br>&nbsp;&nbsp;&nbsp;&nbsp;&nbsp;&nbsp;&nbsp;&nbsp;return doc.Tags && Array.isArray(doc.Tags);<br>&nbsp;&nbsp;&nbsp;&nbsp;})<br>&nbsp;&nbsp;&nbsp;&nbsp;.sortBy(function(doc) {<br>&nbsp;&nbsp;&nbsp;&nbsp;&nbsp;&nbsp;&nbsp;&nbsp;return doc._ts;<br>&nbsp;&nbsp;&nbsp;&nbsp;})<br>&nbsp;&nbsp;&nbsp;&nbsp;.pluck("Tags")<br>&nbsp;&nbsp;&nbsp;&nbsp;.flatten()<br>&nbsp;&nbsp;&nbsp;&nbsp;.value()|6|

The following descriptions explain each query in the table above.
1. Results in all documents (paginated with continuation token) as is.
2. Projects the id, message (aliased to msg), and action from all documents.
3. Queries for documents with the predicate: id = "X998_Y998".
4. Queries for documents that have a Tags property and Tags is an array containing the value 123.
5. Queries for documents with a predicate, id = "X998_Y998", and then projects the id and message (aliased to msg).
6. Filters for documents which have an array property, Tags, and sorts the resulting documents by the _ts timestamp system property, and then projects + flattens the Tags array.


## Runtime support
[DocumentDB JavaScript server side SDK](http://azure.github.io/azure-documentdb-js-server/) provides support for the most of the mainstream JavaScript language features as standardized by [ECMA-262](http://www.ecma-international.org/publications/standards/Ecma-262.htm).

### Security
JavaScript stored procedures and triggers are sandboxed so that the effects of one script do not leak to the other without going through the snapshot transaction isolation at the database level. The runtime environments are pooled but cleaned of the context after each run. Hence they are guaranteed to be safe of any unintended side effects from each other.

### Pre-compilation
Stored procedures, triggers and UDFs are implicitly precompiled to the byte code format in order to avoid compilation cost at the time of each script invocation. This ensures invocations of stored procedures are fast and have a low footprint.

## Client SDK support
In addition to the [Node.js](documentdb-sdk-node.md) client, DocumentDB supports [.NET](documentdb-sdk-dotnet.md), [.NET Core](documentdb-sdk-dotnet-core.md), [Java](documentdb-sdk-java.md), [JavaScript](http://azure.github.io/azure-documentdb-js/), and [Python SDKs](documentdb-sdk-python.md). Stored procedures, triggers and UDFs can be created and executed using any of these SDKs as well. The following example shows how to create and execute a stored procedure using the .NET client. Note how the .NET types are passed into the stored procedure as JSON and read back.

    var markAntiquesSproc = new StoredProcedure
    {
        Id = "ValidateDocumentAge",
        Body = @"
                function(docToCreate, antiqueYear) {
                    var collection = getContext().getCollection();    
                    var response = getContext().getResponse();    

                    if(docToCreate.Year != undefined && docToCreate.Year < antiqueYear){
                        docToCreate.antique = true;
                    }

                    collection.createDocument(collection.getSelfLink(), docToCreate, {}, 
                        function(err, docCreated, options) { 
                            if(err) throw new Error('Error while creating document: ' + err.message);                              
                            if(options.maxCollectionSizeInMb == 0) throw 'max collection size not found'; 
                            response.setBody(docCreated);
                    });
             }"
    };

    // register stored procedure
    StoredProcedure createdStoredProcedure = await client.CreateStoredProcedureAsync(UriFactory.CreateDocumentCollectionUri("db", "coll"), markAntiquesSproc);
    dynamic document = new Document() { Id = "Borges_112" };
    document.Title = "Aleph";
    document.Year = 1949;

    // execute stored procedure
    Document createdDocument = await client.ExecuteStoredProcedureAsync<Document>(UriFactory.CreateStoredProcedureUri("db", "coll", "sproc"), document, 1920);


This sample shows how to use the [.NET SDK](https://msdn.microsoft.com/library/azure/dn948556.aspx) to create a pre-trigger and create a document with the trigger enabled. 

    Trigger preTrigger = new Trigger()
    {
        Id = "CapitalizeName",
        Body = @"function() {
            var item = getContext().getRequest().getBody();
            item.id = item.id.toUpperCase();
            getContext().getRequest().setBody(item);
        }",
        TriggerOperation = TriggerOperation.Create,
        TriggerType = TriggerType.Pre
    };

    Document createdItem = await client.CreateDocumentAsync(UriFactory.CreateDocumentCollectionUri("db", "coll"), new Document { Id = "documentdb" },
        new RequestOptions
        {
            PreTriggerInclude = new List<string> { "CapitalizeName" },
        });


And the following example shows how to create a user defined function (UDF) and use it in a [DocumentDB SQL query](documentdb-sql-query.md).

    UserDefinedFunction function = new UserDefinedFunction()
    {
        Id = "LOWER",
        Body = @"function(input) 
        {
            return input.toLowerCase();
        }"
    };

    foreach (Book book in client.CreateDocumentQuery(UriFactory.CreateDocumentCollectionUri("db", "coll"),
        "SELECT * FROM Books b WHERE udf.LOWER(b.Title) = 'war and peace'"))
    {
        Console.WriteLine("Read {0} from query", book);
    }

## REST API
All DocumentDB operations can be performed in a RESTful manner. Stored procedures, triggers and user-defined functions can be registered under a collection by using HTTP POST. The following is an example of how to register a stored procedure:

    POST https://<url>/sprocs/ HTTP/1.1
    authorization: <<auth>>
    x-ms-date: Thu, 07 Aug 2014 03:43:10 GMT


    var x = {
      "name": "createAndAddProperty",
      "body": function (docToCreate, addedPropertyName, addedPropertyValue) {
                var collectionManager = getContext().getCollection();
                collectionManager.createDocument(
                    collectionManager.getSelfLink(),
                    docToCreate,
                    function(err, docCreated) {
                      if(err) throw new Error('Error:  ' + err.message);
                      docCreated[addedPropertyName] = addedPropertyValue;
                      getContext().getResponse().setBody(docCreated);
                    });
            }
    }


The stored procedure is registered by executing a POST request against the URI dbs/testdb/colls/testColl/sprocs with the body containing the stored procedure to create. Triggers and UDFs can be registered similarly by issuing a POST against /triggers and /udfs respectively.
This stored procedure can then be executed by issuing a POST request against its resource link:

    POST https://<url>/sprocs/<sproc> HTTP/1.1
    authorization: <<auth>>
    x-ms-date: Thu, 07 Aug 2014 03:43:20 GMT


    [ { "name": "TestDocument", "book": "Autumn of the Patriarch"}, "Price", 200 ]


Here, the input to the stored procedure is passed in the request body. Note that the input is passed as a JSON array of input parameters. The stored procedure takes the first input as a document that is a response body. The response we receive is as follows:

    HTTP/1.1 200 OK

    { 
      name: 'TestDocument',
      book: ‘Autumn of the Patriarch’,
      id: ‘V7tQANV3rAkDAAAAAAAAAA==‘,
      ts: 1407830727,
      self: ‘dbs/V7tQAA==/colls/V7tQANV3rAk=/docs/V7tQANV3rAkDAAAAAAAAAA==/’,
      etag: ‘6c006596-0000-0000-0000-53e9cac70000’,
      attachments: ‘attachments/’,
      Price: 200
    }


Triggers, unlike stored procedures, cannot be executed directly. Instead they are executed as part of an operation on a document. We can specify the triggers to run with a request using HTTP headers. The following is request to create a document.

    POST https://<url>/docs/ HTTP/1.1
    authorization: <<auth>>
    x-ms-date: Thu, 07 Aug 2014 03:43:10 GMT
    x-ms-documentdb-pre-trigger-include: validateDocumentContents 
    x-ms-documentdb-post-trigger-include: bookCreationPostTrigger


    {
       "name": "newDocument",
       “title”: “The Wizard of Oz”,
       “author”: “Frank Baum”,
       “pages”: 92
    }


Here the pre-trigger to be run with the request is specified in the x-ms-documentdb-pre-trigger-include header. Correspondingly, any post-triggers are given in the x-ms-documentdb-post-trigger-include header. Note that both pre- and post-triggers can be specified for a given request.

## Sample code
You can find more server-side code examples (including [bulk-delete](https://github.com/Azure/azure-documentdb-js-server/tree/master/samples/stored-procedures/bulkDelete.js), and [update](https://github.com/Azure/azure-documentdb-js-server/tree/master/samples/stored-procedures/update.js)) on our [Github repository](https://github.com/Azure/azure-documentdb-js-server/tree/master/samples).

Want to share your awesome stored procedure? Please, send us a pull-request! 

## Next steps
Once you have one or more stored procedures, triggers, and user-defined functions created, you can load them and view them in the Azure Portal using Script Explorer. For more information, see [View stored procedures, triggers, and user-defined functions using the DocumentDB Script Explorer](documentdb-view-scripts.md).

You may also find the following references and resources useful in your path to learn more about DocumentDB server-side programming:

* [Azure DocumentDB SDKs](https://msdn.microsoft.com/library/azure/dn781482.aspx)
* [DocumentDB Studio](https://github.com/mingaliu/DocumentDBStudio/releases)
* [JSON](http://www.json.org/) 
* [JavaScript ECMA-262](http://www.ecma-international.org/publications/standards/Ecma-262.htm)
* [JavaScript – JSON type system](http://www.json.org/js.html) 
* [Secure and Portable Database Extensibility](http://dl.acm.org/citation.cfm?id=276339) 
* [Service Oriented Database Architecture](http://dl.acm.org/citation.cfm?id=1066267&coll=Portal&dl=GUIDE) 
* [Hosting the .NET Runtime in Microsoft SQL server](http://dl.acm.org/citation.cfm?id=1007669)
<|MERGE_RESOLUTION|>--- conflicted
+++ resolved
@@ -14,12 +14,7 @@
 ms.tgt_pltfrm: na
 ms.devlang: na
 ms.topic: article
-<<<<<<< HEAD
-ms.date: 11/11/2016
-=======
 ms.date: 11/12/2016
->>>>>>> 60719303
-ms.author: andrl
 
 ---
 # DocumentDB server-side programming: Stored procedures, database triggers, and UDFs
