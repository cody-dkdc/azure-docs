---
title: 'DocumentDB programming: Stored procedures, database triggers, and UDFs | Microsoft Docs'
description: Learn how to use DocumentDB to write stored procedures, database triggers, and user defined functions (UDFs) in JavaScript. Get database programing tips and more.
keywords: Database triggers, stored procedure, stored procedure, database program, sproc, documentdb, azure, Microsoft azure
services: documentdb
documentationcenter: ''
author: aliuy
manager: jhubbard
editor: mimig

ms.assetid: 0fba7ebd-a4fc-4253-a786-97f1354fbf17
ms.service: documentdb
ms.workload: data-services
ms.tgt_pltfrm: na
ms.devlang: na
ms.topic: article
<<<<<<< HEAD
<<<<<<< HEAD
ms.date: 11/12/2016
=======
ms.date: 11/11/2016
>>>>>>> 683ccebdc507633e00327710415c698c2218e909
ms.author: andrl
=======
ms.date: 11/12/2016
>>>>>>> 83bce497

---
# DocumentDB server-side programming: Stored procedures, database triggers, and UDFs
Learn how Azure DocumentDB’s language integrated, transactional execution of JavaScript lets developers write **stored procedures**, **triggers** and **user defined functions (UDFs)** natively in JavaScript. This allows you to write database program application logic that can be shipped and executed directly on the database storage partitions 

We recommend getting started by watching the following video, where Andrew Liu provides a brief introduction to DocumentDB's server-side database programming model. 

> [!VIDEO https://channel9.msdn.com/Blogs/Windows-Azure/Azure-Demo-A-Quick-Intro-to-Azure-DocumentDBs-Server-Side-Javascript/player]
> 
> 

Then, return to this article, where you'll learn the answers to the following questions:  

* How do I write a a stored procedure, trigger, or UDF using JavaScript?
* How does DocumentDB guarantee ACID?
* How do transactions work in DocumentDB?
* What are pre-triggers and post-triggers and how do I write one?
* How do I register and execute a stored procedure, trigger, or UDF in a RESTful manner by using HTTP?
* What DocumentDB SDKs are available to create and execute stored procedures, triggers, and UDFs?

## Introduction to Stored Procedure and UDF Programming
This approach of *“JavaScript as a modern day T-SQL”* frees application developers from the complexities of type system mismatches and object-relational mapping technologies. It also has a number of intrinsic advantages that can be utilized to build rich applications:  

* **Procedural Logic:** JavaScript as a high level programming language, provides a rich and familiar interface to express business logic. You can perform complex sequences of operations closer to the data.
* **Atomic Transactions:** DocumentDB guarantees that database operations performed inside a single stored procedure or trigger are atomic. This lets an application combine related operations in a single batch so that either all of them succeed or none of them succeed. 
* **Performance:** The fact that JSON is intrinsically mapped to the Javascript language type system and is also the basic unit of storage in DocumentDB allows for a number of optimizations like lazy materialization of JSON documents in the buffer pool and making them available on-demand to the executing code. There are more performance benefits associated with shipping business logic to the database:
  
  * Batching – Developers can group operations like inserts and submit them in bulk. The network traffic latency cost and the store overhead to create separate transactions are reduced significantly. 
  * Pre-compilation – DocumentDB precompiles stored procedures, triggers and user defined functions (UDFs) to avoid JavaScript compilation cost for each invocation. The overhead of building the byte code for the procedural logic is amortized to a minimal value.
  * Sequencing – Many operations need a side-effect (“trigger”) that potentially involves doing one or many secondary store operations. Aside from atomicity, this is more performant when moved to the server. 
* **Encapsulation:** Stored procedures can be used to group business logic in one place. This has two advantages:
  * It adds an abstraction layer on top of the raw data, which enables data architects to evolve their applications independently from the data. This is particularly advantageous when the data is schema-less, due to the brittle assumptions that may need to be baked into the application if they have to deal with data directly.  
  * This abstraction lets enterprises keep their data secure by streamlining the access from the scripts.  

The creation and execution of database triggers, stored procedure and custom query operators is supported through the [REST API](https://msdn.microsoft.com/library/azure/dn781481.aspx), [DocumentDB Studio](https://github.com/mingaliu/DocumentDBStudio/releases), and [client SDKs](documentdb-sdk-dotnet.md) in many platforms including .NET, Node.js and JavaScript.

This tutorial uses the [Node.js SDK with Q Promises](http://azure.github.io/azure-documentdb-node-q/) to illustrate syntax and usage of stored procedures, triggers, and UDFs.   

## Stored procedures
### Example: Write a simple stored procedure
Let’s start with a simple stored procedure that returns a “Hello World” response.

    var helloWorldStoredProc = {
        id: "helloWorld",
        body: function () {
            var context = getContext();
            var response = context.getResponse();

            response.setBody("Hello, World");
        }
    }


Stored procedures are registered per collection, and can operate on any document and attachment present in that collection. The following snippet shows how to register the helloWorld stored procedure with a collection. 

    // register the stored procedure
    var createdStoredProcedure;
    client.createStoredProcedureAsync('dbs/testdb/colls/testColl', helloWorldStoredProc)
        .then(function (response) {
            createdStoredProcedure = response.resource;
            console.log("Successfully created stored procedure");
        }, function (error) {
            console.log("Error", error);
        });


Once the stored procedure is registered, we can execute it against the collection, and read the results back at the client. 

    // execute the stored procedure
    client.executeStoredProcedureAsync('dbs/testdb/colls/testColl/sprocs/helloWorld')
        .then(function (response) {
            console.log(response.result); // "Hello, World"
        }, function (err) {
            console.log("Error", error);
        });


The context object provides access to all operations that can be performed on DocumentDB storage, as well as access to the request and response objects. In this case, we used the response object to set the body of the response that was sent back to the client. For more details, refer to the [DocumentDB JavaScript server SDK documentation](http://azure.github.io/azure-documentdb-js-server/).  

Let us expand on this example and add more database related functionality to the stored procedure. Stored procedures can create, update, read, query and delete documents and attachments inside the collection.    

### Example: Write a stored procedure to create a document
The next snippet shows how to use the context object to interact with DocumentDB resources.

    var createDocumentStoredProc = {
        id: "createMyDocument",
        body: function createMyDocument(documentToCreate) {
            var context = getContext();
            var collection = context.getCollection();

            var accepted = collection.createDocument(collection.getSelfLink(),
                  documentToCreate,
                  function (err, documentCreated) {
                      if (err) throw new Error('Error' + err.message);
                      context.getResponse().setBody(documentCreated.id)
                  });
            if (!accepted) return;
        }
    }


This stored procedure takes as input documentToCreate, the body of a document to be created in the current collection. All such operations are asynchronous and depend on JavaScript function callbacks. The callback function has two parameters, one for the error object in case the operation fails, and one for the created object. Inside the callback, users can either handle the exception or throw an error. In case a callback is not provided and there is an error, the DocumentDB runtime throws an error.   

In the example above, the callback throws an error if the operation failed. Otherwise, it sets the id of the created document as the body of the response to the client. Here is how this stored procedure is executed with input parameters.

    // register the stored procedure
    client.createStoredProcedureAsync('dbs/testdb/colls/testColl', createDocumentStoredProc)
        .then(function (response) {
            var createdStoredProcedure = response.resource;

            // run stored procedure to create a document
            var docToCreate = {
                id: "DocFromSproc",
                book: "The Hitchhiker’s Guide to the Galaxy",
                author: "Douglas Adams"
            };

            return client.executeStoredProcedureAsync('dbs/testdb/colls/testColl/sprocs/createMyDocument',
                  docToCreate);
        }, function (error) {
            console.log("Error", error);
        })
    .then(function (response) {
        console.log(response); // "DocFromSproc"
    }, function (error) {
        console.log("Error", error);
    });


Note that this stored procedure can be modified to take an array of document bodies as input and create them all in the same stored procedure execution instead of multiple network requests to create each of them individually. This can be used to implement an efficient bulk importer for DocumentDB (discussed later in this tutorial).   

The example described demonstrated how to use stored procedures. We will cover triggers and user defined functions (UDFs) later in the tutorial.

## Database program transactions
Transaction in a typical database can be defined as a sequence of operations performed as a single logical unit of work. Each transaction provides **ACID guarantees**. ACID is a well-known acronym that stands for four properties -  Atomicity, Consistency, Isolation and Durability.  

Briefly, atomicity guarantees that all the work done inside a transaction is treated as a single unit where either all of it is committed or none. Consistency makes sure that the data is always in a good internal state across transactions. Isolation guarantees that no two transactions interfere with each other – generally, most commercial systems provide multiple isolation levels that can be used based on the application needs. Durability ensures that any change that’s committed in the database will always be present.   

In DocumentDB, JavaScript is hosted in the same memory space as the database. Hence, requests made within stored procedures and triggers execute in the same scope of a database session. This enables DocumentDB to guarantee ACID for all operations that are part of a single stored procedure/trigger. Consider the following stored procedure definition:

    // JavaScript source code
    var exchangeItemsSproc = {
        name: "exchangeItems",
        body: function (playerId1, playerId2) {
            var context = getContext();
            var collection = context.getCollection();
            var response = context.getResponse();

            var player1Document, player2Document;

            // query for players
            var filterQuery = 'SELECT * FROM Players p where p.id  = "' + playerId1 + '"';
            var accept = collection.queryDocuments(collection.getSelfLink(), filterQuery, {},
                function (err, documents, responseOptions) {
                    if (err) throw new Error("Error" + err.message);

                    if (documents.length != 1) throw "Unable to find both names";
                    player1Document = documents[0];

                    var filterQuery2 = 'SELECT * FROM Players p where p.id = "' + playerId2 + '"';
                    var accept2 = collection.queryDocuments(collection.getSelfLink(), filterQuery2, {},
                        function (err2, documents2, responseOptions2) {
                            if (err2) throw new Error("Error" + err2.message);
                            if (documents2.length != 1) throw "Unable to find both names";
                            player2Document = documents2[0];
                            swapItems(player1Document, player2Document);
                            return;
                        });
                    if (!accept2) throw "Unable to read player details, abort ";
                });

            if (!accept) throw "Unable to read player details, abort ";

            // swap the two players’ items
            function swapItems(player1, player2) {
                var player1ItemSave = player1.item;
                player1.item = player2.item;
                player2.item = player1ItemSave;

                var accept = collection.replaceDocument(player1._self, player1,
                    function (err, docReplaced) {
                        if (err) throw "Unable to update player 1, abort ";

                        var accept2 = collection.replaceDocument(player2._self, player2,
                            function (err2, docReplaced2) {
                                if (err) throw "Unable to update player 2, abort"
                            });

                        if (!accept2) throw "Unable to update player 2, abort";
                    });

                if (!accept) throw "Unable to update player 1, abort";
            }
        }
    }

    // register the stored procedure in Node.js client
    client.createStoredProcedureAsync(collection._self, exchangeItemsSproc)
        .then(function (response) {
            var createdStoredProcedure = response.resource;
        }
    );

This stored procedure uses transactions within a gaming app to trade items between two players in a single operation. The stored procedure attempts to read two documents each corresponding to the player IDs passed in as an argument. If both player documents are found, then the stored procedure updates the documents by swapping their items. If any errors are encountered along the way, it throws a JavaScript exception that implicitly aborts the transaction.

If the collection the stored procedure is registered against is a single-partition collection, then the transaction is scoped to all the docuemnts within the collection. If the collection is partitioned, then stored procedures are executed in the transaction scope of a single partition key. Each stored procedure execution must then include a partition key value corresponding to the scope the transaction must run under. For more details, see [DocumentDB Partitioning](documentdb-partition-data.md).

### Commit and rollback
Transactions are deeply and natively integrated into DocumentDB’s JavaScript programming model. Inside a JavaScript function, all operations are automatically wrapped under a single transaction. If the JavaScript completes without any exception, the operations to the database are committed. In effect, the “BEGIN TRANSACTION” and “COMMIT TRANSACTION” statements in relational databases are implicit in DocumentDB.  

If there is any exception that’s propagated from the script, DocumentDB’s JavaScript runtime will roll back the whole transaction. As shown in the earlier example, throwing an exception is effectively equivalent to a “ROLLBACK TRANSACTION” in DocumentDB.

### Data consistency
Stored procedures and triggers are always executed on the primary replica of the DocumentDB collection. This ensures that reads from inside stored procedures offer strong consistency. Queries using user defined functions can be executed on the primary or any secondary replica, but we ensure to meet the requested consistency level by choosing the appropriate replica.

## Bounded execution
All DocumentDB operations must complete within the server specified request timeout duration. This constraint also applies to JavaScript functions (stored procedures, triggers and user-defined functions). If an operation does not complete with that time limit, the transaction is rolled back. JavaScript functions must finish within the time limit or implement a continuation based model to batch/resume execution.  

In order to simplify development of stored procedures and triggers to handle time limits, all functions under the collection object (for create, read, replace, and delete of documents and attachments) return a Boolean value that represents whether that operation will complete. If this value is false, it is an indication that the time limit is about to expire and that the procedure must wrap up execution.  Operations queued prior to the first unaccepted store operation are guaranteed to complete if the stored procedure completes in time and does not queue any more requests.  

JavaScript functions are also bounded on resource consumption. DocumentDB reserves throughput per collection based on the provisioned size of a database account. Throughput is expressed in terms of a normalized unit of CPU, memory and IO consumption called request units or RUs. JavaScript functions can potentially use up a large number of RUs within a short time, and might get rate-limited if the collection’s limit is reached. Resource intensive stored procedures might also be quarantined to ensure availability of primitive database operations.  

### Example: Bulk importing data into a database program
Below is an example of a stored procedure that is written to bulk-import documents into a collection. Note how the stored procedure handles bounded execution by checking the Boolean return value from createDocument, and then uses the count of documents inserted in each invocation of the stored procedure to track and resume progress across batches.

    function bulkImport(docs) {
        var collection = getContext().getCollection();
        var collectionLink = collection.getSelfLink();

        // The count of imported docs, also used as current doc index.
        var count = 0;

        // Validate input.
        if (!docs) throw new Error("The array is undefined or null.");

        var docsLength = docs.length;
        if (docsLength == 0) {
            getContext().getResponse().setBody(0);
        }

        // Call the create API to create a document.
        tryCreate(docs[count], callback);

        // Note that there are 2 exit conditions:
        // 1) The createDocument request was not accepted. 
        //    In this case the callback will not be called, we just call setBody and we are done.
        // 2) The callback was called docs.length times.
        //    In this case all documents were created and we don’t need to call tryCreate anymore. Just call setBody and we are done.
        function tryCreate(doc, callback) {
            var isAccepted = collection.createDocument(collectionLink, doc, callback);

            // If the request was accepted, callback will be called.
            // Otherwise report current count back to the client, 
            // which will call the script again with remaining set of docs.
            if (!isAccepted) getContext().getResponse().setBody(count);
        }

        // This is called when collection.createDocument is done in order to process the result.
        function callback(err, doc, options) {
            if (err) throw err;

            // One more document has been inserted, increment the count.
            count++;

            if (count >= docsLength) {
                // If we created all documents, we are done. Just set the response.
                getContext().getResponse().setBody(count);
            } else {
                // Create next document.
                tryCreate(docs[count], callback);
            }
        }
    }

## <a id="trigger"></a> Database triggers
### Database pre-triggers
DocumentDB provides triggers that are executed or triggered by an operation on a document. For example, you can specify a pre-trigger when you are creating a document – this pre-trigger will run before the document is created. The following is an example of how pre-triggers can be used to validate the properties of a document that is being created:

    var validateDocumentContentsTrigger = {
        name: "validateDocumentContents",
        body: function validate() {
            var context = getContext();
            var request = context.getRequest();

            // document to be created in the current operation
            var documentToCreate = request.getBody();

            // validate properties
            if (!("timestamp" in documentToCreate)) {
                var ts = new Date();
                documentToCreate["my timestamp"] = ts.getTime();
            }

            // update the document that will be created
            request.setBody(documentToCreate);
        },
        triggerType: TriggerType.Pre,
        triggerOperation: TriggerOperation.Create
    }


And the corresponding Node.js client-side registration code for the trigger:

    // register pre-trigger
    client.createTriggerAsync(collection.self, validateDocumentContentsTrigger)
        .then(function (response) {
            console.log("Created", response.resource);
            var docToCreate = {
                id: "DocWithTrigger",
                event: "Error",
                source: "Network outage"
            };

            // run trigger while creating above document 
            var options = { preTriggerInclude: "validateDocumentContents" };

            return client.createDocumentAsync(collection.self,
                  docToCreate, options);
        }, function (error) {
            console.log("Error", error);
        })
    .then(function (response) {
        console.log(response.resource); // document with timestamp property added
    }, function (error) {
        console.log("Error", error);
    });


Pre-triggers cannot have any input parameters. The request object can be used to manipulate the request message associated with the operation. Here, the pre-trigger is being run with the creation of a document, and the request message body contains the document to be created in JSON format.   

When triggers are registered, users can specify the operations that it can run with. This trigger was created with TriggerOperation.Create, which means the following is not permitted.

    var options = { preTriggerInclude: "validateDocumentContents" };

    client.replaceDocumentAsync(docToReplace.self,
                  newDocBody, options)
    .then(function (response) {
        console.log(response.resource);
    }, function (error) {
        console.log("Error", error);
    });

    // Fails, can’t use a create trigger in a replace operation

### Database post-triggers
Post-triggers, like pre-triggers, are associated with an operation on a document and don’t take any input parameters. They run **after** the operation has completed, and have access to the response message that is sent to the client.   

The following example shows post-triggers in action:

    var updateMetadataTrigger = {
        name: "updateMetadata",
        body: function updateMetadata() {
            var context = getContext();
            var collection = context.getCollection();
            var response = context.getResponse();

            // document that was created
            var createdDocument = response.getBody();

            // query for metadata document
            var filterQuery = 'SELECT * FROM root r WHERE r.id = "_metadata"';
            var accept = collection.queryDocuments(collection.getSelfLink(), filterQuery,
                updateMetadataCallback);
            if(!accept) throw "Unable to update metadata, abort";

            function updateMetadataCallback(err, documents, responseOptions) {
                if(err) throw new Error("Error" + err.message);
                         if(documents.length != 1) throw 'Unable to find metadata document';

                         var metadataDocument = documents[0];

                         // update metadata
                         metadataDocument.createdDocuments += 1;
                         metadataDocument.createdNames += " " + createdDocument.id;
                         var accept = collection.replaceDocument(metadataDocument._self,
                               metadataDocument, function(err, docReplaced) {
                                      if(err) throw "Unable to update metadata, abort";
                               });
                         if(!accept) throw "Unable to update metadata, abort";
                         return;                    
            }                                                                                            
        },
        triggerType: TriggerType.Post,
        triggerOperation: TriggerOperation.All
    }


The trigger can be registered as shown in the following sample.

    // register post-trigger
    client.createTriggerAsync('dbs/testdb/colls/testColl', updateMetadataTrigger)
        .then(function(createdTrigger) { 
            var docToCreate = { 
                name: "artist_profile_1023",
                artist: "The Band",
                albums: ["Hellujah", "Rotators", "Spinning Top"]
            };

            // run trigger while creating above document 
            var options = { postTriggerInclude: "updateMetadata" };

            return client.createDocumentAsync(collection.self,
                  docToCreate, options);
        }, function(error) {
            console.log("Error" , error);
        })
    .then(function(response) {
        console.log(response.resource); 
    }, function(error) {
        console.log("Error" , error);
    });


This trigger queries for the metadata document and updates it with details about the newly created document.  

One thing that is important to note is the **transactional** execution of triggers in DocumentDB. This post-trigger runs as part of the same transaction as the creation of the original document. Therefore, if we throw an exception from the post-trigger (say if we are unable to update the metadata document), the whole transaction will fail and be rolled back. No document will be created, and an exception will be returned.  

## <a id="udf"></a>User-defined functions
User-defined functions (UDFs) are used to extend the DocumentDB SQL query language grammar and implement custom business logic. They can only be called from inside queries. They do not have access to the context object and are meant to be used as compute-only JavaScript. Therefore, UDFs can be run on secondary replicas of the DocumentDB service.  

The following sample creates a UDF to calculate income tax based on rates for various income brackets, and then uses it inside a query to find all people who paid more than $20,000 in taxes.

    var taxUdf = {
        name: "tax",
        body: function tax(income) {

            if(income == undefined) 
                throw 'no input';

            if (income < 1000) 
                return income * 0.1;
            else if (income < 10000) 
                return income * 0.2;
            else
                return income * 0.4;
        }
    }


The UDF can subsequently be used in queries like in the following sample:

    // register UDF
    client.createUserDefinedFunctionAsync('dbs/testdb/colls/testColl', taxUdf)
        .then(function(response) { 
            console.log("Created", response.resource);

            var query = 'SELECT * FROM TaxPayers t WHERE udf.tax(t.income) > 20000'; 
            return client.queryDocuments('dbs/testdb/colls/testColl',
                   query).toArrayAsync();
        }, function(error) {
            console.log("Error" , error);
        })
    .then(function(response) {
        var documents = response.feed;
        console.log(response.resource); 
    }, function(error) {
        console.log("Error" , error);
    });

## JavaScript language-integrated query API
In addition to issuing queries using DocumentDB’s SQL grammar, the server-side SDK allows you to perform optimized queries using a fluent JavaScript interface without any knowledge of SQL. The JavaScript query API allows you to programmatically build queries by passing predicate functions into chainable function calls, with a syntax familiar to ECMAScript5's Array built-ins and popular JavaScript libraries like lodash. Queries are parsed by the JavaScript runtime to be executed efficiently using DocumentDB’s indices.

> [!NOTE]
> `__` (double-underscore) is an alias to `getContext().getCollection()`.
> <br/>
> In other words, you can use `__` or `getContext().getCollection()` to access the JavaScript query API.
> 
> 

Supported functions include:

<ul>
<li>
<b>chain() ... .value([callback] [, options])</b>
<ul>
<li>
Starts a chained call which must be terminated with value().
</li>
</ul>
</li>
<li>
<b>filter(predicateFunction [, options] [, callback])</b>
<ul>
<li>
Filters the input using a predicate function which returns true/false in order to filter in/out input documents into the resulting set. This behaves similar to a WHERE clause in SQL.
</li>
</ul>
</li>
<li>
<b>map(transformationFunction [, options] [, callback])</b>
<ul>
<li>
Applies a projection given a transformation function which maps each input item to a JavaScript object or value. This behaves similar to a SELECT clause in SQL.
</li>
</ul>
</li>
<li>
<b>pluck([propertyName] [, options] [, callback])</b>
<ul>
<li>
This is a shortcut for a map which extracts the value of a single property from each input item.
</li>
</ul>
</li>
<li>
<b>flatten([isShallow] [, options] [, callback])</b>
<ul>
<li>
Combines and flattens arrays from each input item in to a single array. This behaves similar to SelectMany in LINQ.
</li>
</ul>
</li>
<li>
<b>sortBy([predicate] [, options] [, callback])</b>
<ul>
<li>
Produce a new set of documents by sorting the documents in the input document stream in ascending order using the given predicate. This behaves similar to a ORDER BY clause in SQL.
</li>
</ul>
</li>
<li>
<b>sortByDescending([predicate] [, options] [, callback])</b>
<ul>
<li>
Produce a new set of documents by sorting the documents in the input document stream in descending order using the given predicate. This behaves similar to a ORDER BY x DESC clause in SQL.
</li>
</ul>
</li>
</ul>


When included inside predicate and/or selector functions, the following JavaScript constructs get automatically optimized to run directly on DocumentDB indices:

* Simple operators: = + - * / % | ^ &amp; == != === !=== &lt; &gt; &lt;= &gt;= || &amp;&amp; &lt;&lt; &gt;&gt; &gt;&gt;&gt;! ~
* Literals, including the object literal: {}
* var, return

The following JavaScript constructs do not get optimized for DocumentDB indices:

* Control flow (e.g. if, for, while)
* Function calls

For more information, please see our [Server-Side JSDocs](http://azure.github.io/azure-documentdb-js-server/).

### Example: Write a stored procedure using the JavaScript query API
The following code sample is an example of how the JavaScript Query API can be used in the context of a stored procedure. The stored procedure inserts a document, given by an input parameter, and updates a metadata document, using the `__.filter()` method, with minSize, maxSize, and totalSize based upon the input document's size property.

    /**
     * Insert actual doc and update metadata doc: minSize, maxSize, totalSize based on doc.size.
     */
    function insertDocumentAndUpdateMetadata(doc) {
      // HTTP error codes sent to our callback funciton by DocDB server.
      var ErrorCode = {
        RETRY_WITH: 449,
      }

      var isAccepted = __.createDocument(__.getSelfLink(), doc, {}, function(err, doc, options) {
        if (err) throw err;

        // Check the doc (ignore docs with invalid/zero size and metaDoc itself) and call updateMetadata.
        if (!doc.isMetadata && doc.size > 0) {
          // Get the meta document. We keep it in the same collection. it's the only doc that has .isMetadata = true.
          var result = __.filter(function(x) {
            return x.isMetadata === true
          }, function(err, feed, options) {
            if (err) throw err;

            // We assume that metadata doc was pre-created and must exist when this script is called.
            if (!feed || !feed.length) throw new Error("Failed to find the metadata document.");

            // The metadata document.
            var metaDoc = feed[0];

            // Update metaDoc.minSize:
            // for 1st document use doc.Size, for all the rest see if it's less than last min.
            if (metaDoc.minSize == 0) metaDoc.minSize = doc.size;
            else metaDoc.minSize = Math.min(metaDoc.minSize, doc.size);

            // Update metaDoc.maxSize.
            metaDoc.maxSize = Math.max(metaDoc.maxSize, doc.size);

            // Update metaDoc.totalSize.
            metaDoc.totalSize += doc.size;

            // Update/replace the metadata document in the store.
            var isAccepted = __.replaceDocument(metaDoc._self, metaDoc, function(err) {
              if (err) throw err;
              // Note: in case concurrent updates causes conflict with ErrorCode.RETRY_WITH, we can't read the meta again 
              //       and update again because due to Snapshot isolation we will read same exact version (we are in same transaction).
              //       We have to take care of that on the client side.
            });
            if (!isAccepted) throw new Error("replaceDocument(metaDoc) returned false.");
          });
          if (!result.isAccepted) throw new Error("filter for metaDoc returned false.");
        }
      });
      if (!isAccepted) throw new Error("createDocument(actual doc) returned false.");
    }

## SQL to Javascript cheat sheet
The following table presents various SQL queries and the corresponding JavaScript queries.

As with SQL queries, document property keys (e.g. `doc.id`) are case-sensitive.

|SQL| JavaScript Query API|Description below|
|---|---|---|
|SELECT *<br>FROM docs| __.map(function(doc) { <br>&nbsp;&nbsp;&nbsp;&nbsp;return doc;<br>});|1|
|SELECT docs.id, docs.message AS msg, docs.actions <br>FROM docs|__.map(function(doc) {<br>&nbsp;&nbsp;&nbsp;&nbsp;return {<br>&nbsp;&nbsp;&nbsp;&nbsp;&nbsp;&nbsp;&nbsp;&nbsp;id: doc.id,<br>&nbsp;&nbsp;&nbsp;&nbsp;&nbsp;&nbsp;&nbsp;&nbsp;msg: doc.message,<br>&nbsp;&nbsp;&nbsp;&nbsp;&nbsp;&nbsp;&nbsp;&nbsp;actions:doc.actions<br>&nbsp;&nbsp;&nbsp;&nbsp;};<br>});|2|
|SELECT *<br>FROM docs<br>WHERE docs.id="X998_Y998"|__.filter(function(doc) {<br>&nbsp;&nbsp;&nbsp;&nbsp;return doc.id ==="X998_Y998";<br>});|3|
|SELECT *<br>FROM docs<br>WHERE ARRAY_CONTAINS(docs.Tags, 123)|__.filter(function(x) {<br>&nbsp;&nbsp;&nbsp;&nbsp;return x.Tags && x.Tags.indexOf(123) > -1;<br>});|4|
|SELECT docs.id, docs.message AS msg<br>FROM docs<br>WHERE docs.id="X998_Y998"|__.chain()<br>&nbsp;&nbsp;&nbsp;&nbsp;.filter(function(doc) {<br>&nbsp;&nbsp;&nbsp;&nbsp;&nbsp;&nbsp;&nbsp;&nbsp;return doc.id ==="X998_Y998";<br>&nbsp;&nbsp;&nbsp;&nbsp;})<br>&nbsp;&nbsp;&nbsp;&nbsp;.map(function(doc) {<br>&nbsp;&nbsp;&nbsp;&nbsp;&nbsp;&nbsp;&nbsp;return {<br>&nbsp;&nbsp;&nbsp;&nbsp;&nbsp;&nbsp;&nbsp;&nbsp;&nbsp;&nbsp;&nbsp;&nbsp;id: doc.id,<br>&nbsp;&nbsp;&nbsp;&nbsp;&nbsp;&nbsp;&nbsp;&nbsp;&nbsp;&nbsp;&nbsp;&nbsp;msg: doc.message<br>&nbsp;&nbsp;&nbsp;&nbsp;&nbsp;&nbsp;&nbsp;};<br>&nbsp;&nbsp;&nbsp;&nbsp;})<br>.value();|5|
|SELECT VALUE tag<br>FROM docs<br>JOIN tag IN docs.Tags<br>ORDER BY docs._ts|__.chain()<br>&nbsp;&nbsp;&nbsp;&nbsp;.filter(function(doc) {<br>&nbsp;&nbsp;&nbsp;&nbsp;&nbsp;&nbsp;&nbsp;&nbsp;return doc.Tags && Array.isArray(doc.Tags);<br>&nbsp;&nbsp;&nbsp;&nbsp;})<br>&nbsp;&nbsp;&nbsp;&nbsp;.sortBy(function(doc) {<br>&nbsp;&nbsp;&nbsp;&nbsp;&nbsp;&nbsp;&nbsp;&nbsp;return doc._ts;<br>&nbsp;&nbsp;&nbsp;&nbsp;})<br>&nbsp;&nbsp;&nbsp;&nbsp;.pluck("Tags")<br>&nbsp;&nbsp;&nbsp;&nbsp;.flatten()<br>&nbsp;&nbsp;&nbsp;&nbsp;.value()|6|

The following descriptions explain each query in the table above.
1. Results in all documents (paginated with continuation token) as is.
2. Projects the id, message (aliased to msg), and action from all documents.
3. Queries for documents with the predicate: id = "X998_Y998".
4. Queries for documents that have a Tags property and Tags is an array containing the value 123.
5. Queries for documents with a predicate, id = "X998_Y998", and then projects the id and message (aliased to msg).
6. Filters for documents which have an array property, Tags, and sorts the resulting documents by the _ts timestamp system property, and then projects + flattens the Tags array.


## Runtime support
[DocumentDB JavaScript server side SDK](http://azure.github.io/azure-documentdb-js-server/) provides support for the most of the mainstream JavaScript language features as standardized by [ECMA-262](http://www.ecma-international.org/publications/standards/Ecma-262.htm).

### Security
JavaScript stored procedures and triggers are sandboxed so that the effects of one script do not leak to the other without going through the snapshot transaction isolation at the database level. The runtime environments are pooled but cleaned of the context after each run. Hence they are guaranteed to be safe of any unintended side effects from each other.

### Pre-compilation
Stored procedures, triggers and UDFs are implicitly precompiled to the byte code format in order to avoid compilation cost at the time of each script invocation. This ensures invocations of stored procedures are fast and have a low footprint.

## Client SDK support
In addition to the [Node.js](documentdb-sdk-node.md) client, DocumentDB supports [.NET](documentdb-sdk-dotnet.md), [.NET Core](documentdb-sdk-dotnet-core.md), [Java](documentdb-sdk-java.md), [JavaScript](http://azure.github.io/azure-documentdb-js/), and [Python SDKs](documentdb-sdk-python.md). Stored procedures, triggers and UDFs can be created and executed using any of these SDKs as well. The following example shows how to create and execute a stored procedure using the .NET client. Note how the .NET types are passed into the stored procedure as JSON and read back.

    var markAntiquesSproc = new StoredProcedure
    {
        Id = "ValidateDocumentAge",
        Body = @"
                function(docToCreate, antiqueYear) {
                    var collection = getContext().getCollection();    
                    var response = getContext().getResponse();    

                    if(docToCreate.Year != undefined && docToCreate.Year < antiqueYear){
                        docToCreate.antique = true;
                    }

                    collection.createDocument(collection.getSelfLink(), docToCreate, {}, 
                        function(err, docCreated, options) { 
                            if(err) throw new Error('Error while creating document: ' + err.message);                              
                            if(options.maxCollectionSizeInMb == 0) throw 'max collection size not found'; 
                            response.setBody(docCreated);
                    });
             }"
    };

    // register stored procedure
    StoredProcedure createdStoredProcedure = await client.CreateStoredProcedureAsync(UriFactory.CreateDocumentCollectionUri("db", "coll"), markAntiquesSproc);
    dynamic document = new Document() { Id = "Borges_112" };
    document.Title = "Aleph";
    document.Year = 1949;

    // execute stored procedure
    Document createdDocument = await client.ExecuteStoredProcedureAsync<Document>(UriFactory.CreateStoredProcedureUri("db", "coll", "sproc"), document, 1920);


This sample shows how to use the [.NET SDK](https://msdn.microsoft.com/library/azure/dn948556.aspx) to create a pre-trigger and create a document with the trigger enabled. 

    Trigger preTrigger = new Trigger()
    {
        Id = "CapitalizeName",
        Body = @"function() {
            var item = getContext().getRequest().getBody();
            item.id = item.id.toUpperCase();
            getContext().getRequest().setBody(item);
        }",
        TriggerOperation = TriggerOperation.Create,
        TriggerType = TriggerType.Pre
    };

    Document createdItem = await client.CreateDocumentAsync(UriFactory.CreateDocumentCollectionUri("db", "coll"), new Document { Id = "documentdb" },
        new RequestOptions
        {
            PreTriggerInclude = new List<string> { "CapitalizeName" },
        });


And the following example shows how to create a user defined function (UDF) and use it in a [DocumentDB SQL query](documentdb-sql-query.md).

    UserDefinedFunction function = new UserDefinedFunction()
    {
        Id = "LOWER",
        Body = @"function(input) 
        {
            return input.toLowerCase();
        }"
    };

    foreach (Book book in client.CreateDocumentQuery(UriFactory.CreateDocumentCollectionUri("db", "coll"),
        "SELECT * FROM Books b WHERE udf.LOWER(b.Title) = 'war and peace'"))
    {
        Console.WriteLine("Read {0} from query", book);
    }

## REST API
All DocumentDB operations can be performed in a RESTful manner. Stored procedures, triggers and user-defined functions can be registered under a collection by using HTTP POST. The following is an example of how to register a stored procedure:

    POST https://<url>/sprocs/ HTTP/1.1
    authorization: <<auth>>
    x-ms-date: Thu, 07 Aug 2014 03:43:10 GMT


    var x = {
      "name": "createAndAddProperty",
      "body": function (docToCreate, addedPropertyName, addedPropertyValue) {
                var collectionManager = getContext().getCollection();
                collectionManager.createDocument(
                    collectionManager.getSelfLink(),
                    docToCreate,
                    function(err, docCreated) {
                      if(err) throw new Error('Error:  ' + err.message);
                      docCreated[addedPropertyName] = addedPropertyValue;
                      getContext().getResponse().setBody(docCreated);
                    });
            }
    }


The stored procedure is registered by executing a POST request against the URI dbs/testdb/colls/testColl/sprocs with the body containing the stored procedure to create. Triggers and UDFs can be registered similarly by issuing a POST against /triggers and /udfs respectively.
This stored procedure can then be executed by issuing a POST request against its resource link:

    POST https://<url>/sprocs/<sproc> HTTP/1.1
    authorization: <<auth>>
    x-ms-date: Thu, 07 Aug 2014 03:43:20 GMT


    [ { "name": "TestDocument", "book": "Autumn of the Patriarch"}, "Price", 200 ]


Here, the input to the stored procedure is passed in the request body. Note that the input is passed as a JSON array of input parameters. The stored procedure takes the first input as a document that is a response body. The response we receive is as follows:

    HTTP/1.1 200 OK

    { 
      name: 'TestDocument',
      book: ‘Autumn of the Patriarch’,
      id: ‘V7tQANV3rAkDAAAAAAAAAA==‘,
      ts: 1407830727,
      self: ‘dbs/V7tQAA==/colls/V7tQANV3rAk=/docs/V7tQANV3rAkDAAAAAAAAAA==/’,
      etag: ‘6c006596-0000-0000-0000-53e9cac70000’,
      attachments: ‘attachments/’,
      Price: 200
    }


Triggers, unlike stored procedures, cannot be executed directly. Instead they are executed as part of an operation on a document. We can specify the triggers to run with a request using HTTP headers. The following is request to create a document.

    POST https://<url>/docs/ HTTP/1.1
    authorization: <<auth>>
    x-ms-date: Thu, 07 Aug 2014 03:43:10 GMT
    x-ms-documentdb-pre-trigger-include: validateDocumentContents 
    x-ms-documentdb-post-trigger-include: bookCreationPostTrigger


    {
       "name": "newDocument",
       “title”: “The Wizard of Oz”,
       “author”: “Frank Baum”,
       “pages”: 92
    }


Here the pre-trigger to be run with the request is specified in the x-ms-documentdb-pre-trigger-include header. Correspondingly, any post-triggers are given in the x-ms-documentdb-post-trigger-include header. Note that both pre- and post-triggers can be specified for a given request.

## Sample code
You can find more server-side code examples (including [bulk-delete](https://github.com/Azure/azure-documentdb-js-server/tree/master/samples/stored-procedures/bulkDelete.js), and [update](https://github.com/Azure/azure-documentdb-js-server/tree/master/samples/stored-procedures/update.js)) on our [Github repository](https://github.com/Azure/azure-documentdb-js-server/tree/master/samples).

Want to share your awesome stored procedure? Please, send us a pull-request! 

## Next steps
Once you have one or more stored procedures, triggers, and user-defined functions created, you can load them and view them in the Azure Portal using Script Explorer. For more information, see [View stored procedures, triggers, and user-defined functions using the DocumentDB Script Explorer](documentdb-view-scripts.md).

You may also find the following references and resources useful in your path to learn more about DocumentDB server-side programming:

* [Azure DocumentDB SDKs](https://msdn.microsoft.com/library/azure/dn781482.aspx)
* [DocumentDB Studio](https://github.com/mingaliu/DocumentDBStudio/releases)
* [JSON](http://www.json.org/) 
* [JavaScript ECMA-262](http://www.ecma-international.org/publications/standards/Ecma-262.htm)
* [JavaScript – JSON type system](http://www.json.org/js.html) 
* [Secure and Portable Database Extensibility](http://dl.acm.org/citation.cfm?id=276339) 
* [Service Oriented Database Architecture](http://dl.acm.org/citation.cfm?id=1066267&coll=Portal&dl=GUIDE) 
* [Hosting the .NET Runtime in Microsoft SQL server](http://dl.acm.org/citation.cfm?id=1007669)
<|MERGE_RESOLUTION|>--- conflicted
+++ resolved
@@ -14,16 +14,7 @@
 ms.tgt_pltfrm: na
 ms.devlang: na
 ms.topic: article
-<<<<<<< HEAD
-<<<<<<< HEAD
 ms.date: 11/12/2016
-=======
-ms.date: 11/11/2016
->>>>>>> 683ccebdc507633e00327710415c698c2218e909
-ms.author: andrl
-=======
-ms.date: 11/12/2016
->>>>>>> 83bce497
 
 ---
 # DocumentDB server-side programming: Stored procedures, database triggers, and UDFs
