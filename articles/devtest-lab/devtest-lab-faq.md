--- conflicted
+++ resolved
@@ -254,13 +254,9 @@
 ### Why do I get a "Parent resource not found" error when provisioning a VM from PowerShell?
 When one resource is a parent to another resource, the parent resource must exist before creating the child resource. If it does not exist, you receive a **ParentResourceNotFound** error. If you do not specify a dependency on the parent resource, the child resource might be deployed before the parent.
 
-<<<<<<< HEAD
 VMs are child resources under a lab in a resource group. When you use Azure Resource Manager templates to deploy through PowerShell, the resource group name provided in the PowerShell script should be the resource group name of the lab. For more information, see [Troubleshoot common Azure deployment errors ](https://docs.microsoft.com/en-us/azure/azure-resource-manager/resource-manager-common-deployment-errors#parentresourcenotfound).
-=======
-VMs are child resources under a lab in a resource group. When you use Azure Resource Templates to deploy through PowerShell, the resource group name provided in the PowerShell script should be the resource group name of the lab. For more information, see [Troubleshoot common Azure deployment errors](https://docs.microsoft.com/en-us/azure/azure-resource-manager/resource-manager-common-deployment-errors#parentresourcenotfound).
 
 ### Where can I find more error information if a VM deployment fails?
 VM deployment errors are captured in the activity logs. You can find lab VMs activity logs through the **Audit logs** or **Virtual machine diagnostics** on the resource menu in the lab's VM blade (the blade displays after you select the VM from **My virtual machines** list).
 
-Sometimes, the deployment error occurs before the VM deployment starts - such as when the subscription limit for a resource created with the VM is exceeded. In this case, the error details are captured in the lab level **Activity logs** that can be find at the bottom of the **Configuration and policies** settings. For more information about using activity logs in Azure, see [View activity logs to audit actions on resources](https://docs.microsoft.com/en-us/azure/azure-resource-manager/resource-group-audit).
->>>>>>> 2ce431c8
+Sometimes, the deployment error occurs before the VM deployment starts - such as when the subscription limit for a resource created with the VM is exceeded. In this case, the error details are captured in the lab level **Activity logs** that can be find at the bottom of the **Configuration and policies** settings. For more information about using activity logs in Azure, see [View activity logs to audit actions on resources](https://docs.microsoft.com/en-us/azure/azure-resource-manager/resource-group-audit).