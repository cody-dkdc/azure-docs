--- conflicted
+++ resolved
@@ -228,11 +228,8 @@
 Get-AzureRmVmssRollingUpgrade -ResourceGroupName myResourceGroup -VMScaleSetName myVMSS
 ```
 
-<<<<<<< HEAD
 ### Azure CLI
-=======
-### CLI 2.0
->>>>>>> 12debbae
+
 The following example uses the Azure CLI (2.0.20 or later) to check the status for the scale set named *myVMSS* in the resource group named *myResourceGroup*:
 
 ```azurecli
