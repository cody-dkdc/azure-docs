--- conflicted
+++ resolved
@@ -31,23 +31,6 @@
 
 If you choose to install and use the CLI locally, this tutorial requires that you are running the Azure CLI version 2.0.31 or later. Run `az --version` to find the version. If you need to install or upgrade, see [Install Azure CLI]( /cli/azure/install-azure-cli).
 
-<<<<<<< HEAD
-## Register for disk encryption preview
-
-The Azure disk encryption for virtual machine scale sets preview requires you to self-register your subscription with [az feature register](/cli/azure/feature). You only need to perform the following steps the first time that you use the disk encryption preview feature:
-
-```azurecli-interactive
-az feature register --name UnifiedDiskEncryption --namespace Microsoft.Compute
-```
-
-It can take up to 10 minutes for the registration request to propagate. You can check on the registration state with [az feature show](/cli/azure/feature). When the `State` reports *Registered*, re-register the *Microsoft.Compute* provider with [az provider register](/cli/azure/provider):
-
-```azurecli-interactive
-az provider register --namespace Microsoft.Compute
-```
-
-=======
->>>>>>> 6a383dfd
 ## Create a scale set
 
 Before you can create a scale set, create a resource group with [az group create](/cli/azure/group). The following example creates a resource group named *myResourceGroup* in the *eastus* location:
