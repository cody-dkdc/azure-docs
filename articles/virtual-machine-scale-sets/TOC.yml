- name: Virtual Machines Scale Sets Documentation
  href: index.yml
- name: Overview
  items:
  - name: What are virtual machine scale sets?
    href: overview.md
- name: Quickstarts
  expanded: true
  items:
  - name: Create in the Azure portal
    href: quick-create-portal.md
  - name: Create with the Azure CLI
    href: quick-create-cli.md
  - name: Create with Azure PowerShell
    href: quick-create-powershell.md
  - name: Create with a template
    items:
    - name: Linux scale set
      href: quick-create-template-linux.md
    - name: Windows scale set
      href: quick-create-template-windows.md
- name: Tutorials
  items:
  - name: 1 - Create / manage scale set
    items:
    - name: Azure CLI
      href: tutorial-create-and-manage-cli.md
    - name: Azure PowerShell
      href: tutorial-create-and-manage-powershell.md
  - name: 2 - Use data disks
    items:
    - name: Azure CLI
      href: tutorial-use-disks-cli.md
    - name: Azure PowerShell
      href: tutorial-use-disks-powershell.md
  - name: 3 - Use a custom VM image
    items:
    - name: Azure CLI
      href: tutorial-use-custom-image-cli.md
    - name: Azure PowerShell
      href: tutorial-use-custom-image-powershell.md
  - name: 4 - Deploy apps to a scale set
    items:
    - name: Azure CLI
      href: tutorial-install-apps-cli.md
    - name: Azure PowerShell
      href: tutorial-install-apps-powershell.md
    - name: Template
      href: tutorial-install-apps-template.md
  - name: 5 - Autoscale a scale set
    items:
    - name: Azure CLI
      href: tutorial-autoscale-cli.md
    - name: Azure PowerShell
      href: tutorial-autoscale-powershell.md
    - name: Template
      href: tutorial-autoscale-template.md
- name: Samples
  items:
  - name: Azure CLI
    href: cli-samples.md
  - name: PowerShell
    href: powershell-samples.md
- name: Concepts
  items:
  - name: Azure Resource Manager
    href: ../azure-resource-manager/resource-group-overview.md
    maintainContext: true
  - name: Regions and availability
    href: ../virtual-machines/windows/regions-and-availability.md
    maintainContext: true
    items:
    - name: Manage fault domains in scale sets
      href: virtual-machine-scale-sets-manage-fault-domains.md
  - name: VM types and sizes
    href: ../virtual-machines/windows/sizes.md
    maintainContext: true
    items:
    - name: General purpose
      href: ../virtual-machines/windows/sizes-general.md
      maintainContext: true
      items:
      - name: B-series burstable
        href: ../virtual-machines/windows/b-series-burstable.md
        maintainContext: true
    - name: Compute optimized
      href: ../virtual-machines/windows/sizes-compute.md
      maintainContext: true
    - name: Memory optimized
      href: ../virtual-machines/windows/sizes-memory.md
      maintainContext: true
      items:
      - name: Constrained vCPUs
        href: ../virtual-machines/windows/constrained-vcpu.md
        maintainContext: true
    - name: Storage optimized
      href: ../virtual-machines/windows/sizes-storage.md
      maintainContext: true
    - name: GPU optimized
      href: ../virtual-machines/windows/sizes-gpu.md
      maintainContext: true
      items:
      - name: Setup GPU drivers
        href: ../virtual-machines/windows/n-series-driver-setup.md
        maintainContext: true
    - name: High performance compute
      href: ../virtual-machines/windows/sizes-hpc.md
      maintainContext: true
    - name: Azure compute units (ACU)
      href: ../virtual-machines/windows/acu.md
      maintainContext: true
    - name: Benchmark scores
      href: ../virtual-machines/windows/compute-benchmark-scores.md
      maintainContext: true
  - name: Endorsed Linux distros
    href: ../virtual-machines/linux/endorsed-distros.md
    maintainContext: true
  - name: Maintenance and updates
    href: ../virtual-machines/windows/maintenance-and-updates.md
    maintainContext: true
  - name: Disk storage
    items:
    - name: Managed Disks
      href: ../virtual-machines/windows/managed-disks-overview.md
      maintainContext: true
    - name: Select a disk type
      href: ../virtual-machines/windows/disks-types.md
      maintainContext: true
    - name: Premium storage performance
      href: ../virtual-machines/windows/premium-storage-performance.md
      maintainContext: true
<<<<<<< HEAD
=======
    - name: Ephemeral OS disks
      href: ephemeral-os-disks.md      
>>>>>>> 6a383dfd
    - name: Scalability targets for disks
      href: ../virtual-machines/windows/disk-scalability-targets.md
      maintainContext: true
    - name: Backup and disaster recovery for disks
      href: ../virtual-machines/windows/backup-and-disaster-recovery-for-azure-iaas-disks.md
      maintainContext: true
  - name: Networking
    href: ../virtual-machines/windows/network-overview.md
    maintainContext: true
  - name: Infrastructure automation
    href: ../virtual-machines/windows/infrastructure-automation.md
    maintainContext: true
  - name: Security and policy
    href: ../virtual-machines/windows/security-policy.md
    maintainContext: true
  - name: Monitoring
    href: ../virtual-machines/windows/monitor.md
    maintainContext: true
  - name: Deployment considerations
    items:
    - name: vCPU quotas
      href: ../virtual-machines/windows/quotas.md
      maintainContext: true
  - name: Scale Set FAQ
    href: virtual-machine-scale-sets-faq.md
- name: How To
  items:
  - name: Plan and design
    items:
    - name: Design considerations
      href: virtual-machine-scale-sets-design-overview.md
    - name: Understand instance IDs
      href: virtual-machine-scale-sets-instance-ids.md
  - name: Create a template
    items:
    - name: Learn about scale set templates
      href: virtual-machine-scale-sets-mvss-start.md
    - name: Use an existing virtual network
      href: virtual-machine-scale-sets-mvss-existing-vnet.md
    - name: Use a custom image
      href: virtual-machine-scale-sets-mvss-custom-image.md
    - name: Use guest-based autoscaling with a Linux scale set template
      href: virtual-machine-scale-sets-mvss-guest-based-autoscale-linux.md
  - name: Deploy
    items:
    - name: Create with Visual Studio
      href: virtual-machine-scale-sets-vs-create.md
    - name: Use Availability Zones
      href: virtual-machine-scale-sets-use-availability-zones.md
    - name: Autoscale a scale set
      href: virtual-machine-scale-sets-autoscale-overview.md
      items:
      - name: Use the Azure portal
        href: virtual-machine-scale-sets-autoscale-portal.md
      - name: Advanced autoscale
        href: ../azure-monitor/platform/autoscale-virtual-machine-scale-sets.md
        maintainContext: true
      - name: Troubleshoot autoscale
        href: virtual-machine-scale-sets-troubleshoot.md
    - name: Applications on scale sets
      href: virtual-machine-scale-sets-deploy-app.md
    - name: Extensions on scale sets
      items:
        - name: Extension sequencing on scale sets
          href: virtual-machine-scale-sets-extension-sequencing.md
        - name: Application Health extension
          href: virtual-machine-scale-sets-health-extension.md
    - name: Use data disks with scale sets
      href: virtual-machine-scale-sets-attached-disks.md
    - name: Encrypt disks in scale sets
      items:
      - name: Use PowerShell
        href: virtual-machine-scale-sets-encrypt-disks-ps.md
      - name: Use the Azure CLI
        href: virtual-machine-scale-sets-encrypt-disks-cli.md
      - name: Extension sequencing
        href: ../security/azure-security-disk-encryption-extension-sequencing.md
        maintainContext: true
    - name: Work with large scale sets
      href: virtual-machine-scale-sets-placement-groups.md
    - name: Convert a scale set template to use managed disk
      href: virtual-machine-scale-sets-convert-template-to-md.md
    - name: Use low-priority
      href: virtual-machine-scale-sets-use-low-priority.md
  - name: Manage
    items:
    - name: Common management tasks
      items:
      - name: Use the Azure CLI
        href: virtual-machine-scale-sets-manage-cli.md
      - name: Use Azure PowerShell
        href: virtual-machine-scale-sets-manage-powershell.md
    - name: Shared image galleries 
      items:
      - name: Overview
        href: shared-image-galleries.md
      - name: CLI
        href: shared-images-cli.md
      - name: PowerShell
        href: shared-images-powershell.md
      - name: Share images across tenants
        href: share-images-across-tenants.md
      - name: Troubleshoot shared images
        href: troubleshooting-shared-images.md
    - name: Vertical scaling in a scale set
      href: virtual-machine-scale-sets-vertical-scale-reprovision.md
    - name: Automatic OS upgrades
      href: virtual-machine-scale-sets-automatic-upgrade.md
    - name: Modify a scale set
      href: virtual-machine-scale-sets-upgrade-scale-set.md
    - name: Using DSC and scale sets
      href: virtual-machine-scale-sets-dsc.md
    - name: Networking for scale sets
      href: virtual-machine-scale-sets-networking.md
    - name: Convert a template to managed disks
      href: virtual-machine-scale-sets-convert-template-to-md.md
    - name: Planned maintenance
      href: virtual-machine-scale-sets-maintenance-notifications.md
  - name: Use Ansible
<<<<<<< HEAD
    items:
    - name: Create and manange scale sets
      href: /azure/ansible/ansible-create-configure-vmss
      maintainContext: true
    - name: Deploy apps to scale sets
      href: /azure/ansible/ansible-deploy-app-vmss
      maintainContext: true
    - name: Autoscale a scale set
      href: /azure/ansible/ansible-auto-scale-vmss
      maintainContext: true
  - name: Troubleshoot
    items:
    - name: Autoscale
      href: virtual-machine-scale-sets-troubleshoot.md
  - name: FAQ
=======
>>>>>>> 6a383dfd
    items:
    - name: Create and manage scale sets
      href: /azure/ansible/ansible-create-configure-vmss
      maintainContext: true
    - name: Deploy apps to scale sets
      href: /azure/ansible/ansible-deploy-app-vmss
      maintainContext: true
    - name: Autoscale a scale set
      href: /azure/ansible/ansible-auto-scale-vmss
      maintainContext: true
- name: Reference
  items:
  - name: Azure PowerShell
    href: /powershell/azure/overview
  - name: Azure CLI
    href: ../virtual-machines/azure-cli-arm-commands.md
  - name: REST
    href: /rest/api/virtualmachinescalesets/
  - name: Azure templates
    href: /azure/templates/microsoft.compute/virtualmachinescalesets
- name: Resources
  items:
  - name: Azure Roadmap
    href: https://azure.microsoft.com/roadmap/?category=compute
  - name: Pricing
    items:
    - name: Linux
      href: https://azure.microsoft.com/pricing/details/virtual-machine-scale-sets/linux/
    - name: Windows
      href: https://azure.microsoft.com/pricing/details/virtual-machine-scale-sets/windows/
  - name: Pricing calculator
    href: https://azure.microsoft.com/pricing/calculator/
  - name: Stack Overflow
    href: https://stackoverflow.com/questions/tagged/azure-vm-scale-set<|MERGE_RESOLUTION|>--- conflicted
+++ resolved
@@ -129,11 +129,8 @@
     - name: Premium storage performance
       href: ../virtual-machines/windows/premium-storage-performance.md
       maintainContext: true
-<<<<<<< HEAD
-=======
     - name: Ephemeral OS disks
       href: ephemeral-os-disks.md      
->>>>>>> 6a383dfd
     - name: Scalability targets for disks
       href: ../virtual-machines/windows/disk-scalability-targets.md
       maintainContext: true
@@ -253,24 +250,6 @@
     - name: Planned maintenance
       href: virtual-machine-scale-sets-maintenance-notifications.md
   - name: Use Ansible
-<<<<<<< HEAD
-    items:
-    - name: Create and manange scale sets
-      href: /azure/ansible/ansible-create-configure-vmss
-      maintainContext: true
-    - name: Deploy apps to scale sets
-      href: /azure/ansible/ansible-deploy-app-vmss
-      maintainContext: true
-    - name: Autoscale a scale set
-      href: /azure/ansible/ansible-auto-scale-vmss
-      maintainContext: true
-  - name: Troubleshoot
-    items:
-    - name: Autoscale
-      href: virtual-machine-scale-sets-troubleshoot.md
-  - name: FAQ
-=======
->>>>>>> 6a383dfd
     items:
     - name: Create and manage scale sets
       href: /azure/ansible/ansible-create-configure-vmss
