--- conflicted
+++ resolved
@@ -14,16 +14,47 @@
 ms.tgt_pltfrm: vm
 ms.devlang: na
 ms.topic: article
-ms.date: 03/07/2018
+ms.date: 04/05/2018
 ms.author: iainfou
 
 ---
 
 # Create a virtual machine scale set that uses Availability Zones
+
 To protect your virtual machine scale sets from datacenter-level failures, you can create a scale set across Availability Zones. Azure regions that support Availability Zones have a minimum of three separate zones, each with their own independent power source, network, and cooling. For more information, see [Overview of Availability Zones](../availability-zones/az-overview.md).
 
+## Availability considerations
+
+When you deploy a scale set into one or more zones as of API version *2017-12-01*, you have the option to deploy with "max spreading" or "static 5 fault domain spreading". With max spreading, the scale set spreads your VMs across as many fault domains as possible within each zone. This spreading could be across greater or fewer than five fault domains per zone. With "static 5 fault domain spreading", the scale set spreads your VMs across exactly 5 fault domains per zone. If the scale set cannot find 5 distinct fault domains per zone to satisfy the allocation request, the request fails.
+
+**We recommend deploying with max spreading for most workloads** as this approach provides the best spreading in most cases. If you need replicas to be spread across distinct hardware isolation units, we recommend spreading across Availability Zones and utilize max spreading within each zone.
+
+With max spreading, you only see one fault domain in the scale set VM instance view and in the instance metadata regardless of how many fault domains the VMs are spread across. The spreading within each zone is implicit.
+
+To use max spreading, set *platformFaultDomainCount* to *1*. To use static 5 fault domain spreading, set *platformFaultDomainCount* to *5*. In API version *2017-12-01*, *platformFaultDomainCount* defaults to *1* for single-zone and cross-zone scale sets. Currently, only static 5 fault domain spreading is supported for regional scale sets.
+
+### Placement groups
+
+When you deploy a scale set, you also have the option to deploy with a single [placement group](./virtual-machine-scale-sets-placement-groups.md) per Availability Zone, or with multiple per zone. For regional scale sets, the choice is to have a single placement group in the region or to have multiple in the region. For most workloads, we recommend multiple placement groups, which allows for greater scale. In API version *2017-12-01*, scale sets default to multiple placement groups for single-zone and cross-zone scale sets, but they default to single placement group for regional scale sets.
+
+> [!NOTE]
+> If you use max spreading, you must use multiple placement groups.
+
+### Zone balancing
+
+Finally, for scale sets deployed across multiple zones, you also have the option of choosing "best effort zone balance" or "strict zone balance". A scale set is considered "balanced" if the number of VMs in each zone is within one of the number of VMs in all other zones for the scale set. For example:
+
+- A scale set with 2 VMs in zone 1, 3 VMs in zone 2, and 3 VMs in zone 3 is considered balanced.
+- A scale set with 1 VM in zone 1, 3 VMs in zone 2, and 3 VMs in zone 3 is considered unbalanced.
+
+It's possible that VMs in the scale set are successfully created, but extensions on those VMs fail to deploy. These VMs with extension failures are still counted when determining if a scale set is balanced. For instance, a scale set with 3 VMs in zone 1, 3 VMs in zone 2, and 3 VMs in zone 3 is considered balanced even if all extensions failed in zone 1 and all extensions succeeded in zones 2 and 3.
+
+With best-effort zone balance, the scale set attempts to scale in and out while maintaining balance. However, if for some reason this is not possible (for example, if one zone goes down, the scale set cannot create a new VM in that zone), the scale set allows temporary imbalance to successfully scale in or out. On subsequent scale-out attempts, the scale set adds VMs to zones that need more VMs for the scale set to be balanced. Similarly, on subsequent scale in attempts, the scale set removes VMs from zones that need fewer VMs for the scale set to be balanced. With "strict zone balance", the scale set fails any attempts to scale in or out if doing so would cause unbalance.
+
+To use best-effort zone balance, set *zoneBalance* to *false*. This setting is the default in API version *2017-12-01*. To use strict zone balance, set *zoneBalance* to *true*.
 
 ## Single-zone and zone-redundant scale sets
+
 When you deploy a virtual machine scale set, you can choose to use a single Availability Zone in a region, or multiple zones.
 
 When you create a scale set in a single zone, you control which zone all those VM instances run in, and the scale set is managed and autoscales only within that zone. A zone-redundant scale set lets you create a single scale set that spans multiple zones. As VM instances are created, by default they are evenly balanced across zones. Should an interruption occur in one of the zones, a scale set does not automatically scale out to increase capacity. A best practice would be to configure autoscale rules based on CPU or memory usage. The autoscale rules would allow the scale set to respond to a loss of the VM instances in that one zone by scaling out new instances in the remaining operational zones.
@@ -35,31 +66,16 @@
 - [Azure PowerShell](#use-azure-powershell)
 - [Azure Resource Manager templates](#use-azure-resource-manager-templates)
 
-## Availability considerations
-Beginning in API version 2017-12-01, when you deploy a scale set into one or more zones, you have the option of deploying with "max spreading" or "static 5 fault domain spreading". With max spreading, the scale set spreads your VMs across as many fault domains as possible within each zone. This spreading could be across greater or fewer than five fault domains per zone. On the other hand, with "static 5 fault domain spreading", the scale set spreads your VMs across exactly 5 fault domains per zone. If the scale set cannot find 5 distinct fault domains per zone to satisfy the allocation request, the request fails.
-
-**We recommend deploying with max spreading for most workloads** because max spreading provides the best spreading in most cases. If you need replicas to be spread across distinct hardware isolation units, we recommend spreading across availability zones and utilizing max spreading within each zone. Note that with max spreading, you only see one fault domain in the scale set VM instance view and in the instance metadata regardless of how many fault domains the VMs are actually spread across; the spreading within each zone is implicit.
-
-To use max spreading, set "platformFaultDomainCount" to 1. To use static 5 fault domain spreading, set "platformFaultDomainCount" to 5. In API version 2017-12-01, "platformFaultDomainCount" defaults to 1 for single-zone and cross-zone scale sets. Currently, only static 5 fault domain spreading is supported for regional scale sets.
-
-Additionally, when you deploy a scale set, you have the option of deploying with a single [placement group](./virtual-machine-scale-sets-placement-groups.md) per availability zone, or with multiple per zone (for regional scale sets, the choice is to have a single placement group in the region or to have multiple in the region). For most workloads, we recommend using multiple placement groups, which allows for greater scale. In API version 2017-12-01, scale sets default to multiple placement groups for single-zone and cross-zone scale sets, but they default to single placement group for regional scale sets.
-
->[!NOTE]
-> If you use max spreading, you must use multiple placement groups.
-
-Finally, for scale sets deployed across multiple zones, you also have the option of choosing "best effort zone balance" or "strict zone balance". A scale set is considered "balanced" if the number of VMs in each zone is within one of the number of VMs in all other zones for the scale set. For instance, a scale set with 2 VMs in zone 1, 3 VMs in zone 2, and 3 VMs in zone 3 is considered balanced. However, a scale set with 1 VM in zone 1, 3 VMs in zone 2, and 3 VMs in zone 3 is considered unbalanced. It's possible that VMs in the scale set are successfully created, while the extension on those VMs fail. These VMs with extension failures are still counted when determining if a scale set is balanced. For instance, a scale set with 3 VMs in zone 1, 3 VMs in zone 2, and 3 VMs in zone 3 is considered balanced even if all extensions failed in zone 1 and all extensions succeeded in zones 2 and 3. With best effort zone balance, the scale set attempts to scale in and out while maintaining balance. However, if for some reason this is not possible (for instance, one zone goes down, so the scale set cannot create a new VM in that zone), then the scale set will allow temporary unbalance in order to successfully scale in or out. On subsequent scale out attempts, the scale set adds VMs to zones that need more VMs for the scale set to be balanced. Similarly, on subsequent scale in attempts, the scale set removes VMs from zones that need fewer VMs for the scale set to be balanced. On the other hand, with "strict zone balance", the scale set fails any attempts to scale in or out if doing so would cause unbalance.
-
-To use best effort zone balance, set "zoneBalance" to false (the default in API version 2017-12-01). To use strict zone balance, set "zoneBalance" to true.
-
 ## Use the Azure portal
+
 The process to create a scale set that uses an Availability Zone is the same as detailed in the [getting started article](quick-create-portal.md). Make sure that you have [registered for the Availability Zones preview](http://aka.ms/azenroll). When you select a supported Azure region, you can create a scale set in one of the available zones, as shown in the following example:
 
 ![Create a scale set in a single Availability Zone](media/virtual-machine-scale-sets-use-availability-zones/create-portal-single-az.png)
 
 The scale set and supporting resources, such as the Azure load balancer and public IP address, are created in the single zone that you specify.
 
-
 ## Use the Azure CLI 2.0
+
 The process to create a scale set that uses an Availability Zone is the same as detailed in the [getting started article](quick-create-cli.md). To use Availability Zones, you must create your scale set in a supported Azure region, and have [registered for the Availability Zones preview](http://aka.ms/azenroll).
 
 Add the `--zones` parameter to the [az vmss create](/cli/azure/vmss#az_vmss_create) command and specify which zone to use (such as zone *1*, *2*, or *3*). The following example creates a single-zone scale set named *myScaleSet* in zone *1*:
@@ -74,9 +90,11 @@
     --generate-ssh-keys \
     --zones 1
 ```
+
 For a complete example of a single-zone scale set and network resources, see [this sample CLI script](https://github.com/Azure/azure-docs-cli-python-samples/blob/master/virtual-machine-scale-sets/create-single-availability-zone/create-single-availability-zone.sh.)
 
 ### Zone-redundant scale set
+
 To create a zone-redundant scale set, you use a *Standard* SKU public IP address and load balancer. For enhanced redundancy, the *Standard* SKU creates zone-redundant network resources. For more information, see [Azure Load Balancer Standard overview](../load-balancer/load-balancer-standard-overview.md).
 
 To create a zone-redundant scale set, specify multiple zones with the `--zones` parameter. The following example creates a zone-redundant scale set named *myScaleSet* across zones *1,2,3*:
@@ -94,13 +112,9 @@
 
 It takes a few minutes to create and configure all the scale set resources and VMs in the zone(s) that you specify. For a complete example of a zone-redundant scale set and network resources, see [this sample CLI script](https://github.com/Azure/azure-docs-cli-python-samples/blob/master/virtual-machine-scale-sets/create-zone-redundant-scale-set/create-zone-redundant-scale-set.sh)
 
-
 ## Use Azure PowerShell
-<<<<<<< HEAD
+
 To use Availability Zones, you must create your scale set in a supported Azure region. Add the `-Zone` parameter to the [New-AzureRmVmssConfig](/powershell/module/azurerm.compute/new-azurermvmssconfig) command and specify which zone to use (such as zone *1*, *2*, or *3*).
-=======
-The process to create a scale set that uses an Availability Zone is the same as detailed in the [getting started article](quick-create-powershell.md). To use Availability Zones, you must create your scale set in a supported Azure region, and have [registered for the Availability Zones preview](http://aka.ms/azenroll). Add the `-Zone` parameter to the [New-AzureRmVmssConfig](/powershell/module/azurerm.compute/new-azurermvmssconfig) command and specify which zone to use (such as zone *1*, *2*, or *3*). 
->>>>>>> c185b2fd
 
 The following example creates a single-zone scale set named *myScaleSet* in *East US 2* zone *1*. The Azure network resources for virtual network, public IP address, and load balancer are automatically created. When prompted, provide your own desired administrative credentials for the VM instances in the scale set:
 
@@ -118,13 +132,12 @@
 ```
 
 ### Zone-redundant scale set
-To create a zone-redundant scale set, you use a *Standard* SKU public IP address and load balancer. For enhanced redundancy, the *Standard* SKU creates zone-redundant network resources. For more information, see [Azure Load Balancer Standard overview](../load-balancer/load-balancer-standard-overview.md).
 
 To create a zone-redundant scale set, specify multiple zones with the `-Zone` parameter. The following example creates a zone-redundant scale set named *myScaleSet* across *East US 2* zones *1, 2, 3*. The zone-redundant Azure network resources for virtual network, public IP address, and load balancer are automatically created. When prompted, provide your own desired administrative credentials for the VM instances in the scale set:
 
 ```powershell
 New-AzureRmVmss `
-  -ResourceGroupName "myResourceGroupZR" `
+  -ResourceGroupName "myResourceGroup" `
   -Location "EastUS2" `
   -VMScaleSetName "myScaleSet" `
   -VirtualNetworkName "myVnet" `
@@ -136,7 +149,8 @@
 ```
 
 ## Use Azure Resource Manager templates
-The process to create a scale set that uses an Availability Zone is the same as detailed in the getting started article for [Linux](quick-create-template-linux.md) or [Windows](quick-create-template-windows.md). To use Availability Zones, you must create your scale set in a supported Azure region, and have [registered for the Availability Zones preview](http://aka.ms/azenroll). Add the `zones` property to the *Microsoft.Compute/virtualMachineScaleSets* resource type in your template and specify which zone to use (such as zone *1*, *2*, or *3*).
+
+The process to create a scale set that uses an Availability Zone is the same as detailed in the getting started article for [Linux](quick-create-template-linux.md) or [Windows](quick-create-template-windows.md). To use Availability Zones, you must create your scale set in a supported Azure region. Add the `zones` property to the *Microsoft.Compute/virtualMachineScaleSets* resource type in your template and specify which zone to use (such as zone *1*, *2*, or *3*).
 
 The following example creates a Linux single-zone scale set named *myScaleSet* in *East US 2* zone *1*:
 
@@ -181,6 +195,7 @@
 For a complete example of a single-zone scale set and network resources, see [this sample Resource Manager template](https://github.com/Azure/vm-scale-sets/blob/master/zones/singlezone.json)
 
 ### Zone-redundant scale set
+
 To create a zone-redundant scale set, specify multiple values in the `zones` property for the *Microsoft.Compute/virtualMachineScaleSets* resource type. The following example creates a zone-redundant scale set named *myScaleSet* across *East US 2* zones *1,2,3*:
 
 ```json
@@ -201,6 +216,6 @@
 
 For a complete example of a zone-redundant scale set and network resources, see [this sample Resource Manager template](https://github.com/Azure/vm-scale-sets/blob/master/zones/multizone.json)
 
-
 ## Next steps
-Now that you have created a scale set in an Availability Zone, you can learn how to [Deploy applications on virtual machine scale sets](virtual-machine-scale-sets-deploy-app.md) or [Use autoscale with virtual machine scale sets](virtual-machine-scale-sets-autoscale-overview.md).+
+Now that you have created a scale set in an Availability Zone, you can learn how to [Deploy applications on virtual machine scale sets](tutorial-install-apps-cli-.md) or [Use autoscale with virtual machine scale sets](tutorial-autoscale-cli.md).