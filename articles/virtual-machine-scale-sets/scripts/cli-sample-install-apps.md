--- conflicted
+++ resolved
@@ -42,13 +42,8 @@
 
 | Command | Notes |
 |---|---|
-<<<<<<< HEAD
-| [az group create](/cli/azure/ad/group#az_ad_group_create) | Creates a resource group in which all resources are stored. |
-| [az vmss create](/cli/azure/vmss) | Creates the virtual machine scale set and connects it to the virtual network, subnet, and network security group. A load balancer is also created to distribute traffic to multiple VM instances. This command also specifies the VM image to be used and administrative credentials.  |
-=======
 | [az group create](/cli/azure/ad/group) | Creates a resource group in which all resources are stored. |
 | [az vmss create](/cli/azure/vmss#az_vmss_create) | Creates the virtual machine scale set and connects it to the virtual network, subnet, and network security group. A load balancer is also created to distribute traffic to multiple VM instances. This command also specifies the VM image to be used and administrative credentials.  |
->>>>>>> 80a63900
 | [az vmss extension set](/cli/azure/vmss/extension#az_vmss_extension_set) | Installs the Azure Custom Script Extension to run a script that prepares the data disks on each VM instance. |
 | [az network lb rule create](/cli/azure/network/lb/rule#az_network_lb_rule_create) | Creates a load balancer rule to distribute traffic on TCP port 80 to the VM instances in the scale set. |
 | [az network public-ip show](/cli/azure/network/public-ip#az_network_public_ip_show) | Gets information on the public IP address assigned used by the load balancer. |
