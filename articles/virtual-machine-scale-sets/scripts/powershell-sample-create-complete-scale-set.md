--- conflicted
+++ resolved
@@ -21,11 +21,8 @@
 ---
 
 # Create a complete virtual machine scale set with PowerShell
-<<<<<<< HEAD
+
 This script creates a virtual machine scale set running Windows Server 2016. Individual resources are configured and created, rather than the using the [built-in resource creation options avaiable here in New-AzVmss](powershell-sample-create-simple-scale-set.md). After running the script, you can access the VM instances through RDP.
-=======
-This script creates a virtual machine scale set running Windows Server 2016. Individual resources are configured and created, rather than the using the [built-in resource creation options available here in New-AzureRmVmss](powershell-sample-create-simple-scale-set.md). After running the script, you can access the VM instances through RDP.
->>>>>>> 58014d49
 
 
 [!INCLUDE [quickstarts-free-trial-note](../../../includes/quickstarts-free-trial-note.md)]
