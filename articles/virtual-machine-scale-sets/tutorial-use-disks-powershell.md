--- conflicted
+++ resolved
@@ -91,123 +91,11 @@
 You can create and attach disks when you create a scale set, or with an existing scale set.
 
 ### Attach disks at scale set creation
-Create a virtual machine scale set with [New-AzureRmVmss](/powershell/module/azurerm.compute/new-azurermvmss). To distribute traffic to the individual VM instances, a load balancer is also created. The load balancer includes rules to distribute traffic on TCP port 80, as well as allow remote desktop traffic on TCP port 3389 and PowerShell remoting on TCP port 5985:
-
-```azurepowershell-interactive
-<<<<<<< HEAD
-=======
-New-AzureRmResourceGroup -ResourceGroupName "myResourceGroup" -Location "EastUS"
-```
-
-Create a virtual network and a load balancer that has a public IP address and distributes remote connection traffic on port 3389. To create these resources, copy and paste the following PowerShell cmdlets:
-
-```azurepowershell-interactive
-# Create a virtual network subnet
-$subnet = New-AzureRmVirtualNetworkSubnetConfig `
-  -Name "mySubnet" `
-  -AddressPrefix 10.0.0.0/24
-
-# Create a virtual network
-$vnet = New-AzureRmVirtualNetwork `
-  -ResourceGroupName "myResourceGroup" `
-  -Name "myVnet" `
-  -Location "EastUS" `
-  -AddressPrefix 10.0.0.0/16 `
-  -Subnet $subnet
-
-# Create a public IP address
-$publicIP = New-AzureRmPublicIpAddress `
-  -ResourceGroupName "myResourceGroup" `
-  -Location "EastUS" `
-  -AllocationMethod Static `
-  -Name "myPublicIP"
-
-# Create a frontend and backend IP pool
-$frontendIP = New-AzureRmLoadBalancerFrontendIpConfig `
-  -Name "myFrontEndPool" `
-  -PublicIpAddress $publicIP
-$backendPool = New-AzureRmLoadBalancerBackendAddressPoolConfig -Name "myBackEndPool"
-
-# Create a Network Address Translation (NAT) pool
-$inboundNATPool = New-AzureRmLoadBalancerInboundNatPoolConfig `
-  -Name "myRDPRule" `
-  -FrontendIpConfigurationId $frontendIP.Id `
-  -Protocol TCP `
-  -FrontendPortRangeStart 50001 `
-  -FrontendPortRangeEnd 50010 `
-  -BackendPort 3389
-
-# Create the load balancer
-$lb = New-AzureRmLoadBalancer `
-  -ResourceGroupName "myResourceGroup" `
-  -Name "myLoadBalancer" `
-  -Location "EastUS" `
-  -FrontendIpConfiguration $frontendIP `
-  -BackendAddressPool $backendPool `
-  -InboundNatPool $inboundNATPool
-
-# Create IP address configurations
-$ipConfig = New-AzureRmVmssIpConfig `
-  -Name "myIPConfig" `
-  -LoadBalancerBackendAddressPoolsId $lb.BackendAddressPools[0].Id `
-  -LoadBalancerInboundNatPoolsId $inboundNATPool.Id `
-  -SubnetId $vnet.Subnets[0].Id
-```
-
-Now create a virtual machine scale set configuration with [New-AzureRmVmssConfig](/powershell/module/azurerm.compute/New-AzureRmVmssConfig). The following example creates a scale set named *myScaleSet* that uses the *Windows Server 2016 Datacenter* platform image. The *vmssConfig* object creates 2 VM instances in East US, with the credentials as specified in the *adminUsername* and *securePassword* variables. Provide your own credentials and create a scale set as follows:
-
-```azurepowershell-interactive
-# Provide your own secure password for use with the VM instances
-$securePassword = "P@ssword!"
-$adminUsername = "azureuser"
-
-# Create a config object
-$vmssConfig = New-AzureRmVmssConfig `
-    -Location "EastUS" `
-    -SkuCapacity 2 `
-    -SkuName "Standard_DS2" `
-    -UpgradePolicyMode Automatic
-
-# Reference a virtual machine image from the gallery
-Set-AzureRmVmssStorageProfile $vmssConfig `
-  -ImageReferencePublisher "MicrosoftWindowsServer" `
-  -ImageReferenceOffer "WindowsServer" `
-  -ImageReferenceSku "2016-Datacenter" `
-  -ImageReferenceVersion "latest"
-
-# Set up information for authenticating with the virtual machine
-Set-AzureRmVmssOsProfile $vmssConfig `
-  -AdminUsername $adminUsername `
-  -AdminPassword $securePassword `
-  -ComputerNamePrefix "myVM"
-
-# Attach the virtual network to the config object
-Add-AzureRmVmssNetworkInterfaceConfiguration `
-  -VirtualMachineScaleSet $vmssConfig `
-  -Name "network-config" `
-  -Primary $true `
-  -IPConfiguration $ipConfig
-```
-
-Add two disks with the [Add-AzureRmVmssDataDisk](/powershell/module/azurerm.compute/add-azurermvmssdatadisk) cmdlet. The first disk is *64* GB in size, and the second disk is *128* GB. Finally, create a virtual machine scale set with [New-AzureRmVmss](/powershell/module/azurerm.compute/new-azurermvmss).
-
-```azurepowershell-interactive
-# Add the first data disk to the scale set config
-Add-AzureRmVmssDataDisk `
-  -VirtualMachineScaleSet $vmssConfig `
-  -CreateOption Empty `
-  -Lun 1 `
-  -DiskSizeGB 64
-
-# Add the second data disk to the scale set config
-Add-AzureRmVmssDataDisk `
-  -VirtualMachineScaleSet $vmssConfig `
-  -CreateOption Empty `
-  -Lun 2 `
-  -DiskSizeGB 128
-
-# Create the scale set
->>>>>>> f37f9815
+Create a virtual machine scale set with [New-AzureRmVmss](/powershell/module/azurerm.compute/new-azurermvmss). When prompted, provide a username and password for the VM instances. To distribute traffic to the individual VM instances, a load balancer is also created. The load balancer includes rules to distribute traffic on TCP port 80, as well as allow remote desktop traffic on TCP port 3389 and PowerShell remoting on TCP port 5985.
+
+Two disks are created with the `-DataDiskSizeGb` parameter. The first disk is *64* GB in size, and the second disk is *128* GB:
+
+```azurepowershell-interactive
 New-AzureRmVmss `
   -ResourceGroupName "myResourceGroup" `
   -Location "EastUS" `
@@ -216,7 +104,8 @@
   -SubnetName "mySubnet" `
   -PublicIpAddressName "myPublicIPAddress" `
   -LoadBalancerName "myLoadBalancer" `
-  -UpgradePolicy "Automatic"
+  -UpgradePolicy "Automatic" `
+  -DataDiskSizeGb 64,128
 ```
 
 It takes a few minutes to create and configure all the scale set resources and VM instances.
@@ -253,6 +142,11 @@
 The following example executes a script from a GitHub sample repo on each VM instance with [Add-AzureRmVmssExtension](/powershell/module/AzureRM.Compute/Add-AzureRmVmssExtension) that prepares all the raw attached data disks:
 
 ```azurepowershell-interactive
+# Get scale set object
+$vmss = Get-AzureRmVmss `
+          -ResourceGroupName "myResourceGroup" `
+          -VMScaleSetName "myScaleSet"
+
 # Define the script for your Custom Script Extension to run
 $publicSettings = @{
   "fileUris" = (,"https://raw.githubusercontent.com/Azure-Samples/compute-automation-configurations/master/prepare_vm_disks.ps1");
@@ -286,10 +180,10 @@
 Get-AzureRmLoadBalancerInboundNatRuleConfig -LoadBalancer $lb | Select-Object Name,Protocol,FrontEndPort,BackEndPort
 
 # View the public IP address of the load balancer
-Get-AzureRmPublicIpAddress -ResourceGroupName "myResourceGroup" -Name myPublicIP | Select IpAddress
-```
-
-To connect to your VM, specify your own public IP address and port number of the required VM instance, as shown from the preceding commands. When prompted, enter the credentials used when you created the scale set (by default in the sample commands, *azureuser* and *P@ssword!*). If you use the Azure Cloud Shell, perform this step from a local PowerShell prompt or Remote Desktop Client. The following example connects to VM instance *1*:
+Get-AzureRmPublicIpAddress -ResourceGroupName "myResourceGroup" -Name myPublicIPAddress | Select IpAddress
+```
+
+To connect to your VM, specify your own public IP address and port number of the required VM instance, as shown from the preceding commands. When prompted, enter the credentials used when you created the scale set. If you use the Azure Cloud Shell, perform this step from a local PowerShell prompt or Remote Desktop Client. The following example connects to VM instance *1*:
 
 ```powershell
 mstsc /v 52.168.121.216:50001
