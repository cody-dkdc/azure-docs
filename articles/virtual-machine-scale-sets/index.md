---
layout: LandingPage
---
#Virtual Machine Scale Sets Documentation

Virtual Machine Scale Sets are an Azure Compute resource you can use to deploy and manage a set of identical VMs.  With all VMs configured the same, VM scale sets are designed to support true autoscale - no pre-provisioning of VMs is required. This makes it easier to build large-scale services targeting big compute, big data, and containerized workloads.

<ul class="panelContent cardsFTitle">
    <li>
        <a href="/azure/virtual-machine-scale-sets/virtual-machine-scale-sets-overview">
        <div class="cardSize">
            <div class="cardPadding">
                <div class="card">
                    <div class="cardImageOuter">
                        <div class="cardImage">
                            <img src="media/index/virtual-machine-scale-sets.svg" alt="" />
                        </div>
                    </div>
                    <div class="cardText">
                        <h3>Learn about Virtual Machine Scale Sets</h3>
                    </div>
                </div>
            </div>
        </div>
        </a>
    </li>
       <li>
        <a href="https://azure.microsoft.com/en-us/documentation/videos/index/?services=virtual-machines">
        <div class="cardSize">
            <div class="cardPadding">
                <div class="card">
                    <div class="cardImageOuter">
                        <div class="cardImage">
                            <img src="media/index/video-library.svg" alt="" />
                        </div>
                    </div>
                    <div class="cardText">
                        <h3>Virtual Machines Video Library</h3>
                    </div>
                </div>
            </div>
        </div>
        </a>
    </li>
    <li>
        <a href="/azure/virtual-machine-scale-sets/virtual-machine-scale-sets-portal-create">
        <div class="cardSize">
            <div class="cardPadding">
                <div class="card">
                    <div class="cardImageOuter">
                        <div class="cardImage">
                            <img src="media/index/get-started.svg" alt="" />
                        </div>
                    </div>
                    <div class="cardText">
                        <h3>Get Started with Virtual Machine Scale Sets</h3>
                    </div>
                </div>
            </div>
        </div>
        </a>
    </li>

</ul>

---

<h2>Reference</h2>
<ul class="panelContent cardsW">
    <li>
        <div class="cardSize">
            <div class="cardPadding">
                <div class="card">
                    <div class="cardText">
                        <h3>Command-Line</h3>
                        <p><a href="/powershell/azureps-cmdlets-docs">PowerShell</a></p>
                        <p><a href="/azure/virtual-machines/azure-cli-arm-commands">Azure CLI</a></p>
                    </div>
                </div>
            </div>
        </div>
    </li>
    <li>
        <div class="cardSize">
<<<<<<< HEAD
            <div class="cardPadding">
                <div class="card">
                    <div class="cardText">
                        <h3>REST</h3>
                        <p>Virtual Machine Scale Sets REST API</p>
                    </div>
                </div>
            </div>
        </div>
        </a>
=======
            <div class="cardPadding">
                <div class="card">
                    <div class="cardText">
                        <h3>REST</h3>
                        <p><a href="/rest/api/compute/">REST API Reference</a></p>
                    </div>
                </div>
            </div>
        </div>
>>>>>>> f1ea3417
    </li>
</ul>

<div class="downloadHolder">
    <a href="https://opbuildstorageprod.blob.core.windows.net/output-pdf-files/en-us/Azure.azure-documents/live/virtual-machine-scale-sets.pdf">
        <div class="img"></div>
        <div class="text">
            Download Virtual Machine Scale Sets Documentation
        </div>
    </a>
</div><|MERGE_RESOLUTION|>--- conflicted
+++ resolved
@@ -82,18 +82,6 @@
     </li>
     <li>
         <div class="cardSize">
-<<<<<<< HEAD
-            <div class="cardPadding">
-                <div class="card">
-                    <div class="cardText">
-                        <h3>REST</h3>
-                        <p>Virtual Machine Scale Sets REST API</p>
-                    </div>
-                </div>
-            </div>
-        </div>
-        </a>
-=======
             <div class="cardPadding">
                 <div class="card">
                     <div class="cardText">
@@ -103,7 +91,6 @@
                 </div>
             </div>
         </div>
->>>>>>> f1ea3417
     </li>
 </ul>
 
