---
title: Tutorial - Use a custom VM image in a scale set with Azure PowerShell | Microsoft Docs
description: Learn how to use Azure PowerShell to create a custom VM image that you can use to deploy a virtual machine scale set
services: virtual-machine-scale-sets
documentationcenter: ''
author: iainfoulds
manager: jeconnoc
editor: ''
tags: azure-resource-manager

ms.assetid: 
ms.service: virtual-machine-scale-sets
ms.workload: na
ms.tgt_pltfrm: na
ms.devlang: na
ms.topic: tutorial
ms.date: 03/27/2018
ms.author: iainfou
ms.custom: mvc

---
# Tutorial: Create and use a custom image for virtual machine scale sets with Azure PowerShell
When you create a scale set, you specify an image to be used when the VM instances are deployed. To reduce the number of tasks after VM instances are deployed, you can use a custom VM image. This custom VM image includes any required application installs or configurations. Any VM instances created in the scale set use the custom VM image and are ready to serve your application traffic. In this tutorial you learn how to:

> [!div class="checklist"]
> * Create and customize a VM
> * Deprovision and generalize the VM
> * Create a custom VM image from the source VM
> * Deploy a scale set that uses the custom VM image

If you don’t have an Azure subscription, create a [free account](https://azure.microsoft.com/free/?WT.mc_id=A261C142F) before you begin.

[!INCLUDE [cloud-shell-powershell.md](../../includes/cloud-shell-powershell.md)]

If you choose to install and use the PowerShell locally, this tutorial requires the Azure PowerShell module version 5.5.0 or later. Run `Get-Module -ListAvailable AzureRM` to find the version. If you need to upgrade, see [Install Azure PowerShell module](/powershell/azure/install-azurerm-ps). If you are running PowerShell locally, you also need to run `Login-AzureRmAccount` to create a connection with Azure. 


## Create and configure a source VM
First, create a resource group with [New-AzureRmResourceGroup](/powershell/module/azurerm.resources/new-azurermresourcegroup), then create a VM with [New-AzureRmVM](/powershell/module/azurerm.compute/new-azurermvm). This VM is then used as the source for a custom VM image. The following example creates a VM named *myCustomVM* in the resource group named *myResourceGroup*. When prompted, enter a username and password to be used as logon credentials for the VM:

```azurepowershell-interactive
# Create a resource a group
New-AzureRmResourceGroup -Name "myResourceGroup" -Location "EastUS"

# Create a Windows Server 2016 Datacenter VM
New-AzureRmVm `
  -ResourceGroupName "myResourceGroup" `
  -Name "myCustomVM" `
  -ImageName "Win2016Datacenter" `
  -OpenPorts 3389
```

To connect to your VM, list the public IP address with  [Get-AzureRmPublicIpAddress](/powershell/module/azurerm.network/get-azurermpublicipaddress) as follows:

```azurepowershell-interactive
Get-AzureRmPublicIpAddress -ResourceGroupName myResourceGroup | Select IpAddress
```

Create a remote connection with the VM. If you use the Azure Cloud Shell, perform this step from a local PowerShell prompt or Remote Desktop Client. Provide your own IP address from the previous command. When prompted, enter the credentials used when you created the VM in the first step:

```powershell
mstsc /v:<IpAddress>
```

To customize your VM, let's install a basic web server. When the VM instance in the scale set would be deployed, it would then have all the required packages to run a web application. Open a local PowerShell prompt on the VM and install the IIS web server with [Install-WindowsFeature](/powershell/module/servermanager/install-windowsfeature) as follows:

```powershell
Install-WindowsFeature -name Web-Server -IncludeManagementTools
```

The final step to prepare your VM for use as a custom image is to generalize the VM. Sysprep removes all your personal account information and configurations, and resets the VM to a clean state for future deployments. For more information, see [How to Use Sysprep: An Introduction](http://technet.microsoft.com/library/bb457073.aspx).

To generalize the VM, run Sysprep and set the VM for an out-of-the-box experience. When finished, instruct Sysprep to shut down the VM:

```powershell
C:\Windows\system32\sysprep\sysprep.exe /oobe /generalize /shutdown
```

The remote connection to the VM is automatically closed when Sysprep completes the process and the VM is shut down.


## Create a custom VM image from the source VM
The source VM now customized with the IIS web server installed. Let's create the custom VM image to use with a scale set.

To create an image, the VM needs to be deallocated. Deallocate the VM with [Stop-AzureRmVm](/powershell/module/azurerm.compute/stop-azurermvm). Then, set the state of the VM as generalized with [Set-AzureRmVm](/powershell/module/azurerm.compute/set-azurermvm) so that the Azure platform knows the VM is ready for use a custom image. You can only create an image from a generalized VM:

```azurepowershell-interactive
Stop-AzureRmVM -ResourceGroupName "myResourceGroup" -Name "myCustomVM" -Force
Set-AzureRmVM -ResourceGroupName "myResourceGroup" -Name "myCustomVM" -Generalized
```

It may take a few minutes to deallocate and generalize the VM.

Now, create an image of the VM with [New-AzureRmImageConfig](/powershell/module/azurerm.compute/new-azurermimageconfig) and [New-AzureRmImage](/powershell/module/azurerm.compute/new-azurermimage). The following example creates an image named *myImage* from your VM:

```azurepowershell-interactive
# Get VM object
$vm = Get-AzureRmVM -Name "myCustomVM" -ResourceGroupName "myResourceGroup"

# Create the VM image configuration based on the source VM
$image = New-AzureRmImageConfig -Location "EastUS" -SourceVirtualMachineId $vm.ID 

# Create the custom VM image
New-AzureRmImage -Image $image -ImageName "myImage" -ResourceGroupName "myResourceGroup"
```


## Create a scale set from the custom VM image
Now create a scale set with [New-AzureRmVmss](/powershell/module/azurerm.compute/new-azurermvmss) that uses the `-ImageName` parameter to define the custom VM image created in the previous step. To distribute traffic to the individual VM instances, a load balancer is also created. The load balancer includes rules to distribute traffic on TCP port 80, as well as allow remote desktop traffic on TCP port 3389 and PowerShell remoting on TCP port 5985:

```azurepowershell-interactive
New-AzureRmVmss `
  -ResourceGroupName "myResourceGroup" `
  -Location "EastUS" `
  -VMScaleSetName "myScaleSet" `
  -VirtualNetworkName "myVnet" `
  -SubnetName "mySubnet" `
  -PublicIpAddressName "myPublicIPAddress" `
  -LoadBalancerName "myLoadBalancer" `
  -UpgradePolicy "Automatic" `
  -ImageName "myImage"
```

It takes a few minutes to create and configure all the scale set resources and VMs.


## Test your scale set
To see your scale set in action, get the public IP address of your load balancer with [Get-AzureRmPublicIpAddress](/powershell/module/AzureRM.Network/Get-AzureRmPublicIpAddress) as follows:

```azurepowershell-interactive
<<<<<<< HEAD
Get-AzureRmPublicIpAddress `
  -ResourceGroupName "myResourceGroup" `
  -Name "myPublicIPAddress" | Select IpAddress
=======
Get-AzureRmPublicIpAddress -ResourceGroupName "myResourceGroup" | Select IpAddress
>>>>>>> f37f9815
```

Type the public IP address into your web browser. The default IIS web page is displayed, as shown in the following example:

![IIS running from custom VM image](media/tutorial-use-custom-image-powershell/default-iis-website.png)


## Clean up resources
To remove your scale set and additional resources, delete the resource group and all its resources with [Remove-AzureRmResourceGroup](/powershell/module/azurerm.resources/remove-azurermresourcegroup). The `-Force` parameter confirms that you wish to delete the resources without an additional prompt to do so. The `-AsJob` parameter returns control to the prompt without waiting for the operation to complete.

```azurepowershell-interactive
Remove-AzureRmResourceGroup -Name "myResourceGroup" -Force -AsJob
```


## Next steps
In this tutorial, you learned how to create and use a custom VM image for your scale sets with Azure PowerShell:

> [!div class="checklist"]
> * Create and customize a VM
> * Deprovision and generalize the VM
> * Create a custom VM image
> * Deploy a scale set that uses the custom VM image

Advance to the next tutorial to learn how to deploy applications to your scale set.

> [!div class="nextstepaction"]
> [Deploy applications to your scale sets](tutorial-install-apps-powershell.md)<|MERGE_RESOLUTION|>--- conflicted
+++ resolved
@@ -128,13 +128,9 @@
 To see your scale set in action, get the public IP address of your load balancer with [Get-AzureRmPublicIpAddress](/powershell/module/AzureRM.Network/Get-AzureRmPublicIpAddress) as follows:
 
 ```azurepowershell-interactive
-<<<<<<< HEAD
 Get-AzureRmPublicIpAddress `
   -ResourceGroupName "myResourceGroup" `
   -Name "myPublicIPAddress" | Select IpAddress
-=======
-Get-AzureRmPublicIpAddress -ResourceGroupName "myResourceGroup" | Select IpAddress
->>>>>>> f37f9815
 ```
 
 Type the public IP address into your web browser. The default IIS web page is displayed, as shown in the following example:
