--- conflicted
+++ resolved
@@ -1,197 +1,3 @@
-<<<<<<< HEAD
-<properties 
-	pageTitle="Storage Analytics" 
-	description="How to manage concurrency for the Blob, Queue, Table, and File services" 
-	services="storage" 
-	documentationCenter="" 
-	authors="tamram" 
-	manager="adinah" 
-	editor=""/>
-
-<tags 
-	ms.service="storage" 
-	ms.workload="storage" 
-	ms.tgt_pltfrm="na" 
-	ms.devlang="dotnet" 
-	ms.topic="article" 
-	ms.date="10/08/2014" 
-	ms.author="tamram"/>
-
-# Enabling Storage metrics and viewing metrics data
-
-By default, Storage Metrics is not enabled for your storage services. You can enable monitoring using either the Azure Management Portal, Windows PowerShell, or programmatically through a storage API.
-
-When you enable Storage Metrics, you must choose a retention period for the data: this period determines for how long the storage service keeps the metrics and charges you for the space required to store them. Typically, you should use a shorter retention period for minute metrics than hourly metrics because of the significant extra space required for minute metrics. You should choose a retention period such that you have sufficient time to analyze the data and download any metrics you wish to keep for off-line analysis or reporting purposes. Remember that you will also be billed for downloading metrics data from your storage account.
-
-## How to enable Storage metrics using the Azure management portal
-
-In the Azure Management Portal, you use the Configure page for a storage account to control Storage Metrics. For monitoring, you can set a level and a retention period in days for each of blobs, tables, and queues. In each case, the level is one of the following:
-
-
-- Off — this means no metrics are collected.
-
-- Minimal — Storage Metrics collects a basic set of metrics such as ingress/egress, availability, latency, and success percentages, which are aggregated for the Blob, Table, and Queue services.
-
-- Verbose — Storage Metrics collects a full set of metrics that includes the same metrics for each storage API operation, in addition to the service-level metrics. Verbose metrics enable closer analysis of issues that occur during application operations.
-
-Note that the Management Portal does not currently enable you to configure minute metrics in your storage account; you must enable minute metrics using PowerShell or programmatically.
-
-
-## How to enable Storage metrics using PowerShell
-
-You can use PowerShell on your local machine to configure Storage Metrics in your storage account by using the Azure PowerShell cmdlet Get-AzureStorageServiceMetricsProperty to retrieve the current settings, and the cmdlet Set-AzureStorageServiceMetricsProperty to change the current settings.
-
-The cmdlets that control Storage Metrics use the following parameters:
-
-- MetricsType possible values are Hour and Minute.
-
-- ServiceType possible value are Blob, Queue, and Table.
-
-- MetricsLevel possible values are None (equivalent to Off in the Management Portal), Service (equivalent to Minimal in the Management Portal), and ServiceAndApi (equivalent to Verbose in the Management Portal).
-
-For example, the following command switches on minute metrics for the blob service in your default storage account with the retention period set to five days:
-
-`Set-AzureStorageServiceMetricsProperty -MetricsType Minute -ServiceType Blob -MetricsLevel ServiceAndApi  -RetentionDays 5`
-
-The following command retrieves the current hourly metrics level and retention days for the blob service in your default storage account:
-
-`Get-AzureStorageServiceMetricsProperty -MetricsType Hour -ServiceType Blob`
-
-For information about how to configure the Azure PowerShell cmdlets to work with your Azure subscription and how to select the default storage account to use, see: [How to install and configure Azure PowerShell](http://azure.microsoft.com/documentation/articles/install-configure-powershell/).
-
-## How to enable Storage metrics programmatically
-
-In addition to using the Azure Management Portal or the Azure PowerShell cmdlets to control Storage Metrics, you can also use one of the Azure Storage APIs. For example, if you are using a .NET language you can use the Storage Client Library.
-
-The classes CloudBlobClient, CloudQueueClient, and CloudTableClient all have methods such as SetServiceProperties and SetServicePropertiesAsync that take a ServiceProperties object as a parameter. You can use the ServiceProperties object to configure Storage Metrics. For example, the following C# snippet shows how to change the metrics level and retention days for the hourly queue metrics:
-
-    var storageAccount = CloudStorageAccount.Parse(connStr);
-    var queueClient = storageAccount.CreateCloudQueueClient();
-    var serviceProperties = queueClient.GetServiceProperties();
-     
-    serviceProperties.HourMetrics.MetricsLevel = MetricsLevel.Service;
-    serviceProperties.HourMetrics.RetentionDays = 10;
-     
-    queueClient.SetServiceProperties(serviceProperties);
-    
-## Viewing Storage metrics
-
-When you have configured Storage Metrics to monitor your storage account, it records the metrics in a set of well-known tables in your storage account. You can use the Monitor page for your storage account in the Management Portal to view the hourly metrics as they become available on a chart. On this page in the Management Portal, you can:
-
-- Select which metrics to plot on the chart (the choice of available metrics will depend on whether you chose verbose or minimal monitoring for the service on the Configure page).
-
-
-- Select the time range for the metrics displayed on the chart.
-
-
-- Choose to use an absolute or relative scale to plot the metrics.
-
-
-- Configure email alerts to notify you when a specific metric reaches a certain value.
-
-
-If you want to download the metrics for long-term storage or to analyze them locally, you will need to use a tool or write some code to read the tables. You must download the minute metrics for analysis. The tables do not appear if you list all the tables in your storage account, but you can access them directly by name. Many third-party storage-browsing tools are aware of these tables and enable you to view them directly (see the blog post [Microsoft Azure Storage Explorers](http://blogs.msdn.com/b/windowsazurestorage/archive/2014/03/11/windows-azure-storage-explorers-2014.aspx) for a list of available tools).
-
-### Hourly metrics
-- $MetricsHourPrimaryTransactionsBlob
-- $MetricsHourPrimaryTransactionsTable
-- $MetricsHourPrimaryTransactionsQueue
-
-### Minute metrics
-- $MetricsMinutePrimaryTransactionsBlob
-- $MetricsMinutePrimaryTransactionsTable
-- $MetricsMinutePrimaryTransactionsQueue
-
-### Capacity
-- $MetricsCapacityBlob
-
-You can find full details of the schemas for these tables at [Storage Analytics Metrics Table Schema](https://msdn.microsoft.com/library/azure/hh343264.aspx). The sample rows below show only a subset of the columns available, but illustrate some important features of the way Storage Metrics saves these metrics:
-
-| PartitionKey  |       RowKey       |                    Timestamp | TotalRequests | TotalBillableRequests | TotalIngress | TotalEgress | Availability | AverageE2ELatency | AverageServerLatency | PercentSuccess |
-|---------------|:------------------:|-----------------------------:|---------------|-----------------------|--------------|-------------|--------------|-------------------|----------------------|----------------|
-| 20140522T1100 |      user;All      | 2014-05-22T11:01:16.7650250Z | 7             | 7                     | 4003         | 46801       | 100          | 104.4286          | 6.857143             | 100            |
-| 20140522T1100 | user;QueryEntities | 2014-05-22T11:01:16.7640250Z | 5             | 5                     | 2694         | 45951       | 100          | 143.8             | 7.8                  | 100            |
-| 20140522T1100 |  user;QueryEntity  | 2014-05-22T11:01:16.7650250Z | 1             | 1                     | 538          | 633         | 100          | 3                 | 3                    | 100            |
-| 20140522T1100 | user;UpdateEntity  | 2014-05-22T11:01:16.7650250Z | 1             | 1                     | 771          | 217         | 100          | 9                 | 6                    | 100               |
-
-In this example minute metrics data, the partition key uses the time at minute resolution. The row key identifies the type of information that is stored in the row and this is composed of two pieces of information, the access type, and the request type:
-
-- The access type is either user or system, where user refers to all user requests to the storage service, and system refers to requests made by Storage Analytics.
-
-- The request type is either all in which case it is a summary line, or it identifies the specific API such as QueryEntity or UpdateEntity.
-
-
-The sample data above shows all the records for a single minute (starting at 11:00AM), so the number of QueryEntities requests plus the number of QueryEntity requests plus the number of UpdateEntity requests add up to seven, which is the total shown on the user:All row. Similarly, you can derive the average end-to-end latency 104.4286 on the user:All row by calculating ((143.8 * 5) + 3 + 9)/7.
-
-You should consider setting up alerts in the Management Portal on the Monitor page so that Storage Metrics can automatically notify you of any important changes in the behavior of your storage services.If you use a storage explorer tool to download this metrics data in a delimited format, you can use Microsoft Excel to analyze the data. See the blog post [Microsoft Azure Storage Explorers](http://blogs.msdn.com/b/windowsazurestorage/archive/2014/03/11/windows-azure-storage-explorers-2014.aspx) for a list of available storage explorer tools.
-
-
-
-## Accessing metrics data programmatically
-
-The following listing shows sample C# code that accesses the minute metrics for a range of minutes and displays the results in a console Window. It uses the Azure Storage Library version 4 that includes the CloudAnalyticsClient class that simplifies accessing the metrics tables in storage.
-
-    private static void PrintMinuteMetrics(CloudAnalyticsClient analyticsClient, DateTimeOffset startDateTime, DateTimeOffset endDateTime)
-    {
-    // Convert the dates to the format used in the PartitionKey
-    var start = startDateTime.ToUniversalTime().ToString("yyyyMMdd'T'HHmm");
-    var end = endDateTime.ToUniversalTime().ToString("yyyyMMdd'T'HHmm");
-    
-    var services = Enum.GetValues(typeof(StorageService));
-    foreach (StorageService service in services)
-    {
-    Console.WriteLine("Minute Metrics for Service {0} from {1} to {2} UTC", service, start, end);
-    var metricsQuery = analyticsClient.CreateMinuteMetricsQuery(service, StorageLocation.Primary);
-    var t = analyticsClient.GetMinuteMetricsTable(service);
-    var opContext = new OperationContext();
-    var query =
-    from entity in metricsQuery
-    // Note, you can't filter using the entity properties Time, AccessType, or TransactionType
-    // because they are calculated fields in the MetricsEntity class.
-    // The PartitionKey identifies the DataTime of the metrics.
-    where entity.PartitionKey.CompareTo(start) >= 0 && entity.PartitionKey.CompareTo(end) <= 0 
-    select entity;
-    
-    // Filter on "user" transactions after fetching the metrics from Table Storage.
-    // (StartsWith is not supported using LINQ with Azure table storage)
-    var results = query.ToList().Where(m => m.RowKey.StartsWith("user"));
-    var resultString = results.Aggregate(new StringBuilder(), (builder, metrics) => builder.AppendLine(MetricsString(metrics, opContext))).ToString();
-    Console.WriteLine(resultString);
-    }
-    }
-    
-    private static string MetricsString(MetricsEntity entity, OperationContext opContext)
-    {
-    var entityProperties = entity.WriteEntity(opContext);
-    var entityString =
-    string.Format("Time: {0}, ", entity.Time) +
-    string.Format("AccessType: {0}, ", entity.AccessType) +
-    string.Format("TransactionType: {0}, ", entity.TransactionType) +
-    string.Join(",", entityProperties.Select(e => new KeyValuePair<string, string>(e.Key.ToString(), e.Value.PropertyAsObject.ToString())));
-    return entityString;
-    
-    }
-
-
-
-
-## What charges do you incur when you enable storage metrics?
-
-Write requests to create table entities for metrics are charged at the standard rates applicable to all Azure Storage operations.
-
-Read and delete requests by a client to metrics data are also billable at standard rates. If you have configured a data retention policy, you are not charged when Azure Storage deletes old metrics data. However, if you delete analytics data, your account is charged for the delete operations.
-
-The capacity used by the metrics tables is also billable: you can use the following to estimate the amount of capacity used for storing metrics data:
-
-- If each hour a service utilizes every API in every service, then approximately 148KB of data is stored every hour in the metrics transaction tables if you have enabled both service and API level summary.
-
-- If each hour a service utilizes every API in every service, then approximately 12KB of data is stored every hour in the metrics transaction tables if you have enabled just service level summary.
-
-- The capacity table for blobs has two rows added each day (provided user has opted in for logs): this implies that every day the size of this table increases by up to approximately 300 bytes.
-
-## Next-steps:
-[Enabling Storage logging and accessing log data](https://msdn.microsoft.com/library/dn782840.aspx)
-=======
 <properties 
 	pageTitle="Storage Analytics" 
 	description="How to manage concurrency for the Blob, Queue, Table, and File services" 
@@ -383,5 +189,4 @@
 - The capacity table for blobs has two rows added each day (provided user has opted in for logs): this implies that every day the size of this table increases by up to approximately 300 bytes.
 
 ## Next-steps:
-[Enabling Storage logging and accessing log data](https://msdn.microsoft.com/library/dn782840.aspx)
->>>>>>> 6ee4a737
+[Enabling Storage logging and accessing log data](https://msdn.microsoft.com/library/dn782840.aspx)