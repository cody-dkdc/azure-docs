<<<<<<< HEAD
<properties linkid="develop-mobile-tutorials-get-started-ios" urlDisplayName="Get Started (iOS)" pageTitle="Get Started with Windows Azure Mobile Services for iOS apps" metaKeywords="Windows Azure iOS application, mobile service iOS, getting started Azure iOS" description="Follow this tutorial to get started using Windows Azure Mobile Services for iOS development. " metaCanonical="" services="" documentationCenter="Mobile" title="Get started with Mobile Services" authors=""  solutions="" writer="glenga" manager="" editor=""  />

 
=======
<properties pageTitle="Get Started with Windows Azure Mobile Services for iOS apps" metaKeywords="Windows Azure iOS application, mobile service iOS, getting started Azure iOS" description="Follow this tutorial to get started using Windows Azure Mobile Services for iOS development. " metaCanonical="" services="" documentationCenter="Mobile" title="Get started with Mobile Services" authors=""  solutions="" writer="glenga" manager="" editor=""  />

# <a name="getting-started"> </a>Get started with Mobile Services
<div class="dev-center-tutorial-selector sublanding">
	<a href="/en-us/documentation/articles/mobile-services-windows-store-get-started" title="Windows Store">Windows Store</a>
	<a href="/en-us/documentation/articles/mobile-services-windows-phone-get-started" title="Windows Phone">Windows Phone</a>
	<a href="/en-us/documentation/articles/get-started-ios" title="iOS" class="current">iOS</a>
	<a href="/en-us/documentation/articles/get-started-android" title="Android">Android</a>
	<a href="/en-us/documentation/articles/get-started-html" title="HTML">HTML</a>
	<a href="/en-us/documentation/articles/partner-xamarin-mobile-services-ios-get-started" title="Xamarin.iOS">Xamarin.iOS</a>
	<a href="/en-us/documentation/articles/partner-xamarin-mobile-services-android-get-started" title="Xamarin.Android">Xamarin.Android</a>
	<a href="/en-us/documentation/articles/partner-sencha-mobile-services-get-started/" title="Sencha">Sencha</a>
	<a href="/en-us/documentation/articles/mobile-services-javascript-backend-phonegap-get-started/" title="PhoneGap">PhoneGap</a>
</div>
>>>>>>> f2fef954

<div class="dev-center-tutorial-subselector">
	<a href="/en-us/documentation/articles/mobile-services-dotnet-backend-ios-get-started/" title=".NET backend">.NET backend</a> | 
	<a href="/en-us/documentation/articles/mobile-services-ios-get-started/"  title="JavaScript backend" class="current">JavaScript backend</a>
</div>

<div class="dev-onpage-video-clear clearfix">
<div class="dev-onpage-left-content">
<p>This tutorial shows you how to add a cloud-based backend service to an iOS app using Windows Azure Mobile Services.</p>
<p>If you prefer to watch a video, the clip to the right follows the same steps as this tutorial.</p>
</div>
<div class="dev-onpage-video-wrapper"><a href="http://channel9.msdn.com/Series/Windows-Azure-Mobile-Services/iOS-Creating-your-first-app-using-the-Windows-Azure-Mobile-Services-Quickstart" target="_blank" class="label">watch the tutorial</a> <a style="background-image: url('/media/devcenter/mobile/videos/get-started-ios-180x120.png') !important;" href="http://channel9.msdn.com/Series/Windows-Azure-Mobile-Services/iOS-Creating-your-first-app-using-the-Windows-Azure-Mobile-Services-Quickstart" target="_blank" class="dev-onpage-video"><span class="icon">Play Video</span></a> <span class="time">9:38</span></div>
</div>

In this tutorial, you will create both a new mobile service and a simple _To do list_ app that stores app data in the new mobile service. The mobile service that you will create uses JavaScript for server-side business logic. To create a mobile service that lets you write your server-side business logic in the supported .NET languages using Visual Studio, see the [.NET backend version] of this topic.

A screenshot from the completed app is below:

![][0]

Completing this tutorial requires XCode 4.5 and iOS 5.0 or later versions. 

<div class="dev-callout"><strong>Note</strong> <p>To complete this tutorial, you need a Windows Azure account. If you don't have an account, you can create a free trial account in just a couple of minutes. For details, see <a href="http://www.windowsazure.com/en-us/pricing/free-trial/?WT.mc_id=AE564AB28&amp;returnurl=http%3A%2F%2Fwww.windowsazure.com%2Fen-us%2Fdevelop%2Fmobile%2Ftutorials%2Fget-started-ios%2F" target="_blank">Windows Azure Free Trial</a>.</p></div>

## <a name="create-new-service"> </a>Create a new mobile service

[WACOM.INCLUDE [mobile-services-create-new-service](../includes/mobile-services-create-new-service.md)]

<h2><span class="short-header">Create a new app</span>Create a new iOS app</h2>

Once you have created your mobile service, you can follow an easy quickstart in the Management Portal to either create a new app or modify an existing app to connect to your mobile service. 

In this section you will create a new iOS app that is connected to your mobile service.

1.  In the Management Portal, click **Mobile Services**, and then click the mobile service that you just created.

2. In the quickstart tab, click **iOS** under **Choose platform** and expand **Create a new iOS app**.

   	![][6]

   	This displays the three easy steps to create an iOS app connected to your mobile service.

  	![][7]

3. If you haven't already done so, download and install [Xcode] v4.4 or a later version.

4. Click **Create TodoItems table** to create a table to store app data.

5. Under **Download and run your app**, click **Download**. 

  	This downloads the project for the sample _To do list_ application that is connected to your mobile service, along with the Mobile Services iOS SDK. Save the compressed project file to your local computer, and make a note of where you saved it.

## Run your new iOS app

[WACOM.INCLUDE [mobile-services-ios-run-app](../includes/mobile-services-ios-run-app.md)]

<ol start="4">
<li><p>Back in the Management Portal, click the <strong>Data</strong> tab and then click the <strong>TodoItems</strong> table.<p>

<p><img src="./media/mobile-services-ios-get-started/mobile-data-tab.png" alt=""></p>

   	<p>This lets you browse the data inserted by the app into the table.</p>

   	<p><img src="./media/mobile-services-ios-get-started/mobile-data-browse.png" alt=""></p></li>
</ol>


## <a name="next-steps"> </a>Next Steps
Now that you have completed the quickstart, learn how to perform additional important tasks in Mobile Services: 

* [Get started with data]
  <br/>Learn more about storing and querying data using Mobile Services.

* [Get started with authentication]
  <br/>Learn how to authenticate users of your app with an identity provider.

* [Get started with push notifications] 
  <br/>Learn how to send a very basic push notification to your app.


<!-- Anchors. -->
[Getting started with Mobile Services]:#getting-started
[Create a new mobile service]:#create-new-service
[Define the mobile service instance]:#define-mobile-service-instance
[Next Steps]:#next-steps

<!-- Images. -->
[0]: ./media/mobile-services-ios-get-started/mobile-quickstart-completed-ios.png

[6]: ./media/mobile-services-ios-get-started/mobile-portal-quickstart-ios.png
[7]: ./media/mobile-services-ios-get-started/mobile-quickstart-steps-ios.png
[8]: ./media/mobile-services-ios-get-started/mobile-xcode-project.png

[10]: ./media/mobile-services-ios-get-started/mobile-quickstart-startup-ios.png
[11]: ./media/mobile-services-ios-get-started/mobile-data-tab.png
[12]: ./media/mobile-services-ios-get-started/mobile-data-browse.png


<!-- URLs. -->
[Get started with data]: /en-us/develop/mobile/tutorials/get-started-with-data-ios
[Get started with authentication]: /en-us/develop/mobile/tutorials/get-started-with-users-ios
[Get started with push notifications]: /en-us/develop/mobile/tutorials/get-started-with-push-ios

[Mobile Services iOS SDK]: https://go.microsoft.com/fwLink/p/?LinkID=266533
[Management Portal]: https://manage.windowsazure.com/
[XCode]: https://go.microsoft.com/fwLink/p/?LinkID=266532
[.NET backend version]: /en-us/documentation/articles/mobile-services-dotnet-backend-ios-get-started
<|MERGE_RESOLUTION|>--- conflicted
+++ resolved
@@ -1,127 +1,121 @@
-<<<<<<< HEAD
-<properties linkid="develop-mobile-tutorials-get-started-ios" urlDisplayName="Get Started (iOS)" pageTitle="Get Started with Windows Azure Mobile Services for iOS apps" metaKeywords="Windows Azure iOS application, mobile service iOS, getting started Azure iOS" description="Follow this tutorial to get started using Windows Azure Mobile Services for iOS development. " metaCanonical="" services="" documentationCenter="Mobile" title="Get started with Mobile Services" authors=""  solutions="" writer="glenga" manager="" editor=""  />
-
- 
-=======
-<properties pageTitle="Get Started with Windows Azure Mobile Services for iOS apps" metaKeywords="Windows Azure iOS application, mobile service iOS, getting started Azure iOS" description="Follow this tutorial to get started using Windows Azure Mobile Services for iOS development. " metaCanonical="" services="" documentationCenter="Mobile" title="Get started with Mobile Services" authors=""  solutions="" writer="glenga" manager="" editor=""  />
-
-# <a name="getting-started"> </a>Get started with Mobile Services
-<div class="dev-center-tutorial-selector sublanding">
-	<a href="/en-us/documentation/articles/mobile-services-windows-store-get-started" title="Windows Store">Windows Store</a>
-	<a href="/en-us/documentation/articles/mobile-services-windows-phone-get-started" title="Windows Phone">Windows Phone</a>
-	<a href="/en-us/documentation/articles/get-started-ios" title="iOS" class="current">iOS</a>
-	<a href="/en-us/documentation/articles/get-started-android" title="Android">Android</a>
-	<a href="/en-us/documentation/articles/get-started-html" title="HTML">HTML</a>
-	<a href="/en-us/documentation/articles/partner-xamarin-mobile-services-ios-get-started" title="Xamarin.iOS">Xamarin.iOS</a>
-	<a href="/en-us/documentation/articles/partner-xamarin-mobile-services-android-get-started" title="Xamarin.Android">Xamarin.Android</a>
-	<a href="/en-us/documentation/articles/partner-sencha-mobile-services-get-started/" title="Sencha">Sencha</a>
-	<a href="/en-us/documentation/articles/mobile-services-javascript-backend-phonegap-get-started/" title="PhoneGap">PhoneGap</a>
-</div>
->>>>>>> f2fef954
-
-<div class="dev-center-tutorial-subselector">
-	<a href="/en-us/documentation/articles/mobile-services-dotnet-backend-ios-get-started/" title=".NET backend">.NET backend</a> | 
-	<a href="/en-us/documentation/articles/mobile-services-ios-get-started/"  title="JavaScript backend" class="current">JavaScript backend</a>
-</div>
-
-<div class="dev-onpage-video-clear clearfix">
-<div class="dev-onpage-left-content">
-<p>This tutorial shows you how to add a cloud-based backend service to an iOS app using Windows Azure Mobile Services.</p>
-<p>If you prefer to watch a video, the clip to the right follows the same steps as this tutorial.</p>
-</div>
-<div class="dev-onpage-video-wrapper"><a href="http://channel9.msdn.com/Series/Windows-Azure-Mobile-Services/iOS-Creating-your-first-app-using-the-Windows-Azure-Mobile-Services-Quickstart" target="_blank" class="label">watch the tutorial</a> <a style="background-image: url('/media/devcenter/mobile/videos/get-started-ios-180x120.png') !important;" href="http://channel9.msdn.com/Series/Windows-Azure-Mobile-Services/iOS-Creating-your-first-app-using-the-Windows-Azure-Mobile-Services-Quickstart" target="_blank" class="dev-onpage-video"><span class="icon">Play Video</span></a> <span class="time">9:38</span></div>
-</div>
-
-In this tutorial, you will create both a new mobile service and a simple _To do list_ app that stores app data in the new mobile service. The mobile service that you will create uses JavaScript for server-side business logic. To create a mobile service that lets you write your server-side business logic in the supported .NET languages using Visual Studio, see the [.NET backend version] of this topic.
-
-A screenshot from the completed app is below:
-
-![][0]
-
-Completing this tutorial requires XCode 4.5 and iOS 5.0 or later versions. 
-
-<div class="dev-callout"><strong>Note</strong> <p>To complete this tutorial, you need a Windows Azure account. If you don't have an account, you can create a free trial account in just a couple of minutes. For details, see <a href="http://www.windowsazure.com/en-us/pricing/free-trial/?WT.mc_id=AE564AB28&amp;returnurl=http%3A%2F%2Fwww.windowsazure.com%2Fen-us%2Fdevelop%2Fmobile%2Ftutorials%2Fget-started-ios%2F" target="_blank">Windows Azure Free Trial</a>.</p></div>
-
-## <a name="create-new-service"> </a>Create a new mobile service
-
-[WACOM.INCLUDE [mobile-services-create-new-service](../includes/mobile-services-create-new-service.md)]
-
-<h2><span class="short-header">Create a new app</span>Create a new iOS app</h2>
-
-Once you have created your mobile service, you can follow an easy quickstart in the Management Portal to either create a new app or modify an existing app to connect to your mobile service. 
-
-In this section you will create a new iOS app that is connected to your mobile service.
-
-1.  In the Management Portal, click **Mobile Services**, and then click the mobile service that you just created.
-
-2. In the quickstart tab, click **iOS** under **Choose platform** and expand **Create a new iOS app**.
-
-   	![][6]
-
-   	This displays the three easy steps to create an iOS app connected to your mobile service.
-
-  	![][7]
-
-3. If you haven't already done so, download and install [Xcode] v4.4 or a later version.
-
-4. Click **Create TodoItems table** to create a table to store app data.
-
-5. Under **Download and run your app**, click **Download**. 
-
-  	This downloads the project for the sample _To do list_ application that is connected to your mobile service, along with the Mobile Services iOS SDK. Save the compressed project file to your local computer, and make a note of where you saved it.
-
-## Run your new iOS app
-
-[WACOM.INCLUDE [mobile-services-ios-run-app](../includes/mobile-services-ios-run-app.md)]
-
-<ol start="4">
-<li><p>Back in the Management Portal, click the <strong>Data</strong> tab and then click the <strong>TodoItems</strong> table.<p>
-
-<p><img src="./media/mobile-services-ios-get-started/mobile-data-tab.png" alt=""></p>
-
-   	<p>This lets you browse the data inserted by the app into the table.</p>
-
-   	<p><img src="./media/mobile-services-ios-get-started/mobile-data-browse.png" alt=""></p></li>
-</ol>
-
-
-## <a name="next-steps"> </a>Next Steps
-Now that you have completed the quickstart, learn how to perform additional important tasks in Mobile Services: 
-
-* [Get started with data]
-  <br/>Learn more about storing and querying data using Mobile Services.
-
-* [Get started with authentication]
-  <br/>Learn how to authenticate users of your app with an identity provider.
-
-* [Get started with push notifications] 
-  <br/>Learn how to send a very basic push notification to your app.
-
-
-<!-- Anchors. -->
-[Getting started with Mobile Services]:#getting-started
-[Create a new mobile service]:#create-new-service
-[Define the mobile service instance]:#define-mobile-service-instance
-[Next Steps]:#next-steps
-
-<!-- Images. -->
-[0]: ./media/mobile-services-ios-get-started/mobile-quickstart-completed-ios.png
-
-[6]: ./media/mobile-services-ios-get-started/mobile-portal-quickstart-ios.png
-[7]: ./media/mobile-services-ios-get-started/mobile-quickstart-steps-ios.png
-[8]: ./media/mobile-services-ios-get-started/mobile-xcode-project.png
-
-[10]: ./media/mobile-services-ios-get-started/mobile-quickstart-startup-ios.png
-[11]: ./media/mobile-services-ios-get-started/mobile-data-tab.png
-[12]: ./media/mobile-services-ios-get-started/mobile-data-browse.png
-
-
-<!-- URLs. -->
-[Get started with data]: /en-us/develop/mobile/tutorials/get-started-with-data-ios
-[Get started with authentication]: /en-us/develop/mobile/tutorials/get-started-with-users-ios
-[Get started with push notifications]: /en-us/develop/mobile/tutorials/get-started-with-push-ios
-
-[Mobile Services iOS SDK]: https://go.microsoft.com/fwLink/p/?LinkID=266533
-[Management Portal]: https://manage.windowsazure.com/
-[XCode]: https://go.microsoft.com/fwLink/p/?LinkID=266532
-[.NET backend version]: /en-us/documentation/articles/mobile-services-dotnet-backend-ios-get-started
+<properties pageTitle="Get Started with Windows Azure Mobile Services for iOS apps" metaKeywords="Windows Azure iOS application, mobile service iOS, getting started Azure iOS" description="Follow this tutorial to get started using Windows Azure Mobile Services for iOS development. " metaCanonical="" services="" documentationCenter="Mobile" title="Get started with Mobile Services" authors=""  solutions="" writer="glenga" manager="" editor=""  />
+
+# <a name="getting-started"> </a>Get started with Mobile Services
+<div class="dev-center-tutorial-selector sublanding">
+	<a href="/en-us/documentation/articles/mobile-services-windows-store-get-started" title="Windows Store">Windows Store</a>
+	<a href="/en-us/documentation/articles/mobile-services-windows-phone-get-started" title="Windows Phone">Windows Phone</a>
+	<a href="/en-us/documentation/articles/get-started-ios" title="iOS" class="current">iOS</a>
+	<a href="/en-us/documentation/articles/get-started-android" title="Android">Android</a>
+	<a href="/en-us/documentation/articles/get-started-html" title="HTML">HTML</a>
+	<a href="/en-us/documentation/articles/partner-xamarin-mobile-services-ios-get-started" title="Xamarin.iOS">Xamarin.iOS</a>
+	<a href="/en-us/documentation/articles/partner-xamarin-mobile-services-android-get-started" title="Xamarin.Android">Xamarin.Android</a>
+	<a href="/en-us/documentation/articles/partner-sencha-mobile-services-get-started/" title="Sencha">Sencha</a>
+	<a href="/en-us/documentation/articles/mobile-services-javascript-backend-phonegap-get-started/" title="PhoneGap">PhoneGap</a>
+</div>
+
+<div class="dev-center-tutorial-subselector">
+	<a href="/en-us/documentation/articles/mobile-services-dotnet-backend-ios-get-started/" title=".NET backend">.NET backend</a> | 
+	<a href="/en-us/documentation/articles/mobile-services-ios-get-started/"  title="JavaScript backend" class="current">JavaScript backend</a>
+</div>
+
+<div class="dev-onpage-video-clear clearfix">
+<div class="dev-onpage-left-content">
+<p>This tutorial shows you how to add a cloud-based backend service to an iOS app using Windows Azure Mobile Services.</p>
+<p>If you prefer to watch a video, the clip to the right follows the same steps as this tutorial.</p>
+</div>
+<div class="dev-onpage-video-wrapper"><a href="http://channel9.msdn.com/Series/Windows-Azure-Mobile-Services/iOS-Creating-your-first-app-using-the-Windows-Azure-Mobile-Services-Quickstart" target="_blank" class="label">watch the tutorial</a> <a style="background-image: url('/media/devcenter/mobile/videos/get-started-ios-180x120.png') !important;" href="http://channel9.msdn.com/Series/Windows-Azure-Mobile-Services/iOS-Creating-your-first-app-using-the-Windows-Azure-Mobile-Services-Quickstart" target="_blank" class="dev-onpage-video"><span class="icon">Play Video</span></a> <span class="time">9:38</span></div>
+</div>
+
+In this tutorial, you will create both a new mobile service and a simple _To do list_ app that stores app data in the new mobile service. The mobile service that you will create uses JavaScript for server-side business logic. To create a mobile service that lets you write your server-side business logic in the supported .NET languages using Visual Studio, see the [.NET backend version] of this topic.
+
+A screenshot from the completed app is below:
+
+![][0]
+
+Completing this tutorial requires XCode 4.5 and iOS 5.0 or later versions. 
+
+<div class="dev-callout"><strong>Note</strong> <p>To complete this tutorial, you need a Windows Azure account. If you don't have an account, you can create a free trial account in just a couple of minutes. For details, see <a href="http://www.windowsazure.com/en-us/pricing/free-trial/?WT.mc_id=AE564AB28&amp;returnurl=http%3A%2F%2Fwww.windowsazure.com%2Fen-us%2Fdevelop%2Fmobile%2Ftutorials%2Fget-started-ios%2F" target="_blank">Windows Azure Free Trial</a>.</p></div>
+
+## <a name="create-new-service"> </a>Create a new mobile service
+
+[WACOM.INCLUDE [mobile-services-create-new-service](../includes/mobile-services-create-new-service.md)]
+
+<h2><span class="short-header">Create a new app</span>Create a new iOS app</h2>
+
+Once you have created your mobile service, you can follow an easy quickstart in the Management Portal to either create a new app or modify an existing app to connect to your mobile service. 
+
+In this section you will create a new iOS app that is connected to your mobile service.
+
+1.  In the Management Portal, click **Mobile Services**, and then click the mobile service that you just created.
+
+2. In the quickstart tab, click **iOS** under **Choose platform** and expand **Create a new iOS app**.
+
+   	![][6]
+
+   	This displays the three easy steps to create an iOS app connected to your mobile service.
+
+  	![][7]
+
+3. If you haven't already done so, download and install [Xcode] v4.4 or a later version.
+
+4. Click **Create TodoItems table** to create a table to store app data.
+
+5. Under **Download and run your app**, click **Download**. 
+
+  	This downloads the project for the sample _To do list_ application that is connected to your mobile service, along with the Mobile Services iOS SDK. Save the compressed project file to your local computer, and make a note of where you saved it.
+
+## Run your new iOS app
+
+[WACOM.INCLUDE [mobile-services-ios-run-app](../includes/mobile-services-ios-run-app.md)]
+
+<ol start="4">
+<li><p>Back in the Management Portal, click the <strong>Data</strong> tab and then click the <strong>TodoItems</strong> table.<p>
+
+<p><img src="./media/mobile-services-ios-get-started/mobile-data-tab.png" alt=""></p>
+
+   	<p>This lets you browse the data inserted by the app into the table.</p>
+
+   	<p><img src="./media/mobile-services-ios-get-started/mobile-data-browse.png" alt=""></p></li>
+</ol>
+
+
+## <a name="next-steps"> </a>Next Steps
+Now that you have completed the quickstart, learn how to perform additional important tasks in Mobile Services: 
+
+* [Get started with data]
+  <br/>Learn more about storing and querying data using Mobile Services.
+
+* [Get started with authentication]
+  <br/>Learn how to authenticate users of your app with an identity provider.
+
+* [Get started with push notifications] 
+  <br/>Learn how to send a very basic push notification to your app.
+
+
+<!-- Anchors. -->
+[Getting started with Mobile Services]:#getting-started
+[Create a new mobile service]:#create-new-service
+[Define the mobile service instance]:#define-mobile-service-instance
+[Next Steps]:#next-steps
+
+<!-- Images. -->
+[0]: ./media/mobile-services-ios-get-started/mobile-quickstart-completed-ios.png
+
+[6]: ./media/mobile-services-ios-get-started/mobile-portal-quickstart-ios.png
+[7]: ./media/mobile-services-ios-get-started/mobile-quickstart-steps-ios.png
+[8]: ./media/mobile-services-ios-get-started/mobile-xcode-project.png
+
+[10]: ./media/mobile-services-ios-get-started/mobile-quickstart-startup-ios.png
+[11]: ./media/mobile-services-ios-get-started/mobile-data-tab.png
+[12]: ./media/mobile-services-ios-get-started/mobile-data-browse.png
+
+
+<!-- URLs. -->
+[Get started with data]: /en-us/develop/mobile/tutorials/get-started-with-data-ios
+[Get started with authentication]: /en-us/develop/mobile/tutorials/get-started-with-users-ios
+[Get started with push notifications]: /en-us/develop/mobile/tutorials/get-started-with-push-ios
+
+[Mobile Services iOS SDK]: https://go.microsoft.com/fwLink/p/?LinkID=266533
+[Management Portal]: https://manage.windowsazure.com/
+[XCode]: https://go.microsoft.com/fwLink/p/?LinkID=266532
+[.NET backend version]: /en-us/documentation/articles/mobile-services-dotnet-backend-ios-get-started