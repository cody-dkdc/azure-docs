<properties 
	pageTitle="Set up a simulated hybrid cloud environment for testing" 
	description="Learn how to create a simulated hybrid cloud environment for IT pro or development testing, using two Azure virtual networks and a VNet-to-VNet connection." 
	services="virtual-network" 
	documentationCenter="" 
	authors="JoeDavies-MSFT" 
	manager="timlt" 
	editor=""/>

<tags 
	ms.service="virtual-network" 
	ms.workload="infrastructure-services" 
	ms.tgt_pltfrm="na" 
	ms.devlang="na" 
	ms.topic="article" 
<<<<<<< HEAD
	ms.date="03/13/2015" 
=======
	ms.date="04/07/2015" 
>>>>>>> 8f5664f7
	ms.author="josephd"/>

# Set up a simulated hybrid cloud environment for testing

This topic steps you through creating a simulated hybrid cloud environment with Microsoft Azure for testing using two separate Azure virtual networks. Use this configuration as an alternative to 
<<<<<<< HEAD
[Set up a hybrid cloud environment for testing](../virtual-networks-setup-hybrid-cloud-environment-testing/) when you do not have a direct Internet connection and an available public IP address. Here is the resulting configuration.
=======
[Set up a hybrid cloud environment for testing](virtual-networks-setup-hybrid-cloud-environment-testing.md) when you do not have a direct Internet connection and an available public IP address. Here is the resulting configuration.
>>>>>>> 8f5664f7

![](./media/virtual-networks-set-up-simulated-hybrid-cloud-environment-for-testing/CreateSimHybridCloud_4.png)

This simulates a hybrid cloud production environment. It consists of:

- A simulated and simplified on-premises network hosted in an Azure virtual network (the TestLab virtual network).
- A simulated cross-premises virtual network hosted in Azure (TestVNET).
- A VNet-to-VNet connection between the two virtual networks.
- A secondary domain controller in the TestVNET virtual network.

This provides a basis and common starting point from which you can:

- Develop and test applications in a simulated hybrid cloud environment.
- Create test configurations of computers, some within the TestLab virtual network and some within the TestVNET virtual network, to simulate hybrid cloud-based IT workloads.

There are four major phases to setting up this hybrid cloud test environment:

1.	Configure the TestLab virtual network.
2.	Create the cross-premises virtual network.
3.	Create the VNet-to-VNet VPN connection.
4.	Configure DC2. 

If you don't already have an Azure subscription, you can sign up for a free trial at [Try Azure](http://azure.microsoft.com/pricing/free-trial/). If you have an MSDN Subscription, see [Azure benefit for MSDN subscribers](http://azure.microsoft.com/pricing/member-offers/msdn-benefits-details/).

>[AZURE.NOTE] Virtual machines and virtual network gateways in Azure incur an ongoing monetary cost when they are running. This cost is billed against your free trial, MSDN subscription, or paid subscription. To reduce the costs of running this test environment when you are not using it, see [Minimizing the ongoing costs of this environment](#costs) in this topic for more information.


## Phase 1: Configure the TestLab virtual network

<<<<<<< HEAD
Use the instructions in the [Test Lab Guide: Base Configuration in Azure](http://www.microsoft.com/download/details.aspx?id=41684) to configure the DC1, APP1, and CLIENT1 computers in an Azure virtual network named TestLab. 
=======
Use the instructions in the [Base Configuration Test Environment](virtual-machines-base-configuration-test-environment.md) to configure the DC1, APP1, and CLIENT1 computers in an Azure virtual network named TestLab. 
>>>>>>> 8f5664f7

From the Azure Management Portal on your local computer, connect to DC1 with the CORP\User1 credentials. To configure the CORP domain so that computers and users use their local domain controller for authentication, run these commands from an administrator-level Windows PowerShell command prompt.

	New-ADReplicationSite -Name "TestLab" 
	New-ADReplicationSite -Name "TestVNET"
	New-ADReplicationSubnet –Name "10.0.0.0/8" –Site "TestLab"
	New-ADReplicationSubnet –Name "192.168.0.0/16" –Site "TestVNET"

This is your current configuration.

![](./media/virtual-networks-set-up-simulated-hybrid-cloud-environment-for-testing/CreateSimHybridCloud_1.png)
 
## Phase 2: Create the TestVNET virtual network

First, create a new virtual network named TestVNET.

1.	In the task bar of the Azure Management Portal, click **New > Network Services > Virtual Network > Custom Create**.
2.	On the Virtual Network Details page, type **TestVNET** in **Name**.
3.	In **Location**, select the appropriate location.
4.	Click the Next arrow.
5.	On the DNS Servers and VPN Connectivity page, in **DNS Servers**, type **DC1** in **Select or enter name**, and then click the Next arrow.
6.	On the Virtual Network Address Spaces page:
	- In **Address Space**, in **Starting IP**, select or type **192.168.0.0**.
	- In **Subnets**, click **Subnet-1** and replace the name with **TestSubnet**. 
	- In the **CIDR (Address Count)** column for the TestSubnet, click **/24 (256)**.
7.	Click the Complete icon. Wait until the virtual network is created before continuing.

Next, use the instructions in [How to install and configure Azure PowerShell to install Azure PowerShell on your local computer](install-configure-powershell.md).

Next, create a new cloud service for the TestVNET virtual network. You must pick a unique name. For example, you could name it **TestVNET-***UniqueSequence*, in which *UniqueSequence* is an abbreviation of your organization. For example, if your organization is named Tailspin Toys, you could name the cloud service **TestVNET-Tailspin**.

You can test for the uniqueness of the name with this Azure PowerShell command on your local computer.

	Test-AzureName -Service <Proposed cloud service name>

If this command returns "False", your proposed name is unique. Create the cloud service with this command.

	New-AzureService -Service <Unique cloud service name> -Location "<Same location name as your virtual network>"

This is your current configuration.

![](./media/virtual-networks-set-up-simulated-hybrid-cloud-environment-for-testing/CreateSimHybridCloud_2.png)
 
##Phase 3: Create the VNet-to-VNet connection

First, you create local networks that represent the address space of each virtual network.

1.	From the Azure Management Portal on your local computer, click **New > Network Services > Virtual Network > Add Local Network**.
2.	On the Specify your local network details page, type **TestLabLNet** in **Name**, type **131.107.0.1** in **VPN Device IP Address**, and then click the right arrow.
3.	On the Specify the address space page, in **Starting I**P, type **10.0.0.0**.
4.	In **CIDR (Address Count)**, select **/24 (256)**, and then click the check mark.
5.	Click **New > Network Services > Virtual Network > Add Local Network**.
6.	On the Specify your local network details page, type **TestVNETLNet** in **Name**, type **131.107.0.2** in **VPN Device IP Address**, and then click the right arrow.
7.	On the Specify the address space page, in **Starting IP**, type **192.168.0.0**.
8.	In **CIDR (Address Count)**, select **/24 (256)**, and then click the check mark.

Note that the VPN device IP addresses of 131.107.0.1 and 131.107.0.2 are just temporary placeholder values until you configure gateways for the two virtual networks.

Next, you configure each virtual network to use a site-to-site VPN connection and the local network corresponding to the other virtual network.

1.	From the Azure Management Portal on your local computer, click **Networks** in the left pane, and then verify that the **Status** column for **TestLab** is set to **Created**.
2.	Click **TestLab**, and then click **Configure**. On the TestLab page, in the **Site-to-Site Connectivity** section, click **Connect to the local network**. 
3.	In **Local Network**, select **TestVNETLNet**.
4.	Click **Save** in the task bar. In some cases, you might need to click **Add Gateway Subnet** to create a subnet used by the Azure VPN gateway.
5.	Click **Networks** in the left pane, and then verify that the **Status** column for TestVNET is set to **Created**.
6.	Click **TestVNET**, and then click **Configure**. On the TestVNET page, in the **Site-to-Site Connectivity** section, click **Connect to the local network**. 
7.	In **Local Network**, select **TestLabLNet**.
8.	Click **Save** in the task bar. In some cases, you might need to click **Add Gateway Subnet** to create a subnet used by the Azure VPN gateway.

Next, you create virtual network gateways for the two virtual networks.

1.	From the Azure Management Portal, on the **Networks** page, click **TestLab**. On the Dashboard page, you should see a status of **The Gateway Was Not Created**.
2.	In the task bar, click **Create Gateway**, and then click **Dynamic Routing**. Click **Yes** when prompted. Wait until the gateway is complete and its status changes to **Connecting**. This could take a few minutes.
3.	From the Dashboard page, note the **Gateway IP Address**. This is the public IP address of the Azure VPN gateway for the TestLab virtual network. Record this IP address, as you will need this to configure the VNet-to-VNet connection.
4.	In the task bar, click **Manage Key**, and the click the copy icon next to the key to copy it to your clipboard. Paste this key into a document and save it. You need this key value to configure the VNet-to-VNet connection.
5.	On the Networks page, click **TestVNET**. On the Dashboard page, you should see a status of **The Gateway Was Not Created**.
6.	In the task bar, click **Create Gateway**, and then click **Dynamic Routing**. Click **Yes** when prompted. Wait until the gateway is complete and its status changes to **Connecting**. This could take a few minutes.
7.	From the Dashboard page, note the **Gateway IP Address**. This is the public IP address of the Azure VPN gateway for the TestVNET virtual network. Record this IP address, as you will need this to configure the VNet-to-VNet connection.

Next, you configure the TestLabLNet and TestVNETLNet local networks with the public IP addresses obtained from creating the virtual network gateways.

1.	From the Azure Management Portal, on the Networks page, click **Local Networks**. 
2.	Click **TestLabLNet**, and then click **Edit** in the task bar.
3.	On the Specify your local network details page, type the IP address of the virtual network gateway for the TestLab virtual network (from step 3 in the previous procedure) in **VPN Device IP Address (Optional)**, and then click the right arrow.
4.	On the Specify the address space page, click the check mark.
5.	On the Local Networks page, click **TestVNETLNet**, and then click **Edit** in the task bar.
6.	On the Specify your local network details page, type the IP address of the virtual network gateway for the TestVNET virtual network (from step 7 in the previous procedure) in **VPN Device IP Address (Optional)**, and then click the right arrow.
7.	On the Specify the address space page, click the check mark.

Next, you will configure the pre-shared key for both gateways to use the same value, which is the key value determined by the Azure Management Portal for the TestLab virtual network. Run these commands from an Azure PowerShell command prompt on your local computer, filling in the value of the TestLab pre-shared key.

	$preSharedKey="<The preshared key for the TestLab virtual network>"
	Set-AzureVNetGatewayKey -VNetName TestVNET -LocalNetworkSiteName TestLabLNet –SharedKey $preSharedKey

Next, on the Network page of the Azure Management Portal on your local computer, click the **TestLab** virtual network, click **Dashboard**, and then click **Connect** in the task bar. Wait until the TestLab virtual network shows a connected state.

This is your current configuration.

![](./media/virtual-networks-set-up-simulated-hybrid-cloud-environment-for-testing/CreateSimHybridCloud_3.png)
 
## Phase 4: Configure DC2

First, create an Azure Virtual Machine for DC2. Run these commands at the Azure PowerShell command prompt on your local computer.

	$ServiceName="<Your cloud service name from Phase 2>"
	$cred=Get-Credential –Message "Type the name and password of the local administrator account for DC2."
	$image = Get-AzureVMImage | where { $_.ImageFamily -eq "Windows Server 2012 R2 Datacenter" } | sort PublishedDate -Descending | select -ExpandProperty ImageName -First 1
	$vm1=New-AzureVMConfig -Name DC2 -InstanceSize Medium -ImageName $image
	$vm1 | Add-AzureProvisioningConfig -Windows -AdminUsername $cred.GetNetworkCredential().Username -Password $cred.GetNetworkCredential().Password
	$vm1 | Set-AzureSubnet -SubnetNames TestSubnet
	$vm1 | Set-AzureStaticVNetIP -IPAddress 192.168.0.4
	$vm1 | Add-AzureDataDisk -CreateNew -DiskSizeInGB 20 -DiskLabel ADFiles –LUN 0 -HostCaching None
	New-AzureVM –ServiceName $ServiceName -VMs $vm1 -VNetName TestVNET

Next, log on to the new DC2 virtual machine.

1.	In the left pane of the Azure Management Portal, click **Virtual Machines**, and then click **Running** in the **Status** column for DC2.
2.	In the task bar, click **Connect**. 
3.	When prompted to open DC2.rdp, click **Open**.
4.	When prompted with a Remote Desktop Connection message box, click **Connect**.
5.	When prompted for credentials, use these:
- Name: **DC2\\**[Local administrator account name]
- Password: [Local administrator account password]
6.	When prompted with a Remote Desktop Connection message box referring to certificates, click **Yes**.

Next, configure a Windows Firewall rule to allow traffic for basic connectivity testing. From an administrator-level Windows PowerShell command prompt on DC2, run these commands.

	Set-NetFirewallRule -DisplayName "File and Printer Sharing (Echo Request - ICMPv4-In)" -enabled True
	ping dc1.corp.contoso.com

The ping command should result in four successful replies from IP address 10.0.0.4. This is a test of traffic across the Vnet-to-Vnet connection.

Next, add the extra data disk as a new volume with the drive letter F:.

1.	In the left pane of Server Manager, click **File and Storage Services**, and then click **Disks**.
2.	In the contents pane, in the **Disks** group, click **disk 2** (with the **Partition** set to **Unknown**).
3.	Click **Tasks**, and then click **New Volume**.
4.	On the Before you begin page of the New Volume Wizard, click **Next**.
5.	On the Select the server and disk page, click **Disk 2**, and then click **Next**. When prompted, click **OK**.
6.	On the Specify the size of the volume page, click **Next**.
7.	On the Assign to a drive letter or folder page, click **Next**.
8.	On the Select file system settings page, click **Next**.
9.	On the Confirm selections page, click **Create**.
10.	When complete, click **Close**.

Next, configure DC2 as a replica domain controller for the corp.contoso.com domain. Run these commands from the Windows PowerShell command prompt on DC2.

	Install-WindowsFeature AD-Domain-Services -IncludeManagementTools
	Install-ADDSDomainController -Credential (Get-Credential CORP\User1) -DomainName "corp.contoso.com" -InstallDns:$true -DatabasePath "F:\NTDS" -LogPath "F:\Logs" -SysvolPath "F:\SYSVOL"

Note that you are prompted to supply both the CORP\User1 password and a Directory Services Restore Mode (DSRM) password, and to restart DC2.

Now that the TestVNET virtual network has its own DNS server (DC2), you must configure the TestVNET virtual network to use this DNS server.

1.	In the left pane of the Azure Management Portal, click **Networks**, and then click **TestVNET**.
2.	Click **Configure**.
3.	In **DNS Servers**, remove the 10.0.0.4 entry.
4.	In **DNS Servers**, add an entry with **DC2** as the name and **192.168.0.4** as the IP address. 
5.	In the command bar at the bottom, click **Save**, and then click **Yes** when prompted. Wait until the update to the TestVNet network is complete.

This is your current configuration.

![](./media/virtual-networks-set-up-simulated-hybrid-cloud-environment-for-testing/CreateSimHybridCloud_4.png)
 
Your simulated hybrid cloud environment is now ready for testing.

You can also build these configurations in this test environment:

- [SharePoint intranet farm](virtual-networks-setup-sharepoint-hybrid-cloud-testing.md)
- [Web-based LOB application](virtual-networks-setup-lobapp-hybrid-cloud-testing.md)
- [Office 365 Directory Synchronization (DirSync) server](virtual-networks-setup-dirsync-hybrid-cloud-testing.md)

## Additional Resources

[Set up a hybrid cloud environment for testing](virtual-networks-setup-hybrid-cloud-environment-testing.md)

[Configure a VNet to VNet Connection](http://msdn.microsoft.com/library/azure/dn690122.aspx)

[Base Configuration Test Environment](virtual-machines-base-configuration-test-environment.md)

[Azure hybrid cloud test environments](virtual-machines-hybrid-cloud-test-environments.md)

## <a id="costs"></a>Minimizing the ongoing costs of this environment

To minimize the costs of running the virtual machines in this environment, perform your needed testing and demonstration as quickly as possible and then delete them or shut down the virtual machines when you are not using them. For example, you could use Azure automation and a runbook to automatically shut down the virtual machines in the TestLab and Test_VNET virtual networks at the end of each business day. For more information, see [Get started with Azure Automation](automation-create-runbook-from-samples.md). When you start the virtual machines on the Corpnet subnet again, start DC1 first.

An Azure VPN gateway is implemented as a set of two Azure virtual machines that incur an ongoing monetary cost. For the details, see [Pricing - Virtual Network](http://azure.microsoft.com/pricing/details/virtual-network/). To minimize the costs of the two VPN gateways (one for TestLab and one for TestVNET), create the test environment and perform your needed testing and demonstration as quickly as possible or delete the gateways with these steps.
 
1.	From the Azure Management Portal on your local computer, click **Networks** in the left pane, click **TestLab**, and then click **Dashboard**.
2.	In the task bar, click **Delete Gateway**. Click **Yes** when prompted. Wait until the gateway is deleted and its status changes to **The Gateway Was Not Created**.
3.	Click **Networks** in the left pane, click **TestVNET**, and then click **Dashboard**.
4.	In the task bar, click **Delete Gateway**. Click **Yes** when prompted. Wait until the gateway is deleted and its status changes to **The Gateway Was Not Created**.

If you delete the gateways and you want to restore this test environment, you must first create new gateways.

1.	From the Azure Management Portal on your local computer, click **Networks** in the left pane, and then click **TestLab**. On the Dashboard page, you should see a status of **The Gateway Was Not Created**.
2.	In the task bar, click **Create Gateway**, and then click **Dynamic Routing**. Click **Yes** when prompted. Wait until the gateway is complete and its status changes to **Connecting**. This could take a few minutes.
3.	From the Dashboard page, note the **Gateway IP Address**. This is the new public IP address of the Azure VPN gateway for the TestLab virtual network. You need this IP address to re-configure the TestLabLNet local network.
4.	In the task bar, click **Manage Key**, and then click the copy icon next to the key to copy it to your clipboard. Paste this key value into a document and save it. You need this key value to re-configure the VPN gateway for the TestVNET virtual network.
5.	From the Azure Management Portal on your local computer, click **Networks** in the left pane, and then click **TestVNET**. On the Dashboard page, you should see a status of **The Gateway Was Not Created**.
6.	In the task bar, click **Create Gateway**, and then click **Dynamic Routing**. Click **Yes** when prompted. Wait until the gateway is complete and its status changes to Connecting. This could take a few minutes.
7.	From the Dashboard page, note the **Gateway IP Address**. This is the new public IP address of the Azure VPN gateway for the TestVNET virtual network. You need this IP address to re-configure the TestVNETLNet local network.

Next, you configure the TestLabLNet and TestVNETLNet local networks with the new public IP addresses obtained from creating the virtual network gateways.

1.	From the Azure Management Portal, on the Networks page, click **Local Networks**. 
2.	Click **TestLabLNet**, and then click **Edit** in the task bar.
3.	On the Specify your local network details page, type the IP address of the virtual network gateway for the TestLab virtual network (from step 3 in the previous procedure) in **VPN Device IP Address (Optional)**, and then click the right arrow.
4.	On the Specify the address space page, click the check mark.
5.	On the Local Networks page, click **TestVNETLNet**, and then click **Edit** in the task bar.
6.	On the Specify your local network details page, type the IP address of the virtual network gateway for the TestVNET virtual network (from step 7 in the previous procedure) in **VPN Device IP Address (Optional)**, and then click the right arrow.
7.	On the Specify the address space page, click the check mark.

Next, you configure the pre-shared key for both gateways to use the same value, which is the key value determined by the Azure Management Portal for the TestLab virtual network. Run these commands from an Azure PowerShell command prompt on your local computer, filling in the value of the TestLab pre-shared key.

	$preSharedKey="<The preshared key for the TestLab virtual network>"
	Set-AzureVNetGatewayKey -VNetName TestVNET -LocalNetworkSiteName TestLabLNet –SharedKey $preSharedKey

Next, on the Network page of the Azure Management Portal, click the **TestLab** virtual network, and then click **Connect** in the task bar. Wait until the TestLab virtual network shows a connected state to the TestVNET local network.<|MERGE_RESOLUTION|>--- conflicted
+++ resolved
@@ -13,21 +13,13 @@
 	ms.tgt_pltfrm="na" 
 	ms.devlang="na" 
 	ms.topic="article" 
-<<<<<<< HEAD
-	ms.date="03/13/2015" 
-=======
 	ms.date="04/07/2015" 
->>>>>>> 8f5664f7
 	ms.author="josephd"/>
 
 # Set up a simulated hybrid cloud environment for testing
 
 This topic steps you through creating a simulated hybrid cloud environment with Microsoft Azure for testing using two separate Azure virtual networks. Use this configuration as an alternative to 
-<<<<<<< HEAD
-[Set up a hybrid cloud environment for testing](../virtual-networks-setup-hybrid-cloud-environment-testing/) when you do not have a direct Internet connection and an available public IP address. Here is the resulting configuration.
-=======
 [Set up a hybrid cloud environment for testing](virtual-networks-setup-hybrid-cloud-environment-testing.md) when you do not have a direct Internet connection and an available public IP address. Here is the resulting configuration.
->>>>>>> 8f5664f7
 
 ![](./media/virtual-networks-set-up-simulated-hybrid-cloud-environment-for-testing/CreateSimHybridCloud_4.png)
 
@@ -57,11 +49,7 @@
 
 ## Phase 1: Configure the TestLab virtual network
 
-<<<<<<< HEAD
-Use the instructions in the [Test Lab Guide: Base Configuration in Azure](http://www.microsoft.com/download/details.aspx?id=41684) to configure the DC1, APP1, and CLIENT1 computers in an Azure virtual network named TestLab. 
-=======
 Use the instructions in the [Base Configuration Test Environment](virtual-machines-base-configuration-test-environment.md) to configure the DC1, APP1, and CLIENT1 computers in an Azure virtual network named TestLab. 
->>>>>>> 8f5664f7
 
 From the Azure Management Portal on your local computer, connect to DC1 with the CORP\User1 credentials. To configure the CORP domain so that computers and users use their local domain controller for authentication, run these commands from an administrator-level Windows PowerShell command prompt.
 
