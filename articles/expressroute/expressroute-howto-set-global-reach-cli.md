---
title: 'Configure ExpressRoute Global Reach: Azure CLI | Microsoft Docs'
description: This article helps you link ExpressRoute circuits together to make a private network between your on-premises networks and enable Global Reach.
services: expressroute
author: jaredr80

ms.service: expressroute
ms.topic: conceptual
ms.date: 12/12/2018
ms.author: jaredro
ms.custom: seodec18

---

# Configure ExpressRoute Global Reach by using the Azure CLI

This article helps you configure Azure ExpressRoute Global Reach by using the Azure CLI. For more information, see [ExpressRoute Global Reach](expressroute-global-reach.md).
 
Before you start configuration, complete the following requirements:

* Install the latest version of the Azure CLI. See [Install the Azure CLI](/cli/azure/install-azure-cli) and [Get started with Azure CLI](/cli/azure/get-started-with-azure-cli).
* Understand the ExpressRoute circuit-provisioning [workflows](expressroute-workflows.md).
* Make sure your ExpressRoute circuits are in the Provisioned state.
* Make sure Azure private peering is configured on your ExpressRoute circuits.  

### Sign in to your Azure account

To start configuration, sign in to your Azure account. The following command opens your default browser and prompts you for the sign-in credentials for your Azure account:  

```azurecli
az login
```

If you have multiple Azure subscriptions, check the subscriptions for the account:

```azurecli
az account list
```

Specify the subscription that you want to use:

```azurecli
az account set --subscription <your subscription ID>
```

### Identify your ExpressRoute circuits for configuration

<<<<<<< HEAD
You can enable ExpressRoute Global Reach between any two ExpressRoute circuits, as long as they're located in supported countries and were created at different peering locations. If your subscription owns both circuits, you can choose either circuit to run the configuration as explained later in this article. If the two circuits are in different Azure subscriptions, you must have authorization from one Azure subscription and must pass in its authorization key when you run the configuration command in the other Azure subscription.
=======
You can enable ExpressRoute Global Reach between any two ExpressRoute circuits, as long as they're located in supported countries/regions and were created at different peering locations. If your subscription owns both circuits, you can choose either circuit to run the configuration as explained later in this article. If the two circuits are in different Azure subscriptions, you must have authorization from one Azure subscription and must pass in its authorization key when you run the configuration command in the other Azure subscription.
>>>>>>> 6a383dfd

## Enable connectivity between your on-premises networks

When running the command to enable connectivity, note the following requirements for parameter values:

* *peer-circuit* should be the full resource ID. For example:

  > /subscriptions/{your_subscription_id}/resourceGroups/{your_resource_group}/providers/Microsoft.Network/expressRouteCircuits/{your_circuit_name}

* *address-prefix* must be a "/29" IPv4 subnet (for example, "10.0.0.0/29"). We use IP addresses in this subnet to establish connectivity between the two ExpressRoute circuits. You must not use addresses in this subnet in your Azure virtual networks or in your on-premises networks.

Run the following CLI command to connect two ExpressRoute circuits:

```azurecli
az network express-route peering connection create -g <ResourceGroupName> --circuit-name <Circuit1Name> --peering-name AzurePrivatePeering -n <ConnectionName> --peer-circuit <Circuit2ResourceID> --address-prefix <__.__.__.__/29>
```

The CLI output looks like this:

```azurecli
{
  "addressPrefix": "<__.__.__.__/29>",
  "authorizationKey": null,
  "circuitConnectionStatus": "Connected",
  "etag": "W/\"48d682f9-c232-4151-a09f-fab7cb56369a\"",
  "expressRouteCircuitPeering": {
    "id": "/subscriptions/<SubscriptionID>/resourceGroups/<ResourceGroupName>/providers/Microsoft.Network/expressRouteCircuits/<Circuit1Name>/peerings/AzurePrivatePeering",
    "resourceGroup": "<ResourceGroupName>"
  },
  "id": "/subscriptions/<SubscriptionID>/resourceGroups/<ResourceGroupName>/providers/Microsoft.Network/expressRouteCircuits/<Circuit1Name>/peerings/AzurePrivatePeering/connections/<ConnectionName>",
  "name": "<ConnectionName>",
  "peerExpressRouteCircuitPeering": {
    "id": "/subscriptions/<SubscriptionID>/resourceGroups/<Circuit2ResourceGroupName>/providers/Microsoft.Network/expressRouteCircuits/<Circuit2Name>/peerings/AzurePrivatePeering",
    "resourceGroup": "<Circuit2ResourceGroupName>"
  },
  "provisioningState": "Succeeded",
  "resourceGroup": "<ResourceGroupName>",
  "type": "Microsoft.Network/expressRouteCircuits/peerings/connections"
}
```

When this operation is complete, you'll have connectivity between your on-premises networks on both sides through your two ExpressRoute circuits.

## Enable connectivity between ExpressRoute circuits in different Azure subscriptions

If the two circuits aren't in the same Azure subscription, you need authorization. In the following configuration, you generate authorization in circuit 2's subscription and pass the authorization key to circuit 1.

1. Generate an authorization key:

   ```azurecli
   az network express-route auth create --circuit-name <Circuit2Name> -g <Circuit2ResourceGroupName> -n <AuthorizationName>
   ```

   The CLI output looks like this:

   ```azurecli
   {
     "authorizationKey": "<authorizationKey>",
     "authorizationUseStatus": "Available",
     "etag": "W/\"cfd15a2f-43a1-4361-9403-6a0be00746ed\"",
     "id": "/subscriptions/<SubscriptionID>/resourceGroups/<Circuit2ResourceGroupName>/providers/Microsoft.Network/expressRouteCircuits/<Circuit2Name>/authorizations/<AuthorizationName>",
     "name": "<AuthorizationName>",
     "provisioningState": "Succeeded",
     "resourceGroup": "<Circuit2ResourceGroupName>",
     "type": "Microsoft.Network/expressRouteCircuits/authorizations"
   }
   ```

1. Make a note of both the resource ID and the authorization key for circuit 2.

1. Run the following command against circuit 1, passing in circuit 2's resource ID and authorization key:

   ```azurecli
   az network express-route peering connection create -g <ResourceGroupName> --circuit-name <Circuit1Name> --peering-name AzurePrivatePeering -n <ConnectionName> --peer-circuit <Circuit2ResourceID> --address-prefix <__.__.__.__/29> --authorization-key <authorizationKey>
   ```

When this operation is complete, you'll have connectivity between your on-premises networks on both sides through your two ExpressRoute circuits.

## Get and verify the configuration

Use the following command to verify the configuration on the circuit where the configuration was made (circuit 1 in the preceding example):

```azurecli
az network express-route show -n <CircuitName> -g <ResourceGroupName>
```

In the CLI output, you'll see *CircuitConnectionStatus*. It tells you whether the connectivity between the two circuits is established ("Connected") or not established ("Disconnected"). 

## Disable connectivity between your on-premises networks

To disable connectivity, run the following command against the circuit where the configuration was made (circuit 1 in the earlier example).

```azurecli
az network express-route peering connection delete -g <ResourceGroupName> --circuit-name <Circuit1Name> --peering-name AzurePrivatePeering -n <ConnectionName>
```

Use the ```show``` command to verify the status.

When this operation is complete, you'll no longer have connectivity between your on-premises networks through your ExpressRoute circuits.

## Next steps

* [Learn more about ExpressRoute Global Reach](expressroute-global-reach.md)
* [Verify ExpressRoute connectivity](expressroute-troubleshooting-expressroute-overview.md)
* [Link an ExpressRoute circuit to a virtual network](expressroute-howto-linkvnet-arm.md)<|MERGE_RESOLUTION|>--- conflicted
+++ resolved
@@ -45,11 +45,7 @@
 
 ### Identify your ExpressRoute circuits for configuration
 
-<<<<<<< HEAD
-You can enable ExpressRoute Global Reach between any two ExpressRoute circuits, as long as they're located in supported countries and were created at different peering locations. If your subscription owns both circuits, you can choose either circuit to run the configuration as explained later in this article. If the two circuits are in different Azure subscriptions, you must have authorization from one Azure subscription and must pass in its authorization key when you run the configuration command in the other Azure subscription.
-=======
 You can enable ExpressRoute Global Reach between any two ExpressRoute circuits, as long as they're located in supported countries/regions and were created at different peering locations. If your subscription owns both circuits, you can choose either circuit to run the configuration as explained later in this article. If the two circuits are in different Azure subscriptions, you must have authorization from one Azure subscription and must pass in its authorization key when you run the configuration command in the other Azure subscription.
->>>>>>> 6a383dfd
 
 ## Enable connectivity between your on-premises networks
 
