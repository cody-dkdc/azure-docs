---
title: 'Configure route filters for Azure ExpressRoute Microsoft peering: PowerShell | Microsoft Docs'
description: This article describes how to configure route filters for Microsoft Peering using PowerShell
documentationcenter: na
services: expressroute
author: ganesr
manager: rossort
editor: ''
tags: azure-resource-manager

ms.assetid:
ms.service: expressroute
ms.devlang: na
ms.topic: article
ms.tgt_pltfrm: na
ms.workload: infrastructure-services
<<<<<<< HEAD
ms.date: 08/16/2017
=======
ms.date: 09/26/2017
>>>>>>> 8e2f6d51
ms.author: ganesr

---
# Configure route filters for Microsoft peering: PowerShell
> [!div class="op_single_selector"]
> * [Azure Portal](how-to-routefilter-portal.md)
> * [Azure PowerShell](how-to-routefilter-powershell.md)
> * [Azure CLI](how-to-routefilter-cli.md)
> 

Route filters are a way to consume a subset of supported services through Microsoft peering. The steps in this article help you configure and manage route filters for ExpressRoute circuits.

Dynamics 365 services, and Office 365 services such as Exchange Online, SharePoint Online, and Skype for Business, and Azure services such as storage and SQL DB are accessible through Microsoft peering. When Microsoft peering is configured in an ExpressRoute circuit, all prefixes related to these services are advertised through the BGP sessions that are established. A BGP community value is attached to every prefix to identify the service that is offered through the prefix. For a list of the BGP community values and the services they  map to, see [BGP communities](expressroute-routing.md#bgp).

If you require connectivity to all services, a large number of prefixes are advertised through BGP. This significantly increases the size of the route tables maintained by routers within your network. If you plan to consume only a subset of services offered through Microsoft peering, you can reduce the size of your route tables in two ways. You can:

- Filter out unwanted prefixes by applying route filters on BGP communities. This is a standard networking practice and is used commonly within many networks.

- Define route filters and apply them to your ExpressRoute circuit. A route filter is a new resource that lets you select the list of services you plan to consume through Microsoft peering. ExpressRoute routers only send the list of prefixes that belong to the services identified in the route filter.

### <a name="about"></a>About route filters

When Microsoft peering is configured on your ExpressRoute circuit, the Microsoft edge routers establish a pair of BGP sessions with the edge routers (yours or your connectivity provider's). No routes are advertised to your network. To enable route advertisements to your network, you must associate a route filter.

A route filter lets you identify services you want to consume through your ExpressRoute circuit's Microsoft peering. It is essentially a white list of all the BGP community values. Once a route filter resource is defined and attached to an ExpressRoute circuit, all prefixes that map to the BGP community values are advertised to your network.

To be able to attach route filters with Office 365 services on them, you must have authorization to consume Office 365 services through ExpressRoute. If you are not authorized to consume Office 365 services through ExpressRoute, the operation to attach route filters fails. For more information about the authorization process, see [Azure ExpressRoute for Office 365](https://support.office.com/article/Azure-ExpressRoute-for-Office-365-6d2534a2-c19c-4a99-be5e-33a0cee5d3bd). Connectivity to Dynamics 365 services does NOT require any prior authorization.

> [!IMPORTANT]
> Microsoft peering of ExpressRoute circuits that were configured prior to August 1, 2017 will have all service prefixes advertised through Microsoft peering, even if route filters are not defined. Microsoft peering of ExpressRoute circuits that are configured on or after August 1, 2017 will not have any prefixes advertised until a route filter is attached to the circuit.
> 
> 

### <a name="workflow"></a>Workflow

To be able to successfully connect to services through Microsoft peering, you must complete the following configuration steps:

- You must have an active ExpressRoute circuit that has Microsoft peering provisioned. You can use the following instructions to accomplish these tasks:
  - [Create an ExpressRoute circuit](expressroute-howto-circuit-arm.md) and have the circuit enabled by your connectivity provider before you proceed. The ExpressRoute circuit must be in a provisioned and enabled state.
  - [Create Microsoft peering](expressroute-circuit-peerings.md) if you manage the BGP session directly. Or, have your connectivity provider provision Microsoft peering for your circuit.

-  You must create and configure a route filter.
    - Identify the services you with to consume through Microsoft peering
    - Identify the list of BGP community values associated with the services
    - Create a rule to allow the prefix list matching the BGP community values

-  You must attach the route filter to the ExpressRoute circuit.

## Before you begin

Before you begin configuration, make sure you meet the following criteria:

 - Install the latest version of the Azure Resource Manager PowerShell cmdlets. For more information, see [Install and configure Azure PowerShelll](/powershell/azure/install-azurerm-ps).

  > [!NOTE]
  > Download the latest version from the PowerShell Gallery, rather than using the Installer. The Installer currently does not support the required cmdlets.
  > 

 - Review the [prerequisites](expressroute-prerequisites.md) and [workflows](expressroute-workflows.md) before you begin configuration.

 - You must have an active ExpressRoute circuit. Follow the instructions to [Create an ExpressRoute circuit](expressroute-howto-circuit-arm.md) and have the circuit enabled by your connectivity provider before you proceed. The ExpressRoute circuit must be in a provisioned and enabled state.

 - You must have an active Microsoft peering. Follow instructions at [Create and modifying peering configuration](expressroute-circuit-peerings.md)

### Log in to your Azure account

Before beginning this configuration, you must log in to your Azure account. The cmdlet prompts you for the login credentials for your Azure account. After logging in, it downloads your account settings so they are available to Azure PowerShell.

Open your PowerShell console with elevated privileges, and connect to your account. Use the following example to help you connect:

```powershell
Login-AzureRmAccount
```

If you have multiple Azure subscriptions, check the subscriptions for the account.

```powershell
Get-AzureRmSubscription
```

Specify the subscription that you want to use.

```powershell
Select-AzureRmSubscription -SubscriptionName "Replace_with_your_subscription_name"
```

## <a name="prefixes"></a>Step 1: Get a list of prefixes and BGP community values

### 1. Get a list of BGP community values

Use the following cmdlet to get the list of BGP community values associated with services accessible through Microsoft peering, and the list of prefixes associated with them:

```powershell
Get-AzureRmBgpServiceCommunity
```
### 2. Make a list of the values that you want to use

Make a list of BGP community values you want to use in the route filter. As an example, the BGP community value for Dynamics 365 services is 12076:5040.

## <a name="filter"></a>Step 2: Create a route filter and a filter rule

A route filter can have only one rule, and the rule must be of type 'Allow'. This rule can have a list of BGP community values associated with it.

### 1. Create a route filter

First, create the route filter. The command 'New-AzureRmRouteFilter' only creates a route filter resource. After you create the resource, you must then create a rule and attach it to the route filter object. Run the following command to create a route filter resource:

```powershell
New-AzureRmRouteFilter -Name "MyRouteFilter" -ResourceGroupName "MyResourceGroup" -Location "West US"
```

### 2. Create a filter rule

You can specify a set of BGP communities as a comma-separated list, as shown in the example. Run the following command to create a new rule:
 
```powershell
$rule = New-AzureRmRouteFilterRuleConfig -Name "Allow-EXO-D365" -Access Allow -RouteFilterRuleType Community -CommunityList "12076:5010,12076:5040"
```

### 3. Add the rule to the route filter

Run the following command to add the filter rule to the route filter:
 
```powershell
$routefilter = Get-AzureRmRouteFilter -Name "RouteFilterName" -ResourceGroupName "ExpressRouteResourceGroupName"
$routefilter.Rules.Add($rule)
Set-AzureRmRouteFilter -RouteFilter $routefilter
```

## <a name="attach"></a>Step 3: Attach the route filter to an ExpressRoute circuit

Run the following command to attach the route filter to the ExpressRoute circuit, assuming you have only Microsoft peering:

```powershell
$ckt.Peerings[0].RouteFilter = $routefilter 
Set-AzureRmExpressRouteCircuit -ExpressRouteCircuit $ckt
```

## <a name="tasks"></a>Common tasks

### <a name="getproperties"></a>To get the properties of a route filter

To get the properties of a route filter, use the following steps:

1. Run the following command to get the route filter resource:

  ```powershell
  $routefilter = Get-AzureRmRouteFilter -Name "RouteFilterName" -ResourceGroupName "ExpressRouteResourceGroupName"
  ```
2. Get the route filter rules for the route-filter resource by running the following command:

  ```powershell
  $routefilter = Get-AzureRmRouteFilter -Name "RouteFilterName" -ResourceGroupName "ExpressRouteResourceGroupName"
  $rule = $routefilter.Rules[0]
  ```

### <a name="updateproperties"></a>To update the properties of a route filter

If the route filter is already attached to a circuit, updates to the BGP community list automatically propagate appropriate prefix advertisement changes through the established BGP sessions. You can update the BGP community list of your route filter using the following command:

```powershell
$routefilter = Get-AzureRmRouteFilter -Name "RouteFilterName" -ResourceGroupName "ExpressRouteResourceGroupName"
$routefilter.rules[0].Communities = "12076:5030", "12076:5040"
Set-AzureRmRouteFilter -RouteFilter $routefilter
```

### <a name="detach"></a>To detach a route filter from an ExpressRoute circuit

Once a route filter is detached from the ExpressRoute circuit, no prefixes are advertised through the BGP session. You can detach a route filter from an ExpressRoute circuit using the following command:
  
```powershell
$ckt.Peerings[0].RouteFilter = $null
Set-AzureRmExpressRouteCircuit -ExpressRouteCircuit $ckt
```

### <a name="delete"></a>To delete a route filter

You can only delete a route filter if it is not attached to any circuit. Ensure that the route filter is not attached to any circuit before attempting to delete it. You can delete a route filter using the following command:

```powershell
Remove-AzureRmRouteFilter -Name "MyRouteFilter" -ResourceGroupName "MyResourceGroup"
```

## Next Steps

For more information about ExpressRoute, see the [ExpressRoute FAQ](expressroute-faqs.md).<|MERGE_RESOLUTION|>--- conflicted
+++ resolved
@@ -14,11 +14,7 @@
 ms.topic: article
 ms.tgt_pltfrm: na
 ms.workload: infrastructure-services
-<<<<<<< HEAD
-ms.date: 08/16/2017
-=======
 ms.date: 09/26/2017
->>>>>>> 8e2f6d51
 ms.author: ganesr
 
 ---
