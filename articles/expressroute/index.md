--- conflicted
+++ resolved
@@ -85,12 +85,8 @@
                 <div class="card">
                     <div class="cardText">
                         <h3>REST</h3>
-<<<<<<< HEAD
-                        <p>ExpressRoute REST API</p>
-=======
                         <p><a href="https://msdn.microsoft.com/library/azure/mt586720">REST API Reference</a></p>
                         <p><a href="https://msdn.microsoft.com/library/azure/dn606310">Classic REST API Reference</a></p>
->>>>>>> f1ea3417
                     </div>
                 </div>
             </div>
