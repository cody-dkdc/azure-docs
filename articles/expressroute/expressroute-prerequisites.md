--- conflicted
+++ resolved
@@ -27,13 +27,8 @@
 * An active Office 365 subscription (if using Office 365 services). For more information, see the [Office 365 specific requirements](#office-365-specific-requirements) section of this article.
 
 ## Connectivity provider
-<<<<<<< HEAD
-* You can work with an [ExpressRoute connectivity partner](expressroute-locations.md#partners) to connect to the Microsoft cloud. You can set up a connection between your on-premises network and Microsoft in [three ways](expressroute-introduction.md).
-* If your provider is not an ExpressRoute connectivity partner, you can still connect to the Microsoft cloud through a cloud exchange provider.
-=======
 * You can work with an [ExpressRoute connectivity partner](expressroute-locations.md#partners) to connect to the Microsoft cloud. You can set up a connection between your on-premises network and Microsoft in [three ways](expressroute-introduction.md). 
 * If your provider is not an ExpressRoute connectivity partner, you can still connect to the Microsoft cloud through a [cloud exchange provider](expressroute-locations.md#c1partners).
->>>>>>> 3aec5477
 
 ## Network requirements
 * **Redundant connectivity**: there is no redundancy requirement on physical connectivity between you and your provider. Microsoft does require redundant BGP sessions to be set up between Microsoft’s routers and the peering routers, even when you have just [one physical connection to a cloud exchange](expressroute-faqs.md#onep2plink).
