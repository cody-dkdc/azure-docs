---
title: Azure ExpressRoute FAQ | Microsoft Docs
description: The ExpressRoute FAQ contains information about Supported Azure Services, Cost, Data and Connections, SLA, Providers and Locations, Bandwidth, and additional Technical Details.
services: expressroute
author: cherylmc

ms.service: expressroute
ms.topic: conceptual
ms.date: 08/29/2018
ms.author: cherylmc

---
# ExpressRoute FAQ

## What is ExpressRoute?

ExpressRoute is an Azure service that lets you create private connections between Microsoft datacenters and infrastructure that’s on your premises or in a colocation facility. ExpressRoute connections do not go over the public Internet, and offer higher security, reliability, and speeds with lower latencies than typical connections over the Internet.

### What are the benefits of using ExpressRoute and private network connections?

ExpressRoute connections do not go over the public Internet. They offer higher security, reliability, and speeds, with lower and consistent latencies than typical connections over the Internet. In some cases, using ExpressRoute connections to transfer data between on-premises devices and Azure can yield significant cost benefits.

### Where is the service available?

See this page for service location and availability: [ExpressRoute partners and locations](expressroute-locations.md).

### How can I use ExpressRoute to connect to Microsoft if I don’t have partnerships with one of the ExpressRoute-carrier partners?

You can select a regional carrier and land Ethernet connections to one of the supported exchange provider locations. You can then peer with Microsoft at the provider location. Check the last section of [ExpressRoute partners and locations](expressroute-locations.md) to see if your service provider is present in any of the exchange locations. You can then order an ExpressRoute circuit through the service provider to connect to Azure.

### How much does ExpressRoute cost?

Check [pricing details](https://azure.microsoft.com/pricing/details/expressroute/) for pricing information.

### If I pay for an ExpressRoute circuit of a given bandwidth, does the VPN connection I purchase from my network service provider have to be the same speed?

No. You can purchase a VPN connection of any speed from your service provider. However, your connection to Azure is limited to the ExpressRoute circuit bandwidth that you purchase.

### If I pay for an ExpressRoute circuit of a given bandwidth, do I have the ability to burst up to higher speeds if necessary?

Yes. ExpressRoute circuits are configured to allow you to burst up to two times the bandwidth limit you procured for no additional cost. Check with your service provider to see if they support this capability.

### Can I use the same private network connection with virtual network and other Azure services simultaneously?

Yes. An ExpressRoute circuit, once set up, allows you to access services within a virtual network and other Azure services simultaneously. You connect to virtual networks over the private peering path, and to other services over the Microsoft  peering path.

### Does ExpressRoute offer a Service Level Agreement (SLA)?

For information, see the [ExpressRoute SLA](https://azure.microsoft.com/support/legal/sla/) page.

## Supported services

ExpressRoute supports [three routing domains](expressroute-circuit-peerings.md) for various types of services.

### Private peering

* Virtual networks, including all virtual machines and cloud services

### Public peering

>[!NOTE]
>Public peering has been disabled on new ExpressRoute circuits. Azure services are available on Microsoft peering.
>

<<<<<<< HEAD
* Power BI
* Dynamics 365 for Finance and Operations (formerly known as Dynamics AX Online)
* Most of the Azure services are supported. Please check directly with the service that you want to use to verify support.<br>
  The following services are NOT supported:
    * CDN
    * Azure DevOps Services Load Testing
    * Multi-factor Authentication
    * Traffic Manager

=======
>>>>>>> d9b219de
### Microsoft peering

* [Office 365](http://aka.ms/ExpressRouteOffice365)
* Dynamics 365 
* Power BI
* Azure Active Directory
* Visual Studio Team Services Load Testing
* Most of the Azure services are supported. Please check directly with the service that you want to use to verify support.<br>The following services are **not supported**:
    * CDN
<<<<<<< HEAD
    * Azure DevOps Services Load Testing
=======
>>>>>>> d9b219de
    * Multi-factor Authentication
    * Traffic Manager

## Data and connections

### Are there limits on the amount of data that I can transfer using ExpressRoute?

We do not set a limit on the amount of data transfer. Refer to [pricing details](https://azure.microsoft.com/pricing/details/expressroute/) for information on bandwidth rates.

### What connection speeds are supported by ExpressRoute?

Supported bandwidth offers:

50 Mbps, 100 Mbps, 200 Mbps, 500 Mbps, 1 Gbps, 2 Gbps, 5 Gbps, 10 Gbps

### Which service providers are available?

See [ExpressRoute partners and locations](expressroute-locations.md) for the list of service providers and locations.

## Technical details

### What are the technical requirements for connecting my on-premises location to Azure?

See [ExpressRoute prerequisites page](expressroute-prerequisites.md) for requirements.

### Are connections to ExpressRoute redundant?

Yes. Each ExpressRoute circuit has a redundant pair of cross connections configured to provide high availability.

### Will I lose connectivity if one of my ExpressRoute links fail?

You will not lose connectivity if one of the cross connections fails. A redundant connection is available to support the load of your network and provide high availability of your ExpressRoute circuit. You can additionally create a circuit in a different peering location to achieve circuit-level resilience.

### How do I ensure high availability on a virtual network connected to ExpressRoute?

You can achieve high availability by connecting ExpressRoute circuits in different peering locations (for example, Singapore, Singapore2) to your virtual network. If one ExpressRoute circuit goes down, connectivity will fail over to another ExpressRoute circuit. By default, traffic leaving your virtual network is routed based on Equal Cost Multi-path Routing (ECMP). You can use Connection Weight to prefer one circuit to another. For more information, see [Optimizing ExpressRoute Routing](expressroute-optimize-routing.md).

### <a name="onep2plink"></a>If I'm not co-located at a cloud exchange and my service provider offers point-to-point connection, do I need to order two physical connections between my on-premises network and Microsoft?

If your service provider can establish two Ethernet virtual circuits over the physical connection, you only need one physical connection. The physical connection (for example, an optical fiber) is terminated on a layer 1 (L1) device (see the image). The two Ethernet virtual circuits are tagged with different VLAN IDs, one for the primary circuit, and one for the secondary. Those VLAN IDs are in the outer 802.1Q Ethernet header. The inner 802.1Q Ethernet header (not shown) is mapped to a specific [ExpressRoute routing domain](expressroute-circuit-peerings.md).

![](./media/expressroute-faqs/expressroute-p2p-ref-arch.png)

### Can I extend one of my VLANs to Azure using ExpressRoute?

No. We do not support layer 2 connectivity extensions into Azure.

### Can I have more than one ExpressRoute circuit in my subscription?

Yes. You can have more than one ExpressRoute circuit in your subscription. The default limit is set to 10. You can contact Microsoft Support to increase the limit, if needed.

### Can I have ExpressRoute circuits from different service providers?

Yes. You can have ExpressRoute circuits with many service providers. Each ExpressRoute circuit is associated with one service provider only. 

### I see two ExpressRoute peering locations in the same metro, for example, Singapore and Singapore2. Which peering location should I choose to create my ExpressRoute circuit?
If your service provider offers ExpressRoute at both sites, you can work with your provider and pick either site to set up ExpressRoute. 

### Can I have multiple ExpressRoute circuits in the same metro? Can I link them to the same virtual network?

Yes. You can have multiple ExpressRoute circuits with the same or different service providers. If the metro has multiple ExpressRoute peering locations and the circuits are created at different peering locations, you can link them to the same virtual network. If the circuits are created at the same peering location, you can’t link them to the same virtual network. Each location name in Azure portal or in PowerShell/CLI API represents one peering location. For example, you can select the peering locations "Singapore" and "Singapore2" and connect circuits from each to the same virtual network. 

### How do I connect my virtual networks to an ExpressRoute circuit

The basic steps are:

* Establish an ExpressRoute circuit and have the service provider enable it.
* You, or the provider, must configure the BGP peering(s).
* Link the virtual network to the ExpressRoute circuit.

For more information, see [ExpressRoute workflows for circuit provisioning and circuit states](expressroute-workflows.md).

### Are there connectivity boundaries for my ExpressRoute circuit?

Yes. The [ExpressRoute partners and locations](expressroute-locations.md) article provides an overview of the connectivity boundaries for an ExpressRoute circuit. Connectivity for an ExpressRoute circuit is limited to a single geopolitical region. Connectivity can be expanded to cross geopolitical regions by enabling the ExpressRoute premium feature.

### Can I link to more than one virtual network to an ExpressRoute circuit?

Yes. You can have up to 10 virtual networks connections on a standard ExpressRoute circuit, and up to 100 on a [premium ExpressRoute circuit](#expressroute-premium). 

### I have multiple Azure subscriptions that contain virtual networks. Can I connect virtual networks that are in separate subscriptions to a single ExpressRoute circuit?

Yes. You can authorize up to 10 other Azure subscriptions to use a single ExpressRoute circuit. This limit can be increased by enabling the ExpressRoute premium feature.

For more information, see [Sharing an ExpressRoute circuit across multiple subscriptions](expressroute-howto-linkvnet-arm.md).

### I have multiple Azure subscriptions associated to different Azure Active Directory tenants or Enterprise Agreement enrollments. Can I connect virtual networks that are in separate tenants and enrollments to a single ExpressRoute circuit not in the same tenant or enrollment?

Yes. ExpressRoute authorizations can span subscription, tenant, and enrollment boundaries with no additional configuration required. 

For more information, see [Sharing an ExpressRoute circuit across multiple subscriptions](expressroute-howto-linkvnet-arm.md).

### Are virtual networks connected to the same circuit isolated from each other?

No. From a routing perspective, all virtual networks linked to the same ExpressRoute circuit are part of the same routing domain and are not isolated from each other. If you need route isolation, you need to create a separate ExpressRoute circuit.

### Can I have one virtual network connected to more than one ExpressRoute circuit?

Yes. You can link a single virtual network with up to four ExpressRoute circuits. They must be ordered through four different [ExpressRoute locations](expressroute-locations.md).

### Can I access the Internet from my virtual networks connected to ExpressRoute circuits?

Yes. If you have not advertised default routes (0.0.0.0/0) or Internet route prefixes through the BGP session, you can connect to the Internet from a virtual network linked to an ExpressRoute circuit.

### Can I block Internet connectivity to virtual networks connected to ExpressRoute circuits?

Yes. You can advertise default routes (0.0.0.0/0) to block all Internet connectivity to virtual machines deployed within a virtual network and route all traffic out through the ExpressRoute circuit.

If you advertise default routes, we force traffic to services offered over Microsoft peering (such as Azure storage and SQL DB) back to your premises. You will have to configure your routers to return traffic to Azure through the Microsoft peering path or over the Internet. If you've enabled a service endpoint for the service, the traffic to the service is not forced to your premises. The traffic remains within the Azure backbone network. To learn more about service endpoints, see [Virtual network service endpoints](../virtual-network/virtual-network-service-endpoints-overview.md?toc=%2fazure%2fexpressroute%2ftoc.json)

### Can virtual networks linked to the same ExpressRoute circuit talk to each other?

Yes. Virtual machines deployed in virtual networks connected to the same ExpressRoute circuit can communicate with each other.

### Can I use site-to-site connectivity for virtual networks in conjunction with ExpressRoute?

Yes. ExpressRoute can coexist with site-to-site VPNs.

### Can I move a virtual network from site-to-site / point-to-site configuration to use ExpressRoute?

Yes. You will have to create an ExpressRoute gateway within your virtual network. There is a small downtime associated with the process.

### Why is there a public IP address associated with the ExpressRoute gateway on a virtual network?

The public IP address is used for internal management only, and does not constitute a security exposure of your virtual network.

### Are there limits on the number of routes I can advertise?

Yes. We accept up to 4000 route prefixes for private peering and 200 for Microsoft peering. You can increase this to 10,000 routes for private peering if you enable the ExpressRoute premium feature.

### Are there restrictions on IP ranges I can advertise over the BGP session?

We do not accept private prefixes (RFC1918) for the Microsoft peering BGP session.

### What happens if I exceed the BGP limits?

BGP sessions will be dropped. They will be reset once the prefix count goes below the limit.

### What is the ExpressRoute BGP hold time? Can it be adjusted?

The hold time is 180. The keep-alive messages are sent every 60 seconds. These are fixed settings on the Microsoft side that cannot be changed. It is possible for you to configure different timers, and the BGP session parameters will be negotiated accordingly.

### Can I change the bandwidth of an ExpressRoute circuit?

Yes, you can attempt to increase the bandwidth of your ExpressRoute circuit in the Azure portal, or by using PowerShell. If there is capacity available on the physical port on which your circuit was created, your change succeeds. 

If your change fails, it means either there isn’t enough capacity left on the current port and you need to create a new ExpressRoute circuit with the higher bandwidth, or that there is no additional capacity at that location, in which case you won't be able to increase the bandwidth. 

You will also have to follow up with your connectivity provider to ensure that they update the throttles within their networks to support the bandwidth increase. You cannot, however, reduce the bandwidth of your ExpressRoute circuit. You have to create a new ExpressRoute circuit with lower bandwidth and delete the old circuit.

### How do I change the bandwidth of an ExpressRoute circuit?

You can update the bandwidth of the ExpressRoute circuit using the REST API or PowerShell cmdlet.

## ExpressRoute premium

### What is ExpressRoute premium?

ExpressRoute premium is a collection of the following features:

* Increased routing table limit from 4000 routes to 10,000 routes for private peering.
* Increased number of VNets that can be connected to the ExpressRoute circuit (default is 10). For more information, see the [ExpressRoute Limits](#limits) table.
* Connectivity to Office 365 and Dynamics 365.
* Global connectivity over the Microsoft core network. You can now link a VNet in one geopolitical region with an ExpressRoute circuit in another region.<br>
    **Examples:**

    *  You can link a VNet created in Europe West to an ExpressRoute circuit created in Silicon Valley. 
    *  On the Microsoft peering, prefixes from other geopolitical regions are advertised such that you can connect to, for example, SQL Azure in Europe West from a circuit in Silicon Valley.


### <a name="limits"></a>How many VNets can I link to an ExpressRoute circuit if I enabled ExpressRoute premium?

The following tables show the ExpressRoute limits and the number of VNets per ExpressRoute circuit:

[!INCLUDE [ExpressRoute limits](../../includes/expressroute-limits.md)]

### How do I enable ExpressRoute premium?

ExpressRoute premium features can be enabled when the feature is enabled, and can be shut down by updating the circuit state. You can enable ExpressRoute premium at circuit creation time, or can call the REST API / PowerShell cmdlet.

### How do I disable ExpressRoute premium?

You can disable ExpressRoute premium by calling the REST API or PowerShell cmdlet. You must make sure that you have scaled your connectivity needs to meet the default limits before you disable ExpressRoute premium. If your utilization scales beyond the default limits, the request to disable ExpressRoute premium fails.

### Can I pick and choose the features I want from the premium feature set?

No. You can't pick the features. We enable all features when you turn on ExpressRoute premium.

### How much does ExpressRoute premium cost?

Refer to [pricing details](https://azure.microsoft.com/pricing/details/expressroute/) for cost.

### Do I pay for ExpressRoute premium in addition to standard ExpressRoute charges?

Yes. ExpressRoute premium charges apply on top of ExpressRoute circuit charges and charges required by the connectivity provider.

## ExpressRoute for Office 365

[!INCLUDE [expressroute-office365-include](../../includes/expressroute-office365-include.md)]

### How do I create an ExpressRoute circuit to connect to Office 365 services?

1. Review the [ExpressRoute prerequisites page](expressroute-prerequisites.md) to make sure you meet the requirements.
2. To ensure that your connectivity needs are met, review the list of service providers and locations in the [ExpressRoute partners and locations](expressroute-locations.md) article.
3. Plan your capacity requirements by reviewing [Network planning and performance tuning for Office 365](http://aka.ms/tune/).
4. Follow the steps listed in the workflows to set up connectivity [ExpressRoute workflows for circuit provisioning and circuit states](expressroute-workflows.md).

> [!IMPORTANT]
> Make sure that you have enabled ExpressRoute premium add-on when configuring connectivity to Office 365 services.
> 
> 

### Can my existing ExpressRoute circuits support connectivity to Office 365 services and Dynamics 365?

Yes. Your existing ExpressRoute circuit can be configured to support connectivity to Office 365 services. Make sure that you have sufficient capacity to connect to Office 365 services and that you have enabled premium add-on. [Network planning and performance tuning for Office 365](http://aka.ms/tune/) helps you plan your connectivity needs. Also, see [Create and modify an ExpressRoute circuit](expressroute-howto-circuit-classic.md).

### What Office 365 services can be accessed over an ExpressRoute connection?

Refer to [Office 365 URLs and IP address ranges](http://aka.ms/o365endpoints) page for an up-to-date list of services supported over ExpressRoute.

### How much does ExpressRoute for Office 365 services cost?

Office 365 services require premium add-on to be enabled. See the [pricing details page](https://azure.microsoft.com/pricing/details/expressroute/) for costs.

### What regions is ExpressRoute for Office 365 supported in?

See [ExpressRoute partners and locations](expressroute-locations.md) for information.

### Can I access Office 365 over the Internet, even if ExpressRoute was configured for my organization?

Yes. Office 365 service endpoints are reachable through the Internet, even though ExpressRoute has been configured for your network. Please check with your organization's networking team if the network at your location is configured to connect to Office 365 services through ExpressRoute.

### How can I plan for high availability for Office 365 network traffic on Azure ExpressRoute?
See the recommendation for [High availability and failover with Azure ExpressRoute](https://aka.ms/erhighavailability)

### Can I access Office 365 US Government Community (GCC) services over an Azure US Government ExpressRoute circuit?

Yes. Office 365 GCC service endpoints are reachable through the Azure US Government ExpressRoute. However, you first need to open a support ticket on the Azure portal to provide the prefixes you intend to advertise to Microsoft. Your connectivity to Office 365 GCC services will be established after the support ticket is resolved. 

## Route filters for Microsoft peering

### I am turning on Microsoft peering for the first time, what routes will I see?

You will not see any routes. You have to attach a route filter to your circuit to start prefix advertisements. For instructions, see [Configure route filters for Microsoft peering](how-to-routefilter-powershell.md).

### I turned on Microsoft peering and now I am trying to select Exchange Online, but it is giving me an error that I am not authorized to do it.

When using route filters, any customer can turn on Microsoft peering. However, for consuming Office 365 services, you still need to get authorized by Office 365.

### Do I need to get authorization for turning on Dynamics 365 over Microsoft peering?

No, you do not need authorization for Dynamics 365. You can create a rule and select Dynamics 365 community without authorization.

### I enabled Microsoft peering prior to August 1, 2017, how can I take advantage of route filters?

Your existing circuit will continue advertising the prefixes for Office 365 and Dynamics 365. If you want to add Azure public prefixes advertisements over the same Microsoft peering, you can create a route filter, select the services you need advertised (including the Office 365 service(s) you need and Dynamics 365), and attach the filter to your Microsoft peering. For instructions, see [Configure route filters for Microsoft peering](how-to-routefilter-powershell.md).

### I have Microsoft peering at one location, now I am trying to enable it at another location and I am not seeing any prefixes.

* Microsoft peering of ExpressRoute circuits that were configured prior to August 1, 2017 will have all service prefixes advertised through Microsoft peering, even if route filters are not defined.

* Microsoft peering of ExpressRoute circuits that are configured on or after August 1, 2017 will not have any prefixes advertised until a route filter is attached to the circuit. You will see no prefixes by default.<|MERGE_RESOLUTION|>--- conflicted
+++ resolved
@@ -62,7 +62,6 @@
 >Public peering has been disabled on new ExpressRoute circuits. Azure services are available on Microsoft peering.
 >
 
-<<<<<<< HEAD
 * Power BI
 * Dynamics 365 for Finance and Operations (formerly known as Dynamics AX Online)
 * Most of the Azure services are supported. Please check directly with the service that you want to use to verify support.<br>
@@ -72,8 +71,6 @@
     * Multi-factor Authentication
     * Traffic Manager
 
-=======
->>>>>>> d9b219de
 ### Microsoft peering
 
 * [Office 365](http://aka.ms/ExpressRouteOffice365)
@@ -83,10 +80,7 @@
 * Visual Studio Team Services Load Testing
 * Most of the Azure services are supported. Please check directly with the service that you want to use to verify support.<br>The following services are **not supported**:
     * CDN
-<<<<<<< HEAD
     * Azure DevOps Services Load Testing
-=======
->>>>>>> d9b219de
     * Multi-factor Authentication
     * Traffic Manager
 
