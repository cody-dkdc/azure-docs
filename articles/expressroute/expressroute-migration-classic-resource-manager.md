---
title: 'Migrate ExpressRoute associated virtual networks from classic to Resource Manager: Azure: PowerShell | Microsoft Docs'
description: This page describes how to migrate associated virtual networks to Resource Manager after moving your circuit.
documentationcenter: na
services: expressroute
author: ganesr
manager: timlt
editor: ''
tags: azure-resource-manager

ms.assetid:
ms.service: expressroute
ms.devlang: na
ms.topic: article
ms.tgt_pltfrm: na
ms.workload: infrastructure-services
ms.date: 05/02/2017
ms.author: ganesr;cherylmc

---
# Migrate ExpressRoute associated virtual networks from classic to Resource Manager

<<<<<<< HEAD
This article explains how to migrate Azure ExpressRoute circuits and associated virtual networks from the classic deployment model to the Azure Resource Manager deployment model. 


## Before you begin
* Verify that you have the latest version of the Azure PowerShell modules. For more information, see [How to install and configure Azure PowerShell](/powershell/azureps-cmdlets-docs).
=======
This article explains how to migrate Azure ExpressRoute associated virtual networks from the classic deployment model to the Azure Resource Manager deployment model after moving your ExpressRoute circuit. 


## Before you begin
* Verify that you have the latest version of the Azure PowerShell modules. For more information, see [How to install and configure Azure PowerShell](/powershell/azure/overview).
>>>>>>> a42dbad0
* Make sure that you have reviewed the [prerequisites](expressroute-prerequisites.md), [routing requirements](expressroute-routing.md), and [workflows](expressroute-workflows.md) before you begin configuration.
* Review the information that is provided under [Moving an ExpressRoute circuit from classic to Resource Manager](expressroute-move.md). Make sure that you fully understand the limits and limitations.
* Verify that the circuit is fully operational in the classic deployment model.
* Ensure that you have a resource group that was created in the Resource Manager deployment model.
* Review the following resource-migration documentation:

	* [Platform-supported migration of IaaS resources from classic to Azure Resource Manager](../virtual-machines/virtual-machines-windows-migration-classic-resource-manager.md)
	* [Technical deep dive on platform-supported migration from classic to Azure Resource Manager](../virtual-machines/virtual-machines-windows-migration-classic-resource-manager-deep-dive.md)
	* [FAQs: Platform-supported migration of IaaS resources from classic to Azure Resource Manager](../virtual-machines/virtual-machines-windows-migration-classic-resource-manager.md)
	* [Review most common migration errors and mitigations](../virtual-machines/windows/migration-classic-resource-manager-errors.md?toc=%2fazure%2fvirtual-machines%2fwindows%2ftoc.json)

## Supported and unsupported scenarios

<<<<<<< HEAD
* An ExpressRoute circuit can be migrated from the classic to the Resource Manager environment without any downtime. You can move any ExpressRoute circuit from the classic to the Resource Manager environment with no downtime. Follow instructions on [moving ExpressRoute circuits from the classic to the Resource Manager deployment model using PowerShell](expressroute-howto-move-arm.md). This is a prerequisite to move resources connected to the virtual network.
* Virtual networks, gateways, and associated deployments within the virtual network that are attached to an ExpressRoute circuit in the same subscription can be migrated to the Resource Manager environment without any downtime. You can follow the steps described later to migrate resources such as virtual networks, gateways, and virtual machines deployed within the virtual network. You must ensure that the virtual networks are configured correctly before they are migrated. 
* Virtual networks, gateways, and associated deployments within the virtual network that are not in the same subscription as the ExpressRoute circuit require some downtime to complete the migration. The last section of the document describes the steps to be followed to migrate resources.
=======
* An ExpressRoute circuit can be moved from the classic to the Resource Manager environment without any downtime. You can move any ExpressRoute circuit from the classic to the Resource Manager environment with no downtime. Follow the instructions in [moving ExpressRoute circuits from the classic to the Resource Manager deployment model using PowerShell](expressroute-howto-move-arm.md). This is a prerequisite to move resources connected to the virtual network.
* Virtual networks, gateways, and associated deployments within the virtual network that are attached to an ExpressRoute circuit in the same subscription can be migrated to the Resource Manager environment without any downtime. You can follow the steps described later to migrate resources such as virtual networks, gateways, and virtual machines deployed within the virtual network. You must ensure that the virtual networks are configured correctly before they are migrated. 
* Virtual networks, gateways, and associated deployments within the virtual network that are not in the same subscription as the ExpressRoute circuit require some downtime to complete the migration. The last section of the document describes the steps to be followed to migrate resources.
* A virtual network with both ExpressRoute Gateway and VPN Gateway can't be migrated.
>>>>>>> a42dbad0

## Move an ExpressRoute circuit from classic to Resource Manager
You must move an ExpressRoute circuit from the classic to the Resource Manager environment before you try to migrate resources that are attached to the ExpressRoute circuit. To accomplish this task, see the following articles:

* Review the information that is provided under [Moving an ExpressRoute circuit from classic to Resource Manager](expressroute-move.md).
* [Move a circuit from classic to Resource Manager using Azure PowerShell](expressroute-howto-move-arm.md).
* Use the Azure Service Management portal. You can follow the workflow to [create a new ExpressRoute circuit](expressroute-howto-circuit-portal-resource-manager.md) and select the import option. 

This operation does not involve downtime. You can continue to transfer data between your premises and Microsoft while the migration is in progress.

## Prepare your virtual network for migration
You must ensure that the network of your virtual network to be migrated does not have unnecessary artifacts. To download your virtual network configuration and update it as needed, run the following PowerShell cmdlet:

```powershell
Add-AzureAccount
Select-AzureSubscription -SubscriptionName <VNET Subscription>
Get-AzureVNetConfig -ExportToFile C:\virtualnetworkconfig.xml
```
      
<<<<<<< HEAD
You must ensure that all references to <ConnectionsToLocalNetwork> are removed from the virtual networks to be migrated. A sample network configuration is shown in the following snippet:
=======
You must ensure that all references to &lt;ConnectionsToLocalNetwork&gt; are removed from the virtual networks to be migrated. A sample network configuration is shown in the following snippet:
>>>>>>> a42dbad0

```
	<VirtualNetworkSite name="MyVNet" Location="East US">
		<AddressSpace>
			<AddressPrefix>10.0.0.0/8</AddressPrefix>
		</AddressSpace>
		<Subnets>
			<Subnet name="Subnet-1">
				<AddressPrefix>10.0.0.0/11</AddressPrefix>
	        </Subnet>
	        <Subnet name="GatewaySubnet">
	        	<AddressPrefix>10.32.0.0/28</AddressPrefix>
	        </Subnet>
	    </Subnets>
	    <Gateway>
	    	<ConnectionsToLocalNetwork>
	        </ConnectionsToLocalNetwork>
		</Gateway>
	</VirtualNetworkSite>
```
 
<<<<<<< HEAD
If <ConnectionsToLocalNetwork> is not empty, delete the references under it and resubmit your network configuration. You can do so by running the following PowerShell cmdlet:

	Set-AzureVNetConfig -ConfigurationPath c:\virtualnetworkconfig.xml

## Migrate virtual networks, gateways, and associated deployments in the same subscription as the ExpressRoute circuit
=======
If &lt;ConnectionsToLocalNetwork&gt; is not empty, delete the references under it and resubmit your network configuration. You can do so by running the following PowerShell cmdlet:

```powershell
Set-AzureVNetConfig -ConfigurationPath c:\virtualnetworkconfig.xml
```

## Migrate virtual networks, gateways, and associated deployments

The steps you follow to migrate depend on whether your resources are in the same subscription, different subscriptions, or both.

### Migrate virtual networks, gateways, and associated deployments in the same subscription as the ExpressRoute circuit
>>>>>>> a42dbad0
This section describes the steps to be followed to migrate a virtual network, gateway, and associated deployments in the same subscription as the ExpressRoute circuit. No downtime is associated with this migration. You can continue to use all resources through the migration process. The management plane is locked while the migration is in progress. 

1. Ensure that the ExpressRoute circuit has been moved from the classic to the Resource Manager environment.
2. Ensure that the virtual network has been prepared appropriately for the migration.
<<<<<<< HEAD
3. Register your subscription for resource migration. To register your subscription for resource migration, use the following PowerShell snippet: 
	```
	Select-AzureRmSubscription -SubscriptionName <Your Subscription Name>
	Register-AzureRmResourceProvider -ProviderNamespace Microsoft.ClassicInfrastructureMigrate
	Get-AzureRmResourceProvider -ProviderNamespace Microsoft.ClassicInfrastructureMigrate
	```
4. Validate, prepare, and migrate. To move the virtual network, use the following PowerShell snippet:
	```
	Move-AzureVirtualNetwork -Prepare $vnetName  
	Move-AzureVirtualNetwork -Commit $vnetName
	```
	You can also abort migration by running the following PowerShell cmdlet:
	```
	Move-AzureVirtualNetwork -Abort $vnetName
	``` 
## Migrate virtual networks, gateways, and associated deployments in a different subscription from that of the ExpressRoute circuit

1. Ensure that the ExpressRoute circuit has been moved from the classic to the Resource Manager environment.
2. Ensure that the virtual network has been prepared appropriately for the migration.
3. Ensure that the ExpressRoute circuit can operate in both the classic and the Resource Manager environment. To allow the circuit to be used in both classic and Resource Manager environments, use the following PowerShell script: 
	```
	Login-AzureRmAccount
	Select-AzureRmSubscription -SubscriptionName <My subscription>
	$circuit = Get-AzureRmExpressRouteCircuit -Name <CircuitName> -ResourceGroupName <ResourceGroup Name> 
	$circuit.AllowClassicOperations = $true
	Set-AzureRmExpressRouteCircuit -ExpressRouteCircuit $circuit
	```
4. Create authorizations in the Resource Manager environment. To learn how to create authorizations, see [how to link virtual networks to ExpressRoute circuits](expressroute-howto-linkvnet-arm.md). To create an authorization, use the following PowerShell snippet:
	```
	circuit = Get-AzureRmExpressRouteCircuit -Name <CircuitName> -ResourceGroupName <ResourceGroup Name> 
	Add-AzureRmExpressRouteCircuitAuthorization -ExpressRouteCircuit $circuit -Name "AuthorizationForMigration"
	Set-AzureRmExpressRouteCircuit -ExpressRouteCircuit $circuit
	$circuit = Get-AzureRmExpressRouteCircuit -Name MigrateCircuit -ResourceGroupName MigrateRGWest

	$id = $circuit.id 
	$auth1 = Get-AzureRmExpressRouteCircuitAuthorization -ExpressRouteCircuit $circuit -Name "AuthorizationForMigration"

	$key=$auth1.AuthorizationKey 
	```
	Note the circuit ID and authorization key. These elements are used to connect the circuit to the virtual network after the migration is complete.
  
5. Delete the dedicated circuit link that's associated with the virtual network. To remove the circuit link in the classic environment, use the following cmdlet: 
	```
	$skey = Get-AzureDedicatedCircuit | select ServiceKey
	Remove-AzureDedicatedCircuitLink -ServiceKey $skey -VNetName $vnetName
	```  

6. Register your subscription for resource migration. To register your subscription for resource migration, use the following PowerShell snippet: 
	```
	Select-AzureRmSubscription -SubscriptionName <Your Subscription Name>
	Register-AzureRmResourceProvider -ProviderNamespace Microsoft.ClassicInfrastructureMigrate
	Get-AzureRmResourceProvider -ProviderNamespace Microsoft.ClassicInfrastructureMigrate
	```
7. Validate, prepare, and migrate. To move the virtual network, use the following PowerShell snippet:
	```
	Move-AzureVirtualNetwork -Prepare $vnetName  
	Move-AzureVirtualNetwork -Commit $vnetName
	```
	You can also abort migration by running the following PowerShell cmdlet:
	```
	Move-AzureVirtualNetwork -Abort $vnetName
	```
8. Connect the virtual network back to the ExpressRoute circuit. The following PowerShell snippet is run in the context of the subscription in which the virtual network is created. You must not run this snippet in the subscription where the circuit is created. Use the circuit ID as PeerID and authorization key noted in step 4.
	```
	Select-AzureRMSubscription –SubscriptionName <customer subscription>  
	$gw = Get-AzureRmVirtualNetworkGateway -Name $vnetName-Default-Gateway -ResourceGroupName ($vnetName + "-Migrated")
	$vnet = Get-AzureRmVirtualNetwork -Name $vnetName -ResourceGroup  ($vnetName + "-Migrated")  

	New-AzureRmVirtualNetworkGatewayConnection -Name  ($vnetName + "-GwConn") -ResourceGroupName ($vnetName + "-Migrated")  -Location $vnet.Location -VirtualNetworkGateway1 $gw -PeerId $id -ConnectionType ExpressRoute -AuthorizationKey $key
	```
=======
3. Register your subscription for resource migration. To register your subscription for resource migration, use the following PowerShell snippet:

  ```powershell 
  Select-AzureRmSubscription -SubscriptionName <Your Subscription Name>
  Register-AzureRmResourceProvider -ProviderNamespace Microsoft.ClassicInfrastructureMigrate
  Get-AzureRmResourceProvider -ProviderNamespace Microsoft.ClassicInfrastructureMigrate
  ```
4. Validate, prepare, and migrate. To move the virtual network, use the following PowerShell snippet:

  ```powershell
  Move-AzureVirtualNetwork -Prepare $vnetName  
  Move-AzureVirtualNetwork -Commit $vnetName
  ```

  You can also abort migration by running the following PowerShell cmdlet:

  ```powershell
  Move-AzureVirtualNetwork -Abort $vnetName
  ```

### Migrate virtual networks, gateways, and associated deployments in a different subscription from that of the ExpressRoute circuit

1. Ensure that the ExpressRoute circuit has been moved from the classic to the Resource Manager environment.
2. Ensure that the virtual network has been prepared appropriately for the migration.
3. Ensure that the ExpressRoute circuit can operate in both the classic and the Resource Manager environment. To allow the circuit to be used in both classic and Resource Manager environments, use the following PowerShell script:

  ```powershell
  Login-AzureRmAccount
  Select-AzureRmSubscription -SubscriptionName <My subscription>
  $circuit = Get-AzureRmExpressRouteCircuit -Name <CircuitName> -ResourceGroupName <ResourceGroup Name> 
  $circuit.AllowClassicOperations = $true
  Set-AzureRmExpressRouteCircuit -ExpressRouteCircuit $circuit
  ```
4. Create authorizations in the Resource Manager environment. To learn how to create authorizations, see [how to link virtual networks to ExpressRoute circuits](expressroute-howto-linkvnet-arm.md). To create an authorization, use the following PowerShell snippet:

  ```powershell
  circuit = Get-AzureRmExpressRouteCircuit -Name <CircuitName> -ResourceGroupName <ResourceGroup Name> 
  Add-AzureRmExpressRouteCircuitAuthorization -ExpressRouteCircuit $circuit -Name "AuthorizationForMigration"
  Set-AzureRmExpressRouteCircuit -ExpressRouteCircuit $circuit
  $circuit = Get-AzureRmExpressRouteCircuit -Name MigrateCircuit -ResourceGroupName MigrateRGWest

  $id = $circuit.id 
  $auth1 = Get-AzureRmExpressRouteCircuitAuthorization -ExpressRouteCircuit $circuit -Name "AuthorizationForMigration"

  $key=$auth1.AuthorizationKey 
 ```

	Note the circuit ID and authorization key. These elements are used to connect the circuit to the virtual network after the migration is complete.
  
5. Delete the dedicated circuit link that's associated with the virtual network. To remove the circuit link in the classic environment, use the following cmdlet:

  ```powershell
  $skey = Get-AzureDedicatedCircuit | select ServiceKey
  Remove-AzureDedicatedCircuitLink -ServiceKey $skey -VNetName $vnetName
  ```  

6. Register your subscription for resource migration. To register your subscription for resource migration, use the following PowerShell snippet:

  ```powershell
  Select-AzureRmSubscription -SubscriptionName <Your Subscription Name>
  Register-AzureRmResourceProvider -ProviderNamespace Microsoft.ClassicInfrastructureMigrate
  Get-AzureRmResourceProvider -ProviderNamespace Microsoft.ClassicInfrastructureMigrate
  ```
7. Validate, prepare, and migrate. To move the virtual network, use the following PowerShell snippet:

  ```powershell
  Move-AzureVirtualNetwork -Prepare $vnetName  
  Move-AzureVirtualNetwork -Commit $vnetName
  ```

	You can also abort migration by running the following PowerShell cmdlet:

  ```powershell
  Move-AzureVirtualNetwork -Abort $vnetName
  ```
8. Connect the virtual network back to the ExpressRoute circuit. The following PowerShell snippet is run in the context of the subscription in which the virtual network is created. You must not run this snippet in the subscription where the circuit is created. Use the circuit ID as PeerID and authorization key noted in step 4.

  ```powershell
  Select-AzureRMSubscription –SubscriptionName <customer subscription>  
  $gw = Get-AzureRmVirtualNetworkGateway -Name $vnetName-Default-Gateway -ResourceGroupName ($vnetName + "-Migrated")
  $vnet = Get-AzureRmVirtualNetwork -Name $vnetName -ResourceGroup  ($vnetName + "-Migrated")  

  New-AzureRmVirtualNetworkGatewayConnection -Name  ($vnetName + "-GwConn") -ResourceGroupName ($vnetName + "-Migrated")  -Location $vnet.Location -VirtualNetworkGateway1 $gw -PeerId $id -ConnectionType ExpressRoute -AuthorizationKey $key
  ```

>>>>>>> a42dbad0
## Next steps
* [Platform-supported migration of IaaS resources from classic to Azure Resource Manager](../virtual-machines/virtual-machines-windows-migration-classic-resource-manager.md)
* [Technical deep dive on platform-supported migration from classic to Azure Resource Manager](../virtual-machines/virtual-machines-windows-migration-classic-resource-manager-deep-dive.md)
* [FAQs: Platform-supported migration of IaaS resources from classic to Azure Resource Manager](../virtual-machines/virtual-machines-windows-migration-classic-resource-manager.md)
* [Review most common migration errors and mitigations](../virtual-machines/windows/migration-classic-resource-manager-errors.md?toc=%2fazure%2fvirtual-machines%2fwindows%2ftoc.json)<|MERGE_RESOLUTION|>--- conflicted
+++ resolved
@@ -20,19 +20,11 @@
 ---
 # Migrate ExpressRoute associated virtual networks from classic to Resource Manager
 
-<<<<<<< HEAD
-This article explains how to migrate Azure ExpressRoute circuits and associated virtual networks from the classic deployment model to the Azure Resource Manager deployment model. 
-
-
-## Before you begin
-* Verify that you have the latest version of the Azure PowerShell modules. For more information, see [How to install and configure Azure PowerShell](/powershell/azureps-cmdlets-docs).
-=======
 This article explains how to migrate Azure ExpressRoute associated virtual networks from the classic deployment model to the Azure Resource Manager deployment model after moving your ExpressRoute circuit. 
 
 
 ## Before you begin
 * Verify that you have the latest version of the Azure PowerShell modules. For more information, see [How to install and configure Azure PowerShell](/powershell/azure/overview).
->>>>>>> a42dbad0
 * Make sure that you have reviewed the [prerequisites](expressroute-prerequisites.md), [routing requirements](expressroute-routing.md), and [workflows](expressroute-workflows.md) before you begin configuration.
 * Review the information that is provided under [Moving an ExpressRoute circuit from classic to Resource Manager](expressroute-move.md). Make sure that you fully understand the limits and limitations.
 * Verify that the circuit is fully operational in the classic deployment model.
@@ -46,16 +38,10 @@
 
 ## Supported and unsupported scenarios
 
-<<<<<<< HEAD
-* An ExpressRoute circuit can be migrated from the classic to the Resource Manager environment without any downtime. You can move any ExpressRoute circuit from the classic to the Resource Manager environment with no downtime. Follow instructions on [moving ExpressRoute circuits from the classic to the Resource Manager deployment model using PowerShell](expressroute-howto-move-arm.md). This is a prerequisite to move resources connected to the virtual network.
-* Virtual networks, gateways, and associated deployments within the virtual network that are attached to an ExpressRoute circuit in the same subscription can be migrated to the Resource Manager environment without any downtime. You can follow the steps described later to migrate resources such as virtual networks, gateways, and virtual machines deployed within the virtual network. You must ensure that the virtual networks are configured correctly before they are migrated. 
-* Virtual networks, gateways, and associated deployments within the virtual network that are not in the same subscription as the ExpressRoute circuit require some downtime to complete the migration. The last section of the document describes the steps to be followed to migrate resources.
-=======
 * An ExpressRoute circuit can be moved from the classic to the Resource Manager environment without any downtime. You can move any ExpressRoute circuit from the classic to the Resource Manager environment with no downtime. Follow the instructions in [moving ExpressRoute circuits from the classic to the Resource Manager deployment model using PowerShell](expressroute-howto-move-arm.md). This is a prerequisite to move resources connected to the virtual network.
 * Virtual networks, gateways, and associated deployments within the virtual network that are attached to an ExpressRoute circuit in the same subscription can be migrated to the Resource Manager environment without any downtime. You can follow the steps described later to migrate resources such as virtual networks, gateways, and virtual machines deployed within the virtual network. You must ensure that the virtual networks are configured correctly before they are migrated. 
 * Virtual networks, gateways, and associated deployments within the virtual network that are not in the same subscription as the ExpressRoute circuit require some downtime to complete the migration. The last section of the document describes the steps to be followed to migrate resources.
 * A virtual network with both ExpressRoute Gateway and VPN Gateway can't be migrated.
->>>>>>> a42dbad0
 
 ## Move an ExpressRoute circuit from classic to Resource Manager
 You must move an ExpressRoute circuit from the classic to the Resource Manager environment before you try to migrate resources that are attached to the ExpressRoute circuit. To accomplish this task, see the following articles:
@@ -75,11 +61,7 @@
 Get-AzureVNetConfig -ExportToFile C:\virtualnetworkconfig.xml
 ```
       
-<<<<<<< HEAD
-You must ensure that all references to <ConnectionsToLocalNetwork> are removed from the virtual networks to be migrated. A sample network configuration is shown in the following snippet:
-=======
 You must ensure that all references to &lt;ConnectionsToLocalNetwork&gt; are removed from the virtual networks to be migrated. A sample network configuration is shown in the following snippet:
->>>>>>> a42dbad0
 
 ```
 	<VirtualNetworkSite name="MyVNet" Location="East US">
@@ -101,13 +83,6 @@
 	</VirtualNetworkSite>
 ```
  
-<<<<<<< HEAD
-If <ConnectionsToLocalNetwork> is not empty, delete the references under it and resubmit your network configuration. You can do so by running the following PowerShell cmdlet:
-
-	Set-AzureVNetConfig -ConfigurationPath c:\virtualnetworkconfig.xml
-
-## Migrate virtual networks, gateways, and associated deployments in the same subscription as the ExpressRoute circuit
-=======
 If &lt;ConnectionsToLocalNetwork&gt; is not empty, delete the references under it and resubmit your network configuration. You can do so by running the following PowerShell cmdlet:
 
 ```powershell
@@ -119,83 +94,10 @@
 The steps you follow to migrate depend on whether your resources are in the same subscription, different subscriptions, or both.
 
 ### Migrate virtual networks, gateways, and associated deployments in the same subscription as the ExpressRoute circuit
->>>>>>> a42dbad0
 This section describes the steps to be followed to migrate a virtual network, gateway, and associated deployments in the same subscription as the ExpressRoute circuit. No downtime is associated with this migration. You can continue to use all resources through the migration process. The management plane is locked while the migration is in progress. 
 
 1. Ensure that the ExpressRoute circuit has been moved from the classic to the Resource Manager environment.
 2. Ensure that the virtual network has been prepared appropriately for the migration.
-<<<<<<< HEAD
-3. Register your subscription for resource migration. To register your subscription for resource migration, use the following PowerShell snippet: 
-	```
-	Select-AzureRmSubscription -SubscriptionName <Your Subscription Name>
-	Register-AzureRmResourceProvider -ProviderNamespace Microsoft.ClassicInfrastructureMigrate
-	Get-AzureRmResourceProvider -ProviderNamespace Microsoft.ClassicInfrastructureMigrate
-	```
-4. Validate, prepare, and migrate. To move the virtual network, use the following PowerShell snippet:
-	```
-	Move-AzureVirtualNetwork -Prepare $vnetName  
-	Move-AzureVirtualNetwork -Commit $vnetName
-	```
-	You can also abort migration by running the following PowerShell cmdlet:
-	```
-	Move-AzureVirtualNetwork -Abort $vnetName
-	``` 
-## Migrate virtual networks, gateways, and associated deployments in a different subscription from that of the ExpressRoute circuit
-
-1. Ensure that the ExpressRoute circuit has been moved from the classic to the Resource Manager environment.
-2. Ensure that the virtual network has been prepared appropriately for the migration.
-3. Ensure that the ExpressRoute circuit can operate in both the classic and the Resource Manager environment. To allow the circuit to be used in both classic and Resource Manager environments, use the following PowerShell script: 
-	```
-	Login-AzureRmAccount
-	Select-AzureRmSubscription -SubscriptionName <My subscription>
-	$circuit = Get-AzureRmExpressRouteCircuit -Name <CircuitName> -ResourceGroupName <ResourceGroup Name> 
-	$circuit.AllowClassicOperations = $true
-	Set-AzureRmExpressRouteCircuit -ExpressRouteCircuit $circuit
-	```
-4. Create authorizations in the Resource Manager environment. To learn how to create authorizations, see [how to link virtual networks to ExpressRoute circuits](expressroute-howto-linkvnet-arm.md). To create an authorization, use the following PowerShell snippet:
-	```
-	circuit = Get-AzureRmExpressRouteCircuit -Name <CircuitName> -ResourceGroupName <ResourceGroup Name> 
-	Add-AzureRmExpressRouteCircuitAuthorization -ExpressRouteCircuit $circuit -Name "AuthorizationForMigration"
-	Set-AzureRmExpressRouteCircuit -ExpressRouteCircuit $circuit
-	$circuit = Get-AzureRmExpressRouteCircuit -Name MigrateCircuit -ResourceGroupName MigrateRGWest
-
-	$id = $circuit.id 
-	$auth1 = Get-AzureRmExpressRouteCircuitAuthorization -ExpressRouteCircuit $circuit -Name "AuthorizationForMigration"
-
-	$key=$auth1.AuthorizationKey 
-	```
-	Note the circuit ID and authorization key. These elements are used to connect the circuit to the virtual network after the migration is complete.
-  
-5. Delete the dedicated circuit link that's associated with the virtual network. To remove the circuit link in the classic environment, use the following cmdlet: 
-	```
-	$skey = Get-AzureDedicatedCircuit | select ServiceKey
-	Remove-AzureDedicatedCircuitLink -ServiceKey $skey -VNetName $vnetName
-	```  
-
-6. Register your subscription for resource migration. To register your subscription for resource migration, use the following PowerShell snippet: 
-	```
-	Select-AzureRmSubscription -SubscriptionName <Your Subscription Name>
-	Register-AzureRmResourceProvider -ProviderNamespace Microsoft.ClassicInfrastructureMigrate
-	Get-AzureRmResourceProvider -ProviderNamespace Microsoft.ClassicInfrastructureMigrate
-	```
-7. Validate, prepare, and migrate. To move the virtual network, use the following PowerShell snippet:
-	```
-	Move-AzureVirtualNetwork -Prepare $vnetName  
-	Move-AzureVirtualNetwork -Commit $vnetName
-	```
-	You can also abort migration by running the following PowerShell cmdlet:
-	```
-	Move-AzureVirtualNetwork -Abort $vnetName
-	```
-8. Connect the virtual network back to the ExpressRoute circuit. The following PowerShell snippet is run in the context of the subscription in which the virtual network is created. You must not run this snippet in the subscription where the circuit is created. Use the circuit ID as PeerID and authorization key noted in step 4.
-	```
-	Select-AzureRMSubscription –SubscriptionName <customer subscription>  
-	$gw = Get-AzureRmVirtualNetworkGateway -Name $vnetName-Default-Gateway -ResourceGroupName ($vnetName + "-Migrated")
-	$vnet = Get-AzureRmVirtualNetwork -Name $vnetName -ResourceGroup  ($vnetName + "-Migrated")  
-
-	New-AzureRmVirtualNetworkGatewayConnection -Name  ($vnetName + "-GwConn") -ResourceGroupName ($vnetName + "-Migrated")  -Location $vnet.Location -VirtualNetworkGateway1 $gw -PeerId $id -ConnectionType ExpressRoute -AuthorizationKey $key
-	```
-=======
 3. Register your subscription for resource migration. To register your subscription for resource migration, use the following PowerShell snippet:
 
   ```powershell 
@@ -281,7 +183,6 @@
   New-AzureRmVirtualNetworkGatewayConnection -Name  ($vnetName + "-GwConn") -ResourceGroupName ($vnetName + "-Migrated")  -Location $vnet.Location -VirtualNetworkGateway1 $gw -PeerId $id -ConnectionType ExpressRoute -AuthorizationKey $key
   ```
 
->>>>>>> a42dbad0
 ## Next steps
 * [Platform-supported migration of IaaS resources from classic to Azure Resource Manager](../virtual-machines/virtual-machines-windows-migration-classic-resource-manager.md)
 * [Technical deep dive on platform-supported migration from classic to Azure Resource Manager](../virtual-machines/virtual-machines-windows-migration-classic-resource-manager-deep-dive.md)
