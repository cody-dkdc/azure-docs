﻿---
title: 'Configure peering for a circuit - ExpressRoute: PowerShell: Azure | Microsoft Docs'
description: This article walks you through the steps for creating and provisioning the private, public and Microsoft peering of an ExpressRoute circuit. This article also shows you how to check the status, update, or delete peerings for your circuit.
services: expressroute
author: jaredr80

ms.service: expressroute
ms.topic: conceptual
<<<<<<< HEAD
ms.date: 02/26/2019
=======
ms.date: 04/24/2019
>>>>>>> 6a383dfd
ms.author: jaredro
ms.custom: seodec18

---
# Create and modify peering for an ExpressRoute circuit using PowerShell

This article helps you create and manage routing configuration for an ExpressRoute circuit in the Resource Manager deployment model using PowerShell. You can also check the status, update, or delete and deprovision peerings for an ExpressRoute circuit. If you want to use a different method to work with your circuit, select an article from the following list:

> [!div class="op_single_selector"]
> * [Azure portal](expressroute-howto-routing-portal-resource-manager.md)
> * [PowerShell](expressroute-howto-routing-arm.md)
> * [Azure CLI](howto-routing-cli.md)
> * [Video - Private peering](https://azure.microsoft.com/documentation/videos/azure-expressroute-how-to-set-up-azure-private-peering-for-your-expressroute-circuit)
> * [Video - Public peering](https://azure.microsoft.com/documentation/videos/azure-expressroute-how-to-set-up-azure-public-peering-for-your-expressroute-circuit)
> * [Video - Microsoft peering](https://azure.microsoft.com/documentation/videos/azure-expressroute-how-to-set-up-microsoft-peering-for-your-expressroute-circuit)
> * [PowerShell (classic)](expressroute-howto-routing-classic.md)
> 


These instructions only apply to circuits created with service providers offering Layer 2 connectivity services. If you are using a service provider that offers managed Layer 3 services (typically an IPVPN, like MPLS), your connectivity provider will configure and manage routing for you.

> [!IMPORTANT]
> We currently do not advertise peerings configured by service providers through the service management portal. We are working on enabling this capability soon. Check with your service provider before configuring BGP peerings.
> 
> 

You can configure one, two, or all three peerings (Azure private, Azure public and Microsoft) for an ExpressRoute circuit. You can configure peerings in any order you choose. However, you must make sure that you complete the configuration of each peering one at a time. For more information about routing domains and peerings, see [ExpressRoute routing domains](expressroute-circuit-peerings.md).

## Configuration prerequisites

* Make sure that you have reviewed the [prerequisites](expressroute-prerequisites.md) page, the [routing requirements](expressroute-routing.md) page, and the [workflows](expressroute-workflows.md) page before you begin configuration.
* You must have an active ExpressRoute circuit. Follow the instructions to [Create an ExpressRoute circuit](expressroute-howto-circuit-arm.md) and have the circuit enabled by your connectivity provider before you proceed. The ExpressRoute circuit must be in a provisioned and enabled state for you to be able to run the cmdlets in this article.

### Working with Azure PowerShell

[!INCLUDE [updated-for-az](../../includes/updated-for-az.md)]

[!INCLUDE [expressroute-cloudshell](../../includes/expressroute-cloudshell-powershell-about.md)]

## <a name="msft"></a>Microsoft peering

This section helps you create, get, update, and delete the Microsoft peering configuration for an ExpressRoute circuit.

> [!IMPORTANT]
> Microsoft peering of ExpressRoute circuits that were configured prior to August 1, 2017 will have all service prefixes advertised through the Microsoft peering, even if route filters are not defined. Microsoft peering of ExpressRoute circuits that are configured on or after August 1, 2017 will not have any prefixes advertised until a route filter is attached to the circuit. For more information, see [Configure a route filter for Microsoft peering](how-to-routefilter-powershell.md).
> 
> 

### To create Microsoft peering

1. Sign in and select your subscription.

   If you installed PowerShell locally, sign in. If you are using Azure Cloud Shell, you can skip this step.

   ```azurepowershell
   Connect-AzAccount
   ```

   Select the subscription you want to create ExpressRoute circuit.

   ```azurepowershell-interactive
   Select-AzSubscription -SubscriptionId "<subscription ID>"
   ```
2. Create an ExpressRoute circuit.

   Follow the instructions to create an [ExpressRoute circuit](expressroute-howto-circuit-arm.md) and have it provisioned by the connectivity provider. f your connectivity provider offers managed Layer 3 services, you can ask your connectivity provider to enable Microsoft peering for you. In that case, you won't need to follow instructions listed in the next sections. However, if your connectivity provider does not manage routing for you, after creating your circuit, continue your configuration using the next steps. 

3. Check the ExpressRoute circuit to make sure it is provisioned and also enabled. Use the following example:

   ```azurepowershell-interactive
   Get-AzExpressRouteCircuit -Name "ExpressRouteARMCircuit" -ResourceGroupName "ExpressRouteResourceGroup"
   ```

   The response is similar to the following example:

   ```
   Name                             : ExpressRouteARMCircuit
   ResourceGroupName                : ExpressRouteResourceGroup
   Location                         : westus
   Id                               : /subscriptions/***************************/resourceGroups/ExpressRouteResourceGroup/providers/Microsoft.Network/expressRouteCircuits/ExpressRouteARMCircuit
   Etag                             : W/"################################"
   ProvisioningState                : Succeeded
   Sku                              : {
                                       "Name": "Standard_MeteredData",
                                       "Tier": "Standard",
                                       "Family": "MeteredData"
                                     }
   CircuitProvisioningState         : Enabled
   ServiceProviderProvisioningState : Provisioned
   ServiceProviderNotes             : 
   ServiceProviderProperties        : {
                                       "ServiceProviderName": "Equinix",
                                       "PeeringLocation": "Silicon Valley",
                                       "BandwidthInMbps": 200
                                     }
   ServiceKey                       : **************************************
   Peerings                         : []
   ```
4. Configure Microsoft peering for the circuit. Make sure that you have the following information before you proceed.

   * A /30 or /126 subnet for the primary link. This must be a valid public IPv4 or IPv6 prefix owned by you and registered in an RIR / IRR.
   * A /30 or /126 subnet for the secondary link. This must be a valid public IPv4 or IPv6 prefix owned by you and registered in an RIR / IRR.
   * A valid VLAN ID to establish this peering on. Ensure that no other peering in the circuit uses the same VLAN ID.
   * AS number for peering. You can use both 2-byte and 4-byte AS numbers.
   * Advertised prefixes: You must provide a list of all prefixes you plan to advertise over the BGP session. Only public IP address prefixes are accepted. If you plan to send a set of prefixes, you can send a comma-separated list. These prefixes must be registered to you in an RIR / IRR. IPv4 BGP sessions require IPv4 advertised prefixes and IPv6 BGP sessions require IPv6 advertised prefixes. 
   * Routing Registry Name: You can specify the RIR / IRR against which the AS number and prefixes are registered.
   * Optional:
     * Customer ASN: If you are advertising prefixes that are not registered to the peering AS number, you can specify the AS number to which they are registered.
     * An MD5 hash if you choose to use one.

   Use the following example to configure Microsoft peering for your circuit:

   ```azurepowershell-interactive
   Add-AzExpressRouteCircuitPeeringConfig -Name "MicrosoftPeering" -ExpressRouteCircuit $ckt -PeeringType MicrosoftPeering -PeerASN 100 -PeerAddressType IPv4 -PrimaryPeerAddressPrefix "123.0.0.0/30" -SecondaryPeerAddressPrefix "123.0.0.4/30" -VlanId 300 -MicrosoftConfigAdvertisedPublicPrefixes "123.1.0.0/24" -MicrosoftConfigCustomerAsn 23 -MicrosoftConfigRoutingRegistryName "ARIN"

   Add-AzExpressRouteCircuitPeeringConfig -Name "MicrosoftPeering" -ExpressRouteCircuit $ckt -PeeringType MicrosoftPeering -PeerASN 100 -PeerAddressType IPv6 -PrimaryPeerAddressPrefix "3FFE:FFFF:0:CD30::/126" -SecondaryPeerAddressPrefix "3FFE:FFFF:0:CD30::4/126" -VlanId 300 -MicrosoftConfigAdvertisedPublicPrefixes "3FFE:FFFF:0:CD31::/120" -MicrosoftConfigCustomerAsn 23 -MicrosoftConfigRoutingRegistryName "ARIN"

   Set-AzExpressRouteCircuit -ExpressRouteCircuit $ckt
   ```

### <a name="getmsft"></a>To get Microsoft peering details

You can get configuration details using the following example:

```azurepowershell-interactive
$ckt = Get-AzExpressRouteCircuit -Name "ExpressRouteARMCircuit" -ResourceGroupName "ExpressRouteResourceGroup"

Get-AzExpressRouteCircuitPeeringConfig -Name "MicrosoftPeering" -ExpressRouteCircuit $ckt
```

### <a name="updatemsft"></a>To update Microsoft peering configuration

You can update any part of the configuration using the following example:

```azurepowershell-interactive
Set-AzExpressRouteCircuitPeeringConfig  -Name "MicrosoftPeering" -ExpressRouteCircuit $ckt -PeeringType MicrosoftPeering -PeerASN 100 -PeerAddressType IPv4 -PrimaryPeerAddressPrefix "123.0.0.0/30" -SecondaryPeerAddressPrefix "123.0.0.4/30" -VlanId 300 -MicrosoftConfigAdvertisedPublicPrefixes "124.1.0.0/24" -MicrosoftConfigCustomerAsn 23 -MicrosoftConfigRoutingRegistryName "ARIN"

Set-AzExpressRouteCircuitPeeringConfig  -Name "MicrosoftPeering" -ExpressRouteCircuit $ckt -PeeringType MicrosoftPeering -PeerASN 100 -PeerAddressType IPv6 -PrimaryPeerAddressPrefix "3FFE:FFFF:0:CD30::/126" -SecondaryPeerAddressPrefix "3FFE:FFFF:0:CD30::4/126" -VlanId 300 -MicrosoftConfigAdvertisedPublicPrefixes "3FFE:FFFF:0:CD31::/120" -MicrosoftConfigCustomerAsn 23 -MicrosoftConfigRoutingRegistryName "ARIN"

Set-AzExpressRouteCircuit -ExpressRouteCircuit $ckt
```

### <a name="deletemsft"></a>To delete Microsoft peering

You can remove your peering configuration by running the following cmdlet:

```azurepowershell-interactive
Remove-AzExpressRouteCircuitPeeringConfig -Name "MicrosoftPeering" -ExpressRouteCircuit $ckt

Set-AzExpressRouteCircuit -ExpressRouteCircuit $ckt
```

## <a name="private"></a>Azure private peering

This section helps you create, get, update, and delete the Azure private peering configuration for an ExpressRoute circuit.

### To create Azure private peering

1. Import the PowerShell module for ExpressRoute.

   You must install the latest PowerShell installer from [PowerShell Gallery](https://www.powershellgallery.com/) and import the Azure Resource Manager modules into the PowerShell session in order to start using the ExpressRoute cmdlets. You will need to run PowerShell as an Administrator.

   ```azurepowershell-interactive
   Install-Module Az
   ```

   Import all of the Az.\* modules within the known semantic version range.

   ```azurepowershell-interactive
   Import-Module Az
   ```

   You can also just import a select module within the known semantic version range.

   ```azurepowershell-interactive
   Import-Module Az.Network 
   ```

   Sign in to your account.

   ```azurepowershell-interactive
   Connect-AzAccount
   ```

   Select the subscription you want to create ExpressRoute circuit.

   ```azurepowershell-interactive
   Select-AzSubscription -SubscriptionId "<subscription ID>"
   ```
2. Create an ExpressRoute circuit.

   Follow the instructions to create an [ExpressRoute circuit](expressroute-howto-circuit-arm.md) and have it provisioned by the connectivity provider. If your connectivity provider offers managed Layer 3 services, you can ask your connectivity provider to enable Azure private peering for you. In that case, you won't need to follow instructions listed in the next sections. However, if your connectivity provider does not manage routing for you, after creating your circuit, continue your configuration using the next steps.

3. Check the ExpressRoute circuit to make sure it is provisioned and also enabled. Use the following example:

   ```azurepowershell-interactive
   Get-AzExpressRouteCircuit -Name "ExpressRouteARMCircuit" -ResourceGroupName "ExpressRouteResourceGroup"
   ```

   The response is similar to the following example:

   ```
   Name                             : ExpressRouteARMCircuit
   ResourceGroupName                : ExpressRouteResourceGroup
   Location                         : westus
   Id                               : /subscriptions/***************************/resourceGroups/ExpressRouteResourceGroup/providers/Microsoft.Network/expressRouteCircuits/ExpressRouteARMCircuit
   Etag                             : W/"################################"
   ProvisioningState                : Succeeded
   Sku                              : {
                                       "Name": "Standard_MeteredData",
                                       "Tier": "Standard",
                                       "Family": "MeteredData"
                                     }
   CircuitProvisioningState         : Enabled
   ServiceProviderProvisioningState : Provisioned
   ServiceProviderNotes             : 
   ServiceProviderProperties        : {
                                       "ServiceProviderName": "Equinix",
                                       "PeeringLocation": "Silicon Valley",
                                       "BandwidthInMbps": 200
                                     }
   ServiceKey                       : **************************************
   Peerings                         : []
   ```
4. Configure Azure private peering for the circuit. Make sure that you have the following items before you proceed with the next steps:

   * A /30 subnet for the primary link. The subnet must not be part of any address space reserved for virtual networks.
   * A /30 subnet for the secondary link. The subnet must not be part of any address space reserved for virtual networks.
   * A valid VLAN ID to establish this peering on. Ensure that no other peering in the circuit uses the same VLAN ID.
   * AS number for peering. You can use both 2-byte and 4-byte AS numbers. You can use a private AS number for this peering. Ensure that you are not using 65515.
   * Optional:
     * An MD5 hash if you choose to use one.

   Use the following example to configure Azure private peering for your circuit:

   ```azurepowershell-interactive
   Add-AzExpressRouteCircuitPeeringConfig -Name "AzurePrivatePeering" -ExpressRouteCircuit $ckt -PeeringType AzurePrivatePeering -PeerASN 100 -PrimaryPeerAddressPrefix "10.0.0.0/30" -SecondaryPeerAddressPrefix "10.0.0.4/30" -VlanId 200

   Set-AzExpressRouteCircuit -ExpressRouteCircuit $ckt
   ```

   If you choose to use an MD5 hash, use the following example:

   ```azurepowershell-interactive
   Add-AzExpressRouteCircuitPeeringConfig -Name "AzurePrivatePeering" -ExpressRouteCircuit $ckt -PeeringType AzurePrivatePeering -PeerASN 100 -PrimaryPeerAddressPrefix "10.0.0.0/30" -SecondaryPeerAddressPrefix "10.0.0.4/30" -VlanId 200  -SharedKey "A1B2C3D4"
   ```

   > [!IMPORTANT]
   > Ensure that you specify your AS number as peering ASN, not customer ASN.
   > 
   >

### <a name="getprivate"></a>To get Azure private peering details

You can get configuration details by using the following example:

```azurepowershell-interactive
$ckt = Get-AzExpressRouteCircuit -Name "ExpressRouteARMCircuit" -ResourceGroupName "ExpressRouteResourceGroup"

Get-AzExpressRouteCircuitPeeringConfig -Name "AzurePrivatePeering" -ExpressRouteCircuit $ckt
```

### <a name="updateprivate"></a>To update Azure private peering configuration

You can update any part of the configuration using the following example. In this example, the VLAN ID of the circuit is being updated from 100 to 500.

```azurepowershell-interactive
Set-AzExpressRouteCircuitPeeringConfig -Name "AzurePrivatePeering" -ExpressRouteCircuit $ckt -PeeringType AzurePrivatePeering -PeerASN 100 -PrimaryPeerAddressPrefix "10.0.0.0/30" -SecondaryPeerAddressPrefix "10.0.0.4/30" -VlanId 200

Set-AzExpressRouteCircuit -ExpressRouteCircuit $ckt
```

### <a name="deleteprivate"></a>To delete Azure private peering

You can remove your peering configuration by running the following example:

> [!WARNING]
> You must ensure that all virtual networks and ExpressRoute Global Reach connections are removed before running this example. 
> 
> 

```azurepowershell-interactive
Remove-AzExpressRouteCircuitPeeringConfig -Name "AzurePrivatePeering" -ExpressRouteCircuit $ckt

Set-AzExpressRouteCircuit -ExpressRouteCircuit $ckt
```

## <a name="public"></a>Azure public peering

This section helps you create, get, update, and delete the Azure public peering configuration for an ExpressRoute circuit.

> [!Note]
> Azure public peering is deprecated for new circuits. For more information, see [ExpressRoute peering](expressroute-circuit-peerings.md).
>

### To create Azure public peering

1. Import the PowerShell module for ExpressRoute.

   You must install the latest PowerShell installer from [PowerShell Gallery](https://www.powershellgallery.com/) and import the Azure Resource Manager modules into the PowerShell session in order to start using the ExpressRoute cmdlets. You will need to run PowerShell as an Administrator.

   ```azurepowershell-interactive
   Install-Module Az
   ```

   Import all of the Az.\* modules within the known semantic version range.

   ```azurepowershell-interactive
   Import-Module Az
   ```

   You can also just import a select module within the known semantic version range.

   ```azurepowershell-interactive
   Import-Module Az.Network
   ```

   Sign in to your account.

   ```azurepowershell-interactive
   Connect-AzAccount
   ```

   Select the subscription you want to create ExpressRoute circuit.

   ```azurepowershell-interactive
   Select-AzSubscription -SubscriptionId "<subscription ID>"
   ```
2. Create an ExpressRoute circuit.

   Follow the instructions to create an [ExpressRoute circuit](expressroute-howto-circuit-arm.md) and have it provisioned by the connectivity provider. If your connectivity provider offers managed Layer 3 services, you can ask your connectivity provider to enable Azure public peering for you. In that case, you won't need to follow instructions listed in the next sections. However, if your connectivity provider does not manage routing for you, after creating your circuit, continue your configuration using the next steps.

3. Check the ExpressRoute circuit to ensure it is provisioned and also enabled. Use the following example:

   ```azurepowershell-interactive
   Get-AzExpressRouteCircuit -Name "ExpressRouteARMCircuit" -ResourceGroupName "ExpressRouteResourceGroup"
   ```

   The response is similar to the following example:

   ```
   Name                             : ExpressRouteARMCircuit
   ResourceGroupName                : ExpressRouteResourceGroup
   Location                         : westus
   Id                               : /subscriptions/***************************/resourceGroups/ExpressRouteResourceGroup/providers/Microsoft.Network/expressRouteCircuits/ExpressRouteARMCircuit
   Etag                             : W/"################################"
   ProvisioningState                : Succeeded
   Sku                              : {
                                      "Name": "Standard_MeteredData",
                                       "Tier": "Standard",
                                       "Family": "MeteredData"
                                     }
   CircuitProvisioningState         : Enabled
   ServiceProviderProvisioningState : Provisioned
   ServiceProviderNotes             : 
   ServiceProviderProperties        : {
                                       "ServiceProviderName": "Equinix",
                                       "PeeringLocation": "Silicon Valley",
                                       "BandwidthInMbps": 200
                                     }
   ServiceKey                       : **************************************
   Peerings                         : []
   ```
4. Configure Azure public peering for the circuit. Make sure that you have the following information before you proceed further.

   * A /30 subnet for the primary link. This must be a valid public IPv4 prefix.
   * A /30 subnet for the secondary link. This must be a valid public IPv4 prefix.
   * A valid VLAN ID to establish this peering on. Ensure that no other peering in the circuit uses the same VLAN ID.
   * AS number for peering. You can use both 2-byte and 4-byte AS numbers.
   * Optional:
     * An MD5 hash if you choose to use one.

   Run the following example to configure Azure public peering for your circuit

   ```azurepowershell-interactive
   Add-AzExpressRouteCircuitPeeringConfig -Name "AzurePublicPeering" -ExpressRouteCircuit $ckt -PeeringType AzurePublicPeering -PeerASN 100 -PrimaryPeerAddressPrefix "12.0.0.0/30" -SecondaryPeerAddressPrefix "12.0.0.4/30" -VlanId 100

   Set-AzExpressRouteCircuit -ExpressRouteCircuit $ckt
   ```

   If you choose to use an MD5 hash, use the following example:

   ```azurepowershell-interactive
   Add-AzExpressRouteCircuitPeeringConfig -Name "AzurePublicPeering" -ExpressRouteCircuit $ckt -PeeringType AzurePublicPeering -PeerASN 100 -PrimaryPeerAddressPrefix "12.0.0.0/30" -SecondaryPeerAddressPrefix "12.0.0.4/30" -VlanId 100  -SharedKey "A1B2C3D4"

   Set-AzExpressRouteCircuit -ExpressRouteCircuit $ckt
   ```

   > [!IMPORTANT]
   > Ensure that you specify your AS number as peering ASN, not customer ASN.
   > 
   >

### <a name="getpublic"></a>To get Azure public peering details

You can get configuration details using the following cmdlet:

```azurepowershell-interactive
  $ckt = Get-AzExpressRouteCircuit -Name "ExpressRouteARMCircuit" -ResourceGroupName "ExpressRouteResourceGroup"

  Get-AzExpressRouteCircuitPeeringConfig -Name "AzurePublicPeering" -Circuit $ckt
  ```

### <a name="updatepublic"></a>To update Azure public peering configuration

You can update any part of the configuration using the following example. In this example, the VLAN ID of the circuit is being updated from 200 to 600.

```azurepowershell-interactive
Set-AzExpressRouteCircuitPeeringConfig  -Name "AzurePublicPeering" -ExpressRouteCircuit $ckt -PeeringType AzurePublicPeering -PeerASN 100 -PrimaryPeerAddressPrefix "123.0.0.0/30" -SecondaryPeerAddressPrefix "123.0.0.4/30" -VlanId 600

Set-AzExpressRouteCircuit -ExpressRouteCircuit $ckt
```

### <a name="deletepublic"></a>To delete Azure public peering

You can remove your peering configuration by running the following example:

```azurepowershell-interactive
Remove-AzExpressRouteCircuitPeeringConfig -Name "AzurePublicPeering" -ExpressRouteCircuit $ckt
Set-AzExpressRouteCircuit -ExpressRouteCircuit $ckt
```

## Next steps

Next step, [Link a VNet to an ExpressRoute circuit](expressroute-howto-linkvnet-arm.md).

* For more information about ExpressRoute workflows, see [ExpressRoute workflows](expressroute-workflows.md).
* For more information about circuit peering, see [ExpressRoute circuits and routing domains](expressroute-circuit-peerings.md).
* For more information about working with virtual networks, see [Virtual network overview](../virtual-network/virtual-networks-overview.md).<|MERGE_RESOLUTION|>--- conflicted
+++ resolved
@@ -6,11 +6,7 @@
 
 ms.service: expressroute
 ms.topic: conceptual
-<<<<<<< HEAD
-ms.date: 02/26/2019
-=======
 ms.date: 04/24/2019
->>>>>>> 6a383dfd
 ms.author: jaredro
 ms.custom: seodec18
 
