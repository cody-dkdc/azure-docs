--- conflicted
+++ resolved
@@ -13,11 +13,7 @@
 ms.topic: conceptual
 ms.tgt_pltfrm: na
 ms.workload: infrastructure-services
-<<<<<<< HEAD
-ms.date: 04/19/2019
-=======
 ms.date: 05/20/2019
->>>>>>> 6a383dfd
 ms.author: pareshmu
 ---
 # ExpressRoute partners and peering locations
@@ -42,22 +38,14 @@
 | **Geopolitical region** | **Zone** | **Azure regions** | **ExpressRoute locations** |
 | --- | --- | --- | --- |
 | **Australia Government** | 1 | Australia Central, Australia Central 2 |Canberra, Canberra2 |
-<<<<<<< HEAD
-| **Europe** | 1 |France Central, France South, North Europe, West Europe, UK West, UK South |Amsterdam, Amsterdam2, Dublin, London, London2, Marseille, Newport(Wales), Paris, Zurich |
-=======
 | **Europe** | 1 |France Central, France South, North Europe, West Europe, UK West, UK South |Amsterdam, Amsterdam2, Dublin, Frankfurt, London, London2, Marseille, Newport(Wales), Paris, Zurich |
->>>>>>> 6a383dfd
 | **North America** | 1 |East US, West US, East US 2, West US 2, Central US, South Central US, North Central US, West Central US, Canada Central, Canada East |Atlanta, Chicago, Dallas, Denver, Las Vegas, Los Angeles, Miami, New York, San Antonio, Seattle, Silicon Valley, Silicon Valley2, Washington DC, Washington DC2, Montreal, Quebec City, Toronto |
 | **Asia** | 2 |East Asia, Southeast Asia |Hong Kong SAR, Kuala Lumpur, Singapore, Singapore2, Taipei |
 | **Australia** | 2 |Australia Southeast, Australia East |Melbourne, Perth, Sydney | 
 | **India** | 2 |India West, India Central, India South |Chennai, Chennai2, Mumbai, Mumbai2 |
 | **Japan** | 2 |Japan West, Japan East |Osaka, Tokyo |
 | **South Korea** | 2 |Korea Central, Korea South |Busan, Seoul|
-<<<<<<< HEAD
-| **UAE** | 2 | UAE Central, UAE North | Dubai |
-=======
 | **UAE** | 3 | UAE Central, UAE North | Dubai, Dubai2 |
->>>>>>> 6a383dfd
 | **South Africa** | 3 |South Africa West, South Africa North |Cape Town, Johannesburg |
 | **South America** | 3 |Brazil South |Sao Paulo |
 
@@ -81,58 +69,6 @@
 
 
 ### Production Azure
-<<<<<<< HEAD
-| **Location** | **Peering Location Owner** | **Service Providers** |
-| --- | --- | --- |
-| **Amsterdam** | Equinix | Aryaka Networks, AT&T NetBond, British Telecom, Colt, Equinix, euNetworks, GÉANT, InterCloud, Interxion, KPN, IX Reach, Level 3 Communications, Megaport, NTT Communications, Orange, Tata Communications, TeleCity Group, Telefonica, Telenor, Telia Carrier, Verizon, Zayo |
-| **Amsterdam2** | Interxion | DE-CIX, Interxion |
-| **Atlanta** | Equinix | Equinix, Megaport |
-| **Busan** |LG CNS | LG CNS |
-| **Canberra** | CDC | CDC |
-| **Canberra2** | CDC | CDC |
-| **Cape Town** | Teraco | Internet Solutions - Cloud Connect, Liquid Telecom, Teraco |
-| **Chennai** | Tata Communications | Global CloudXchange (GCX), SIFY, Tata Communications |
-| **Chennai2** | Airtel | Airtel |
-| **Chicago** | Equinix | Aryaka Networks, AT&T NetBond, Cologix, Comcast, Coresite, Equinix, InterCloud, Internet2, Level 3 Communications, Megaport, PacketFabric, PCCW Global Limited, Sprint, Telia Carrier, Verizon, Zayo |
-| **Dallas** | Equinix | Aryaka Networks, AT&T NetBond, Cologix, Equinix, Internet2, Level 3 Communications, Megaport, Neutrona Networks, Telmex Uninet, Telia Carrier, Verizon, Zayo|
-| **Denver** | CoreSite | CoreSite, Megaport, Zayo |
-| **Dubai** | Etisalat UAE | Etisalat UAE |
-| **Dublin** | Equinix | Colt, eir, Equinix, Interxion, Megaport |
-| **Hong Kong SAR** | Equinix | Aryaka Networks, British Telecom, China Telecom Global, Equinix, Megaport, NTT Communications, Orange, PCCW Global Limited, Tata Communications, Verizon |
-| **Johannesburg** | Teraco | Internet Solutions - Cloud Connect, Liquid Telecom, Teraco |
-| **Kuala Lumpur** | TIME dotCom | TIME dotCom |
-| **Las Vegas** | Switch | CenturyLink Cloud Connect, Megaport |
-| **London** | Equinix | AT&T NetBond, British Telecom, Colt, Equinix, InterCloud, Internet Solutions - Cloud Connect, Interxion, Jisc, Level 3 Communications, Megaport, MTN, NTT Communications, Orange, PCCW Global Limited, Tata Communications, Telehouse - KDDI, Telenor, Telia Carrier, Verizon, Vodafone, Zayo |
-| **London2** | Telehouse | IX Reach, Equinix |
-| **Los Angeles** | CoreSite | CoreSite, Equinix, Megaport, Neutrona Networks, NTT, Zayo |
-| **Marseille** |Interxion | Interxion |
-| **Melbourne** | NextDC | AARNet, Equinix, Megaport, NEXTDC, Optus, Telstra Corporation, TPG Telecom |
-| **Miami** | Equinix | C3ntro+, Equinix, Megaport, Neutrona Networks |
-| **Montreal** | Cologix | Bell Canada, Cologix, Telus, Zayo |
-| **Mumbai** | Tata Communications | Global CloudXchange (GCX), Reliance Jio, Sify, Tata Communications, |
-| **Mumbai2** | Airtel | Airtel, Sify, Vodafone Idea |
-| **New York** | Equinix | CenturyLink Cloud Connect, Coresite, Equinix, InterCloud, Megaport, Packet, Zayo |
-| **Newport(Wales)** | Next Generation Data | British Telecom, Level 3 Communications, Next Generation Data |
-| **Osaka** | Equinix | Equinix, Internet Initiative Japan Inc. - IIJ, NTT Communications, NTT SmartConnect, Softbank |
-| **Paris** | Interxion | Colt, Equinix, Intercloud, Interxion, Orange, Zayo |
-| **Perth** | NextDC | Megaport, NextDC |
-| **Quebec City** | 4Degrees | Bell Canada, Megaport |
-| **San Antonio** | CyrusOne | CenturyLink Cloud Connect, Megaport |
-| **Sao Paulo** | Equinix | Aryaka Networks, Ascenty Data Centers, British Telecom, Equinix, Level 3 Communications, Neutrona Networks, Orange, Tata Communications, Telefonica, UOLDIVEO |
-| **Seattle** | Equinix | Aryaka Networks, Equinix, Level 3 Communications, Megaport, Zayo |
-| **Seoul** | KINX | KINX, LG CNS, Sejong Telecom |
-| **Silicon Valley** | Equinix | Aryaka Networks, AT&T NetBond, British Telecom, CenturyLink Cloud Connect, Comcast, Coresite, Equinix, InterCloud, IX Reach, Packet, PacketFabric, Level 3 Communications, Megaport, Orange, Sprint, Tata Communications, Verizon, Zayo |
-| **Silicon Valley2** | Coresite | Coresite | 
-| **Singapore** | Equinix | Aryaka Networks, AT&T NetBond, British Telecom, Epsilon Global Communications, Equinix, InterCloud, Level 3 Communications, Megaport, NTT Communications, Orange, SingTel, Tata Communications, Telstra Corporation, Verizon, Vodafone |
-| **Singapore2** | Global Switch | Colt, Epsilon Global Communications, Megaport, SingTel |
-| **Sydney** | Equinix | AARNet, AT&T NetBond, British Telecom, Devoli, Equinix, Kordia, Megaport, NEXTDC, NTT Communications, Optus, Orange, Telstra Corporation, TPG Telecom, Verizon |
-| **Taipei** | Chief Telecom | Chief Telecom |
-| **Tokyo** | Equinix | Aryaka Networks, AT&T NetBond, British Telecom, CenturyLink Cloud Connect, Colt, Equinix, Internet Initiative Japan Inc. - IIJ, NTT Communications, NTT EAST, Orange, Softbank, Verizon |
-| **Toronto** | Cologix | AT&T NetBond, Bell Canada, CenturyLink Cloud Connect, Cologix, Equinix, Megaport, Telus, Zayo |
-| **Washington DC** | Equinix | Aryaka Networks, AT&T NetBond, British Telecom, Cologix, Comcast, Coresite, Equinix, Internet2, InterCloud, Level 3 Communications, Megaport, NTT Communications, Orange, PacketFabric, Sprint, Tata Communications, Telia Carrier, Verizon, Zayo |
-| **Washington DC2** | Coresite | Coresite | 
-| **Zurich** | Interxion | Interxion |
-=======
 | **Location** | **Peering Location Owner** | **Local Azure Regions** | **Service Providers** |
 | --- | --- | --- | --- |
 | **Amsterdam** | Equinix | West Europe | Aryaka Networks, AT&T NetBond, British Telecom, Colt, Equinix, euNetworks, GÉANT, InterCloud, Interxion, KPN, IX Reach, Level 3 Communications, Megaport, NTT Communications, Orange, Tata Communications, TeleCity Group, Telefonica, Telenor, Telia Carrier, Verizon, Zayo |
@@ -185,7 +121,6 @@
 | **Washington DC** | Equinix | East US, East US 2 | Aryaka Networks, AT&T NetBond, British Telecom, Cologix, Comcast, Coresite, Equinix, Internet2, InterCloud, Level 3 Communications, Megaport, Neutrona Networks, NTT Communications, Orange, PacketFabric, Sprint, Tata Communications, Telia Carrier, Verizon, Zayo |
 | **Washington DC2** | Coresite | East US, East US 2 |Coresite | 
 | **Zurich** | Interxion | n/a | Interxion |
->>>>>>> 6a383dfd
 
  **+** denotes coming soon
 
@@ -198,11 +133,7 @@
 | **Dallas** |Equinix, Megaport, Verizon |
 | **New York** |Equinix, CenturyLink Cloud Connect, Verizon |
 | **Phoenix** | AT&T NetBond, CenturyLink Cloud Connect |
-<<<<<<< HEAD
-| **San Antonio** | Megaport |
-=======
 | **San Antonio** | CenturyLink Cloud Connect, Megaport |
->>>>>>> 6a383dfd
 | **Silicon Valley** | Equinix, Level 3 Communications, Verizon |
 | **Seattle** | Equinix, Megaport |
 | **Washington DC** |AT&T NetBond, Equinix, Level 3 Communications, Megaport, Verizon |
