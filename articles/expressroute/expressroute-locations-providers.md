--- conflicted
+++ resolved
@@ -45,11 +45,7 @@
 | **India** | 2 |India West, India Central, India South |Chennai, Chennai2, Mumbai, Mumbai2 |
 | **Japan** | 2 |Japan West, Japan East |Osaka, Tokyo |
 | **South Korea** | 2 |Korea Central, Korea South |Busan, Seoul|
-<<<<<<< HEAD
-| **South Africa** | 3 |South Africa West, South Africa North|Cape Town, Johannesburg |
-=======
 | **South Africa** | 3 |South Africa West, South Africa North |Cape Town, Johannesburg |
->>>>>>> de71885f
 | **South America** | 3 |Brazil South |Sao Paulo |
 
 ### Regions and geopolitical boundaries for national clouds
