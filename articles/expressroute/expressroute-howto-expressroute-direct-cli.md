---

title: Configure ExpressRoute Direct - Azure CLI | Microsoft Docs
description: This article helps you configure ExpressRoute Direct by using the Azure CLI
services: expressroute
author: cherylmc

ms.service: expressroute
ms.topic: conceptual
<<<<<<< HEAD
ms.date: 2/25/2019
=======
ms.date: 05/20/2019
>>>>>>> 6a383dfd
ms.author: cherylmc
ms.custom: seodec18

---

# Configure ExpressRoute Direct by using the Azure CLI

You can use Azure ExpressRoute Direct to connect directly to the Microsoft global network at peering locations strategically distributed across the world. For more information, see [About ExpressRoute Direct Connect](expressroute-erdirect-about.md).

## <a name="resources"></a>Create the resource

1. Sign in to Azure and select the subscription that contains ExpressRoute. The ExpressRoute Direct resource and your ExpressRoute circuits must be in the same subscription. In the Azure CLI, run the following commands:

   ```azurecli
   az login
   ```

   Check the subscriptions for the account: 

   ```azurecli
   az account list 
   ```

   Select the subscription for which you want to create an ExpressRoute circuit:

   ```azurecli
   az account set --subscription "<subscription ID>"
   ```

2. List all locations where ExpressRoute Direct is supported:
    
   ```azurecli
   az network express-route port location list
   ```

   **Example output**
  
   ```azurecli
   [
   {
    "address": "21715 Filigree Court, DC2, Building F, Ashburn, VA 20147",
    "availableBandwidths": [],
    "contact": "support@equinix.com",
    "id": "/subscriptions/<subscriptionID>/providers/Microsoft.Network/expressRoutePortsLocations/Equinix-Ashburn-DC2",
    "location": null,
    "name": "Equinix-Ashburn-DC2",
    "provisioningState": "Succeeded",
    "tags": null,
    "type": "Microsoft.Network/expressRoutePortsLocations"
   },
   {
    "address": "1950 N. Stemmons Freeway, Suite 1039A, DA3, Dallas, TX 75207",
    "availableBandwidths": [],
    "contact": "support@equinix.com",
    "id": "/subscriptions/<subscriptionID>/providers/Microsoft.Network/expressRoutePortsLocations/Equinix-Dallas-DA3",
    "location": null,
    "name": "Equinix-Dallas-DA3",
    "provisioningState": "Succeeded",
    "tags": null,
    "type": "Microsoft.Network/expressRoutePortsLocations"
   },
   {
    "address": "111 8th Avenue, New York, NY 10011",
    "availableBandwidths": [],
    "contact": "support@equinix.com",
    "id": "/subscriptions/<subscriptionID>/providers/Microsoft.Network/expressRoutePortsLocations/Equinix-New-York-NY5",
    "location": null,
    "name": "Equinix-New-York-NY5",
    "provisioningState": "Succeeded",
    "tags": null,
    "type": "Microsoft.Network/expressRoutePortsLocations"
   },
   {
    "address": "11 Great Oaks Blvd, SV1, San Jose, CA 95119",
    "availableBandwidths": [],
    "contact": "support@equinix.com",
    "id": "/subscriptions/<subscriptionID>/providers/Microsoft.Network/expressRoutePortsLocations/Equinix-San-Jose-SV1",
    "location": null,
    "name": "Equinix-San-Jose-SV1",
    "provisioningState": "Succeeded",
    "tags": null,
    "type": "Microsoft.Network/expressRoutePortsLocations"
   },
   {
    "address": "2001 Sixth Ave., Suite 350, SE2, Seattle, WA 98121",
    "availableBandwidths": [],
    "contact": "support@equinix.com",
    "id": "/subscriptions/<subscriptionID>/providers/Microsoft.Network/expressRoutePortsLocations/Equinix-Seattle-SE2",
    "location": null,
    "name": "Equinix-Seattle-SE2",
    "provisioningState": "Succeeded",
    "tags": null,
    "type": "Microsoft.Network/expressRoutePortsLocations"
   }
   ]
   ```
3. Determine whether one of the locations listed in the preceding step has available bandwidth:

   ```azurecli
   az network express-route port location show -l "Equinix-Ashburn-DC2"
   ```

   **Example output**

   ```azurecli
   {
   "address": "21715 Filigree Court, DC2, Building F, Ashburn, VA 20147",
   "availableBandwidths": [
    {
      "offerName": "100 Gbps",
      "valueInGbps": 100
    }
   ],
   "contact": "support@equinix.com",
   "id": "/subscriptions/<subscriptionID>/providers/Microsoft.Network/expressRoutePortsLocations/Equinix-Ashburn-DC2",
   "location": null,
   "name": "Equinix-Ashburn-DC2",
   "provisioningState": "Succeeded",
   "tags": null,
   "type": "Microsoft.Network/expressRoutePortsLocations"
   }
   ```
4. Create an ExpressRoute Direct resource that's based on the location you chose in the preceding steps.

   ExpressRoute Direct supports both QinQ and Dot1Q encapsulation. If you select QinQ, each ExpressRoute circuit is dynamically assigned an S-Tag and is unique throughout the ExpressRoute Direct resource. Each C-Tag on the circuit must be unique on the circuit but not across the ExpressRoute Direct resource.  

   If you select Dot1Q encapsulation, you must manage uniqueness of the C-Tag (VLAN) across the entire ExpressRoute Direct resource.  

   > [!IMPORTANT]
   > ExpressRoute Direct can be only one encapsulation type. You can't change the encapsulation type after you create the ExpressRoute Direct resource.
   > 
 
   ```azurecli
   az network express-route port create -n $name -g $RGName --bandwidth 100 gbps  --encapsulation QinQ | Dot1Q --peering-location $PeeringLocationName -l $AzureRegion 
   ```

   > [!NOTE]
   > You also can set the **Encapsulation** attribute to **Dot1Q**. 
   >

   **Example output**

   ```azurecli
   {
   "allocationDate": "Wednesday, October 17, 2018",
   "bandwidthInGbps": 100,
   "circuits": null,
   "encapsulation": "Dot1Q",
   "etag": "W/\"<etagnumber>\"",
   "etherType": "0x8100",
   "id": "/subscriptions/<subscriptionID>/resourceGroups/Contoso-Direct-rg/providers/Microsoft.Network/expressRoutePorts/Contoso-Direct",
   "links": [
    {
      "adminState": "Disabled",
      "connectorType": "LC",
      "etag": "W/\"<etagnumber>\"",
      "id": "/subscriptions/<subscriptionID>/resourceGroups/Contoso-Direct-rg/providers/Microsoft.Network/expressRoutePorts/Contoso-Direct/links/link1",
      "interfaceName": "HundredGigE2/2/2",
      "name": "link1",
      "patchPanelId": "PPID",
      "provisioningState": "Succeeded",
      "rackId": "RackID",
      "resourceGroup": "Contoso-Direct-rg",
      "routerName": "tst-09xgmr-cis-1",
      "type": "Microsoft.Network/expressRoutePorts/links"
    },
    {
      "adminState": "Disabled",
      "connectorType": "LC",
      "etag": "W/\"<etagnumber>\"",
      "id": "/subscriptions/<subscriptionID>/resourceGroups/Contoso-Direct-rg/providers/Microsoft.Network/expressRoutePorts/Contoso-Direct/links/link2",
      "interfaceName": "HundredGigE2/2/2",
      "name": "link2",
      "patchPanelId": "PPID",
      "provisioningState": "Succeeded",
      "rackId": "RackID",
      "resourceGroup": "Contoso-Direct-rg",
      "routerName": "tst-09xgmr-cis-2",
      "type": "Microsoft.Network/expressRoutePorts/links"
    }
   ],
   "location": "westus",
   "mtu": "1500",
   "name": "Contoso-Direct",
   "peeringLocation": "Equinix-Ashburn-DC2",
   "provisionedBandwidthInGbps": 0.0,
   "provisioningState": "Succeeded",
   "resourceGroup": "Contoso-Direct-rg",
   "resourceGuid": "02ee21fe-4223-4942-a6bc-8d81daabc94f",
   "tags": null,
   "type": "Microsoft.Network/expressRoutePorts"
   }  
   ```

## <a name="state"></a>Change AdminState for links

Use this process to conduct a layer 1 test. Ensure that each cross-connection is properly patched into each router in the primary and secondary ports.

1. Set links to **Enabled**. Repeat this step to set each link to **Enabled**.

   Links[0] is the primary port and Links[1] is the secondary port.

   ```azurecli
   az network express-route port update -n Contoso-Direct -g Contoso-Direct-rg --set links[0].adminState="Enabled"
   ```
   ```azurecli
   az network express-route port update -n Contoso-Direct -g Contoso-Direct-rg --set links[1].adminState="Enabled"
   ```
   **Example output**

   ```azurecli
   {
   "allocationDate": "Wednesday, October 17, 2018",
   "bandwidthInGbps": 100,
   "circuits": null,
   "encapsulation": "Dot1Q",
   "etag": "W/\"<etagnumber>\"",
   "etherType": "0x8100",
   "id": "/subscriptions/<subscriptionID>/resourceGroups/Contoso-Direct-rg/providers/Microsoft.Network/expressRoutePorts/Contoso-Direct",
   "links": [
    {
      "adminState": "Enabled",
      "connectorType": "LC",
      "etag": "W/\"<etagnumber>\"",
      "id": "/subscriptions/<subscriptionID>/resourceGroups/Contoso-Direct-rg/providers/Microsoft.Network/expressRoutePorts/Contoso-Direct/links/link1",
      "interfaceName": "HundredGigE2/2/2",
      "name": "link1",
      "patchPanelId": "PPID",
      "provisioningState": "Succeeded",
      "rackId": "RackID",
      "resourceGroup": "Contoso-Direct-rg",
      "routerName": "tst-09xgmr-cis-1",
      "type": "Microsoft.Network/expressRoutePorts/links"
    },
    {
      "adminState": "Enabled",
      "connectorType": "LC",
      "etag": "W/\"<etagnumber>\"",
      "id": "/subscriptions/<subscriptionID>/resourceGroups/Contoso-Direct-rg/providers/Microsoft.Network/expressRoutePorts/Contoso-Direct/links/link2",
      "interfaceName": "HundredGigE2/2/2",
      "name": "link2",
      "patchPanelId": "PPID",
      "provisioningState": "Succeeded",
      "rackId": "RackID",
      "resourceGroup": "Contoso-Direct-rg",
      "routerName": "tst-09xgmr-cis-2",
      "type": "Microsoft.Network/expressRoutePorts/links"
    }
   ],
   "location": "westus",
   "mtu": "1500",
   "name": "Contoso-Direct",
   "peeringLocation": "Equinix-Ashburn-DC2",
   "provisionedBandwidthInGbps": 0.0,
   "provisioningState": "Succeeded",
   "resourceGroup": "Contoso-Direct-rg",
   "resourceGuid": "<resourceGUID>",
   "tags": null,
   "type": "Microsoft.Network/expressRoutePorts"
   }
   ```

   Use the same procedure to down the ports by using `AdminState = “Disabled”`.

## <a name="circuit"></a>Create a circuit

By default, you can create 10 circuits in the subscription that contains the ExpressRoute Direct resource. Microsoft Support can increase the default limit. You're responsible for tracking provisioned and utilized bandwidth. Provisioned bandwidth is the sum of the bandwidth of all the circuits on the ExpressRoute Direct resource. Utilized bandwidth is the physical usage of the underlying physical interfaces.

You can use additional circuit bandwidths on ExpressRoute Direct only to support the scenarios outlined here. The bandwidths are 40 Gbps and 100 Gbps.

**SkuTier** can be Local, Standard or Premium.

**SkuFamily** must be MeteredData only as unlimited is not supported on ExpressRoute Direct.
Create a circuit on the ExpressRoute Direct resource:

  ```azurecli
  az network express-route create --express-route-port "/subscriptions/<subscriptionID>/resourceGroups/Contoso-Direct-rg/providers/Microsoft.Network/expressRoutePorts/Contoso-Direct" -n "Contoso-Direct-ckt" -g "Contoso-Direct-rg" --sku-family MeteredData --sku-tier Standard --bandwidth 100 Gbps
  ```

  Other bandwidths include 5 Gbps, 10 Gbps, and 40 Gbps.

  **Example output**

  ```azurecli
  {
  "allowClassicOperations": false,
  "allowGlobalReach": false,
  "authorizations": [],
  "bandwidthInGbps": 100.0,
  "circuitProvisioningState": "Enabled",
  "etag": "W/\"<etagnumber>\"",
  "expressRoutePort": {
    "id": "/subscriptions/<subscriptionID>/resourceGroups/Contoso-Direct-rg/providers/Microsoft.Network/expressRoutePorts/Contoso-Direct",
    "resourceGroup": "Contoso-Direct-rg"
  },
  "gatewayManagerEtag": "",
  "id": "/subscriptions/<subscriptionID>/resourceGroups/Contoso-Direct-rg/providers/Microsoft.Network/expressRouteCircuits/ERDirect-ckt-cli",
  "location": "westus",
  "name": "ERDirect-ckt-cli",
  "peerings": [],
  "provisioningState": "Succeeded",
  "resourceGroup": "Contoso-Direct-rg",
  "serviceKey": "<serviceKey>",
  "serviceProviderNotes": null,
  "serviceProviderProperties": null,
  "serviceProviderProvisioningState": "Provisioned",
  "sku": {
    "family": "MeteredData",
    "name": "Standard_MeteredData",
    "tier": "Standard"
  },
  "stag": null,
  "tags": null,
  "type": "Microsoft.Network/expressRouteCircuits"
  }  
  ```

## Next steps

For more information about ExpressRoute Direct, see the [overview](expressroute-erdirect-about.md).<|MERGE_RESOLUTION|>--- conflicted
+++ resolved
@@ -7,11 +7,7 @@
 
 ms.service: expressroute
 ms.topic: conceptual
-<<<<<<< HEAD
-ms.date: 2/25/2019
-=======
 ms.date: 05/20/2019
->>>>>>> 6a383dfd
 ms.author: cherylmc
 ms.custom: seodec18
 
