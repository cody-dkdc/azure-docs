---
<<<<<<< HEAD
title: Configure Azure ExpressRoute Direct - Azure CLI | Microsoft Docs
description: This article helps you configure ExpressRoute Direct by using the Azure CLI (Preview)
=======
title: Configure ExpressRoute Direct - Azure CLI | Microsoft Docs
description: This article helps you configure ExpressRoute Direct by using the Azure CLI (preview)
>>>>>>> 1f0c3bcd
services: expressroute
author: cherylmc

ms.service: expressroute
ms.topic: conceptual
ms.date: 10/18/2018
ms.author: cherylmc
ms.custom: seodec18
<<<<<<< HEAD
=======

>>>>>>> 1f0c3bcd

---

# Configure ExpressRoute Direct by using the Azure CLI (preview)

You can use Azure ExpressRoute Direct to connect directly to the Microsoft global network at peering locations strategically distributed across the world. For more information, see [About ExpressRoute Direct Connect](expressroute-erdirect-about.md).

> [!IMPORTANT]
> ExpressRoute Direct currently is in preview.
>
> The ExpressRoute Direct public preview is provided without a service-level agreement. You shouldn't use ExpressRoute Direct Preview for production workloads. Some features might not be supported, some features might have constrained capabilities, and some features might not be available in all Azure locations. For details, see [Supplemental Terms of Use for Microsoft Azure Previews](https://azure.microsoft.com/support/legal/preview-supplemental-terms/).

## <a name="resources"></a>Create the resource

1. Sign in to Azure and select the subscription that contains ExpressRoute. The ExpressRoute Direct resource and your ExpressRoute circuits must be in the same subscription. In the Azure CLI, run the following commands:

  ```azurecli
  az login
  ```

  Check the subscriptions for the account: 

  ```azurecli
  az account list 
  ```

  Select the subscription for which you want to create an ExpressRoute circuit:

  ```azurecli
  az account set --subscription "<subscription ID>"
  ```

2. List all locations where ExpressRoute Direct is supported:
    
  ```azurecli
  az network express-route port location list
  ```

  **Example output**
  
  ```azurecli
  [
   {
    "address": "21715 Filigree Court, DC2, Building F, Ashburn, VA 20147",
    "availableBandwidths": [],
    "contact": "support@equinix.com",
    "id": "/subscriptions/<subscriptionID>/providers/Microsoft.Network/expressRoutePortsLocations/Equinix-Ashburn-DC2",
    "location": null,
    "name": "Equinix-Ashburn-DC2",
    "provisioningState": "Succeeded",
    "tags": null,
    "type": "Microsoft.Network/expressRoutePortsLocations"
   },
   {
    "address": "1950 N. Stemmons Freeway, Suite 1039A, DA3, Dallas, TX 75207",
    "availableBandwidths": [],
    "contact": "support@equinix.com",
    "id": "/subscriptions/<subscriptionID>/providers/Microsoft.Network/expressRoutePortsLocations/Equinix-Dallas-DA3",
    "location": null,
    "name": "Equinix-Dallas-DA3",
    "provisioningState": "Succeeded",
    "tags": null,
    "type": "Microsoft.Network/expressRoutePortsLocations"
   },
   {
    "address": "111 8th Avenue, New York, NY 10011",
    "availableBandwidths": [],
    "contact": "support@equinix.com",
    "id": "/subscriptions/<subscriptionID>/providers/Microsoft.Network/expressRoutePortsLocations/Equinix-New-York-NY5",
    "location": null,
    "name": "Equinix-New-York-NY5",
    "provisioningState": "Succeeded",
    "tags": null,
    "type": "Microsoft.Network/expressRoutePortsLocations"
   },
   {
    "address": "11 Great Oaks Blvd, SV1, San Jose, CA 95119",
    "availableBandwidths": [],
    "contact": "support@equinix.com",
    "id": "/subscriptions/<subscriptionID>/providers/Microsoft.Network/expressRoutePortsLocations/Equinix-San-Jose-SV1",
    "location": null,
    "name": "Equinix-San-Jose-SV1",
    "provisioningState": "Succeeded",
    "tags": null,
    "type": "Microsoft.Network/expressRoutePortsLocations"
   },
   {
    "address": "2001 Sixth Ave., Suite 350, SE2, Seattle, WA 98121",
    "availableBandwidths": [],
    "contact": "support@equinix.com",
    "id": "/subscriptions/<subscriptionID>/providers/Microsoft.Network/expressRoutePortsLocations/Equinix-Seattle-SE2",
    "location": null,
    "name": "Equinix-Seattle-SE2",
    "provisioningState": "Succeeded",
    "tags": null,
    "type": "Microsoft.Network/expressRoutePortsLocations"
   }
  ]
  ```
3. Determine whether one of the locations listed in the preceding step has available bandwidth:

  ```azurecli
  az network express-route port location show -l "Equinix-Ashburn-DC2"
  ```

  **Example output**

  ```azurecli
  {
  "address": "21715 Filigree Court, DC2, Building F, Ashburn, VA 20147",
  "availableBandwidths": [
    {
      "offerName": "100 Gbps",
      "valueInGbps": 100
    }
  ],
  "contact": "support@equinix.com",
  "id": "/subscriptions/<subscriptionID>/providers/Microsoft.Network/expressRoutePortsLocations/Equinix-Ashburn-DC2",
  "location": null,
  "name": "Equinix-Ashburn-DC2",
  "provisioningState": "Succeeded",
  "tags": null,
  "type": "Microsoft.Network/expressRoutePortsLocations"
  }
  ```
4. Create an ExpressRoute Direct resource that's based on the location you chose in the preceding steps.

  ExpressRoute Direct supports both QinQ and Dot1Q encapsulation. If you select QinQ, each ExpressRoute circuit is dynamically assigned an S-Tag and is unique throughout the ExpressRoute Direct resource. Each C-Tag on the circuit must be unique on the circuit but not across the ExpressRoute Direct resource.  

  If you select Dot1Q encapsulation, you must manage uniqueness of the C-Tag (VLAN) across the entire ExpressRoute Direct resource.  

  > [!IMPORTANT]
  > ExpressRoute Direct can be only one encapsulation type. You can't change the encapsulation type after you create the ExpressRoute Direct resource.
  > 
 
  ```azurecli
  az network express-route port create -n $name -g $RGName --bandwidth 100 gbps  --encapsulation QinQ | Dot1Q --peering-location $PeeringLocationName -l $AzureRegion 
  ```

  > [!NOTE]
  > You also can set the **Encapsulation** attribute to **Dot1Q**. 
  >

  **Example output**

  ```azurecli
  {
  "allocationDate": "Wednesday, October 17, 2018",
  "bandwidthInGbps": 100,
  "circuits": null,
  "encapsulation": "Dot1Q",
  "etag": "W/\"<etagnumber>\"",
  "etherType": "0x8100",
  "id": "/subscriptions/<subscriptionID>/resourceGroups/Contoso-Direct-rg/providers/Microsoft.Network/expressRoutePorts/Contoso-Direct",
  "links": [
    {
      "adminState": "Disabled",
      "connectorType": "LC",
      "etag": "W/\"<etagnumber>\"",
      "id": "/subscriptions/<subscriptionID>/resourceGroups/Contoso-Direct-rg/providers/Microsoft.Network/expressRoutePorts/Contoso-Direct/links/link1",
      "interfaceName": "HundredGigE2/2/2",
      "name": "link1",
      "patchPanelId": "PPID",
      "provisioningState": "Succeeded",
      "rackId": "RackID",
      "resourceGroup": "Contoso-Direct-rg",
      "routerName": "tst-09xgmr-cis-1",
      "type": "Microsoft.Network/expressRoutePorts/links"
    },
    {
      "adminState": "Disabled",
      "connectorType": "LC",
      "etag": "W/\"<etagnumber>\"",
      "id": "/subscriptions/<subscriptionID>/resourceGroups/Contoso-Direct-rg/providers/Microsoft.Network/expressRoutePorts/Contoso-Direct/links/link2",
      "interfaceName": "HundredGigE2/2/2",
      "name": "link2",
      "patchPanelId": "PPID",
      "provisioningState": "Succeeded",
      "rackId": "RackID",
      "resourceGroup": "Contoso-Direct-rg",
      "routerName": "tst-09xgmr-cis-2",
      "type": "Microsoft.Network/expressRoutePorts/links"
    }
  ],
  "location": "westus",
  "mtu": "1500",
  "name": "Contoso-Direct",
  "peeringLocation": "Equinix-Ashburn-DC2",
  "provisionedBandwidthInGbps": 0.0,
  "provisioningState": "Succeeded",
  "resourceGroup": "Contoso-Direct-rg",
  "resourceGuid": "02ee21fe-4223-4942-a6bc-8d81daabc94f",
  "tags": null,
  "type": "Microsoft.Network/expressRoutePorts"
  }  
  ```

## <a name="state"></a>Change AdminState for links

Use this process to conduct a layer 1 test. Ensure that each cross-connection is properly patched into each router in the primary and secondary ports.

1. Set links to **Enabled**. Repeat this step to set each link to **Enabled**.

  Links[0] is the primary port and Links[1] is the secondary port.

  ```azurecli
  az network express-route port update -n Contoso-Direct -g Contoso-Direct-rg --set links[0].adminState="Enabled"
  ```
  ```azurecli
  az network express-route port update -n Contoso-Direct -g Contoso-Direct-rg --set links[1].adminState="Enabled"
  ```
  **Example output**

  ```azurecli
  {
  "allocationDate": "Wednesday, October 17, 2018",
  "bandwidthInGbps": 100,
  "circuits": null,
  "encapsulation": "Dot1Q",
  "etag": "W/\"<etagnumber>\"",
  "etherType": "0x8100",
  "id": "/subscriptions/<subscriptionID>/resourceGroups/Contoso-Direct-rg/providers/Microsoft.Network/expressRoutePorts/Contoso-Direct",
  "links": [
    {
      "adminState": "Enabled",
      "connectorType": "LC",
      "etag": "W/\"<etagnumber>\"",
      "id": "/subscriptions/<subscriptionID>/resourceGroups/Contoso-Direct-rg/providers/Microsoft.Network/expressRoutePorts/Contoso-Direct/links/link1",
      "interfaceName": "HundredGigE2/2/2",
      "name": "link1",
      "patchPanelId": "PPID",
      "provisioningState": "Succeeded",
      "rackId": "RackID",
      "resourceGroup": "Contoso-Direct-rg",
      "routerName": "tst-09xgmr-cis-1",
      "type": "Microsoft.Network/expressRoutePorts/links"
    },
    {
      "adminState": "Enabled",
      "connectorType": "LC",
      "etag": "W/\"<etagnumber>\"",
      "id": "/subscriptions/<subscriptionID>/resourceGroups/Contoso-Direct-rg/providers/Microsoft.Network/expressRoutePorts/Contoso-Direct/links/link2",
      "interfaceName": "HundredGigE2/2/2",
      "name": "link2",
      "patchPanelId": "PPID",
      "provisioningState": "Succeeded",
      "rackId": "RackID",
      "resourceGroup": "Contoso-Direct-rg",
      "routerName": "tst-09xgmr-cis-2",
      "type": "Microsoft.Network/expressRoutePorts/links"
    }
  ],
  "location": "westus",
  "mtu": "1500",
  "name": "Contoso-Direct",
  "peeringLocation": "Equinix-Ashburn-DC2",
  "provisionedBandwidthInGbps": 0.0,
  "provisioningState": "Succeeded",
  "resourceGroup": "Contoso-Direct-rg",
  "resourceGuid": "<resourceGUID>",
  "tags": null,
  "type": "Microsoft.Network/expressRoutePorts"
  }
  ```

  Use the same procedure to down the ports by using `AdminState = “Disabled”`.

## <a name="circuit"></a>Create a circuit

By default, you can create 10 circuits in the subscription that contains the ExpressRoute Direct resource. Microsoft Support can increase the default limit. You're responsible for tracking provisioned and utilized bandwidth. Provisioned bandwidth is the sum of the bandwidth of all the circuits on the ExpressRoute Direct resource. Utilized bandwidth is the physical usage of the underlying physical interfaces.

You can use additional circuit bandwidths on ExpressRoute Direct only to support the scenarios outlined here. The bandwidths are 40 Gbps and 100 Gbps.

You can create either Standard or Premium circuits. Standard circuits are included in the cost of the service. The cost of Premium circuits is based on the bandwidth you select. You can create circuits only as metered. Unlimited circuits aren't supported on ExpressRoute Direct.

Create a circuit on the ExpressRoute Direct resource:

  ```azurecli
  az network express-route create --express-route-port "/subscriptions/<subscriptionID>/resourceGroups/Contoso-Direct-rg/providers/Microsoft.Network/expressRoutePorts/Contoso-Direct" -n "Contoso-Direct-ckt" -g "Contoso-Direct-rg" --sku-family MeteredData --sku-tier Standard --bandwidth 100 Gbps
  ```

  Other bandwidths include 5 Gbps, 10 Gbps, and 40 Gbps.

  **Example output**

  ```azurecli
  {
  "allowClassicOperations": false,
  "allowGlobalReach": false,
  "authorizations": [],
  "bandwidthInGbps": 100.0,
  "circuitProvisioningState": "Enabled",
  "etag": "W/\"<etagnumber>\"",
  "expressRoutePort": {
    "id": "/subscriptions/<subscriptionID>/resourceGroups/Contoso-Direct-rg/providers/Microsoft.Network/expressRoutePorts/Contoso-Direct",
    "resourceGroup": "Contoso-Direct-rg"
  },
  "gatewayManagerEtag": "",
  "id": "/subscriptions/<subscriptionID>/resourceGroups/Contoso-Direct-rg/providers/Microsoft.Network/expressRouteCircuits/ERDirect-ckt-cli",
  "location": "westus",
  "name": "ERDirect-ckt-cli",
  "peerings": [],
  "provisioningState": "Succeeded",
  "resourceGroup": "Contoso-Direct-rg",
  "serviceKey": "<serviceKey>",
  "serviceProviderNotes": null,
  "serviceProviderProperties": null,
  "serviceProviderProvisioningState": "Provisioned",
  "sku": {
    "family": "MeteredData",
    "name": "Standard_MeteredData",
    "tier": "Standard"
  },
  "stag": null,
  "tags": null,
  "type": "Microsoft.Network/expressRouteCircuits"
  }  
  ```

## Next steps

For more information about ExpressRoute Direct, see the [overview](expressroute-erdirect-about.md).<|MERGE_RESOLUTION|>--- conflicted
+++ resolved
@@ -1,11 +1,7 @@
 ---
-<<<<<<< HEAD
-title: Configure Azure ExpressRoute Direct - Azure CLI | Microsoft Docs
-description: This article helps you configure ExpressRoute Direct by using the Azure CLI (Preview)
-=======
+
 title: Configure ExpressRoute Direct - Azure CLI | Microsoft Docs
 description: This article helps you configure ExpressRoute Direct by using the Azure CLI (preview)
->>>>>>> 1f0c3bcd
 services: expressroute
 author: cherylmc
 
@@ -14,10 +10,6 @@
 ms.date: 10/18/2018
 ms.author: cherylmc
 ms.custom: seodec18
-<<<<<<< HEAD
-=======
-
->>>>>>> 1f0c3bcd
 
 ---
 
