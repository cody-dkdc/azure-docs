--- conflicted
+++ resolved
@@ -1,146 +1,139 @@
-<properties
-   pageTitle="Link a virtual network to an ExpressRoute circuit by using PowerShell | Microsoft Azure"
-   description="This document provides an overview of how to link virtual networks (VNets) to ExpressRoute circuits by using the Resource Manager deployment model and PowerShell."
-   services="expressroute"
-   documentationCenter="na"
-   authors="ganesr"
-   manager="carmonm"
-   editor=""
-   tags="azure-resource-manager"/>
-<tags
-   ms.service="expressroute"
-   ms.devlang="na"
-   ms.topic="article"
-   ms.tgt_pltfrm="na"
-   ms.workload="infrastructure-services"
-   ms.date="04/14/2016"
-   ms.author="ganesr" />
-
-# Link a virtual network to an ExpressRoute circuit
-
-> [AZURE.SELECTOR]
-- [Azure Portal - Resource Manager](expressroute-howto-linkvnet-portal-resource-manager.md)
-- [PowerShell - Resource Manager](expressroute-howto-linkvnet-arm.md)
-- [PowerShell - Classic](expressroute-howto-linkvnet-classic.md)
-
-
-This article will help you link virtual networks (VNets) to Azure ExpressRoute circuits by using the Resource Manager deployment model and PowerShell. Virtual networks can either be in the same subscription or part of another subscription.
-
-**About Azure deployment models**
-
-[AZURE.INCLUDE [vpn-gateway-clasic-rm](../../includes/vpn-gateway-classic-rm-include.md)]
-
-## Configuration prerequisites
-
-- You need the latest version of the Azure PowerShell modules (at least version 1.0). See [How to install and configure Azure PowerShell](../powershell-install-configure.md) for more information about installing the PowerShell cmdlets.
-- You need to review the [prerequisites](expressroute-prerequisites.md), [routing requirements](expressroute-routing.md), and [workflows](expressroute-workflows.md) before you begin configuration.
-- You must have an active ExpressRoute circuit.
-	- Follow the instructions to [create an ExpressRoute circuit](expressroute-howto-circuit-arm.md) and have the circuit enabled by your connectivity provider.
-	- Ensure that you have Azure private peering configured for your circuit. See the [configure routing](expressroute-howto-routing-arm.md) article for routing instructions.
-	- Ensure that Azure private peering is configured and the BGP peering between your network and Microsoft is up so that you can enable end-to-end connectivity.
-	- Ensure that you have a virtual network and a virtual network gateway created and fully provisioned. Follow the instructions to create a [VPN gateway](../articles/vpn-gateway/vpn-gateway-create-site-to-site-rm-powershell.md), but be sure to use `-GatewayType ExpressRoute`.
-
-You can link up to 10 virtual networks to an ExpressRoute circuit. All ExpressRoute circuits must be in the same geopolitical region. You can link a larger number of virtual networks to your ExpressRoute circuit if you enabled the ExpressRoute premium add-on. Check the [FAQ](expressroute-faqs.md) for more details about the premium add-on.
-
-## Connect a virtual network in the same subscription to a circuit
-
-You can connect a virtual network gateway to an ExpressRoute circuit by using the following cmdlet. Make sure that the virtual network gateway is created and is ready for linking before you run the cmdlet:
-
-	$circuit = Get-AzureRmExpressRouteCircuit -Name "MyCircuit" -ResourceGroupName "MyRG"
-	$gw = Get-AzureRmVirtualNetworkGateway -Name "ExpressRouteGw" -ResourceGroupName "MyRG"
-	$connection = New-AzureRmVirtualNetworkGatewayConnection -Name "ERConnection" -ResourceGroupName "MyRG" -Location "East US" -VirtualNetworkGateway1 $gw -PeerId $circuit.Id -ConnectionType ExpressRoute
-
-## Connect a virtual network in a different subscription to a circuit
-
-You can share an ExpressRoute circuit across multiple subscriptions. The following figure shows a simple schematic of how sharing works for ExpressRoute circuits across multiple subscriptions.
-
-Each of the smaller clouds within the large cloud is used to represent subscriptions that belong to different departments within an organization. Each of the departments within the organization can use their own subscription for deploying their services--but they can share a single ExpressRoute circuit to connect back to your on-premises network. A single department (in this example: IT) can own the ExpressRoute circuit. Other subscriptions within the organization can use the ExpressRoute circuit.
-
->[AZURE.NOTE] Connectivity and bandwidth charges for the dedicated circuit will be applied to the ExpressRoute circuit owner. All virtual networks share the same bandwidth.
-
-![Cross-subscription connectivity](./media/expressroute-howto-linkvnet-classic/cross-subscription.png)
-
-### Administration
-
-The *circuit owner* is an authorized power user of the ExpressRoute circuit resource. The circuit owner can create authorizations that can be redeemed by *circuit users*. *Circuit users* are owners of virtual network gateways (that are not within the same subscription as the ExpressRoute circuit). *Circuit users* can redeem authorizations (one authorization per virtual network).
-
-The *circuit owner* has the power to modify and revoke authorizations at any time. Revoking an authorization results in all link connections being deleted from the subscription whose access was revoked.
-
-### Circuit owner operations
-
-#### Creating an authorization
-<<<<<<< HEAD
-=======
-	
-The circuit owner creates an authorization. This results in the creation of an authorization key that can be used by a circuit user to connect their virtual network gateways to the ExpressRoute circuit.
-
-> [AZURE.NOTE] An authorization is valid for only one connection.
->>>>>>> 636124b9
-
-The circuit owner creates an authorization. This results in the creation of an authorization key that a circuit user can use to connect their virtual network gateways to the ExpressRoute circuit. An authorization is valid for only one connection.
-
-The following cmdlet snippet shows how to create an authorization:
-
-	$circuit = Get-AzureRmExpressRouteCircuit -Name "MyCircuit" -ResourceGroupName "MyRG"
-	Add-AzureRmExpressRouteCircuitAuthorization -ExpressRouteCircuit $circuit -Name "MyAuthorization1"
-	Set-AzureRmExpressRouteCircuit -ExpressRouteCircuit $circuit
-	
-	$auth1 = Get-AzureRmExpressRouteCircuitAuthorization -Circuit $circuit -Name "MyAuthorization1"
-
-
-The response to this will contain the authorization key and status:
-
-	Name                   : MyAuthorization1
-	Id                     : /subscriptions/&&&&&&&&&&&&&&&&&&&&&&&&&&&&&&&&&&&&/resourceGroups/ERCrossSubTestRG/providers/Microsoft.Network/expressRouteCircuits/CrossSubTest/authorizations/MyAuthorization1
-	Etag                   : &&&&&&&&&&&&&&&&&&&&&&&&&&&&&&&&&&&&
-	AuthorizationKey       : ####################################
-	AuthorizationUseStatus : Available
-	ProvisioningState      : Succeeded
-
-
-
-#### Reviewing authorizations
-
-The circuit owner can review all authorizations that are issued on a particular circuit by running the following cmdlet:
-
-	$circuit = Get-AzureRmExpressRouteCircuit -Name "MyCircuit" -ResourceGroupName "MyRG"
-	$authorizations = Get-AzureRmExpressRouteCircuitAuthorization -Circuit $circuit
-
-
-#### Adding authorizations
-
-The circuit owner can add authorizations by using the following cmdlet:
-
-	$circuit = Get-AzureRmExpressRouteCircuit -Name "MyCircuit" -ResourceGroupName "MyRG"
-	Add-AzureRmExpressRouteCircuitAuthorization -ExpressRouteCircuit $circuit -Name "MyAuthorization2"
-	Set-AzureRmExpressRouteCircuit -ExpressRouteCircuit $circuit
-
-	$circuit = Get-AzureRmExpressRouteCircuit -Name "MyCircuit" -ResourceGroupName "MyRG"
-	$authorizations = Get-AzureRmExpressRouteCircuitAuthorization -Circuit $circuit
-
-
-#### Deleting authorizations
-
-The circuit owner can revoke/delete authorizations to the user by running the following cmdlet:
-
-	Remove-AzureRmExpressRouteCircuitAuthorization -Name "MyAuthorization2" -ExpressRouteCircuit $circuit
-	Set-AzureRmExpressRouteCircuit -ExpressRouteCircuit $circuit
-
-### Circuit user operations
-
-The circuit user needs the peer ID and an authorization key from the circuit owner. The authorization key is a GUID.
-
-#### Redeeming connection authorizations
-
-The circuit user can run the following cmdlet to redeem a link authorization:
-
-	$id = "/subscriptions/********************************/resourceGroups/ERCrossSubTestRG/providers/Microsoft.Network/expressRouteCircuits/MyCircuit"
-	$connection = New-AzureRmVirtualNetworkGatewayConnection -Name "ERConnection" -ResourceGroupName "RemoteResourceGroup" -Location "East US" -VirtualNetworkGateway1 $gw -PeerId $id -ConnectionType ExpressRoute -AuthorizationKey "^^^^^^^^^^^^^^^^^^^^^^^^^^^^^^^^^^^^^^^^^^^^^"
-
-#### Releasing connection authorizations
-
-You can release an authorization by deleting the connection that links the ExpressRoute circuit to the virtual network.
-
-## Next steps
-
-For more information about ExpressRoute, see the [ExpressRoute FAQ](expressroute-faqs.md).
+<properties 
+   pageTitle="Link a virtual network to an ExpressRoute circuit by using PowerShell | Microsoft Azure"
+   description="This document provides an overview of how to link virtual networks (VNets) to ExpressRoute circuits by using the Resource Manager deployment model and PowerShell."
+   services="expressroute"
+   documentationCenter="na"
+   authors="ganesr"
+   manager="carmonm"
+   editor=""
+   tags="azure-resource-manager"/>
+<tags 
+   ms.service="expressroute"
+   ms.devlang="na"
+   ms.topic="article"
+   ms.tgt_pltfrm="na"
+   ms.workload="infrastructure-services"
+   ms.date="04/14/2016"
+   ms.author="ganesr" />
+
+# Link a virtual network to an ExpressRoute circuit
+
+> [AZURE.SELECTOR]
+- [Azure Portal - Resource Manager](expressroute-howto-linkvnet-portal-resource-manager.md)
+- [PowerShell - Resource Manager](expressroute-howto-linkvnet-arm.md)
+- [PowerShell - Classic](expressroute-howto-linkvnet-classic.md)
+
+
+This article will help you link virtual networks (VNets) to Azure ExpressRoute circuits by using the Resource Manager deployment model and PowerShell. Virtual networks can either be in the same subscription or part of another subscription.
+
+**About Azure deployment models**
+
+[AZURE.INCLUDE [vpn-gateway-clasic-rm](../../includes/vpn-gateway-classic-rm-include.md)] 
+
+## Configuration prerequisites
+
+- You need the latest version of the Azure PowerShell modules (at least version 1.0). See [How to install and configure Azure PowerShell](../powershell-install-configure.md) for more information about installing the PowerShell cmdlets.
+- You need to review the [prerequisites](expressroute-prerequisites.md), [routing requirements](expressroute-routing.md), and [workflows](expressroute-workflows.md) before you begin configuration.
+- You must have an active ExpressRoute circuit. 
+	- Follow the instructions to [create an ExpressRoute circuit](expressroute-howto-circuit-arm.md) and have the circuit enabled by your connectivity provider. 
+	- Ensure that you have Azure private peering configured for your circuit. See the [configure routing](expressroute-howto-routing-arm.md) article for routing instructions. 
+	- Ensure that Azure private peering is configured and the BGP peering between your network and Microsoft is up so that you can enable end-to-end connectivity.
+	- Ensure that you have a virtual network and a virtual network gateway created and fully provisioned. Follow the instructions to create a [VPN gateway](../articles/vpn-gateway/vpn-gateway-create-site-to-site-rm-powershell.md), but be sure to use `-GatewayType ExpressRoute`.
+
+You can link up to 10 virtual networks to an ExpressRoute circuit. All ExpressRoute circuits must be in the same geopolitical region. You can link a larger number of virtual networks to your ExpressRoute circuit if you enabled the ExpressRoute premium add-on. Check the [FAQ](expressroute-faqs.md) for more details about the premium add-on.
+
+## Connect a virtual network in the same subscription to a circuit
+
+You can connect a virtual network gateway to an ExpressRoute circuit by using the following cmdlet. Make sure that the virtual network gateway is created and is ready for linking before you run the cmdlet:
+
+	$circuit = Get-AzureRmExpressRouteCircuit -Name "MyCircuit" -ResourceGroupName "MyRG"
+	$gw = Get-AzureRmVirtualNetworkGateway -Name "ExpressRouteGw" -ResourceGroupName "MyRG"
+	$connection = New-AzureRmVirtualNetworkGatewayConnection -Name "ERConnection" -ResourceGroupName "MyRG" -Location "East US" -VirtualNetworkGateway1 $gw -PeerId $circuit.Id -ConnectionType ExpressRoute
+
+## Connect a virtual network in a different subscription to a circuit
+
+You can share an ExpressRoute circuit across multiple subscriptions. The following figure shows a simple schematic of how sharing works for ExpressRoute circuits across multiple subscriptions.
+
+Each of the smaller clouds within the large cloud is used to represent subscriptions that belong to different departments within an organization. Each of the departments within the organization can use their own subscription for deploying their services--but they can share a single ExpressRoute circuit to connect back to your on-premises network. A single department (in this example: IT) can own the ExpressRoute circuit. Other subscriptions within the organization can use the ExpressRoute circuit.
+
+>[AZURE.NOTE] Connectivity and bandwidth charges for the dedicated circuit will be applied to the ExpressRoute circuit owner. All virtual networks share the same bandwidth.
+
+![Cross-subscription connectivity](./media/expressroute-howto-linkvnet-classic/cross-subscription.png)
+
+### Administration
+
+The *circuit owner* is an authorized power user of the ExpressRoute circuit resource. The circuit owner can create authorizations that can be redeemed by *circuit users*. *Circuit users* are owners of virtual network gateways (that are not within the same subscription as the ExpressRoute circuit). *Circuit users* can redeem authorizations (one authorization per virtual network).
+
+The *circuit owner* has the power to modify and revoke authorizations at any time. Revoking an authorization results in all link connections being deleted from the subscription whose access was revoked.
+
+### Circuit owner operations 
+
+#### Creating an authorization
+	
+The circuit owner creates an authorization. This results in the creation of an authorization key that can be used by a circuit user to connect their virtual network gateways to the ExpressRoute circuit. An authorization is valid for only one connection.
+
+The following cmdlet snippet shows how to create an authorization:
+
+	$circuit = Get-AzureRmExpressRouteCircuit -Name "MyCircuit" -ResourceGroupName "MyRG"
+	Add-AzureRmExpressRouteCircuitAuthorization -ExpressRouteCircuit $circuit -Name "MyAuthorization1"
+	Set-AzureRmExpressRouteCircuit -ExpressRouteCircuit $circuit
+
+	$auth1 = Get-AzureRmExpressRouteCircuitAuthorization -Circuit $circuit -Name "MyAuthorization1"
+		
+
+The response to this will contain the authorization key and status:
+
+	Name                   : MyAuthorization1
+	Id                     : /subscriptions/&&&&&&&&&&&&&&&&&&&&&&&&&&&&&&&&&&&&/resourceGroups/ERCrossSubTestRG/providers/Microsoft.Network/expressRouteCircuits/CrossSubTest/authorizations/MyAuthorization1
+	Etag                   : &&&&&&&&&&&&&&&&&&&&&&&&&&&&&&&&&&&& 
+	AuthorizationKey       : ####################################
+	AuthorizationUseStatus : Available
+	ProvisioningState      : Succeeded
+
+		
+
+#### Reviewing authorizations
+
+The circuit owner can review all authorizations that are issued on a particular circuit by running the following cmdlet:
+
+	$circuit = Get-AzureRmExpressRouteCircuit -Name "MyCircuit" -ResourceGroupName "MyRG"
+	$authorizations = Get-AzureRmExpressRouteCircuitAuthorization -Circuit $circuit
+	
+
+#### Adding authorizations
+
+The circuit owner can add authorizations by using the following cmdlet:
+
+	$circuit = Get-AzureRmExpressRouteCircuit -Name "MyCircuit" -ResourceGroupName "MyRG"
+	Add-AzureRmExpressRouteCircuitAuthorization -ExpressRouteCircuit $circuit -Name "MyAuthorization2"
+	Set-AzureRmExpressRouteCircuit -ExpressRouteCircuit $circuit
+	
+	$circuit = Get-AzureRmExpressRouteCircuit -Name "MyCircuit" -ResourceGroupName "MyRG"
+	$authorizations = Get-AzureRmExpressRouteCircuitAuthorization -Circuit $circuit
+
+	
+#### Deleting authorizations
+
+The circuit owner can revoke/delete authorizations to the user by running the following cmdlet:
+
+	Remove-AzureRmExpressRouteCircuitAuthorization -Name "MyAuthorization2" -ExpressRouteCircuit $circuit
+	Set-AzureRmExpressRouteCircuit -ExpressRouteCircuit $circuit	
+
+### Circuit user operations
+
+The circuit user needs the peer ID and an authorization key from the circuit owner. The authorization key is a GUID.
+
+#### Redeeming connection authorizations
+
+The circuit user can run the following cmdlet to redeem a link authorization:
+
+	$id = "/subscriptions/********************************/resourceGroups/ERCrossSubTestRG/providers/Microsoft.Network/expressRouteCircuits/MyCircuit"	
+	$connection = New-AzureRmVirtualNetworkGatewayConnection -Name "ERConnection" -ResourceGroupName "RemoteResourceGroup" -Location "East US" -VirtualNetworkGateway1 $gw -PeerId $id -ConnectionType ExpressRoute -AuthorizationKey "^^^^^^^^^^^^^^^^^^^^^^^^^^^^^^^^^^^^^^^^^^^^^"
+
+#### Releasing connection authorizations
+
+You can release an authorization by deleting the connection that links the ExpressRoute circuit to the virtual network.
+
+## Next steps
+
+For more information about ExpressRoute, see the [ExpressRoute FAQ](expressroute-faqs.md).