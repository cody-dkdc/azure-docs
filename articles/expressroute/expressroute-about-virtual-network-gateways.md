--- conflicted
+++ resolved
@@ -6,19 +6,13 @@
 
 ms.service: expressroute
 ms.topic: conceptual
-<<<<<<< HEAD
-ms.date: 02/20/2019
-=======
 ms.date: 05/20/2019
->>>>>>> 6a383dfd
 ms.author: mialdrid
 ms.custom: seodec18
 
 ---
 # About ExpressRoute virtual network gateway and FastPath
 To connect your Azure virtual network and your on-premises network via ExpressRoute, you must create a virtual network gateway first. A virtual network gateway serves two purposes: exchange IP routes between the networks and route network traffic. This article explains gateway types, gateway SKUs and estimated performance by SKU. This article also explains ExpressRoute [FastPath](#fastpath), a feature that enables the network traffic from your on-premises network to bypass the virtual network gateway to improve performance.
-
-[!INCLUDE [updated-for-az](../../includes/updated-for-az.md)]
 
 [!INCLUDE [updated-for-az](../../includes/updated-for-az.md)]
 
