--- conflicted
+++ resolved
@@ -6,13 +6,8 @@
 
 ms.service: expressroute
 ms.topic: conceptual
-<<<<<<< HEAD
-ms.date: 11/12/2018
+ms.date: 11/13/2018
 ms.author: mialdrid
-=======
-ms.date: 11/13/2018
-ms.author: cherylmc
->>>>>>> ff6453d1
 
 ---
 # About virtual network gateways for ExpressRoute
@@ -20,7 +15,7 @@
 
 ## Gateway types
 
-When you create a virtual network gateway, you need to specify several settings. One of the required settings, '-GatewayType', specifies whether the gateway is used for ExpressRoute, or VPN traffic. The two gateway types are: 
+When you create a virtual network gateway, you need to specify several settings. One of the required settings, '-GatewayType', specifies whether the gateway is used for ExpressRoute, or VPN traffic. The two gateway types are:
 
 * **Vpn** - To send encrypted traffic across the public Internet, you use the gateway type 'Vpn'. This is also referred to as a VPN gateway. Site-to-Site, Point-to-Site, and VNet-to-VNet connections all use a VPN gateway.
 
@@ -55,7 +50,7 @@
 * ErGw2AZ
 * ErGw3AZ
 
-The new gateway SKUs also support other deployment options to best match your needs. When creating a virtual network gateway using the new gateway SKUs, you also have the option to deploy the gateway in a specific zone. This is referred to as a zonal gateway. When you deploy a zonal gateway, all the instances of the gateway are deployed in the same Availability Zone. 
+The new gateway SKUs also support other deployment options to best match your needs. When creating a virtual network gateway using the new gateway SKUs, you also have the option to deploy the gateway in a specific zone. This is referred to as a zonal gateway. When you deploy a zonal gateway, all the instances of the gateway are deployed in the same Availability Zone.
 
 ## <a name="resources"></a>REST APIs and PowerShell cmdlets
 For additional technical resources and specific syntax requirements when using REST APIs and PowerShell cmdlets for virtual network gateway configurations, see the following pages:
