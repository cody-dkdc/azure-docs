--- conflicted
+++ resolved
@@ -10,11 +10,7 @@
 ms.workload: data-services
 ms.custom: mvc, tutorial
 ms.topic: article
-<<<<<<< HEAD
-ms.date: 05/01/2019
-=======
 ms.date: 05/06/2019
->>>>>>> 2baedcb6
 ---
 
 # Tutorial: Migrate MongoDB to Azure Cosmos DB's API for MongoDB online using DMS
