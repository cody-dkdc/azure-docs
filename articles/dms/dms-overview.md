--- conflicted
+++ resolved
@@ -21,12 +21,7 @@
 > Using the Azure Database Migration Service to perform an online migration requires creating an instance based on the Business Critical (Preview) pricing tier.
 
 ## Regional availability
-
-<<<<<<< HEAD
-![Azure Database Migration Service regional availability](media/overview/dms-regional-availability1.png)
-=======
 For up-to-date info about regional availability of the Azure Database Migration Service, see [Products available by region](https://azure.microsoft.com/global-infrastructure/services/?products=database-migration).
->>>>>>> 1a2b207a
 
 ## Pricing
 For up-to-date info about Azure Database Migration Service pricing, see [Azure Database Migration Service pricing](https://azure.microsoft.com/pricing/details/database-migration/).
