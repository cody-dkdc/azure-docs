---
title: "Tutorial: Use Azure Database Migration Service to migrate offline from SQL Server to a single/pooled database in Azure SQL Database | Microsoft Docs"
description: Learn to migrate from SQL Server on-premises to a single database or pooled database in Azure SQL Database offline by using the Azure Database Migration Service.
services: dms
author: HJToland3
ms.author: jtoland
manager: craigg
ms.reviewer: craigg
ms.service: dms
ms.workload: data-services
ms.custom: mvc, tutorial
ms.topic: article
<<<<<<< HEAD
ms.date: 04/03/2019
=======
ms.date: 05/14/2019
>>>>>>> 6a383dfd
---

# Tutorial: Migrate SQL Server to a single database or pooled database in Azure SQL Database offline using DMS

You can use the Azure Database Migration Service to migrate the databases from an on-premises SQL Server instance to [Azure SQL Database](https://docs.microsoft.com/azure/sql-database/). In this tutorial, you migrate the **Adventureworks2012** database restored to an on-premises instance of SQL Server 2016 (or later) to a single database or pooled database in Azure SQL Database by using the Azure Database Migration Service.

In this tutorial, you learn how to:
> [!div class="checklist"]
<<<<<<< HEAD
=======
>
>>>>>>> 6a383dfd
> - Assess your on-premises database by using the Data Migration Assistant.
> - Migrate the sample schema by using the Data Migration Assistant.
> - Create an instance of the Azure Database Migration Service.
> - Create a migration project by using the Azure Database Migration Service.
> - Run the migration.
> - Monitor the migration.
> - Download a migration report.

[!INCLUDE [online-offline](../../includes/database-migration-service-offline-online.md)]

This article describes an offline migration from SQL Server to a single database or pooled database in Azure SQL Database. For an online migration, see [Migrate SQL Server to Azure SQL Database online using DMS](tutorial-sql-server-azure-sql-online.md).

## Prerequisites

To complete this tutorial, you need to:

- Download and install [SQL Server 2016 or later](https://www.microsoft.com/sql-server/sql-server-downloads) (any edition).
- Enable the TCP/IP protocol, which is disabled by default during SQL Server Express installation, by following the instructions in the article [Enable or Disable a Server Network Protocol](https://docs.microsoft.com/sql/database-engine/configure-windows/enable-or-disable-a-server-network-protocol#SSMSProcedure).
- Create a single (or pooled) database in Azure SQL Database, which you do by following the detail in the article [Create a single database in Azure SQL Database using the Azure portal](https://docs.microsoft.com/azure/sql-database/sql-database-single-database-get-started).

    > [!NOTE]
    > If you use SQL Server Integration Services (SSIS) and want to migrate the catalog database for your SSIS projects/packages (SSISDB) from SQL Server to Azure SQL Database, the destination SSISDB will be created and managed automatically on your behalf when you provision SSIS in Azure Data Factory (ADF). For more information about migrating SSIS packages, see the article [Migrate SQL Server Integration Services packages to Azure](https://docs.microsoft.com/azure/dms/how-to-migrate-ssis-packages).
  
- Download and install the [Data Migration Assistant](https://www.microsoft.com/download/details.aspx?id=53595) v3.3 or later.
<<<<<<< HEAD
- Create an Azure Virtual Network (VNET) for the Azure Database Migration Service by using the Azure Resource Manager deployment model, which provides site-to-site connectivity to your on-premises source servers by using either [ExpressRoute](https://docs.microsoft.com/azure/expressroute/expressroute-introduction) or [VPN](https://docs.microsoft.com/azure/vpn-gateway/vpn-gateway-about-vpngateways).

    > [!NOTE]
    > During VNET setup, if you use ExpressRoute with network peering to Microsoft, add the following service [endpoints](https://docs.microsoft.com/azure/virtual-network/virtual-network-service-endpoints-overview) to the subnet in which the service will be provisioned:
=======
- Create an Azure Virtual Network (VNet) for the Azure Database Migration Service by using the Azure Resource Manager deployment model, which provides site-to-site connectivity to your on-premises source servers by using either [ExpressRoute](https://docs.microsoft.com/azure/expressroute/expressroute-introduction) or [VPN](https://docs.microsoft.com/azure/vpn-gateway/vpn-gateway-about-vpngateways). For more information about creating a VNet, see the [Virtual Network Documentation](https://docs.microsoft.com/azure/virtual-network/), and especially the quickstart articles with step-by-step details.

    > [!NOTE]
    > During VNet setup, if you use ExpressRoute with network peering to Microsoft, add the following service [endpoints](https://docs.microsoft.com/azure/virtual-network/virtual-network-service-endpoints-overview) to the subnet in which the service will be provisioned:
>>>>>>> 6a383dfd
    > - Target database endpoint (for example, SQL endpoint, Cosmos DB endpoint, and so on)
    > - Storage endpoint
    > - Service bus endpoint
    >
    > This configuration is necessary because the Azure Database Migration Service lacks internet connectivity.

<<<<<<< HEAD
- Ensure that your VNET Network Security Group rules don't block the following inbound communication ports to Azure Database Migration Service: 443, 53, 9354, 445, 12000. For more detail on Azure VNET NSG traffic filtering, see the article [Filter network traffic with network security groups](https://docs.microsoft.com/azure/virtual-network/virtual-networks-nsg).
=======
- Ensure that your VNet Network Security Group rules don't block the following inbound communication ports to Azure Database Migration Service: 443, 53, 9354, 445, 12000. For more detail on Azure VNet NSG traffic filtering, see the article [Filter network traffic with network security groups](https://docs.microsoft.com/azure/virtual-network/virtual-networks-nsg).
>>>>>>> 6a383dfd
- Configure your [Windows Firewall for database engine access](https://docs.microsoft.com/sql/database-engine/configure-windows/configure-a-windows-firewall-for-database-engine-access).
- Open your Windows firewall to allow the Azure Database Migration Service to access the source SQL Server, which by default is TCP port 1433.
- If you're running multiple named SQL Server instances using dynamic ports, you may wish to enable the SQL Browser Service and allow access to UDP port 1434 through your firewalls so that the Azure Database Migration Service can connect to a named instance on your source server.
- When using a firewall appliance in front of your source database(s), you may need to add firewall rules to allow the Azure Database Migration Service to access the source database(s) for migration.
<<<<<<< HEAD
- Create a server-level IP [firewall rule](https://docs.microsoft.com/azure/sql-database/sql-database-firewall-configure) for the Azure SQL Database server to allow the Azure Database Migration Service access to the target databases. Provide the subnet range of the VNET used for the Azure Database Migration Service.
=======
- Create a server-level IP [firewall rule](https://docs.microsoft.com/azure/sql-database/sql-database-firewall-configure) for the Azure SQL Database server to allow the Azure Database Migration Service access to the target databases. Provide the subnet range of the VNet used for the Azure Database Migration Service.
>>>>>>> 6a383dfd
- Ensure that the credentials used to connect to source SQL Server instance have [CONTROL SERVER](https://docs.microsoft.com/sql/t-sql/statements/grant-server-permissions-transact-sql) permissions.
- Ensure that the credentials used to connect to target Azure SQL Database instance have CONTROL DATABASE permission on the target Azure SQL databases.

## Assess your on-premises database

Before you can migrate data from an on-premises SQL Server instance to a single database or pooled database in Azure SQL Database, you need to assess the SQL Server database for any blocking issues that might prevent migration. Using the Data Migration Assistant v3.3 or later, follow the steps described in the article [Performing a SQL Server migration assessment](https://docs.microsoft.com/sql/dma/dma-assesssqlonprem) to complete the on-premises database assessment. A summary of the required steps follows:

1. In the Data Migration Assistant, select the New (+) icon, and then select the **Assessment**  project type.
2. Specify a project name, in the **Source server type** text box, select **SQL Server**, in the **Target server type** text box, select **Azure SQL Database**, and then select **Create** to create the project.

    When you're assessing the source SQL Server database migrating to a single database or pooled database in Azure SQL Database, you can choose one or both of the following assessment report types:
<<<<<<< HEAD
=======

   - Check database compatibility
   - Check feature parity
>>>>>>> 6a383dfd

   - Check database compatibility
   - Check feature parity

<<<<<<< HEAD
     Both report types are selected by default.

=======
>>>>>>> 6a383dfd
3. In the Data Migration Assistant, on the **Options** screen, select **Next**.
4. On the **Select sources** screen, in the **Connect to a server** dialog box, provide the connection details to your SQL Server, and then select **Connect**.
5. In the **Add sources** dialog box, select **AdventureWorks2012**, select **Add**, and then select **Start Assessment**.

    > [!NOTE]
    > If you use SSIS, DMA does not currently support the assessment of the source SSISDB. However, SSIS projects/packages will be assessed/validated as they are redeployed to the destination SSISDB hosted by Azure SQL Database. For more information about migrating SSIS packages, see the article [Migrate SQL Server Integration Services packages to Azure](https://docs.microsoft.com/azure/dms/how-to-migrate-ssis-packages).

    When the assessment is complete, the results display as shown in the following graphic:

    ![Assess data migration](media/tutorial-sql-server-to-azure-sql/dma-assessments.png)

    For single databases or pooled databases in Azure SQL Database, the assessments identify feature parity issues and migration blocking issues for deploying to  a single database or pooled database.

    - The **SQL Server feature parity** category provides a comprehensive set of recommendations, alternative approaches available in Azure, and mitigating steps to help you plan the effort into your migration projects.
    - The **Compatibility issues** category identifies partially supported or unsupported features that reflect compatibility issues that might block migrating on-premises SQL Server database(s) to Azure SQL Database. Recommendations are also provided to help you address those issues.

6. Review the assessment results for migration blocking issues and feature parity issues by selecting the specific options.

## Migrate the sample schema

After you're comfortable with the assessment and satisfied that the selected database is a viable candidate for migration to a single database or pooled database in Azure SQL Database, use DMA to migrate the schema to Azure SQL Database.

> [!NOTE]
> Before you create a migration project in Data Migration Assistant, be sure that you have already provisioned an Azure SQL database as mentioned in the prerequisites. For purposes of this tutorial, the name of the Azure SQL Database is assumed to be **AdventureWorksAzure**, but you can provide whatever name you wish.
> [!IMPORTANT]
> If you use SSIS, DMA does not currently support the migration of source SSISDB, but you can redeploy your SSIS projects/packages to the destination SSISDB hosted by Azure SQL Database. For more information about migrating SSIS packages, see the article [Migrate SQL Server Integration Services packages to Azure](https://docs.microsoft.com/azure/dms/how-to-migrate-ssis-packages).

To migrate the **AdventureWorks2012** schema to a single database or pooled database Azure SQL Database, perform the following steps:

1. In the Data Migration Assistant, select the New (+) icon, and then under **Project type**, select **Migration**.
2. Specify a project name, in the **Source server type** text box, select **SQL Server**, and then in the **Target server type** text box, select **Azure SQL Database**.
3. Under **Migration Scope**, select **Schema only**.

    After performing the previous steps, the Data Migration Assistant interface should appear as shown in the following graphic:

    ![Create Data Migration Assistant Project](media/tutorial-sql-server-to-azure-sql/dma-create-project.png)

4. Select **Create** to create the project.
5. In the Data Migration Assistant, specify the source connection details for your SQL Server, select **Connect**, and then select the **AdventureWorks2012** database.

    ![Data Migration Assistant Source Connection Details](media/tutorial-sql-server-to-azure-sql/dma-source-connect.png)

6. Select **Next**, under **Connect to target server**, specify the target connection details for the Azure SQL database, select **Connect**, and then select the **AdventureWorksAzure** database you had pre-provisioned in Azure SQL database.

    ![Data Migration Assistant Target Connection Details](media/tutorial-sql-server-to-azure-sql/dma-target-connect.png)

7. Select **Next** to advance to the **Select objects** screen, on which you can specify the schema objects in the **AdventureWorks2012** database that need to be deployed to Azure SQL Database.

    By default, all objects are selected.

    ![Generate SQL Scripts](media/tutorial-sql-server-to-azure-sql/dma-assessment-source.png)

8. Select **Generate SQL script** to create the SQL scripts, and then review the scripts for any errors.

    ![Schema Script](media/tutorial-sql-server-to-azure-sql/dma-schema-script.png)

9. Select **Deploy schema** to deploy the schema to Azure SQL Database, and then after the schema is deployed, check the target server for any anomalies.

    ![Deploy Schema](media/tutorial-sql-server-to-azure-sql/dma-schema-deploy.png)

## Register the Microsoft.DataMigration resource provider

1. Sign in to the Azure portal, select **All services**, and then select **Subscriptions**.

   ![Show portal subscriptions](media/tutorial-sql-server-to-azure-sql/portal-select-subscription1.png)

2. Select the subscription in which you want to create the instance of the Azure Database Migration Service, and then select **Resource providers**.

    ![Show resource providers](media/tutorial-sql-server-to-azure-sql/portal-select-resource-provider.png)

3. Search for migration, and then to the right of **Microsoft.DataMigration**, select **Register**.

    ![Register resource provider](media/tutorial-sql-server-to-azure-sql/portal-register-resource-provider.png)    

## Create an instance

1. In the Azure portal, select + **Create a resource**, search for Azure Database Migration Service, and then select **Azure Database Migration Service** from the drop-down list.

    ![Azure Marketplace](media/tutorial-sql-server-to-azure-sql/portal-marketplace.png)

2. On the **Azure Database Migration Service** screen, select **Create**.

    ![Create Azure Database Migration Service instance](media/tutorial-sql-server-to-azure-sql/dms-create1.png)
  
3. On the **Create Migration Service** screen, specify a name for the service, the subscription, and a new or existing resource group.

4. Select the location in which you want to create the instance of the Azure Database Migration Service.

5. Select an existing VNet or create a new one.

    The VNet provides the Azure Database Migration Service with access to the source SQL Server and the target Azure SQL Database instance.

    For more information about how to create a VNet in the Azure portal, see the article [Create a virtual network using the Azure portal](https://aka.ms/DMSVnet).

6. Select a pricing tier.

    For more information on costs and pricing tiers, see the [pricing page](https://aka.ms/dms-pricing).

<<<<<<< HEAD
    If you need help with choosing the right Azure Database Migration Service tier, refer to the recommendations in the posting [here](https://go.microsoft.com/fwlink/?linkid=861067).  

     ![Configure Azure Database Migration Service instance settings](media/tutorial-sql-server-to-azure-sql/dms-settings2.png)

=======
    ![Configure Azure Database Migration Service instance settings](media/tutorial-sql-server-to-azure-sql/dms-settings2.png)

>>>>>>> 6a383dfd
7. Select **Create** to create the service.

## Create a migration project

After the service is created, locate it within the Azure portal, open it, and then create a new migration project.

1. In the Azure portal, select **All services**, search for Azure Database Migration Service, and then select **Azure Database Migration Services**.

     ![Locate all instances of the Azure Database Migration Service](media/tutorial-sql-server-to-azure-sql/dms-search.png)

2. On the **Azure Database Migration Services** screen, search for the name of the Azure Database Migration Service instance that you created, and then select the instance.

    ![Locate your instance of the Azure Database Migration Service](media/tutorial-sql-server-to-azure-sql/dms-instance-search.png)

3. Select + **New Migration Project**.
4. On the **New migration project** screen, specify a name for the project, in the **Source server type** text box, select **SQL Server**, in the **Target server type** text box, select **Azure SQL Database**, and then for **Choose type of activity**, select **Offline data migration**. 

    ![Create Database Migration Service Project](media/tutorial-sql-server-to-azure-sql/dms-create-project2.png)

5. Select **Create and run activity** to create the project and run the migration activity.

## Specify source details

1. On the **Migration source detail** screen, specify the connection details for the source SQL Server instance.

    Make sure to use a Fully Qualified Domain Name (FQDN) for the source SQL Server instance name. You can also use the IP Address for situations in which DNS name resolution isn't possible.

2. If you have not installed a trusted certificate on your source server, select the **Trust server certificate** check box.

    When a trusted certificate is not installed, SQL Server generates a self-signed certificate when the instance is started. This certificate is used to encrypt the credentials for client connections.

    > [!CAUTION]
    > SSL connections that are encrypted using a self-signed certificate do not provide strong security. They are susceptible to man-in-the-middle attacks. You should not rely on SSL using self-signed certificates in a production environment or on servers that are connected to the internet.

   ![Source Details](media/tutorial-sql-server-to-azure-sql/dms-source-details2.png)

    > [!IMPORTANT]
    > If you use SSIS, DMS does not currently support the migration of source SSISDB, but you can redeploy your SSIS projects/packages to the destination SSISDB hosted by Azure SQL Database. For more information about migrating SSIS packages, see the article [Migrate SQL Server Integration Services packages to Azure](https://docs.microsoft.com/azure/dms/how-to-migrate-ssis-packages).

## Specify target details

1. Select **Save**, and then on the **Migration target details** screen, specify the connection details for the target Azure SQL Database Server, which is the pre-provisioned Azure SQL Database to which the **AdventureWorks2012** schema was deployed by using the Data Migration Assistant.

    ![Select Target](media/tutorial-sql-server-to-azure-sql/dms-select-target2.png)

2. Select **Save**, and then on the **Map to target databases** screen, map the source and the target database for migration.

    If the target database contains the same database name as the source database, the Azure Database Migration Service selects the target database by default.

    ![Map to target databases](media/tutorial-sql-server-to-azure-sql/dms-map-targets-activity2.png)

3. Select **Save**, on the **Select tables** screen, expand the table listing, and then review the list of affected fields.

    Note that the Azure Database Migration Service auto selects all the empty source tables that exist on the target Azure SQL Database instance. If you want to remigrate tables that already include data, you need to explicitly select the tables on this blade.

    ![Select tables](media/tutorial-sql-server-to-azure-sql/dms-configure-setting-activity2.png)

4. Select **Save**, on the **Migration summary** screen, in the **Activity name** text box, specify a name for the migration activity.

5. Expand the **Validation option** section to display the **Choose validation option** screen, and then specify whether to validate the migrated databases for **Schema comparison**, **Data consistency**, and **Query correctness**.

    ![Choose validation option](media/tutorial-sql-server-to-azure-sql/dms-configuration2.png)

6. Select **Save**, review the summary to ensure that the source and target details match what you previously specified.

    ![Migration Summary](media/tutorial-sql-server-to-azure-sql/dms-run-migration2.png)

## Run the migration

- Select **Run migration**.

    The migration activity window appears, and the **Status** of the activity is **Pending**.

    ![Activity Status](media/tutorial-sql-server-to-azure-sql/dms-activity-status1.png)

## Monitor the migration

1. On the migration activity screen, select **Refresh** to update the display until the **Status** of the migration shows as **Completed**.

    ![Activity Status Completed](media/tutorial-sql-server-to-azure-sql/dms-completed-activity1.png)

2. After the migration completes, select **Download report** to get a report listing the details associated with the migration process.

3. Verify the target database(s) on the target Azure SQL Database server.

### Additional resources

- [SQL migration using Azure Data Migration Service (DMS)](https://www.microsoft.com/handsonlabs/SelfPacedLabs/?storyGuid=3b671509-c3cd-4495-8e8f-354acfa09587) hands-on lab.
- For information about known issues and limitations when performing online migrations to Azure SQL Database, see the article [Known issues and workarounds with Azure SQL Database online migrations](known-issues-azure-sql-online.md).
- For information about the Azure Database Migration Service, see the article [What is the Azure Database Migration Service?](https://docs.microsoft.com/azure/dms/dms-overview).
- For information about Azure SQL Database, see the article [What is the Azure SQL Database service?](https://docs.microsoft.com/azure/sql-database/sql-database-technical-overview).
<|MERGE_RESOLUTION|>--- conflicted
+++ resolved
@@ -1,308 +1,270 @@
----
-title: "Tutorial: Use Azure Database Migration Service to migrate offline from SQL Server to a single/pooled database in Azure SQL Database | Microsoft Docs"
-description: Learn to migrate from SQL Server on-premises to a single database or pooled database in Azure SQL Database offline by using the Azure Database Migration Service.
-services: dms
-author: HJToland3
-ms.author: jtoland
-manager: craigg
-ms.reviewer: craigg
-ms.service: dms
-ms.workload: data-services
-ms.custom: mvc, tutorial
-ms.topic: article
-<<<<<<< HEAD
-ms.date: 04/03/2019
-=======
-ms.date: 05/14/2019
->>>>>>> 6a383dfd
----
-
-# Tutorial: Migrate SQL Server to a single database or pooled database in Azure SQL Database offline using DMS
-
-You can use the Azure Database Migration Service to migrate the databases from an on-premises SQL Server instance to [Azure SQL Database](https://docs.microsoft.com/azure/sql-database/). In this tutorial, you migrate the **Adventureworks2012** database restored to an on-premises instance of SQL Server 2016 (or later) to a single database or pooled database in Azure SQL Database by using the Azure Database Migration Service.
-
-In this tutorial, you learn how to:
-> [!div class="checklist"]
-<<<<<<< HEAD
-=======
->
->>>>>>> 6a383dfd
-> - Assess your on-premises database by using the Data Migration Assistant.
-> - Migrate the sample schema by using the Data Migration Assistant.
-> - Create an instance of the Azure Database Migration Service.
-> - Create a migration project by using the Azure Database Migration Service.
-> - Run the migration.
-> - Monitor the migration.
-> - Download a migration report.
-
-[!INCLUDE [online-offline](../../includes/database-migration-service-offline-online.md)]
-
-This article describes an offline migration from SQL Server to a single database or pooled database in Azure SQL Database. For an online migration, see [Migrate SQL Server to Azure SQL Database online using DMS](tutorial-sql-server-azure-sql-online.md).
-
-## Prerequisites
-
-To complete this tutorial, you need to:
-
-- Download and install [SQL Server 2016 or later](https://www.microsoft.com/sql-server/sql-server-downloads) (any edition).
-- Enable the TCP/IP protocol, which is disabled by default during SQL Server Express installation, by following the instructions in the article [Enable or Disable a Server Network Protocol](https://docs.microsoft.com/sql/database-engine/configure-windows/enable-or-disable-a-server-network-protocol#SSMSProcedure).
-- Create a single (or pooled) database in Azure SQL Database, which you do by following the detail in the article [Create a single database in Azure SQL Database using the Azure portal](https://docs.microsoft.com/azure/sql-database/sql-database-single-database-get-started).
-
-    > [!NOTE]
-    > If you use SQL Server Integration Services (SSIS) and want to migrate the catalog database for your SSIS projects/packages (SSISDB) from SQL Server to Azure SQL Database, the destination SSISDB will be created and managed automatically on your behalf when you provision SSIS in Azure Data Factory (ADF). For more information about migrating SSIS packages, see the article [Migrate SQL Server Integration Services packages to Azure](https://docs.microsoft.com/azure/dms/how-to-migrate-ssis-packages).
-  
-- Download and install the [Data Migration Assistant](https://www.microsoft.com/download/details.aspx?id=53595) v3.3 or later.
-<<<<<<< HEAD
-- Create an Azure Virtual Network (VNET) for the Azure Database Migration Service by using the Azure Resource Manager deployment model, which provides site-to-site connectivity to your on-premises source servers by using either [ExpressRoute](https://docs.microsoft.com/azure/expressroute/expressroute-introduction) or [VPN](https://docs.microsoft.com/azure/vpn-gateway/vpn-gateway-about-vpngateways).
-
-    > [!NOTE]
-    > During VNET setup, if you use ExpressRoute with network peering to Microsoft, add the following service [endpoints](https://docs.microsoft.com/azure/virtual-network/virtual-network-service-endpoints-overview) to the subnet in which the service will be provisioned:
-=======
-- Create an Azure Virtual Network (VNet) for the Azure Database Migration Service by using the Azure Resource Manager deployment model, which provides site-to-site connectivity to your on-premises source servers by using either [ExpressRoute](https://docs.microsoft.com/azure/expressroute/expressroute-introduction) or [VPN](https://docs.microsoft.com/azure/vpn-gateway/vpn-gateway-about-vpngateways). For more information about creating a VNet, see the [Virtual Network Documentation](https://docs.microsoft.com/azure/virtual-network/), and especially the quickstart articles with step-by-step details.
-
-    > [!NOTE]
-    > During VNet setup, if you use ExpressRoute with network peering to Microsoft, add the following service [endpoints](https://docs.microsoft.com/azure/virtual-network/virtual-network-service-endpoints-overview) to the subnet in which the service will be provisioned:
->>>>>>> 6a383dfd
-    > - Target database endpoint (for example, SQL endpoint, Cosmos DB endpoint, and so on)
-    > - Storage endpoint
-    > - Service bus endpoint
-    >
-    > This configuration is necessary because the Azure Database Migration Service lacks internet connectivity.
-
-<<<<<<< HEAD
-- Ensure that your VNET Network Security Group rules don't block the following inbound communication ports to Azure Database Migration Service: 443, 53, 9354, 445, 12000. For more detail on Azure VNET NSG traffic filtering, see the article [Filter network traffic with network security groups](https://docs.microsoft.com/azure/virtual-network/virtual-networks-nsg).
-=======
-- Ensure that your VNet Network Security Group rules don't block the following inbound communication ports to Azure Database Migration Service: 443, 53, 9354, 445, 12000. For more detail on Azure VNet NSG traffic filtering, see the article [Filter network traffic with network security groups](https://docs.microsoft.com/azure/virtual-network/virtual-networks-nsg).
->>>>>>> 6a383dfd
-- Configure your [Windows Firewall for database engine access](https://docs.microsoft.com/sql/database-engine/configure-windows/configure-a-windows-firewall-for-database-engine-access).
-- Open your Windows firewall to allow the Azure Database Migration Service to access the source SQL Server, which by default is TCP port 1433.
-- If you're running multiple named SQL Server instances using dynamic ports, you may wish to enable the SQL Browser Service and allow access to UDP port 1434 through your firewalls so that the Azure Database Migration Service can connect to a named instance on your source server.
-- When using a firewall appliance in front of your source database(s), you may need to add firewall rules to allow the Azure Database Migration Service to access the source database(s) for migration.
-<<<<<<< HEAD
-- Create a server-level IP [firewall rule](https://docs.microsoft.com/azure/sql-database/sql-database-firewall-configure) for the Azure SQL Database server to allow the Azure Database Migration Service access to the target databases. Provide the subnet range of the VNET used for the Azure Database Migration Service.
-=======
-- Create a server-level IP [firewall rule](https://docs.microsoft.com/azure/sql-database/sql-database-firewall-configure) for the Azure SQL Database server to allow the Azure Database Migration Service access to the target databases. Provide the subnet range of the VNet used for the Azure Database Migration Service.
->>>>>>> 6a383dfd
-- Ensure that the credentials used to connect to source SQL Server instance have [CONTROL SERVER](https://docs.microsoft.com/sql/t-sql/statements/grant-server-permissions-transact-sql) permissions.
-- Ensure that the credentials used to connect to target Azure SQL Database instance have CONTROL DATABASE permission on the target Azure SQL databases.
-
-## Assess your on-premises database
-
-Before you can migrate data from an on-premises SQL Server instance to a single database or pooled database in Azure SQL Database, you need to assess the SQL Server database for any blocking issues that might prevent migration. Using the Data Migration Assistant v3.3 or later, follow the steps described in the article [Performing a SQL Server migration assessment](https://docs.microsoft.com/sql/dma/dma-assesssqlonprem) to complete the on-premises database assessment. A summary of the required steps follows:
-
-1. In the Data Migration Assistant, select the New (+) icon, and then select the **Assessment**  project type.
-2. Specify a project name, in the **Source server type** text box, select **SQL Server**, in the **Target server type** text box, select **Azure SQL Database**, and then select **Create** to create the project.
-
-    When you're assessing the source SQL Server database migrating to a single database or pooled database in Azure SQL Database, you can choose one or both of the following assessment report types:
-<<<<<<< HEAD
-=======
-
-   - Check database compatibility
-   - Check feature parity
->>>>>>> 6a383dfd
-
-   - Check database compatibility
-   - Check feature parity
-
-<<<<<<< HEAD
-     Both report types are selected by default.
-
-=======
->>>>>>> 6a383dfd
-3. In the Data Migration Assistant, on the **Options** screen, select **Next**.
-4. On the **Select sources** screen, in the **Connect to a server** dialog box, provide the connection details to your SQL Server, and then select **Connect**.
-5. In the **Add sources** dialog box, select **AdventureWorks2012**, select **Add**, and then select **Start Assessment**.
-
-    > [!NOTE]
-    > If you use SSIS, DMA does not currently support the assessment of the source SSISDB. However, SSIS projects/packages will be assessed/validated as they are redeployed to the destination SSISDB hosted by Azure SQL Database. For more information about migrating SSIS packages, see the article [Migrate SQL Server Integration Services packages to Azure](https://docs.microsoft.com/azure/dms/how-to-migrate-ssis-packages).
-
-    When the assessment is complete, the results display as shown in the following graphic:
-
-    ![Assess data migration](media/tutorial-sql-server-to-azure-sql/dma-assessments.png)
-
-    For single databases or pooled databases in Azure SQL Database, the assessments identify feature parity issues and migration blocking issues for deploying to  a single database or pooled database.
-
-    - The **SQL Server feature parity** category provides a comprehensive set of recommendations, alternative approaches available in Azure, and mitigating steps to help you plan the effort into your migration projects.
-    - The **Compatibility issues** category identifies partially supported or unsupported features that reflect compatibility issues that might block migrating on-premises SQL Server database(s) to Azure SQL Database. Recommendations are also provided to help you address those issues.
-
-6. Review the assessment results for migration blocking issues and feature parity issues by selecting the specific options.
-
-## Migrate the sample schema
-
-After you're comfortable with the assessment and satisfied that the selected database is a viable candidate for migration to a single database or pooled database in Azure SQL Database, use DMA to migrate the schema to Azure SQL Database.
-
-> [!NOTE]
-> Before you create a migration project in Data Migration Assistant, be sure that you have already provisioned an Azure SQL database as mentioned in the prerequisites. For purposes of this tutorial, the name of the Azure SQL Database is assumed to be **AdventureWorksAzure**, but you can provide whatever name you wish.
-> [!IMPORTANT]
-> If you use SSIS, DMA does not currently support the migration of source SSISDB, but you can redeploy your SSIS projects/packages to the destination SSISDB hosted by Azure SQL Database. For more information about migrating SSIS packages, see the article [Migrate SQL Server Integration Services packages to Azure](https://docs.microsoft.com/azure/dms/how-to-migrate-ssis-packages).
-
-To migrate the **AdventureWorks2012** schema to a single database or pooled database Azure SQL Database, perform the following steps:
-
-1. In the Data Migration Assistant, select the New (+) icon, and then under **Project type**, select **Migration**.
-2. Specify a project name, in the **Source server type** text box, select **SQL Server**, and then in the **Target server type** text box, select **Azure SQL Database**.
-3. Under **Migration Scope**, select **Schema only**.
-
-    After performing the previous steps, the Data Migration Assistant interface should appear as shown in the following graphic:
-
-    ![Create Data Migration Assistant Project](media/tutorial-sql-server-to-azure-sql/dma-create-project.png)
-
-4. Select **Create** to create the project.
-5. In the Data Migration Assistant, specify the source connection details for your SQL Server, select **Connect**, and then select the **AdventureWorks2012** database.
-
-    ![Data Migration Assistant Source Connection Details](media/tutorial-sql-server-to-azure-sql/dma-source-connect.png)
-
-6. Select **Next**, under **Connect to target server**, specify the target connection details for the Azure SQL database, select **Connect**, and then select the **AdventureWorksAzure** database you had pre-provisioned in Azure SQL database.
-
-    ![Data Migration Assistant Target Connection Details](media/tutorial-sql-server-to-azure-sql/dma-target-connect.png)
-
-7. Select **Next** to advance to the **Select objects** screen, on which you can specify the schema objects in the **AdventureWorks2012** database that need to be deployed to Azure SQL Database.
-
-    By default, all objects are selected.
-
-    ![Generate SQL Scripts](media/tutorial-sql-server-to-azure-sql/dma-assessment-source.png)
-
-8. Select **Generate SQL script** to create the SQL scripts, and then review the scripts for any errors.
-
-    ![Schema Script](media/tutorial-sql-server-to-azure-sql/dma-schema-script.png)
-
-9. Select **Deploy schema** to deploy the schema to Azure SQL Database, and then after the schema is deployed, check the target server for any anomalies.
-
-    ![Deploy Schema](media/tutorial-sql-server-to-azure-sql/dma-schema-deploy.png)
-
-## Register the Microsoft.DataMigration resource provider
-
-1. Sign in to the Azure portal, select **All services**, and then select **Subscriptions**.
-
-   ![Show portal subscriptions](media/tutorial-sql-server-to-azure-sql/portal-select-subscription1.png)
-
-2. Select the subscription in which you want to create the instance of the Azure Database Migration Service, and then select **Resource providers**.
-
-    ![Show resource providers](media/tutorial-sql-server-to-azure-sql/portal-select-resource-provider.png)
-
-3. Search for migration, and then to the right of **Microsoft.DataMigration**, select **Register**.
-
-    ![Register resource provider](media/tutorial-sql-server-to-azure-sql/portal-register-resource-provider.png)    
-
-## Create an instance
-
-1. In the Azure portal, select + **Create a resource**, search for Azure Database Migration Service, and then select **Azure Database Migration Service** from the drop-down list.
-
-    ![Azure Marketplace](media/tutorial-sql-server-to-azure-sql/portal-marketplace.png)
-
-2. On the **Azure Database Migration Service** screen, select **Create**.
-
-    ![Create Azure Database Migration Service instance](media/tutorial-sql-server-to-azure-sql/dms-create1.png)
-  
-3. On the **Create Migration Service** screen, specify a name for the service, the subscription, and a new or existing resource group.
-
-4. Select the location in which you want to create the instance of the Azure Database Migration Service.
-
-5. Select an existing VNet or create a new one.
-
-    The VNet provides the Azure Database Migration Service with access to the source SQL Server and the target Azure SQL Database instance.
-
-    For more information about how to create a VNet in the Azure portal, see the article [Create a virtual network using the Azure portal](https://aka.ms/DMSVnet).
-
-6. Select a pricing tier.
-
-    For more information on costs and pricing tiers, see the [pricing page](https://aka.ms/dms-pricing).
-
-<<<<<<< HEAD
-    If you need help with choosing the right Azure Database Migration Service tier, refer to the recommendations in the posting [here](https://go.microsoft.com/fwlink/?linkid=861067).  
-
-     ![Configure Azure Database Migration Service instance settings](media/tutorial-sql-server-to-azure-sql/dms-settings2.png)
-
-=======
-    ![Configure Azure Database Migration Service instance settings](media/tutorial-sql-server-to-azure-sql/dms-settings2.png)
-
->>>>>>> 6a383dfd
-7. Select **Create** to create the service.
-
-## Create a migration project
-
-After the service is created, locate it within the Azure portal, open it, and then create a new migration project.
-
-1. In the Azure portal, select **All services**, search for Azure Database Migration Service, and then select **Azure Database Migration Services**.
-
-     ![Locate all instances of the Azure Database Migration Service](media/tutorial-sql-server-to-azure-sql/dms-search.png)
-
-2. On the **Azure Database Migration Services** screen, search for the name of the Azure Database Migration Service instance that you created, and then select the instance.
-
-    ![Locate your instance of the Azure Database Migration Service](media/tutorial-sql-server-to-azure-sql/dms-instance-search.png)
-
-3. Select + **New Migration Project**.
-4. On the **New migration project** screen, specify a name for the project, in the **Source server type** text box, select **SQL Server**, in the **Target server type** text box, select **Azure SQL Database**, and then for **Choose type of activity**, select **Offline data migration**. 
-
-    ![Create Database Migration Service Project](media/tutorial-sql-server-to-azure-sql/dms-create-project2.png)
-
-5. Select **Create and run activity** to create the project and run the migration activity.
-
-## Specify source details
-
-1. On the **Migration source detail** screen, specify the connection details for the source SQL Server instance.
-
-    Make sure to use a Fully Qualified Domain Name (FQDN) for the source SQL Server instance name. You can also use the IP Address for situations in which DNS name resolution isn't possible.
-
-2. If you have not installed a trusted certificate on your source server, select the **Trust server certificate** check box.
-
-    When a trusted certificate is not installed, SQL Server generates a self-signed certificate when the instance is started. This certificate is used to encrypt the credentials for client connections.
-
-    > [!CAUTION]
-    > SSL connections that are encrypted using a self-signed certificate do not provide strong security. They are susceptible to man-in-the-middle attacks. You should not rely on SSL using self-signed certificates in a production environment or on servers that are connected to the internet.
-
-   ![Source Details](media/tutorial-sql-server-to-azure-sql/dms-source-details2.png)
-
-    > [!IMPORTANT]
-    > If you use SSIS, DMS does not currently support the migration of source SSISDB, but you can redeploy your SSIS projects/packages to the destination SSISDB hosted by Azure SQL Database. For more information about migrating SSIS packages, see the article [Migrate SQL Server Integration Services packages to Azure](https://docs.microsoft.com/azure/dms/how-to-migrate-ssis-packages).
-
-## Specify target details
-
-1. Select **Save**, and then on the **Migration target details** screen, specify the connection details for the target Azure SQL Database Server, which is the pre-provisioned Azure SQL Database to which the **AdventureWorks2012** schema was deployed by using the Data Migration Assistant.
-
-    ![Select Target](media/tutorial-sql-server-to-azure-sql/dms-select-target2.png)
-
-2. Select **Save**, and then on the **Map to target databases** screen, map the source and the target database for migration.
-
-    If the target database contains the same database name as the source database, the Azure Database Migration Service selects the target database by default.
-
-    ![Map to target databases](media/tutorial-sql-server-to-azure-sql/dms-map-targets-activity2.png)
-
-3. Select **Save**, on the **Select tables** screen, expand the table listing, and then review the list of affected fields.
-
-    Note that the Azure Database Migration Service auto selects all the empty source tables that exist on the target Azure SQL Database instance. If you want to remigrate tables that already include data, you need to explicitly select the tables on this blade.
-
-    ![Select tables](media/tutorial-sql-server-to-azure-sql/dms-configure-setting-activity2.png)
-
-4. Select **Save**, on the **Migration summary** screen, in the **Activity name** text box, specify a name for the migration activity.
-
-5. Expand the **Validation option** section to display the **Choose validation option** screen, and then specify whether to validate the migrated databases for **Schema comparison**, **Data consistency**, and **Query correctness**.
-
-    ![Choose validation option](media/tutorial-sql-server-to-azure-sql/dms-configuration2.png)
-
-6. Select **Save**, review the summary to ensure that the source and target details match what you previously specified.
-
-    ![Migration Summary](media/tutorial-sql-server-to-azure-sql/dms-run-migration2.png)
-
-## Run the migration
-
-- Select **Run migration**.
-
-    The migration activity window appears, and the **Status** of the activity is **Pending**.
-
-    ![Activity Status](media/tutorial-sql-server-to-azure-sql/dms-activity-status1.png)
-
-## Monitor the migration
-
-1. On the migration activity screen, select **Refresh** to update the display until the **Status** of the migration shows as **Completed**.
-
-    ![Activity Status Completed](media/tutorial-sql-server-to-azure-sql/dms-completed-activity1.png)
-
-2. After the migration completes, select **Download report** to get a report listing the details associated with the migration process.
-
-3. Verify the target database(s) on the target Azure SQL Database server.
-
-### Additional resources
-
-- [SQL migration using Azure Data Migration Service (DMS)](https://www.microsoft.com/handsonlabs/SelfPacedLabs/?storyGuid=3b671509-c3cd-4495-8e8f-354acfa09587) hands-on lab.
-- For information about known issues and limitations when performing online migrations to Azure SQL Database, see the article [Known issues and workarounds with Azure SQL Database online migrations](known-issues-azure-sql-online.md).
-- For information about the Azure Database Migration Service, see the article [What is the Azure Database Migration Service?](https://docs.microsoft.com/azure/dms/dms-overview).
-- For information about Azure SQL Database, see the article [What is the Azure SQL Database service?](https://docs.microsoft.com/azure/sql-database/sql-database-technical-overview).
+---
+title: "Tutorial: Use Azure Database Migration Service to migrate offline from SQL Server to a single/pooled database in Azure SQL Database | Microsoft Docs"
+description: Learn to migrate from SQL Server on-premises to a single database or pooled database in Azure SQL Database offline by using the Azure Database Migration Service.
+services: dms
+author: HJToland3
+ms.author: jtoland
+manager: craigg
+ms.reviewer: craigg
+ms.service: dms
+ms.workload: data-services
+ms.custom: mvc, tutorial
+ms.topic: article
+ms.date: 05/14/2019
+---
+
+# Tutorial: Migrate SQL Server to a single database or pooled database in Azure SQL Database offline using DMS
+
+You can use the Azure Database Migration Service to migrate the databases from an on-premises SQL Server instance to [Azure SQL Database](https://docs.microsoft.com/azure/sql-database/). In this tutorial, you migrate the **Adventureworks2012** database restored to an on-premises instance of SQL Server 2016 (or later) to a single database or pooled database in Azure SQL Database by using the Azure Database Migration Service.
+
+In this tutorial, you learn how to:
+> [!div class="checklist"]
+>
+> - Assess your on-premises database by using the Data Migration Assistant.
+> - Migrate the sample schema by using the Data Migration Assistant.
+> - Create an instance of the Azure Database Migration Service.
+> - Create a migration project by using the Azure Database Migration Service.
+> - Run the migration.
+> - Monitor the migration.
+> - Download a migration report.
+
+[!INCLUDE [online-offline](../../includes/database-migration-service-offline-online.md)]
+
+This article describes an offline migration from SQL Server to a single database or pooled database in Azure SQL Database. For an online migration, see [Migrate SQL Server to Azure SQL Database online using DMS](tutorial-sql-server-azure-sql-online.md).
+
+## Prerequisites
+
+To complete this tutorial, you need to:
+
+- Download and install [SQL Server 2016 or later](https://www.microsoft.com/sql-server/sql-server-downloads) (any edition).
+- Enable the TCP/IP protocol, which is disabled by default during SQL Server Express installation, by following the instructions in the article [Enable or Disable a Server Network Protocol](https://docs.microsoft.com/sql/database-engine/configure-windows/enable-or-disable-a-server-network-protocol#SSMSProcedure).
+- Create a single (or pooled) database in Azure SQL Database, which you do by following the detail in the article [Create a single database in Azure SQL Database using the Azure portal](https://docs.microsoft.com/azure/sql-database/sql-database-single-database-get-started).
+
+    > [!NOTE]
+    > If you use SQL Server Integration Services (SSIS) and want to migrate the catalog database for your SSIS projects/packages (SSISDB) from SQL Server to Azure SQL Database, the destination SSISDB will be created and managed automatically on your behalf when you provision SSIS in Azure Data Factory (ADF). For more information about migrating SSIS packages, see the article [Migrate SQL Server Integration Services packages to Azure](https://docs.microsoft.com/azure/dms/how-to-migrate-ssis-packages).
+  
+- Download and install the [Data Migration Assistant](https://www.microsoft.com/download/details.aspx?id=53595) v3.3 or later.
+- Create an Azure Virtual Network (VNet) for the Azure Database Migration Service by using the Azure Resource Manager deployment model, which provides site-to-site connectivity to your on-premises source servers by using either [ExpressRoute](https://docs.microsoft.com/azure/expressroute/expressroute-introduction) or [VPN](https://docs.microsoft.com/azure/vpn-gateway/vpn-gateway-about-vpngateways). For more information about creating a VNet, see the [Virtual Network Documentation](https://docs.microsoft.com/azure/virtual-network/), and especially the quickstart articles with step-by-step details.
+
+    > [!NOTE]
+    > During VNet setup, if you use ExpressRoute with network peering to Microsoft, add the following service [endpoints](https://docs.microsoft.com/azure/virtual-network/virtual-network-service-endpoints-overview) to the subnet in which the service will be provisioned:
+    > - Target database endpoint (for example, SQL endpoint, Cosmos DB endpoint, and so on)
+    > - Storage endpoint
+    > - Service bus endpoint
+    >
+    > This configuration is necessary because the Azure Database Migration Service lacks internet connectivity.
+
+- Ensure that your VNet Network Security Group rules don't block the following inbound communication ports to Azure Database Migration Service: 443, 53, 9354, 445, 12000. For more detail on Azure VNet NSG traffic filtering, see the article [Filter network traffic with network security groups](https://docs.microsoft.com/azure/virtual-network/virtual-networks-nsg).
+- Configure your [Windows Firewall for database engine access](https://docs.microsoft.com/sql/database-engine/configure-windows/configure-a-windows-firewall-for-database-engine-access).
+- Open your Windows firewall to allow the Azure Database Migration Service to access the source SQL Server, which by default is TCP port 1433.
+- If you're running multiple named SQL Server instances using dynamic ports, you may wish to enable the SQL Browser Service and allow access to UDP port 1434 through your firewalls so that the Azure Database Migration Service can connect to a named instance on your source server.
+- When using a firewall appliance in front of your source database(s), you may need to add firewall rules to allow the Azure Database Migration Service to access the source database(s) for migration.
+- Create a server-level IP [firewall rule](https://docs.microsoft.com/azure/sql-database/sql-database-firewall-configure) for the Azure SQL Database server to allow the Azure Database Migration Service access to the target databases. Provide the subnet range of the VNet used for the Azure Database Migration Service.
+- Ensure that the credentials used to connect to source SQL Server instance have [CONTROL SERVER](https://docs.microsoft.com/sql/t-sql/statements/grant-server-permissions-transact-sql) permissions.
+- Ensure that the credentials used to connect to target Azure SQL Database instance have CONTROL DATABASE permission on the target Azure SQL databases.
+
+## Assess your on-premises database
+
+Before you can migrate data from an on-premises SQL Server instance to a single database or pooled database in Azure SQL Database, you need to assess the SQL Server database for any blocking issues that might prevent migration. Using the Data Migration Assistant v3.3 or later, follow the steps described in the article [Performing a SQL Server migration assessment](https://docs.microsoft.com/sql/dma/dma-assesssqlonprem) to complete the on-premises database assessment. A summary of the required steps follows:
+
+1. In the Data Migration Assistant, select the New (+) icon, and then select the **Assessment**  project type.
+2. Specify a project name, in the **Source server type** text box, select **SQL Server**, in the **Target server type** text box, select **Azure SQL Database**, and then select **Create** to create the project.
+
+    When you're assessing the source SQL Server database migrating to a single database or pooled database in Azure SQL Database, you can choose one or both of the following assessment report types:
+
+   - Check database compatibility
+   - Check feature parity
+
+    Both report types are selected by default.
+
+3. In the Data Migration Assistant, on the **Options** screen, select **Next**.
+4. On the **Select sources** screen, in the **Connect to a server** dialog box, provide the connection details to your SQL Server, and then select **Connect**.
+5. In the **Add sources** dialog box, select **AdventureWorks2012**, select **Add**, and then select **Start Assessment**.
+
+    > [!NOTE]
+    > If you use SSIS, DMA does not currently support the assessment of the source SSISDB. However, SSIS projects/packages will be assessed/validated as they are redeployed to the destination SSISDB hosted by Azure SQL Database. For more information about migrating SSIS packages, see the article [Migrate SQL Server Integration Services packages to Azure](https://docs.microsoft.com/azure/dms/how-to-migrate-ssis-packages).
+
+    When the assessment is complete, the results display as shown in the following graphic:
+
+    ![Assess data migration](media/tutorial-sql-server-to-azure-sql/dma-assessments.png)
+
+    For single databases or pooled databases in Azure SQL Database, the assessments identify feature parity issues and migration blocking issues for deploying to  a single database or pooled database.
+
+    - The **SQL Server feature parity** category provides a comprehensive set of recommendations, alternative approaches available in Azure, and mitigating steps to help you plan the effort into your migration projects.
+    - The **Compatibility issues** category identifies partially supported or unsupported features that reflect compatibility issues that might block migrating on-premises SQL Server database(s) to Azure SQL Database. Recommendations are also provided to help you address those issues.
+
+6. Review the assessment results for migration blocking issues and feature parity issues by selecting the specific options.
+
+## Migrate the sample schema
+
+After you're comfortable with the assessment and satisfied that the selected database is a viable candidate for migration to a single database or pooled database in Azure SQL Database, use DMA to migrate the schema to Azure SQL Database.
+
+> [!NOTE]
+> Before you create a migration project in Data Migration Assistant, be sure that you have already provisioned an Azure SQL database as mentioned in the prerequisites. For purposes of this tutorial, the name of the Azure SQL Database is assumed to be **AdventureWorksAzure**, but you can provide whatever name you wish.
+> [!IMPORTANT]
+> If you use SSIS, DMA does not currently support the migration of source SSISDB, but you can redeploy your SSIS projects/packages to the destination SSISDB hosted by Azure SQL Database. For more information about migrating SSIS packages, see the article [Migrate SQL Server Integration Services packages to Azure](https://docs.microsoft.com/azure/dms/how-to-migrate-ssis-packages).
+
+To migrate the **AdventureWorks2012** schema to a single database or pooled database Azure SQL Database, perform the following steps:
+
+1. In the Data Migration Assistant, select the New (+) icon, and then under **Project type**, select **Migration**.
+2. Specify a project name, in the **Source server type** text box, select **SQL Server**, and then in the **Target server type** text box, select **Azure SQL Database**.
+3. Under **Migration Scope**, select **Schema only**.
+
+    After performing the previous steps, the Data Migration Assistant interface should appear as shown in the following graphic:
+
+    ![Create Data Migration Assistant Project](media/tutorial-sql-server-to-azure-sql/dma-create-project.png)
+
+4. Select **Create** to create the project.
+5. In the Data Migration Assistant, specify the source connection details for your SQL Server, select **Connect**, and then select the **AdventureWorks2012** database.
+
+    ![Data Migration Assistant Source Connection Details](media/tutorial-sql-server-to-azure-sql/dma-source-connect.png)
+
+6. Select **Next**, under **Connect to target server**, specify the target connection details for the Azure SQL database, select **Connect**, and then select the **AdventureWorksAzure** database you had pre-provisioned in Azure SQL database.
+
+    ![Data Migration Assistant Target Connection Details](media/tutorial-sql-server-to-azure-sql/dma-target-connect.png)
+
+7. Select **Next** to advance to the **Select objects** screen, on which you can specify the schema objects in the **AdventureWorks2012** database that need to be deployed to Azure SQL Database.
+
+    By default, all objects are selected.
+
+    ![Generate SQL Scripts](media/tutorial-sql-server-to-azure-sql/dma-assessment-source.png)
+
+8. Select **Generate SQL script** to create the SQL scripts, and then review the scripts for any errors.
+
+    ![Schema Script](media/tutorial-sql-server-to-azure-sql/dma-schema-script.png)
+
+9. Select **Deploy schema** to deploy the schema to Azure SQL Database, and then after the schema is deployed, check the target server for any anomalies.
+
+    ![Deploy Schema](media/tutorial-sql-server-to-azure-sql/dma-schema-deploy.png)
+
+## Register the Microsoft.DataMigration resource provider
+
+1. Sign in to the Azure portal, select **All services**, and then select **Subscriptions**.
+
+   ![Show portal subscriptions](media/tutorial-sql-server-to-azure-sql/portal-select-subscription1.png)
+
+2. Select the subscription in which you want to create the instance of the Azure Database Migration Service, and then select **Resource providers**.
+
+    ![Show resource providers](media/tutorial-sql-server-to-azure-sql/portal-select-resource-provider.png)
+
+3. Search for migration, and then to the right of **Microsoft.DataMigration**, select **Register**.
+
+    ![Register resource provider](media/tutorial-sql-server-to-azure-sql/portal-register-resource-provider.png)    
+
+## Create an instance
+
+1. In the Azure portal, select + **Create a resource**, search for Azure Database Migration Service, and then select **Azure Database Migration Service** from the drop-down list.
+
+    ![Azure Marketplace](media/tutorial-sql-server-to-azure-sql/portal-marketplace.png)
+
+2. On the **Azure Database Migration Service** screen, select **Create**.
+
+    ![Create Azure Database Migration Service instance](media/tutorial-sql-server-to-azure-sql/dms-create1.png)
+  
+3. On the **Create Migration Service** screen, specify a name for the service, the subscription, and a new or existing resource group.
+
+4. Select the location in which you want to create the instance of the Azure Database Migration Service.
+
+5. Select an existing VNet or create a new one.
+
+    The VNet provides the Azure Database Migration Service with access to the source SQL Server and the target Azure SQL Database instance.
+
+    For more information about how to create a VNet in the Azure portal, see the article [Create a virtual network using the Azure portal](https://aka.ms/DMSVnet).
+
+6. Select a pricing tier.
+
+    For more information on costs and pricing tiers, see the [pricing page](https://aka.ms/dms-pricing).
+
+    ![Configure Azure Database Migration Service instance settings](media/tutorial-sql-server-to-azure-sql/dms-settings2.png)
+
+7. Select **Create** to create the service.
+
+## Create a migration project
+
+After the service is created, locate it within the Azure portal, open it, and then create a new migration project.
+
+1. In the Azure portal, select **All services**, search for Azure Database Migration Service, and then select **Azure Database Migration Services**.
+
+     ![Locate all instances of the Azure Database Migration Service](media/tutorial-sql-server-to-azure-sql/dms-search.png)
+
+2. On the **Azure Database Migration Services** screen, search for the name of the Azure Database Migration Service instance that you created, and then select the instance.
+
+    ![Locate your instance of the Azure Database Migration Service](media/tutorial-sql-server-to-azure-sql/dms-instance-search.png)
+
+3. Select + **New Migration Project**.
+4. On the **New migration project** screen, specify a name for the project, in the **Source server type** text box, select **SQL Server**, in the **Target server type** text box, select **Azure SQL Database**, and then for **Choose type of activity**, select **Offline data migration**. 
+
+    ![Create Database Migration Service Project](media/tutorial-sql-server-to-azure-sql/dms-create-project2.png)
+
+5. Select **Create and run activity** to create the project and run the migration activity.
+
+## Specify source details
+
+1. On the **Migration source detail** screen, specify the connection details for the source SQL Server instance.
+
+    Make sure to use a Fully Qualified Domain Name (FQDN) for the source SQL Server instance name. You can also use the IP Address for situations in which DNS name resolution isn't possible.
+
+2. If you have not installed a trusted certificate on your source server, select the **Trust server certificate** check box.
+
+    When a trusted certificate is not installed, SQL Server generates a self-signed certificate when the instance is started. This certificate is used to encrypt the credentials for client connections.
+
+    > [!CAUTION]
+    > SSL connections that are encrypted using a self-signed certificate do not provide strong security. They are susceptible to man-in-the-middle attacks. You should not rely on SSL using self-signed certificates in a production environment or on servers that are connected to the internet.
+
+   ![Source Details](media/tutorial-sql-server-to-azure-sql/dms-source-details2.png)
+
+    > [!IMPORTANT]
+    > If you use SSIS, DMS does not currently support the migration of source SSISDB, but you can redeploy your SSIS projects/packages to the destination SSISDB hosted by Azure SQL Database. For more information about migrating SSIS packages, see the article [Migrate SQL Server Integration Services packages to Azure](https://docs.microsoft.com/azure/dms/how-to-migrate-ssis-packages).
+
+## Specify target details
+
+1. Select **Save**, and then on the **Migration target details** screen, specify the connection details for the target Azure SQL Database Server, which is the pre-provisioned Azure SQL Database to which the **AdventureWorks2012** schema was deployed by using the Data Migration Assistant.
+
+    ![Select Target](media/tutorial-sql-server-to-azure-sql/dms-select-target2.png)
+
+2. Select **Save**, and then on the **Map to target databases** screen, map the source and the target database for migration.
+
+    If the target database contains the same database name as the source database, the Azure Database Migration Service selects the target database by default.
+
+    ![Map to target databases](media/tutorial-sql-server-to-azure-sql/dms-map-targets-activity2.png)
+
+3. Select **Save**, on the **Select tables** screen, expand the table listing, and then review the list of affected fields.
+
+    Note that the Azure Database Migration Service auto selects all the empty source tables that exist on the target Azure SQL Database instance. If you want to remigrate tables that already include data, you need to explicitly select the tables on this blade.
+
+    ![Select tables](media/tutorial-sql-server-to-azure-sql/dms-configure-setting-activity2.png)
+
+4. Select **Save**, on the **Migration summary** screen, in the **Activity name** text box, specify a name for the migration activity.
+
+5. Expand the **Validation option** section to display the **Choose validation option** screen, and then specify whether to validate the migrated databases for **Schema comparison**, **Data consistency**, and **Query correctness**.
+
+    ![Choose validation option](media/tutorial-sql-server-to-azure-sql/dms-configuration2.png)
+
+6. Select **Save**, review the summary to ensure that the source and target details match what you previously specified.
+
+    ![Migration Summary](media/tutorial-sql-server-to-azure-sql/dms-run-migration2.png)
+
+## Run the migration
+
+- Select **Run migration**.
+
+    The migration activity window appears, and the **Status** of the activity is **Pending**.
+
+    ![Activity Status](media/tutorial-sql-server-to-azure-sql/dms-activity-status1.png)
+
+## Monitor the migration
+
+1. On the migration activity screen, select **Refresh** to update the display until the **Status** of the migration shows as **Completed**.
+
+    ![Activity Status Completed](media/tutorial-sql-server-to-azure-sql/dms-completed-activity1.png)
+
+2. After the migration completes, select **Download report** to get a report listing the details associated with the migration process.
+
+3. Verify the target database(s) on the target Azure SQL Database server.
+
+### Additional resources
+
+- [SQL migration using Azure Data Migration Service (DMS)](https://www.microsoft.com/handsonlabs/SelfPacedLabs/?storyGuid=3b671509-c3cd-4495-8e8f-354acfa09587) hands-on lab.
+- For information about known issues and limitations when performing online migrations to Azure SQL Database, see the article [Known issues and workarounds with Azure SQL Database online migrations](known-issues-azure-sql-online.md).
+- For information about the Azure Database Migration Service, see the article [What is the Azure Database Migration Service?](https://docs.microsoft.com/azure/dms/dms-overview).
+- For information about Azure SQL Database, see the article [What is the Azure SQL Database service?](https://docs.microsoft.com/azure/sql-database/sql-database-technical-overview).