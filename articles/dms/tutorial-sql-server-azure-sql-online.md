--- conflicted
+++ resolved
@@ -10,11 +10,7 @@
 ms.workload: data-services
 ms.custom: mvc, tutorial
 ms.topic: article
-<<<<<<< HEAD
-ms.date: 04/03/2019
-=======
 ms.date: 05/08/2019
->>>>>>> 6a383dfd
 ---
 
 # Tutorial: Migrate SQL Server to a single database or pooled database in Azure SQL Database online using DMS
@@ -53,28 +49,17 @@
     > If you use SQL Server Integration Services (SSIS) and want to migrate the catalog database for your SSIS projects/packages (SSISDB) from SQL Server to Azure SQL Database, the destination SSISDB will be created and managed automatically on your behalf when you provision SSIS in Azure Data Factory (ADF). For more information about migrating SSIS packages, see the article [Migrate SQL Server Integration Services packages to Azure](https://docs.microsoft.com/azure/dms/how-to-migrate-ssis-packages).
 
 - Download and install the [Data Migration Assistant](https://www.microsoft.com/download/details.aspx?id=53595) (DMA) v3.3 or later.
-<<<<<<< HEAD
-- Create an Azure Virtual Network (VNET) for the Azure Database Migration Service by using the Azure Resource Manager deployment model, which provides site-to-site connectivity to your on-premises source servers by using either [ExpressRoute](https://docs.microsoft.com/azure/expressroute/expressroute-introduction) or [VPN](https://docs.microsoft.com/azure/vpn-gateway/vpn-gateway-about-vpngateways).
-
-    > [!NOTE]
-    > During VNET setup, if you use ExpressRoute with network peering to Microsoft, add the following service [endpoints](https://docs.microsoft.com/azure/virtual-network/virtual-network-service-endpoints-overview) to the subnet in which the service will be provisioned:
-=======
 - Create an Azure Virtual Network (VNet) for the Azure Database Migration Service by using the Azure Resource Manager deployment model, which provides site-to-site connectivity to your on-premises source servers by using either [ExpressRoute](https://docs.microsoft.com/azure/expressroute/expressroute-introduction) or [VPN](https://docs.microsoft.com/azure/vpn-gateway/vpn-gateway-about-vpngateways). For more information about creating a VNet, see the [Virtual Network Documentation](https://docs.microsoft.com/azure/virtual-network/), and especially the quickstart articles with step-by-step details.
 
     > [!NOTE]
     > During VNet setup, if you use ExpressRoute with network peering to Microsoft, add the following service [endpoints](https://docs.microsoft.com/azure/virtual-network/virtual-network-service-endpoints-overview) to the subnet in which the service will be provisioned:
->>>>>>> 6a383dfd
     > - Target database endpoint (for example, SQL endpoint, Cosmos DB endpoint, and so on)
     > - Storage endpoint
     > - Service bus endpoint
     >
     > This configuration is necessary because the Azure Database Migration Service lacks internet connectivity.
 
-<<<<<<< HEAD
-- Ensure that your VNET Network Security Group rules don't block the following inbound communication ports to Azure Database Migration Service: 443, 53, 9354, 445, 12000. For more detail on Azure VNET NSG traffic filtering, see the article [Filter network traffic with network security groups](https://docs.microsoft.com/azure/virtual-network/virtual-networks-nsg).
-=======
 - Ensure that your VNet Network Security Group rules don't block the following inbound communication ports to Azure Database Migration Service: 443, 53, 9354, 445, 12000. For more detail on Azure VNet NSG traffic filtering, see the article [Filter network traffic with network security groups](https://docs.microsoft.com/azure/virtual-network/virtual-networks-nsg).
->>>>>>> 6a383dfd
 - Configure your [Windows Firewall for database engine access](https://docs.microsoft.com/sql/database-engine/configure-windows/configure-a-windows-firewall-for-database-engine-access).
 - Open your Windows firewall to allow the Azure Database Migration Service to access the source SQL Server, which by default is TCP port 1433.
 - If you're running multiple named SQL Server instances using dynamic ports, you may wish to enable the SQL Browser Service and allow access to UDP port 1434 through your firewalls so that the Azure Database Migration Service can connect to a named instance on your source server.
@@ -143,21 +128,12 @@
 2. Specify a project name, in the **Source server type** text box, select **SQL Server**, in the **Target server type** text box, select **Azure SQL Database**, and then select **Create** to create the project.
 
     When you're assessing the source SQL Server database migrating to a single database or pooled database in Azure SQL Database, you can choose one or both of the following assessment report types:
-<<<<<<< HEAD
 
    - Check database compatibility
    - Check feature parity
 
      Both report types are selected by default.
 
-=======
-
-   - Check database compatibility
-   - Check feature parity
-
-     Both report types are selected by default.
-
->>>>>>> 6a383dfd
 3. In DMA, on the **Options** screen, select **Next**.
 4. On the **Select sources** screen, in the **Connect to a server** dialog box, provide the connection details to your SQL Server, and then select **Connect**.
 5. In the **Add sources** dialog box, select **AdventureWorks2012**, select **Add**, and then select **Start Assessment**.
@@ -182,15 +158,10 @@
 
 > [!NOTE]
 > Before you create a migration project in DMA, be sure that you have already provisioned an Azure SQL database as mentioned in the prerequisites. For purposes of this tutorial, the name of the Azure SQL Database is assumed to be **AdventureWorksAzure**, but you can provide whatever name you wish.
+
 > [!IMPORTANT]
 > If you use SSIS, DMA does not currently support the migration of source SSISDB, but you can redeploy your SSIS projects/packages to the destination SSISDB hosted by Azure SQL Database. For more information about migrating SSIS packages, see the article [Migrate SQL Server Integration Services packages to Azure](https://docs.microsoft.com/azure/dms/how-to-migrate-ssis-packages).
 
-<<<<<<< HEAD
-=======
-> [!IMPORTANT]
-> If you use SSIS, DMA does not currently support the migration of source SSISDB, but you can redeploy your SSIS projects/packages to the destination SSISDB hosted by Azure SQL Database. For more information about migrating SSIS packages, see the article [Migrate SQL Server Integration Services packages to Azure](https://docs.microsoft.com/azure/dms/how-to-migrate-ssis-packages).
-
->>>>>>> 6a383dfd
 To migrate the **AdventureWorks2012** schema to a single database or pooled database Azure SQL Database, perform the following steps:
 
 1. In the Data Migration Assistant, select the New (+) icon, and then under **Project type**, select **Migration**.
@@ -236,11 +207,7 @@
 
 3. Search for migration, and then to the right of **Microsoft.DataMigration**, select **Register**.
 
-<<<<<<< HEAD
-    ![Register resource provider](media/tutorial-sql-server-to-azure-sql-online/portal-register-resource-provider.png)    
-=======
     ![Register resource provider](media/tutorial-sql-server-to-azure-sql-online/portal-register-resource-provider.png)
->>>>>>> 6a383dfd
 
 ## Create an instance
 
@@ -266,13 +233,7 @@
 
     For more information on costs and pricing tiers, see the [pricing page](https://aka.ms/dms-pricing).
 
-<<<<<<< HEAD
-    If you need help with choosing the right Azure Database Migration Service tier, refer to the recommendations in the posting [here](https://go.microsoft.com/fwlink/?linkid=861067).  
-
-     ![Configure Azure Database Migration Service instance settings](media/tutorial-sql-server-to-azure-sql-online/dms-settings2.png)
-=======
     ![Configure Azure Database Migration Service instance settings](media/tutorial-sql-server-to-azure-sql-online/dms-settings2.png)
->>>>>>> 6a383dfd
 
 7.Select **Create** to create the service.
 
