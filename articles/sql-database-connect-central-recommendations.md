--- conflicted
+++ resolved
@@ -1,276 +1,145 @@
-<<<<<<< HEAD
-<properties 
-	pageTitle="Connecting to SQL Database: Links, Best Practices and Design Guidelines" 
-	description="A starting point topic that gathers together links and recommendations for client programs that connect to Azure SQL Database from technologies such as ADO.NET and PHP." 
-	services="sql-database" 
-	documentationCenter="" 
-	authors="MightyPen" 
-	manager="jeffreyg" 
-	editor=""/>
-
-
-<tags 
-	ms.service="sql-database" 
-	ms.workload="sql-database" 
-	ms.tgt_pltfrm="na" 
-	ms.devlang="na" 
-	ms.topic="article" 
-	ms.date="04/01/2015" 
-	ms.author="genemi"/>
-
-
-#Connecting to SQL Database: Links, Best Practices and Design Guidelines
-
-
-<!--
-GeneMi , 2015-April-01 Wednesday 20:44pm
-sql-database-connect-central-recommendations.md
-sql-database-connect-*.md
-
-Fix broken link to Troubleshooting topic. Remove link to retired blog post 4235 about throttling. Change title as suggested by PMs PehTeh and LFSantos (but not changing HTTP URL). Remove second definitions for 'persistent' versus 'transient'. Tweak subheading over Elastic Scale links.
--->
-
-
-This topic is a good place to get started with client connectivity to Azure SQL Database. It provides links to code samples for various technologies that you can use to connect to and interact with SQL Database. The technologies include Enterprise Library, JDBC, PHP, and several more. Recommendations are given that apply generally regardless of the specific connection technology or programming language.
-
-
-##Technology-independent recommendations
-
-
-The information in this section applies regardless of which specific technology you use to connect to SQL Database.
-
-
-- [Guidelines for Connecting to Azure SQL Database Programmatically](http://msdn.microsoft.com/library/azure/ee336282.aspx) - discussions include the following:
- - Ports
- - Firewalls
- - Connection strings
-- [Azure SQL Database Resource Management](https://msdn.microsoft.com/library/azure/dn338083.aspx) - discussions include the following:
- - Resource governance
- - Enforcement of limits
- - Throttling
-
-
-Regardless of which connection technology you use, certain firewall settings for SQL Database server, and even individual databases, matter:
-
-
-- [Azure SQL Database Firewall](https://msdn.microsoft.com/library/azure/ee621782.aspx)
-
-
-###Quick recommendations
-
-
-####Connection
-
-
-- In your client connection logic, override the default timeout to be 30 seconds.
- - The default of 15 seconds is too short for connections that depend on the internet.
-- If you are using a [connection pool](http://msdn.microsoft.com/library/8xx3tyca.aspx), close the connection the instant your program is not actively using it, and is not just preparing to reuse it.
- - Unless your program will reuse the connection for another operation immediately, without pause, we recommend the following pattern:
-<br/><br/>Open a connection.
-<br/>Do one operation through the connection.
-<br/>Close the connection.<br/><br/>
-- Use retry logic with your connection logic, but only for transient errors. When using SQL Database, your attempts to open a connection or issue a query can fail for various reasons.
- - One persistent reason for failure could be that your connection string is malformed.
- - One transient reason for failure could be that the Azure SQL Database system needs to balance the overall load. The transient reason goes away by itself, which means your program should retry.
- - When retrying a query, first close the connection, and then open another connection.
-- Ensure that your [Azure SQL Database firewall](http://msdn.microsoft.com/library/ee621782.aspx) allows outgoing TCP communication on port 1433.
- - You can configure the [firewall](http://msdn.microsoft.com/library/azure/ee621782.aspx) settings on an SQL Database server or to an individual database.
-
-
-####Authentication
-
-
-- Use SQL Database authentication, not Windows authentication.
-- Specify a particular database, instead of defaulting to the *master* database.
-- Sometimes the user name must be given with the suffix of *@yourservername*, but other times the suffix must be omitted. It depends on how your tool or API was written.
- - Check the details on each individual technology.
-- Connect by specifying a user in a [contained database](http://msdn.microsoft.com/library/ff929071.aspx).
- - This approach provides better performance and scalability by avoiding the need for a login in the master database.
- - You cannot use the Transact-SQL **USE myDatabaseName;** statement on SQL Database.
-
-
-###Transient errors
-
-
-The [SqlException](https://msdn.microsoft.com/library/system.data.sqlclient.sqlexception.aspx) thrown by the call to SQL Database contains a numeric error code in its **Number** property. If the error code is one that is listed as a transient error, your program should retry the call.
-
-
-- [Error Messages (Azure SQL Database)](http://msdn.microsoft.com/library/azure/ff394106.aspx) - its **Connection-Loss Errors** section is a list of the transient errors that warrant a retry.
- - For example, retry if the error number 40613 occurs, which says something similar to<br/>*Database 'mydatabase' on server 'theserver' is not currently available.*
-
-
-For further assistance when you encounter a connection error, either persistent or transient, see:
-
-
-- [Troubleshoot connection problems to Azure SQL Database](http://support.microsoft.com/kb/2980233/)
-
-
-##Technologies
-
-
-The following topic contains links to code samples for several connection technologies:
-
-
-- [Azure SQL Database Development: How-to Topics](http://msdn.microsoft.com/library/azure/ee621787.aspx)
-
-
-For ADO.NET with Enterprise Library and the Transient Fault Handling classes, see:
-
-
-- [How to: Reliably connect to Azure SQL Database](http://msdn.microsoft.com/library/azure/dn864744.aspx)
-
-
-For information about connectivity to Elastic Scale databases, see:
-
-
-- [Get Started with Azure SQL Database Elastic Scale Preview](sql-database-elastic-scale-get-started.md)
-- [Data dependent routing](sql-database-elastic-scale-data-dependent-routing.md)
-
-<!-- -->
-=======
-<properties 
-	pageTitle="Connecting to SQL Database: Links, Best Practices and Design Guidelines" 
-	description="A starting point topic that gathers together links and recommendations for client programs that connect to Azure SQL Database from technologies such as ADO.NET and PHP." 
-	services="sql-database" 
-	documentationCenter="" 
-	authors="MightyPen" 
-	manager="jeffreyg" 
-	editor=""/>
-
-
-<tags 
-	ms.service="sql-database" 
-	ms.workload="data-management" 
-	ms.tgt_pltfrm="na" 
-	ms.devlang="na" 
-	ms.topic="article" 
-	ms.date="05/01/2015" 
-	ms.author="genemi"/>
-
-
-# Connecting to SQL Database: Links, Best Practices and Design Guidelines
-
-
-This topic is a good place to get started with client connectivity to Azure SQL Database. It provides links to code samples for various technologies that you can use to connect to and interact with SQL Database. The technologies include Enterprise Library, JDBC, PHP, and several more. Recommendations are given that apply generally regardless of the specific connection technology or programming language.
-
-
-## Technology-independent recommendations
-
-
-The information in this section applies regardless of which specific technology you use to connect to SQL Database.
-
-
-- [Guidelines for Connecting to Azure SQL Database Programmatically](http://msdn.microsoft.com/library/azure/ee336282.aspx) - discussions include the following:
- - Ports
- - Firewalls
- - Connection strings
-- [Azure SQL Database Resource Management](https://msdn.microsoft.com/library/azure/dn338083.aspx) - discussions include the following:
- - Resource governance
- - Enforcement of limits
- - Throttling
-
-
-Regardless of which connection technology you use, certain firewall settings for SQL Database server, and even individual databases, matter:
-
-
-- [Azure SQL Database Firewall](https://msdn.microsoft.com/library/azure/ee621782.aspx)
-
-
-## Recommendations: Connection
-
-
-- In your client connection logic, override the default timeout to be 30 seconds.
- - The default of 15 seconds is too short for connections that depend on the internet.
-- If you are using a [connection pool](http://msdn.microsoft.com/library/8xx3tyca.aspx), close the connection the instant your program is not actively using it, and is not just preparing to reuse it.
- - Unless your program will reuse the connection for another operation immediately, without pause, we recommend the following pattern:
-<br/><br/>Open a connection.
-<br/>Do one operation through the connection.
-<br/>Close the connection.<br/><br/>
-- Use retry logic with your connection logic, but only for transient errors. When using SQL Database, your attempts to open a connection or issue a query can fail for various reasons.
- - One persistent reason for failure could be that your connection string is malformed.
- - One transient reason for failure could be that the Azure SQL Database system needs to balance the overall load. The transient reason goes away by itself, which means your program should retry.
- - When retrying a query, first close the connection, and then open another connection.
-- Ensure that your [Azure SQL Database firewall](http://msdn.microsoft.com/library/ee621782.aspx) allows outgoing TCP communication on port 1433.
- - You can configure the [firewall](http://msdn.microsoft.com/library/azure/ee621782.aspx) settings on an SQL Database server or to an individual database.
-
-
-## Recommendation: Authentication
-
-
-- Use SQL Database authentication, not Windows authentication.
-- Specify a particular database, instead of defaulting to the *master* database.
-- Sometimes the user name must be given with the suffix of *@yourservername*, but other times the suffix must be omitted. It depends on how your tool or API was written.
- - Check the details on each individual technology.
-- Connect by specifying a user in a [contained database](http://msdn.microsoft.com/library/ff929071.aspx).
- - This approach provides better performance and scalability by avoiding the need for a login in the master database.
- - You cannot use the Transact-SQL **USE myDatabaseName;** statement on SQL Database.
-
-
-## Transient errors
-
-
-Cloud services such as Azure and its SQL Database service have the endless challenge of balancing workloads and managing resources. If two databases that are being served from the same computer are involved in exceptionally heavy processing at overlapping times, the management system might detect the necessary of shifting the workload of one database to another resource which has excess capacity.
-
-
-During the shift, the database might be temporarily unavailable. This might block new connections, or it might cause your client program to lose its connection. But the resource shift is transient, and it might resolve itself in a couple of minutes or in several seconds. After the shift is completed, your client program can reestablish its connection and resume its work. The pause in processing is better than an avoidable failure of your client program.
-
-
-When any error occurs with SQL Database, an [SqlException](https://msdn.microsoft.com/library/system.data.sqlclient.sqlexception.aspx) is thrown. The SqlException contains a numeric error code in its **Number** property. If the error code identifies a transient error, your program should retry the call.
-
-
-- [Error Messages (Azure SQL Database)](http://msdn.microsoft.com/library/azure/ff394106.aspx) - its **Connection-Loss Errors** section is a list of the transient errors that warrant an automatic retry.
- - For example, retry if the error number 40613 occurs, which says something similar to<br/>*Database 'mydatabase' on server 'theserver' is not currently available.*
-
-
-Transient *errors* are sometimes called transient *faults*. This topic considers these two terms to be synonyms.
-
-
-For further assistance when you encounter a connection error, whether transient or not, see:
-
-
-- [Troubleshoot connection problems to Azure SQL Database](http://support.microsoft.com/kb/2980233/)
-
-
-## Technologies
-
-
-The following topics contains links to code samples for several languages and driver technologies that you can use to connect to Azure SQL Database from your client program.
-
-
-Various code samples are given for clients that run on both Windows and Linux.
-
-
-**General samples:** There are code samples for a variety of programming languages, including PHP, Python, Node.js, and .NET CSharp. Also, samples are given for clients that run on Windows or Linux.
-
-
-- [Client development and quick start code samples to SQL Database](sql-database-develop-quick-start-client-code-samples.md)
-- [Azure SQL Database Development: How-to Topics](http://msdn.microsoft.com/library/azure/ee621787.aspx)
-
-
-**Retry logic:** There are code samples designed with the sophistication necessary to handle transient errors with automatic retry logic.
-
-
-- [How to: Reliably connect to Azure SQL Database](http://msdn.microsoft.com/library/azure/dn864744.aspx)
-- [How to: Connect to Azure SQL Database by using ADO.NET with Enterprise Library](http://msdn.microsoft.com/library/azure/dn961167.aspx)
-- [How to: Connect to Azure SQL Database by using ADO.NET](http://msdn.microsoft.com/library/azure/ee336243.aspx)
-
-
-**Elastic scale:** For information about connectivity to Elastic Scale databases, see:
-
-
-- [Get Started with Azure SQL Database Elastic Scale Preview](sql-database-elastic-scale-get-started.md)
-- [Data dependent routing](sql-database-elastic-scale-data-dependent-routing.md)
-
-
-**Driver libraries:** For information about connection driver libraries, including recommended versions, see:
-
-
-- [Connection Libraries for SQL Database and SQL Server](sql-database-libraries.md)
-
-
-## See Also
-
-
-- [Create your first Azure SQL Database](sql-database-get-started.md)
-
->>>>>>> 8e917651
+<properties 
+	pageTitle="Connecting to SQL Database: Links, Best Practices and Design Guidelines" 
+	description="A starting point topic that gathers together links and recommendations for client programs that connect to Azure SQL Database from technologies such as ADO.NET and PHP." 
+	services="sql-database" 
+	documentationCenter="" 
+	authors="MightyPen" 
+	manager="jeffreyg" 
+	editor=""/>
+
+
+<tags 
+	ms.service="sql-database" 
+	ms.workload="data-management" 
+	ms.tgt_pltfrm="na" 
+	ms.devlang="na" 
+	ms.topic="article" 
+	ms.date="05/01/2015" 
+	ms.author="genemi"/>
+
+
+# Connecting to SQL Database: Links, Best Practices and Design Guidelines
+
+
+This topic is a good place to get started with client connectivity to Azure SQL Database. It provides links to code samples for various technologies that you can use to connect to and interact with SQL Database. The technologies include Enterprise Library, JDBC, PHP, and several more. Recommendations are given that apply generally regardless of the specific connection technology or programming language.
+
+
+## Technology-independent recommendations
+
+
+The information in this section applies regardless of which specific technology you use to connect to SQL Database.
+
+
+- [Guidelines for Connecting to Azure SQL Database Programmatically](http://msdn.microsoft.com/library/azure/ee336282.aspx) - discussions include the following:
+ - Ports
+ - Firewalls
+ - Connection strings
+- [Azure SQL Database Resource Management](https://msdn.microsoft.com/library/azure/dn338083.aspx) - discussions include the following:
+ - Resource governance
+ - Enforcement of limits
+ - Throttling
+
+
+Regardless of which connection technology you use, certain firewall settings for SQL Database server, and even individual databases, matter:
+
+
+- [Azure SQL Database Firewall](https://msdn.microsoft.com/library/azure/ee621782.aspx)
+
+
+## Recommendations: Connection
+
+
+- In your client connection logic, override the default timeout to be 30 seconds.
+ - The default of 15 seconds is too short for connections that depend on the internet.
+- If you are using a [connection pool](http://msdn.microsoft.com/library/8xx3tyca.aspx), close the connection the instant your program is not actively using it, and is not just preparing to reuse it.
+ - Unless your program will reuse the connection for another operation immediately, without pause, we recommend the following pattern:
+<br/><br/>Open a connection.
+<br/>Do one operation through the connection.
+<br/>Close the connection.<br/><br/>
+- Use retry logic with your connection logic, but only for transient errors. When using SQL Database, your attempts to open a connection or issue a query can fail for various reasons.
+ - One persistent reason for failure could be that your connection string is malformed.
+ - One transient reason for failure could be that the Azure SQL Database system needs to balance the overall load. The transient reason goes away by itself, which means your program should retry.
+ - When retrying a query, first close the connection, and then open another connection.
+- Ensure that your [Azure SQL Database firewall](http://msdn.microsoft.com/library/ee621782.aspx) allows outgoing TCP communication on port 1433.
+ - You can configure the [firewall](http://msdn.microsoft.com/library/azure/ee621782.aspx) settings on an SQL Database server or to an individual database.
+
+
+## Recommendation: Authentication
+
+
+- Use SQL Database authentication, not Windows authentication.
+- Specify a particular database, instead of defaulting to the *master* database.
+- Sometimes the user name must be given with the suffix of *@yourservername*, but other times the suffix must be omitted. It depends on how your tool or API was written.
+ - Check the details on each individual technology.
+- Connect by specifying a user in a [contained database](http://msdn.microsoft.com/library/ff929071.aspx).
+ - This approach provides better performance and scalability by avoiding the need for a login in the master database.
+ - You cannot use the Transact-SQL **USE myDatabaseName;** statement on SQL Database.
+
+
+## Transient errors
+
+
+Cloud services such as Azure and its SQL Database service have the endless challenge of balancing workloads and managing resources. If two databases that are being served from the same computer are involved in exceptionally heavy processing at overlapping times, the management system might detect the necessary of shifting the workload of one database to another resource which has excess capacity.
+
+
+During the shift, the database might be temporarily unavailable. This might block new connections, or it might cause your client program to lose its connection. But the resource shift is transient, and it might resolve itself in a couple of minutes or in several seconds. After the shift is completed, your client program can reestablish its connection and resume its work. The pause in processing is better than an avoidable failure of your client program.
+
+
+When any error occurs with SQL Database, an [SqlException](https://msdn.microsoft.com/library/system.data.sqlclient.sqlexception.aspx) is thrown. The SqlException contains a numeric error code in its **Number** property. If the error code identifies a transient error, your program should retry the call.
+
+
+- [Error Messages (Azure SQL Database)](http://msdn.microsoft.com/library/azure/ff394106.aspx) - its **Connection-Loss Errors** section is a list of the transient errors that warrant an automatic retry.
+ - For example, retry if the error number 40613 occurs, which says something similar to<br/>*Database 'mydatabase' on server 'theserver' is not currently available.*
+
+
+Transient *errors* are sometimes called transient *faults*. This topic considers these two terms to be synonyms.
+
+
+For further assistance when you encounter a connection error, whether transient or not, see:
+
+
+- [Troubleshoot connection problems to Azure SQL Database](http://support.microsoft.com/kb/2980233/)
+
+
+## Technologies
+
+
+The following topics contains links to code samples for several languages and driver technologies that you can use to connect to Azure SQL Database from your client program.
+
+
+Various code samples are given for clients that run on both Windows and Linux.
+
+
+**General samples:** There are code samples for a variety of programming languages, including PHP, Python, Node.js, and .NET CSharp. Also, samples are given for clients that run on Windows or Linux.
+
+
+- [Client development and quick start code samples to SQL Database](sql-database-develop-quick-start-client-code-samples.md)
+- [Azure SQL Database Development: How-to Topics](http://msdn.microsoft.com/library/azure/ee621787.aspx)
+
+
+**Retry logic:** There are code samples designed with the sophistication necessary to handle transient errors with automatic retry logic.
+
+
+- [How to: Reliably connect to Azure SQL Database](http://msdn.microsoft.com/library/azure/dn864744.aspx)
+- [How to: Connect to Azure SQL Database by using ADO.NET with Enterprise Library](http://msdn.microsoft.com/library/azure/dn961167.aspx)
+- [How to: Connect to Azure SQL Database by using ADO.NET](http://msdn.microsoft.com/library/azure/ee336243.aspx)
+
+
+**Elastic scale:** For information about connectivity to Elastic Scale databases, see:
+
+
+- [Get Started with Azure SQL Database Elastic Scale Preview](sql-database-elastic-scale-get-started.md)
+- [Data dependent routing](sql-database-elastic-scale-data-dependent-routing.md)
+
+
+**Driver libraries:** For information about connection driver libraries, including recommended versions, see:
+
+
+- [Connection Libraries for SQL Database and SQL Server](sql-database-libraries.md)
+
+
+## See Also
+
+
+- [Create your first Azure SQL Database](sql-database-get-started.md)
+