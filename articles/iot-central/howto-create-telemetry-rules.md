---
title: Create and manage telemetry rules in your Azure IoT Central application | Microsoft Docs
description: Azure IoT Central telemetry rules enable you to monitor your devices in near real time and to automatically invoke actions, such as sending an email, when the rule triggers.
author: ankitgupta
ms.author: ankitgup
ms.date: 02/02/2019
ms.topic: conceptual
ms.service: iot-central
services: iot-central
manager: peterpr
---

# Create a telemetry rule and set up notifications in your Azure IoT Central application

*This article applies to operators, builders, and administrators.*

You can use Azure IoT Central to remotely monitor your connected devices. Azure IoT Central rules enable you to monitor your devices in near real time and automatically invoke actions, such as send an email or trigger Microsoft Flow. In just a few clicks, you can define the condition for which to monitor your device data and configure the corresponding action. This article explains how to create rules to monitor telemetry sent by the device.

Devices can use telemetry measurement to send numerical data from the device. A telemetry rule triggers when the selected device telemetry crosses a specified threshold.

## Create a telemetry rule

To create a telemetry rule, the device template must have at least one telemetry measurement defined. This example uses a refrigerated vending machine device that sends temperature and humidity telemetry. The rule monitors the temperature reported by the device and sends an email when it goes above 80 degrees.

1. Using the **Device Templates** page, navigate to the device template for which you are adding the rule for.

1. If you haven’t created any rules yet, you see the following screen:
<<<<<<< HEAD
=======

    ![No rules yet](media/howto-create-telemetry-rules/rules_landing_page1.png)

1. On the **Rules** tab, select **+ New Rule** to see the types of rules you can create.
>>>>>>> 6a383dfd

1. Select **Telemetry** to create a rule to monitor device telemetry.

<<<<<<< HEAD
1. On the **Rules** tab, select **+ New Rule** to see the types of rules you can create.

1. Select **Telemetry** to create a rule to monitor device telemetry.

    ![Rule Types](media/howto-create-telemetry-rules/Rule_Types.png)
=======
    ![Rule Types](media/howto-create-telemetry-rules/rule_types1.png)
>>>>>>> 6a383dfd

1. Enter a name that helps you to identify the rule in this device template.

1. To immediately enable the rule for all the devices created for this template, toggle **Enable rule for all devices for this template**.

<<<<<<< HEAD
   ![Rule Detail](media/howto-create-telemetry-rules/Rule_Detail.png)
=======
   ![Rule Detail](media/howto-create-telemetry-rules/rule_detail1.png)
>>>>>>> 6a383dfd

    The rule automatically applies to all the devices under the device template.

### Configure the rule conditions

Condition defines the criteria that is monitored by the rule.

1. Select **+** next to **Conditions** to add a new condition.

1. Select the telemetry you want to monitor from the **Measurement** dropdown.

1. Next, choose **Aggregation**, **Operator**, and provide a **Threshold** value.
   - Aggregation is optional. Without aggregation, the rule triggers for each telemetry data point that meets the condition. For example, if the rule is configured to trigger when temperature is above 80 then the rule triggers almost instantly when the device reports temperature > 80.
   - If an aggregate function like Average, Min, Max, Count is chosen then, the user must provide an **Aggregate time window** over which the condition needs to be evaluated. For example, if you set the period as "5 minutes" and your rule looks for Average temperature above 80, the rule triggers when the average temperature is above 80 for at least 5 minutes. The rule evaluation frequency is the same as the **Aggregate time window**, which means, in this example, the rule is evaluated once every 5 minutes.

<<<<<<< HEAD
     ![Condition](media/howto-create-telemetry-rules/Aggregate_Condition_Filled_Out.png)
=======
     ![Condition](media/howto-create-telemetry-rules/aggregate_condition_filled_out1.png)
>>>>>>> 6a383dfd

     >[!NOTE]
     >More than one telemetry measurement can be added under **Condition**. When multiple conditions are specified, all the conditions must be met for the rule to trigger. Each conditon gets joined by an 'AND' clause implicitly. When using aggregate, every measurement must be aggregated.

### Configure actions

This section shows you how to set up actions to take when the rule is fired. Actions get invoked when all the conditions specified in the rule evaluate to true.

1. Choose the **+** next to **Actions**. Here you see the list of available actions.  

    ![Add Action](media/howto-create-telemetry-rules/add_action1.png)

1. Choose the **Email** action, enter a valid email address in the **To** field, and provide a note to appear in the body of the email when the rule triggers.

    > [!NOTE]
    > Emails are only sent to the users that have been added to the application and have logged in at least once. Learn more about [user management](howto-administer.md) in Azure IoT Central.

   ![Configure Action](media/howto-create-telemetry-rules/configure_action1.png)

1. To save the rule, choose **Save**. The rule goes live within a few minutes and starts monitoring telemetry being sent to your application. When the condition specified in the rule is met, the rule triggers the configured email action.

You can add other actions to the rule such as Microsoft Flow and webhooks. You can add up to 5 actions per rule.

- [Microsoft Flow action](howto-add-microsoft-flow.md) to kick off a workflow in Microsoft Flow when a rule is triggered 
- [Webhook action](howto-create-webhooks.md) to notify other services when a rule is triggered

## Parameterize the rule

Rules can derive certain vales from **Device Properties** as parameters. Using parameters is helpful in scenarios where telemetry thresholds vary for different devices. When you create the rule, choose a device property that specifies the threshold, such as **Maximum Ideal Threshold**, instead of providing an absolute value, such as 80 degrees. When the rule executes, it matches the device telemetry with the value set in the device property.

Using parameters is an effective way to reduce the number of rules to manage per device template.

Actions can also be configured using **Device Property** as a parameter. If an email address is stored as a property, then it can be used when you define the **To** address.

## Delete a rule

If you no longer need a rule, delete it by opening the rule and choosing **Delete**. Deleting the rule removes it from the device template and all the associated devices.

## Enable or disable a rule for a device template

Navigate to the device and choose the rule you want to enable or disable. Toggle the **Enable rule for all devices of this template** button in the rule to enable or disable the rule for all devices that are associated with the device template.

## Enable or disable a rule for a device

Navigate to the device and choose the rule you want to enable or disable. Toggle the **Enable rule for this device** button to either enable or disable the rule for that device.

## Next steps

Now that you have learned how to create rules in your Azure IoT Central application, here are some next step:

- [Add Microsoft Flow action in rules](howto-add-microsoft-flow.md)
- [Add Webhook action in rules](howto-create-webhooks.md)
- [Group multiple actions to run from one or more rules](howto-use-action-groups.md)
- [How to manage your devices](howto-manage-devices.md)<|MERGE_RESOLUTION|>--- conflicted
+++ resolved
@@ -25,35 +25,20 @@
 1. Using the **Device Templates** page, navigate to the device template for which you are adding the rule for.
 
 1. If you haven’t created any rules yet, you see the following screen:
-<<<<<<< HEAD
-=======
 
     ![No rules yet](media/howto-create-telemetry-rules/rules_landing_page1.png)
 
 1. On the **Rules** tab, select **+ New Rule** to see the types of rules you can create.
->>>>>>> 6a383dfd
 
 1. Select **Telemetry** to create a rule to monitor device telemetry.
 
-<<<<<<< HEAD
-1. On the **Rules** tab, select **+ New Rule** to see the types of rules you can create.
-
-1. Select **Telemetry** to create a rule to monitor device telemetry.
-
-    ![Rule Types](media/howto-create-telemetry-rules/Rule_Types.png)
-=======
     ![Rule Types](media/howto-create-telemetry-rules/rule_types1.png)
->>>>>>> 6a383dfd
 
 1. Enter a name that helps you to identify the rule in this device template.
 
 1. To immediately enable the rule for all the devices created for this template, toggle **Enable rule for all devices for this template**.
 
-<<<<<<< HEAD
-   ![Rule Detail](media/howto-create-telemetry-rules/Rule_Detail.png)
-=======
    ![Rule Detail](media/howto-create-telemetry-rules/rule_detail1.png)
->>>>>>> 6a383dfd
 
     The rule automatically applies to all the devices under the device template.
 
@@ -69,11 +54,7 @@
    - Aggregation is optional. Without aggregation, the rule triggers for each telemetry data point that meets the condition. For example, if the rule is configured to trigger when temperature is above 80 then the rule triggers almost instantly when the device reports temperature > 80.
    - If an aggregate function like Average, Min, Max, Count is chosen then, the user must provide an **Aggregate time window** over which the condition needs to be evaluated. For example, if you set the period as "5 minutes" and your rule looks for Average temperature above 80, the rule triggers when the average temperature is above 80 for at least 5 minutes. The rule evaluation frequency is the same as the **Aggregate time window**, which means, in this example, the rule is evaluated once every 5 minutes.
 
-<<<<<<< HEAD
-     ![Condition](media/howto-create-telemetry-rules/Aggregate_Condition_Filled_Out.png)
-=======
      ![Condition](media/howto-create-telemetry-rules/aggregate_condition_filled_out1.png)
->>>>>>> 6a383dfd
 
      >[!NOTE]
      >More than one telemetry measurement can be added under **Condition**. When multiple conditions are specified, all the conditions must be met for the rule to trigger. Each conditon gets joined by an 'AND' clause implicitly. When using aggregate, every measurement must be aggregated.
