--- conflicted
+++ resolved
@@ -53,11 +53,6 @@
         href: howto-set-up-template.md
       - name: Manage your devices
         href: howto-manage-devices.md
-<<<<<<< HEAD
-      - name: Run a job
-        href: howto-run-a-job.md
-=======
->>>>>>> 48715b9e
       - name: Use device sets
         href: howto-use-device-sets.md
       - name: Version device template
