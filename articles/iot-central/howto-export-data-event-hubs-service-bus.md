---
title: Export your data to Azure Event Hubs and Azure Service Bus | Microsoft Docs
description: How to export data from your Azure IoT Central application to Azure Event Hubs and Azure Service Bus
services: iot-central
author: viv-liu
ms.author: viviali
ms.date: 03/20/2019
ms.topic: conceptual
ms.service: iot-central
manager: peterpr
---

# Export your data in Azure IoT Central

*This topic applies to administrators.*

This article describes how to use the continuous data export feature in Azure IoT Central to export your data to your own **Azure Event Hubs**, and **Azure Service Bus** instances. You can export **measurements**, **devices**, and **device templates** to your own destination for warm path insights and analytics. This includes triggering custom rules in Azure Stream Analytics, triggering custom workflows in Azure Logic Apps, or transforming the data and passing it through Azure Functions. 

> [!Note]
> Once again, when you turn on continuous data export, you get only the data from that moment onward. Currently, data can't be retrieved for a time when continuous data export was off. To retain more historical data, turn on continuous data export early.


## Prerequisites

- You must be an administrator in your IoT Central application

## Set up export destination

If you don't have an existing Event Hubs/Service Bus to export to, follow these steps:

## Create Event Hubs namespace

1. Create a [new Event Hubs namespace in the Azure portal](https://ms.portal.azure.com/#create/Microsoft.EventHub). You can learn more in [Azure Event Hubs docs](https://docs.microsoft.com/azure/event-hubs/event-hubs-create).
2. Choose a subscription. 

    > [!Note] 
    > You can now export data to other subscriptions that are **not the same** as the one for your Pay-As-You-Go IoT Central application. You will connect using a connection string in this case.
3. Create an event hub in your Event Hubs namespace. Go to your namespace, and select **+ Event Hub** at the top to create an event hub instance.

## Create Service Bus namespace

1. Create a [new Service Bus namespace in the Azure portal](https://ms.portal.azure.com/#create/Microsoft.ServiceBus.1.0.5) . You can learn more in [Azure Service Bus docs](https://docs.microsoft.com/azure/service-bus-messaging/service-bus-create-namespace-portal).
2. Choose a subscription. 

    > [!Note] 
    > You can now export data to other subscriptions that are **not the same** as the one for your Pay-As-You-Go IoT Central application. You will connect using a connection string in this case.

3. Go to your Service Bus namespace, and select **+ Queue** or **+ Topic** at the top to create a queue or topic to export to.


## Set up continuous data export

Now that you have a Event Hubs/Service Bus destination to export data to, follow these steps to set up continuous data export. 

1. Sign in to your IoT Central application.

2. In the left menu, select **Continuous Data Export**.

    > [!Note]
    > If you don't see Continuous Data Export in the left menu, you are not an administrator in your app. Talk to an administrator to set up data export.

<<<<<<< HEAD
    ![Create new cde Event Hub](media/howto-export-data/export_menu.PNG)
=======
    ![Create new cde Event Hub](media/howto-export-data/export_menu1.png)
>>>>>>> 6a383dfd

3. Select the **+ New** button in the top right. Choose one of **Azure Event Hubs** or **Azure Service Bus** as the destination of your export. 

    > [!NOTE] 
    > The maximum number of exports per app is five. 

<<<<<<< HEAD
    ![Create new continuous data export](media/howto-export-data/export_new.PNG)
=======
    ![Create new continuous data export](media/howto-export-data/export_new1.png)
>>>>>>> 6a383dfd

4. In the drop-down list box, select your **Event Hubs namespace/Service Bus namespace**. You can also pick the last option in the list which is **Enter a connection string**. 

    > [!NOTE] 
    > You will only see Storage Accounts/Event Hubs namespaces/Service Bus namespaces in the **same subscription as your IoT Central app**. If you want to export to a destination outside of this subscription, choose **Enter a connection string** and see step 5.

    > [!NOTE] 
    > For 7 day trial apps, the only way to configure continuous data export is through a connection string. This is because 7 day trial apps do not have an associated Azure subscription.

<<<<<<< HEAD
    ![Create new cde Event Hub](media/howto-export-data/export_create.PNG)
=======
    ![Create new cde Event Hub](media/howto-export-data/export_create1.png)
>>>>>>> 6a383dfd

5. (Optional) If you chose **Enter a connection string**, a new box appears for you to paste your connection string. To get the connection string for your:
    - Event Hubs or Service Bus, go to the namespace in the Azure portal.
        - Under **Settings**, select **Shared Access Policies**
        - Choose the default **RootManageSharedAccessKey** or create a new one
        - Copy either the primary or secondary connection string
 
6. Choose a Event hub/Queue or Topic from the drop-down list box.

7. Under **Data to export**, specify each type of data to export by setting the type to **On**.

6. To turn on continuous data export, make sure **Data export** is **On**. Select **Save**.

<<<<<<< HEAD
  ![Configure continuous data export](media/howto-export-data/export_list.PNG)
=======
    ![Configure continuous data export](media/howto-export-data/export_list1.png)
>>>>>>> 6a383dfd

7. After a few minutes, your data will appear in your chosen destination.


## Export to Azure Event Hubs and Azure Service Bus

Measurements, devices, and device templates data are exported to your event hub or Service Bus queue or topic in near-realtime. Exported measurements data contains the entirety of the message your devices sent to IoT Central, not just the values of the measurements themselves. Exported devices data contains changes to properties and settings of all devices, and exported device templates contains changes to all device templates. The exported data is in the "body" property and is in JSON format.

> [!NOTE]
> When choosing a Service Bus as an export destination, the queues and topics **must not have Sessions or Duplicate Detection enabled**. If either of those options are enabled, some messages won't arrive in your queue or topic.

### Measurements

A new message is exported quickly after IoT Central receives the message from a device. Each exported message in Event Hubs and Service Bus contains the full message the device sent in the "body" property in JSON format. 

> [!NOTE]
> The devices that send the measurements are represented by device IDs (see the following sections). To get the names of the devices, export device data and correlate each messsage by using the **connectionDeviceId** that matches the **deviceId** of the device message.

The following example shows a message about measurements data received in event hub or Service Bus queue or topic.

```json
{
  "body": {
    "humidity": 29.06963648666288,
    "temp": 8.4503795661685,
    "pressure": 1075.8334910110093,
    "magnetometerX": 408.6966458887116,
    "magnetometerY": -532.8809796603962,
    "magnetometerZ": 174.70653875528205,
    "accelerometerX": 1481.546749013788,
    "accelerometerY": -1139.4316656437406,
    "accelerometerZ": 811.6928695575307,
    "gyroscopeX": 442.19879163299856,
    "gyroscopeY": 123.23710975717177,
    "gyroscopeZ": 708.5397575786151,
    "deviceState": "DANGER"
  },
  "annotations": {
    "iothub-connection-device-id": "<connectionDeviceId>",
    "iothub-connection-auth-method": "{\"scope\":\"hub\",\"type\":\"sas\",\"issuer\":\"iothub\",\"acceptingIpFilterRule\":null}",
    "iothub-connection-auth-generation-id": "<generationId>",
    "iothub-enqueuedtime": 1539381029965,
    "iothub-message-source": "Telemetry",
    "x-opt-sequence-number": 25325,
    "x-opt-offset": "<offset>",
    "x-opt-enqueued-time": 1539381030200
  },
  "sequenceNumber": 25325,
  "enqueuedTimeUtc": "2018-10-12T21:50:30.200Z",
  "offset": "<offset>",
  "properties": {
    "content_type": "application/json",
    "content_encoding": "utf-8"
  }
}
```

### Devices

Messages containing device data are sent to your event hub or Service Bus queue or topic once every few minutes. This means that every few minutes, a batch of messages will arrive with data about
- New devices that were added
- Devices with changed property and setting values

Each message represents one or more changes to a device since the last exported message. Information that will be sent in each message includes:
- `id` of the device in IoT Central
- `name` of the device
- `deviceId` from [Device Provisioning Service](https://aka.ms/iotcentraldocsdps)
- Device template information
- Property values
- Setting values

> [!NOTE]
> Devices deleted since the last batch aren't exported. Currently, there are no indicators in exported messages for deleted devices.
>
> The device template that each device belongs to is represented by a device template ID. To get the name of the device template, be sure to export device template data too.

The following example shows a message about device data in event hub or Service Bus queue or topic:


```json
{
  "body": {
    "id": "<id>",
    "name": "<deviceName>",
    "simulated": true,
    "deviceId": "<deviceId>",
    "deviceTemplate": {
      "id": "<templateId>",
      "version": "1.0.0"
    },
    "properties": {
      "cloud": {
        "location": "Seattle"
      },
      "device": {
        "dieNumber": 5445.5862873026645
      }
    },
    "settings": {
      "device": {
        "fanSpeed": 0
      }
    }
  },
  "annotations": {
    "iotcentral-message-source": "devices",
    "x-opt-partition-key": "<partitionKey>",
    "x-opt-sequence-number": 39740,
    "x-opt-offset": "<offset>",
    "x-opt-enqueued-time": 1539274959654
  },
  "partitionKey": "<partitionKey>",
  "sequenceNumber": 39740,
  "enqueuedTimeUtc": "2018-10-11T16:22:39.654Z",
  "offset": "<offset>",
}
```

### Device templates

Messages containing device templates data are sent to your event hub or Service Bus queue or topic once every few minutes. This means that every few minutes, a batch of messages will arrive with data about
- New device templates that were added
- Device templates with changed measurements, property, and setting definitions

Each message represents one or more changes to a device template since the last exported message. Information that will be sent in each message includes:
- `id` of the device template
- `name` of the device template
- `version` of the device template
- Measurement data types and min/max values
- Property data types and default values
- Setting data types and default values

> [!NOTE]
> Device templates deleted since the last batch aren't exported. Currently, there are no indicators in exported messages for deleted device templates.

The following example shows a message about device templates data in event hub or Service Bus queue or topic:

```json
{
  "body": {
    "id": "<id>",
    "version": "1.0.0",
    "name": "<templateName>",
    "measurements": {
      "telemetry": {
        "humidity": {
          "dataType": "double",
          "name": "humidity"
        },
        "pressure": {
          "dataType": "double",
          "name": "pressure"
        },
        "temp": {
          "dataType": "double",
          "name": "temperature"
        }
      }
    },
    "properties": {
      "cloud": {
        "location": {
          "dataType": "string",
          "name": "Location"
        }
      },
      "device": {
        "dieNumber": {
          "dataType": "double",
          "name": "Die Number"
        }
      }
    },
    "settings": {
      "device": {
        "fanSpeed": {
          "dataType": "double",
          "name": "Fan Speed",
          "initialValue": 0
        }
      }
    }
  },
  "annotations": {
    "iotcentral-message-source": "deviceTemplates",
    "x-opt-partition-key": "<partitionKey>",
    "x-opt-sequence-number": 25315,
    "x-opt-offset": "<offset>",
    "x-opt-enqueued-time": 1539274985085
  },
  "partitionKey": "<partitionKey>",
  "sequenceNumber": 25315,
  "enqueuedTimeUtc": "2018-10-11T16:23:05.085Z",
  "offset": "<offset>",
}
```

## Next steps

Now that you know how to export your data to Azure Event Hubs and Azure Service Bus, continue to the next step:

> [!div class="nextstepaction"]
> [How to trigger Azure Functions](howto-trigger-azure-functions.md)<|MERGE_RESOLUTION|>--- conflicted
+++ resolved
@@ -59,22 +59,14 @@
     > [!Note]
     > If you don't see Continuous Data Export in the left menu, you are not an administrator in your app. Talk to an administrator to set up data export.
 
-<<<<<<< HEAD
-    ![Create new cde Event Hub](media/howto-export-data/export_menu.PNG)
-=======
     ![Create new cde Event Hub](media/howto-export-data/export_menu1.png)
->>>>>>> 6a383dfd
 
 3. Select the **+ New** button in the top right. Choose one of **Azure Event Hubs** or **Azure Service Bus** as the destination of your export. 
 
     > [!NOTE] 
     > The maximum number of exports per app is five. 
 
-<<<<<<< HEAD
-    ![Create new continuous data export](media/howto-export-data/export_new.PNG)
-=======
     ![Create new continuous data export](media/howto-export-data/export_new1.png)
->>>>>>> 6a383dfd
 
 4. In the drop-down list box, select your **Event Hubs namespace/Service Bus namespace**. You can also pick the last option in the list which is **Enter a connection string**. 
 
@@ -84,11 +76,7 @@
     > [!NOTE] 
     > For 7 day trial apps, the only way to configure continuous data export is through a connection string. This is because 7 day trial apps do not have an associated Azure subscription.
 
-<<<<<<< HEAD
-    ![Create new cde Event Hub](media/howto-export-data/export_create.PNG)
-=======
     ![Create new cde Event Hub](media/howto-export-data/export_create1.png)
->>>>>>> 6a383dfd
 
 5. (Optional) If you chose **Enter a connection string**, a new box appears for you to paste your connection string. To get the connection string for your:
     - Event Hubs or Service Bus, go to the namespace in the Azure portal.
@@ -102,11 +90,7 @@
 
 6. To turn on continuous data export, make sure **Data export** is **On**. Select **Save**.
 
-<<<<<<< HEAD
-  ![Configure continuous data export](media/howto-export-data/export_list.PNG)
-=======
     ![Configure continuous data export](media/howto-export-data/export_list1.png)
->>>>>>> 6a383dfd
 
 7. After a few minutes, your data will appear in your chosen destination.
 
