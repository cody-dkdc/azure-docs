---
title: Supported browsers for Azure IoT Central | Microsoft Docs
description: Azure IoT Central can be accessed across modern desktops, tablets and browsers. This article outlines the list of supported browsers.
author: lmasieri
ms.author: lmasieri
ms.date: 10/23/2018
ms.topic: conceptual
ms.service: iot-central
services: iot-central
manager: peterpr
---
<<<<<<< HEAD
# Supported browsers for Azure IoT Central

*This article applies to operators, builders, and administrators.*
=======
>>>>>>> f37ed4f0

Azure IoT Central can be accessed across modern desktops, tablets and browsers. The following article outlines the list of supported browsers. 

<<<<<<< HEAD
## Supported browsers
=======
*This article applies to operators, builders, and administrators.*

>>>>>>> f37ed4f0
We recommend that you use the most up-to-date browser that's compatible with your operating system. The following browsers are supported:
- Microsoft Edge (latest version)
- Safari (latest version, Mac only)
- Chrome (latest version)
- Firefox (latest version)<|MERGE_RESOLUTION|>--- conflicted
+++ resolved
@@ -9,21 +9,13 @@
 services: iot-central
 manager: peterpr
 ---
-<<<<<<< HEAD
 # Supported browsers for Azure IoT Central
 
 *This article applies to operators, builders, and administrators.*
-=======
->>>>>>> f37ed4f0
 
 Azure IoT Central can be accessed across modern desktops, tablets and browsers. The following article outlines the list of supported browsers. 
 
-<<<<<<< HEAD
 ## Supported browsers
-=======
-*This article applies to operators, builders, and administrators.*
-
->>>>>>> f37ed4f0
 We recommend that you use the most up-to-date browser that's compatible with your operating system. The following browsers are supported:
 - Microsoft Edge (latest version)
 - Safari (latest version, Mac only)
