---
title: Administer an Azure IoT Central application | Microsoft Docs
description: As an adminstrator, how to administer your Azure IoT Central application
author: viv-liu
ms.author: viviali
<<<<<<< HEAD
ms.date: 02/20/2019
=======
ms.date: 02/05/2019
>>>>>>> ef8ec2d6
ms.topic: conceptual
ms.service: iot-central
services: iot-central
manager: peterpr
---

# Administer your IoT Central application

After you create an IoT Central application, you can go to the **Administration** section to:

- Manage application settings
- Manage users
- Manage roles
- View your bill
- Convert your Trial to Pay-As-You-Go
- Export data
- Manage device connection
- Use access tokens

To access and use the **Administration** section, you must be in the **Administrator** role for an Azure IoT Central application. If you create an Azure IoT Central application, you're automatically assigned to the **Administrator** role for that application. The [Manage Users](#manage-users) section in this article explains more about how to assign the **Administrator** role to other users.

## Manage application settings

### Change application name and URL
In the **Application Settings** page, you can change the name and URL of your application, then select **Save**.

![Application settings page](media/howto-administer/image0-a.png)

> [!Note]
> If you change your URL, your old URL can be taken by another Azure IoT Central customer. If that happens, it is no longer available for you to use. When you change your URL, the old URL no longer works, and you need to notify your users about the new URL to use.

### Prepare and upload image
To change the application image, see [Prepare and upload images to your Azure IoT Central application](howto-prepare-images.md).

### Copy an application
You can create a copy of any application, minus any device instances, device data history, and user data. The copy is a Pay-As-You-Go application that you'll be charged for. You can't create a Trial application in this way.

Select **Copy**. In the dialog box, enter the details for the new Pay-As-You-Go application. Then select **Copy** to confirm that you want to proceed. Learn more about the fields in this form in [Create an application](quick-deploy-iot-central.md) quickstart.

![Application settings page](media/howto-administer/appCopy2.png)

After the app copy operation succeeds, you  can go to the new application that was created by copying your application using the link that appears.

![Application settings page](media/howto-administer/appCopy3.png)

> [!Note]
> Copying an application also copies the definition of rules and actions. But because users who have access to your original app aren't copied to the copied app, you have to manually add users to actions such as email for which users are a prerequisite. In general it is a good idea to check the rules and actions to make sure they are up to date in the new app.

### Delete an application

> [!Note]
> To delete an application, you must also have permissions to delete resources in the Azure subscription you chose when you created the application. To learn more, see [Use role-based access control to manage access to your Azure subscription resources](https://docs.microsoft.com/azure/active-directory/role-based-access-control-configure).

Use the **Delete** button to permanently delete your IoT Central application. Doing this permanently deletes all data that's associated with that application.

## Manage users

### Add users

Every user must have a user account before they can sign in and access an Azure IoT Central application. Microsoft Accounts (MSAs) and Azure Active Directory (Azure AD) accounts are supported in Azure IoT Central. Azure Active Directory groups aren't currently supported in Azure IoT Central.

For more information, see [Microsoft account help](https://support.microsoft.com/products/microsoft-account?category=manage-account) and  [Quickstart: Add new users to Azure Active Directory](https://docs.microsoft.com/azure/active-directory/add-users-azure-active-directory).

1. To add a user to an IoT Central application, go to the **Users** page in the **Administration** section.

    ![List of users](media/howto-administer/image1.png)

1. To add a user, on the **Users** page, choose **+ Add user**.

1. Choose a role for the user from the **Role** drop-down menu. Learn more about roles in the [Manage roles](#manage-roles) section of this article.

    ![Role selection](media/howto-administer/image3.png)

    > [!NOTE]
    >  To add users in bulk, enter the user IDs of all the users you'd like to add separated by semi-colons. Choose a role from the **Role** drop-down menu. Then select **Save**.

### Edit the roles that are assigned to users

Roles can't be changed after they are assigned. To change the role that's assigned to a user, delete the user, and then add the user again with a different role.

### Delete users

To delete users, select one or more check boxes on the **Users** page. Then select **Delete**.

## Manage roles

Roles enable you to control who within your organization can perform various tasks in IoT Central. There are three roles you can assign to users of your application.

### Administrator

Users in the **Administrator** role have access to all functionality in an application.

The user who creates an application is automatically assigned to the **Administrator** role. There must always be at least one user in the **Administrator** role.

### Application Builder

Users in the **Application Builder** role can do everything in an application except administer the application. This means builders can create, edit, and delete device templates and devices, manage device sets, and run analytics and jobs. Builders won't have access to the **Administration** section of the application.

### Application Operator

Users in the **Application Operator** role can't make changes to device templates and can't administer the application. This means operators can adding and deleting devices, manage device sets, and run analytics and jobs. Operators won't have access to the **Application Builder** and **Administration** pages.

## View your bill

To view your bill, go to the **Billing** page in the **Administration** section. The Azure billing page opens in a new tab, where you can see the bill for each of your Azure IoT Central applications.

### Convert your Trial to Pay-As-You-Go

You can convert your Trial application to a Pay-As-You-Go application. Here are the differences between these types of applications.

- **Trial** applications are free for 7 days before they expire. They can be converted to Pay-As-You-Go at any time before they expire.
- **Pay-As-You-Go** applications are charged per device, with the first 5 devices free.

Learn more about pricing on the [Azure IoT Central pricing page](https://azure.microsoft.com/pricing/details/iot-central/).

To complete this self-service process, follow these steps:

1. Go to the **Billing** page in the **Administration** section.

    ![Trial state](media/howto-administer/freetrialbilling.png)

1. Select **Convert to Pay-As-You-Go**.

    ![Convert trial](media/howto-administer/convert.png)

1. Select the appropriate Azure Active Directory, and then the Azure subscription to use for your Pay-As-You-Go application.

1. After you select **Convert**, your application is now a Pay-As-You-Go application and you start getting billed.

## Export data

<<<<<<< HEAD
You can enable **Continuous data export** to export measurements, devices, and device templates data to your Azure Blob storage account. Learn more about how to [export your data](#export-data).

## Manage device connection

Connect devices at scale in your application using the keys and certificates here. Learn more about [connecting devices](/azure/iot-central/concepts-connectivity).
=======
You can enable **Continuous data export** to export measurements, devices, and device templates data to your Azure Blob storage account. Learn more about how to [export your data](howto-export-data.md).

## Manage device connection

Connect devices at scale in your application using the keys and certificates here. Learn more about [connecting devices](concepts-architecture.md).
>>>>>>> ef8ec2d6

## Use access tokens

Generate access tokens to use them in developer tools. Currently there is one developer tool available which is the IoT Central explorer for monitoring device messages and changes in propreties and settings. Learn more about the [IoT Central explorer](howto-use-iotc-explorer.md).

## Use the Azure SDKs for control plane operations

IoT Central Azure Resource Manager SDK packages are available for Node, Python, C#, Ruby, Java, and Go. These libraries support control plane operations for IoT Central, which enable you to create, list, update, or delete IoT Central applications. They also provide helpers for dealing with authentication and error handling that is specific to each language. 

You can find examples of how to use the Azure Resource Manager SDKs at [https://github.com/emgarten/iotcentral-arm-sdk-examples](https://github.com/emgarten/iotcentral-arm-sdk-examples).

To learn more, take a look at these packages on GitHub.

| Language | Repository | Package |
| ---------| ---------- | ------- |
| Node | [https://github.com/Azure/azure-sdk-for-node](https://github.com/Azure/azure-sdk-for-node) | [https://www.npmjs.com/package/azure-arm-iotcentral](https://www.npmjs.com/package/azure-arm-iotcentral)
| Python |[https://github.com/Azure/azure-sdk-for-python](https://github.com/Azure/azure-sdk-for-python) | [https://pypi.org/project/azure-mgmt-iotcentral](https://pypi.org/project/azure-mgmt-iotcentral)
| C# | [https://github.com/Azure/azure-sdk-for-net](https://github.com/Azure/azure-sdk-for-net) | [https://www.nuget.org/packages/Microsoft.Azure.Management.IotCentral](https://www.nuget.org/packages/Microsoft.Azure.Management.IotCentral)
| Ruby | [https://github.com/Azure/azure-sdk-for-ruby](https://github.com/Azure/azure-sdk-for-ruby) | [https://rubygems.org/gems/azure_mgmt_iot_central](https://rubygems.org/gems/azure_mgmt_iot_central)
| Java | [https://github.com/Azure/azure-sdk-for-java](https://github.com/Azure/azure-sdk-for-java) | [https://search.maven.org/search?q=a:azure-mgmt-iotcentral](https://search.maven.org/search?q=a:azure-mgmt-iotcentral)
| Go | [https://github.com/Azure/azure-sdk-for-go](https://github.com/Azure/azure-sdk-for-go) | [https://github.com/Azure/azure-sdk-for-go](https://github.com/Azure/azure-sdk-for-go)

## Next steps

Now that you've learned how to administer your Azure IoT Central application, here is the suggested next step:

> [!div class="nextstepaction"]
> [Set up the device template](howto-set-up-template.md)<|MERGE_RESOLUTION|>--- conflicted
+++ resolved
@@ -3,11 +3,7 @@
 description: As an adminstrator, how to administer your Azure IoT Central application
 author: viv-liu
 ms.author: viviali
-<<<<<<< HEAD
 ms.date: 02/20/2019
-=======
-ms.date: 02/05/2019
->>>>>>> ef8ec2d6
 ms.topic: conceptual
 ms.service: iot-central
 services: iot-central
@@ -139,19 +135,11 @@
 
 ## Export data
 
-<<<<<<< HEAD
-You can enable **Continuous data export** to export measurements, devices, and device templates data to your Azure Blob storage account. Learn more about how to [export your data](#export-data).
-
-## Manage device connection
-
-Connect devices at scale in your application using the keys and certificates here. Learn more about [connecting devices](/azure/iot-central/concepts-connectivity).
-=======
 You can enable **Continuous data export** to export measurements, devices, and device templates data to your Azure Blob storage account. Learn more about how to [export your data](howto-export-data.md).
 
 ## Manage device connection
 
-Connect devices at scale in your application using the keys and certificates here. Learn more about [connecting devices](concepts-architecture.md).
->>>>>>> ef8ec2d6
+Connect devices at scale in your application using the keys and certificates here. Learn more about [connecting devices](concepts-connectivity.md).
 
 ## Use access tokens
 
