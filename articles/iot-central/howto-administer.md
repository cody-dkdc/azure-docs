--- conflicted
+++ resolved
@@ -136,23 +136,15 @@
 
 ## Export data
 
-<<<<<<< HEAD
-You can enable **Continuous data export** to export measurements, devices, and device templates data to your Azure Blob storage account. Learn more about how to [export your data](#export-data).
+You can enable **Continuous data export** to export measurements, devices, and device templates data to your Azure Blob storage account. Learn more about how to [export your data](howto-export-data.md).
 
 ## Manage device connection
 
-Connect devices at scale in your application using the keys and certificates here. Learn more about [connecting devices](/azure/iot-central/concepts-connectivity).
-=======
-You can enable **Continuous data export** to export measurements, devices, and device templates data to your Azure Blob storage account. Learn more about [how to export your data](#howto-export-data).
-
-## Manage device connection
-
-Connect devices at scale in your application using the keys and certificates here. Learn more about [connecting devices](#concepts-connectivity).
->>>>>>> 5adf1fb9
+Connect devices at scale in your application using the keys and certificates here. Learn more about [connecting devices](concepts-architecture.md).
 
 ## Use access tokens
 
-Generate access tokens to use them in developer tools. Currently there is one developer tool available which is the IoT Central explorer for monitoring device messages and changes in propreties and settings. Learn more about the [IoT Central explorer](#howto-use-iotc-explorer). 
+Generate access tokens to use them in developer tools. Currently there is one developer tool available which is the IoT Central explorer for monitoring device messages and changes in propreties and settings. Learn more about the [IoT Central explorer](howto-use-iotc-explorer.md).
 
 ## Use the Azure SDKs for control plane operations
 
