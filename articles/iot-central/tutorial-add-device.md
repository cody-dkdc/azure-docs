---
title: Add a real device to an Azure IoT Central application | Microsoft Docs
description: As an operator, add a real device to your Azure IoT Central application.
author: sandeeppujar
ms.author: sandeepu
ms.date: 02/01/2019
ms.topic: tutorial
ms.service: iot-central
services: iot-central
ms.custom: mvc
manager: peterpr
---

# Tutorial: Add a real device to your Azure IoT Central application

This tutorial shows you how to add and configure a real device to your Microsoft Azure IoT Central application.

This tutorial is made up of two parts:

1. First, as an operator, you learn how to add and configure a real device in your Azure IoT Central application. At the end of this part, you retrieve a connection string to use in the second part.
2. Then, as a device developer, you learn about the code in your real device. You add the connection string from the first part to the sample code.

In this tutorial, you learn how to:

> [!div class="checklist"]
> * Add a new real device
> * Configure the real device
> * Get connection string for real device from the application
> * Understand how client code maps to the application
> * Configure client code for the real device

## Prerequisites

Before you begin, the builder should complete at least the first builder tutorial to create the Azure IoT Central application:

* [Define a new device type](tutorial-define-device-type.md) (Required)
* [Configure rules and actions for your device](tutorial-configure-rules.md) (Optional)
* [Customize the operator's views](tutorial-customize-operator.md) (Optional)

## Add a real device

To add a real device to your application, you use the **Connected Air Conditioner** device template you created in the [Define a new device type](tutorial-define-device-type.md) tutorial.

1. To add a new device as an operator choose **Device Explorer** in the left navigation menu:

   ![Device explorer page showing connected air conditioner](media/tutorial-add-device/explorer.png)

   The **Device Explorer** shows the **Connected Air Conditioner** device template and the simulated device that was automatically created when the builder created the device template.

2. To start connecting a real connected air conditioner device, choose **New**, then **Real**:

   ![Start adding a new, real connected air conditioner device](media/tutorial-add-device/newreal.png)

3. Enter the Device Id (**should be lower case**) or use the suggested Device Id. You can also enter the name for your new device and choose **Create**.  

   ![Rename the device](media/tutorial-add-device/rename.png)

## Configure a real device

The real device is created from the **Connected Air Conditioner** device template. You can use **Settings** to configure your device and set property values to record information about your device.

1. On the **Settings** page, notice that the **Set Temperature** setting status is **no update**. It stays in this state until the real device connects to the application and acknowledges that it has acted on the setting. 

    ![Settings show syncing](media/tutorial-add-device/settingssyncing.png)

2. On the **Properties** page for your new, real connected air conditioner device, location of service and the last service date are both editable properties of the device. The serial number and firmware version fields are empty until the device is connected to the application. These are read-only values that are sent from the device and cannot be edited.

    ![Device Properties for real device](media/tutorial-add-device/setproperties1.png)

3. You can view the **Measurements**, **Rules**, and **Dashboard** pages for your real device.

## Generate connection string for real device from application

A device developer needs to embed the *connection string* for your real device in the code that runs on the device. The connection string enables the device to connect securely to your Azure IoT Central application. You generate the connection string as part of preparing the client code written in Node.js in the next steps. The Node.js application represents the real connected air conditioner. 

## Prepare the client code

The example code in this article is written in [Node.js](https://nodejs.org/) and shows just enough code to:

* Connect as a device to your Azure IoT Central application.
* Send temperature telemetry as a connected air conditioner device.
* Send device properties to your Azure IoT Central application.
* Respond to an operator who uses the **Set Temperature** setting.
* Handle the Echo command from your Azure IoT Central application.

The "How to" articles referenced in the [Next Steps](#next-steps) section provide more complete samples and show the use of other programming languages. For more information about how devices connect to Azure IoT Central, see the [Device connectivity](concepts-connectivity.md) article.

The following steps show how to prepare the [Node.js](https://nodejs.org/) sample:

1. Install [Node.js](https://nodejs.org/) version 4.0.x or later in your machine. Node.js is available for a wide variety of operating systems.

1. Create a folder called `connectedairconditioner` on your machine.

1. In your command-line environment, navigate to the `connectedairconditioner` folder you created.

1. Install the DPS key generator by using the following command:

    ```cmd/sh
    npm i -g dps-keygen
    ```

   Learn more about the [command line tool here](https://www.npmjs.com/package/dps-keygen).

1. The connection string for a device instance in your application is generated from device information provided by the IoT Central.

    Return to the IoT Central portal. On the device screen for your real connected air conditioner, choose **Connect**.

    ![Device page showing view connection information link](media/tutorial-add-device/connectionlink.png)

1. On the Device Connection page, copy and paste Scope ID, Device ID and Primary Key on to a text editor, then save. You use these values in the next step.

    ![Connection details](media/tutorial-add-device/device-connect.PNG)

1. Return to the command line environment and generate your connection string by executing:

    ```cmd/sh
<<<<<<< HEAD
    dps-keygen -si:<scope_id> -di:<device_id> -dk:<Primary Key>
=======
     dps-keygen -si:<scope_id> -di:<device_id> -dk:<Primary Key>
>>>>>>> 27181f4d
    ```

    Copy the output and save in a new file (for example, connection.txt).

1. To initialize your Node.js project, run the following command accepting all the defaults:

    ```cmd/sh
    npm init
<<<<<<< HEAD
      ```
=======
    ```
>>>>>>> 27181f4d

1. To install the necessary packages, run the following command:

    ```cmd/sh
    npm install azure-iot-device azure-iot-device-mqtt --save
    ```

1. Using a text editor, create a file called **ConnectedAirConditioner.js** in the `connectedairconditioner` folder.

1. Add the following `require` statements at the start of the **ConnectedAirConditioner.js** file:

    ```javascript
    'use strict';

    var clientFromConnectionString = require('azure-iot-device-mqtt').clientFromConnectionString;
    var Message = require('azure-iot-device').Message;
    var ConnectionString = require('azure-iot-device').ConnectionString;
    ```

1. Add the following variable declarations to the file:

    ```javascript
    var connectionString = '{your device connection string}';
    var targetTemperature = 0;
    var client = clientFromConnectionString(connectionString);
    ```

    > [!NOTE]
    > You update the placeholder `{your device connection string}` in a later step.

1. Save the changes you have made so far, but keep the file open.

## Understand how client code maps to the application

In the previous section, you created a skeleton Node.js project for an application that connects to your Azure IoT Central application. In this section, you add the code to:

* Connect to your Azure IoT Central application.
* Send telemetry to your Azure IoT Central application.
* Send device properties to your Azure IoT Central application.
* Receive settings from your Azure IoT Central application.
* Handle the Echo command from your Azure IoT Central application.

1. To send temperature telemetry to your Azure IoT Central application, add the following code to the **ConnectedAirConditioner.js** file:

    ```javascript
    // Send device telemetry.
    function sendTelemetry() {
      var temperature = targetTemperature + (Math.random() * 15);
      var data = JSON.stringify({ temperature: temperature });
      var message = new Message(data);
      client.sendEvent(message, (err, res) => console.log(`Sent message: ${message.getData()}` +
        (err ? `; error: ${err.toString()}` : '') +
        (res ? `; status: ${res.constructor.name}` : '')));
    }
    ```

    The name of the field in the JSON you send must match the name of the field you specified for temperature telemetry in your device template. In this example, the name of the field is **temperature**.

1. To send the device properties such as **firmwareVersion** and **serialNumber**,  add the following definition:

    ```javascript
    // Send device properties
    function sendDeviceProperties(twin) {
      var properties = {
        firmwareVersion: "9.75",
        serialNumber: "10001"
      };
      twin.properties.reported.update(properties, (errorMessage) => 
      console.log(` * Sent device properties ` + (errorMessage ? `Error: ${errorMessage.toString()}` : `(success)`)));
    }
    ```

1. To define the settings your device supports, such as **setTemperature**, add the following definition:

    ```javascript
    // Add any settings your device supports
    // mapped to a function that is called when the setting is changed.
    var settings = {
      'setTemperature': (newValue, callback) => {
        // Simulate the temperature setting taking two steps.
        setTimeout(() => {
          targetTemperature = targetTemperature + (newValue - targetTemperature) / 2;
          callback(targetTemperature, 'pending');
          setTimeout(() => {
            targetTemperature = newValue;
            callback(targetTemperature, 'completed');
          }, 5000);
        }, 5000);
      }
    };
    ```

1. To handle settings sent from Azure IoT Central, add the following function that locates and executes the appropriate device code:

    ```javascript
    // Handle settings changes that come from Azure IoT Central via the device twin.
    function handleSettings(twin) {
      twin.on('properties.desired', function (desiredChange) {
        for (let setting in desiredChange) {
          if (settings[setting]) {
            console.log(`Received setting: ${setting}: ${desiredChange[setting].value}`);
            settings[setting](desiredChange[setting].value, (newValue, status, message) => {
              var patch = {
                [setting]: {
                  value: newValue,
                  status: status,
                  desiredVersion: desiredChange.$version,
                  message: message
                }
              }
              twin.properties.reported.update(patch, (err) => console.log(`Sent setting update for ${setting}; ` +
                (err ? `error: ${err.toString()}` : `status: success`)));
            });
          }
        }
      });
    }
    ```

    This function:

    * Watches for Azure IoT Central sending a desired property.
    * Locates the appropriate function to call to handle the setting change.
    * Sends an acknowledgement back to your Azure IoT Central application.

1. To respond to a command such as **echo**  from your Azure IoT Central application, add the following definition:

    ```javascript
    // Respond to the echo command
    function onCommandEcho(request, response) {
      // Display console info
      console.log(' * Echo command received');
      // Respond
      response.send(10, 'Success', function (errorMessage) {});
    }
    ```

1. Add the following code to complete the connection to Azure IoT Central and hook up the functions in the client code:

    ```javascript
    // Handle device connection to Azure IoT Central.
    var connectCallback = (err) => {
      if (err) {
        console.log(`Device could not connect to Azure IoT Central: ${err.toString()}`);
      } else {
        console.log('Device successfully connected to Azure IoT Central');
        // Send telemetry measurements to Azure IoT Central every 1 second.
        setInterval(sendTelemetry, 1000);
        // Setup device command callbacks
        client.onDeviceMethod('echo', onCommandEcho);
        // Get device twin from Azure IoT Central.
        client.getTwin((err, twin) => {
          if (err) {
            console.log(`Error getting device twin: ${err.toString()}`);
          } else {
            // Send device properties once on device start up
            sendDeviceProperties(twin);
            // Apply device settings and handle changes to device settings.
            handleSettings(twin);
          }
        });
      }
    };

    client.open(connectCallback);
    ```

1. Save the changes you have made so far, but keep the file open.

## Configure client code for the real device

<!-- Add the connection string to the sample code, build, and run -->
To configure your client code to connect to your Azure IoT Central application, you need to add the connection string for your real device that you noted earlier in this tutorial.

1. In the **ConnectedAirConditioner.js** file, find the following line of code:

    ```javascript
    var connectionString = '{your device connection string}';
    ```

1. Replace `{your device connection string}` with the connection string of your real device. You saved the connection string earlier in a text editor.

1. Save the changes to the **ConnectedAirConditioner.js** file.

1. To run the sample, enter the following command in your command-line environment:

    ```cmd/sh
    node ConnectedAirConditioner.js
    ```

    > [!NOTE]
    > Make sure you are in the `connectedairconditioner` folder when you run this command.

1. The application prints output to the console:

   ![Client application output](media/tutorial-add-device/output.png)

1. After about 30 seconds, you see the telemetry on the device **Measurements** page:

   ![Real telemetry](media/tutorial-add-device/realtelemetry.png)

1. On the **Settings** page, you can see the setting is now synchronized. When the device first connected, it received the setting value and acknowledged the change:

   ![Setting synchronized](media/tutorial-add-device/settingsynced.png)

1. On the **Settings** page, set the device temperature to **95** and choose **Update device**. Your sample application receives and processes this change:

   ![Receive and process setting](media/tutorial-add-device/receivesetting.png)

   > [!NOTE]
   > There are two "setting update" messages. One when the `pending` status is sent and one when the `completed` status is sent.

1. On the **Measurements** page you can see that the device is sending higher temperature values:

    ![Temperature telemetry is now higher](media/tutorial-add-device/highertemperature.png)

## Next steps

In this tutorial, you learned how to:

> [!div class="nextstepaction"]
> * Add a new real device
> * Configure the new device
> * Get connection string for real device from the application
> * Understand how client code maps to the application
> * Configure client code for the real device

Now that you have connected a real device to your Azure IoT Central application, here are the suggested next steps:

As an operator, you can learn how to:

* [Manage your devices](howto-manage-devices.md)
* [Use device sets](howto-use-device-sets.md)
* [Create custom analytics](howto-use-device-sets.md)

As a device developer, you can learn how to:

* [Prepare and connect a DevKit](howto-connect-devkit.md)
* [Prepare and connect a Raspberry Pi](howto-connect-raspberry-pi-python.md)
* [Connect a generic Node.js client to your Azure IoT Central application](howto-connect-nodejs.md)
* [Customize your code][lnk-nodejs-device-ref]


[lnk-nodejs-device-ref]: /javascript/api/azure-iot-device/?view=azure-iot-typescript-latest<|MERGE_RESOLUTION|>--- conflicted
+++ resolved
@@ -114,11 +114,7 @@
 1. Return to the command line environment and generate your connection string by executing:
 
     ```cmd/sh
-<<<<<<< HEAD
-    dps-keygen -si:<scope_id> -di:<device_id> -dk:<Primary Key>
-=======
      dps-keygen -si:<scope_id> -di:<device_id> -dk:<Primary Key>
->>>>>>> 27181f4d
     ```
 
     Copy the output and save in a new file (for example, connection.txt).
@@ -127,11 +123,7 @@
 
     ```cmd/sh
     npm init
-<<<<<<< HEAD
-      ```
-=======
-    ```
->>>>>>> 27181f4d
+    ```
 
 1. To install the necessary packages, run the following command:
 
