---
title: Customize the operator's views in Azure IoT Central | Microsoft Docs
description: As a builder, customize the operator's views in your Azure IoT Central application.
author: sandeeppujar
ms.author: sandeepu
ms.date: 01/29/2018
ms.topic: tutorial
ms.service: iot-central
services: iot-central
ms.custom: mvc
---

# Tutorial: Customize the Azure IoT Central operator's view (New UI design)

This tutorial shows you, as a builder, how to customize the operator's view of your application. When you make a change to the application as a builder, you can preview the operator's view in the Microsoft Azure IoT Central application.

In this tutorial, you customize the application to display relevant information about the connected air conditioner device to an operator. Your customizations enable the operator to manage the air conditioner devices connected to the application.

In this tutorial, you learn how to:

> [!div class="checklist"]
> * Configure your device dashboard
> * Configure your device settings layout
> * Configure your device properties layout
> * Preview the device as an operator
> * Configure your default application dashboard
> * Preview the default application dashboard as an operator


## Prerequisites

Before you begin, you should complete the two previous tutorials:

* [Define a new device type in your Azure IoT Central application](tutorial-define-device-type.md).
* [Configure rules and actions for your device](tutorial-configure-rules.md).

## Configure your device dashboard

As a builder, you can define what information displays on a device dashboard. In the [Define a new device type in your application](tutorial-define-device-type.md) tutorial, you added a line-chart and other information to the **Connected Air Conditioner** dashboard.

1. To edit the **Connected Air Conditioner** device template, choose **Device Templates** on the left navigation menu:

    ![Device Templates page](media/tutorial-customize-operator/devicetemplates.png)

2. To customize your device dashboard, click the **Connected Air Conditioner (1.0.0)** device template device you created in the [Define a new device type in your application](tutorial-define-device-type.md) tutorial.

3. To edit the dashboard, select the **Dashboard** tab.

4. To add a Key Performance Indicator (KPI) tile to the dashboard, choose **KPI**:

    To define the KPI, use the information in the following table:

    | Setting     | Value |
    | ----------- | ----- |
    | Name        | Maximum temperature |
    | Time range  | Past 1 week |
    | Measurement Type | Telemetry |
    | Measurement | temperature |
    | Aggregation | Maximum |
    | Visibility  | Enabled |

    ![Add KPI](media/tutorial-customize-operator/addkpi.png)

5. Click **Save**. You can now see the KPI tile on the dashboard:

    ![KPI tile](media/tutorial-customize-operator/temperaturekpi.png)

<<<<<<< HEAD
6. To move or resize a tile on the dashboard, move the mouse pointer over the tile. You can drag the tile to a new location or resize it.
=======
7. Select **Done** when you are finished making changes.
>>>>>>> 27181f4d

## Configure your settings layout

As a builder, you can also configure the operator's view of the device settings. An operator uses the device settings tab to configure a device. For example, an operator uses the settings tab to set the target temperature for the connected air conditioner.

1. To edit the settings layout for your connected air conditioner, choose the **Settings** tab.

2. You can move and resize the settings tiles:

    ![Edit the settings layout](media/tutorial-customize-operator/settingslayout.png)

<<<<<<< HEAD
=======
3. Select **Done** when you are finished making changes.

> [!NOTE]
> In **Edit Template** mode, you can't edit the values of the settings.

>>>>>>> 27181f4d
## Configure your properties layout

In addition to the dashboard and settings, you can also configure the operator's view of the device properties. An operator uses the device properties tab to manage device metadata. For example, an operator uses the properties tab to view a device serial number or update contact details for the manufacturer.

1. To edit the properties layout for your connected air conditioner, choose the **Properties** tab.

2. You can move and resize the properties fields:

    ![Edit the properties layout](media/tutorial-customize-operator/propertieslayout.png)

<<<<<<< HEAD
## Preview the connected air conditioner device as an operator
=======
3. Select **Done** when you are finished making changes.

> [!NOTE]
> In **Edit Template** mode, you can't edit the values of the properties.

## Preview the device
>>>>>>> 27181f4d

You use the **Device Templates** page to customize the dashboard, settings, and properties tabs for an operator. You use the **Device Explorer** page to view and use the device template.

1. To view and use the connected air conditioner template as an operator, navigate to the **Device Explorer** page and choose the simulated device that IoT Central generated from your template:

<<<<<<< HEAD
    ![View and use the device template](media/tutorial-customize-operator/usetemplate.png)
=======
1. To view your connected air conditioner device as an operator, select **Done** to stop editing the template and return to the operator's view of the device.
>>>>>>> 27181f4d

2. To update the Location of this device, choose **Properties** and edit the value in the Location tile. Then click **Save**:

    ![Edit a property value](media/tutorial-customize-operator/editproperty.png)

3. To send a setting to your connected air conditioner, choose **Settings**, change a setting value in a tile, and choose **Update**:

    ![Send setting to device](media/tutorial-customize-operator/sendsetting.png)

    When the device acknowledges the new setting value, the setting shows as **synced** on the tile.

4. As an operator, you can view the device dashboard as configured by the builder:

    ![Operator's view of the device dashboard](media/tutorial-customize-operator/operatordashboard.png)

## Configure the default dashboard

When a builder or operator signs in to an Azure IoT Central application, they see the application dashboard. As a builder, you can configure the content of the default dashboard to include the most useful and relevant content for an operator.

<<<<<<< HEAD
1. To customize the default home page, navigate to the **Home** page and edit **Edit** at the top right of the page. A panel slides out from the left with a list of objects you can add to the **Home** page:
=======
> [!NOTE]
> Users can also create their own personal dashboards and choose one as their default.

1. To customize the default application dashboard, navigate to the **Dashboard** page and select **Edit** on the top right of the page. A panel appears with a library of objects you can add to the dashboard.
>>>>>>> 27181f4d

    ![Dashboard page](media/tutorial-customize-operator/builderhome.png)

<<<<<<< HEAD
2. To customize the **Home** page, add tiles from the **Library**. Choose **Link**, and add details of your organization's web site. Then click **Save**:
=======
2. To customize the dashboard, add tiles from the **Library**. Choose **Link**, and add details of your organization's web site. Then choose **Save**:
>>>>>>> 27181f4d

    ![Add link to the dashboard](media/tutorial-customize-operator/addlink.png)

    > [!NOTE]
    > You can also add links to pages within your Azure IoT Central application. For example, you could add a link to a device dashboard or settings page.

3. Optionally, choose **Image** and upload an image to display on your dashboard. An image can have a URL to which you navigate when you select it:

    ![Add an image to the dashboard](media/tutorial-customize-operator/addimage.png)

    To learn more, see [How to prepare and upload images to your Azure IoT Central application](howto-prepare-images.md).

## Preview the dashboard

<<<<<<< HEAD
To preview the home page as an operator, click **Done** at the top right of the page:
=======
To preview the application dashboard as an operator, select **Done** on the top right of the page
>>>>>>> 27181f4d

![Toggle Design Mode](media/tutorial-customize-operator/operatorviewhome.png)

You can select the link and image tiles to navigate to the URLs you set as a builder.

## Next steps

In this tutorial, you learned how to customize the operator's view of the application.

<!-- Repeat task list from intro -->
> [!div class="nextstepaction"]
> * Configure your device dashboard
> * Configure your device settings layout
> * Configure your device properties layout
> * Preview the device as an operator
> * Configure your default application dashboard
> * Preview the default application dashboard as an operator

Now that you have learned how to customize the operator's view of the application, the suggested next steps are:

* [Monitor your devices (as an operator)](tutorial-monitor-devices.md)
* [Add a new device to your application (as an operator and device developer)](tutorial-add-device.md)<|MERGE_RESOLUTION|>--- conflicted
+++ resolved
@@ -65,11 +65,7 @@
 
     ![KPI tile](media/tutorial-customize-operator/temperaturekpi.png)
 
-<<<<<<< HEAD
-6. To move or resize a tile on the dashboard, move the mouse pointer over the tile. You can drag the tile to a new location or resize it.
-=======
 7. Select **Done** when you are finished making changes.
->>>>>>> 27181f4d
 
 ## Configure your settings layout
 
@@ -81,14 +77,11 @@
 
     ![Edit the settings layout](media/tutorial-customize-operator/settingslayout.png)
 
-<<<<<<< HEAD
-=======
 3. Select **Done** when you are finished making changes.
 
 > [!NOTE]
 > In **Edit Template** mode, you can't edit the values of the settings.
 
->>>>>>> 27181f4d
 ## Configure your properties layout
 
 In addition to the dashboard and settings, you can also configure the operator's view of the device properties. An operator uses the device properties tab to manage device metadata. For example, an operator uses the properties tab to view a device serial number or update contact details for the manufacturer.
@@ -99,26 +92,18 @@
 
     ![Edit the properties layout](media/tutorial-customize-operator/propertieslayout.png)
 
-<<<<<<< HEAD
-## Preview the connected air conditioner device as an operator
-=======
 3. Select **Done** when you are finished making changes.
 
 > [!NOTE]
 > In **Edit Template** mode, you can't edit the values of the properties.
 
 ## Preview the device
->>>>>>> 27181f4d
 
 You use the **Device Templates** page to customize the dashboard, settings, and properties tabs for an operator. You use the **Device Explorer** page to view and use the device template.
 
 1. To view and use the connected air conditioner template as an operator, navigate to the **Device Explorer** page and choose the simulated device that IoT Central generated from your template:
 
-<<<<<<< HEAD
-    ![View and use the device template](media/tutorial-customize-operator/usetemplate.png)
-=======
 1. To view your connected air conditioner device as an operator, select **Done** to stop editing the template and return to the operator's view of the device.
->>>>>>> 27181f4d
 
 2. To update the Location of this device, choose **Properties** and edit the value in the Location tile. Then click **Save**:
 
@@ -138,22 +123,14 @@
 
 When a builder or operator signs in to an Azure IoT Central application, they see the application dashboard. As a builder, you can configure the content of the default dashboard to include the most useful and relevant content for an operator.
 
-<<<<<<< HEAD
-1. To customize the default home page, navigate to the **Home** page and edit **Edit** at the top right of the page. A panel slides out from the left with a list of objects you can add to the **Home** page:
-=======
 > [!NOTE]
 > Users can also create their own personal dashboards and choose one as their default.
 
 1. To customize the default application dashboard, navigate to the **Dashboard** page and select **Edit** on the top right of the page. A panel appears with a library of objects you can add to the dashboard.
->>>>>>> 27181f4d
 
     ![Dashboard page](media/tutorial-customize-operator/builderhome.png)
 
-<<<<<<< HEAD
-2. To customize the **Home** page, add tiles from the **Library**. Choose **Link**, and add details of your organization's web site. Then click **Save**:
-=======
 2. To customize the dashboard, add tiles from the **Library**. Choose **Link**, and add details of your organization's web site. Then choose **Save**:
->>>>>>> 27181f4d
 
     ![Add link to the dashboard](media/tutorial-customize-operator/addlink.png)
 
@@ -168,11 +145,7 @@
 
 ## Preview the dashboard
 
-<<<<<<< HEAD
-To preview the home page as an operator, click **Done** at the top right of the page:
-=======
 To preview the application dashboard as an operator, select **Done** on the top right of the page
->>>>>>> 27181f4d
 
 ![Toggle Design Mode](media/tutorial-customize-operator/operatorviewhome.png)
 
