--- conflicted
+++ resolved
@@ -45,13 +45,7 @@
 
 1. Select your device set.
 
-<<<<<<< HEAD
-1. Select the **Dashboard** tab.
-
-1. Click **Edit**.
-=======
 1. Select **Edit Template**.
->>>>>>> 27181f4d
 
     ![Design Mode on](media/howto-use-device-sets/image3.png)
 
