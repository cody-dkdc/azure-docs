--- conflicted
+++ resolved
@@ -91,12 +91,9 @@
 3. Save and you will see the map tile displaying the location of your devices in the Device Set.
 4. Now when an operator views the device sets dashboard, the operator can see all the tiles you have configured, including the location Map to visualize all the devices location at a glance!
 
-<<<<<<< HEAD
 > [!NOTE]
-> You will be able to resize the map to your desired size. Selecting a pin in the map will display the device information, name and location. You can select the pop-up to go to the device property page.
+> You can resize the map to your desired size. Selecting a pin in the map displays the device information, name and location. You can select the pop-up to go to the device property page.
 
-=======
->>>>>>> ef8ec2d6
 ## Configure the List for your device set
 
 After you create your device set, you can configure the **List**. The **List** shows all the devices in the device set in a table with the columns you choose.
