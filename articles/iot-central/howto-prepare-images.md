--- conflicted
+++ resolved
@@ -69,11 +69,7 @@
 
 ![Upload application image](media/howto-prepare-images/uploadapplicationmanager.png)
 
-<<<<<<< HEAD
-Select the Application Image tile to upload your prepared image (268x160 px) from your local machine.
-=======
 Select the **Application Image** tile to upload an image (268x160 px) from your local machine.
->>>>>>> 6a383dfd
 
 ### Application dashboard
 
@@ -81,11 +77,7 @@
 
 ![Upload dashboard image](media/howto-prepare-images/uploadhomepage.png)
 
-<<<<<<< HEAD
-Under Configure Image, select the Image tile to upload your prepared image from your local machine. The smallest sized tile is 200x200 px, larger tiles can be either square or rectangular multiples of small tiles. For example 200x400 px, 400x200 px, or 400x400 px.
-=======
 Under **Configure Image**, select the **Image** tile to upload an image from your local machine. The smallest sized tile is 200x200 px, larger tiles can be either square or rectangular multiples of small tiles. For example 200x400 px, 400x200 px, or 400x400 px.
->>>>>>> 6a383dfd
 
 **Save** the uploaded image. You can resize it while in the edit mode. Select **Done** when finished.
 
@@ -95,11 +87,7 @@
 
 ![Upload device template image](media/howto-prepare-images/uploaddevicetemplate.png)
 
-<<<<<<< HEAD
-Select the image tile to upload your prepared image (64x64 px) from your local machine.
-=======
 Select the image tile to upload an image (64x64 px) from your local machine.
->>>>>>> 6a383dfd
 
 ### Device dashboard
 
@@ -107,11 +95,7 @@
 
 ![Upload device dashboard image](media/howto-prepare-images/uploaddevicedashboard.png)
 
-<<<<<<< HEAD
-Under Configure Image, select the Image tile, and then choose the file to upload from your local machine. The smallest sized tile is 200x200 px, larger tiles can be either square or rectangular multiples of small tiles. For example 200x400 px, 400x200 px, or 400x400 px.
-=======
 Under **Configure Image**, select the **Image** tile, and then choose the file to upload from your local machine. The smallest sized tile is 200x200 px, larger tiles can be either square or rectangular multiples of small tiles. For example 200x400 px, 400x200 px, or 400x400 px.
->>>>>>> 6a383dfd
 
 **Save** the uploaded image. You can resize and reposition it while in the edit mode. Select **Done** when finished.
 
@@ -121,11 +105,7 @@
 
 ![Upload device set dashboard image](media/howto-prepare-images/uploaddevicesetdashboard.png)
 
-<<<<<<< HEAD
-Under Configure Image, select the Image tile to upload your prepared image from your local machine. The smallest sized tile is 200x200 px, larger tiles can be either square or rectangular multiples of small tiles. For example 200x400 px, 400x200 px, or 400x400 px.
-=======
 Under **Configure Image**, select the **Image** tile to upload an image from your local machine. The smallest sized tile is 200x200 px, larger tiles can be either square or rectangular multiples of small tiles. For example 200x400 px, 400x200 px, or 400x400 px.
->>>>>>> 6a383dfd
 
 **Save** the uploaded image. You can resize and reposition it while in the edit mode. Select **Done** when finished.
 
