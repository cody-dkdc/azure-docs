---
title: Create and manage event rules in your Azure IoT Central application | Microsoft Docs
description: Azure IoT Central event rules enable you to monitor your devices in near real time and to automatically invoke actions, such as sending an email, when the rule triggers.
author: ankitscribbles
ms.author: ankitgup
ms.date: 02/02/2019
ms.topic: conceptual
ms.service: iot-central
services: iot-central
manager: peterpr
---

# Create an Event rule and set up notifications in your Azure IoT Central application

*This article applies to operators, builders, and administrators.*

You can use Azure IoT Central to remotely monitor your connected devices. Azure IoT Central rules enable you to monitor your devices in near real time and automatically invoke actions, such as send an email or trigger Microsoft Flow. In just a few clicks, you can define the condition for which to monitor your device data and configure the corresponding action. This article explains how to create rules to monitor events sent by the device.

Devices can use event measurement to send important or informational device events. An event rule triggers when the selected device event is reported by the device.

## Create an event rule

To create an event rule, the device template must have at least one event measurement defined. This example uses a refrigerated vending machine device that reports a fan motor error event. The rule monitors the event reported by the device and sends an email whenever the event is reported.

1. Using Device Explorer, navigate to the device template for which you are adding the rule for.

<<<<<<< HEAD
1. Under the selected template, click on an existing device.
=======
1. Under the selected template, select an existing device.
>>>>>>> 27181f4d

    >[!TIP] 
    >If the template doesn't have any devices then add a new device first.

1. If you haven’t created any rules yet, you see the following screen:

    ![No rules yet](media/howto-create-event-rules/Rules_Landing_Page.png)


1. On the **Rules** tab, select **Edit Template** and then **+ New Rule** to see the types of rules you can create.


1. Select the **Event** tile to create an event monitoring rule.

    ![Rule types](media/howto-create-event-rules/Rule_Types.png)

    
1. Enter a name that helps you to identify the rule in this device template.

1. To immediately enable the rule for all the devices created from this template, toggle **Enable rule for all devices for this template**.

    ![Rule Detail](media/howto-create-event-rules/Rule_Detail.png)

    The rule automatically applies to all the devices under the device template.

### Configure the rule conditions

Condition defines the criteria that is monitored by the rule.

1. Choose the **+** next to **Conditions** to add a new condition.

1. Choose the event that you want to monitor from the Measurement dropdown. In this example, **Fan Motor Error** event has been selected.

   ![Condition](media/howto-create-event-rules/Condition_Filled_Out.png)


1. Optionally, you can also set **Count** as **Aggregation** and provide the corresponding threshold.

    - Without aggregation, the rule triggers for each event data point that meets the condition. For example, if you configure the rule's condition to trigger when a 'Fan Motor Error' event occurs then the rule will trigger almost immediately when the device reports that event.
    - If Count is used as an aggregate function, then you have to  provide a **Threshold** and an **Aggregate time window** over which the condition needs to be evaluated. In this case, the count of events is aggregated and the rule will trigger only if the aggregated event count matches the threshold.
 
    For example, if you want to alert when there are more than three device events within 5 minutes, then select the event and set the aggregate function as "count",  operator as "greater than", and "threshold" as 3. Set "Aggregation time period" as "5 minutes". The rule triggers when more than three events are sent by the device within 5 minutes. The rule evaluation frequency is the same as the **Aggregate time window**, which means, in this example, the rule is  evaluated once every 5 minutes. 

    ![Add Event Condition](media/howto-create-event-rules/Aggregate_Condition_Filled_Out.png)

    >[!NOTE] 
    >More than one event measurement can be added under **Condition**. When multiple conditions are specified, all the conditions must be met for the rule to trigger. Each conditon gets joined by an 'AND' clause implicitly. When using aggregate, every measurement must be aggregated.

### Configure actions

This section shows you how to set up actions to take when the rule is fired. Actions get invoked when all the conditions specified in the rule evaluate to true.

1. Choose the **+** next to **Actions**. Here you see the list of available actions.

    ![Add Action](media/howto-create-event-rules/Add_Action.png)

1. Choose the **Email** action, enter a valid email address in the **To** field, and provide a note to appear in the body of the email when the rule triggers.

    > [!NOTE]
    > Emails are only sent to the users that have been added to the application and have logged in at least once. Learn more about [user management](howto-administer.md) in Azure IoT Central.

   ![Configure Action](media/howto-create-event-rules/Configure_Action.png)

1. To save the rule, choose **Save**. The rule goes live within a few minutes and starts monitoring the events being sent to your application. When the condition specified in the rule matches, the rule triggers the configured email action.

You can add other actions to the rule such as Microsoft Flow and webhooks. You can add up to 5 actions per rule.

- [Microsoft Flow action](howto-add-microsoft-flow.md) to kick off a workflow in Microsoft Flow when a rule is triggered 
- [Webhook action](howto-create-webhooks.md) to notify other services when a rule is triggered

## Parameterize the rule

Actions can also be configured using **Device Property** as a parameter. If an email address is stored as a device property, then it can be used when you define the **To** address.

## Delete a rule

If you no longer need a rule, delete it by opening the rule and choosing **Delete**. Deleting the rule removes it from the device template and all the associated devices.

## Enable or disable a rule for a device template

Navigate to the device and choose the rule you want to enable or disable. Toggle the **Enable rule for all devices of this template** button to enable or disable the rule for all devices that are associated with the device template.

## Enable or disable a rule for a device

Navigate to the device and choose the rule you want to enable or disable. Toggle the **Enable rule for this device** button to either enable or disable the rule for that device.

## Next steps

Now that you have learned how to create rules in your Azure IoT Central application, here are some next step:

- [Add Microsoft Flow action in rules](howto-add-microsoft-flow.md)
- [Add Webhook action in rules](howto-create-webhooks.md)
- [How to manage your devices](howto-manage-devices.md)<|MERGE_RESOLUTION|>--- conflicted
+++ resolved
@@ -24,11 +24,7 @@
 
 1. Using Device Explorer, navigate to the device template for which you are adding the rule for.
 
-<<<<<<< HEAD
-1. Under the selected template, click on an existing device.
-=======
 1. Under the selected template, select an existing device.
->>>>>>> 27181f4d
 
     >[!TIP] 
     >If the template doesn't have any devices then add a new device first.
