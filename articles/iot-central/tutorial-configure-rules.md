---
title: Configure rules and actions in Azure IoT Central | Microsoft Docs
description: This tutorial shows you, as a builder, how to configure telemetry-based rules and actions in your Azure IoT Central application.
author: ankitscribbles
ms.author: ankitgup
ms.date: 01/28/2019
ms.topic: tutorial
ms.service: iot-central
services: iot-central
ms.custom: mvc
manager: peterpr
---

# Tutorial: Configure rules and actions for your device in Azure IoT Central (New UI design)

*This article applies to operators, builders, and administrators.*

In this tutorial, you create a rule that sends an email when the temperature in a connected air conditioner device exceeds 90&deg; F.

In this tutorial, you learn how to:

> [!div class="checklist"]
> * Create a telemetry-based rule
> * Add an action


## Prerequisites

Before you begin, you should complete the [Define a new device type in your application](tutorial-define-device-type.md) tutorial to create the **Connected Air Conditioner** device template to work with.

## Create a telemetry-based rule

1. To add a new telemetry-based rule to your application, in the left navigation menu, choose **Device Templates**:

    ![Device Templates page](media/tutorial-configure-rules/templatespage1.png)

    You see the **Connected Air Conditioner (1.0.0)** device template you created in the previous tutorial.

2. To customize your device template, click the **Connected Air Conditioner** template you created in the previous tutorial.

3. To add a telemetry-based rule in the **Rules** view, choose **Rules**, click **+ New Rule**, and then choose **Telemetry**:

<<<<<<< HEAD
    ![Rules view](media/tutorial-configure-rules/newrule.png)
=======
3. To start adding a rule in the **Rules** view, choose **Rules** and then select **Edit Template**:

    ![Rules view](media/tutorial-configure-rules/builderedittemplate.png)

4. To create a threshold-based telemetry rule, select **New Rule**, and then **Telemetry**.

    ![Edit Template](media/tutorial-configure-rules/buildernewrule.png)
>>>>>>> 27181f4d

5. To define your rule, use the information in the following table:

    | Setting                                      | Value                             |
    | -------------------------------------------- | ------------------------------    |
    | Name                                         | Air conditioner temperature alert |
    | Enable rule for all devices of this template | On                                |
    | Condition                                    | Temperature is greater than 90    |
    | Aggregation                                  | None                              |

    ![Temperature rule condition](media/tutorial-configure-rules/temperaturerule.png)

    Then click **Save**.

## Add an action

When you define a rule, you also define an action to run when the rule conditions are met. In this tutorial, you create a rule with an action that sends an email notification.

1. To add an **Action**, first **Save** the rule and then scroll down on the **Configure Telemetry Rule** panel. Choose the **+** next to **Actions**, and then choose **Email**:

    ![Temperature rule action](media/tutorial-configure-rules/addaction.png)

2. To define your action, use the information in the following table:

    | Setting   | Value                          |
    | --------- | ------------------------------ |
    | To        | Your email address             |
    | Notes     | Air conditioner temperature exceeded the threshold. |

    > [!NOTE]
    > To receive an email notification, the email address must be a [user ID in the application](howto-administer.md), and that user must have signed in to the application at least once.

    ![Temperature action](media/tutorial-configure-rules/temperatureaction.png)

3. Click **Save**. Your rule is listed on the **Rules** page.

## Test the rule

Shortly after you save the rule, it becomes live. When the conditions defined in the rule are met, your application sends a message to the email address you specified in the action.

![Email action](media/tutorial-configure-rules/email.png)

> [!NOTE]
> After your testing is complete, turn off the rule to stop receiving alerts in your inbox.

## Next steps

In this tutorial, you learned how to:

<!-- Repeat task list from intro -->
> [!div class="nextstepaction"]
> * Create a telemetry-based rule
> * Add an action

Now that you've defined a threshold-based rule the suggested next step is to [Customize the operator's views](tutorial-customize-operator.md).

To learn more about different types of rules in Azure IoT Central and how to parameterize the rule definition, see:
* [Create a telemetry rule and set up notifications](howto-create-telemetry-rules.md).
* [Create an event rule and set up notifications](howto-create-event-rules.md).

<!-- Next tutorials in the sequence --><|MERGE_RESOLUTION|>--- conflicted
+++ resolved
@@ -40,9 +40,6 @@
 
 3. To add a telemetry-based rule in the **Rules** view, choose **Rules**, click **+ New Rule**, and then choose **Telemetry**:
 
-<<<<<<< HEAD
-    ![Rules view](media/tutorial-configure-rules/newrule.png)
-=======
 3. To start adding a rule in the **Rules** view, choose **Rules** and then select **Edit Template**:
 
     ![Rules view](media/tutorial-configure-rules/builderedittemplate.png)
@@ -50,7 +47,6 @@
 4. To create a threshold-based telemetry rule, select **New Rule**, and then **Telemetry**.
 
     ![Edit Template](media/tutorial-configure-rules/buildernewrule.png)
->>>>>>> 27181f4d
 
 5. To define your rule, use the information in the following table:
 
