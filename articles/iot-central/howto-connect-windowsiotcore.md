--- conflicted
+++ resolved
@@ -106,8 +106,4 @@
 
 ## Next steps
 
-<<<<<<< HEAD
-Now that you've learned how to connect a Raspberry Pi to your Azure IoT Central application, the suggested next step is to learn how to [set up a custom device template](howto-set-up-template.md) for your own IoT device.
-=======
-Now that you've learned how to connect a Windows IoT Core device to your Azure IoT Central application, the suggested next step is to learn how to [set up a custom device template](howto-set-up-template.md) for your own IoT device.
->>>>>>> 6a383dfd
+Now that you've learned how to connect a Windows IoT Core device to your Azure IoT Central application, the suggested next step is to learn how to [set up a custom device template](howto-set-up-template.md) for your own IoT device.