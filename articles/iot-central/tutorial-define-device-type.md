---
title: Define a new device type in Azure IoT Central | Microsoft Docs
description: This tutorial shows you, as a builder, how to define a new device type in your Azure IoT Central application. You define the telemetry, state, properties and settings for your type.
author: tbhagwat3
ms.author: tanmayb
ms.date: 04/16/2018
ms.topic: tutorial
ms.service: iot-central
services: iot-central
ms.custom: mvc
manager: peterpr
---

# Tutorial: Define a new device type in your Azure IoT Central application

This tutorial shows you, as a builder, how to use a device template to define a new type of device in your Microsoft Azure IoT Central application. A device template defines the telemetry, state, properties, and settings for your device type.

To enable you to test your application before you connect a real device, Azure IoT Central generates a simulated device from the device template when you create it.

In this tutorial, you create a **Connected Air Conditioner** device template. A connected air conditioner device:

* Sends telemetry such as temperature and humidity.
* Reports state such as whether it is on or off.
* Has properties such as firmware version and serial number.
* Has settings such as target temperature and fan speed.

In this tutorial, you learn how to:

> [!div class="checklist"]
> * Create a new device template
> * Add telemetry to your device
> * View simulated telemetry
> * Define event measurement
> * View simulated events
> * Define state measurement
> * View simulated state
> * Use device properties
> * Use device settings
> * Use commands

## Prerequisites

To complete this tutorial, you need an Azure IoT Central application. If you completed the [Create an Azure IoT Central application](quick-deploy-iot-central.md) quickstart, you can reuse the application you created in the quickstart. Otherwise, complete the following steps to create an empty Azure IoT Central application:

1. Navigate to the Azure IoT Central [Application Manager](https://aka.ms/iotcentral) page.

2. Enter the email address and password you use to access your Azure subscription:

   ![Enter your organization account](./media/tutorial-define-device-type/sign-in.png)

3. To start creating a new Azure IoT Central application, choose **New Application**:

    ![Azure IoT Central Application Manager page](./media/tutorial-define-device-type/iotcentralhome.png)

4. To create a new Azure IoT Central application:

    * Choose a friendly application name, such as **Contoso Air Conditioners**. Azure IoT Central generates a unique URL prefix for you. You can change this URL prefix to something more memorable.
    
    * Choose an Azure Active Directory and Azure subscription to use. For more information about directories and subscriptions, see [Create an Azure IoT Central application](howto-create-application.md).
    
    * Either use an existing resource group, or create a new resource group with a name of your choice. For example, **contoso-rg**.
    
    * Choose the region geographically closest to you.
    
    * Choose the **Custom Application** application template.
    
    * Choose the **Free 30 Day Trial Application** payment plan.
    
    * Choose **Create**.

    ![Azure IoT Central Create Application page](./media/tutorial-define-device-type/iotcentralcreate.png)

For more information, see [How to create an Azure IoT Central application](howto-create-application.md).

## Create a new custom device template

As a builder, you can create and edit the device templates in your application. When you create a device template, Azure IoT Central generates a simulated device from the template. The simulated device generates telemetry that enables you to test the behavior of your application before you connect a physical device.

To add a new device template to your application, you need to go to the **Application Builder** page. To do so choose the **Application builder** on the left navigation menu.

![Application Builder page](./media/tutorial-define-device-type/builderhome.png)

## Add a device and define telemetry

The following steps show you how to create a new **Connected Air Conditioner** device template for devices that send temperature telemetry to your application:

1. On the **Application Builder** page, choose **Create Device Template**:

    ![Application Builder page, Create Device Template](./media/tutorial-define-device-type/builderhomedevices.png)

2. On the **Device Templates** page, choose **Custom**. A **Custom** device template enables you to define all the characteristics and behaviors of your connected air conditioner:

    ![Devices](./media/tutorial-define-device-type/builderhomedevicescustom.png)

3. On the **New Device Template** page, enter **Connected Air Conditioner** as the name of your device, and then choose **Create**. You can also upload an image of your device that's visible to operators in the device explorer:

    ![Custom Device](./media/tutorial-define-device-type/createcustomdevice.png)

4. In the **Connected Air Conditioner** device template, make sure you are on the **Measurements** page where you define the telemetry. Each device template you define has separate pages for you to:

    * Specify the measurements, such as telemetry, event, and state, sent by the device.
    
    * Define the settings used to control the device.
    
    * Define the properties used to record information about the device.
    
    * Define the rules associated with the device.
    
    * Customize the device dashboard for your operators.

    ![Air conditioner measurements](./media/tutorial-define-device-type/airconmeasurements.png)

    > [!NOTE]
    > To change the name of the device or device template, click on the text at the top of the page.

5. To add the temperature telemetry measurement, choose **New Measurement**. Then choose **Telemetry** as the measurement type:

    ![Connected air conditioner measurements](./media/tutorial-define-device-type/airconmeasurementsnew.png)

6. Each type of telemetry you define for a device template includes [configuration options](howto-set-up-template.md) such as:

    * Display options.

    * Details of the telemetry.

    * Simulation parameters.

    To configure your **Temperature** telemetry, use the information in the following table:

    | Setting              | Value         |
    | -------------------- | -----------   |
    | Display Name         | Temperature   |
    | Field Name           | temperature   |
    | Units                | F             |
    | Min                  | 60            |
    | Max                  | 110           |
    | Decimal places       | 0             |

    You can also choose a color for the telemetry display. To save the telemetry definition, choose **Save**:

    ![Configure Temperature simulation](./media/tutorial-define-device-type/temperaturesimulation.png)

7. After a short while, the **Measurements** page shows a chart of the temperature telemetry from your simulated connected air conditioner device. Use the controls to manage visibility, aggregation, or to edit the telemetry definition:

    ![View temperature simulation](./media/tutorial-define-device-type/viewsimulation.png)

8. You can also customize the chart using the **Line**, **Stacked**, and **Edit Time Range** controls:

    ![Customize the chart](./media/tutorial-define-device-type/customizechart.png)

## Define Event measurement

You can use Event to define point-in-time data that is sent by the device to signify something of significance like an error or a component failure. Like telemetry measurements, Azure IoT Central can simulate device events to enable you to test the behavior of your application before you connect a physical device. You define event measurements for your device type in the **Measurements** view.

1. To add the **Fan Motor Error** event measurement, choose **New Measurement**. Then choose **Event** as the measurement type:

    ![Connected air conditioner measurements](./media/tutorial-define-device-type/eventnew.png)

2. Each type of Event you define for a device template includes [configuration options](howto-set-up-template.md) such as:

   * Display Name.

   * Field Name.

   * Severity.

    To configure your **Fan Motor Error** event, use the information in the following table:

    | Setting              | Value             |
    | -------------------- | -----------       |
    | Display Name         | Fan Motor Error   |
    | Field Name           | fanmotorerr       |
    | Severity             | Error             |

    To save the event definition, choose **Save**:

    ![Configure Event measurement](./media/tutorial-define-device-type/eventconfiguration.png)

3. After a short while, the **Measurements** page shows a chart of the events randomly generated from your simulated connected air conditioner device. Use the controls to manage visibility, or to edit the event definition:

    ![View event simulation](./media/tutorial-define-device-type/eventview.png)

1. To see additional details about the event, click the event on the chart:

    ![View Event Details](./media/tutorial-define-device-type/eventviewdetail.png)

## Define State measurement

You can use State to define and visualize the state of the device or its component over a period of time. Like telemetry measurements, Azure IoT Central can simulate device state to enable you to test the behavior of your application before you connect a physical device. You define state measurements for your device type in the **Measurements** view.

1. To add **Fan Mode** measurement, choose **New Measurement**. Then choose **State** as the measurement type:

    ![Connected air conditioner state measurements](./media/tutorial-define-device-type/statenew.png)

2. Each type of State you define for a device template includes [configuration options](howto-set-up-template.md) such as:

   * Display Name.

   * Field Name.

   * Values with optional display labels.

   * Color for each value.

    To configure your **Fan Mode** state, use the information in the following table:

    | Setting              | Value             |
    | -------------------- | -----------       |
    | Display Name         | Fan Mode          |
    | Field Name           | fanmode           |
    | Value                | 1                 |
    | Display label        | Operating         |
    | Value                | 0                 |
    | Display label        | Stopped           |

    To save the state measurement definition, choose **Save**:

    ![Configure State measurement](./media/tutorial-define-device-type/stateconfiguration.png)

3. After a short while, the **Measurements** page shows a chart of the states randomly generated from your simulated connected air conditioner device. Use the controls to manage visibility, or to edit the state definition:

    ![View state simulation](./media/tutorial-define-device-type/stateview.png)

4. In case, there are too many data points sent by the device within a small duration, the state measurement is shown with a different visual as shown below. If you click on the chart, then all the data points within that time period are displayed in a chronological order. You can also narrow down the time range so see the measurement plotted on the chart.

    ![View state Details](./media/tutorial-define-device-type/stateviewdetail.png)

## Properties, device properties, and settings

Properties, device properties, and settings are different values defined in a device template and associated with each individual device:

* You use _settings_ to send configuration data to a device from your application. For example, an operator could use a setting to change the device's telemetry interval from two seconds to five seconds. When an operator changes a setting, the setting is marked as pending in the UI until the device acknowledges that it has actioned the setting change.

* You use _properties_ to record information about your device in your application. For example, you can use properties to record a device's serial number or the device manufacturer's phone number. Properties are stored in the application and do not synchronize with the device. An operator can assign values to properties.

<<<<<<< HEAD
* You use _device properties_ to enable a device to send property values to your application. These properties can only be changed by the device. For an operator, device properties are read-only.
* You use _commands_ to remotely manage your device from your application. You can directly run commands on the device from the cloud to control the devices.
 For example, an operator can run commands such as reboot, to instantly reboot the device.

=======
* You use _device properties_ to enable a device to send property values to your application. Some properties are read-only, such as firmware version and serial number. Other properties can be changed by the device, such as device location. For an operator, device properties are read-only.
>>>>>>> d6410560

## Use settings

You use *settings* to enable an operator to send configuration data to a device. In this section, you add a setting to your **Connected Air Conditioner** device template that enables an operator to set the target temperature of the connected air conditioner.

1. Navigate to the **Settings** page for your **Connected Air Conditioner** device template:

    ![Prepare to add a setting](./media/tutorial-define-device-type/deviceaddsetting.png)

    You can create settings of different types such as numbers or text.

2. Choose **Number** to add a number setting to your device.

3. To configure your **Set Temperature** setting, use the information in the following table:

    | Field                | Value           |
    | -------------------- | -----------     |
    | Display Name         | Set Temperature |
    | Field Name           | setTemperature  |
    | Unit of measurement  | F               |
    | Decimal places       | 1               |
    | Minimum value        | 20              |
    | Maximum value        | 200             |
    | Initial value        | 80              |
    | Description          | Set the target temperature for the air conditioner |

    Then choose **Save**:

    ![Configure Set Temperature setting](./media/tutorial-define-device-type/configuresetting.png)

    > [!NOTE]
    > When the device acknowledges a setting change, the status of the setting changes to **synced**.

4. You can customize the layout of the **Settings** page by moving and resizing settings tiles:

    ![Customize settings layout](./media/tutorial-define-device-type/settingslayout.png)

## Use properties

You use *properties* to store information about your device in the application. In this section, you add device properties to your **Connected Air Conditioner** device template to store the device serial number and firmware version. Note that both of these are read-only properties reported by the device -- you cannot assign values to them. Properties you might use that you can assign values to include the location of the device, ownership information, and the last service date/time for the device.
 
1. Navigate to the **Properties** page for your **Connected Air Conditioner** device template:

    ![Prepare to add a property](./media/tutorial-define-device-type/deviceaddproperty.png)

    You can create device properties of different types such as numbers or text. To add a serial number property to your device template, choose **Text**.

2. To configure your serial number property, use the information in the following table:

    | Field                | Value                |
    | -------------------- | -------------------- |
    | Display Name         | Serial number        |
    | Field Name           | serialNumber         |
    | Initial Value        | cac00001             |
    | Description          | Device serial number |

    Leave other fields with their default values.

    ![Configure the device properties](./media/tutorial-define-device-type/configureproperties.png)

    Choose **Save**.

3. To add a firmware version to the device properties for your device template, choose **Text**.

4. To configure your firmware version device property, use the information in the following table:

    | Field                | Value                   |
    | -------------------- | ----------------------- |
    | Display Name         | Firmware version        |
    | Field Name           | firmwareVersion         |
    | Initial Value        | 0.1                     |
    | Description          | Device firmware version |

    ![Configure the device properties](./media/tutorial-define-device-type/configureproperties2.png)

    Choose **Save**.

5. You can customize the layout of the **Properties** page by moving and resizing property tiles:

    ![Customize properties layout](./media/tutorial-define-device-type/propertieslayout.png)


## Use commands

You use _commands_ to enable an operator to run commands directly on the device. In this section, you add a command to your **Connected Air Conditioner** device template that enables an operator to echo a certain message on the the connected air conditioner display (this works with MxChip sample code).

1. Navigate to the **Commands** page for your **Connected Air Conditioner** device template:

    ![Prepare to add a setting](media/tutorial-define-device-type/commandsecho.png)

    You can create commands of different types based on your requirements. 

1. Click **New Command** to add a command to your device.

1. To configure your new command, use the information in the following table:

    | Field                | Value           |
    | -------------------- | -----------     |
    | Display Name         | Echo Command    |
    | Field Name           | echo            |
    | Default Timeout      | 30              |
    | Display Name         | Display Text    |
    | Display Type         | text            |  

You can add additional inputs to the command by clicking **+** for inputs.

Then choose **Save**.

1. You can customize the layout of the **Commands** page by moving and resizing commands tiles:

    ![Customize settings layout](media/tutorial-define-device-type/commandstileresize.png)




## View your simulated device

Now you have defined your **Connected Air Conditioner** device template, you can customize its **Dashboard** to include the measurements, settings, and properties you defined. Then you can preview the dashboard as an operator:

1. Choose the **Dashboard** page for your **Connected Air Conditioner** device template:

    ![Connected air conditioner dashboards](./media/tutorial-define-device-type/aircondashboards.png)

2. Choose **Line Chart** to add the component onto the **Dashboard**:

    ![Dashboard components](./media/tutorial-define-device-type/dashboardcomponents1.png)

3. Configure the **Line Chart** component using the information in the following table:

    | Setting      | Value       |
    | ------------ | ----------- |
    | Title        | Temperature |
    | Time Range   | Past 30 minutes |
    | Measurements | temperature (choose **Visibility** next to **temperature**) |

    ![Line chart settings](./media/tutorial-define-device-type/linechartsettings.png)

    Then choose **Save**.

4. Configure the **Event Chart** component using the information in the following table:

    | Setting      | Value       |
    | ------------ | ----------- |
    | Title        | Events |
    | Time Range   | Past 30 minutes |
    | Measurements | Fan Motor Error (choose **Visibility** next to **Fan Motor Error**) |

    ![Line chart settings](./media/tutorial-define-device-type/dashboardeventchartsetting.png)

    Then choose **Save**.

5. Configure the **State Chart** component using the information in the following table:

    | Setting      | Value       |
    | ------------ | ----------- |
    | Title        | Fan Mode |
    | Time Range   | Past 30 minutes |
    | Measurements | Fan Mode (choose **Visibility** next to **Fan Mode**) |

    ![Line chart settings](./media/tutorial-define-device-type/dashboardstatechartsetting.png)

    Then choose **Save**.

6. To add the set temperature setting to the dashboard, choose **Settings and Properties**:

    ![Dashboard components](./media/tutorial-define-device-type/dashboardcomponents4.png)

7. Configure the **Settings and Properties** component using the information in the following table:

    | Setting                 | Value         |
    | ----------------------- | ------------- |
    | Title                   | Set target temperature |
    | Settings and Properties | Set Temperature |

    ![Serial number property settings](./media/tutorial-define-device-type/propertysettings3.png)

    Then choose **Save**.

8. To add to the device serial number to the dashboard, choose **Settings and Properties**:

    ![Dashboard components](./media/tutorial-define-device-type/dashboardcomponents3.png)

9. Configure the **Settings and Properties** component using the information in the following table:

    | Setting                 | Value         |
    | ----------------------- | ------------- |
    | Title                   | Serial number |
    | Settings and Properties | Serial Number |

    ![Serial number property settings](./media/tutorial-define-device-type/propertysettings1.png)

    Then choose **Save**.

10. To add to the device firmware version to the dashboard, choose **Settings and Properties**:

    ![Dashboard components](./media/tutorial-define-device-type/dashboardcomponents4.png)

11. Configure the **Settings and Properties** component using the information in the following table:

    | Setting                 | Value            |
    | ----------------------- | ---------------- |
    | Title                   | Firmware version |
    | Settings and Properties | Firmware Version |

    ![Serial number property settings](./media/tutorial-define-device-type/propertysettings2.png)

    Then choose **Save**.

12. To view the dashboard as an operator, switch off **Design Mode** on the top right of the page.

## Next steps

In this tutorial, you learned how to:

<!-- Repeat task list from intro -->
> [!div class="nextstepaction"]
> * Create a new device template
> * Add telemetry to your device
> * View simulated telemetry
> * Define device events
> * View simulated events
> * Define your state
> * View simulated state
> * Use device properties
> * Use device settings

Now that you have defined a device template in your Azure IoT Central application, here are the suggested next steps:

* [Configure rules and actions for your device](tutorial-configure-rules.md)
* [Customize the operator's views](tutorial-customize-operator.md)<|MERGE_RESOLUTION|>--- conflicted
+++ resolved
@@ -233,14 +233,10 @@
 
 * You use _properties_ to record information about your device in your application. For example, you can use properties to record a device's serial number or the device manufacturer's phone number. Properties are stored in the application and do not synchronize with the device. An operator can assign values to properties.
 
-<<<<<<< HEAD
 * You use _device properties_ to enable a device to send property values to your application. These properties can only be changed by the device. For an operator, device properties are read-only.
 * You use _commands_ to remotely manage your device from your application. You can directly run commands on the device from the cloud to control the devices.
  For example, an operator can run commands such as reboot, to instantly reboot the device.
 
-=======
-* You use _device properties_ to enable a device to send property values to your application. Some properties are read-only, such as firmware version and serial number. Other properties can be changed by the device, such as device location. For an operator, device properties are read-only.
->>>>>>> d6410560
 
 ## Use settings
 
