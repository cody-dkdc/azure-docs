---
title: Define a new device type in Azure IoT Central | Microsoft Docs
description: This tutorial shows you, as a builder, how to define a new device type in your Azure IoT Central application. You define the telemetry, state, properties and settings for your type.
author: dominicbetts
ms.author: dobett
ms.date: 01/28/2019
ms.topic: tutorial
ms.service: iot-central
services: iot-central
ms.custom: mvc
manager: philmea
---

# Tutorial: Define a new device type in your Azure IoT Central application (New UI design)

This tutorial shows you, as a builder, how to use a device template to define a new type of device in your Microsoft Azure IoT Central application. A device template defines the telemetry, state, properties, and settings for your device type.

To enable you to test your application before you connect a real device, IoT Central generates a simulated device from the device template when you create it.

In this tutorial, you create a **Connected Air Conditioner** device template. A connected air conditioner device:

* Sends telemetry such as temperature and humidity.
* Reports state such as whether it's on or off.
* Has device properties such as firmware version and serial number.
* Has settings such as target temperature.

In this tutorial, you learn how to:

> [!div class="checklist"]
> * Create a new device template
> * Add telemetry to your device
> * View simulated telemetry
> * Define event measurement
> * View simulated events
> * Define state measurement
> * View simulated state
> * Use settings and properties
> * Use commands
> * View your simulated device in the dashboard


## Prerequisites

To complete this tutorial, you need an Azure IoT Central application. If you completed the [Create an Azure IoT Central application](quick-deploy-iot-central.md) quickstart, you can reuse the application you created in the quickstart. Otherwise, complete the following steps to create an empty Azure IoT Central application:

1. Navigate to the Azure IoT Central [Application Manager](https://aka.ms/iotcentral) page.

2. Enter the email address and password you use to access your Azure subscription:

    ![Enter your organization account](./media/tutorial-define-device-type/sign-in.png)

3. To start creating a new Azure IoT Central application, click **New Application**:

    ![Azure IoT Central Application Manager page](./media/tutorial-define-device-type/iotcentralhome.png)

4. To create a new Azure IoT Central application:
    
    * Choose **Trial**. You don't need an Azure subscription to create a Trial application.
    
       For more information about directories and subscriptions, see the [create an application quickstart](quick-deploy-iot-central.md).
    
    * Choose **Custom Application**.
    
    * Optionally you can choose a friendly application name, such as **Contoso Air Conditioners**. Azure IoT Central generates a unique URL prefix for you. You can change this URL prefix to something more memorable.
    
    * Click **Create**.

    ![Azure IoT Central Create Application page](./media/tutorial-define-device-type/iotcentralcreate.png)

    For more information, see the [create an application quickstart](quick-deploy-iot-central.md).

## Create a new custom device template

As a builder, you can create and edit the device templates in your application. When you create a device template, Azure IoT Central generates a simulated device from the template. The simulated device generates telemetry that enables you to test the behavior of your application before you connect a real device.

To add a new device template to your application, you need to go to the **Device Templates** page. To do so click the **Device Templates** on the left navigation menu.

![Device Templates page](./media/tutorial-define-device-type/devicetemplates.png)

## Add a device template

The following steps show you how to create a new **Connected Air Conditioner** device template for devices that send temperature telemetry to your application:

1. On the **Device Templates** page, click **+ New**:

    ![Device Templates page, Create Device Template](./media/tutorial-define-device-type/newtemplate.png)

3. On the **Custom Device Template** page, enter **Connected Air Conditioner** as the name of your device, and then click **Create**. You can also upload an image of your device that's visible to operators in the device explorer:

    ![Custom Device](./media/tutorial-define-device-type/createcustomdevice.png)

4. In the **Connected Air Conditioner** device template, make sure you're on the **Measurements** tab where you define the telemetry. Each device template you define has separate tabs for you to:

    * Specify the _measurements_, such as telemetry, event, and state, sent by the device.

    * Define the _settings_ used to control the device.

    * Define the _properties_ that are the device metadata.

    * Define the _commands_ to be run directly on the device.

    * Define the _rules_ associated with the device.

    * Customize the device _dashboard_ for your operators.

    ![Air conditioner measurements](./media/tutorial-define-device-type/airconmeasurements.png)

    > [!NOTE]
<<<<<<< HEAD
    > To change the name of the device template, click on the template name at the top of the page.
=======
    > To change the name of the device or device template, select the text at the top of the page.
>>>>>>> 27181f4d

5. To add the temperature telemetry measurement, click **+ New Measurement**. Then choose **Telemetry** as the measurement type:

    ![Connected air conditioner measurements](./media/tutorial-define-device-type/airconmeasurementsnew.png)

6. Each type of telemetry you define for a device template includes [configuration options](howto-set-up-template.md) such as:

    * Display options.

    * Details of the telemetry.

    * Simulation parameters.

    To configure your **Temperature** telemetry, use the information in the following table:

    | Setting              | Value         |
    | -------------------- | -----------   |
    | Display Name         | Temperature   |
    | Field Name           | temperature   |
    | Units                | F             |
    | Min                  | 60            |
    | Max                  | 110           |
    | Decimal places       | 0             |

    You can also choose a color for the telemetry display. To save the telemetry definition, click **Save**:

    ![Configure Temperature simulation](./media/tutorial-define-device-type/temperaturesimulation.png)

7. After a short while, the **Measurements** tab shows a chart of the temperature telemetry from your simulated connected air conditioner device. Use the controls to manage visibility, aggregation, or to edit the telemetry definition:

    ![View temperature simulation](./media/tutorial-define-device-type/viewsimulation.png)

8. You can also customize the chart using the **Line**, **Stacked**, and **Edit Time Range** controls:

    ![Customize the chart](./media/tutorial-define-device-type/customizechart.png)

## Add an event measurement

Use events to define point-in-time data that the device sends when there's an event such as an error or a component failure. Azure IoT Central can simulate device events to enable you to test the behavior of your application before you connect a real device. Define event measurements for your device template in the **Measurements** view.

1. To add the **Fan Motor Error** event measurement, click **+ New Measurement**. Then choose **Event** as the measurement type:

    ![Connected air conditioner measurements](./media/tutorial-define-device-type/eventnew.png)

2. Each type of Event you define for a device template includes [configuration options](howto-set-up-template.md) such as:

   * Display Name.

   * Field Name.

   * Severity.

    To configure your **Fan Motor Error** event, use the information in the following table:

    | Setting              | Value             |
    | -------------------- | -----------       |
    | Display Name         | Fan Motor Error   |
    | Field Name           | fanmotorerr       |
    | Severity             | Error             |

    To save the event definition, click **Save**:

    ![Configure Event measurement](./media/tutorial-define-device-type/eventconfiguration.png)

3. After a short while, the **Measurements** tab shows a chart of the events randomly generated from your simulated connected air conditioner device. Use the controls to manage visibility, or to edit the event definition:

    ![View event simulation](./media/tutorial-define-device-type/eventview.png)

1. To see additional details about the event, select the event on the chart:

    ![View Event Details](./media/tutorial-define-device-type/eventviewdetail.png)

## Define a state measurement

You can use state to define and visualize the state of the device or its component over a period of time. Azure IoT Central can simulate device state to enable you to test the behavior of your application before you connect a real device. You define state measurements for your device type in the **Measurements** view.

1. To add a **Fan Mode** state measurement, click **+ New Measurement**. Then choose **State** as the measurement type:

    ![Connected air conditioner state measurements](./media/tutorial-define-device-type/statenew.png)

2. Each type of state you define for a device template includes [configuration options](howto-set-up-template.md) such as:

   * Display Name.

   * Field Name.

   * Values with optional display labels.

   * Color for each value.

    To configure your **Fan Mode** state, use the information in the following table:

    | Setting              | Value             |
    | -------------------- | -----------       |
    | Display Name         | Fan Mode          |
    | Field Name           | fanmode           |
    | Value                | 1                 |
    | Display label        | Operating         |
    | Value                | 0                 |
    | Display label        | Stopped           |

    To save the state measurement definition, click **Save**:

    ![Configure State measurement](./media/tutorial-define-device-type/stateconfiguration.png)

3. After a short while, the **Measurements** tab shows a chart of the states randomly generated from your simulated connected air conditioner device. Use the controls to manage visibility, or to edit the state definition:

    ![View state simulation](./media/tutorial-define-device-type/stateview.png)

<<<<<<< HEAD
4. If there are too many data points sent by the device within a small duration, the state measurement is shown with a different visual. Click on the chart to see all the data points within that time period are displayed in chronological order. You can also narrow the time range so see the measurements in more detail.
=======
4. In case, there are too many data points sent by the device within a small duration, the state measurement is shown with a different visual as shown below. If you select the chart, then all the data points within that time period are displayed in a chronological order. You can also narrow the time range so see the measurements in more detail.

    ![View state Details](./media/tutorial-define-device-type/stateviewdetail.png)
>>>>>>> 27181f4d

## Settings, properties, and commands

Settings, properties, and commands are different values defined in a device template and associated with each individual device:

* You use _settings_ to send configuration data to a device from your application. For example, an operator could use a setting to change the device's telemetry interval from two seconds to five seconds. When an operator changes a setting, the setting is marked as pending in the UI until the device responds with an acknowledgment.

* You use _properties_ to define metadata that's associated with your device. There are two categories of properties:
    
    * You use _application properties_ to record information about your device in your application. For example, you can use application properties to record a device's location and its last service date. These properties are stored in the application and don't synchronize with the device. An operator can assign values to properties.

    * You use _device properties_ to enable a device to send property values to your application. These properties can only be changed by the device. For an operator, device properties are read-only. In this scenario of a connected air conditioner, the firmware version and device serial number are device properties reported by the device.
    
    For more information, see [Properties](howto-set-up-template.md#properties) in the how-to guide on setting up a device template.

* You use _commands_ to remotely manage your device from your application. You can directly run commands on the device from the cloud to control the devices. For example, an operator can run commands such as reboot, to instantly reboot the device.

## Use settings

You use *settings* to enable an operator to send configuration data to a device. In this section, you add a setting to your **Connected Air Conditioner** device template that enables an operator to set the target temperature of the connected air conditioner.

1. Navigate to the **Settings** tab for your **Connected Air Conditioner** device template.

2. You can create settings of different types such as numbers or text. Click **Number** to add a number setting to your device.

3. To configure your **Set Temperature** setting, use the information in the following table:

    | Field                | Value           |
    | -------------------- | -----------     |
    | Display Name         | Set Temperature |
    | Field Name           | setTemperature  |
    | Unit of Measure      | F               |
    | Decimal Places       | 1               |
    | Minimum Value        | 20              |
    | Maximum Value        | 200             |
    | Initial Value        | 80              |
    | Description          | Set the target temperature for the air conditioner |

    Then click **Save**:

    ![Configure Set Temperature setting](./media/tutorial-define-device-type/configuresetting.png)

    > [!NOTE]
    > When the device acknowledges a setting change, the status of the setting changes to **synced**.

4. You can customize the layout of the **Settings** tab by moving and resizing settings tiles:

    ![Customize settings layout](./media/tutorial-define-device-type/settingslayout.png)

## Use properties

You use *application properties* to store information about your device in the application. In this section, you add application properties to your **Connected Air Conditioner** device template to store the location of the device and the last service date. These properties are editable in the application. The device also reports properties such as serial number and firmware version that are read-only in the application.

1. Navigate to the **Properties** tab for your **Connected Air Conditioner** device template.

1. You can create device properties of different types such as numbers or text. To add a location property to your device template, choose **Location**. To configure your location property, use the information in the following table:

    | Field                | Value                |
    | -------------------- | -------------------- |
    | Display Name         | Location             |
    | Field Name           | location             |
    | Initial Value        | Seattle, WA          |
    | Description          | Device location      |

    Leave other fields with their default values.

    ![Configure the device properties](./media/tutorial-define-device-type/configureproperties.png)

    Click **Save**.

1. To add a last service date property to your device template, choose **Date**.

1. To configure your last service date property, use the information in the following table:

    | Field                | Value                   |
    | -------------------- | ----------------------- |
    | Display Name         | Last Service Date       |
    | Field Name           | serviceDate             |
    | Initial Value        | 1/1/2019                |
    | Description          | Last serviced           |

    ![Configure the device properties](./media/tutorial-define-device-type/configureproperties2.png)

    Click **Save**.

1. You can customize the layout of the **Properties** tab by moving and resizing property tiles.

1. To add a device property such as firmware version to your device template, choose **Device Property**.

1. To configure your firmware version, use the information in the following table:

    | Field                | Value                   |
    | -------------------- | ----------------------- |
    | Display Name         | Firmware version        |
    | Field Name           | firmwareVersion         |
    | Data Type            | text                    |
    | Description          | The firmware version of the air conditioner |

    ![Configure firmware version](./media/tutorial-define-device-type/configureproperties3.png)

    Click **Save**.

1. To add a device property such as a serial number to your device template, choose **Device Property**.

1. To configure the serial number, use the information in the following table:

    | Field                | Value                   |
    | -------------------- | ----------------------- |
    | Display Name         | Serial number           |
    | Field Name           | serialNumber            |
    | Data Type            | text                    |
    | Description          | The serial number of the air conditioner  |

    ![Configure serial number](./media/tutorial-define-device-type/configureproperties4.png)

    Click **Save**.

    > [!NOTE]
    > Device Property is sent from the device to the application. The values of firmware version and serial number will update when your real device connects to IoT Central.

## Use commands

You use _commands_ to enable an operator to run commands directly on the device. In this section, you add a command to your **Connected Air Conditioner** device template that enables an operator to echo a certain message on the connected air conditioner.

1. Navigate to the **Commands** tab for your **Connected Air Conditioner** device template to edit the template.

<<<<<<< HEAD
1. Click **+ New Command** to add a command to your device and begin configuring your new command.
=======
1. Select **New Command** to add a command to your device and begin configuring your new command.

   You can create commands of different types based on your requirements. 
>>>>>>> 27181f4d

1. To configure your new command, use the information in the following table:

    | Field                | Value           |
    | -------------------- | -----------     |
    | Display Name         | Echo Command    |
    | Field Name           | echo            |
    | Default Timeout      | 30              |
    | Display Type         | text            |
    | Description          | Device Command  |  

    You can add additional inputs to the command by selecting **+** for **Input Fields**.

    ![Prepare to add a setting](./media/tutorial-define-device-type/commandsecho1.png)

     Click **Save**.

1. You can customize the layout of the **Commands** tab by moving and resizing the command tiles.

## View your simulated device

Now you've defined your **Connected Air Conditioner** device template, you can customize its **Dashboard** to include the measurements, settings, and properties you defined. Then you can preview the dashboard as an operator:

1. Choose the **Dashboard** tab for your **Connected Air Conditioner** device template.

1. Click **Line Chart** to add the component onto the **Dashboard**.

1. Configure the **Line Chart** component using the information in the following table:

    | Setting      | Value       |
    | ------------ | ----------- |
    | Title        | Temperature |
    | Time Range   | Past 30 minutes |
    | Measures     | Temperature (click **Visibility** next to **Temperature**) |

    ![Line chart settings](./media/tutorial-define-device-type/linechartsettings.png)

    Then click **Save**.

1. Click the **Event History** component using the information in the following table:

    | Setting      | Value       |
    | ------------ | ----------- |
    | Title        | Fan Motor Events |
    | Time Range   | Past 30 minutes |
    | Measures     | Fan Motor Error (click **Visibility** next to **Fan Motor Error**) |

    ![Line chart settings](./media/tutorial-define-device-type/dashboardeventchartsetting.png)

    Then click **Save**.

1. Configure the **State History** component using the information in the following table:

    | Setting      | Value       |
    | ------------ | ----------- |
    | Title        | Fan Mode |
    | Time Range   | Past 30 minutes |
    | Measures | Fan Mode (click **Visibility** next to **Fan Mode**) |

    ![Line chart settings](./media/tutorial-define-device-type/dashboardstatechartsetting.png)

<<<<<<< HEAD
    Then click **Save**.
=======
    Then choose **Save**.

1. To add the set temperature setting to the dashboard, choose **Settings and Properties**. Select **Add/Remove** to add the settings or properties that you'd like to see in the dashboard. 
>>>>>>> 27181f4d

1. To add the device settings and properties to the dashboard, choose **Settings and Properties**. Click **Add/Remove** to add the settings or properties that you'd like to see in the dashboard.

1. Configure the **Settings and Properties** component using the information in the following table:

    | Setting                 | Value         |
    | ----------------------- | ------------- |
    | Title                   | Device properties |
    | Settings and Properties | Set Temperature<br/>Serial number<br/>Firmware version |

    Settings and properties that you've previously defined on the **Settings and Properties** pages are shown in **Available Columns**.

    ![Set temperature property settings](./media/tutorial-define-device-type/propertysettings4.png)

    Then click **Save**.

1. You can now see simulated data for your Connected Air Conditioner on the dashboard. You can edit the tiles and layout for the dashboard:

    ![View dashboard](./media/tutorial-define-device-type/dashboard.png)

## Next steps

In this tutorial, you learned how to:

<!-- Repeat task list from intro -->
> [!div class="nextstepaction"]
> * Create a new device template
> * Add telemetry to your device
> * View simulated telemetry
> * Define device events
> * View simulated events
> * Define your state
> * View simulated state
> * Use settings and properties
> * Use commands
> * View your simulated device in the dashboard

Now that you've defined a device template in your Azure IoT Central application, here are the suggested next steps:

* [Configure rules and actions for your device](tutorial-configure-rules.md)
* [Customize the operator's views](tutorial-customize-operator.md)<|MERGE_RESOLUTION|>--- conflicted
+++ resolved
@@ -106,11 +106,7 @@
     ![Air conditioner measurements](./media/tutorial-define-device-type/airconmeasurements.png)
 
     > [!NOTE]
-<<<<<<< HEAD
-    > To change the name of the device template, click on the template name at the top of the page.
-=======
     > To change the name of the device or device template, select the text at the top of the page.
->>>>>>> 27181f4d
 
 5. To add the temperature telemetry measurement, click **+ New Measurement**. Then choose **Telemetry** as the measurement type:
 
@@ -220,13 +216,9 @@
 
     ![View state simulation](./media/tutorial-define-device-type/stateview.png)
 
-<<<<<<< HEAD
-4. If there are too many data points sent by the device within a small duration, the state measurement is shown with a different visual. Click on the chart to see all the data points within that time period are displayed in chronological order. You can also narrow the time range so see the measurements in more detail.
-=======
 4. In case, there are too many data points sent by the device within a small duration, the state measurement is shown with a different visual as shown below. If you select the chart, then all the data points within that time period are displayed in a chronological order. You can also narrow the time range so see the measurements in more detail.
 
     ![View state Details](./media/tutorial-define-device-type/stateviewdetail.png)
->>>>>>> 27181f4d
 
 ## Settings, properties, and commands
 
@@ -353,13 +345,9 @@
 
 1. Navigate to the **Commands** tab for your **Connected Air Conditioner** device template to edit the template.
 
-<<<<<<< HEAD
-1. Click **+ New Command** to add a command to your device and begin configuring your new command.
-=======
 1. Select **New Command** to add a command to your device and begin configuring your new command.
 
    You can create commands of different types based on your requirements. 
->>>>>>> 27181f4d
 
 1. To configure your new command, use the information in the following table:
 
@@ -421,13 +409,9 @@
 
     ![Line chart settings](./media/tutorial-define-device-type/dashboardstatechartsetting.png)
 
-<<<<<<< HEAD
-    Then click **Save**.
-=======
     Then choose **Save**.
 
 1. To add the set temperature setting to the dashboard, choose **Settings and Properties**. Select **Add/Remove** to add the settings or properties that you'd like to see in the dashboard. 
->>>>>>> 27181f4d
 
 1. To add the device settings and properties to the dashboard, choose **Settings and Properties**. Click **Add/Remove** to add the settings or properties that you'd like to see in the dashboard.
 
