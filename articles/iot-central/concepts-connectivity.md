--- conflicted
+++ resolved
@@ -102,11 +102,7 @@
 
 The following diagram outlines this flow:
 
-<<<<<<< HEAD
-![Connection settings](media/concepts-connectivity/device-connection-flow.png)
-=======
 ![Connection settings](media/concepts-connectivity/device-connection-flow1.png)
->>>>>>> 6a383dfd
 
 The following steps describe this process in more detail. The steps differ slightly depending on whether you're using SAS or X.509 certificates for device authentication:
 
