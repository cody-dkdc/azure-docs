---
title: Set up a device template in an Azure IoT Central application | Microsoft Docs
description: Learn how to set up a device template with measurements, settings, properties, rules, and a dashboard.
author: viv-liu
ms.author: viviali
ms.date: 01/30/2019
ms.topic: conceptual
ms.service: iot-central
services: iot-central
manager: peterpr
---

# Set up a device template (New UI design)

A device template is a blueprint that defines the characteristics and behaviors of a type of device that connects to an Azure IoT Central application.

For example, a builder can create a device template for an IoT-connected fan that has a:

- Temperature telemetry measurement

- Fan motor error event measurement

- Fan operating state measurement

- Fan speed setting

- Location property

- Rules that send alerts

- Dashboard that gives you an overall view of the device

From this device template, an operator can create and connect real fan devices with names such as **fan-1** and **fan-2**. All these fans have measurements, settings, properties, rules, and a dashboard that users of your application can monitor and manage.

> [!NOTE]
> Only builders and administrators can create, edit, and delete device templates. Any user can create devices on the **Device Explorer** page from existing device templates.


## Create a device template

1. Navigate to the **Device Templates** page.

2. To create a blank template, click **+**, and then enter a name, such as **Refrigerator** for your new device template. Then select **Create**:

   ![Device details page with "Refrigerator" as the template name](./media/howto-set-up-template/devicedetailspage.png)

4. Now you’re on the **Device Details** page for a new device template. IoT Central automatically creates a simulated device when you create a device template. A simulated device lets you test the behavior of your application before you connect a real device.

The following sections describe each of the tabs on the **Device Template** page.

## Measurements

Measurements are the data that comes from your device. You can add multiple measurements to your device template to match the capabilities of your device.

- **Telemetry** measurements are the numerical data points that your device collects over time. They're represented as a continuous stream. An example is temperature.
- **Event** measurements are point-in-time data that represents something of significance on the device. A severity level represents the importance of an event. An example is a fan motor error.
- **State** measurements represent the state of the device or its components over a period of time. For example, a fan mode can be defined as having **Operating** and **Stopped** as the two possible states.

### Create a telemetry measurement
<<<<<<< HEAD

To add a new telemetry measurement, click **+ New Measurement**, choose **Telemetry** as the measurement type, and enter the details on the form.
=======
To add a new telemetry measurement, select **Edit Template**, and then select the **+ New Measurement** button. Select **Telemetry** as the measurement type, and enter the details on the **Create Telemetry** form.
>>>>>>> 27181f4d

> [!NOTE]
> The field names in the device template must match the property names in the corresponding device code in order for the telemetry measurement to be displayed in the application when a real device is connected. Do the same when you configure settings, device properties, and commands as you continue to define the device template in the following sections.

For example, you can add a new temperature telemetry measurement:

| Display Name        | Field Name    |  Units    | Min   |Max|
| --------------------| ------------- |-----------|-------|---|
| Temperature         | temp          |  degC     |  0    |100|

!["Create Telemetry" form with details for temperature measurement](./media/howto-set-up-template/measurementsform.png)

After you click **Save**, the **Temperature** measurement appears in the list of measurements. In a short while, you see the visualization of the temperature data from the simulated device.

> [!NOTE]
> The data type of the telemetry measurement is a floating point number.

### Create an event measurement
<<<<<<< HEAD
=======
To add a new event measurement, select **Edit Template**, and then select the **+ New Measurement** button. Select **Event** as the measurement type, and enter the details on the **Create Event** form.
>>>>>>> 27181f4d

To add a new event measurement, click **+ New Measurement** and select **Event** as the measurement type. Enter the details on the **Create Event** form.

Provide the **Display Name**, **Field Name**, and **Severity** details for the event. You can choose from the three available levels of severity: **Error**, **Warning**, and **Information**.

For example, you can add a new **Fan Motor Error** event.

| Display Name        | Field Name    |  Default Severity |
| --------------------| ------------- |-----------|
| Fan Motor Error     | fanmotorerror |  Error    |

!["Create Event" form with details for a fan motor event](./media/howto-set-up-template/eventmeasurementsform.png)

After you click **Save**, the **Fan Motor Error** measurement appears in the list of measurements. In a short while, you see the visualization of the event data from the simulated device.

To view more details about an event, click the event icon on the chart:

![Details for the "Fan Motor Error" event](./media/howto-set-up-template/eventmeasurementsdetail.png)

> [!NOTE]
> The data type of the event measurement is string.

### Create a state measurement
<<<<<<< HEAD

To add a new state measurement, click the **+ New Measurement** button and select **State** as the measurement type. Enter the details on the **Create State** form.
=======
To add a new state measurement, select **Edit Template**, and then select the **+ New Measurement** button. Select **State** as the measurement type, and enter the details on the **Create State** form.
>>>>>>> 27181f4d

Provide the details for **Display Name**, **Field Name**, and **Values** of the state. Each value can also have a display name that will be used when the value appears in charts and tables.

For example, you can add a new **Fan Mode** state that has two possible values that the device can send, **Operating** and **Stopped**.

| Display Name | Field Name    |  Value 1   | Display Name | Value 2    |Display Name  | 
| -------------| ------------- |----------- | -------------| -----------| -------------|
| Fan Mode     | fanmode       |  1         | Operating    |     0      | Stopped      |

!["Edit State" form with details for fan mode](./media/howto-set-up-template/statemeasurementsform.png)

After you click **Save**, the **Fan Mode** state measurement appears in the list of measurements. In a short while, you see the visualization of the state data from the simulated device.

<<<<<<< HEAD
If the device sends too many data points in a small duration, the state measurement appears with a different visual. Click on the chart to view all the data points within that time period in chronological order. You can also narrow down the time range to see the measurement plotted on the chart.
=======
If the device sends too many data points in a small duration, the state measurement appears with a different visual, as shown in the following screenshot. If you select the chart, all the data points within that time period are displayed in a chronological order. You can also narrow down the time range to see the measurement plotted on the chart.
>>>>>>> 27181f4d

> [!NOTE]
> The data type of the state measurement is string.

## Settings

Settings control a device. They enable operators to provide inputs to the device. You can add multiple settings to your device template that appear as tiles on the **Settings** tab for operators to use. You can add many types of settings: number, text, date, toggle, pick list, and section label.

Settings can be in one of three states. The device reports these states.

- **Synced**: The device has changed to reflect the setting value.

- **Pending**: The device is currently changing to the setting value.

- **Error**: The device has returned an error.

For example, you can add a new fan speed setting by clicking **Settings** and entering in the new **Number** setting:

| Display Name  | Field Name    |  Units  | Decimals |Initial|
| --------------| ------------- |---------| ---------|---- |
| Fan Speed     | fanSpeed      | RPM     | 2        | 0   |

!["Configure Number" form with details for speed settings](./media/howto-set-up-template/settingsform.png)

After you select **Save**, the **Fan Speed** setting appears as a tile. An operator can use the setting on the **Device Explorer** page to change the fan speed of the device.

## Properties

Properties are metadata that's associated with the device, such as device location and serial number. Add multiple properties to your device template that appear as tiles on the **Properties** tab. A property can have a type such as number, text, date, toggle, device property, label, or location. An operator can specify the values for properties when they create a device, and they can edit these values at any time. Device properties are read-only and are sent from the device to the application. An operator cannot change device properties. When a real device connects, the device property tile is updates in the application.

There are two categories of properties:

- _Device properties_ that the device reports to the IoT Central application. Device properties are read-only values reported by the device and are updated in the application when a real device is connected.
- _Application properties_ that are stored in the application and can be edited by the operator. The device doesn't recognize application properties.

For example, you can add the last serviced date for the device as a new **Date** property (an application property) on the **Properties** tab:

| Display Name  | Field Name | Initial Value   |
| --------------| -----------|-----------------|
| Last serviced      | lastServiced        | 01/29/2019     |

!["Configure Last Serviced" form on the "Properties" tab](./media/howto-set-up-template/propertiesform.png)

After you select **Save**, the last serviced date for the device appears as a tile.

After you create the tile, you can change the application property value in the **Device Explorer**.

### Create a location property through Azure Maps

You can give geographic context to your location data in Azure IoT Central and map any latitude and longitude coordinates of a street address. Or you can map latitude and longitude coordinates. Azure Maps enables this capability in IoT Central.

You can add two types of location properties:

- **Location as an application property**, which is stored in the application. The device doesn't recognize application properties.
- **Location as a device property**, which the device reports to the application.

#### Add location as an application property

You can create a location property as an application property by using Azure Maps in your IoT Central application. For example, you can add the device installation address:

1. Navigate to the **Properties** tab.

2. In the library, select **Location**.

3. Configure **Display Name**, **Field Name**, and (optionally) **Initial Value** for the location.

    | Display Name  | Field Name | Initial Value |
    | --------------| -----------|---------| 
    | Installation address | installAddress | Microsoft, 1 Microsoft Way, Redmond, WA 98052   |

   !["Configure Location" form with details for location](./media/howto-set-up-template/locationcloudproperty2.png)

   There are two supported formats to add a location:
   - **Location as an address**
   - **Location as coordinates**

4. Click **Save**. An operator can update the location value in the **Device Explorer**.

#### Add location as a device property

You can create a location property as a device property that the device reports. For example, if you want to track the device location:

1. Navigate to the **Properties** tab.

2. Select **Device Property** from the library.

3. Configure the display name and field name, and select **Location** as the data type:

    | Display Name  | Field Name | Data Type |
    | --------------| -----------|-----------|
    | Device location | deviceLocation | location  |

   > [!NOTE]
   > The field names must match the property names in the corresponding device code

   !["Configure Device Properties" form with details for location](./media/howto-set-up-template/locationdeviceproperty2.png)

Once the real device is connected, the location that you added as a device property is updated with the value sent by the device. Now that you've configured your location property, you can [add a map to visualize the location in the device dashboard](#add-an-azure-maps-location-in-the-dashboard).

## Commands

Commands are used to remotely manage a device. They enable operators to run commands on the device. You can add multiple commands to your device template that appear as tiles on the **Commands** tab for operators to use. As the builder of the device, you have the flexibility to define commands according to your requirements.

How is a command different from a setting?

* **Setting**: A setting is a configuration that you want to apply to a device. You want the device to persist that configuration until you change it. For example, you want to set the temperature of your freezer, and you want that setting even when the freezer restarts.

* **Command**: You use commands to instantly run a command on the device remotely from IoT Central. If a device isn't connected, the command times out and fails. For example, you want to restart a device.

<<<<<<< HEAD
For example, you can add a new **Echo** command by selecting the **Commands** tab, then clicking **+ New Command**, and entering the new command details:
=======
For example, you can add a new **Echo** command by selecting **Editing Template**, then selecting **+ New Command**, and entering in the new command:
>>>>>>> 27181f4d

| Display Name  | Field Name | Default Timeout | Data Type |
| --------------| -----------|---------------- | --------- |
| Echo Command  | echo       |  30             | text      |

!["Configure Command" form with details for echo](./media/howto-set-up-template/commandsecho.png)

After you select **Save**, the **Echo** command appears as a tile and is ready to be used from the **Device Explorer** when your real device connects. The field names of your command must match the property names in the corresponding device code in order for commands to be run successfully.

## Rules

Rules enable operators to monitor devices in near real time. Rules automatically invoke actions such as sending an email when the rule is triggered. One type of rule is available today:

- **Telemetry rule**, which is triggered when the selected device telemetry crosses a specified threshold. [Learn more about telemetry rules](howto-create-telemetry-rules.md).

## Dashboard

The dashboard is where an operator can go to see information about a device. As a builder, you can add tiles on this page to help operators understand how the device is behaving. You can add multiple dashboard tiles to your device template. You can add many types of dashboard tiles such as image, line chart, bar chart, key performance indicator (KPI), settings and properties, and label.

For example, you can add a **Settings and Properties** tile to show a selection of the current values of settings and properties by selecting the **Dashboard** tab and the tile from the Library:

!["Configure Device Details" form with details for settings and properties](./media/howto-set-up-template/dashboardsettingsandpropertiesform.png)

Now when an operator views the dashboard in the **Device Explorer**, they can see the tile.

### Add an Azure Maps location in the dashboard

If you configured a location property, you can visualize the location by using a map in your device dashboard.

1. Navigate to the **Dashboard** tab.

1. On the device dashboard, select **Map** from the library.

1. Give the map a title. The following example has the title **Installation Location**. Then choose the location property that you previously configured on the **Properties** tab. In the following example, **Installation address** is selected.

   !["Configure Map" form with details for title and properties](./media/howto-set-up-template/locationcloudproperty5map.png)

4. Select **Save**. The map tile now displays the location that you selected.

You can resize the map to your desired size. Now when an operator views the dashboard in the **Device Explorer**, all the dashboard tiles that you've configured, including a location map are visible.

## Next steps

Now that you've learned how to set up a device template in your Azure IoT Central application, you can:

> [!div class="nextstepaction"]
> [Create a new device template version](howto-version-devicetemplate.md)<|MERGE_RESOLUTION|>--- conflicted
+++ resolved
@@ -57,12 +57,7 @@
 - **State** measurements represent the state of the device or its components over a period of time. For example, a fan mode can be defined as having **Operating** and **Stopped** as the two possible states.
 
 ### Create a telemetry measurement
-<<<<<<< HEAD
-
-To add a new telemetry measurement, click **+ New Measurement**, choose **Telemetry** as the measurement type, and enter the details on the form.
-=======
 To add a new telemetry measurement, select **Edit Template**, and then select the **+ New Measurement** button. Select **Telemetry** as the measurement type, and enter the details on the **Create Telemetry** form.
->>>>>>> 27181f4d
 
 > [!NOTE]
 > The field names in the device template must match the property names in the corresponding device code in order for the telemetry measurement to be displayed in the application when a real device is connected. Do the same when you configure settings, device properties, and commands as you continue to define the device template in the following sections.
@@ -81,10 +76,7 @@
 > The data type of the telemetry measurement is a floating point number.
 
 ### Create an event measurement
-<<<<<<< HEAD
-=======
 To add a new event measurement, select **Edit Template**, and then select the **+ New Measurement** button. Select **Event** as the measurement type, and enter the details on the **Create Event** form.
->>>>>>> 27181f4d
 
 To add a new event measurement, click **+ New Measurement** and select **Event** as the measurement type. Enter the details on the **Create Event** form.
 
@@ -108,12 +100,7 @@
 > The data type of the event measurement is string.
 
 ### Create a state measurement
-<<<<<<< HEAD
-
-To add a new state measurement, click the **+ New Measurement** button and select **State** as the measurement type. Enter the details on the **Create State** form.
-=======
 To add a new state measurement, select **Edit Template**, and then select the **+ New Measurement** button. Select **State** as the measurement type, and enter the details on the **Create State** form.
->>>>>>> 27181f4d
 
 Provide the details for **Display Name**, **Field Name**, and **Values** of the state. Each value can also have a display name that will be used when the value appears in charts and tables.
 
@@ -127,11 +114,7 @@
 
 After you click **Save**, the **Fan Mode** state measurement appears in the list of measurements. In a short while, you see the visualization of the state data from the simulated device.
 
-<<<<<<< HEAD
-If the device sends too many data points in a small duration, the state measurement appears with a different visual. Click on the chart to view all the data points within that time period in chronological order. You can also narrow down the time range to see the measurement plotted on the chart.
-=======
 If the device sends too many data points in a small duration, the state measurement appears with a different visual, as shown in the following screenshot. If you select the chart, all the data points within that time period are displayed in a chronological order. You can also narrow down the time range to see the measurement plotted on the chart.
->>>>>>> 27181f4d
 
 > [!NOTE]
 > The data type of the state measurement is string.
@@ -241,11 +224,7 @@
 
 * **Command**: You use commands to instantly run a command on the device remotely from IoT Central. If a device isn't connected, the command times out and fails. For example, you want to restart a device.
 
-<<<<<<< HEAD
-For example, you can add a new **Echo** command by selecting the **Commands** tab, then clicking **+ New Command**, and entering the new command details:
-=======
 For example, you can add a new **Echo** command by selecting **Editing Template**, then selecting **+ New Command**, and entering in the new command:
->>>>>>> 27181f4d
 
 | Display Name  | Field Name | Default Timeout | Data Type |
 | --------------| -----------|---------------- | --------- |
