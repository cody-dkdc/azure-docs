---
title: Set up a device template in an Azure IoT Central application | Microsoft Docs
description: Learn how to set up a device template with measurements, settings, properties, rules, and a dashboard.
author: viv-liu
ms.author: viviali
ms.date: 01/30/2019
ms.topic: conceptual
ms.service: iot-central
services: iot-central
manager: peterpr
---

# Set up a device template

A device template is a blueprint that defines the characteristics and behaviors of a type of device that connects to an Azure IoT Central application.

For example, a builder can create a device template for an IoT-connected fan that has a:

- Temperature telemetry measurement

- Fan motor error event measurement

- Fan operating state measurement

- Fan speed setting

- Location property

- Rules that send alerts

- Dashboard that gives you an overall view of the device

From this device template, an operator can create and connect real fan devices with names such as **fan-1** and **fan-2**. All these fans have measurements, settings, properties, rules, and a dashboard that users of your application can monitor and manage.

> [!NOTE]
> Only builders and administrators can create, edit, and delete device templates. Any user can create devices on the **Device Explorer** page from existing device templates.

## Create a device template

1. Navigate to the **Device Templates** page.

2. To create a template, start by selecting **+New**.

3. To get started quickly, choose from the existing pre-built templates. Otherwise, select **Custom**, enter a name, and click **Create** to build your own template from scratch.

   ![Device template library](./media/howto-set-up-template/newtemplate.png)

4. When you create a custom template, you see the **Device Details** page for your new device template. IoT Central automatically creates a simulated device when you create a device template. A simulated device lets you test the behavior of your application before you connect a real device.

The following sections describe each of the tabs on the **Device Template** page.

## Measurements

Measurements are the data that comes from your device. You can add multiple measurements to your device template to match the capabilities of your device.

- **Telemetry** measurements are the numerical data points that your device collects over time. They're represented as a continuous stream. An example is temperature.
- **Event** measurements are point-in-time data that represents something of significance on the device. A severity level represents the importance of an event. An example is a fan motor error.
- **State** measurements represent the state of the device or its components over a period of time. For example, a fan mode can be defined as having **Operating** and **Stopped** as the two possible states.

### Create a telemetry measurement

To add a new telemetry measurement, select **+ New Measurement**, choose **Telemetry** as the measurement type, and enter the details on the form.

> [!NOTE]
> The field names in the device template must match the property names in the corresponding device code in order for the telemetry measurement to be displayed in the application when a real device is connected. Do the same when you configure settings, device properties, and commands as you continue to define the device template in the following sections.
.png
For example, you can add a new temperature telemetry measurement:

| Display Name        | Field Name    |  Units    | Min   |Max|
| --------------------| ------------- |-----------|-------|---|
| Temperature         | temp          |  degC     |  0    |100|

!["Create Telemetry" form with details for temperature measurement](./media/howto-set-up-template/measurementsform.png)

After you select **Save**, the **Temperature** measurement appears in the list of measurements. In a short while, you see the visualization of the temperature data from the simulated device.

When displaying telemetry, you can choose from the following aggregation options: Average, Minimum, Maximum, Sum, and Count. **Average** is selected as the default aggregation on the chart. 

> [!NOTE]
> The data type of the telemetry measurement is a floating point number.

### Create an event measurement

To add a new event measurement, select **+ New Measurement** and select **Event** as the measurement type. Enter the details on the **Create Event** form.

Provide the **Display Name**, **Field Name**, and **Severity** details for the event. You can choose from the three available levels of severity: **Error**, **Warning**, and **Information**.

For example, you can add a new **Fan Motor Error** event.

| Display Name        | Field Name    |  Default Severity |
| --------------------| ------------- |-----------|
| Fan Motor Error     | fanmotorerror |  Error    |

!["Create Event" form with details for a fan motor event](./media/howto-set-up-template/eventmeasurementsform.png)

After you select **Save**, the **Fan Motor Error** measurement appears in the list of measurements. In a short while, you see the visualization of the event data from the simulated device.

To view more details about an event, select the event icon on the chart:

![Details for the "Fan Motor Error" event](./media/howto-set-up-template/eventmeasurementsdetail.png)

> [!NOTE]
> The data type of the event measurement is string.

### Create a state measurement

To add a new state measurement, select the **+ New Measurement** button and select **State** as the measurement type. Enter the details on the **Create State** form.

Provide the details for **Display Name**, **Field Name**, and **Values** of the state. Each value can also have a display name that will be used when the value appears in charts and tables.

For example, you can add a new **Fan Mode** state that has two possible values that the device can send, **Operating** and **Stopped**.

| Display Name | Field Name    |  Value 1   | Display Name | Value 2    |Display Name  | 
| -------------| ------------- |----------- | -------------| -----------| -------------|
| Fan Mode     | fanmode       |  1         | Operating    |     0      | Stopped      |

!["Edit State" form with details for fan mode](./media/howto-set-up-template/statemeasurementsform.png)

After you select **Save**, the **Fan Mode** state measurement appears in the list of measurements. In a short while, you see the visualization of the state data from the simulated device.

If the device sends too many data points in a small duration, the state measurement appears with a different visual. Select the chart to view all the data points within that time period in chronological order. You can also narrow down the time range to see the measurement plotted on the chart.

> [!NOTE]
> The data type of the state measurement is string.

## Settings

Settings control a device. They enable operators to provide inputs to the device. You can add multiple settings to your device template that appear as tiles on the **Settings** tab for operators to use. You can add many types of settings: number, text, date, toggle, pick list, and section label.

Settings can be in one of three states. The device reports these states.

- **Synced**: The device has changed to reflect the setting value.

- **Pending**: The device is currently changing to the setting value.

- **Error**: The device has returned an error.

For example, you can add a new fan speed setting by selecting **Settings** and entering in the new **Number** setting:

| Display Name  | Field Name    |  Units  | Decimals |Initial|
| --------------| ------------- |---------| ---------|---- |
| Fan Speed     | fanSpeed      | RPM     | 2        | 0   |

!["Configure Number" form with details for speed settings](./media/howto-set-up-template/settingsform.png)

After you select **Save**, the **Fan Speed** setting appears as a tile. An operator can use the setting on the **Device Explorer** page to change the fan speed of the device.

## Properties

Properties are metadata that's associated with the device, such as device location and serial number. Add multiple properties to your device template that appear as tiles on the **Properties** tab. A property can have a type such as number, text, date, toggle, device property, label, or location. An operator can specify the values for properties when they create a device, and they can edit these values at any time. Device properties are read-only and are sent from the device to the application. An operator cannot change device properties. When a real device connects, the device property tile is updates in the application.

There are two categories of properties:

- _Device properties_ that the device reports to the IoT Central application. Device properties are read-only values reported by the device and are updated in the application when a real device is connected.
- _Application properties_ that are stored in the application and can be edited by the operator. The device doesn't recognize application properties.
<<<<<<< HEAD

For example, you can add the last serviced date for the device as a new **Date** property (an application property) on the **Properties** tab:

| Display Name  | Field Name | Initial Value   |
| --------------| -----------|-----------------|
| Last serviced      | lastServiced        | 01/29/2019     |

!["Configure Last Serviced" form on the "Properties" tab](./media/howto-set-up-template/propertiesform.png)

After you select **Save**, the last serviced date for the device appears as a tile.

=======

For example, you can add the last serviced date for the device as a new **Date** property (an application property) on the **Properties** tab:

| Display Name  | Field Name | Initial Value   |
| --------------| -----------|-----------------|
| Last serviced      | lastServiced        | 01/29/2019     |

!["Configure Last Serviced" form on the "Properties" tab](./media/howto-set-up-template/propertiesform.png)

After you select **Save**, the last serviced date for the device appears as a tile.

>>>>>>> 6a383dfd
After you create the tile, you can change the application property value in the **Device Explorer**.

### Create a location property through Azure Maps

You can give geographic context to your location data in Azure IoT Central and map any latitude and longitude coordinates of a street address. Or you can map latitude and longitude coordinates. Azure Maps enables this capability in IoT Central.

You can add two types of location properties:

- **Location as an application property**, which is stored in the application. The device doesn't recognize application properties.
- **Location as a device property**, which the device reports to the application.

#### Add location as an application property

You can create a location property as an application property by using Azure Maps in your IoT Central application. For example, you can add the device installation address:

1. Navigate to the **Properties** tab.

2. In the library, select **Location**.

3. Configure **Display Name**, **Field Name**, and (optionally) **Initial Value** for the location.

    | Display Name  | Field Name | Initial Value |
    | --------------| -----------|---------| 
    | Installation address | installAddress | Microsoft, 1 Microsoft Way, Redmond, WA 98052   |

   !["Configure Location" form with details for location](./media/howto-set-up-template/locationcloudproperty2.png)

   There are two supported formats to add a location:
   - **Location as an address**
   - **Location as coordinates**

4. Select **Save**. An operator can update the location value in the **Device Explorer**.

#### Add location as a device property

You can create a location property as a device property that the device reports. For example, if you want to track the device location:

1. Navigate to the **Properties** tab.

2. Select **Device Property** from the library.

3. Configure the display name and field name, and select **Location** as the data type:

    | Display Name  | Field Name | Data Type |
    | --------------| -----------|-----------|
    | Device location | deviceLocation | location  |

   > [!NOTE]
   > The field names must match the property names in the corresponding device code

   !["Configure Device Properties" form with details for location](./media/howto-set-up-template/locationdeviceproperty2.png)

Once the real device is connected, the location that you added as a device property is updated with the value sent by the device. Now that you've configured your location property, you can [add a map to visualize the location in the device dashboard](#add-an-azure-maps-location-in-the-dashboard).

## Commands

Commands are used to remotely manage a device. They enable operators to run commands on the device. You can add multiple commands to your device template that appear as tiles on the **Commands** tab for operators to use. As the builder of the device, you have the flexibility to define commands according to your requirements.
<<<<<<< HEAD

How is a command different from a setting?

* **Setting**: A setting is a configuration that you want to apply to a device. You want the device to persist that configuration until you change it. For example, you want to set the temperature of your freezer, and you want that setting even when the freezer restarts.

* **Command**: You use commands to instantly run a command on the device remotely from IoT Central. If a device isn't connected, the command times out and fails. For example, you want to restart a device.

=======

How is a command different from a setting?

* **Setting**: A setting is a configuration that you want to apply to a device. You want the device to persist that configuration until you change it. For example, you want to set the temperature of your freezer, and you want that setting even when the freezer restarts.

* **Command**: You use commands to instantly run a command on the device remotely from IoT Central. If a device isn't connected, the command times out and fails. For example, you want to restart a device.

>>>>>>> 6a383dfd
For example, you can add a new **Echo** command by selecting the **Commands** tab, then selecting **+ New Command**, and entering the new command details:

| Display Name  | Field Name | Default Timeout | Data Type |
| --------------| -----------|---------------- | --------- |
| Echo Command  | echo       |  30             | text      |

<<<<<<< HEAD
!["Configure Command" form with details for echo](./media/howto-set-up-template/commandsecho.png)
=======
!["Configure Command" form with details for echo](./media/howto-set-up-template/commandsecho1.png)
>>>>>>> 6a383dfd

After you select **Save**, the **Echo** command appears as a tile and is ready to be used from the **Device Explorer** when your real device connects. The field names of your command must match the property names in the corresponding device code in order for commands to be run successfully.

## Rules

Rules enable operators to monitor devices in near real time. Rules automatically invoke actions such as sending an email when the rule is triggered. One type of rule is available today:

- **Telemetry rule**, which is triggered when the selected device telemetry crosses a specified threshold. [Learn more about telemetry rules](howto-create-telemetry-rules.md).

## Dashboard

The dashboard is where an operator can go to see information about a device. As a builder, you can add tiles on this page to help operators understand how the device is behaving. You can add multiple dashboard tiles to your device template. You can add many types of dashboard tiles such as image, line chart, bar chart, key performance indicator (KPI), settings and properties, and label.

For example, you can add a **Settings and Properties** tile to show a selection of the current values of settings and properties by selecting the **Dashboard** tab and the tile from the Library:

!["Configure Device Details" form with details for settings and properties](./media/howto-set-up-template/dashboardsettingsandpropertiesform1.png)

Now when an operator views the dashboard in the **Device Explorer**, they can see the tile.

### Add an Azure Maps location in the dashboard

If you configured a location property, you can visualize the location by using a map in your device dashboard.

1. Navigate to the **Dashboard** tab.

1. On the device dashboard, select **Map** from the library.

1. Give the map a title. The following example has the title **Installation Location**. Then choose the location property that you previously configured on the **Properties** tab. In the following example, **Installation address** is selected.

   !["Configure Map" form with details for title and properties](./media/howto-set-up-template/locationcloudproperty5map.png)

4. Select **Save**. The map tile now displays the location that you selected.

You can resize the map to your desired size. Now when an operator views the dashboard in the **Device Explorer**, all the dashboard tiles that you've configured, including a location map are visible.

## Next steps

Now that you've learned how to set up a device template in your Azure IoT Central application, you can:

> [!div class="nextstepaction"]
> [Create a new device template version](howto-version-devicetemplate.md)
> [Connect an MXChip IoT DevKit device to your Azure IoT Central application](howto-connect-devkit.md)
> [Connect a generic client application to your Azure IoT Central application (Node.js)](howto-connect-nodejs.md)<|MERGE_RESOLUTION|>--- conflicted
+++ resolved
@@ -153,7 +153,6 @@
 
 - _Device properties_ that the device reports to the IoT Central application. Device properties are read-only values reported by the device and are updated in the application when a real device is connected.
 - _Application properties_ that are stored in the application and can be edited by the operator. The device doesn't recognize application properties.
-<<<<<<< HEAD
 
 For example, you can add the last serviced date for the device as a new **Date** property (an application property) on the **Properties** tab:
 
@@ -165,19 +164,6 @@
 
 After you select **Save**, the last serviced date for the device appears as a tile.
 
-=======
-
-For example, you can add the last serviced date for the device as a new **Date** property (an application property) on the **Properties** tab:
-
-| Display Name  | Field Name | Initial Value   |
-| --------------| -----------|-----------------|
-| Last serviced      | lastServiced        | 01/29/2019     |
-
-!["Configure Last Serviced" form on the "Properties" tab](./media/howto-set-up-template/propertiesform.png)
-
-After you select **Save**, the last serviced date for the device appears as a tile.
-
->>>>>>> 6a383dfd
 After you create the tile, you can change the application property value in the **Device Explorer**.
 
 ### Create a location property through Azure Maps
@@ -235,7 +221,6 @@
 ## Commands
 
 Commands are used to remotely manage a device. They enable operators to run commands on the device. You can add multiple commands to your device template that appear as tiles on the **Commands** tab for operators to use. As the builder of the device, you have the flexibility to define commands according to your requirements.
-<<<<<<< HEAD
 
 How is a command different from a setting?
 
@@ -243,26 +228,13 @@
 
 * **Command**: You use commands to instantly run a command on the device remotely from IoT Central. If a device isn't connected, the command times out and fails. For example, you want to restart a device.
 
-=======
-
-How is a command different from a setting?
-
-* **Setting**: A setting is a configuration that you want to apply to a device. You want the device to persist that configuration until you change it. For example, you want to set the temperature of your freezer, and you want that setting even when the freezer restarts.
-
-* **Command**: You use commands to instantly run a command on the device remotely from IoT Central. If a device isn't connected, the command times out and fails. For example, you want to restart a device.
-
->>>>>>> 6a383dfd
 For example, you can add a new **Echo** command by selecting the **Commands** tab, then selecting **+ New Command**, and entering the new command details:
 
 | Display Name  | Field Name | Default Timeout | Data Type |
 | --------------| -----------|---------------- | --------- |
 | Echo Command  | echo       |  30             | text      |
 
-<<<<<<< HEAD
-!["Configure Command" form with details for echo](./media/howto-set-up-template/commandsecho.png)
-=======
 !["Configure Command" form with details for echo](./media/howto-set-up-template/commandsecho1.png)
->>>>>>> 6a383dfd
 
 After you select **Save**, the **Echo** command appears as a tile and is ready to be used from the **Device Explorer** when your real device connects. The field names of your command must match the property names in the corresponding device code in order for commands to be run successfully.
 
