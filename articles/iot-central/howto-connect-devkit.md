---
title: Connect a DevKit device to your Azure IoT Central application | Microsoft Docs
description: As a device developer, learn how to connect an MXChip IoT DevKit device to your Azure IoT Central application.
author: dominicbetts
ms.author: dobett
ms.date: 02/05/2019
ms.topic: conceptual
ms.service: iot-central
services: iot-central
manager: philmea
---

# Connect an MXChip IoT DevKit device to your Azure IoT Central application

This article describes how, as a device developer, to connect a MXChip IoT DevKit (DevKit) device to your Microsoft Azure IoT Central application.

## Before you begin

To complete the steps in this article, you need the following:

1. An Azure IoT Central application created from the **Sample Devkits** application template. For more information, see the [create an application quickstart](quick-deploy-iot-central.md).
1. A DevKit device. To purchase a DevKit device, visit [MXChip IoT DevKit](http://mxchip.com/az3166).

## Sample Devkits application

An application created from the **Sample Devkits** application template includes a **MXChip** device template with the following characteristics:

- Telemetry which contains the measurements for the device **Humidity**, **Temperature**, **Pressure**, **Magnetometer** (measured along X, Y, Z axis), **Accelerometer** (measured along X, Y, Z axis) and **Gyroscope** (measured along X, Y, Z axis).
- State which contains an example measurement for **Device State**.
- Event measurement with a **Button B Pressed** event. 
- Settings showing **Voltage**, **Current**, **Fan Speed**, and an **IR** toggle.
- Properties containing device property **die number** and **Device Location** which is a location property as well as in a **Manufactured In** cloud property. 

For full details on the configuration refer to [MXChip Device template details](#mxchip-device-template-details)


## Add a real device

In your Azure IoT Central application, add a real device from the **MXChip** device template and make a note of the device connection details (**Scope ID, Device ID, and Primary key**).

<<<<<<< HEAD
1. Add a **real device** from Device Explorer, click on **+New > Real** to add a real device.

=======
1. Add a **real device** from Device Explorer, select **+New > Real** to add a real device.
>>>>>>> 27181f4d
    * Enter the Device Id **<span style="color:Red">(should be lower case)</span>** or use the suggested Device Id.
    * Enter the Device Name or use the suggested name

    ![Add Device](media/howto-connect-devkit/add-device.png)

<<<<<<< HEAD
1. Get connection details such as **Scope ID, Device ID, and Primary key** for the added device by clicking **Connect** on the device page.
=======
1. Get connection details such as **Scope ID, Device ID, and Primary key** for the added device by selecting **Connect** on the device page.
 
    ![Connection details](media/concepts-connectivity/device-connect.PNG)
>>>>>>> 27181f4d

    ![Connection details](media/howto-connect-devkit/device-connect.png)

1. Make sure to save these details, as you will temporarily get disconnected from the internet as you prepare the DevKit device.

### Prepare the DevKit device

> [!NOTE]
> If you have previously used the device and have wifi credentials stored and would like to reconfigure the device to use a different WiFi network, connection string, or telemetry measurement, press both the **A** and **B** buttons on the board simultaneously. If it doesn't work, press **reset** button and try again.

#### To prepare the DevKit device

1. Download the latest pre-built Azure IoT Central firmware for the MXChip from the [releases](https://aka.ms/iotcentral-docs-MXChip-releases) page on GitHub.
1. Connect the DevKit device to your development machine using a USB cable. In Windows, a file explorer window opens on a drive mapped to the storage on the DevKit device. For example, the drive might be called **AZ3166 (D:)**.
1. Drag the **iotCentral.bin** file onto the drive window. When the copying is complete, the device reboots with the new firmware.

1. When the DevKit device restarts, the following screen displays:

    ```
    Connect HotSpot:
    AZ3166_??????
    go-> 192.168.0.1
    PIN CODE xxxxx
    ```

    > [!NOTE]
    > If the screen displays anything else, reset the device and press the **A**  and **B** buttons on the device at the same time to reboot the device.

1. The device is now in access point (AP) mode. You can connect to this WiFi access point from your computer or mobile device.

1. On your computer, phone, or tablet connect to the WiFi network name shown on the screen of the device. When you connect to this network, you do not have internet access. This state is expected, and you are only connected to this network for a short time while you configure the device.

1. Open your web browser and navigate to [http://192.168.0.1/start](http://192.168.0.1/start). The following web page displays:

    ![Device configuration page](media/howto-connect-devkit/configpage.png)

    In the web page: 
    - add the name of your WiFi network 
    - your WiFi network password
    - PIN CODE shown on the device LCD 
    - the connection details **Scope Id, Device Id, and Primary key** of your device (you should have already saved this following the steps)      
    - Select all the available telemetry measurements! 

1. After you choose **Configure Device**, you see this page:

    ![Device configured](media/howto-connect-devkit/deviceconfigured.png)

1. Press the **Reset** button on your device.


## View the telemetry

When the DevKit device restarts, the screen on the device shows:

* The number of telemetry messages sent.
* The number of failures.
* The number of desired properties received and the number of reported properties sent.

> [!NOTE]
> If the device appears to be looping during connect check if the device is *Blocked* in IoT Central, and *Unblock* the device so it can connect to the app.

Shake the device increment the number of reported properties sent. The device sends a random number as the **Die number** device property.

You can view the telemetry measurements and reported property values, and configure settings in Azure IoT Central:

1. Use **Device Explorer** to navigate to the **Measurements** page for the real MXChip device you added:

    ![Navigate to real device](media/howto-connect-devkit/realdevicenew.png)

1. On the **Measurements** page, you can see the telemetry coming from the MXChip device:

    ![View telemetry from real device](media/howto-connect-devkit/devicetelemetrynew.png)

1. On the **Properties** page, you can view the last die number and the device location reported by the device:

    ![View device properties](media/howto-connect-devkit/devicepropertynew.png)

1. On the **Settings** page, you can update the settings on the MXChip device:

    ![View device settings](media/howto-connect-devkit/devicesettingsnew.png)

1. On the **Dashboard** page, you can see the location map

    ![View device dashboard](media/howto-connect-devkit/devicedashboardnew.png)


## Download the source code

If you want to explore and modify the device code, you can download it from GitHub. If you plan to modify the code, you should follow these instructions to [prepare the development environment](https://microsoft.github.io/azure-iot-developer-kit/docs/get-started/#step-5-prepare-the-development-environment) for your desktop operating system.

To download the source code, run the following command on your desktop machine:

```cmd/sh
git clone https://github.com/Azure/iot-central-firmware
```

The previous command downloads the source code to a folder called `iot-central-firmware`. 

> [!NOTE]
> If **git** is not installed in your development environment, you can download it from [https://git-scm.com/download](https://git-scm.com/download).

## Review the code

Use Visual Studio Code, which was installed when you prepared your development environment, to open the `AZ3166` folder in the `iot-central-firmware` folder: 

![Visual Studio Code](media/howto-connect-devkit/vscodeview.png)

To see how the telemetry is sent to the Azure IoT Central application, open the **main_telemetry.cpp** file in the source folder.

The function `buildTelemetryPayload` creates the JSON telemetry payload using data from the sensors on the device.

The function `sendTelemetryPayload` calls `sendTelemetry` in the **iotHubClient.cpp** to send the JSON payload to the IoT Hub your Azure IoT Central application uses.

To see how property values are reported to the Azure IoT Central application, open the **main_telemetry.cpp** file in the source folder.

The function `telemetryLoop` sends the **doubleTap** reported property when the accelerometer detects a double tap. It uses the `sendReportedProperty` function in the **iotHubClient.cpp** source file.

The code in the **iotHubClient.cpp** source file uses functions from the [
Microsoft Azure IoT SDKs and libraries for C](https://github.com/Azure/azure-iot-sdk-c) to interact with IoT Hub.

For information about how to modify, build, and upload the sample code to your device, see the **readme.md** file in the `AZ3166` folder.

## MXChip Device template details

An application created from the Sample Devkits application template includes a MXChip device template with the following characteristics:

### Measurements

#### Telemetry 

| Field name     | Units  | Minimum | Maximum | Decimal places |
| -------------- | ------ | ------- | ------- | -------------- |
| humidity       | %      | 0       | 100     | 0              |
| temp           | °C     | -40     | 120     | 0              |
| pressure       | hPa    | 260     | 1260    | 0              |
| magnetometerX  | mgauss | -1000   | 1000    | 0              |
| magnetometerY  | mgauss | -1000   | 1000    | 0              |
| magnetometerZ  | mgauss | -1000   | 1000    | 0              |
| accelerometerX | mg     | -2000   | 2000    | 0              |
| accelerometerY | mg     | -2000   | 2000    | 0              |
| accelerometerZ | mg     | -2000   | 2000    | 0              |
| gyroscopeX     | mdps   | -2000   | 2000    | 0              |
| gyroscopeY     | mdps   | -2000   | 2000    | 0              |
| gyroscopeZ     | mdps   | -2000   | 2000    | 0              |


#### States 
| Name          | Display name   | NORMAL | CAUTION | DANGER | 
| ------------- | -------------- | ------ | ------- | ------ | 
| DeviceState   | Device State   | Green  | Orange  | Red    | 

#### Events 
| Name             | Display name      | 
| ---------------- | ----------------- | 
| ButtonBPressed   | Button B Pressed  | 

### Settings

Numeric settings

| Display name | Field name | Units | Decimal places | Minimum | Maximum | Initial |
| ------------ | ---------- | ----- | -------------- | ------- | ------- | ------- |
| Voltage      | setVoltage | Volts | 0              | 0       | 240     | 0       |
| Current      | setCurrent | Amps  | 0              | 0       | 100     | 0       |
| Fan Speed    | fanSpeed   | RPM   | 0              | 0       | 1000    | 0       |

Toggle settings

| Display name | Field name | On text | Off text | Initial |
| ------------ | ---------- | ------- | -------- | ------- |
| IR           | activateIR | ON      | OFF      | Off     |

### Properties

| Type            | Display name | Field name | Data type |
| --------------- | ------------ | ---------- | --------- |
| Device property | Die number   | dieNumber  | number    |
| Device property | Device Location   | location  | location    |
| Text            | Manufactured In     | manufacturedIn   | N/A       |



## Next steps

Now that you have learned how to connect a DevKit device to your Azure IoT Central application, here are the suggested next steps:

* [Prepare and connect a Raspberry Pi](howto-connect-raspberry-pi-python.md)<|MERGE_RESOLUTION|>--- conflicted
+++ resolved
@@ -38,24 +38,15 @@
 
 In your Azure IoT Central application, add a real device from the **MXChip** device template and make a note of the device connection details (**Scope ID, Device ID, and Primary key**).
 
-<<<<<<< HEAD
-1. Add a **real device** from Device Explorer, click on **+New > Real** to add a real device.
-
-=======
 1. Add a **real device** from Device Explorer, select **+New > Real** to add a real device.
->>>>>>> 27181f4d
     * Enter the Device Id **<span style="color:Red">(should be lower case)</span>** or use the suggested Device Id.
     * Enter the Device Name or use the suggested name
 
     ![Add Device](media/howto-connect-devkit/add-device.png)
 
-<<<<<<< HEAD
-1. Get connection details such as **Scope ID, Device ID, and Primary key** for the added device by clicking **Connect** on the device page.
-=======
 1. Get connection details such as **Scope ID, Device ID, and Primary key** for the added device by selecting **Connect** on the device page.
  
     ![Connection details](media/concepts-connectivity/device-connect.PNG)
->>>>>>> 27181f4d
 
     ![Connection details](media/howto-connect-devkit/device-connect.png)
 
