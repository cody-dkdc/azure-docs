---
title: Take a tour of the Azure IoT Central UI | Microsoft Docs
description: As a builder, become familiar with the key areas of the Azure IoT Central UI that you use to create an IoT solution.
author: dominicbetts
ms.author: dobett
ms.date: 01/24/2019
ms.topic: overview
ms.service: iot-central
services: iot-central
ms.custom: mvc
manager: philmea
---

# Take a tour of the Azure IoT Central UI

This article introduces you to the Microsoft Azure IoT Central UI. You can use the UI to create, manage, and use an Azure IoT Central solution and its connected devices.

As a _builder_, you use the Azure IoT Central UI to define your Azure IoT Central solution. You can use the UI to:

- Define the types of device that connect to your solution.
- Configure the rules and actions for your devices.
- Customize the UI for an _operator_ who uses your solution.

As an _operator_, you use the Azure IoT Central UI to manage your Azure IoT Central solution. You can use the UI to:

- Monitor your devices.
- Configure your devices.
- Troubleshoot and remediate issues with your devices.
- Provision new devices.


## Use the left navigation menu

Use the left navigation menu to access the different areas of the application. You can expand or collapse the navigation bar by selecting **<** or **>**:

| Menu | Description |
| ---- | ----------- |
| ![Left navigation menu](media/overview-iot-central-tour/navigationbar.png) | <ul><li>The **Dashboard** button displays your application dashboard. As a builder, you can customize the dashboard for your operators. Users can also create their own  dashboards.</li><li>The **Device Explorer** button lists the simulated and real devices associated with each device template in the application. As an operator, you use the **Device Explorer** to manage your connected devices.</li><li>The **Device Sets** button enables you to view and create device sets. As an operator, you can create device sets as a logical collection of devices specified by a query.</li><li>The **Analytics** button shows analytics derived from device telemetry for devices and device sets. As an operator, you can create custom views on top of device data to derive insights from your application.</li><li>The **Jobs** button enables bulk device management by having you create and run jobs to perform updates at scale.</li><li>The **Device Templates** button shows the tools a builder uses to create and manage device templates.</li><li>The **Continuous Data Export** button an administrator to configure a continuous export to other Azure services such as storage and queues.</li><li>The **Administration** button shows the application administration pages where an administrator can manage application settings, users, and roles.</li></ul> |

## Search, help, and support

The top menu appears on every page:

![Toolbar](media/overview-iot-central-tour/toolbar.png)

- To search for device templates and devices, enter a **Search** value.
- To change the UI language or theme, choose the **Settings** icon.
- To sign out of the application, choose the **Account** icon.
<<<<<<< HEAD
- To get help and support, choose the **Help** drop-down for a list of resources.
=======
- To get help and support, choose the **Help** drop-down for a list of resources. In a trial application, the support resources include access to [live chat](howto-show-hide-chat.md).
>>>>>>> 6a383dfd

You can choose between a light theme or a dark theme for the UI:

![Choose a theme for the UI](media/overview-iot-central-tour/themes.png)

<<<<<<< HEAD
## Dashboard

![Dashboard](media/overview-iot-central-tour/homepage.png)

=======
> [!NOTE]
> The option to choose between light and dark themes isn't available if your administrator has configured a custom theme for the application.

## Dashboard

![Dashboard](media/overview-iot-central-tour/homepage.png)

>>>>>>> 6a383dfd
The dashboard is the first page you see when you sign in to your Azure IoT Central application. As a builder, you can customize the application dashboard for other users by adding tiles. To learn more, see the [Customize the Azure IoT Central operator's view](tutorial-customize-operator.md) tutorial. Users can also [create their own personal dashboards](howto-personalize-dashboard.md).

## Device explorer

![Explorer page](media/overview-iot-central-tour/explorer.png)

The explorer page shows the _devices_ in your Azure IoT Central application grouped by _device template_.

* A device template defines a type of device that can connect to your application. To learn more, see the [Define a new device type in your Azure IoT Central application](tutorial-define-device-type.md).
* A device represents either a real or simulated device in your application. To learn more, see the [Add a new device to your Azure IoT Central application](tutorial-add-device.md).

## Device sets

![Device Sets page](media/overview-iot-central-tour/devicesets.png)

The _device sets_ page shows device sets created by the builder. A device set is a collection of related devices. A builder defines a query to identify the devices that are included in a device set. You use device sets when you customize the analytics in your application. To learn more, see the [Use device sets in your Azure IoT Central application](howto-use-device-sets.md) article.

## Analytics

![Analytics page](media/overview-iot-central-tour/analytics.png)

The analytics page shows charts that help you understand how the devices connected to your application are behaving. An operator uses this page to monitor and investigate issues with connected devices. The builder can define the charts shown on this page. To learn more, see the [Create custom analytics for your Azure IoT Central application](howto-use-device-sets.md) article.

## Jobs

![Jobs page](media/overview-iot-central-tour/jobs.png)

The jobs page allows you to perform bulk device management operations onto your devices. The builder uses this page to update device properties, settings, and commands. To learn more, see the [Run a job](howto-run-a-job.md) article.

## Device Templates

![Device Templates page](media/overview-iot-central-tour/templates.png)

The device templates page is where a builder creates and manages the device templates in the application. To learn more, see the [Define a new device type in your Azure IoT Central application](tutorial-define-device-type.md) tutorial.

## Continuous Data Export

![Continuous Data Export page](media/overview-iot-central-tour/export.png)

The continuous data export page is where an administrator defines how to export data, such as telemetry, from the application. Other services can store the exported data or use it for analysis. To learn more, see the [Export your data in Azure IoT Central](howto-export-data.md) article.

## Administration

![Administration page](media/overview-iot-central-tour/administration.png)

The administration page contains links to the tools an administrator uses such as defining users and roles in the application. To learn more, see the [Administer your Azure IoT Central application](howto-administer.md) article.

## Next steps

Now that you have an overview of Azure IoT Central and are familiar with the layout of the UI, the suggested next step is to complete the [Create an Azure IoT Central application](quick-deploy-iot-central.md) quickstart.<|MERGE_RESOLUTION|>--- conflicted
+++ resolved
@@ -28,7 +28,6 @@
 - Troubleshoot and remediate issues with your devices.
 - Provision new devices.
 
-
 ## Use the left navigation menu
 
 Use the left navigation menu to access the different areas of the application. You can expand or collapse the navigation bar by selecting **<** or **>**:
@@ -46,22 +45,12 @@
 - To search for device templates and devices, enter a **Search** value.
 - To change the UI language or theme, choose the **Settings** icon.
 - To sign out of the application, choose the **Account** icon.
-<<<<<<< HEAD
-- To get help and support, choose the **Help** drop-down for a list of resources.
-=======
 - To get help and support, choose the **Help** drop-down for a list of resources. In a trial application, the support resources include access to [live chat](howto-show-hide-chat.md).
->>>>>>> 6a383dfd
 
 You can choose between a light theme or a dark theme for the UI:
 
 ![Choose a theme for the UI](media/overview-iot-central-tour/themes.png)
 
-<<<<<<< HEAD
-## Dashboard
-
-![Dashboard](media/overview-iot-central-tour/homepage.png)
-
-=======
 > [!NOTE]
 > The option to choose between light and dark themes isn't available if your administrator has configured a custom theme for the application.
 
@@ -69,7 +58,6 @@
 
 ![Dashboard](media/overview-iot-central-tour/homepage.png)
 
->>>>>>> 6a383dfd
 The dashboard is the first page you see when you sign in to your Azure IoT Central application. As a builder, you can customize the application dashboard for other users by adding tiles. To learn more, see the [Customize the Azure IoT Central operator's view](tutorial-customize-operator.md) tutorial. Users can also [create their own personal dashboards](howto-personalize-dashboard.md).
 
 ## Device explorer
