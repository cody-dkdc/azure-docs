---
title: Build workflows with the Azure IoT Central connector in Microsoft Flow | Microsoft Docs
description: Use the IoT Central connector in Microsoft Flow to trigger workflows and create, get, update, delete devices and run commands in workflows.
services: iot-central
author: viv-liu
ms.author: viviali
<<<<<<< HEAD
ms.date: 03/26/2019
=======
ms.date: 04/25/2019
>>>>>>> 6a383dfd
ms.topic: conceptual
ms.service: iot-central
manager: hegate
---

# Build workflows with the IoT Central connector in Microsoft Flow

*This topic applies to builders and administrators.*

Use Microsoft Flow to automate workflows across the many applications and services that business users rely on. Using the IoT Central connector in Microsoft Flow, you can trigger workflows when a rule is triggered in IoT Central. In a workflow triggered by IoT Central or any other application, you can use the actions in the IoT Central connector to:
- Create a device
- Get device information
- Update a device's properties and settings
- Run a command on a device
- Delete a device

Check out [these Microsoft Flow templates](https://aka.ms/iotcentralflowtemplates) that connect IoT Central to other services such as mobile notifications and Microsoft Teams.

## Prerequisites

- A Pay-As-You-Go application
- A Microsoft personal or work or school account to sign into Flow ([learn more about Microsoft Flow plans](https://aka.ms/microsoftflowplans))

## Trigger a workflow

This section shows you how to trigger a mobile notification in the Flow mobile app when a rule triggers in IoT Central. You can build this entire workflow within your IoT Central app using the embedded Microsoft Flow designer.

1. Start by [creating a rule in IoT Central](howto-create-telemetry-rules.md). After you save the rule conditions, select the **Microsoft Flow action** as a new action. A dialog window will open for you to configure your workflow. The IoT Central user account you are signed into will be used to sign into Microsoft Flow.

    ![Create a new Microsoft Flow action](media/howto-add-microsoft-flow/createflowaction.png)

1. You will see a list of workflows tha you have access to and are attached to this IoT Central rule. Click **Explore templates** or **New > Create from template** and you can choose from any of the templates available. 

<<<<<<< HEAD
    ![Available Microsoft Flow templates](media/howto-add-microsoft-flow/flowtemplates.png)
=======
    ![Available Microsoft Flow templates](media/howto-add-microsoft-flow/flowtemplates1.png)
>>>>>>> 6a383dfd

1. You will be prompted to sign into the connectors in the template you chose. Once the connectors are signed in, you will land in designer to build your workflow. The workflow has an IoT Central trigger that has your Application and Rule already filled in.

1. You can customize the workflow by customizing the information passed to the action and adding new actions. In this example, the action is **Notifications - Send me a mobile notification**. You can include *Dynamic content* from your IoT Central rule, passing along important information such as device name and timestamp to your notification.

    > [!NOTE]
    > Select the **See more** text in the Dynamic content window to get measurement and property values that triggered the rule.

<<<<<<< HEAD
    ![Flow editing action with dynamic pane open](./media/howto-add-microsoft-flow/flowdynamicpane.png)
=======
    ![Flow editing action with dynamic pane open](./media/howto-add-microsoft-flow/flowdynamicpane1.png)
>>>>>>> 6a383dfd

1. When you are done editing your action, select **Save**. You'll be directed to your workflow's overview page. Here you can see the run history and share it with other colleagues.

    > [!NOTE]
    > If you want other users in your IoT Central app to edit this rule, you must share it with them in Microsoft Flow. Add their Microsoft Flow accounts as owners in your workflow.

1. If you go back to your IoT Central app, you'll see this rule has a Microsoft Flow action in the Actions area.

You can also build workflows using the IoT Central connector directly from Microsoft Flow. You can then choose which IoT Central app to connect to.

## Create a device in a workflow

This section shows you how to create a new device in IoT Central at the push of a button on a mobile device using the Microsoft Flow mobile app. You can use this action in Flow to integrate ERP systems like Dynamics with IoT Central by creating a new device when a device is added elsewhere.

1. Start by creating a blank workflow in Microsoft Flow.

1. Search for **Flow button for mobile** as a trigger.

1. In this trigger, add a text input called **Device name**. Change the description text to be **Enter the device name of your new device**.

1. Add a new action. Search for the **Azure IoT Central - Create a device** action.

1. Pick your application, and choose a device template to create a device from in the dropdowns. You'll see the action expand to show all the properties and settings of the device.

1. Select the Device Name field. From the dynamic content pane, choose **Device Name**. This value is passed from the input the user enters through the mobile app, and is the name of your new device in IoT Central. In this example, the only required field is the device name, indicated by the red asterisk. Another device template may have multiple required fields that need to be filled in to create a new device.

<<<<<<< HEAD
    ![Flow create device action dynamic pane](./media/howto-add-microsoft-flow/flowcreatedevice.png)
=======
    ![Flow create device action dynamic pane](./media/howto-add-microsoft-flow/flowcreatedevice1.png)
>>>>>>> 6a383dfd

1. (Optional) Fill in other fields as you see fit for your creating new devices.

1. Finally, save your workflow.

1. Try your workflow in the Microsoft Flow mobile app. Go to the **Buttons** tab in the app. You should see your Button -> Create a new device workflow. Enter the name of your new device, and watch it show up in IoT Central!

    ![Flow create device mobile screenshot](./media/howto-add-microsoft-flow/flowmobilescreenshot.png)

## Update a device in a workflow

This section shows you how to update device settings and properties in IoT Central at the push of a button on a mobile device using the Microsoft Flow mobile app.

1. Start by creating a blank workflow in Microsoft Flow.

1. Search for **Flow button for mobile** as a trigger.

1. In this trigger, add an input like a **Location** text input that corresponds to a setting or property you want to change. Change the description text.

1. Add a new action. Search for the **Azure IoT Central - Update a device** action.

<<<<<<< HEAD
1. Pick your application from the dropdown. Now you'll need an ID of the existing device you want to update. You can get the ID of the IoT Central device from the **Device Explorer**.

    ![IoT Central device explorer device ID](./media/howto-add-microsoft-flow/iotcdeviceid.png)

1. You can update the device name. To update any of the device's properties and settings, you must select the device template of the device you want to update in the **Device Template** dropdown. The action tile expands to show all the properties and settings you can update.

    ![Flow update device workflow](./media/howto-add-microsoft-flow/flowupdatedevice.png)
=======
1. Pick your application from the dropdown. Now you'll need an ID of the existing device you want to update. 

    > [!NOTE] 
    > **You must use the ID found in the URL** on the device details page of the device you want to update. The device ID found in the device explorer's list of devices is not the right one to use in Microsoft Flow.

    ![IoT Central ID from URL](./media/howto-add-microsoft-flow/iotcdeviceidurl.png)

1. You can update the device name. To update any of the device's properties and settings, you must select the device template of the device you want to update in the **Device Template** dropdown. The action tile expands to show all the properties and settings you can update.

    ![Flow update device workflow](./media/howto-add-microsoft-flow/flowupdatedevice1.png)
>>>>>>> 6a383dfd

1. Select each of the properties and settings you want to update. From the dynamic content pane, choose the corresponding input from the trigger. In this example, the Location value is propagated down to update the device's Location property.

1. Finally, save your workflow.

1. Try your workflow in the Microsoft Flow mobile app. Go to the **Buttons** tab in the app. You should see your Button -> Update a device workflow. Enter the inputs, and see the device get updated in IoT Central!

## Get device information in a workflow

<<<<<<< HEAD
You can get device information by its device ID using the **Azure IoT Central - Get a device** action. You can get information such as device name, device template name, property values, and settings values to pass to later actions in your workflow. Here is an example workflow that passes along the Customer Name property value from a device to Microsoft Teams.

   ![Flow get device workflow](./media/howto-add-microsoft-flow/flowgetdevice.png)


## Run a command on a device in a workflow
You can run a command on a device specified by its device ID using the **Azure IoT Central - Run a command** action. You can pick the command to run and pass in the parameters of the command through this action. Here is an example workflow that runs a device reboot command from a button in the Microsoft Flow mobile app.

   ![Flow get device workflow](./media/howto-add-microsoft-flow/flowrunacommand.png)

## Delete a device in a workflow
=======
You can get device information by its ID using the **Azure IoT Central - Get a device** action. 
> [!NOTE] 
> **You must use the ID found in the URL** on the device details page of the device you want to update. The device ID found in the device explorer's list of devices is not the right one to use in Microsoft Flow.
>>>>>>> 6a383dfd

You can get information such as device name, device template name, property values, and settings values to pass to later actions in your workflow. Here is an example workflow that passes along the Customer Name property value from a device to Microsoft Teams.

<<<<<<< HEAD
=======
   ![Flow get device workflow](./media/howto-add-microsoft-flow/flowgetdevice1.png)


## Run a command on a device in a workflow
You can run a command on a device specified by its ID using the **Azure IoT Central - Run a command** action. 

> [!NOTE] 
> **You must use the ID found in the URL** on the device details page of the device you want to update. The device ID found in the device explorer's list of devices is not the right one to use in Microsoft Flow.
    
You can pick the command to run and pass in the parameters of the command through this action. Here is an example workflow that runs a device reboot command from a button in the Microsoft Flow mobile app.

   ![Flow get device workflow](./media/howto-add-microsoft-flow/flowrunacommand1.png)

## Delete a device in a workflow

You can delete a device by its ID using the **Azure IoT Central - Delete a device** action. 
> [!NOTE] 
> **You must use the ID found in the URL** on the device details page of the device you want to update. The device ID found in the device explorer's list of devices is not the right one to use in Microsoft Flow.

Here is an example workflow that deletes a device at the push of a button in the Microsoft Flow mobile app.

>>>>>>> 6a383dfd
   ![Flow delete device workflow](./media/howto-add-microsoft-flow/flowdeletedevice.png)

## Troubleshooting

If you are having trouble creating a connection to the Azure IoT Central connector, here are some tips to help you.

1. Microsoft personal accounts (such as @hotmail.com, @live.com, @outlook.com domains) are not supported at this time. You must use an Azure Active Directory (AD) work or school account.

2. To use the IoT Central connector in Microsoft Flow, you must have signed into the IoT Central application at least once. Otherwise the application won't appear in the Application dropdowns.

3. If you are receiving an error while using an Azure AD account, try opening Windows PowerShell and run the following commandlets as an administrator.

    ``` PowerShell
    Install-Module AzureAD
    Connect-AzureAD
    New-AzureADServicePrincipal -AppId 9edfcdd9-0bc5-4bd4-b287-c3afc716aac7 -DisplayName "Azure IoT Central"
    ```

## Next steps

Now that you've learned how to use Microsoft Flow to build workflows, the suggested next step is to [manage devices](howto-manage-devices.md).
<|MERGE_RESOLUTION|>--- conflicted
+++ resolved
@@ -4,11 +4,7 @@
 services: iot-central
 author: viv-liu
 ms.author: viviali
-<<<<<<< HEAD
-ms.date: 03/26/2019
-=======
 ms.date: 04/25/2019
->>>>>>> 6a383dfd
 ms.topic: conceptual
 ms.service: iot-central
 manager: hegate
@@ -42,11 +38,7 @@
 
 1. You will see a list of workflows tha you have access to and are attached to this IoT Central rule. Click **Explore templates** or **New > Create from template** and you can choose from any of the templates available. 
 
-<<<<<<< HEAD
-    ![Available Microsoft Flow templates](media/howto-add-microsoft-flow/flowtemplates.png)
-=======
     ![Available Microsoft Flow templates](media/howto-add-microsoft-flow/flowtemplates1.png)
->>>>>>> 6a383dfd
 
 1. You will be prompted to sign into the connectors in the template you chose. Once the connectors are signed in, you will land in designer to build your workflow. The workflow has an IoT Central trigger that has your Application and Rule already filled in.
 
@@ -55,11 +47,7 @@
     > [!NOTE]
     > Select the **See more** text in the Dynamic content window to get measurement and property values that triggered the rule.
 
-<<<<<<< HEAD
-    ![Flow editing action with dynamic pane open](./media/howto-add-microsoft-flow/flowdynamicpane.png)
-=======
     ![Flow editing action with dynamic pane open](./media/howto-add-microsoft-flow/flowdynamicpane1.png)
->>>>>>> 6a383dfd
 
 1. When you are done editing your action, select **Save**. You'll be directed to your workflow's overview page. Here you can see the run history and share it with other colleagues.
 
@@ -86,11 +74,7 @@
 
 1. Select the Device Name field. From the dynamic content pane, choose **Device Name**. This value is passed from the input the user enters through the mobile app, and is the name of your new device in IoT Central. In this example, the only required field is the device name, indicated by the red asterisk. Another device template may have multiple required fields that need to be filled in to create a new device.
 
-<<<<<<< HEAD
-    ![Flow create device action dynamic pane](./media/howto-add-microsoft-flow/flowcreatedevice.png)
-=======
     ![Flow create device action dynamic pane](./media/howto-add-microsoft-flow/flowcreatedevice1.png)
->>>>>>> 6a383dfd
 
 1. (Optional) Fill in other fields as you see fit for your creating new devices.
 
@@ -112,15 +96,6 @@
 
 1. Add a new action. Search for the **Azure IoT Central - Update a device** action.
 
-<<<<<<< HEAD
-1. Pick your application from the dropdown. Now you'll need an ID of the existing device you want to update. You can get the ID of the IoT Central device from the **Device Explorer**.
-
-    ![IoT Central device explorer device ID](./media/howto-add-microsoft-flow/iotcdeviceid.png)
-
-1. You can update the device name. To update any of the device's properties and settings, you must select the device template of the device you want to update in the **Device Template** dropdown. The action tile expands to show all the properties and settings you can update.
-
-    ![Flow update device workflow](./media/howto-add-microsoft-flow/flowupdatedevice.png)
-=======
 1. Pick your application from the dropdown. Now you'll need an ID of the existing device you want to update. 
 
     > [!NOTE] 
@@ -131,7 +106,6 @@
 1. You can update the device name. To update any of the device's properties and settings, you must select the device template of the device you want to update in the **Device Template** dropdown. The action tile expands to show all the properties and settings you can update.
 
     ![Flow update device workflow](./media/howto-add-microsoft-flow/flowupdatedevice1.png)
->>>>>>> 6a383dfd
 
 1. Select each of the properties and settings you want to update. From the dynamic content pane, choose the corresponding input from the trigger. In this example, the Location value is propagated down to update the device's Location property.
 
@@ -141,28 +115,12 @@
 
 ## Get device information in a workflow
 
-<<<<<<< HEAD
-You can get device information by its device ID using the **Azure IoT Central - Get a device** action. You can get information such as device name, device template name, property values, and settings values to pass to later actions in your workflow. Here is an example workflow that passes along the Customer Name property value from a device to Microsoft Teams.
-
-   ![Flow get device workflow](./media/howto-add-microsoft-flow/flowgetdevice.png)
-
-
-## Run a command on a device in a workflow
-You can run a command on a device specified by its device ID using the **Azure IoT Central - Run a command** action. You can pick the command to run and pass in the parameters of the command through this action. Here is an example workflow that runs a device reboot command from a button in the Microsoft Flow mobile app.
-
-   ![Flow get device workflow](./media/howto-add-microsoft-flow/flowrunacommand.png)
-
-## Delete a device in a workflow
-=======
 You can get device information by its ID using the **Azure IoT Central - Get a device** action. 
 > [!NOTE] 
 > **You must use the ID found in the URL** on the device details page of the device you want to update. The device ID found in the device explorer's list of devices is not the right one to use in Microsoft Flow.
->>>>>>> 6a383dfd
 
 You can get information such as device name, device template name, property values, and settings values to pass to later actions in your workflow. Here is an example workflow that passes along the Customer Name property value from a device to Microsoft Teams.
 
-<<<<<<< HEAD
-=======
    ![Flow get device workflow](./media/howto-add-microsoft-flow/flowgetdevice1.png)
 
 
@@ -184,7 +142,6 @@
 
 Here is an example workflow that deletes a device at the push of a button in the Microsoft Flow mobile app.
 
->>>>>>> 6a383dfd
    ![Flow delete device workflow](./media/howto-add-microsoft-flow/flowdeletedevice.png)
 
 ## Troubleshooting
