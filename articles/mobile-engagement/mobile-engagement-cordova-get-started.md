--- conflicted
+++ resolved
@@ -13,11 +13,7 @@
 	ms.tgt_pltfrm="mobile-phonegap"
 	ms.devlang="js"
 	ms.topic="article" 
-<<<<<<< HEAD
 	ms.date="09/22/2015"
-=======
-	ms.date="09/21/2015"
->>>>>>> d351826a
 	ms.author="piyushjo" />
 
 # Get Started with Azure Mobile Engagement for Cordova/Phonegap
@@ -81,16 +77,6 @@
 
 1. Install the Azure Mobile Engagement Cordova plugin while providing the variable values to configure the plugin:
 
-<<<<<<< HEAD
-		cordova plugin add cordova-plugin-ms-azure-mobile-engagement
-		--variable AZME_IOS_CONNECTION_STRING=<iOS Connection String> 
-		--variable AZME_IOS_REACH_ICON=... (icon name WITH extension) 
-		--variable AZME_ANDROID_CONNECTION_STRING=<Android Connection String> 
-		--variable AZME_ANDROID_REACH_ICON=... (icon name WITHOUT extension)   
-		--variable AZME_ANDROID_GOOGLE_PROJECT_NUMBER=... (From your Google Cloud console for sending push notifications) 
-		--variable AZME_REDIRECT_URL=... (URL scheme which triggers the app for deep linking)
-		--variable AZME_ENABLE_LOG=true|false
-=======
 		cordova plugin add cordova-plugin-ms-azure-mobile-engagement    
 			 --variable AZME_IOS_CONNECTION_STRING=<iOS Connection String> 
 	        --variable AZME_IOS_REACH_ICON=... (icon name WITH extension) 
@@ -99,7 +85,6 @@
 	        --variable AZME_ANDROID_GOOGLE_PROJECT_NUMBER=... (From your Google Cloud console for sending push notifications) 
 	        --variable AZME_REDIRECT_URL=... (URL scheme which triggers the app for deep linking)
 	        --variable AZME_ENABLE_LOG=true|false
->>>>>>> d351826a
 
 ##<a id="monitor"></a>Enabling real-time monitoring
 
