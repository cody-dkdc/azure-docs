--- conflicted
+++ resolved
@@ -1,7 +1,6 @@
 <properties
 	pageTitle="How to Use the Engagement API on iOS"
 	description="Latest iOS SDK - How to Use the Engagement API on iOS"
-<<<<<<< HEAD
 	services="mobile-engagement"
 	documentationCenter="mobile"
 	authors="piyushjo"
@@ -14,22 +13,7 @@
 	ms.tgt_pltfrm="mobile-ios"
 	ms.devlang="na"
 	ms.topic="article"
-	ms.date="01/24/2015"
-=======
-	services="mobile-engagement" 
-	documentationCenter="mobile" 
-	authors="piyushjo" 
-	manager="dwrede" 
-	editor="" />
-
-<tags 
-	ms.service="mobile-engagement" 
-	ms.workload="mobile" 
-	ms.tgt_pltfrm="mobile-ios" 
-	ms.devlang="na" 
-	ms.topic="article" 
-	ms.date="08/10/2015" 
->>>>>>> 7eb76449
+	ms.date="08/10/2015"
 	ms.author="piyushjo" />
 
 
