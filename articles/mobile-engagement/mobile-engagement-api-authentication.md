--- conflicted
+++ resolved
@@ -18,12 +18,9 @@
 
 ---
 # Authenticate with Mobile Engagement REST APIs
-<<<<<<< HEAD
 > [!IMPORTANT]
 > Azure Mobile Engagement retires on 3/31/2018. This page will be deleted shortly after.
 > 
-=======
->>>>>>> de62a03d
 
 ## Overview
 
