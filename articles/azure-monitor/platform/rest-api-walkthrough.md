---
title: Azure Monitoring REST API walkthrough
description: How to authenticate requests and use the Azure Monitor REST API to retrieve available metric definitions and metric values.
author: mcollier
services: azure-monitor
ms.service: azure-monitor
ms.topic: conceptual
ms.date: 03/19/2018
ms.author: mcollier
ms.subservice: ""
---
# Azure Monitoring REST API walkthrough

<<<<<<< HEAD
[!INCLUDE [updated-for-az](../../../includes/updated-for-az.md)]

This article shows you how to perform authentication so your code can use the [Microsoft Azure Monitor REST API Reference](https://msdn.microsoft.com/library/azure/dn931943.aspx).         
=======
This article shows you how to perform authentication so your code can use the [Microsoft Azure Monitor REST API Reference](https://msdn.microsoft.com/library/azure/dn931943.aspx).
>>>>>>> 30ecf588

The Azure Monitor API makes it possible to programmatically retrieve the available default metric definitions, granularity, and metric values. The data can be saved in a separate data store such as Azure SQL Database, Azure Cosmos DB, or Azure Data Lake. From there additional analysis can be performed as needed.

Besides working with various metric data points, the Monitor API also makes it possible to list alert rules, view activity logs, and much more. For a full list of available operations, see the [Microsoft Azure Monitor REST API Reference](https://msdn.microsoft.com/library/azure/dn931943.aspx).

## Authenticating Azure Monitor requests

The first step is to authenticate the request.

All the tasks executed against the Azure Monitor API use the Azure Resource Manager authentication model. Therefore, all requests must be authenticated with Azure Active Directory (Azure AD). One approach to authenticate the client application is to create an Azure AD service principal and retrieve the authentication (JWT) token. The following sample script demonstrates creating an Azure AD service principal via PowerShell. For a more detailed walk-through, refer to the documentation on [using Azure PowerShell to create a service principal to access resources](https://docs.microsoft.com/powershell/azure/create-azure-service-principal-azureps). It is also possible to [create a service principal via the Azure portal](../../active-directory/develop/howto-create-service-principal-portal.md).

```PowerShell
$subscriptionId = "{azure-subscription-id}"
$resourceGroupName = "{resource-group-name}"

# Authenticate to a specific Azure subscription.
Connect-AzAccount -SubscriptionId $subscriptionId

# Password for the service principal
$pwd = "{service-principal-password}"
$secureStringPassword = ConvertTo-SecureString -String $pwd -AsPlainText -Force

# Create a new Azure AD application
$azureAdApplication = New-AzADApplication `
                        -DisplayName "My Azure Monitor" `
                        -HomePage "https://localhost/azure-monitor" `
                        -IdentifierUris "https://localhost/azure-monitor" `
                        -Password $secureStringPassword

# Create a new service principal associated with the designated application
New-AzADServicePrincipal -ApplicationId $azureAdApplication.ApplicationId

# Assign Reader role to the newly created service principal
New-AzRoleAssignment -RoleDefinitionName Reader `
                          -ServicePrincipalName $azureAdApplication.ApplicationId.Guid

```

To query the Azure Monitor API, the client application should use the previously created service principal to authenticate. The following example PowerShell script shows one approach, using the [Active Directory Authentication Library](../../active-directory/develop/active-directory-authentication-libraries.md) (ADAL) to obtain the JWT authentication token. The JWT token is passed as part of an HTTP Authorization parameter in requests to the Azure Monitor REST API.

```PowerShell
$azureAdApplication = Get-AzADApplication -IdentifierUri "https://localhost/azure-monitor"

$subscription = Get-AzSubscription -SubscriptionId $subscriptionId

$clientId = $azureAdApplication.ApplicationId.Guid
$tenantId = $subscription.TenantId
$authUrl = "https://login.microsoftonline.com/${tenantId}"

$AuthContext = [Microsoft.IdentityModel.Clients.ActiveDirectory.AuthenticationContext]$authUrl
$cred = New-Object -TypeName Microsoft.IdentityModel.Clients.ActiveDirectory.ClientCredential -ArgumentList ($clientId, $pwd)

$result = $AuthContext.AcquireTokenAsync("https://management.core.windows.net/", $cred).GetAwaiter().GetResult()

# Build an array of HTTP header values
$authHeader = @{
'Content-Type'='application/json'
'Accept'='application/json'
'Authorization'=$result.CreateAuthorizationHeader()
}
```

After authenticating, queries can then be executed against the Azure Monitor REST API. There are two helpful queries:

1. List the metric definitions for a resource
2. Retrieve the metric values

> [!NOTE]
> For additional information on authenticating with the Azure REST API, please refer to the [Azure REST API Reference](https://docs.microsoft.com/rest/api/azure/).
>
>

## Retrieve Metric Definitions (Multi-Dimensional API)

Use the [Azure Monitor Metric definitions REST API](https://docs.microsoft.com/rest/api/monitor/metricdefinitions) to access the list of metrics that are available for a service.

**Method**: GET

**Request URI**: https://management.azure.com/subscriptions/*{subscriptionId}*/resourceGroups/*{resourceGroupName}*/providers/*{resourceProviderNamespace}*/*{resourceType}*/*{resourceName}*/providers/microsoft.insights/metricDefinitions?api-version=*{apiVersion}*

For example, to retrieve the metric definitions for an Azure Storage account, the request would appear as follows:

```PowerShell
$request = "https://management.azure.com/subscriptions/xxxxxxxx-xxxx-xxxx-xxxx-xxxxxxxxxxxx/resourceGroups/azmon-rest-api-walkthrough/providers/Microsoft.Storage/storageAccounts/ContosoStorage/providers/microsoft.insights/metricDefinitions?api-version=2018-01-01"

Invoke-RestMethod -Uri $request `
                  -Headers $authHeader `
                  -Method Get `
                  -OutFile ".\contosostorage-metricdef-results.json" `
                  -Verbose

```

> [!NOTE]
> To retrieve metric definitions using the multi-dimensional Azure Monitor metrics REST API, use "2018-01-01" as the API version.
>
>

The resulting JSON response body would be similar to the following example: (Note that the second metric has dimensions)

```JSON
{
    "value": [
        {
            "id": "/subscriptions/xxxxxxxx-xxxx-xxxx-xxxx-xxxxxxxxxxxx/resourceGroups/azmon-rest-api-walkthrough/providers/Microsoft.Storage/storageAccounts/ContosoStorage/providers/microsoft.insights/metricdefinitions/UsedCapacity",
            "resourceId": "/subscriptions/xxxxxxxx-xxxx-xxxx-xxxx-xxxxxxxxxxxx/resourceGroups/azmon-rest-api-walkthrough/providers/Microsoft.Storage/storageAccounts/ContosoStorage",
            "namespace": "Microsoft.Storage/storageAccounts",
            "category": "Capacity",
            "name": {
                "value": "UsedCapacity",
                "localizedValue": "Used capacity"
            },
            "isDimensionRequired": false,
            "unit": "Bytes",
            "primaryAggregationType": "Average",
            "supportedAggregationTypes": [
                "Total",
                "Average",
                "Minimum",
                "Maximum"
            ],
            "metricAvailabilities": [
                {
                    "timeGrain": "PT1H",
                    "retention": "P93D"
                },
                {
                    "timeGrain": "PT6H",
                    "retention": "P93D"
                },
                {
                    "timeGrain": "PT12H",
                    "retention": "P93D"
                },
                {
                    "timeGrain": "P1D",
                    "retention": "P93D"
                }
            ]
        },
        {
            "id": "/subscriptions/xxxxxxxx-xxxx-xxxx-xxxx-xxxxxxxxxxxx/resourceGroups/azmon-rest-api-walkthrough/providers/Microsoft.Storage/storageAccounts/ContosoStorage/providers/microsoft.insights/metricdefinitions/Transactions",
            "resourceId": "/subscriptions/xxxxxxxx-xxxx-xxxx-xxxx-xxxxxxxxxxxx/resourceGroups/azmon-rest-api-walkthrough/providers/Microsoft.Storage/storageAccounts/ContosoStorage",
            "namespace": "Microsoft.Storage/storageAccounts",
            "category": "Transaction",
            "name": {
                "value": "Transactions",
                "localizedValue": "Transactions"
            },
            "isDimensionRequired": false,
            "unit": "Count",
            "primaryAggregationType": "Total",
            "supportedAggregationTypes": [
                "Total"
            ],
            "metricAvailabilities": [
                {
                    "timeGrain": "PT1M",
                    "retention": "P93D"
                },
                {
                    "timeGrain": "PT5M",
                    "retention": "P93D"
                },
                {
                    "timeGrain": "PT15M",
                    "retention": "P93D"
                },
                {
                    "timeGrain": "PT30M",
                    "retention": "P93D"
                },
                {
                    "timeGrain": "PT1H",
                    "retention": "P93D"
                },
                {
                    "timeGrain": "PT6H",
                    "retention": "P93D"
                },
                {
                    "timeGrain": "PT12H",
                    "retention": "P93D"
                },
                {
                    "timeGrain": "P1D",
                    "retention": "P93D"
                }
            ],
            "dimensions": [
                {
                    "value": "ResponseType",
                    "localizedValue": "Response type"
                },
                {
                    "value": "GeoType",
                    "localizedValue": "Geo type"
                },
                {
                    "value": "ApiName",
                    "localizedValue": "API name"
                }
            ]
        },
        ...
    ]
}
```

## Retrieve Dimension Values (Multi-Dimensional API)

Once the available metric definitions are known, there may be some metrics that have dimensions. Before querying for the metric you may want to discover what the range of values a dimension has. Based on these dimension values you can then choose to filter or segment the metrics based on dimension values while querying for metrics.  Use the [Azure Monitor Metrics REST API](https://docs.microsoft.com/rest/api/monitor/metrics) to achieve this.

Use the metric’s name ‘value’ (not the ‘localizedValue’) for any filtering requests . If no filters are specified, the default metric is returned. The usage of this API only allows one dimension to have a wildcard filter.

> [!NOTE]
> To retrieve dimension values using the Azure Monitor REST API, use "2018-01-01" as the API version.
>
>

**Method**: GET

**Request URI**: https://management.azure.com/subscriptions/*{subscription-id}*/resourceGroups/*{resource-group-name}*/providers/*{resource-provider-namespace}*/*{resource-type}*/*{resource-name}*/providers/microsoft.insights/metrics?metricnames=*{metric}*&timespan=*{starttime/endtime}*&$filter=*{filter}*&resultType=metadata&api-version=*{apiVersion}*

For example, to retrieve the list of dimension values that were emitted for the 'API Name dimension' for the 'Transactions' metric, where the GeoType dimension = 'Primary'  during the specified time range, the request would be as follows:

```PowerShell
$filter = "APIName eq '*' and GeoType eq 'Primary'"
$request = "https://management.azure.com/subscriptions/xxxxxxxx-xxxx-xxxx-xxxx-xxxxxxxxxxxx/resourceGroups/azmon-rest-api-walkthrough/providers/Microsoft.Storage/storageAccounts/ContosoStorage/providers/microsoft.insights/metrics?metricnames=Transactions&timespan=2018-03-01T00:00:00Z/2018-03-02T00:00:00Z&resultType=metadata&`$filter=${filter}&api-version=2018-01-01"
Invoke-RestMethod -Uri $request `
    -Headers $authHeader `
    -Method Get `
    -OutFile ".\contosostorage-dimension-values.json" `
    -Verbose
```

The resulting JSON response body would be similar to the following example:

```JSON
{
  "timespan": "2018-03-01T00:00:00Z/2018-03-02T00:00:00Z",
  "value": [
    {
      "id": "/subscriptions/xxxxxxxx-xxxx-xxxx-xxxx-xxxxxxxxxxxx/resourceGroups/azmon-rest-api-walkthrough/providers/Microsoft.Storage/storageAccounts/ContosoStorage/providers/Microsoft.Insights/metrics/Transactions",
      "type": "Microsoft.Insights/metrics",
      "name": {
        "value": "Transactions",
        "localizedValue": "Transactions"
      },
      "unit": "Count",
      "timeseries": [
        {
          "metadatavalues": [
            {
              "name": {
                "value": "apiname",
                "localizedValue": "apiname"
              },
              "value": "DeleteBlob"
            }
          ]
        },
        {
          "metadatavalues": [
            {
              "name": {
                "value": "apiname",
                "localizedValue": "apiname"
              },
              "value": "SetBlobProperties"
            }
          ]
        },
        ...
      ]
    }
  ],
  "namespace": "Microsoft.Storage/storageAccounts",
  "resourceregion": "eastus"
}
```

## Retrieve Metric Values (Multi-Dimensional API)

Once the available metric definitions and possible dimension values are known, it is then possible to retrieve the related metric values.  Use the [Azure Monitor Metrics REST API](https://docs.microsoft.com/rest/api/monitor/metrics) to achieve this.

Use the metric’s name ‘value’ (not the ‘localizedValue’) for any filtering requests. If no dimension filters are specified, the rolled up aggregated metric is returned. If a metric query returns multiple timeseries, then you can use the 'Top' and 'OrderBy' query parameters to return an limited ordered list of timeseries.

> [!NOTE]
> To retrieve multi-dimensional metric values using the Azure Monitor REST API, use "2018-01-01" as the API version.
>
>

**Method**: GET

**Request URI**: https://management.azure.com/subscriptions/*{subscription-id}*/resourceGroups/*{resource-group-name}*/providers/*{resource-provider-namespace}*/*{resource-type}*/*{resource-name}*/providers/microsoft.insights/metrics?metricnames=*{metric}*&timespan=*{starttime/endtime}*&$filter=*{filter}*&interval=*{timeGrain}*&aggregation=*{aggreation}*&api-version=*{apiVersion}*

For example, to retrieve the top 3 APIs, in descending value, by the number of 'Transactions' during a 5 min range, where the GeotType was 'Primary', the request would be as follows:

```PowerShell
$filter = "APIName eq '*' and GeoType eq 'Primary'"
$request = "https://management.azure.com/subscriptions/xxxxxxxx-xxxx-xxxx-xxxx-xxxxxxxxxxxx/resourceGroups/azmon-rest-api-walkthrough/providers/Microsoft.Storage/storageAccounts/ContosoStorage/providers/microsoft.insights/metrics?metricnames=Transactions&timespan=2018-03-01T02:00:00Z/2018-03-01T02:05:00Z&`$filter=${filter}&interval=PT1M&aggregation=Total&top=3&orderby=Total desc&api-version=2018-01-01"
Invoke-RestMethod -Uri $request `
    -Headers $authHeader `
    -Method Get `
    -OutFile ".\contosostorage-metric-values.json" `
    -Verbose
```

The resulting JSON response body would be similar to the following example:

```JSON
{
  "cost": 0,
  "timespan": "2018-03-01T02:00:00Z/2018-03-01T02:05:00Z",
  "interval": "PT1M",
  "value": [
    {
      "id": "/subscriptions/xxxxxxxx-xxxx-xxxx-xxxx-xxxxxxxxxxxx/resourceGroups/azmon-rest-api-walkthrough/providers/Microsoft.Storage/storageAccounts/ContosoStorage/providers/Microsoft.Insights/metrics/Transactions",
      "type": "Microsoft.Insights/metrics",
      "name": {
        "value": "Transactions",
        "localizedValue": "Transactions"
      },
      "unit": "Count",
      "timeseries": [
        {
          "metadatavalues": [
            {
              "name": {
                "value": "apiname",
                "localizedValue": "apiname"
              },
              "value": "GetBlobProperties"
            }
          ],
          "data": [
            {
              "timeStamp": "2017-09-19T02:00:00Z",
              "total": 2
            },
            {
              "timeStamp": "2017-09-19T02:01:00Z",
              "total": 1
            },
            {
              "timeStamp": "2017-09-19T02:02:00Z",
              "total": 3
            },
            {
              "timeStamp": "2017-09-19T02:03:00Z",
              "total": 7
            },
            {
              "timeStamp": "2017-09-19T02:04:00Z",
              "total": 2
            }
          ]
        },
        ...
      ]
    }
  ],
  "namespace": "Microsoft.Storage/storageAccounts",
  "resourceregion": "eastus"
}
```

## Retrieve metric definitions

Use the [Azure Monitor Metric definitions REST API](https://msdn.microsoft.com/library/mt743621.aspx) to access the list of metrics that are available for a service.

**Method**: GET

**Request URI**: https://management.azure.com/subscriptions/*{subscriptionId}*/resourceGroups/*{resourceGroupName}*/providers/*{resourceProviderNamespace}*/*{resourceType}*/*{resourceName}*/providers/microsoft.insights/metricDefinitions?api-version=*{apiVersion}*

For example, to retrieve the metric definitions for an Azure Logic App, the request would appear as follows:

```PowerShell
$request = "https://management.azure.com/subscriptions/xxxxxxxx-xxxx-xxxx-xxxx-xxxxxxxxxxxx/resourceGroups/azmon-rest-api-walkthrough/providers/Microsoft.Logic/workflows/ContosoTweets/providers/microsoft.insights/metricDefinitions?api-version=2016-03-01"

Invoke-RestMethod -Uri $request `
                  -Headers $authHeader `
                  -Method Get `
                  -OutFile ".\contosotweets-metricdef-results.json" `
                  -Verbose
```

> [!NOTE]
> To retrieve metric definitions using the Azure Monitor REST API, use "2016-03-01" as the API version.
>
>

The resulting JSON response body would be similar to the following example:

```JSON
{
  "id": "/subscriptions/xxxxxxxx-xxxx-xxxx-xxxx-xxxxxxxxxxxx/resourceGroups/azmon-rest-api-walkthrough/providers/Microsoft.Logic/workflows/ContosoTweets/providers/microsoft.insights/metricdefinitions",
  "value": [
    {
      "name": {
        "value": "RunsStarted",
        "localizedValue": "Runs Started"
      },
      "category": "AllMetrics",
      "startTime": "0001-01-01T00:00:00Z",
      "endTime": "0001-01-01T00:00:00Z",
      "unit": "Count",
      "primaryAggregationType": "Total",
      "resourceUri": "/subscriptions/xxxxxxxx-xxxx-xxxx-xxxx-xxxxxxxxxxxx/resourceGroups/azmon-rest-api-walkthrough/providers/Microsoft.Logic/workflows/ContosoTweets",
      "resourceId": "/subscriptions/xxxxxxxx-xxxx-xxxx-xxxx-xxxxxxxxxxxx/resourceGroups/azmon-rest-api-walkthrough/providers/Microsoft.Logic/workflows/ContosoTweets",
      "metricAvailabilities": [
        {
          "timeGrain": "PT1M",
          "retention": "P30D",
          "location": null,
          "blobLocation": null
        },
        {
          "timeGrain": "PT1H",
          "retention": "P30D",
          "location": null,
          "blobLocation": null
        }
      ],
      "properties": null,
      "dimensions": null,
      "id": "/subscriptions/xxxxxxxx-xxxx-xxxx-xxxx-xxxxxxxxxxxx/resourceGroups/azmon-rest-api-walkthrough/providers/Microsoft.Logic/workflows/ContosoTweets/providers/microsoft.insights/metricdefinitions/RunsStarted",
      "supportedAggregationTypes": [ "None", "Average", "Minimum", "Maximum", "Total", "Count" ]
    }
  ]
}
```

For more information, see the [List the metric definitions for a resource in Azure Monitor REST API](https://msdn.microsoft.com/library/azure/mt743621.aspx) documentation.

## Retrieve metric values

Once the available metric definitions are known, it is then possible to retrieve the related metric values. Use the metric’s name ‘value’ (not the ‘localizedValue’) for any filtering requests (for example, retrieve the ‘CpuTime’ and ‘Requests’ metric data points). If no filters are specified, the default metric is returned.

> [!NOTE]
> To retrieve metric values using the Azure Monitor REST API, use "2016-09-01" as the API version.
>
>

**Method**: GET

**Request URI**: https://management.azure.com/subscriptions/*{subscription-id}*/resourceGroups/*{resource-group-name}*/providers/*{resource-provider-namespace}*/*{resource-type}*/*{resource-name}*/providers/microsoft.insights/metrics?$filter=*{filter}*&api-version=*{apiVersion}*

For example, to retrieve the RunsSucceeded metric data points for the given time range and for a time grain of 1 hour, the request would be as follows:

```PowerShell
$filter = "(name.value eq 'RunsSucceeded') and aggregationType eq 'Total' and startTime eq 2017-08-18T19:00:00 and endTime eq 2017-08-18T23:00:00 and timeGrain eq duration'PT1H'"
$request = "https://management.azure.com/subscriptions/xxxxxxxx-xxxx-xxxx-xxxx-xxxxxxxxxxxx/resourceGroups/azmon-rest-api-walkthrough/providers/Microsoft.Logic/workflows/ContosoTweets/providers/microsoft.insights/metrics?`$filter=${filter}&api-version=2016-09-01"
Invoke-RestMethod -Uri $request `
    -Headers $authHeader `
    -Method Get `
    -OutFile ".\contosotweets-metrics-results.json" `
    -Verbose
```

The resulting JSON response body would be similar to the following example:

```JSON
{
  "value": [
    {
      "data": [
        {
          "timeStamp": "2017-08-18T19:00:00Z",
          "total": 0.0
        },
        {
          "timeStamp": "2017-08-18T20:00:00Z",
          "total": 159.0
        },
        {
          "timeStamp": "2017-08-18T21:00:00Z",
          "total": 174.0
        },
        {
          "timeStamp": "2017-08-18T22:00:00Z",
          "total": 97.0
        }
      ],
      "id": "/subscriptions/xxxxxxxx-xxxx-xxxx-xxxx-xxxxxxxxxxxx/resourceGroups/azmon-rest-api-walkthrough/providers/Microsoft.Logic/workflows/ContosoTweets/providers/Microsoft.Insights/metrics/RunsSucceeded",
      "name": {
        "value": "RunsSucceeded",
        "localizedValue": "Runs Succeeded"
      },
      "type": "Microsoft.Insights/metrics",
      "unit": "Count"
    }
  ]
}
```

To retrieve multiple data or aggregation points, add the metric definition names and aggregation types to the filter, as seen in the following example:

```PowerShell
$filter = "(name.value eq 'ActionsCompleted' or name.value eq 'RunsSucceeded') and (aggregationType eq 'Total' or aggregationType eq 'Average') and startTime eq 2017-08-18T21:00:00 and endTime eq 2017-08-18T21:30:00 and timeGrain eq duration'PT1M'"
$request = "https://management.azure.com/subscriptions/xxxxxxxx-xxxx-xxxx-xxxx-xxxxxxxxxxxx/resourceGroups/azmon-rest-api-walkthrough/providers/Microsoft.Logic/workflows/ContosoTweets/providers/microsoft.insights/metrics?`$filter=${filter}&api-version=2016-09-01"
Invoke-RestMethod -Uri $request `
    -Headers $authHeader `
    -Method Get `
    -OutFile ".\contosotweets-metrics-multiple-results.json" `
    -Verbose
```

The resulting JSON response body would be similar to the following example:

```JSON
{
  "value": [
    {
      "data": [
        {
          "timeStamp": "2017-08-18T21:03:00Z",
          "total": 5.0,
          "average": 1.0
        },
        {
          "timeStamp": "2017-08-18T21:04:00Z",
          "total": 7.0,
          "average": 1.0
        }
      ],
      "id": "/subscriptions/xxxxxxxx-xxxx-xxxx-xxxx-xxxxxxxxxxxx/resourceGroups/azmon-rest-api-walkthrough/providers/Microsoft.Logic/workflows/ContosoTweets/providers/Microsoft.Insights/metrics/ActionsCompleted",
      "name": {
        "value": "ActionsCompleted",
        "localizedValue": "Actions Completed "
      },
      "type": "Microsoft.Insights/metrics",
      "unit": "Count"
    },
    {
      "data": [
        {
          "timeStamp": "2017-08-18T21:03:00Z",
          "total": 5.0,
          "average": 1.0
        },
        {
          "timeStamp": "2017-08-18T21:04:00Z",
          "total": 7.0,
          "average": 1.0
        }
      ],
      "id": "/subscriptions/xxxxxxxx-xxxx-xxxx-xxxx-xxxxxxxxxxxx/resourceGroups/azmon-rest-api-walkthrough/providers/Microsoft.Logic/workflows/ContosoTweets/providers/Microsoft.Insights/metrics/RunsSucceeded",
      "name": {
        "value": "RunsSucceeded",
        "localizedValue": "Runs Succeeded"
      },
      "type": "Microsoft.Insights/metrics",
      "unit": "Count"
    }
  ]
}
```

### Use ARMClient

An additional approach is to use [ARMClient](https://github.com/projectkudu/armclient) on your Windows machine. ARMClient handles the Azure AD authentication (and resulting JWT token) automatically. The following steps outline the use of ARMClient for retrieving metric data:

1. Install [Chocolatey](https://chocolatey.org/) and [ARMClient](https://github.com/projectkudu/armclient).
2. In a terminal window, type *armclient.exe login*. Doing so prompts you to log in to Azure.
3. Type *armclient GET [your_resource_id]/providers/microsoft.insights/metricdefinitions?api-version=2016-03-01*
4. Type *armclient GET [your_resource_id]/providers/microsoft.insights/metrics?api-version=2016-09-01*

For example, in order to retrieve the metric definitions for a specific Logic App, issue the following command:

```
armclient GET /subscriptions/xxxxxxxx-xxxx-xxxx-xxxx-xxxxxxxxxxxx/resourceGroups/azmon-rest-api-walkthrough/providers/Microsoft.Logic/workflows/ContosoTweets/providers/microsoft.insights/metricDefinitions?api-version=2016-03-01
```

## Retrieve the resource ID

Using the REST API can really help to understand the available metric definitions, granularity, and related values. That information is helpful when using the [Azure Management Library](https://msdn.microsoft.com/library/azure/mt417623.aspx).

For the preceding code, the resource ID to use is the full path to the desired Azure resource. For example, to query against an Azure Web App, the resource ID would be:

*/subscriptions/{subscription-id}/resourceGroups/{resource-group-name}/providers/Microsoft.Web/sites/{site-name}/*

The following list contains a few examples of resource ID formats for various Azure resources:

* **IoT Hub** - /subscriptions/*{subscription-id}*/resourceGroups/*{resource-group-name}*/providers/Microsoft.Devices/IotHubs/*{iot-hub-name}*
* **Elastic SQL Pool** - /subscriptions/*{subscription-id}*/resourceGroups/*{resource-group-name}*/providers/Microsoft.Sql/servers/*{pool-db}*/elasticpools/*{sql-pool-name}*
* **SQL Database (v12)** - /subscriptions/*{subscription-id}*/resourceGroups/*{resource-group-name}*/providers/Microsoft.Sql/servers/*{server-name}*/databases/*{database-name}*
* **Service Bus** - /subscriptions/*{subscription-id}*/resourceGroups/*{resource-group-name}*/providers/Microsoft.ServiceBus/*{namespace}*/*{servicebus-name}*
* **Virtual machine scale sets** - /subscriptions/*{subscription-id}*/resourceGroups/*{resource-group-name}*/providers/Microsoft.Compute/virtualMachineScaleSets/*{vm-name}*
* **VMs** - /subscriptions/*{subscription-id}*/resourceGroups/*{resource-group-name}*/providers/Microsoft.Compute/virtualMachines/*{vm-name}*
* **Event Hubs** - /subscriptions/*{subscription-id}*/resourceGroups/*{resource-group-name}*/providers/Microsoft.EventHub/namespaces/*{eventhub-namespace}*

There are alternative approaches to retrieving the resource ID, including using Azure Resource Explorer, viewing the desired resource in the Azure portal, and via PowerShell or the Azure CLI.

### Azure Resource Explorer

To find the resource ID for a desired resource, one helpful approach is to use the [Azure Resource Explorer](https://resources.azure.com) tool. Navigate to the desired resource and then look at the ID shown, as in the following screenshot:

![Alt "Azure Resource Explorer"](./media/rest-api-walkthrough/azure_resource_explorer.png)

### Azure portal

The resource ID can also be obtained from the Azure portal. To do so, navigate to the desired resource and then select Properties. The Resource ID is displayed in the Properties section, as seen in the following screenshot:

![Alt "Resource ID displayed in the Properties blade in the Azure portal"](./media/rest-api-walkthrough/resourceid_azure_portal.png)

### Azure PowerShell

The resource ID can be retrieved using Azure PowerShell cmdlets as well. For example, to obtain the resource ID for an Azure Logic App, execute the Get-AzureLogicApp cmdlet, as in the following example:

```PowerShell
Get-AzLogicApp -ResourceGroupName azmon-rest-api-walkthrough -Name contosotweets
```

The result should be similar to the following example:

```
Id             : /subscriptions/xxxxxxxx-xxxx-xxxx-xxxx-xxxxxxxxxxxx/resourceGroups/azmon-rest-api-walkthrough/providers/Microsoft.Logic/workflows/ContosoTweets
Name           : ContosoTweets
Type           : Microsoft.Logic/workflows
Location       : centralus
ChangedTime    : 8/21/2017 6:58:57 PM
CreatedTime    : 8/18/2017 7:54:21 PM
AccessEndpoint : https://prod-08.centralus.logic.azure.com:443/workflows/f3a91b352fcc47e6bff989b85446c5db
State          : Enabled
Definition     : {$schema, contentVersion, parameters, triggers...}
Parameters     : {[$connections, Microsoft.Azure.Management.Logic.Models.WorkflowParameter]}
SkuName        :
AppServicePlan :
PlanType       :
PlanId         :
Version        : 08586982649483762729
```

### Azure CLI

To retrieve the resource ID for an Azure Storage account using the Azure CLI, execute the 'az storage account show' command, as shown in the following example:

```
az storage account show -g azmon-rest-api-walkthrough -n contosotweets2017
```

The result should be similar to the following example:

```JSON
{
  "accessTier": null,
  "creationTime": "2017-08-18T19:58:41.840552+00:00",
  "customDomain": null,
  "enableHttpsTrafficOnly": false,
  "encryption": null,
  "id": "/subscriptions/xxxxxxxx-xxxx-xxxx-xxxx-xxxxxxxxxxxx/resourceGroups/azmon-rest-api-walkthrough/providers/Microsoft.Storage/storageAccounts/contosotweets2017",
  "identity": null,
  "kind": "Storage",
  "lastGeoFailoverTime": null,
  "location": "centralus",
  "name": "contosotweets2017",
  "networkAcls": null,
  "primaryEndpoints": {
    "blob": "https://contosotweets2017.blob.core.windows.net/",
    "file": "https://contosotweets2017.file.core.windows.net/",
    "queue": "https://contosotweets2017.queue.core.windows.net/",
    "table": "https://contosotweets2017.table.core.windows.net/"
  },
  "primaryLocation": "centralus",
  "provisioningState": "Succeeded",
  "resourceGroup": "azmon-rest-api-walkthrough",
  "secondaryEndpoints": null,
  "secondaryLocation": "eastus2",
  "sku": {
    "name": "Standard_GRS",
    "tier": "Standard"
  },
  "statusOfPrimary": "available",
  "statusOfSecondary": "available",
  "tags": {},
  "type": "Microsoft.Storage/storageAccounts"
}
```

> [!NOTE]
> Azure Logic Apps are not yet available via the Azure CLI, thus an Azure Storage account is shown in the preceding example.
>
>

## Retrieve activity log data

In addition to metric definitions and related values, it is also possible to use the Azure Monitor REST API to retrieve additional interesting insights related to Azure resources. As an example, it is possible to query [activity log](https://msdn.microsoft.com/library/azure/dn931934.aspx) data. The following sample demonstrates using the Azure Monitor REST API to query activity log data within a specific date range for an Azure subscription:

```PowerShell
$apiVersion = "2015-04-01"
$filter = "eventTimestamp ge '2017-08-18' and eventTimestamp le '2017-08-19'and eventChannels eq 'Admin, Operation'"
$request = "https://management.azure.com/subscriptions/xxxxxxxx-xxxx-xxxx-xxxx-xxxxxxxxxxxx/providers/microsoft.insights/eventtypes/management/values?api-version=${apiVersion}&`$filter=${filter}"
Invoke-RestMethod -Uri $request `
    -Headers $authHeader `
    -Method Get `
    -Verbose
```

## Next steps

* Review the [Overview of Monitoring](../../azure-monitor/overview.md).
* View the [Supported metrics with Azure Monitor](metrics-supported.md).
* Review the [Microsoft Azure Monitor REST API Reference](https://msdn.microsoft.com/library/azure/dn931943.aspx).
* Review the [Azure Management Library](https://msdn.microsoft.com/library/azure/mt417623.aspx).<|MERGE_RESOLUTION|>--- conflicted
+++ resolved
@@ -11,17 +11,13 @@
 ---
 # Azure Monitoring REST API walkthrough
 
-<<<<<<< HEAD
 [!INCLUDE [updated-for-az](../../../includes/updated-for-az.md)]
 
-This article shows you how to perform authentication so your code can use the [Microsoft Azure Monitor REST API Reference](https://msdn.microsoft.com/library/azure/dn931943.aspx).         
-=======
-This article shows you how to perform authentication so your code can use the [Microsoft Azure Monitor REST API Reference](https://msdn.microsoft.com/library/azure/dn931943.aspx).
->>>>>>> 30ecf588
+This article shows you how to perform authentication so your code can use the [Microsoft Azure Monitor REST API Reference](https://docs.microsoft.com/rest/api/monitor/).
 
 The Azure Monitor API makes it possible to programmatically retrieve the available default metric definitions, granularity, and metric values. The data can be saved in a separate data store such as Azure SQL Database, Azure Cosmos DB, or Azure Data Lake. From there additional analysis can be performed as needed.
 
-Besides working with various metric data points, the Monitor API also makes it possible to list alert rules, view activity logs, and much more. For a full list of available operations, see the [Microsoft Azure Monitor REST API Reference](https://msdn.microsoft.com/library/azure/dn931943.aspx).
+Besides working with various metric data points, the Monitor API also makes it possible to list alert rules, view activity logs, and much more. For a full list of available operations, see the [Microsoft Azure Monitor REST API Reference](https://docs.microsoft.com/rest/api/monitor/).
 
 ## Authenticating Azure Monitor requests
 
