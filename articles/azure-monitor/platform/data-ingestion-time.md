---
title: Log data ingestion time in Azure Monitor | Microsoft Docs
description: Explains the different factors that affect latency in collecting log data in Azure Monitor.
services: log-analytics
documentationcenter: ''
author: bwren
manager: carmonm
editor: tysonn
ms.service: log-analytics
ms.topic: article
ms.tgt_pltfrm: na
ms.workload: infrastructure-services
ms.date: 01/24/2019
ms.author: bwren
---
# Log data ingestion time in Azure Monitor
Azure Monitor is a high scale data service that serves thousands of customers sending terabytes of data each month at a growing pace. There are often questions about the time it takes for log data to become available after it's collected. This article explains the different factors that affect this latency.

## Typical latency
Latency refers to the time that data is created on the monitored system and the time that it comes available for analysis in Azure Monitor. The typical latency to ingest log data is between 2 and 5 minutes. The specific latency for any particular data will vary depending on a variety of factors explained below.


## Factors affecting latency
The total ingestion time for a particular set of data can be broken down into the following high-level areas. 

- Agent time - The time to discover an event, collect it, and then send it to Azure Monitor ingestion point as a log record. In most cases, this process is handled by an agent.
- Pipeline time - The time for the ingestion pipeline to process the log record. This includes parsing the properties of the event and potentially adding calculated information.
- Indexing time – The time spent to ingest a log record into Azure Monitor big data store.

Details on the different latency introduced in this process are described below.

### Agent collection latency
Agents and management solutions use different strategies to collect data from a virtual machine, which may affect the latency. Some specific examples include the following:

- Windows events, syslog events, and performance metrics are collected immediately. Linux performance counters are polled at 30-second intervals.
- IIS logs and custom logs are collected once their timestamp changes. For IIS logs, this is influenced by the [rollover schedule configured on IIS](data-sources-iis-logs.md). 
- Active Directory Replication solution performs its assessment every five days, while the Active Directory Assessment solution performs a weekly assessment of your Active Directory infrastructure. The agent will collect these logs only when assessment is complete.

### Agent upload frequency
To ensure the Log Analytics agent is lightweight, the agent buffers logs and periodically uploads them to Azure Monitor. Upload frequency varies between 30 seconds and 2 minutes depending on the type of data. Most data is uploaded in under 1 minute. Network conditions may negatively affect the latency of this data to reach Azure Monitor ingestion point.
<<<<<<< HEAD

### Azure activity logs, diagnostic logs and metrics
Azure data adds additional time to become available at Log Analytics ingestion point for processing:

- Data from diagnostic logs take 2-15 minutes, depending on the Azure service. See the [query below](#checking-ingestion-time) to examine this latency in your environment
- Azure platform metrics take 3 minutes to be sent to Log Analytics ingestion point.
- Activity log data will take about 10-15 minutes to be sent to Log Analytics ingestion point.

Once available at ingestion point, data takes additional 2-5 minutes to be available for querying.

=======

### Azure logs and metrics 
Activity log data will take about 5 minutes to come available in Azure Monitor. Data from diagnostic logs and metrics can take 1-15 minutes to become available for processing, depending on the Azure service. Once it's available, it will then take an additional 30-60 seconds for logs and 3 minutes for metrics for data to be sent to Azure Monitor ingestion point.
>>>>>>> 8955eeb8

### Management solutions collection
Some solutions do not collect their data from an agent and may use a collection method that introduces additional latency. Some solutions collect data at regular intervals without attempting near-real time collection. Specific examples include the following:

- Office 365 solution polls activity logs using the Office 365 Management Activity API, which currently does not provide any near-real time latency guarantees.
- Windows Analytics solutions (Update Compliance for example) data is collected by the solution at a daily frequency.

Refer to the documentation for each solution to determine its collection frequency.

### Pipeline-process time
Once log records are ingested into the Azure Monitor pipeline, they're written to temporary storage to ensure tenant isolation and to make sure that data isn't lost. This process typically adds 5-15 seconds. Some management solutions implement heavier algorithms to aggregate data and derive insights as data is streaming in. For example, the Network Performance Monitoring aggregates incoming data over 3-minute intervals, effectively adding 3-minute latency. Another process that adds latency is the process that handles custom logs. In some cases, this process might add few minutes of latency to logs that are collected from files by the agent.

### New custom data types provisioning
When a new type of custom data is created from a [custom log](data-sources-custom-logs.md) or the [Data Collector API](data-collector-api.md), the system creates a dedicated storage container. This is a one-time overhead that occurs only on the first appearance of this data type.

### Surge protection
The top priority of Azure Monitor is to ensure that no customer data is lost, so the system has built-in protection for data surges. This includes buffers to ensure that even under immense load, the system will keep functioning. Under normal load, these controls add less than a minute, but in extreme conditions and failures they could add significant time while ensuring data is safe.

### Indexing time
There is a built-in balance for every big data platform between providing analytics and advanced search capabilities as opposed to providing immediate access to the data. Azure Monitor allows you to run powerful queries on billions of records and get results within a few seconds. This is made possible because the infrastructure transforms the data dramatically during its ingestion and stores it in unique compact structures. The system buffers the data until enough of it is available to create these structures. This must be completed before the log record appears in search results.

This process currently takes about 5 minutes when there is low volume of data but less time at higher data rates. This seems counterintuitive, but this process allows optimization of latency for high-volume production workloads.



## Checking ingestion time
Ingestion time may vary for different resources under different circumstances. You can use log queries to identify specific behavior of your environment.

### Ingestion latency delays
You can measure the latency of a specific record by comparing the result of the [ingestion_time()](/azure/kusto/query/ingestiontimefunction) function to the _TimeGenerated_ field. This data can be used with various aggregations to find how ingestion latency behaves. Examine some percentile of the ingestion time to get insights for large amount of data. 

For example, the following query will show you which computers had the highest ingestion time over the current day: 

``` Kusto
Heartbeat
| where TimeGenerated > ago(8h) 
| extend E2EIngestionLatency = ingestion_time() - TimeGenerated 
| summarize percentiles(E2EIngestionLatency,50,95) by Computer 
| top 20 by percentile_E2EIngestionLatency_95 desc  
```
 
If you want to drill down on the ingestion time for a specific computer over a period of time, use the following query which also visualizes the data in a graph: 

``` Kusto
Heartbeat 
| where TimeGenerated > ago(24h) and Computer == "ContosoWeb2-Linux"  
| extend E2EIngestionLatencyMin = todouble(datetime_diff("Second",ingestion_time(),TimeGenerated))/60 
| summarize percentiles(E2EIngestionLatencyMin,50,95) by bin(TimeGenerated,30m) 
| render timechart  
```
 
Use the following query to show computer ingestion time by the country they are located in which is based on their IP address: 

``` Kusto
Heartbeat 
| where TimeGenerated > ago(8h) 
| extend E2EIngestionLatency = ingestion_time() - TimeGenerated 
| summarize percentiles(E2EIngestionLatency,50,95) by RemoteIPCountry 
```
 
Different data types originating from the agent might have different ingestion latency time, so the previous queries could be used with other types. Use the following query to examine the ingestion time of various Azure services: 

``` Kusto
AzureDiagnostics 
| where TimeGenerated > ago(8h) 
| extend E2EIngestionLatency = ingestion_time() - TimeGenerated 
| summarize percentiles(E2EIngestionLatency,50,95) by ResourceProvider
```

### Resources that stop responding 
In some cases, a resource could stop sending data. To understand if a resource is sending data or not, look at its most recent record which can be identified by the standard _TimeGenerated_ field.  

Use the _Heartbeat_ table to check the availability of a VM, since a heartbeat is sent once a minute by the agent. Use the following query to list the active computers that haven’t reported heartbeat recently: 

``` Kusto
Heartbeat  
| where TimeGenerated > ago(1d) //show only VMs that were active in the last day 
| summarize NoHeartbeatPeriod = now() - max(TimeGenerated) by Computer  
| top 20 by NoHeartbeatPeriod desc 
```

## Next steps
* Read the [Service Level Agreement (SLA)](https://azure.microsoft.com/support/legal/sla/log-analytics/v1_1/) for Azure Monitor.
<|MERGE_RESOLUTION|>--- conflicted
+++ resolved
@@ -38,7 +38,6 @@
 
 ### Agent upload frequency
 To ensure the Log Analytics agent is lightweight, the agent buffers logs and periodically uploads them to Azure Monitor. Upload frequency varies between 30 seconds and 2 minutes depending on the type of data. Most data is uploaded in under 1 minute. Network conditions may negatively affect the latency of this data to reach Azure Monitor ingestion point.
-<<<<<<< HEAD
 
 ### Azure activity logs, diagnostic logs and metrics
 Azure data adds additional time to become available at Log Analytics ingestion point for processing:
@@ -48,12 +47,6 @@
 - Activity log data will take about 10-15 minutes to be sent to Log Analytics ingestion point.
 
 Once available at ingestion point, data takes additional 2-5 minutes to be available for querying.
-
-=======
-
-### Azure logs and metrics 
-Activity log data will take about 5 minutes to come available in Azure Monitor. Data from diagnostic logs and metrics can take 1-15 minutes to become available for processing, depending on the Azure service. Once it's available, it will then take an additional 30-60 seconds for logs and 3 minutes for metrics for data to be sent to Azure Monitor ingestion point.
->>>>>>> 8955eeb8
 
 ### Management solutions collection
 Some solutions do not collect their data from an agent and may use a collection method that introduces additional latency. Some solutions collect data at regular intervals without attempting near-real time collection. Specific examples include the following:
