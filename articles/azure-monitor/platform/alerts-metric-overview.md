---

title: Understand how metric alerts work in Azure Monitor.
description: Get an overview of what you can do with metric alerts and how they work in Azure Monitor.
author: snehithm
ms.author: snmuvva 
ms.date: 9/18/2018
ms.topic: conceptual
ms.service: azure-monitor
ms.subservice: alerts

---

# Understand how metric alerts work in Azure Monitor

Metric alerts in Azure Monitor work on top of multi-dimensional metrics. These metrics could be platform metrics, [custom metrics](../../azure-monitor/platform/metrics-custom-overview.md), [popular logs from Log Analytics converted to metrics](../../azure-monitor/platform/alerts-metric-logs.md), Application Insights standard metrics. Metric alerts evaluate at regular intervals to check if conditions on one or more metric time-series are true and notify you when the evaluations are met. Metric alerts are stateful, that is, they only send out notifications when the state changes.

## How do metric alerts work

You can define a metric alert rule by specifying a target resource to be monitored, metric name, condition type (static or dynamic), and the condition (an operator and a threshold/sensitivity) and an action group to be triggered when the alert rule fires. Condition types affect the way thresholds are determined. [Learn more about Dynamic Thresholds condition type and sensitivity options](alerts-dynamic-thresholds.md).

### Alert rule with static condition type

Let's say you have created a simple static threshold metric alert rule as follows:

- Target Resource (the Azure resource you want to monitor): myVM
- Metric: Percentage CPU
- Condition Type: Static
- Time Aggregation (Statistic that is run over raw metric values. Supported time aggregations are Min, Max, Avg, Total): Average
- Period (The look back window over which metric values are checked): Over the last 5 mins
- Frequency (The frequency with which the metric alert checks if the conditions are met): 1 min
- Operator: Greater Than
- Threshold: 70

From the time the alert rule is created, the monitor runs every 1 min and looks at metric values for the last 5 minutes and checks if the average of those values exceeds 70. If the condition is met that is, the average Percentage CPU for the last 5 minutes exceeds 70, the alert rule fires an activated notification. If you have configured an email or a web hook action in the action group associated with the alert rule, you will receive an activated notification on both.

### Alert rule with dynamic condition type

Let's say you have created a simple Dynamic Thresholds metric alert rule as follows:

- Target Resource (the Azure resource you want to monitor): myVM
- Metric: Percentage CPU
- Condition Type: Dynamic
- Time Aggregation (Statistic that is run over raw metric values. Supported time aggregations are Min, Max, Avg, Total): Average
- Period (The look back window over which metric values are checked): Over the last 5 mins
- Frequency (The frequency with which the metric alert checks if the conditions are met): 1 min
- Operator: Greater Than
- Sensitivity: Medium
- Look Back Periods: 4
- Number of Violations: 4

Once the alert rule is created, the Dynamic Thresholds machine learning algorithm will acquire historical data that is available, calculate threshold that best fits the metric series behavior pattern and will continuously learn based on new data to make the threshold more accurate.

From the time the alert rule is created, the monitor runs every 1 min and looks at metric values in the last 20 minutes grouped into 5 minutes periods and checks if the average of the period values in all four periods exceeds the expected threshold. If the condition is met that is, the average Percentage CPU in the last 20 minutes (four 5 minutes periods) deviated from expected behavior four times, the alert rule fires an activated notification. If you have configured an email or a web hook action in the action group associated with the alert rule, you will receive an activated notification on both.

### View and resolution of fired alerts

The above examples of alert rules firing can also be viewed in the Azure portal in the All Alerts blade.

Say, the usage on "myVM" continues being above the threshold in subsequent checks, the alert rule will not fire again until the conditions are resolved.

After sometime, if the usage on "myVM" comes back down to normal that is, goes below the threshold. The alert rule monitors the condition for two more times, to send out a resolved notification. The alert rule sends out a resolved/deactivated message when the alert condition is not met for three consecutive periods to reduce noise in case of flapping conditions.

As the resolved notification is sent out via web hooks or email, the status of the alert instance (called monitor state) in Azure portal is also set to resolved.

## Monitoring at scale using metric alerts in Azure Monitor

### Using dimensions

Metric alerts in Azure Monitor also support monitoring multiple dimensions value combinations with one rule. Let's understand why you might use multiple dimension combinations with the help of an example.

Say you have an App Service plan for your website. You want to monitor CPU usage on multiple instances running your web site/app. You can do that using a metric alert rule as follows:

- Target resource: myAppServicePlan
- Metric: Percentage CPU
- Condition Type: Static
- Dimensions
  - Instance = InstanceName1, InstanceName2
- Time Aggregation: Average
- Period: Over the last 5 mins
- Frequency: 1 min
- Operator: GreaterThan
- Threshold: 70

Like before, this rule monitors if the average CPU usage for the last 5 minutes exceeds 70%. However, with the same rule you can monitor two instances running your website. Each instance will get monitored individually and you will get notifications individually.

Say you have a web app that is seeing massive demand and you will need to add more instances. The above rule still monitors just two instances. However, you can create a rule as follows:

- Target resource: myAppServicePlan
- Metric: Percentage CPU
- Condition Type: Static
- Dimensions
  - Instance = *
- Time Aggregation: Average
- Period: Over the last 5 mins
- Frequency: 1 min
- Operator: GreaterThan
- Threshold: 70

This rule will automatically monitor all values for the instance i.e you can monitor your instances as they come up without needing to modify your metric alert rule again.

When monitoring multiple dimensions, Dynamic Thresholds alerts rule can create tailored thresholds for hundreds of metric series at a time. Dynamic Thresholds results in fewer alert rules to manage and significant time saving on management and creation of alerts rules.

Say you have a web app with many instances and you don't know what the most suitable threshold is. The above rules will always use threshold of 70%. However, you can create a rule as follows:

- Target resource: myAppServicePlan
- Metric: Percentage CPU
- Condition Type: Dynamic
- Dimensions
  - Instance = *
- Time Aggregation: Average
- Period: Over the last 5 mins
- Frequency: 1 min
- Operator: GreaterThan
- Sensitivity: Medium
- Look Back Periods: 1
- Number of Violations: 1

This rule monitors if the average CPU usage for the last 5 minutes exceeds the expected behavior for each instance. The same rule you can monitor instances as they come up without needing to modify your metric alert rule again. Each instance will get a threshold that fits the metric series behavior pattern and will continuously change based on new data to make the threshold more accurate. Like before, each instance will be monitored individually and you will get notifications individually.

Increasing look back periods and number of violations can also allow filtering alerts to only alert on your definition of a significant deviation. [Learn more about Dynamic Thresholds advanced options](alerts-dynamic-thresholds.md#what-do-the-advanced-settings-in-dynamic-thresholds-mean).

### Monitoring multiple resources using metric alerts

As you have seen from the previous section, it is possible to have a single metric alert rule that monitors each individual dimension combination (i.e a metric time series). However, previously you were still limited to doing it one resource at a time. Azure Monitor also supports monitoring multiple resources with one metric alert rule. This feature is currently preview and supported only on virtual machines. Also, a single metric alert can monitor resources in one Azure region.

You can specify the scope of monitoring by a single metric alert in one of three ways:

- as a list of virtual machines in one Azure region within a subscription
- all virtual machines (in one Azure region) in one or more resource groups in a subscription
- all virtual machines (in one Azure region) in one subscription

Creating metric alert rules that monitor multiple resources is not currently supported through Azure portal. You can create these rules through [Azure Resource Manager templates](../../azure-monitor/platform/alerts-metric-create-templates.md#template-for-metric-alert-that-monitors-multiple-resources). You will receive individual notifications for each virtual machine.

## Typical latency

For metric alerts, typically you will get notified in under 5 minutes if you set the alert rule frequency to be 1 min. In cases of heavy load for notification systems, you might see a longer latency.

## Supported resource types for metric alerts

You can find the full list of supported resource types in this [article](../../azure-monitor/platform/alerts-metric-near-real-time.md#metrics-and-dimensions-supported).

If you are using classic metric alerts today and are looking to see if metric alerts support the all the resource types you are using, the following table shows the resource types supported by classic metric alerts and if they are supported by metric alerts today or not.

|Resource type supported by classic metric alerts | Supported by metric alerts |
|-------------------------------------------------|----------------------------|
| Microsoft.ApiManagement/service | Yes |
| Microsoft.Batch/batchAccounts| Yes|
|Microsoft.Cache/redis| Yes
|Microsoft.ClassicCompute/virtualMachines | No |
|Microsoft.ClassicCompute/domainNames/slots/roles | No|
|Microsoft.CognitiveServices/accounts | No |
|Microsoft.Compute/virtualMachines | Yes|
|Microsoft.Compute/virtualMachineScaleSets| Yes|
|Microsoft.ClassicStorage/storageAccounts| No |
|Microsoft.DataFactory/datafactories | Yes|
|Microsoft.DBforMySQL/servers| Yes|
|Microsoft.DBforPostgreSQL/servers| Yes|
|Microsoft.Devices/IotHubs | No|
|Microsoft.DocumentDB/databaseAccounts| No|
|Microsoft.EventHub/namespaces | Yes|
|Microsoft.Logic/workflows | Yes|
|Microsoft.Network/loadBalancers |Yes|
|Microsoft.Network/publicIPAddresses| Yes|
|Microsoft.Network/applicationGateways| Yes|
|Microsoft.Network/expressRouteCircuits| Yes|
|Microsoft.Network/trafficManagerProfiles | Yes|
|Microsoft.Search/searchServices | No|
|Microsoft.ServiceBus/namespaces| No|
|Microsoft.Storage/storageAccounts | Yes|
|Microsoft.StreamAnalytics/streamingjobs| Yes|
|Microsoft.TimeSeriesInsights/environments | Yes|
|Microsoft. Web/serverfarms | Yes |
|Microsoft. Web/sites (excluding functions) | Yes|
|Microsoft. Web/hostingEnvironments/multiRolePools | No|
|Microsoft. Web/hostingEnvironments/workerPools| No
|Microsoft.SQL/Servers | No|

## Next steps

- [Learn how to create, view, and manage metric alerts in Azure](alerts-metric.md)
- [Learn how to deploy metric alerts using Azure Resource Manager templates](../../azure-monitor/platform/alerts-metric-create-templates.md)
- [Learn more about action groups](action-groups.md)
<<<<<<< HEAD
- [Learn more about Dynamic Thresholds condition type](alerts-dynamic-thresholds.md)
=======
>>>>>>> 62298432
<|MERGE_RESOLUTION|>--- conflicted
+++ resolved
@@ -181,7 +181,4 @@
 - [Learn how to create, view, and manage metric alerts in Azure](alerts-metric.md)
 - [Learn how to deploy metric alerts using Azure Resource Manager templates](../../azure-monitor/platform/alerts-metric-create-templates.md)
 - [Learn more about action groups](action-groups.md)
-<<<<<<< HEAD
-- [Learn more about Dynamic Thresholds condition type](alerts-dynamic-thresholds.md)
-=======
->>>>>>> 62298432
+- [Learn more about Dynamic Thresholds condition type](alerts-dynamic-thresholds.md)