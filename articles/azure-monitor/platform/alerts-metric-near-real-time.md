--- conflicted
+++ resolved
@@ -65,11 +65,7 @@
 
 ```json
 {
-<<<<<<< HEAD
-  "schemaId":"AzureMonitorMetricAlert",
-=======
   "schemaId": "AzureMonitorMetricAlert",
->>>>>>> f87e7e30
   "data": {
     "version": "2.0",
     "status": "Activated",
@@ -97,13 +93,8 @@
             "operator": "GreaterThan",
             "threshold": "0",
             "timeAggregation": "PT5M",
-<<<<<<< HEAD
-            "metricValue": 1.0
-          },
-=======
             "metricValue": 1
           }
->>>>>>> f87e7e30
         ]
       },
       "subscriptionId": "00000000-0000-0000-0000-000000000000",
