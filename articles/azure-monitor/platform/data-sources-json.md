--- conflicted
+++ resolved
@@ -17,11 +17,9 @@
 
 # Collecting custom JSON data sources with the Log Analytics agent for Linux in Azure Monitor
 [!INCLUDE [log-analytics-agent-note](../../../includes/log-analytics-agent-note.md)]
-<<<<<<< HEAD
+
 Custom JSON data sources can be collected into [Log Analytics](data-collection.md) using the Log Analytics agent for Linux.  These custom data sources can be simple scripts returning JSON such as [curl](https://curl.haxx.se/) or one of [FluentD's 300+ plugins](http://www.fluentd.org/plugins/all). This article describes the configuration required for this data collection.
-=======
-Custom JSON data sources can be collected into [Azure Monitor logs](data-collection.md) using the Log Analytics agent for Linux.  These custom data sources can be simple scripts returning JSON such as [curl](https://curl.haxx.se/) or one of [FluentD's 300+ plugins](https://www.fluentd.org/plugins/all). This article describes the configuration required for this data collection.
->>>>>>> 1f5a12f3
+
 
 > [!NOTE]
 > Log Analytics agent for Linux v1.1.0-217+ is required for Custom JSON Data
