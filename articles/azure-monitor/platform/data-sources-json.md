--- conflicted
+++ resolved
@@ -102,13 +102,4 @@
 
 
 ## Next steps
-<<<<<<< HEAD
-<<<<<<< HEAD
-* Learn about [log queries](../../log-analytics/log-analytics-queries.md) to analyze the data collected from data sources and solutions. 
-=======
-* Learn about [log searches](../../azure-monitor/log-query/log-query-overview.md) to analyze the data collected from data sources and solutions. 
->>>>>>> a2967a62ae5e873a39bbf8d6993327ac74b3f8a1
-=======
-* Learn about [log queries](../../log-analytics/log-analytics-queries.md) to analyze the data collected from data sources and solutions. 
->>>>>>> 0b383bc2
- +* Learn about [log queries](../../log-analytics/log-analytics-queries.md) to analyze the data collected from data sources and solutions. 