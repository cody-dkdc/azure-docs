---
title: Action rules for Azure Monitor alerts
description: Understanding what action rules are, and how to configure and manage them.
author: anantr
services: azure-monitor
ms.service: azure-monitor
ms.topic: conceptual
ms.date: 04/25/2019
ms.author: anantr
ms.component: alerts
---

# Action rules (preview)

This article describes what action rules are, and how to configure and manage them.

## What are action rules?

Action rules allow you to define actions (or suppression of actions) at any Resource Manager scope (Subscription, Resource Group or Resource). They have a variety of filters that allow you to narrow down to the specific subset of alert instances that you want to act on. 

With action rules you can do the following:

* Suppress actions and notifications if you have planned maintenance windows or for the weekend/holidays, instead of having to disable each alert rule individually.
* Define actions and notifications at scale: Instead of having to define an action group individually for each alert rule, you can now define an action group to trigger for alerts generated at any scope. For example, I can choose to have action group 'ContosoActionGroup' trigger for every alert generated within my subscription.

## Configuring an action rule

You can access the feature by selecting **Manage actions** from the Alerts landing page in Azure Monitor. Then select **Action Rules (Preview)**. You can access them by selectiing **Action Rules (preview)**  from the dashboard of the landing page for Alerts.

![Action rules from the Azure Monitor landing page](media/alerts-action-rules/action-rules-landing-page.png)

Select **+ New Action Rule**. 

![Add new action rule](media/alerts-action-rules/action-rules-new-rule.png)

<<<<<<< HEAD
You should now see the action rule creation flow open. You have to configuire the following elements. 
=======
Alternatively, you can also choose to create an action rule while configuring an alert rule.

![Add new action rule](media/alerts-action-rules/action-rules-alert-rule.png)

You should now see the action rule creation flow open, and the following elements have to be configured.
>>>>>>> f56a5460

![New action rule creation flow](media/alerts-action-rules/action-rules-new-rule-creation-flow.png)

### Scope

First choose the scope, i.e. target resource or resource group or subscription. You also have the ability to multi-select a combination of any of the above (within a single subscription). 

![Action rule scope](media/alerts-action-rules/action-rules-new-rule-creation-flow-scope.png)

### Filter criteria

You can additionally define filter(s) to further narrow down to a specific subset of the alerts on the defined scope. 

The available filters are: 

* **Severity**: Select one or more alert severities. Severity = Sev1 means that the action rule is applicable for all alerts with severity as Sev1.
* **Monitor Service**: Filter based on the originating monitoring service. This is also multi-select. E.g. Monitor Service = “Application Insights” means that the action rule is applicable for all “Application Insights” based alerts.
* **Resource Type**: Filter based on a specific resource type. This is also multi-select. For e.g. Resource Type = “Virtual Machines” means that the action rule is applicable for all Virtual Machines.
* **Alert Rule ID**: Allows you to filter for specific alert rules using the Resource Manager ID of the alert rule.
* **Monitor Condition**: Filter for alert instances with either "Fired" or "Resolved" as the monitor condition.
* **Description**: Regex matching within the description defined as part of the alert rule.
* **Alert context (payload)**: RegEx matching within the [alert context](https://docs.microsoft.com/azure/azure-monitor/platform/alerts-common-schema-definitions#alert-context-fields) fields of an alert instance.

These filters are applied in conjunction to one another. For example, if I set 'Resource type' = 'Virtual Machines' and 'Severity' = 'Sev0', then I have filtered for all 'Sev0' alerts on only my VMs. 

![Action rule filters](media/alerts-action-rules/action-rules-new-rule-creation-flow-filters.png)

### Scope suppression or action group configuration

Next configure the action rule for either alert suppression or action group support. You cannot choose both. The configuration acts on all alert instances matching the previously defined scope and filters.

#### Suppression

If you select **suppression**, configure the duration for the suppression of actions and notifications. Choose one of the following:
* **From now (always)**: Suppresses all notifications indefinitely.
* **At a scheduled time**: Suppress notifications within a bounded duration.
* **With a recurrence**: Suppress on a recurrence schedule, which can be daily, weekly or monthly.

![Action rule suppression](media/alerts-action-rules/action-rules-new-rule-creation-flow-suppression.png)

#### Action group

If you select **Action group** in the toggle, either add an existing action group or create a new one. 

> [!NOTE]
> You can associate only one action group with an action rule.

![Action rule action group](media/alerts-action-rules/action-rules-new-rule-creation-flow-action-group.png)

### Action rule details

Lastly, configure the following details for the action rule
* Name
* Resource Group in which it will be saved
* Description 

## Example scenarios

### Scenario 1: General alert suppression by severity
Contoso wants to suppress notifications for all Sev4 alerts on all VMs within their subscription 'ContosoSub' every weekend.

**Solution:** Create an action rule with
* Scope = 'ContosoSub'
* Filters
    * Severity = 'Sev4'
    * Resource Type = 'Virtual Machines'
* Suppression with recurrence set to weekly, and 'Saturday' and 'Sunday' checked

### Scenario 2: Log alert suppression 
Contoso wants to suppress notifications for all log alerts generated for 'Computer-01' in 'ContosoSub' indefinitely as it's going through maintenance.

**Solution:** Create an action rule with
* Scope = 'ContosoSub'
* Filters
    * Monitor Service = 'Log Analytics'
    * Alert Context (payload) contains 'Computer-01'
* Suppression set to 'From now (Always)'

<<<<<<< HEAD
> [!Note]
> Log alerts created with the ['number of results'](https://docs.microsoft.com/azure-monitor/platform/alerts-unified-log) option generate **a single alert instance** with the entirety of the search results (which could be across multiple computers for example). If an action rule uses the 'Alert Context (payload)' filter, it will act on the alert instance as long as there is a match. 
> In scenario 2 described above, if the search results for the log alert generated contains both 'Computer-01' and 'Computer-02', the entire notification is suppressed (there is no notification generated for 'Computer-02' at all). To best leverage log alerts with action rules, we advise you to create log alerts with the ['metric measurement'](https://docs.microsoft.com/azure-monitor/platform/alerts-unified-log) option. With that option enabled, separate alert instances are generated based on the Group Field defined. If the log alert in scenario 2 is instead created with the metric measurement option, separate alert instances are generated for 'Computer-01' and 'Computer-02'. Then the action rule would only suppress the notification for 'Computer-01' while the notification for 'Computer-02' would continue to fire as normal.

### Scenario 3: Metric Alert

Contoso has defined [a metric alert at a subscription level](https://docs.microsoft.comazure/azure-monitor/platform/alerts-metric-overview#monitoring-at-scale-using-metric-alerts-in-azure-monitor), but wants to define the actions that trigger for alerts separately for their resource group 'ContosoRG'.
=======
**Scenario 3:** Contoso has defined [a metric alert on a subscription](https://docs.microsoft.comazure/azure-monitor/platform/alerts-metric-overview#monitoring-at-scale-using-metric-alerts-in-azure-monitor), but wants to define the actions that trigger for alerts separately for their resource group 'ContosoRG'.
>>>>>>> f56a5460

**Solution:** Create an action rule with
* Scope = 'ContosoRG'
* No filters
* Action Group set to 'ContosoActionGroup'

## Managing your action rules

You can view and manage your action rules from the list view as shown below.

![Action rules list view](media/alerts-action-rules/action-rules-list-view.png)

From here, you can enable/disable/delete action rules at scale by selecting the checkbox next to them. Clicking on any action rule opens up its configuration page, allowing you to update its definition and enable/disable it.

## Best practices

Log alerts created with the ['number of results'](https://docs.microsoft.com/azure-monitor/platform/alerts-unified-log) option generate **a single alert instance** with the entirety of the search results (which could be across multiple computers for example). In this scenario, if an action rule uses the 'Alert Context (payload)' filter, it will act on the alert instance as long as there is a match. In scenario 2 as described above, if the search results for the log alert generated contains both 'Computer-01' and 'Computer-02', the entire notification is suppressed (there is no notification generated for 'Computer-02' at all).

![Action rules and log alerts (number of results)](media/alerts-action-rules/action-rules-log-alert-number-of-results.png)

To best leverage log alerts with action rules, it is advised to create log alerts with the ['metric measurement'](https://docs.microsoft.com/azure-monitor/platform/alerts-unified-log) option. In this scenario, separate alert instances are generated based on the Group Field defined. In scenario 2 as described above, if the log alert is created with the metric measurement option, separate alert instances are generated for 'Computer-01' and 'Computer-02'. With the action rule described in the scenario, only the notification for 'Computer-01' would be suppressed while the notification for 'Computer-02' will continue to fire as normal.

![Action rules and log alerts (number of results)](media/alerts-action-rules/action-rules-log-alert-metric-measurement.png)

## FAQ

* Q. While configuring an action rule, I would like to see all the possible overlapping action rules so that I avoid duplicate notifications. Is it possible to do so?

    A. Once you define a scope while configuring an action rule, you can see a list of action rules which overlap on the same scope (if any). This overlap could either be one of the following:
    * An exact match: For example, the action rule you are defining and the overlapping action rule are on the same subscription.
    * A subset: For example, the action rule you are defining is on a subscription, and the overlapping action rule is on a resource group within the subscription.
    * A superset: For example, the action rule you are defining is on a resource group, and the overlapping action rule is on the subscription that contains the resource group.
    * An intersection: For example, the action rule you are defining is on 'VM1' and 'VM2', and the overlapping action rule is on 'VM2' and 'VM3'.

    ![Overlapping action rules](media/alerts-action-rules/action-rules-overlapping.png)

* Q. While configuring an alert rule, is it possible to know if there are already action rules defined that might act on the alert rule I am defining?

    A. Once you define the target resource for your alert rule, you can see the list of action rules which act on the same scope (if any) by clicking on 'View configured actions' under the 'Actions' section. This list is populated based on following scenarios for the scope:
    * An exact match: For example, the alert rule you are defining and the  action rule are on the same subscription.
    * A subset: For example, the alert rule you are defining is on a subscription, and the action rule is on a resource group within the subscription.
    * A superset: For example, the alert rule you are defining is on a resource group, and the action rule is on the subscription that contains the resource group.
    * An intersection: For example, the alert rule you are defining is on 'VM1' and 'VM2', and the action rule is on 'VM2' and 'VM3'.
    


    ![Overlapping action rules](media/alerts-action-rules/action-rules-alert-rule-overlapping.png)

* Q. Can I see the alerts that have been suppressed by an action rule?

    A. In the [alerts list page](https://docs.microsoft.com/azure/azure-monitor/platform/alerts-managing-alert-instances), there is an additional column that can be chosen called 'Suppression Status'. If the notification for an alert instance was suppressed, it would show so in the list.

    ![Suppressed alert instances](media/alerts-action-rules/action-rules-suppressed-alerts.png)

* Q. If there's an action rule with an action group and another with suppression active on the same scope, what happens?

    A. **Suppression always takes precedence on the same scope**.

* Q. If I have an action rule 'AR1' defined for 'VM1' and 'VM2' with action group 'AG1' and action rule 'AR2' defined for 'VM2' and 'VM3' with action group 'AG1', what happens?

    A. For every alert on 'VM1' and 'VM3', action group 'AG1' would be triggered once. For every alert on 'VM2', action group 'AG1' would be triggered twice (**action rules do not de-duplicate actions**). 

* Q. If I have an action rule 'AR1' defined for 'VM1' and 'VM2' with action group 'AG1' and action rule 'AR2' defined for 'VM2' and 'VM3' with suppression, what happens?

    A. For every alert on 'VM1', action group 'AG1' would be triggered once. Actions and notifications for every alert on 'VM2' and 'VM3' will be suppressed. 

* Q. If I have an action rule 'AR1' defined for 'VM1' with action group 'AG1', and alert rule 'rule1' on 'VM1' with action group 'AG2', what happens?

    A. For every alert on 'VM1', action group 'AG1' would be triggered once. Whenever alert rule 'rule1' is triggered, it will also trigger 'AG2' additionally. (**action groups defined within action rules and alert rules operate independently, with no de-duplication**) 

## Next steps

- [Learn more about alerts in Azure](https://docs.microsoft.com/azure/azure-monitor/platform/alerts-overview)<|MERGE_RESOLUTION|>--- conflicted
+++ resolved
@@ -33,15 +33,11 @@
 
 ![Add new action rule](media/alerts-action-rules/action-rules-new-rule.png)
 
-<<<<<<< HEAD
-You should now see the action rule creation flow open. You have to configuire the following elements. 
-=======
 Alternatively, you can also choose to create an action rule while configuring an alert rule.
 
 ![Add new action rule](media/alerts-action-rules/action-rules-alert-rule.png)
 
-You should now see the action rule creation flow open, and the following elements have to be configured.
->>>>>>> f56a5460
+You should now see the action rule creation flow open. You have to configuire the following elements: 
 
 ![New action rule creation flow](media/alerts-action-rules/action-rules-new-rule-creation-flow.png)
 
@@ -120,7 +116,6 @@
     * Alert Context (payload) contains 'Computer-01'
 * Suppression set to 'From now (Always)'
 
-<<<<<<< HEAD
 > [!Note]
 > Log alerts created with the ['number of results'](https://docs.microsoft.com/azure-monitor/platform/alerts-unified-log) option generate **a single alert instance** with the entirety of the search results (which could be across multiple computers for example). If an action rule uses the 'Alert Context (payload)' filter, it will act on the alert instance as long as there is a match. 
 > In scenario 2 described above, if the search results for the log alert generated contains both 'Computer-01' and 'Computer-02', the entire notification is suppressed (there is no notification generated for 'Computer-02' at all). To best leverage log alerts with action rules, we advise you to create log alerts with the ['metric measurement'](https://docs.microsoft.com/azure-monitor/platform/alerts-unified-log) option. With that option enabled, separate alert instances are generated based on the Group Field defined. If the log alert in scenario 2 is instead created with the metric measurement option, separate alert instances are generated for 'Computer-01' and 'Computer-02'. Then the action rule would only suppress the notification for 'Computer-01' while the notification for 'Computer-02' would continue to fire as normal.
@@ -128,9 +123,6 @@
 ### Scenario 3: Metric Alert
 
 Contoso has defined [a metric alert at a subscription level](https://docs.microsoft.comazure/azure-monitor/platform/alerts-metric-overview#monitoring-at-scale-using-metric-alerts-in-azure-monitor), but wants to define the actions that trigger for alerts separately for their resource group 'ContosoRG'.
-=======
-**Scenario 3:** Contoso has defined [a metric alert on a subscription](https://docs.microsoft.comazure/azure-monitor/platform/alerts-metric-overview#monitoring-at-scale-using-metric-alerts-in-azure-monitor), but wants to define the actions that trigger for alerts separately for their resource group 'ContosoRG'.
->>>>>>> f56a5460
 
 **Solution:** Create an action rule with
 * Scope = 'ContosoRG'
