--- conflicted
+++ resolved
@@ -60,11 +60,7 @@
 ### Resource diagnostic Logs
 While the Activity Log provides information about operations performed on an Azure resources, resource level [Diagnostic logs](../../monitoring-and-diagnostics/monitoring-overview-of-diagnostic-logs.md) provide insights into the operation of the resource itself.   The configuration requirements and content of these logs [varies by resource type](../../azure-monitor/platform/tutorial-dashboards.md).
 
-<<<<<<< HEAD
-You can't directly view diagnostic logs in the Azure portal, but you can [send them to Azure storage for archiving](../../monitoring-and-diagnostics/monitoring-archive-diagnostic-logs.md) and export them to [Event Hub](../../event-hubs/event-hubs-about.md) for redirection to other services, or [to Azure Monitor](../../monitoring-and-diagnostics/monitor-stream-diagnostic-logs-log-analytics.md) for analysis. Some resources can write directly to Azure Monitor while others write to a storage account before being [imported into Azure Monitor](azure-storage-iis-table.md#use-the-azure-portal-to-collect-logs-from-azure-storage).
-=======
 You can't directly view diagnostic logs in the Azure portal, but you can [send them to Azure storage for archiving](../../azure-monitor/platform/archive-diagnostic-logs.md) and export them to [Event Hub](../../event-hubs/event-hubs-about.md) for redirection to other services, or [to Log Analytics](../../monitoring-and-diagnostics/monitor-stream-diagnostic-logs-log-analytics.md) for analysis. Some resources can write directly to Log Analytics while others write to a storage account before being [imported into Log Analytics](../../azure-monitor/platform/azure-storage-iis-table.md#use-the-azure-portal-to-collect-logs-from-azure-storage).
->>>>>>> 049ab113
 
 ### Monitoring Solutions
  [Monitoring solutions](../insights/solutions.md) collect data to provide additional insight into the operation of a particular service or application. They collect data into Azure Monitor logs where it may be analyzed using the [query language](../log-query/log-query-overview.md) or [views](view-designer.md) that are typically included in the solution.
@@ -94,11 +90,7 @@
 ### Application data
 When you enable Application Insights for an application by installing an instrumentation package, it collects metrics and logs related to the performance and operation of the application. This includes detailed information about page views, application requests, and exceptions. Application Insights stores the data it collects in Azure Monitor. It includes extensive tools for analyzing this data, but you can also analyze it with data from other sources using tools such as metric analytics and log analytics.
 
-<<<<<<< HEAD
-You can also use Application Insights to [create a custom metric](../../application-insights/app-insights-api-custom-events-metrics.md).  This allows you to define your own logic for calculating a numeric value and then storing that value with other metrics that can be accessed from metric analytics and used for [Autoscale](../../monitoring-and-diagnostics/monitoring-autoscale-scale-by-custom-metric.md) and metric alerts.
-=======
 You can also use Application Insights to [create a custom metric](../../application-insights/app-insights-api-custom-events-metrics.md).  This allows you to define your own logic for calculating a numeric value and then storing that value with other metrics that can be accessed from the Metric Explorer and used for [Autoscale](../../azure-monitor/platform/autoscale-custom-metric.md) and Metric alerts.
->>>>>>> 049ab113
 
 ### Dependencies
 In order to monitor different logical operations of an application, you must [collect telemetry across multiple components](../../application-insights/app-insights-transaction-diagnostics.md). Application Insights supports [distributed telemetry correlation](../../application-insights/application-insights-correlation.md) which identifies the dependencies between components allowing you to analyze them together.
