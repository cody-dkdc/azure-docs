--- conflicted
+++ resolved
@@ -54,11 +54,7 @@
 
 
 ### Metrics
-<<<<<<< HEAD
 Most Azure services will generate [platform metrics](data-collection.md#metrics) that reflect their performance and operation. The specific [metrics will vary for each type of resource](../../azure-monitor/platform/metrics-supported.md).  They are accessible from the Metrics explorer and can be copied to Log Analytics for trending and other analysis.
-=======
-Most Azure services will generate [platform metrics](data-collection.md#metrics) that reflect their performance and operation. The specific [metrics will vary for each type of resource](../../monitoring-and-diagnostics/monitoring-supported-metrics.md).  They are accessible from metrics analytics and can be copied to logs for trending and other analysis using Log Analytics.
->>>>>>> 2cf53f9f
 
 
 ### Resource diagnostic Logs
