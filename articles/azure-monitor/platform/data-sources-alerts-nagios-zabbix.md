--- conflicted
+++ resolved
@@ -18,11 +18,8 @@
 # Collect alerts from Nagios and Zabbix in Azure Monitor from Log Analytics agent for Linux 
 [!INCLUDE [log-analytics-agent-note](../../../includes/log-analytics-agent-note.md)]
 
-<<<<<<< HEAD
 [Nagios](https://www.nagios.org/) and [Zabbix](http://www.zabbix.com/) are open source monitoring tools. You can collect alerts from these tools into Log Analytics in order to analyze them with log data from other sources.  This article describes how to configure the Log Analytics agent for Linux to collect alerts from these systems.
-=======
-[Nagios](https://www.nagios.org/) and [Zabbix](https://www.zabbix.com/) are open source monitoring tools. You can collect alerts from these tools into Azure Monitor in order to analyze them with log data from other sources.  This article describes how to configure the Log Analytics agent for Linux to collect alerts from these systems.
->>>>>>> 1f5a12f3
+
 
 > [!NOTE]
 > [Alerts created by Azure Monitor](../../monitoring-and-diagnostics/monitoring-overview-alerts.md) are stored separately from log data and not accessible from log queries.
