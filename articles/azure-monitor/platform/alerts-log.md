---
title: "Create, view and manage log alerts Using Azure Monitor"
description: Use the Azure Monitor to author, view and manage log alert rules in Azure.
author: msvijayn
services: azure-monitor
ms.service: azure-monitor
ms.topic: conceptual
ms.date: 09/15/2018
ms.author: vinagara
ms.subservice: alerts
---
# Create, view, and manage log alerts using Azure Monitor  

## Overview
This article shows you how to set up log alerts using the alerts interface inside Azure portal. Definition of an alert rule is in three parts:
- Target: Specific Azure resource, which is to be monitored
- Criteria: Specific condition or logic that when seen in Signal, should trigger action
- Action: Specific call sent to a receiver of a notification - email, SMS, webhook etc.

The term **Log Alerts** to describe alerts where signal is custom query based on [Log Analytics](../../azure-monitor/learn/tutorial-viewdata.md) or [Application Insights](../../azure-monitor/app/analytics.md). Learn more about functionality, terminology, and types from [Log alerts - Overview](../../azure-monitor/platform/alerts-unified-log.md).

> [!NOTE]
> Popular log data from [Azure Log Analytics](../../azure-monitor/learn/tutorial-viewdata.md) is now also available on the metric platform in Azure Monitor. For details view, [Metric Alert for Logs](../../azure-monitor/platform/alerts-metric-logs.md)

## Managing log alerts from the Azure portal

Detailed next is step-by-step guide to using log alerts using the Azure portal interface.

### Create a log alert rule with the Azure portal
1. In the [portal](https://portal.azure.com/), select **Monitor** and under the MONITOR section - choose **Alerts**.  
    ![Monitoring](media/alerts-log/AlertsPreviewMenu.png)

1. Select the **New Alert Rule** button to create a new alert in Azure.
    ![Add Alert](media/alerts-log/AlertsPreviewOption.png)

1. The Create Alert section is shown with the three parts consisting of: *Define alert condition*, *Define alert details*, and *Define action group*.

    ![Create rule](media/alerts-log/AlertsPreviewAdd.png)

1.  Define the alert condition by using the **Select Resource** link and specifying the target by selecting a resource. Filter by choosing the _Subscription_, _Resource Type_, and required _Resource_. 

    >[!NOTE]

    > For creating a log alert - verify the **log** signal is available for the selected resource before you proceed.
    ![Select resource](media/alerts-log/Alert-SelectResourceLog.png)

 
1. *Log Alerts*: Ensure **Resource Type** is an analytics source like *Log Analytics* or *Application Insights* and signal type as **Log**, then once appropriate **resource** is chosen, click *Done*. Next use the **Add criteria** button to view list of signal options available for the resource and from the signal list **Custom log search** option for chosen log monitor service like *Log Analytics* or *Application Insights*.

   ![Select a resource - custom log search](media/alerts-log/AlertsPreviewResourceSelectionLog.png)

   > [!NOTE]

   > Alerts lists can import analytics query as signal type - **Log (Saved Query)**, as seen in above illustration. So users can perfect your query in Analytics and then save them for future use in alerts - more details on using saving query available at [using log search in log analytics](../../azure-monitor/log-query/log-query-overview.md) or [shared query in application insights analytics](../../azure-monitor/log-query/log-query-overview.md). 

1.  *Log Alerts*: Once selected, query for alerting can be stated in **Search Query** field; if the query syntax is incorrect the field displays error in RED. If the query syntax is correct - For reference historic data of the stated query is shown as a graph with option to tweak the time window from last six hours to last week.

 ![Configure alert rule](media/alerts-log/AlertsPreviewAlertLog.png)

 > [!NOTE]

    > Historical data visualization can only be shown if the query results have time details. If your query results in summarized data or specific column values - same is shown as a singular plot.

    >  For Metric Measurement type of Log Alerts using Application insights, you can specify which specific variable to group the data by using the **Aggregate on** option; as illustrated in below:

    ![aggregate on option](media/alerts-log/aggregate-on.png)

1.  *Log Alerts*: With the visualization in place, **Alert Logic** can be selected from shown options of Condition, Aggregation and finally Threshold. Finally specify in the logic, the time to assess for the specified condition, using **Period** option. Along with how often Alert should run by selecting **Frequency**.

For **Log Alerts** alerts can be based on:
   - *Number of Records*: An alert is created if the count of records returned by the query is either greater than or less than the value provided.
   - *Metric Measurement*: An alert is created if each *aggregate value* in the results exceeds the threshold value provided and it is *grouped by* chosen value. The number of breaches for an alert is the number of times the threshold is exceeded in the chosen time period. You can specify Total breaches for any combination of breaches across the results set or Consecutive breaches to require that the breaches must occur in consecutive samples. Learn more about [Log Alerts and their types](../../azure-monitor/platform/alerts-unified-log.md).


1. As the second step, define a name for your alert in the **Alert rule name** field along with a **Description** detailing specifics for the alert and **Severity** value from the options provided. These details are reused in all alert emails, notifications, or push done by Azure Monitor. Additionally, user can choose to immediately activate the alert rule on creation by appropriately toggling **Enable rule upon creation** option.

    For **Log Alerts** only, some additional functionality is available in Alert details:

    - **Suppress Alerts**: When you turn on suppression for the alert rule, actions for the rule are disabled for a defined length of time after creating a new alert. The rule is still running and creates alert records provided the criteria is met. Allowing you time to correct the problem without running duplicate actions.

        ![Suppress Alerts for Log Alerts](media/alerts-log/AlertsPreviewSuppress.png)

        > [!TIP]
        > Specify an suppress alert value greater than frequency of alert to ensure notifications are stopped without overlap

1. As the third and final step, specify if any **Action Group** needs to be triggered for the alert rule when alert condition is met. You can choose any existing Action Group with alert or create a new Action Group. According to selected Action Group, when alert is trigger Azure will: send email(s), send SMS(s), call Webhook(s), remediate using Azure Runbooks, push to your ITSM tool, etc. Learn more about [Action Groups](action-groups.md).

    > [!NOTE]
    > Refer to the [Azure subscription service limits](../../azure-subscription-service-limits.md) for limits on Runbook payloads triggered for log alerts via Azure action groups

    For **Log Alerts** some additional functionality is available to override the default Actions:

    - **Email Notification**: Overrides *e-mail subject* in the email, sent via Action Group; if one or more email actions exist in the said Action Group. You cannot modify the body of the mail and this field is **not** for email address.
    - **Include custom Json payload**: Overrides the webhook JSON used by Action Groups; if one or more webhook actions exist in the said Action Group. User can specify format of JSON to be used for all webhooks configured in associated Action Group; for more information on webhook formats, see [webhook action for Log Alerts](../../azure-monitor/platform/alerts-log-webhook.md). View Webhook option is provided to check format using sample JSON data.

        ![Action Overrides for Log Alerts](media/alerts-log/AlertsPreviewOverrideLog.png)


1. If all fields are valid and with green tick the **create alert rule** button can be clicked and an alert is created in Azure Monitor - Alerts. All alerts can be viewed from the alerts Dashboard.

    ![Rule Creation](media/alerts-log/AlertsPreviewCreate.png)

    Within a few minutes, the alert is active and triggers as previously described.

<<<<<<< HEAD
Users can also finalized their analytics query in [Logs Analytics page in Azure portal](../../azure-monitor/log-query/portals.md) and then push it to create an alert via 'Set Alert' button - then following instructions from Step 6 onwards in the above tutorial.
=======
Users can also finalized their analytics query in [Logs Analytics page in Azure portal](../../azure-monitor/log-query/portals.md#log-analytics-page
) and then push it to create an alert via '+ New alert rule' button - then following instructions from Step 6 onwards in the above tutorial.
>>>>>>> a458da39

 ![Log Analytics - Set Alert](media/alerts-log/AlertsAnalyticsCreate.png)

### View & manage log alerts in Azure portal

1. In the [portal](https://portal.azure.com/), select **Monitor** and under the MONITOR section - choose **Alerts**.  

1. The **Alerts  Dashboard** is displayed - wherein all Azure Alerts (including log alerts) are displayed in a singular board; including every instance of when your log alert rule has fired. To learn more, see [Alert Management](https://aka.ms/managealertinstances).
    > [!NOTE]
    > Log alert rules comprise of custom query-based logic provided by users and hence without a resolved state. Due to which every time the conditions specified in the log alert rule are met, it is fired. 


1. Select the **Manage rules** button on the top bar, to navigate to the rule management section - where all  alert rules created are listed; including alerts that have been disabled.
    ![ manage alert rules](media/alerts-log/manage-alert-rules.png)

## Managing log alerts using Azure Resource Template

Log alerts in Azure Monitor are associated with resource type `Microsoft.Insights/scheduledQueryRules/`. For more information on this resource type, see [Azure Monitor - Scheduled Query Rules API reference](https://docs.microsoft.com/rest/api/monitor/scheduledqueryrules/). Log alerts for Application Insights or Log Analytics, can be created using [Scheduled Query Rules API](https://docs.microsoft.com/rest/api/monitor/scheduledqueryrules/).

> [!NOTE]
> Log alerts for Log Analytics can also be managed using legacy [Log Analytics Alert API](../../azure-monitor/platform/api-alerts.md) and legacy templates of [Log Analytics saved searches and alerts](../../azure-monitor/insights/solutions-resources-searches-alerts.md) as well. For more information on using the new ScheduledQueryRules API detailed here by default, see [Switch to new API for Log Analytics Alerts](alerts-log-api-switch.md).

The following is the structure for [Scheduled Query Rules creation](https://docs.microsoft.com/rest/api/monitor/scheduledqueryrules/createorupdate) based resource template, with sample data set as variables.

```json
{
    "$schema": "http://schema.management.azure.com/schemas/2015-01-01/deploymentTemplate.json#",
    "contentVersion": "1.0.0.0", 
    "parameters": {      
    },   
    "variables": {
    "alertLocation": "Region Name for your Application Insights App or Log Analytics Workspace",
    "alertName": "sample log alert",
    "alertDescr": "Sample log search alert",
    "alertStatus": "true",
    "alertTag": "hidden-link:/subscriptions/a123d7efg-123c-1234-5678-a12bc3defgh4/resourceGroups/contosoRG/providers/microsoft.OperationalInsights/workspaces/servicews",
    "alertSource":{
        "Query":"union workspace("servicews").Update, app('serviceapp').requests | summarize AggregatedValue = count() by bin(TimeGenerated,1h), Classification",
        "Resource1": "/subscriptions/a123d7efg-123c-1234-5678-a12bc3defgh4/resourceGroups/contosoRG/providers/microsoft.OperationalInsights/workspaces/servicews", 
        "Resource2": "/subscriptions/a123d7efg-123c-1234-5678-a12bc3defgh4/resourceGroups/contosoRG/providers/microsoft.insights/components/serviceapp",
        "SourceId": "/subscriptions/a123d7efg-123c-1234-5678-a12bc3defgh4/resourceGroups/contosoRG/providers/microsoft.OperationalInsights/workspaces/servicews",
        "Type":"ResultCount"
         },
     "alertSchedule":{
         "Frequency": 15,
         "Time": 60
         },
     "alertActions":{
         "SeverityLevel": "4",
         "SuppressTimeinMin": 20
         },
      "alertTrigger":{
        "Operator":"GreaterThan",
        "Threshold":"1"
         },
      "metricMeasurement": {
          "thresholdOperator": "Equal",
          "threshold": "1",
          "metricTriggerType": "Consecutive",
          "metricColumn": "Classification"
      },
       "actionGrp":{
        "ActionGroup": "/subscriptions/a123d7efg-123c-1234-5678-a12bc3defgh4/resourceGroups/contosoRG/providers/microsoft.insights/actiongroups/sampleAG",
        "Subject": "Customized Email Header",
        "Webhook": "{ \"alertname\":\"#alertrulename\", \"IncludeSearchResults\":true }"
        }
  },
  "resources":[ {
    "name":"[variables('alertName')]",
    "type":"Microsoft.Insights/scheduledQueryRules",
    "apiVersion": "2018-04-16",
    "location": "[variables('alertLocation')]",
    "tags":{"[variables('alertTag')]": "Resource"},
    "properties":{
       "description": "[variables('alertDescr')]",
       "enabled": "[variables('alertStatus')]",
       "source": {
           "query": "[variables('alertSource').Query]",
           "authorizedResources": "[concat(array(variables('alertSource').Resource1), array(variables('alertSource').Resource2))]",
           "dataSourceId": "[variables('alertSource').SourceId]",
           "queryType":"[variables('alertSource').Type]"
       },
      "schedule":{
           "frequencyInMinutes": "[variables('alertSchedule').Frequency]",
           "timeWindowInMinutes": "[variables('alertSchedule').Time]"
       },
      "action":{
           "odata.type": "Microsoft.WindowsAzure.Management.Monitoring.Alerts.Models.Microsoft.AppInsights.Nexus.DataContracts.Resources.ScheduledQueryRules.AlertingAction",
           "severity":"[variables('alertActions').SeverityLevel]",
           "throttlingInMin": "[variables('alertActions').SuppressTimeinMin]",
           "aznsAction":{
               "actionGroup": "[array(variables('actionGrp').ActionGroup)]",
               "emailSubject":"[variables('actionGrp').Subject]",
               "customWebhookPayload":"[variables('actionGrp').Webhook]"
           },
       "trigger":{
               "thresholdOperator":"[variables('alertTrigger').Operator]",
               "threshold":"[variables('alertTrigger').Threshold]",
               "metricTrigger":{
                   "thresholdOperator": "[variables('metricMeasurement').thresholdOperator]",
                   "threshold": "[variables('metricMeasurement').threshold]",
                   "metricColumn": "[variables('metricMeasurement').metricColumn]",
                   "metricTriggerType": "[variables('metricMeasurement').metricTriggerType]"
               }
           }
       }
     }
   }
 ]
}
```
> [!IMPORTANT]
> Tag field with hidden-link to target resource is mandatory in use of [Scheduled Query Rules ](https://docs.microsoft.com/rest/api/monitor/scheduledqueryrules/) API call or resource template. 

The sample json above can be saved as (say) sampleScheduledQueryRule.json for the purpose of this walk through and can be deployed using [Azure Resource Manager in Azure portal](../../azure-resource-manager/resource-group-template-deploy-portal.md#deploy-resources-from-custom-template).

## Managing log alerts using PowerShell, CLI, or API

Azure Monitor - Scheduled Query Rules API](https://docs.microsoft.com/rest/api/monitor/scheduledqueryrules/) is a REST API and fully compatible with Azure Resource Manager REST API. Hence it can be used via Powershell using Resource Manager cmdlet as well as Azure CLI.

> [!NOTE]
> Log alerts for Log Analytics can also be managed using legacy [Log Analytics Alert API](../../azure-monitor/platform/api-alerts.md) and legacy templates of [Log Analytics saved searches and alerts](../../azure-monitor/insights/solutions-resources-searches-alerts.md) as well. For more information on using the new ScheduledQueryRules API detailed here by default, see [Switch to new API for Log Analytics Alerts](alerts-log-api-switch.md).


Log alerts do not have dedicated PowerShell or CLI commands currently; but as illustrated below can be used via Azure Resource Manager PowerShell cmdlet for sample Resource Template shown earlier (sampleScheduledQueryRule.json) in the [Resource Template section](#azure-resource-template-for-application-insights) :
```powershell
New-AzureRmResourceGroupDeployment -ResourceGroupName "contosoRG" -TemplateFile "D:\Azure\Templates\sampleScheduledQueryRule.json"
```

Illustrated below usage via Azure Resource Manager command in Azure CLI for sample Resource Template shown earlier (sampleScheduledQueryRule.json) in the [Resource Template section](#azure-resource-template-for-application-insights) :

```azurecli
az group deployment create --resource-group contosoRG --template-file sampleScheduledQueryRule.json
```

On successful operation, 201 will be returned to state new alert rule creation or 200 will be returned if an existing alert rule was modified.
  
## Next steps

* Learn about [Log Alerts in Azure Alerts](../../azure-monitor/platform/alerts-unified-log.md)
* Understand [Webhook actions for log alerts](../../azure-monitor/platform/alerts-log-webhook.md)
* Learn more about [Application Insights](../../azure-monitor/app/analytics.md)
* Learn more about [Log Analytics](../../azure-monitor/log-query/log-query-overview.md). 

<|MERGE_RESOLUTION|>--- conflicted
+++ resolved
@@ -102,12 +102,7 @@
 
     Within a few minutes, the alert is active and triggers as previously described.
 
-<<<<<<< HEAD
-Users can also finalized their analytics query in [Logs Analytics page in Azure portal](../../azure-monitor/log-query/portals.md) and then push it to create an alert via 'Set Alert' button - then following instructions from Step 6 onwards in the above tutorial.
-=======
-Users can also finalized their analytics query in [Logs Analytics page in Azure portal](../../azure-monitor/log-query/portals.md#log-analytics-page
-) and then push it to create an alert via '+ New alert rule' button - then following instructions from Step 6 onwards in the above tutorial.
->>>>>>> a458da39
+Users can also finalized their analytics query in [log analytics](../log-query/portals.md) and then push it to create an alert via 'Set Alert' button - then following instructions from Step 6 onwards in the above tutorial.
 
  ![Log Analytics - Set Alert](media/alerts-log/AlertsAnalyticsCreate.png)
 
