---
title: Collect and analyze Syslog messages in Azure Monitor | Microsoft Docs
description: Syslog is an event logging protocol that is common to Linux. This article describes how to configure collection of Syslog messages in Azure Monitor and details of the records they create.
services: log-analytics
documentationcenter: ''
author: mgoedtel
manager: carmonm
editor: tysonn

ms.assetid: f1d5bde4-6b86-4b8e-b5c1-3ecbaba76198
ms.service: log-analytics
ms.devlang: na
ms.topic: conceptual
ms.tgt_pltfrm: na
ms.workload: infrastructure-services
ms.date: 11/28/2018
ms.author: magoedte
ms.component: 
---

# Syslog data sources in Azure Monitor
Syslog is an event logging protocol that is common to Linux.  Applications will send messages that may be stored on the local machine or delivered to a Syslog collector.  When the Log Analytics Agent for Linux is installed, it configures the local Syslog daemon to forward messages to the agent.  The agent then sends the message to Azure Monitor where a corresponding record is created.  

> [!NOTE]
> Azure Monitor supports collection of messages sent by rsyslog or syslog-ng, where rsyslog is the default daemon. The default syslog daemon on version 5 of Red Hat Enterprise Linux, CentOS, and Oracle Linux version (sysklog) is not supported for syslog event collection. To collect syslog data from this version of these distributions, the [rsyslog daemon](http://rsyslog.com) should be installed and configured to replace sysklog.
>
>

![Syslog collection](media/data-sources-syslog/overview.png)

## Configuring Syslog
The Log Analytics Agent for Linux will only collect events with the facilities and severities that are specified in its configuration.  You can configure Syslog through the Azure portal or by managing configuration files on your Linux agents.

### Configure Syslog in the Azure portal
Configure Syslog from the [Data menu in Advanced Settings](agent-data-sources.md#configuring-data-sources).  This configuration is delivered to the configuration file on each Linux agent.

You can add a new facility by typing in its name and clicking **+**.  For each facility, only messages with the selected severities will be collected.  Check the severities for the particular facility that you want to collect.  You cannot provide any additional criteria to filter messages.

![Configure Syslog](media/data-sources-syslog/configure.png)

By default, all configuration changes are automatically pushed to all agents.  If you want to configure Syslog manually on each Linux agent, then uncheck the box *Apply below configuration to my Linux machines*.

### Configure Syslog on Linux agent
<<<<<<< HEAD
When the [Log Analytics agent is installed on a Linux client](../../log-analytics/log-analytics-quick-collect-linux-computer.md), it installs a default syslog configuration file that defines the facility and severity of the messages that are collected.  You can modify this file to change the configuration.  The configuration file is different depending on the Syslog daemon that the client has installed.
=======
When the [OMS agent is installed on a Linux client](../../azure-monitor/learn/quick-collect-linux-computer.md), it installs a default syslog configuration file that defines the facility and severity of the messages that are collected.  You can modify this file to change the configuration.  The configuration file is different depending on the Syslog daemon that the client has installed.
>>>>>>> 867e0293

> [!NOTE]
> If you edit the syslog configuration, you must restart the syslog daemon for the changes to take effect.
>
>

#### rsyslog
The configuration file for rsyslog is located at **/etc/rsyslog.d/95-omsagent.conf**.  Its default contents are shown below.  This collects syslog messages sent from the local agent for all facilities with a level of warning or higher.

    kern.warning       @127.0.0.1:25224
    user.warning       @127.0.0.1:25224
    daemon.warning     @127.0.0.1:25224
    auth.warning       @127.0.0.1:25224
    syslog.warning     @127.0.0.1:25224
    uucp.warning       @127.0.0.1:25224
    authpriv.warning   @127.0.0.1:25224
    ftp.warning        @127.0.0.1:25224
    cron.warning       @127.0.0.1:25224
    local0.warning     @127.0.0.1:25224
    local1.warning     @127.0.0.1:25224
    local2.warning     @127.0.0.1:25224
    local3.warning     @127.0.0.1:25224
    local4.warning     @127.0.0.1:25224
    local5.warning     @127.0.0.1:25224
    local6.warning     @127.0.0.1:25224
    local7.warning     @127.0.0.1:25224

You can remove a facility by removing its section of the configuration file.  You can limit the severities that are collected for a particular facility by modifying that facility's entry.  For example, to limit the user facility to messages with a severity of error or higher you would modify that line of the configuration file to the following:

    user.error    @127.0.0.1:25224


#### syslog-ng
The configuration file for syslog-ng is location at **/etc/syslog-ng/syslog-ng.conf**.  Its default contents are shown below.  This collects syslog messages sent from the local agent for all facilities and all severities.   

    #
    # Warnings (except iptables) in one file:
    #
    destination warn { file("/var/log/warn" fsync(yes)); };
    log { source(src); filter(f_warn); destination(warn); };

    #OMS_Destination
    destination d_oms { udp("127.0.0.1" port(25224)); };

    #OMS_facility = auth
    filter f_auth_oms { level(alert,crit,debug,emerg,err,info,notice,warning) and facility(auth); };
    log { source(src); filter(f_auth_oms); destination(d_oms); };

    #OMS_facility = authpriv
    filter f_authpriv_oms { level(alert,crit,debug,emerg,err,info,notice,warning) and facility(authpriv); };
    log { source(src); filter(f_authpriv_oms); destination(d_oms); };

    #OMS_facility = cron
    filter f_cron_oms { level(alert,crit,debug,emerg,err,info,notice,warning) and facility(cron); };
    log { source(src); filter(f_cron_oms); destination(d_oms); };

    #OMS_facility = daemon
    filter f_daemon_oms { level(alert,crit,debug,emerg,err,info,notice,warning) and facility(daemon); };
    log { source(src); filter(f_daemon_oms); destination(d_oms); };

    #OMS_facility = kern
    filter f_kern_oms { level(alert,crit,debug,emerg,err,info,notice,warning) and facility(kern); };
    log { source(src); filter(f_kern_oms); destination(d_oms); };

    #OMS_facility = local0
    filter f_local0_oms { level(alert,crit,debug,emerg,err,info,notice,warning) and facility(local0); };
    log { source(src); filter(f_local0_oms); destination(d_oms); };

    #OMS_facility = local1
    filter f_local1_oms { level(alert,crit,debug,emerg,err,info,notice,warning) and facility(local1); };
    log { source(src); filter(f_local1_oms); destination(d_oms); };

    #OMS_facility = mail
    filter f_mail_oms { level(alert,crit,debug,emerg,err,info,notice,warning) and facility(mail); };
    log { source(src); filter(f_mail_oms); destination(d_oms); };

    #OMS_facility = syslog
    filter f_syslog_oms { level(alert,crit,debug,emerg,err,info,notice,warning) and facility(syslog); };
    log { source(src); filter(f_syslog_oms); destination(d_oms); };

    #OMS_facility = user
    filter f_user_oms { level(alert,crit,debug,emerg,err,info,notice,warning) and facility(user); };
    log { source(src); filter(f_user_oms); destination(d_oms); };

You can remove a facility by removing its section of the configuration file.  You can limit the severities that are collected for a particular facility by removing them from its list.  For example, to limit the user facility to just alert and critical messages, you would modify that section of the configuration file to the following:

    #OMS_facility = user
    filter f_user_oms { level(alert,crit) and facility(user); };
    log { source(src); filter(f_user_oms); destination(d_oms); };


### Collecting data from additional Syslog ports
The OMS agent listens for Syslog messages on the local client on port 25224.  When the agent is installed, a default syslog configuration is applied and found in the following location:

* Rsyslog: `/etc/rsyslog.d/95-omsagent.conf`
* Syslog-ng: `/etc/syslog-ng/syslog-ng.conf`

You can change the port number by creating two configuration files: a FluentD config file and a rsyslog-or-syslog-ng file depending on the Syslog daemon you have installed.  

* The FluentD config file should be a new file located in: `/etc/opt/microsoft/omsagent/conf/omsagent.d` and replace the value in the **port** entry with your custom port number.

        <source>
          type syslog
          port %SYSLOG_PORT%
          bind 127.0.0.1
          protocol_type udp
          tag oms.syslog
        </source>
        <filter oms.syslog.**>
          type filter_syslog
        </filter>

* For rsyslog, you should create a new configuration file located in: `/etc/rsyslog.d/` and replace the value %SYSLOG_PORT% with your custom port number.  

    > [!NOTE]
    > If you modify this value in the configuration file `95-omsagent.conf`, it will be overwritten when the agent applies a default configuration.
    >

        # OMS Syslog collection for workspace %WORKSPACE_ID%
        kern.warning              @127.0.0.1:%SYSLOG_PORT%
        user.warning              @127.0.0.1:%SYSLOG_PORT%
        daemon.warning            @127.0.0.1:%SYSLOG_PORT%
        auth.warning              @127.0.0.1:%SYSLOG_PORT%

* The syslog-ng config should be modified by copying the example configuration shown below and adding the custom modified settings to the end of the syslog-ng.conf configuration file located in `/etc/syslog-ng/`.  Do **not** use the default label **%WORKSPACE_ID%_oms** or **%WORKSPACE_ID_OMS**, define a custom label to help distinguish your changes.  

    > [!NOTE]
    > If you modify the default values in the configuration file, they will be overwritten when the agent applies a default configuration.
    >

        filter f_custom_filter { level(warning) and facility(auth; };
        destination d_custom_dest { udp("127.0.0.1" port(%SYSLOG_PORT%)); };
        log { source(s_src); filter(f_custom_filter); destination(d_custom_dest); };

After completing the changes, the Syslog and the Log Analytics agent service needs to be restarted to ensure the configuration changes take effect.   

## Syslog record properties
Syslog records have a type of **Syslog** and have the properties in the following table.

| Property | Description |
|:--- |:--- |
| Computer |Computer that the event was collected from. |
| Facility |Defines the part of the system that generated the message. |
| HostIP |IP address of the system sending the message. |
| HostName |Name of the system sending the message. |
| SeverityLevel |Severity level of the event. |
| SyslogMessage |Text of the message. |
| ProcessID |ID of the process that generated the message. |
| EventTime |Date and time that the event was generated. |

## Log queries with Syslog records
The following table provides different examples of log queries that retrieve Syslog records.

| Query | Description |
|:--- |:--- |
| Syslog |All Syslogs. |
| Syslog &#124; where SeverityLevel == "error" |All Syslog records with severity of error. |
| Syslog &#124; summarize AggregatedValue = count() by Computer |Count of Syslog records by computer. |
| Syslog &#124; summarize AggregatedValue = count() by Facility |Count of Syslog records by facility. |

## Next steps
* Learn about [log searches](../../azure-monitor/log-query/log-query-overview.md) to analyze the data collected from data sources and solutions.
* Use [Custom Fields](../../azure-monitor/platform/custom-fields.md) to parse data from syslog records into individual fields.
* [Configure Linux agents](../../azure-monitor/learn/quick-collect-linux-computer.md) to collect other types of data.<|MERGE_RESOLUTION|>--- conflicted
+++ resolved
@@ -41,11 +41,7 @@
 By default, all configuration changes are automatically pushed to all agents.  If you want to configure Syslog manually on each Linux agent, then uncheck the box *Apply below configuration to my Linux machines*.
 
 ### Configure Syslog on Linux agent
-<<<<<<< HEAD
-When the [Log Analytics agent is installed on a Linux client](../../log-analytics/log-analytics-quick-collect-linux-computer.md), it installs a default syslog configuration file that defines the facility and severity of the messages that are collected.  You can modify this file to change the configuration.  The configuration file is different depending on the Syslog daemon that the client has installed.
-=======
-When the [OMS agent is installed on a Linux client](../../azure-monitor/learn/quick-collect-linux-computer.md), it installs a default syslog configuration file that defines the facility and severity of the messages that are collected.  You can modify this file to change the configuration.  The configuration file is different depending on the Syslog daemon that the client has installed.
->>>>>>> 867e0293
+When the [Log Analytics agent is installed on a Linux client](../../azure-monitor/learn/quick-collect-linux-computer.md), it installs a default syslog configuration file that defines the facility and severity of the messages that are collected.  You can modify this file to change the configuration.  The configuration file is different depending on the Syslog daemon that the client has installed.
 
 > [!NOTE]
 > If you edit the syslog configuration, you must restart the syslog daemon for the changes to take effect.
@@ -138,7 +134,7 @@
 
 
 ### Collecting data from additional Syslog ports
-The OMS agent listens for Syslog messages on the local client on port 25224.  When the agent is installed, a default syslog configuration is applied and found in the following location:
+The Log Analytics agent listens for Syslog messages on the local client on port 25224.  When the agent is installed, a default syslog configuration is applied and found in the following location:
 
 * Rsyslog: `/etc/rsyslog.d/95-omsagent.conf`
 * Syslog-ng: `/etc/syslog-ng/syslog-ng.conf`
