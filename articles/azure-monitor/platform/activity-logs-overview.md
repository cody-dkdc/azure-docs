---
title: Overview of the Azure Activity Log
description: Learn what the Azure Activity Log is and how you can use it to understand events occurring within your Azure subscription.
author: johnkemnetz
services: azure-monitor
ms.service: azure-monitor
ms.topic: conceptual
ms.date: 05/30/2018
ms.author: johnkem
ms.subservice: logs
---
# Overview of Azure Activity log

The **Azure Activity Log** is a subscription log that provides insight into subscription-level events that have occurred in Azure. This includes a range of data, from Azure Resource Manager operational data to updates on Service Health events. The Activity Log was previously known as “Audit Logs” or “Operational Logs,” since the Administrative category reports control-plane events for your subscriptions. Using the Activity Log, you can determine the ‘what, who, and when’ for any write operations (PUT, POST, DELETE) taken on the resources in your subscription. You can also understand the status of the operation and other relevant properties. The Activity Log does not include read (GET) operations or operations for resources that use the Classic/"RDFE" model.

![Activity Logs vs other types of logs](./media/activity-logs-overview/Activity_Log_vs_other_logs_v5.png)

Figure 1: Activity Logs vs other types of logs

The Activity Log differs from [Diagnostic Logs](diagnostic-logs-overview.md). Activity Logs provide data about the operations on a resource from the outside (the "control plane"). Diagnostics Logs are emitted by a resource and provide information about the operation of that resource (the "data plane").

> [!WARNING]
> The Azure Activity Log is primarily for activities that occur in Azure Resource Manager. It does not track resources using the Classic/RDFE model. Some Classic resource types have a proxy resource provider in Azure Resource Manager (for example, Microsoft.ClassicCompute). If you interact with a Classic resource type through Azure Resource Manager using these proxy resource providers, the operations appear in the Activity Log. If you interact with a Classic resource type outside of the Azure Resource Manager proxies, your actions are only recorded in the Operation Log. The Operation Log can be browsed in a separate section of the portal.
>
>

You can retrieve events from your Activity Log using the Azure portal, CLI, PowerShell cmdlets, and Azure Monitor REST API.

> [!NOTE]
> [The newer alerts](../../azure-monitor/platform/alerts-overview.md) offer an enhanced experience when creating and managing activity log alert rules.  [Learn more](../../azure-monitor/platform/alerts-activity-log.md).

## Categories in the Activity Log
The Activity Log contains several categories of data. For full details on the schemata of these categories, [see this article](../../azure-monitor/platform/activity-log-schema.md). These include:
* **Administrative** - This category contains the record of all create, update, delete, and action operations performed through Resource Manager. Examples of the types of events you would see in this category include "create virtual machine" and "delete network security group" Every action taken by a user or application using Resource Manager is modeled as an operation on a particular resource type. If the operation type is Write, Delete, or Action, the records of both the start and success or fail of that operation are recorded in the Administrative category. The Administrative category also includes any changes to role-based access control in a subscription.
* **Service Health** - This category contains the record of any service health incidents that have occurred in Azure. An example of the type of event you would see in this category is "SQL Azure in East US is experiencing downtime." Service health events come in five varieties: Action Required, Assisted Recovery, Incident, Maintenance, Information, or Security, and only appear if you have a resource in the subscription that would be impacted by the event.
* **Resource Health** - This category contains the record of any resource health events that have occurred to your Azure resources. An example of the type of event you would see in this category is "Virtual Machine health status changed to unavailable." Resource health events can represent one of four health statuses: Available, Unavailable, Degraded, and Unknown. Additionally, resource health events can be categorized as being Platform Initiated or User Initiated.
* **Alert** - This category contains the record of all activations of Azure alerts. An example of the type of event you would see in this category is "CPU % on myVM has been over 80 for the past 5 minutes." A variety of Azure systems have an alerting concept -- you can define a rule of some sort and receive a notification when conditions match that rule. Each time a supported Azure alert type 'activates,' or the conditions are met to generate a notification, a record of the activation is also pushed to this category of the Activity Log.
* **Autoscale** - This category contains the record of any events related to the operation of the autoscale engine based on any autoscale settings you have defined in your subscription. An example of the type of event you would see in this category is "Autoscale scale up action failed." Using autoscale, you can automatically scale out or scale in the number of instances in a supported resource type based on time of day and/or load (metric) data using an autoscale setting. When the conditions are met to scale up or down, the start and succeeded or failed events are recorded in this category.
* **Recommendation** - This category contains recommendation events from Azure Advisor.
* **Security** - This category contains the record of any alerts generated by Azure Security Center. An example of the type of event you would see in this category is "Suspicious double extension file executed."
* **Policy** - This category contains records of all effect action operations performed by Azure Policy. Examples of the types of events you would see in this category include Audit and Deny. Every action taken by Policy is modeled as an operation on a resource.

## Event schema per category

[See this article to understand the Activity Log event schema per category.](../../azure-monitor/platform/activity-log-schema.md)

## What you can do with the Activity Log

Here are some of the things you can do with the Activity Log:

![Azure Activity log](./media/activity-logs-overview/Activity_Log_Overview_v3.png)


* Query and view it in the **Azure portal**.
* [Create an alert on an Activity Log event.](../../azure-monitor/platform/activity-log-alerts.md)
* [Stream it to an **Event Hub**](../../azure-monitor/platform/activity-logs-stream-event-hubs.md) for ingestion by a third-party service or custom analytics solution such as Power BI.
* Analyze it in Power BI using the [**Power BI content pack**](https://powerbi.microsoft.com/documentation/powerbi-content-pack-azure-audit-logs/).
* [Save it to a **Storage Account** for archival or manual inspection](../../azure-monitor/platform/archive-activity-log.md). You can specify the retention time (in days) using the **Log Profile**.
* Query it via PowerShell Cmdlet, CLI, or REST API.

## Query the Activity Log in the Azure portal

Within the Azure portal, you can view your Activity Log in several places:
* The **Activity Log** that you can access by searching for the Activity Log under **All services** in the left-hand navigation pane.
* **Monitor** appears by default in the left-hand navigation pane. The Activity Log is one section of Azure Monitor.
* Most **resources**, for example, the configuration blade for a Virtual Machine. The Activity Log is a section on most resource blades, and clicking on it automatically filters the events to those related to that specific resource.

In the Azure portal, you can filter your Activity Log by these fields:
* Timespan - The start and end time for events.
* Category - The event category as described above.
* Subscription - One or more Azure subscription names.
* Resource group - One or more resource groups within those subscriptions.
* Resource (name) - The name of a specific resource.
* Resource type - The type of resource, for example, Microsoft.Compute/virtualmachines.
* Operation name - The name of an Azure Resource Manager operation, for example, Microsoft.SQL/servers/Write.
* Severity - The severity level of the event (Informational, Warning, Error, Critical).
* Event initiated by - The 'caller,' or user who performed the operation.
* Open search - This is an open text search box that searches for that string across all fields in all events.

Once you have defined a set of filters, you can pin a query to your Azure dashboard to always keep an eye on specific events.

For even more power, you can click the **Logs** icon, which displays your Activity Log data in the [Collect and analyze Activity Logs solution](../../azure-monitor/platform/collect-activity-logs.md). The Activity Log blade offers a basic filter/browse experience on logs, but the Azure Monitor logs feature enables you to pivot, query, and visualize your data in more powerful ways.

<<<<<<< HEAD
=======
## Export the Activity Log with a Log Profile

A **Log Profile** controls how your Activity Log is exported. Using a Log Profile, you can configure:

* Where the Activity Log should be sent (Storage Account or Event Hubs)
* Which event categories (Write, Delete, Action) should be sent. *The meaning of "category" in Log Profiles and Activity Log events is different. In the Log Profile, "Category" represents the operation type (Write, Delete, Action). In an Activity Log event, the "category" property represents the source or type of event (for example, Administration, ServiceHealth, Alert, and more).*
* Which regions (locations) should be exported. Make sure to include "global," as many events in the Activity Log are global events.
* How long the Activity Log should be retained in a Storage Account.
    - A retention of zero days means logs are kept forever. Otherwise, the value can be any number of days between 1 and 365.
    - If retention policies are set but storing logs in a Storage Account is disabled (for example, if only Event Hubs or Log Analytics options are selected), the retention policies have no effect.
    - Retention policies are applied per-day, so at the end of a day (UTC), logs from the day that is now beyond the retention policy are deleted. For example, if you had a retention policy of one day, at the beginning of the day today the logs from the day before yesterday would be deleted. The delete process begins at midnight UTC, but note that it can take up to 24 hours for the logs to be deleted from your storage account.

You can use a storage account or event hub namespace that is not in the same subscription as the one emitting logs. The user who configures the setting must have the appropriate RBAC access to both subscriptions.

These settings can be configured via the “Export” option in the Activity Log blade in the portal. They can also be configured programmatically [using the Azure Monitor REST API](https://msdn.microsoft.com/library/azure/dn931927.aspx), PowerShell cmdlets, or CLI. A subscription can only have one log profile.

### Configure log profiles using the Azure portal

You can stream the Activity Log to an Event Hub or store them in a Storage Account by using the “Export to Event Hub” option in the Azure portal.

1. Navigate to **Activity Log** using the menu on the left side of the portal.

    ![Navigate to Activity Log in portal](./media/activity-logs-overview/activity-logs-portal-navigate-v2.png)
2. Click the **Export to Event Hub** button at the top of the blade.

    ![Export button in portal](./media/activity-logs-overview/activity-logs-portal-export-v2.png)
3. In the blade that appears, you can select:
   * regions for which you would like to export events
   * the Storage Account to which you would like to save events
   * the number of days you want to retain these events in storage. A setting of 0 days retains the logs forever.
   * the Service Bus Namespace in which you would like an Event Hub to be created for streaming these events.

     ![Export Activity Log blade](./media/activity-logs-overview/activity-logs-portal-export-blade.png)
4. Click **Save** to save these settings. The settings are immediately be applied to your subscription.

### Configure log profiles using the Azure PowerShell Cmdlets

[!INCLUDE [updated-for-az](../../../includes/updated-for-az.md)]

#### Get existing log profile

```powershell
Get-AzLogProfile
```

#### Add a log profile

```powershell
Add-AzLogProfile -Name my_log_profile -StorageAccountId /subscriptions/s1/resourceGroups/myrg1/providers/Microsoft.Storage/storageAccounts/my_storage -serviceBusRuleId /subscriptions/s1/resourceGroups/Default-ServiceBus-EastUS/providers/Microsoft.ServiceBus/namespaces/mytestSB/authorizationrules/RootManageSharedAccessKey -Location global,westus,eastus -RetentionInDays 90 -Category Write,Delete,Action
```

| Property | Required | Description |
| --- | --- | --- |
| Name |Yes |Name of your log profile. |
| StorageAccountId |No |Resource ID of the Storage Account to which the Activity Log should be saved. |
| serviceBusRuleId |No |Service Bus Rule ID for the Service Bus namespace you would like to have event hubs created in. Is a string with this format: `{service bus resource ID}/authorizationrules/{key name}`. |
| Location |Yes |Comma-separated list of regions for which you would like to collect Activity Log events. |
| RetentionInDays |Yes |Number of days for which events should be retained, between 1 and 2147483647. A value of zero stores the logs indefinitely (forever). |
| Category |No |Comma-separated list of event categories that should be collected. Possible values are Write, Delete, and Action. |

#### Remove a log profile

```powershell
Remove-AzLogProfile -name my_log_profile
```

### Configure log profiles Using the Azure CLI

#### Get existing log profile

```azurecli
az monitor log-profiles list
az monitor log-profiles show --name <profile name>
```

The `name` property should be the name of your log profile.

#### Add a log profile

```azurecli
az monitor log-profiles create --name <profile name> \
    --locations <location1 location2 ...> \
    --location <location> \
    --categories <category1 category2 ...>
```

For the full documentation for creating a monitor profile with the CLI, see the [CLI command reference](/cli/azure/monitor/log-profiles#az-monitor-log-profiles-create)

#### Remove a log profile

```azurecli
az monitor log-profiles delete --name <profile name>
```
>>>>>>> ed4fca23

## Next Steps

* [Create a log profile to export the Azure Activity Log](activity-logs-profile.md)
* [Stream the Azure Activity Log to Event Hubs](activity-logs-stream-event-hubs.md)
* [Archive the Azure Activity Log to storage](archive-activity-log.md)
<|MERGE_RESOLUTION|>--- conflicted
+++ resolved
@@ -81,103 +81,6 @@
 
 For even more power, you can click the **Logs** icon, which displays your Activity Log data in the [Collect and analyze Activity Logs solution](../../azure-monitor/platform/collect-activity-logs.md). The Activity Log blade offers a basic filter/browse experience on logs, but the Azure Monitor logs feature enables you to pivot, query, and visualize your data in more powerful ways.
 
-<<<<<<< HEAD
-=======
-## Export the Activity Log with a Log Profile
-
-A **Log Profile** controls how your Activity Log is exported. Using a Log Profile, you can configure:
-
-* Where the Activity Log should be sent (Storage Account or Event Hubs)
-* Which event categories (Write, Delete, Action) should be sent. *The meaning of "category" in Log Profiles and Activity Log events is different. In the Log Profile, "Category" represents the operation type (Write, Delete, Action). In an Activity Log event, the "category" property represents the source or type of event (for example, Administration, ServiceHealth, Alert, and more).*
-* Which regions (locations) should be exported. Make sure to include "global," as many events in the Activity Log are global events.
-* How long the Activity Log should be retained in a Storage Account.
-    - A retention of zero days means logs are kept forever. Otherwise, the value can be any number of days between 1 and 365.
-    - If retention policies are set but storing logs in a Storage Account is disabled (for example, if only Event Hubs or Log Analytics options are selected), the retention policies have no effect.
-    - Retention policies are applied per-day, so at the end of a day (UTC), logs from the day that is now beyond the retention policy are deleted. For example, if you had a retention policy of one day, at the beginning of the day today the logs from the day before yesterday would be deleted. The delete process begins at midnight UTC, but note that it can take up to 24 hours for the logs to be deleted from your storage account.
-
-You can use a storage account or event hub namespace that is not in the same subscription as the one emitting logs. The user who configures the setting must have the appropriate RBAC access to both subscriptions.
-
-These settings can be configured via the “Export” option in the Activity Log blade in the portal. They can also be configured programmatically [using the Azure Monitor REST API](https://msdn.microsoft.com/library/azure/dn931927.aspx), PowerShell cmdlets, or CLI. A subscription can only have one log profile.
-
-### Configure log profiles using the Azure portal
-
-You can stream the Activity Log to an Event Hub or store them in a Storage Account by using the “Export to Event Hub” option in the Azure portal.
-
-1. Navigate to **Activity Log** using the menu on the left side of the portal.
-
-    ![Navigate to Activity Log in portal](./media/activity-logs-overview/activity-logs-portal-navigate-v2.png)
-2. Click the **Export to Event Hub** button at the top of the blade.
-
-    ![Export button in portal](./media/activity-logs-overview/activity-logs-portal-export-v2.png)
-3. In the blade that appears, you can select:
-   * regions for which you would like to export events
-   * the Storage Account to which you would like to save events
-   * the number of days you want to retain these events in storage. A setting of 0 days retains the logs forever.
-   * the Service Bus Namespace in which you would like an Event Hub to be created for streaming these events.
-
-     ![Export Activity Log blade](./media/activity-logs-overview/activity-logs-portal-export-blade.png)
-4. Click **Save** to save these settings. The settings are immediately be applied to your subscription.
-
-### Configure log profiles using the Azure PowerShell Cmdlets
-
-[!INCLUDE [updated-for-az](../../../includes/updated-for-az.md)]
-
-#### Get existing log profile
-
-```powershell
-Get-AzLogProfile
-```
-
-#### Add a log profile
-
-```powershell
-Add-AzLogProfile -Name my_log_profile -StorageAccountId /subscriptions/s1/resourceGroups/myrg1/providers/Microsoft.Storage/storageAccounts/my_storage -serviceBusRuleId /subscriptions/s1/resourceGroups/Default-ServiceBus-EastUS/providers/Microsoft.ServiceBus/namespaces/mytestSB/authorizationrules/RootManageSharedAccessKey -Location global,westus,eastus -RetentionInDays 90 -Category Write,Delete,Action
-```
-
-| Property | Required | Description |
-| --- | --- | --- |
-| Name |Yes |Name of your log profile. |
-| StorageAccountId |No |Resource ID of the Storage Account to which the Activity Log should be saved. |
-| serviceBusRuleId |No |Service Bus Rule ID for the Service Bus namespace you would like to have event hubs created in. Is a string with this format: `{service bus resource ID}/authorizationrules/{key name}`. |
-| Location |Yes |Comma-separated list of regions for which you would like to collect Activity Log events. |
-| RetentionInDays |Yes |Number of days for which events should be retained, between 1 and 2147483647. A value of zero stores the logs indefinitely (forever). |
-| Category |No |Comma-separated list of event categories that should be collected. Possible values are Write, Delete, and Action. |
-
-#### Remove a log profile
-
-```powershell
-Remove-AzLogProfile -name my_log_profile
-```
-
-### Configure log profiles Using the Azure CLI
-
-#### Get existing log profile
-
-```azurecli
-az monitor log-profiles list
-az monitor log-profiles show --name <profile name>
-```
-
-The `name` property should be the name of your log profile.
-
-#### Add a log profile
-
-```azurecli
-az monitor log-profiles create --name <profile name> \
-    --locations <location1 location2 ...> \
-    --location <location> \
-    --categories <category1 category2 ...>
-```
-
-For the full documentation for creating a monitor profile with the CLI, see the [CLI command reference](/cli/azure/monitor/log-profiles#az-monitor-log-profiles-create)
-
-#### Remove a log profile
-
-```azurecli
-az monitor log-profiles delete --name <profile name>
-```
->>>>>>> ed4fca23
-
 ## Next Steps
 
 * [Create a log profile to export the Azure Activity Log](activity-logs-profile.md)
