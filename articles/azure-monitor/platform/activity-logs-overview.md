--- conflicted
+++ resolved
@@ -5,8 +5,8 @@
 services: azure-monitor
 ms.service: azure-monitor
 ms.topic: conceptual
-ms.date: 05/30/2018
-ms.author: johnkem
+ms.date: 05/12/2018
+ms.author: bwren
 ms.subservice: logs
 ---
 # Overview of Azure Activity log
@@ -57,42 +57,6 @@
 | Policy | Contains records of all effect action operations performed by Azure Policy. Examples of Policy events include _Audit_ and _Deny_. Every action taken by Policy is modeled as an operation on a resource. |
 
 
-<<<<<<< HEAD
-=======
-## View 
-View the Activity Log for all resources from the **Monitor** menu in the Azure portal. View the Activity Log for a particular resource from the **Activity Log** option in that resource's menu. You can also retrieve Activity Log records with PowerShell, CLI, or REST API.  See [View and retrieve Azure Activity log events](activity-log-view.md) for details.
-
-
-## Collect in Azure Monitor
-Collect the Activity Log into a Log Analytics workspace in Azure Monitor to analyze it with other monitoring data and to retain the data for longer than 90 days. See [Collect and analyze Azure activity logs in Log Analytics workspace in Azure Monitor](activity-log-collect.md).
-
-
-
-## Export Activity Log
-Export the Activity Log to Azure Storage for archiving or stream it to an Event Hub for ingestion by a third-party service or custom analytics solution. See [Export the Azure Activity Log](activity-log-export.md).
-
-* Analyze it in Power BI using the [**Power BI content pack**](https://powerbi.microsoft.com/documentation/powerbi-content-pack-azure-audit-logs/).
-
-## Alert on the Activity Log
-You can create an alert when particular events are created in the Activity Log with an [Activity Log alert](activity-log-alerts.md). You can also create an alert using a [log query](alerts-log-query.md) when your Activity Log is connected to a Log Analytics workspace, but there is a cost to log query alerts. There is no cost for Activity Log alerts.
-
-<br><br>[The new alerting experience](../../azure-monitor/platform/alerts-overview.md) offer an enhanced experience when creating and managing activity log alert rules.  [Learn more](../../azure-monitor/platform/alerts-activity-log.md).
-
-## View change history
-
-When reviewing the Activity Log, it can help to see what changes happened during that event time. You can view this information with Change history.
-
-Navigate to Activity Log using the menu on the left side of the portal. Select an event from the Activity Log you want to look deeper into. Select the **Change history (Preview)** tab to view any associated changes with the event.
-
-![Change history list for an event](./media/activity-logs-overview/change-history-event.png)
-
-If there are any associated changes with the event, you'll see a list of changes that you can select. This opens up the **Change history (Preview)** page. On this page you see the changes to the resource. As you can see from the following example, we are able to see not only that the VM changed sizes, but what the previous VM size was before the change and what it was changed to.
-
-![Change history page showing differences](./media/activity-logs-overview/change-history-event-details.png)
-
-To learn more about Change history, see [Get resource changes](../../governance/resource-graph/how-to/get-resource-changes.md).
-
->>>>>>> 1d0a8c5c
 ## Next Steps
 
 * [Create a log profile to export the Azure Activity Log](activity-log-export.md)
