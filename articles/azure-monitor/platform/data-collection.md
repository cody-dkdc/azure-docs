---
title: Monitoring data collected by Azure Monitor | Microsoft Docs
description: Monitoring data collected by Azure Monitor is separated into metrics that are lightweight and capable of supporting near real-time scenarios and logs that are used for advanced analysis.
documentationcenter: ''
author: bwren
manager: carmonm
editor: tysonn
ms.service: monitoring
ms.topic: conceptual
ms.tgt_pltfrm: na
ms.workload: infrastructure-services
ms.date: 11/05/2018
ms.author: bwren
---

# Monitoring data collected by Azure Monitor
[Azure Monitor](../overview.md) is a service that helps you monitor your applications and the resources they rely on. Central to this function is storage of telemetry and other data from monitored resources. This article provides a complete description of how this data is stored and used by Azure Monitor.

All data collected by Azure Monitor fits into one of two fundamental types, [metrics](#metrics) and [logs](#logs). Metrics are numerical values that describe some aspect of a system at a particular point in time. They are lightweight and capable of supporting near real-time scenarios. Logs contain different kinds of data organized into records with different sets of properties for each type. Telemetry such as events and traces are stored as logs in addition to performance data so that it can all be combined for analysis.

![Azure Monitor overview](media/data-collection/overview.png)

## Metrics
Metrics are numerical values that describe some aspect of a system at a particular time. They are lightweight and capable of supporting near real-time scenarios. Metrics are collected at regular intervals whether or not the value changes. They're useful for alerting because they can be sampled frequently, and an alert can be fired quickly with relatively simple logic.

For example, you might collect processor utilization from a virtual machine every minute or the number of users logged in to your application every 10 minutes. You could fire an alert when one of those collected values or even the difference between two values exceeds a defined threshold.

Specific attributes of metrics in Azure include the following:

* Collected at one-minute frequency unless specified otherwise in the metric's definition.
* Uniquely identified by a metric name and a namespace that acts as a category.
* Stored for 93 days. You can copy metrics to logs for long term trending.

Each metric value has the following properties:
* The time the value was collected.
* The type of measurement the value represents.
* The resource the value is associated with.
* The value itself.
* Some metrics may have multiple dimensions as described in the next section. Custom metrics can have up to 10 dimensions.

### Multi-dimensional metrics
Dimensions of a metric are name-value pairs that carry additional data to describe the metric value. For example, a metric _Available disk space_ can have a dimension called _Drive_ with values _C:_, _D:_, which would allow viewing either available disk space across all drives or for each drive individually.

The example below illustrates two datasets for a hypothetical metric called _Network Throughput_. The first dataset has no dimensions. The second dataset shows the values with two dimensions, _IP Address_ and _Direction_:

### Network Throughput

| Timestamp     | Metric Value |
| ------------- |:-------------|
| 8/9/2017 8:14 | 1,331.8 Kbps |
| 8/9/2017 8:15 | 1,141.4 Kbps |
| 8/9/2017 8:16 | 1,110.2 Kbps |

This non-dimensional metric can only answer a basic question like "what was my network throughput at a given time?”

### Network Throughput + two dimensions ("IP" and "Direction")

| Timestamp     | Dimension "IP"   | Dimension "Direction" | Metric Value|
| ------------- |:-----------------|:------------------- |:-----------|
| 8/9/2017 8:14 | IP="192.168.5.2" | Direction="Send"    | 646.5 Kbps |
| 8/9/2017 8:14 | IP="192.168.5.2" | Direction="Receive" | 420.1 Kbps |
| 8/9/2017 8:14 | IP="10.24.2.15"  | Direction="Send"    | 150.0 Kbps |
| 8/9/2017 8:14 | IP="10.24.2.15"  | Direction="Receive" | 115.2 Kbps |
| 8/9/2017 8:15 | IP="192.168.5.2" | Direction="Send"    | 515.2 Kbps |
| 8/9/2017 8:15 | IP="192.168.5.2" | Direction="Receive" | 371.1 Kbps |
| 8/9/2017 8:15 | IP="10.24.2.15"  | Direction="Send"    | 155.0 Kbps |
| 8/9/2017 8:15 | IP="10.24.2.15"  | Direction="Receive" | 100.1 Kbps |

This metric can answer questions such as "what was the network throughput for each IP address?", and "how much data was sent versus received?" Multi-dimensional metrics carry additional analytical and diagnostic value compared to non-dimensional metrics.

### Value of metrics
Individual metrics typically provide little insight on their own. They provide a single value without any context other than comparison to a simple threshold. They're valuable when combined with other metrics to identify patterns and trends, or when combined with logs that provide context around particular values.

For example, a certain number of users on your application at a given time might tell you little about the health of the application. But a sudden drop in users, indicated by multiple values of the same metric, might indicate a problem. Excessive exceptions thrown by the application, and indicated by a separate metric, might identify an application issue that's causing the drop. Events that the application creates to identify failures in its components can help you identify the root cause.

### Sources of metric data
There are three fundamental sources of metrics collected by Azure Monitor. All of these metrics are available in the metric store where they can be evaluated together regardless of their source.

<<<<<<< HEAD
**Platform metrics** are created by Azure resources and give you visibility into their health and performance. Each type of resource creates a [distinct set of metrics](metrics-supported.md) without any configuration required. 
=======
**Platform metrics** are created by Azure resources and give you visibility into their health and performance. Each type of resource creates a [distinct set of metrics](../../azure-monitor/platform/metrics-supported.md) without any configuration required.
>>>>>>> 9399dc52

**Application metrics** are created by Application Insights for your monitored applications and help you detect performance issues and track trends in how your application is being used. This includes such values as _Server response time_ and _Browser exceptions_.

**Custom metrics** are metrics that you define in addition to the standard metric that are automatically available. Custom metrics must be created against a single resource in the same region as that resource. You can create custom metrics using the following methods:
- [Define custom metrics in your application](../../azure-monitor/app/api-custom-events-metrics.md) that's monitored by Application Insights. These are in addition to the standard set of application metrics.
- Publish custom metrics from your Windows virtual machines using [Windows Diagnostic Extension (WAD)](../../azure-monitor/platform/diagnostics-extension-overview.md).
- Publish custom metrics from your Linux virtual machines using [InfluxData Telegraf Agent](https://www.influxdata.com/time-series-platform/telegraf/).
- Write custom metrics from an Azure service using the custom metrics API.

![Metrics overview](media/data-collection/metrics-overview.png)

### What can you do with metrics?
Tasks that you can perform with metrics include the following:

- Use [metrics analytics](metrics-charts.md) to analyze collected metrics and plot them on a chart. Track the performance of a resource (such as a VM, website, or logic app) by pinning charts to an [Azure dashboard](../../azure-portal/azure-portal-dashboards.md).
- Configure a [metric alert rule](alerts-metric.md) that sends a notification or takes [automated action](action-groups.md) when the metric crosses a threshold.
<<<<<<< HEAD
- Use [Autoscale](autoscale-overview.md) to increase or decrease resources based on a metric crossing a threshold.
- Route metrics to logs to analyze metric data together with log data and to store metric values for longer than 93 days. 
- Stream metrics to an [Event Hub](stream-monitoring-data-event-hubs.md) to route them to [Azure Stream Analytics](../../stream-analytics/stream-analytics-introduction.md) or to external systems.
- [Archive](../../azure-monitor/learn/tutorial-archive-data.md) the performance or health history of your resource for compliance, auditing, or offline reporting purposes.
- Access metric values from a command line or custom application using  [PowerShell cmdlets](https://docs.microsoft.com/powershell/module/azurerm.insights/?view=azurermps-6.7.0) or [REST API](rest-api-walkthrough.md).


=======
- Use [Autoscale](../../azure-monitor/platform/autoscale-overview.md) to increase or decrease resources based on a metric crossing a threshold.
- Route metrics to Log Analytics to analyze metric data together with log data and to store metric values for longer than 93 days.
- Stream metrics to an [Event Hub](../../azure-monitor/platform/stream-monitoring-data-event-hubs.md) to route them to [Azure Stream Analytics](../../stream-analytics/stream-analytics-introduction.md) or to external systems.
- [Archive](../../azure-monitor/learn/tutorial-archive-data.md) the performance or health history of your resource for compliance, auditing, or offline reporting purposes.
- Access metric values from a command line or custom application using [PowerShell cmdlets](https://docs.microsoft.com/powershell/module/azurerm.insights/?view=azurermps-6.7.0) or [REST API](../../azure-monitor/platform/rest-api-walkthrough.md).
>>>>>>> 9399dc52

### Viewing metrics
Metrics in Azure Monitor are stored in a time series database optimized for quick retrieval and stores metric values for 93 days. Copy metrics to logs for long term analysis and trending.

Metric data is used in a variety of ways as described above. Use [metrics analytics](metrics-charts.md) to directly analyze the data in your metric store and chart the values of multiple metrics over time. You can view the charts interactively or pin them to a dashboard to view them with other visualizations. You can also retrieve metrics by using the [Azure monitoring REST API](rest-api-walkthrough.md).

![Metrics Analytics](media/data-collection/metrics-explorer.png)

## Logs
Logs contain different kinds of data organized into records with different sets of properties for each type. Logs can contain numeric values like metrics but typically contain text data with detailed descriptions. They further differ from metrics in that they vary in their structure and are often not collected at regular intervals.

A common type of log entry is an event which are collected sporadically. They're created by an application or service and typically include enough information to provide complete context on their own. For example, an event can indicate that a particular resource was created or modified, a new host started in response to increased traffic, or an error was detected in an application.

Logs are especially useful for combining data from a variety of sources, for complex analysis, and for trending over time. Because the format of the data can vary, applications can create custom logs by using the structure that they need. Metrics are even replicated in logs to combine them with other monitoring data for trending and other data analysis.

### Sources of log data
Azure Monitor can collect log data from a variety of sources both within Azure and from on-premises resources. Sources of log data include the following:

- [Activity logs](collect-activity-logs.md) from Azure resources that include information on their configuration and health and [Diagnostic logs](diagnostic-logs-stream-log-store.md) that provide insights into their operation.
- Agents on [Windows](agent-windows.md) and [Linux](../learn/quick-collect-linux-computer.md) virtual machines that send telemetry from the guest operating system and applications to Azure Monitor according to [Data Sources](data-sources.md) that you configure.
- Application data collected by [Application Insights](https://docs.microsoft.com/azure/application-insights/).
- Data providing insights into a particular application or service from [monitoring solutions](../insights/solutions.md) or features such as Container Insights, VM Insights, or Resource Group Insights.
- Security data collected by [Azure Security Center](https://docs.microsoft.com/azure/security-center/).
- [Metrics](#metrics) from Azure resources. This allows you to store metrics for longer than 93 days and to analyze it with other log data.
- Telemetry written to [Azure Storage](azure-storage-iis-table.md).
- Custom data from any REST API client using the [HTTP Data Collector API](data-collector-api.md) client or from an [Azure Logic App](https://docs.microsoft.com/azure/logic-apps/) workflow.

![Logs overview](media/data-collection/logs-overview.png)

### What can you do with logs?
Tasks that you can perform with logs include the following:

- Use [Log Analytics](../log-query/get-started-portal.md) in the Azure portal to write queries analyzing log data. Pin results rendered as tables or charts to an [Azure dashboard](../../azure-portal/azure-portal-dashboards.md).
- Configure a [log alert rule](alerts-log.md) that sends a notification or takes [automated action](action-groups.md) when the results of the query match a particular result.
- Build a workflow based on log data using [Logic Apps](~/articles/logic-apps/index.yml).
- Export the results of a query to [Power BI](powerbi.md) to use different visualizations and share with users outside of Azure.
- Access metric values from a command line or custom application using [PowerShell cmdlets](https://docs.microsoft.com/powershell/module/azurerm.operationalinsights/?view=azurermps-6.8.1) or [REST API](https://dev.loganalytics.io/).

### Viewing log data
All log data in Azure Monitor is retrieved using a [log query](../log-query/log-query-overview.md) written with the [Data Explorer query language](../log-query/get-started-queries.md), which allows you to quickly retrieve, consolidate, and analyze collected data. Use [Log Analytics](../log-query/portals.md) to write and test queries in the Azure portal. You can work with results interactively or pin them to a dashboard to view them with other visualizations. You can also retrieve logs by using the [Azure monitoring REST API](../../monitoring-and-diagnostics/monitoring-rest-api-walkthrough.md).

> [!IMPORTANT]
> Data from Application Insights is stored in a separate partition than other log data in Azure Monitor. This supports the same functionality as other log data, but you must use the [Application Insights console](../app/analytics.md) or the [Application Insights API](https://dev.applicationinsights.io/) to access this data. You can use a [cross-resource query](../log-query/cross-workspace-query.md) to analyze application data together with other log data.

![Logs](media/data-collection/logs.png)

## Convert monitoring data

### Metrics to logs
You can copy metrics to logs to perform complex analysis with other data types using Azure Monitor's rich query language. You can also retain log data for longer periods than metrics, which enables you to perform trending over time. Use metrics to support near real-time analysis and alerting while using logs for trending and analysis with other data.

You can get guidance for collecting metrics from Azure resources at [Collect Azure service logs and metrics for use in Azure Monitor](collect-azure-metrics-logs.md). Get guidance for collecting resources metrics from Azure PaaS resources at [Configure collection of Azure PaaS resource metrics with Azure Monitor](collect-azurepass-posh.md).

### Logs to metrics
As described above, metrics are more responsive than logs, so you can create alerts with lower latency and at a lower cost. A significant amount of numeric data is stored as logs that would be suitable for metrics but isn't stored as metrics in Azure Monitor. A common example is performance data collected from agents and management solutions. Some of these values can be copied into metrics, where they are available for alerting and for analysis with Metrics Explorer.

<<<<<<< HEAD
The explanation of this feature is available at [Create Metric Alerts for Logs in Azure Monitor](alerts-metric-logs.md). The list of values support is available at 
[Supported metrics with Azure Monitor](metrics-supported.md#microsoftoperationalinsightsworkspaces).
=======
The explanation of this feature is available at [Create Metric Alerts for Logs in Azure Monitor](../../azure-monitor/platform/alerts-metric-logs.md). The list of values support is available at
[Supported metrics with Azure Monitor](../../azure-monitor/platform/metrics-supported.md#microsoftoperationalinsightsworkspaces).
>>>>>>> 9399dc52

## Stream data to external systems
In addition to using the tools in Azure to analyze monitoring data, you may have a requirement to forward it to an external tool such as a security information and event management (SIEM) product. This forwarding is typically done directly from monitored resources through [Azure Event Hubs](https://docs.microsoft.com/azure/event-hubs/).

You can get guidance for the different kinds of monitoring data at [Stream Azure monitoring data to an event hub for consumption by an external tool](stream-monitoring-data-event-hubs.md).

## Next steps

- Learn about the [monitoring data available](data-sources.md) for different resources in Azure.<|MERGE_RESOLUTION|>--- conflicted
+++ resolved
@@ -76,11 +76,7 @@
 ### Sources of metric data
 There are three fundamental sources of metrics collected by Azure Monitor. All of these metrics are available in the metric store where they can be evaluated together regardless of their source.
 
-<<<<<<< HEAD
 **Platform metrics** are created by Azure resources and give you visibility into their health and performance. Each type of resource creates a [distinct set of metrics](metrics-supported.md) without any configuration required. 
-=======
-**Platform metrics** are created by Azure resources and give you visibility into their health and performance. Each type of resource creates a [distinct set of metrics](../../azure-monitor/platform/metrics-supported.md) without any configuration required.
->>>>>>> 9399dc52
 
 **Application metrics** are created by Application Insights for your monitored applications and help you detect performance issues and track trends in how your application is being used. This includes such values as _Server response time_ and _Browser exceptions_.
 
@@ -97,7 +93,6 @@
 
 - Use [metrics analytics](metrics-charts.md) to analyze collected metrics and plot them on a chart. Track the performance of a resource (such as a VM, website, or logic app) by pinning charts to an [Azure dashboard](../../azure-portal/azure-portal-dashboards.md).
 - Configure a [metric alert rule](alerts-metric.md) that sends a notification or takes [automated action](action-groups.md) when the metric crosses a threshold.
-<<<<<<< HEAD
 - Use [Autoscale](autoscale-overview.md) to increase or decrease resources based on a metric crossing a threshold.
 - Route metrics to logs to analyze metric data together with log data and to store metric values for longer than 93 days. 
 - Stream metrics to an [Event Hub](stream-monitoring-data-event-hubs.md) to route them to [Azure Stream Analytics](../../stream-analytics/stream-analytics-introduction.md) or to external systems.
@@ -105,13 +100,6 @@
 - Access metric values from a command line or custom application using  [PowerShell cmdlets](https://docs.microsoft.com/powershell/module/azurerm.insights/?view=azurermps-6.7.0) or [REST API](rest-api-walkthrough.md).
 
 
-=======
-- Use [Autoscale](../../azure-monitor/platform/autoscale-overview.md) to increase or decrease resources based on a metric crossing a threshold.
-- Route metrics to Log Analytics to analyze metric data together with log data and to store metric values for longer than 93 days.
-- Stream metrics to an [Event Hub](../../azure-monitor/platform/stream-monitoring-data-event-hubs.md) to route them to [Azure Stream Analytics](../../stream-analytics/stream-analytics-introduction.md) or to external systems.
-- [Archive](../../azure-monitor/learn/tutorial-archive-data.md) the performance or health history of your resource for compliance, auditing, or offline reporting purposes.
-- Access metric values from a command line or custom application using [PowerShell cmdlets](https://docs.microsoft.com/powershell/module/azurerm.insights/?view=azurermps-6.7.0) or [REST API](../../azure-monitor/platform/rest-api-walkthrough.md).
->>>>>>> 9399dc52
 
 ### Viewing metrics
 Metrics in Azure Monitor are stored in a time series database optimized for quick retrieval and stores metric values for 93 days. Copy metrics to logs for long term analysis and trending.
@@ -168,13 +156,8 @@
 ### Logs to metrics
 As described above, metrics are more responsive than logs, so you can create alerts with lower latency and at a lower cost. A significant amount of numeric data is stored as logs that would be suitable for metrics but isn't stored as metrics in Azure Monitor. A common example is performance data collected from agents and management solutions. Some of these values can be copied into metrics, where they are available for alerting and for analysis with Metrics Explorer.
 
-<<<<<<< HEAD
 The explanation of this feature is available at [Create Metric Alerts for Logs in Azure Monitor](alerts-metric-logs.md). The list of values support is available at 
 [Supported metrics with Azure Monitor](metrics-supported.md#microsoftoperationalinsightsworkspaces).
-=======
-The explanation of this feature is available at [Create Metric Alerts for Logs in Azure Monitor](../../azure-monitor/platform/alerts-metric-logs.md). The list of values support is available at
-[Supported metrics with Azure Monitor](../../azure-monitor/platform/metrics-supported.md#microsoftoperationalinsightsworkspaces).
->>>>>>> 9399dc52
 
 ## Stream data to external systems
 In addition to using the tools in Azure to analyze monitoring data, you may have a requirement to forward it to an external tool such as a security information and event management (SIEM) product. This forwarding is typically done directly from monitored resources through [Azure Event Hubs](https://docs.microsoft.com/azure/event-hubs/).
