--- conflicted
+++ resolved
@@ -148,14 +148,10 @@
 - Access metric values from a command line or custom application using  [PowerShell cmdlets](https://docs.microsoft.com/powershell/module/azurerm.operationalinsights/?view=azurermps-6.8.1) or [REST API](https://dev.loganalytics.io/).
 
 ### Viewing log data
-<<<<<<< HEAD
-All data from Log Analytics is retrieved using a [log query](../log-query/log-query-overview.md) that specifies a particular set of data. Queries are written using the [Log Analytics query language](../log-query/get-started-queries.md) which is a rich query language to quickly retrieve, consolidate, and analyze collected data. Use the [Log Analytics page](../log-query/portals.md) in the Azure portal to  directly analyze the data in your metric store and chart the values of multiple metrics over time. You can view the charts interactively or pin them to a dashboard to view them with other visualizations. You can also retrieve metrics by using the [Azure monitoring REST API](../../azure-monitor/platform/rest-api-walkthrough.md).
-=======
 All log data in Azure Monitor is retrieved using a [log query](../log-query/log-query-overview.md)  written with the [Data Explorer query language](../log-query/get-started-queries.md), which allows you to quickly retrieve, consolidate, and analyze collected data. Use [Log Analytics](../log-query/portals.md) to write and test queries in the Azure portal. You can  work with results interactively or pin them to a dashboard to view them with other visualizations. You can also retrieve logs by using the [Azure monitoring REST API](../../monitoring-and-diagnostics/monitoring-rest-api-walkthrough.md).
 
 > [!IMPORTANT]
 > Data from Application Insights is stored in a separate partition than other log data in Azure Monitor. This supports the same functionality as other log data, but you must use the [Application Insights console](/application-insights/app-insights-analytics.md) or the [Application Insights API](https://dev.applicationinsights.io/) to access this data. You can use a [cross-resource query](../log-query/cross-workspace-query.md) to analyze application data together with other log data.
->>>>>>> 2cf53f9f
 
 ![Logs](media/data-collection/logs.png)
 
