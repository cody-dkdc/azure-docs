---
title: Monitoring data collected by Azure Monitor | Microsoft Docs
description: Monitoring data collected by Azure Monitor is separated into metrics that are lightweight and capable of supporting near real-time scenarios and logs that are used for advanced analysis.
documentationcenter: ''
author: bwren
manager: carmonm
editor: tysonn
ms.service: monitoring
ms.topic: conceptual
ms.tgt_pltfrm: na
ms.workload: infrastructure-services
ms.date: 11/05/2018
ms.author: bwren
---

# Monitoring data collected by Azure Monitor
[Azure Monitor](../overview.md) is a service that helps you monitor your applications and the resources they rely on. Central to this function is storage of telemetry and other data from monitored resources. This article provides a complete description of how this data is stored and used by Azure Monitor.

All data collected by Azure Monitor fits into one of two fundamental types, [metrics](#metrics) and [logs](#logs). Metrics are numerical values that describe some aspect of a system at a particular point in time. They are lightweight and capable of supporting near real-time scenarios. Logs contain different kinds of data organized into records with different sets of properties for each type. Telemetry such as events and traces are stored as logs in addition to performance data so that it can all be combined for analysis.

![Azure Monitor overview](media/data-collection/overview.png)

## Metrics
Metrics are numerical values that describe some aspect of a system at a particular time. They are lightweight and capable of supporting near real-time scenarios. Metrics are collected at regular intervals whether or not the value changes. They're useful for alerting because they can be sampled frequently, and an alert can be fired quickly with relatively simple logic. 

For example, you might collect processor utilization from a virtual machine every minute or the number of users logged in to your application every 10 minutes. You could fire an alert when one of those collected values or even the difference between two values exceeds a defined threshold.

Specific attributes of metrics in Azure include the following:

* Collected at one-minute frequency unless specified otherwise in the metric's definition.
* Uniquely identified by a metric name and a namespace that acts as a category.
* Stored for 93 days. You can copy metrics to logs for long term trending.

Each metric value has the following properties:
* The time the value was collected.
* The type of measurement the value represents.
* The resource the value is associated with.
* The value itself.
* Some metrics may have multiple dimensions as described in the next section. Custom metrics can have up to 10 dimensions.

### Multi-dimensional metrics
Dimensions of a metric are name-value pairs that carry additional data to describe the metric value. For example, a metric _Available disk space_ can have a dimension called _Drive_ with values _C:_, _D:_, which would allow viewing either available disk space across all drives or for each drive individually. 

The example below illustrates two datasets for a hypothetical metric called _Network Throughput_. The first dataset has no dimensions. The second dataset shows the values with two dimensions, I_P Address_ and _Direction_:

### Network Throughput

 |Timestamp        | Metric Value | 
   | ------------- |:-------------| 
   | 8/9/2017 8:14 | 1,331.8 Kbps | 
   | 8/9/2017 8:15 | 1,141.4 Kbps |
   | 8/9/2017 8:16 | 1,110.2 Kbps |

This non-dimensional metric can only answer a basic question like "what was my network throughput at a given time?”

### Network Throughput + two dimensions ("IP" and "Direction")

| Timestamp          | Dimension "IP" | Dimension "Direction" | Metric Value| 
   | ------------- |:-----------------|:------------------- |:-----------|  
   | 8/9/2017 8:14 | IP="192.168.5.2" | Direction="Send"    | 646.5 Kbps |
   | 8/9/2017 8:14 | IP="192.168.5.2" | Direction="Receive" | 420.1 Kbps |
   | 8/9/2017 8:14 | IP="10.24.2.15"  | Direction="Send"    | 150.0 Kbps | 
   | 8/9/2017 8:14 | IP="10.24.2.15"  | Direction="Receive" | 115.2 Kbps |
   | 8/9/2017 8:15 | IP="192.168.5.2" | Direction="Send"    | 515.2 Kbps |
   | 8/9/2017 8:15 | IP="192.168.5.2" | Direction="Receive" | 371.1 Kbps |
   | 8/9/2017 8:15 | IP="10.24.2.15"  | Direction="Send"    | 155.0 Kbps |
   | 8/9/2017 8:15 | IP="10.24.2.15"  | Direction="Receive" | 100.1 Kbps |

This metric can answer questions such as "what was the network throughput for each IP address?", and "how much data was sent versus received?" Multi-dimensional metrics carry additional analytical and diagnostic value compared to non-dimensional metrics.

### Value of metrics
Individual metrics typically provide little insight on their own. They provide a single value without any context other than comparison to a simple threshold. They're valuable when combined with other metrics to identify patterns and trends, or when combined with logs that provide context around particular values. 

For example, a certain number of users on your application at a given time might tell you little about the health of the application. But a sudden drop in users, indicated by multiple values of the same metric, might indicate a problem. Excessive exceptions thrown by the application, and indicated by a separate metric, might identify an application issue that's causing the drop. Events that the application creates to identify failures in its components can help you identify the root cause.

### Sources of metric data
There are three fundamental sources of metrics collected by Azure Monitor. All of these metrics are available in the metric store where they can be evaluated together regardless of their source.

**Platform metrics** are created by Azure resources and give you visibility into their health and performance. Each type of resource creates a [distinct set of metrics](../../monitoring-and-diagnostics/monitoring-supported-metrics.md) without any configuration required. 

**Application metrics** are created by Application Insights for your monitored applications and help you detect performance issues and track trends in how your application is being used. This includes such values as _Server response time_ and _Browser exceptions_.

**Custom metrics** are metrics that you define in addition to the standard metric that are automatically available. Custom metrics must be created against a single resource in the same region as that resource. You can create custom metrics using the following methods:
    - [Define custom metrics in your application](../../application-insights/app-insights-api-custom-events-metrics.md) that's monitored by Application Insights. These are in addition to the standard set of application metrics.
    - Publish custom metrics from your Windows virtual machines using [Windows Diagnostic Extension (WAD)](../../monitoring-and-diagnostics/azure-diagnostics.md).
    - Publish custom metrics from your Linux virtual machines using [InfluxData Telegraf Agent](https://www.influxdata.com/time-series-platform/telegraf/).
    - Write custom metrics from an Azure service using the custom metrics API.
    
![Metrics overview](media/data-collection/metrics-overview.png)

### What can you do with metrics?
Tasks that you can perform with metrics include the following:

- Use [Metrics explorer](../../monitoring-and-diagnostics/monitoring-metric-charts.md) to analyze collected metrics and plot them on a chart. Track the performance of a resource (such as a VM, website, or logic app) by pinning charts to an [Azure dashboard](../../azure-portal/azure-portal-dashboards.md).
<<<<<<< HEAD
- Configure a [metric alert rule](../../monitoring-and-diagnostics/monitor-alerts-unified-usage.md) that sends a notification or takes [automated action](../../monitoring-and-diagnostics/monitoring-action-groups.md) when the metric crosses a threshold.
=======
- Configure a [metric alert rule](../../azure-monitor/platform/alerts-metric.md) that sends a notification or takes [automated action](../../azure-monitor/platform/action-groups.md) when the metric crosses a threshold.
>>>>>>> b6dab08c
- Use [Autoscale](../../monitoring-and-diagnostics/monitoring-overview-autoscale.md) to increase or decrease resources based on a metric crossing a threshold.
- Route metrics to logs to analyze metric data together with log data and to store metric values for longer than 93 days. 
- Stream metrics to an [Event Hub](../../monitoring-and-diagnostics/monitor-stream-monitoring-data-event-hubs.md) to route them to [Azure Stream Analytics](../../stream-analytics/stream-analytics-introduction.md) or to external systems.
- [Archive](../../monitoring-and-diagnostics/monitor-tutorial-archive-monitoring-data.md) the performance or health history of your resource for compliance, auditing, or offline reporting purposes.
- Access metric values from a command line or custom application using  [PowerShell cmdlets](https://docs.microsoft.com/powershell/module/azurerm.insights/?view=azurermps-6.7.0) or [REST API](../../monitoring-and-diagnostics/monitoring-rest-api-walkthrough.md).



### Viewing metrics
Metrics in Azure Monitor are stored in a time series database optimized for quick retrieval and stores metric values for 93 days. Copy metrics to logs for long term analysis and trending.

Metric data is used in a variety of ways as described above. Use [Metrics explorer](../../monitoring-and-diagnostics/monitoring-metric-charts.md) to directly analyze metric data in Azure Monitor and chart the values of multiple metrics over time. You can view the charts interactively or pin them to a dashboard to view them with other visualizations. You can also retrieve metrics by using the [Azure monitoring REST API](../../monitoring-and-diagnostics/monitoring-rest-api-walkthrough.md).

![Metrics Explorer](media/data-collection/metrics-explorer.png)





## Logs
Logs contain different kinds of data organized into records with different sets of properties for each type. Logs can contain numeric values like metrics but typically contain text data with detailed descriptions. They further differ from metrics in that they vary in their structure and are often not collected at regular intervals.

A common type of log entry is an event which are collected sporadically. They're created by an application or service and typically include enough information to provide complete context on their own. For example, an event can indicate that a particular resource was created or modified, a new host started in response to increased traffic, or an error was detected in an application.

Logs are especially useful for combining data from a variety of sources, for complex analysis, and for trending over time. Because the format of the data can vary, applications can create custom logs by using the structure that they need. Metrics are even replicated in logs to combine them with other monitoring data for trending and other data analysis.



### Sources of log data
Azure Monitor can collect log data from a variety of sources both within Azure and from on-premises resources. Sources of log data include the following:

- [Activity logs](../../log-analytics/log-analytics-activity.md) from Azure resources that include information on their configuration and health and [Diagnostic logs](../../monitoring-and-diagnostics/monitor-stream-diagnostic-logs-log-analytics.md) that provide insights into their operation.
- Agents on [Windows](../../log-analytics/log-analytics-agent-windows.md) and [Linux](../../log-analytics/log-analytics-linux-agents.md) virtual machines that send telemetry from the guest operating system and applications to Azure Monitor according to [Data Sources](data-sources.md) that you configure.
- Application data collected by [Application Insights](https://docs.microsoft.com/azure/application-insights/).
- Data providing insights into a particular application or service from [monitoring solutions](../insights/solutions.md) or features such as Container Insights, VM Insights, or Resource Group Insights.
- Security data collected by [Azure Security Center](https://docs.microsoft.com/azure/security-center/).
- [Metrics](#metrics) from Azure resources. This allows you to store metrics for longer than 93 days and to analyze it with other log data.
- Telemetry written to [Azure Storage](azure-storage-iis-table.md).
- Custom data from any REST API client using the [HTTP Data Collector API](../../log-analytics/log-analytics-data-collector-api.md) client or from an [Azure Logic App](https://docs.microsoft.com/azure/logic-apps/) workflow.

![Logs overview](media/data-collection/logs-overview.png)




### What can you do with logs?
Tasks that you can perform with logs include the following:

<<<<<<< HEAD
- Use [Log Analytics](../../log-analytics/query-language/get-started-analytics-portal.md) in the Azure portal to write queries analyzing log data.  Pin results rendered as tables or charts to an [Azure dashboard](../../azure-portal/azure-portal-dashboards.md).
- Configure a [log alert rule](../../monitoring-and-diagnostics/alert-log.md) that sends a notification or takes [automated action](../../monitoring-and-diagnostics/monitoring-action-groups.md) when the results of the query match a particular result.
- Build a workflow based on log data using [Logic Apps](/azure/logic-apps/).
- Export the results of a query to [Power BI](../../log-analytics/log-analytics-powerbi.md) to use different visualizations and share with users outside of Azure.
=======
- Use the [Log Analytics page](../../azure-monitor/log-query/get-started-portal.md) in the Azure portal to write queries analyzing log data.  Pin results rendered as tables or charts to an [Azure dashboard](../../azure-portal/azure-portal-dashboards.md).
- Configure a [log alert rule](../../azure-monitor/platform/alerts-log.md) that sends a notification or takes [automated action](../../azure-monitor/platform/action-groups.md) when the results of the query match a particular result.
- Build a workflow based on data in Log Analytics using [Logic Apps](~/articles/logic-apps/index.yml).
- Export the results of a query to [Power BI](../../azure-monitor/platform/powerbi.md) to use different visualizations and share with users outside of Azure.
>>>>>>> b6dab08c
- Access metric values from a command line or custom application using  [PowerShell cmdlets](https://docs.microsoft.com/powershell/module/azurerm.operationalinsights/?view=azurermps-6.8.1) or [REST API](https://dev.loganalytics.io/).

### Viewing log data
All log data in Azure Monitor is retrieved using a [log query](../log-query/log-query-overview.md)  written with the [Data Explorer query language](../log-query/get-started-queries.md), which allows you to quickly retrieve, consolidate, and analyze collected data. Use [Log Analytics](../../log-analytics/log-analytics-log-search-portals.md) to write and test queries in the Azure portal. You can  work with results interactively or pin them to a dashboard to view them with other visualizations. You can also retrieve logs by using the [Azure monitoring REST API](../../monitoring-and-diagnostics/monitoring-rest-api-walkthrough.md).

> [!IMPORTANT]
> Data from Application Insights is stored in a separate partition than other log data in Azure Monitor. This supports the same functionality as other log data, but you must use the [Application Insights console](/application-insights/app-insights-analytics.md) or the [Application Insights API](https://dev.applicationinsights.io/) to access this data. You can use a [cross-resource query](../../log-analytics/log-analytics-cross-workspace-search.md) to analyze application data together with other log data.

![Logs](media/data-collection/logs.png)


## Convert monitoring data

### Metrics to logs
You can copy metrics to logs to perform complex analysis with other data types using Azure Monitor's rich query language. You can also retain log data for longer periods than metrics, which enables you to perform trending over time. Use metrics to support near real-time analysis and alerting while using logs for trending and analysis with other data.

You can get guidance for collecting metrics from Azure resources at [Collect Azure service logs and metrics for use in Azure Monitor](../../log-analytics/log-analytics-azure-storage.md). Get guidance for collecting resources metrics from Azure PaaS resources at [Configure collection of Azure PaaS resource metrics with Azure Monitor](../../log-analytics/log-analytics-collect-azurepass-posh.md).

### Logs to metrics
As described above, metrics are more responsive than logs, so you can create alerts with lower latency and at a lower cost. A significant amount of numeric data is stored as logs that would be suitable for metrics but isn't stored as metrics in Azure Monitor.  A common example is performance data collected from agents and management solutions. Some of these values can be copied into metrics, where they are available for alerting and for analysis with Metrics Explorer.

The explanation of this feature is available at [Create Metric Alerts for Logs in Azure Monitor](../../monitoring-and-diagnostics/monitoring-metric-alerts-logs.md). The list of values support is available at 
[Supported metrics with Azure Monitor](../../monitoring-and-diagnostics/monitoring-supported-metrics.md#microsoftoperationalinsightsworkspaces).

## Stream data to external systems
In addition to using the tools in Azure to analyze monitoring data, you may have a requirement to forward it to an external tool such as a security information and event management (SIEM) product. This forwarding is typically done directly from monitored resources through [Azure Event Hubs](https://docs.microsoft.com/azure/event-hubs/). 

You can get guidance for the different kinds of monitoring data at [Stream Azure monitoring data to an event hub for consumption by an external tool](../../monitoring-and-diagnostics/monitor-stream-monitoring-data-event-hubs.md).

## Next steps

- Learn about the [monitoring data available](data-sources.md) for different resources in Azure.<|MERGE_RESOLUTION|>--- conflicted
+++ resolved
@@ -92,11 +92,7 @@
 Tasks that you can perform with metrics include the following:
 
 - Use [Metrics explorer](../../monitoring-and-diagnostics/monitoring-metric-charts.md) to analyze collected metrics and plot them on a chart. Track the performance of a resource (such as a VM, website, or logic app) by pinning charts to an [Azure dashboard](../../azure-portal/azure-portal-dashboards.md).
-<<<<<<< HEAD
-- Configure a [metric alert rule](../../monitoring-and-diagnostics/monitor-alerts-unified-usage.md) that sends a notification or takes [automated action](../../monitoring-and-diagnostics/monitoring-action-groups.md) when the metric crosses a threshold.
-=======
-- Configure a [metric alert rule](../../azure-monitor/platform/alerts-metric.md) that sends a notification or takes [automated action](../../azure-monitor/platform/action-groups.md) when the metric crosses a threshold.
->>>>>>> b6dab08c
+- Configure a [metric alert rule](alerts-metric.md) that sends a notification or takes [automated action](action-groups.md) when the metric crosses a threshold.
 - Use [Autoscale](../../monitoring-and-diagnostics/monitoring-overview-autoscale.md) to increase or decrease resources based on a metric crossing a threshold.
 - Route metrics to logs to analyze metric data together with log data and to store metric values for longer than 93 days. 
 - Stream metrics to an [Event Hub](../../monitoring-and-diagnostics/monitor-stream-monitoring-data-event-hubs.md) to route them to [Azure Stream Analytics](../../stream-analytics/stream-analytics-introduction.md) or to external systems.
@@ -128,14 +124,14 @@
 ### Sources of log data
 Azure Monitor can collect log data from a variety of sources both within Azure and from on-premises resources. Sources of log data include the following:
 
-- [Activity logs](../../log-analytics/log-analytics-activity.md) from Azure resources that include information on their configuration and health and [Diagnostic logs](../../monitoring-and-diagnostics/monitor-stream-diagnostic-logs-log-analytics.md) that provide insights into their operation.
-- Agents on [Windows](../../log-analytics/log-analytics-agent-windows.md) and [Linux](../../log-analytics/log-analytics-linux-agents.md) virtual machines that send telemetry from the guest operating system and applications to Azure Monitor according to [Data Sources](data-sources.md) that you configure.
+- [Activity logs](collect-activity-logs.md) from Azure resources that include information on their configuration and health and [Diagnostic logs](../../monitoring-and-diagnostics/monitor-stream-diagnostic-logs-log-analytics.md) that provide insights into their operation.
+- Agents on [Windows](agent-windows.md) and [Linux](../learn/quick-collect-linux-computer.md) virtual machines that send telemetry from the guest operating system and applications to Azure Monitor according to [Data Sources](data-sources.md) that you configure.
 - Application data collected by [Application Insights](https://docs.microsoft.com/azure/application-insights/).
 - Data providing insights into a particular application or service from [monitoring solutions](../insights/solutions.md) or features such as Container Insights, VM Insights, or Resource Group Insights.
 - Security data collected by [Azure Security Center](https://docs.microsoft.com/azure/security-center/).
 - [Metrics](#metrics) from Azure resources. This allows you to store metrics for longer than 93 days and to analyze it with other log data.
 - Telemetry written to [Azure Storage](azure-storage-iis-table.md).
-- Custom data from any REST API client using the [HTTP Data Collector API](../../log-analytics/log-analytics-data-collector-api.md) client or from an [Azure Logic App](https://docs.microsoft.com/azure/logic-apps/) workflow.
+- Custom data from any REST API client using the [HTTP Data Collector API](data-collector-api.md) client or from an [Azure Logic App](https://docs.microsoft.com/azure/logic-apps/) workflow.
 
 ![Logs overview](media/data-collection/logs-overview.png)
 
@@ -145,24 +141,17 @@
 ### What can you do with logs?
 Tasks that you can perform with logs include the following:
 
-<<<<<<< HEAD
-- Use [Log Analytics](../../log-analytics/query-language/get-started-analytics-portal.md) in the Azure portal to write queries analyzing log data.  Pin results rendered as tables or charts to an [Azure dashboard](../../azure-portal/azure-portal-dashboards.md).
-- Configure a [log alert rule](../../monitoring-and-diagnostics/alert-log.md) that sends a notification or takes [automated action](../../monitoring-and-diagnostics/monitoring-action-groups.md) when the results of the query match a particular result.
-- Build a workflow based on log data using [Logic Apps](/azure/logic-apps/).
-- Export the results of a query to [Power BI](../../log-analytics/log-analytics-powerbi.md) to use different visualizations and share with users outside of Azure.
-=======
-- Use the [Log Analytics page](../../azure-monitor/log-query/get-started-portal.md) in the Azure portal to write queries analyzing log data.  Pin results rendered as tables or charts to an [Azure dashboard](../../azure-portal/azure-portal-dashboards.md).
-- Configure a [log alert rule](../../azure-monitor/platform/alerts-log.md) that sends a notification or takes [automated action](../../azure-monitor/platform/action-groups.md) when the results of the query match a particular result.
-- Build a workflow based on data in Log Analytics using [Logic Apps](~/articles/logic-apps/index.yml).
-- Export the results of a query to [Power BI](../../azure-monitor/platform/powerbi.md) to use different visualizations and share with users outside of Azure.
->>>>>>> b6dab08c
+- Use [Log Analytics](../log-query/get-started-portal.md) in the Azure portal to write queries analyzing log data.  Pin results rendered as tables or charts to an [Azure dashboard](../../azure-portal/azure-portal-dashboards.md).
+- Configure a [log alert rule](alerts-log.md) that sends a notification or takes [automated action](action-groups.md) when the results of the query match a particular result.
+- Build a workflow based on log data using [Logic Apps](~/articles/logic-apps/index.yml).
+- Export the results of a query to [Power BI](powerbi.md) to use different visualizations and share with users outside of Azure.
 - Access metric values from a command line or custom application using  [PowerShell cmdlets](https://docs.microsoft.com/powershell/module/azurerm.operationalinsights/?view=azurermps-6.8.1) or [REST API](https://dev.loganalytics.io/).
 
 ### Viewing log data
-All log data in Azure Monitor is retrieved using a [log query](../log-query/log-query-overview.md)  written with the [Data Explorer query language](../log-query/get-started-queries.md), which allows you to quickly retrieve, consolidate, and analyze collected data. Use [Log Analytics](../../log-analytics/log-analytics-log-search-portals.md) to write and test queries in the Azure portal. You can  work with results interactively or pin them to a dashboard to view them with other visualizations. You can also retrieve logs by using the [Azure monitoring REST API](../../monitoring-and-diagnostics/monitoring-rest-api-walkthrough.md).
+All log data in Azure Monitor is retrieved using a [log query](../log-query/log-query-overview.md)  written with the [Data Explorer query language](../log-query/get-started-queries.md), which allows you to quickly retrieve, consolidate, and analyze collected data. Use [Log Analytics](portals.md) to write and test queries in the Azure portal. You can  work with results interactively or pin them to a dashboard to view them with other visualizations. You can also retrieve logs by using the [Azure monitoring REST API](../../monitoring-and-diagnostics/monitoring-rest-api-walkthrough.md).
 
 > [!IMPORTANT]
-> Data from Application Insights is stored in a separate partition than other log data in Azure Monitor. This supports the same functionality as other log data, but you must use the [Application Insights console](/application-insights/app-insights-analytics.md) or the [Application Insights API](https://dev.applicationinsights.io/) to access this data. You can use a [cross-resource query](../../log-analytics/log-analytics-cross-workspace-search.md) to analyze application data together with other log data.
+> Data from Application Insights is stored in a separate partition than other log data in Azure Monitor. This supports the same functionality as other log data, but you must use the [Application Insights console](/application-insights/app-insights-analytics.md) or the [Application Insights API](https://dev.applicationinsights.io/) to access this data. You can use a [cross-resource query](../log-query/cross-workspace-query.md) to analyze application data together with other log data.
 
 ![Logs](media/data-collection/logs.png)
 
@@ -172,7 +161,7 @@
 ### Metrics to logs
 You can copy metrics to logs to perform complex analysis with other data types using Azure Monitor's rich query language. You can also retain log data for longer periods than metrics, which enables you to perform trending over time. Use metrics to support near real-time analysis and alerting while using logs for trending and analysis with other data.
 
-You can get guidance for collecting metrics from Azure resources at [Collect Azure service logs and metrics for use in Azure Monitor](../../log-analytics/log-analytics-azure-storage.md). Get guidance for collecting resources metrics from Azure PaaS resources at [Configure collection of Azure PaaS resource metrics with Azure Monitor](../../log-analytics/log-analytics-collect-azurepass-posh.md).
+You can get guidance for collecting metrics from Azure resources at [Collect Azure service logs and metrics for use in Azure Monitor](collect-azure-metrics-logs.md). Get guidance for collecting resources metrics from Azure PaaS resources at [Configure collection of Azure PaaS resource metrics with Azure Monitor](collect-azurepass-posh.md).
 
 ### Logs to metrics
 As described above, metrics are more responsive than logs, so you can create alerts with lower latency and at a lower cost. A significant amount of numeric data is stored as logs that would be suitable for metrics but isn't stored as metrics in Azure Monitor.  A common example is performance data collected from agents and management solutions. Some of these values can be copied into metrics, where they are available for alerting and for analysis with Metrics Explorer.
