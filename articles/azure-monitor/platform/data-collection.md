---
title: Monitoring data collected by Azure Monitor | Microsoft Docs
description: Monitoring data collected by Azure Monitor is separated into metrics that are lightweight and capable of supporting near real-time scenarios and logs that are used for advanced analysis.
documentationcenter: ''
author: bwren
manager: carmonm
editor: tysonn
ms.service: monitoring
ms.topic: conceptual
ms.tgt_pltfrm: na
ms.workload: infrastructure-services
ms.date: 11/05/2018
ms.author: bwren
---

# Monitoring data collected by Azure Monitor
[Azure Monitor](../overview.md) is a service that helps you monitor your applications and the resources they rely on. Central to this function is storage of telemetry and other data from monitored resources. This article provides a complete description of how this data is stored and used by Azure Monitor.

All data collected by Azure Monitor fits into one of two fundamental types, [metrics](#metrics) and [logs](#logs). Metrics are numerical values that describe some aspect of a system at a particular point in time. They are lightweight and capable of supporting near real-time scenarios. Logs contain different kinds of data organized into records with different sets of properties for each type. Telemetry such as events and traces are stored as logs in addition to performance data so that it can all be combined for analysis.

![Azure Monitor overview](media/data-collection/overview.png)

## Metrics
Metrics are numerical values that describe some aspect of a system at a particular time. They are lightweight and capable of supporting near real-time scenarios. Metrics are collected at regular intervals whether or not the value changes. They're useful for alerting because they can be sampled frequently, and an alert can be fired quickly with relatively simple logic. 

For example, you might collect processor utilization from a virtual machine every minute or the number of users logged in to your application every 10 minutes. You could fire an alert when one of those collected values or even the difference between two values exceeds a defined threshold.

Specific attributes of metrics in Azure include the following:

* Collected at one-minute frequency unless specified otherwise in the metric's definition.
* Uniquely identified by a metric name and a namespace that acts as a category.
* Stored for 93 days. You can copy metrics to logs for long term trending.

Each metric value has the following properties:
* The time the value was collected.
* The type of measurement the value represents.
* The resource the value is associated with.
* The value itself.
* Some metrics may have multiple dimensions as described in the next section. Custom metrics can have up to 10 dimensions.

### Multi-dimensional metrics
Dimensions of a metric are name-value pairs that carry additional data to describe the metric value. For example, a metric _Available disk space_ can have a dimension called _Drive_ with values _C:_, _D:_, which would allow viewing either available disk space across all drives or for each drive individually. 

The example below illustrates two datasets for a hypothetical metric called _Network Throughput_. The first dataset has no dimensions. The second dataset shows the values with two dimensions, I_P Address_ and _Direction_:

### Network Throughput

 |Timestamp        | Metric Value | 
   | ------------- |:-------------| 
   | 8/9/2017 8:14 | 1,331.8 Kbps | 
   | 8/9/2017 8:15 | 1,141.4 Kbps |
   | 8/9/2017 8:16 | 1,110.2 Kbps |

This non-dimensional metric can only answer a basic question like "what was my network throughput at a given time?”

### Network Throughput + two dimensions ("IP" and "Direction")

| Timestamp          | Dimension "IP" | Dimension "Direction" | Metric Value| 
   | ------------- |:-----------------|:------------------- |:-----------|  
   | 8/9/2017 8:14 | IP="192.168.5.2" | Direction="Send"    | 646.5 Kbps |
   | 8/9/2017 8:14 | IP="192.168.5.2" | Direction="Receive" | 420.1 Kbps |
   | 8/9/2017 8:14 | IP="10.24.2.15"  | Direction="Send"    | 150.0 Kbps | 
   | 8/9/2017 8:14 | IP="10.24.2.15"  | Direction="Receive" | 115.2 Kbps |
   | 8/9/2017 8:15 | IP="192.168.5.2" | Direction="Send"    | 515.2 Kbps |
   | 8/9/2017 8:15 | IP="192.168.5.2" | Direction="Receive" | 371.1 Kbps |
   | 8/9/2017 8:15 | IP="10.24.2.15"  | Direction="Send"    | 155.0 Kbps |
   | 8/9/2017 8:15 | IP="10.24.2.15"  | Direction="Receive" | 100.1 Kbps |

This metric can answer questions such as "what was the network throughput for each IP address?", and "how much data was sent versus received?" Multi-dimensional metrics carry additional analytical and diagnostic value compared to non-dimensional metrics.

### Value of metrics
Individual metrics typically provide little insight on their own. They provide a single value without any context other than comparison to a simple threshold. They're valuable when combined with other metrics to identify patterns and trends, or when combined with logs that provide context around particular values. 

For example, a certain number of users on your application at a given time might tell you little about the health of the application. But a sudden drop in users, indicated by multiple values of the same metric, might indicate a problem. Excessive exceptions thrown by the application, and indicated by a separate metric, might identify an application issue that's causing the drop. Events that the application creates to identify failures in its components can help you identify the root cause.

### Sources of metric data
There are three fundamental sources of metrics collected by Azure Monitor. All of these metrics are available in the metric store where they can be evaluated together regardless of their source.

**Platform metrics** are created by Azure resources and give you visibility into their health and performance. Each type of resource creates a [distinct set of metrics](../../monitoring-and-diagnostics/monitoring-supported-metrics.md) without any configuration required. 

**Application metrics** are created by Application Insights for your monitored applications and help you detect performance issues and track trends in how your application is being used. This includes such values as _Server response time_ and _Browser exceptions_.

**Custom metrics** are metrics that you define in addition to the standard metric that are automatically available. Custom metrics must be created against a single resource in the same region as that resource. You can create custom metrics using the following methods:
    - [Define custom metrics in your application](../../application-insights/app-insights-api-custom-events-metrics.md) that's monitored by Application Insights. These are in addition to the standard set of application metrics.
    - Publish custom metrics from your Windows virtual machines using [Windows Diagnostic Extension (WAD)](../../azure-monitor/platform/diagnostics-extension-overview.md).
    - Publish custom metrics from your Linux virtual machines using [InfluxData Telegraf Agent](https://www.influxdata.com/time-series-platform/telegraf/).
    - Write custom metrics from an Azure service using the custom metrics API.
    
![Metrics overview](media/data-collection/metrics-overview.png)

### What can you do with metrics?
Tasks that you can perform with metrics include the following:

- Use [Metrics explorer](../../azure-monitor/platform/metrics-charts.md) to analyze collected metrics and plot them on a chart. Track the performance of a resource (such as a VM, website, or logic app) by pinning charts to an [Azure dashboard](../../azure-portal/azure-portal-dashboards.md).
- Configure a [metric alert rule](alerts-metric.md) that sends a notification or takes [automated action](action-groups.md) when the metric crosses a threshold.
<<<<<<< HEAD
- Use [Autoscale](../../monitoring-and-diagnostics/monitoring-overview-autoscale.md) to increase or decrease resources based on a metric crossing a threshold.
- Route metrics to logs to analyze metric data together with log data and to store metric values for longer than 93 days. 
=======
- Use [Autoscale](../../azure-monitor/platform/autoscale-overview.md) to increase or decrease resources based on a metric crossing a threshold.
- Route metrics to Log Analytics to analyze metric data together with log data and to store metric values for longer than 93 days. 
>>>>>>> 049ab113
- Stream metrics to an [Event Hub](../../monitoring-and-diagnostics/monitor-stream-monitoring-data-event-hubs.md) to route them to [Azure Stream Analytics](../../stream-analytics/stream-analytics-introduction.md) or to external systems.
- [Archive](../../monitoring-and-diagnostics/monitor-tutorial-archive-monitoring-data.md) the performance or health history of your resource for compliance, auditing, or offline reporting purposes.
- Access metric values from a command line or custom application using  [PowerShell cmdlets](https://docs.microsoft.com/powershell/module/azurerm.insights/?view=azurermps-6.7.0) or [REST API](../../monitoring-and-diagnostics/monitoring-rest-api-walkthrough.md).



### Viewing metrics
Metrics in Azure Monitor are stored in a time series database optimized for quick retrieval and stores metric values for 93 days. Copy metrics to logs for long term analysis and trending.

<<<<<<< HEAD
Metric data is used in a variety of ways as described above. Use [Metrics explorer](../../monitoring-and-diagnostics/monitoring-metric-charts.md) to directly analyze metric data in Azure Monitor and chart the values of multiple metrics over time. You can view the charts interactively or pin them to a dashboard to view them with other visualizations. You can also retrieve metrics by using the [Azure monitoring REST API](../../monitoring-and-diagnostics/monitoring-rest-api-walkthrough.md).
=======
Metric data is used in a variety of ways as described above. Use [Metrics explorer](../../azure-monitor/platform/metrics-charts.md) to directly analyze the data in your metric store and chart the values of multiple metrics over time. You can view the charts interactively or pin them to a dashboard to view them with other visualizations. You can also retrieve metrics by using the [Azure monitoring REST API](../../monitoring-and-diagnostics/monitoring-rest-api-walkthrough.md).
>>>>>>> 049ab113

![Metrics Explorer](media/data-collection/metrics-explorer.png)





## Logs
Logs contain different kinds of data organized into records with different sets of properties for each type. Logs can contain numeric values like metrics but typically contain text data with detailed descriptions. They further differ from metrics in that they vary in their structure and are often not collected at regular intervals.

A common type of log entry is an event which are collected sporadically. They're created by an application or service and typically include enough information to provide complete context on their own. For example, an event can indicate that a particular resource was created or modified, a new host started in response to increased traffic, or an error was detected in an application.

Logs are especially useful for combining data from a variety of sources, for complex analysis, and for trending over time. Because the format of the data can vary, applications can create custom logs by using the structure that they need. Metrics are even replicated in logs to combine them with other monitoring data for trending and other data analysis.



### Sources of log data
Azure Monitor can collect log data from a variety of sources both within Azure and from on-premises resources. Sources of log data include the following:

- [Activity logs](collect-activity-logs.md) from Azure resources that include information on their configuration and health and [Diagnostic logs](../../monitoring-and-diagnostics/monitor-stream-diagnostic-logs-log-analytics.md) that provide insights into their operation.
- Agents on [Windows](agent-windows.md) and [Linux](../learn/quick-collect-linux-computer.md) virtual machines that send telemetry from the guest operating system and applications to Azure Monitor according to [Data Sources](data-sources.md) that you configure.
- Application data collected by [Application Insights](https://docs.microsoft.com/azure/application-insights/).
- Data providing insights into a particular application or service from [monitoring solutions](../insights/solutions.md) or features such as Container Insights, VM Insights, or Resource Group Insights.
- Security data collected by [Azure Security Center](https://docs.microsoft.com/azure/security-center/).
- [Metrics](#metrics) from Azure resources. This allows you to store metrics for longer than 93 days and to analyze it with other log data.
- Telemetry written to [Azure Storage](azure-storage-iis-table.md).
- Custom data from any REST API client using the [HTTP Data Collector API](data-collector-api.md) client or from an [Azure Logic App](https://docs.microsoft.com/azure/logic-apps/) workflow.

![Logs overview](media/data-collection/logs-overview.png)




### What can you do with logs?
Tasks that you can perform with logs include the following:

- Use [Log Analytics](../log-query/get-started-portal.md) in the Azure portal to write queries analyzing log data.  Pin results rendered as tables or charts to an [Azure dashboard](../../azure-portal/azure-portal-dashboards.md).
- Configure a [log alert rule](alerts-log.md) that sends a notification or takes [automated action](action-groups.md) when the results of the query match a particular result.
- Build a workflow based on log data using [Logic Apps](~/articles/logic-apps/index.yml).
- Export the results of a query to [Power BI](powerbi.md) to use different visualizations and share with users outside of Azure.
- Access metric values from a command line or custom application using  [PowerShell cmdlets](https://docs.microsoft.com/powershell/module/azurerm.operationalinsights/?view=azurermps-6.8.1) or [REST API](https://dev.loganalytics.io/).

### Viewing log data
All log data in Azure Monitor is retrieved using a [log query](../log-query/log-query-overview.md)  written with the [Data Explorer query language](../log-query/get-started-queries.md), which allows you to quickly retrieve, consolidate, and analyze collected data. Use [Log Analytics](../log-query/portals.md) to write and test queries in the Azure portal. You can  work with results interactively or pin them to a dashboard to view them with other visualizations. You can also retrieve logs by using the [Azure monitoring REST API](../../monitoring-and-diagnostics/monitoring-rest-api-walkthrough.md).

> [!IMPORTANT]
> Data from Application Insights is stored in a separate partition than other log data in Azure Monitor. This supports the same functionality as other log data, but you must use the [Application Insights console](/application-insights/app-insights-analytics.md) or the [Application Insights API](https://dev.applicationinsights.io/) to access this data. You can use a [cross-resource query](../log-query/cross-workspace-query.md) to analyze application data together with other log data.

![Logs](media/data-collection/logs.png)


## Convert monitoring data

### Metrics to logs
You can copy metrics to logs to perform complex analysis with other data types using Azure Monitor's rich query language. You can also retain log data for longer periods than metrics, which enables you to perform trending over time. Use metrics to support near real-time analysis and alerting while using logs for trending and analysis with other data.

You can get guidance for collecting metrics from Azure resources at [Collect Azure service logs and metrics for use in Azure Monitor](collect-azure-metrics-logs.md). Get guidance for collecting resources metrics from Azure PaaS resources at [Configure collection of Azure PaaS resource metrics with Azure Monitor](collect-azurepass-posh.md).

### Logs to metrics
As described above, metrics are more responsive than logs, so you can create alerts with lower latency and at a lower cost. A significant amount of numeric data is stored as logs that would be suitable for metrics but isn't stored as metrics in Azure Monitor.  A common example is performance data collected from agents and management solutions. Some of these values can be copied into metrics, where they are available for alerting and for analysis with Metrics Explorer.

The explanation of this feature is available at [Create Metric Alerts for Logs in Azure Monitor](../../azure-monitor/platform/alerts-metric-logs.md). The list of values support is available at 
[Supported metrics with Azure Monitor](../../monitoring-and-diagnostics/monitoring-supported-metrics.md#microsoftoperationalinsightsworkspaces).

## Stream data to external systems
In addition to using the tools in Azure to analyze monitoring data, you may have a requirement to forward it to an external tool such as a security information and event management (SIEM) product. This forwarding is typically done directly from monitored resources through [Azure Event Hubs](https://docs.microsoft.com/azure/event-hubs/). 

You can get guidance for the different kinds of monitoring data at [Stream Azure monitoring data to an event hub for consumption by an external tool](../../monitoring-and-diagnostics/monitor-stream-monitoring-data-event-hubs.md).

## Next steps

- Learn about the [monitoring data available](data-sources.md) for different resources in Azure.<|MERGE_RESOLUTION|>--- conflicted
+++ resolved
@@ -93,13 +93,8 @@
 
 - Use [Metrics explorer](../../azure-monitor/platform/metrics-charts.md) to analyze collected metrics and plot them on a chart. Track the performance of a resource (such as a VM, website, or logic app) by pinning charts to an [Azure dashboard](../../azure-portal/azure-portal-dashboards.md).
 - Configure a [metric alert rule](alerts-metric.md) that sends a notification or takes [automated action](action-groups.md) when the metric crosses a threshold.
-<<<<<<< HEAD
-- Use [Autoscale](../../monitoring-and-diagnostics/monitoring-overview-autoscale.md) to increase or decrease resources based on a metric crossing a threshold.
-- Route metrics to logs to analyze metric data together with log data and to store metric values for longer than 93 days. 
-=======
 - Use [Autoscale](../../azure-monitor/platform/autoscale-overview.md) to increase or decrease resources based on a metric crossing a threshold.
 - Route metrics to Log Analytics to analyze metric data together with log data and to store metric values for longer than 93 days. 
->>>>>>> 049ab113
 - Stream metrics to an [Event Hub](../../monitoring-and-diagnostics/monitor-stream-monitoring-data-event-hubs.md) to route them to [Azure Stream Analytics](../../stream-analytics/stream-analytics-introduction.md) or to external systems.
 - [Archive](../../monitoring-and-diagnostics/monitor-tutorial-archive-monitoring-data.md) the performance or health history of your resource for compliance, auditing, or offline reporting purposes.
 - Access metric values from a command line or custom application using  [PowerShell cmdlets](https://docs.microsoft.com/powershell/module/azurerm.insights/?view=azurermps-6.7.0) or [REST API](../../monitoring-and-diagnostics/monitoring-rest-api-walkthrough.md).
@@ -109,11 +104,7 @@
 ### Viewing metrics
 Metrics in Azure Monitor are stored in a time series database optimized for quick retrieval and stores metric values for 93 days. Copy metrics to logs for long term analysis and trending.
 
-<<<<<<< HEAD
-Metric data is used in a variety of ways as described above. Use [Metrics explorer](../../monitoring-and-diagnostics/monitoring-metric-charts.md) to directly analyze metric data in Azure Monitor and chart the values of multiple metrics over time. You can view the charts interactively or pin them to a dashboard to view them with other visualizations. You can also retrieve metrics by using the [Azure monitoring REST API](../../monitoring-and-diagnostics/monitoring-rest-api-walkthrough.md).
-=======
 Metric data is used in a variety of ways as described above. Use [Metrics explorer](../../azure-monitor/platform/metrics-charts.md) to directly analyze the data in your metric store and chart the values of multiple metrics over time. You can view the charts interactively or pin them to a dashboard to view them with other visualizations. You can also retrieve metrics by using the [Azure monitoring REST API](../../monitoring-and-diagnostics/monitoring-rest-api-walkthrough.md).
->>>>>>> 049ab113
 
 ![Metrics Explorer](media/data-collection/metrics-explorer.png)
 
