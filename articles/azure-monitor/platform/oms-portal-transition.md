--- conflicted
+++ resolved
@@ -21,11 +21,7 @@
 
 **The OMS portal for the Azure public cloud has been officially retired. The OMS portal for the Azure US Government cloud will be officially retired on May 15, 2019.** We are excited to move to the Azure portal and expect the transition to be easy. But we understand changes are difficult and can be disruptive. Send any questions, feedback, or concerns to **LAUpgradeFeedback\@microsoft.com**. The rest of this article goes over the key scenarios and the roadmap for this transition.
 
-<<<<<<< HEAD
-**The OMS portal will be officially retired on January 15, 2019** for Azure commercial cloud and for Azure US Government cloud, the OMS portal **will be officially retired on March 30, 2019.** We are excited to move to the Azure portal and expect the transition to be easy. But we understand changes are difficult and can be disruptive. Send any questions, feedback, or concerns to **LAUpgradeFeedback\@microsoft.com**. The rest of this article goes over the key scenarios and the roadmap for this transition.
-=======
 The Azure portal is the hub for all Azure services and offers a rich management experience with capabilities such as dashboards for pinning resources, intelligent search for finding resources, and tagging for resource management. To consolidate and streamline the monitoring and management workflow, we started adding the OMS portal capabilities into the Azure portal. All of the features of the OMS portal are now part of the Azure portal. In fact, some of the new features such as Traffic Analytics are only available in the Azure portal. You will be able to accomplish everything you were doing in the OMS portal with the Azure portal and more. If you haven’t already done so, you should start using the Azure portal today!
->>>>>>> 6a383dfd
 
 ## What is changing? 
 The following changes are being announced with the deprecation of the OMS portal. Each of these changes is described in more detail in the sections below.
@@ -75,14 +71,7 @@
 
 ### Alert extension  
 
-<<<<<<< HEAD
-> [!NOTE]
-> Alerts have now been fully extended into the Azure portal for the public cloud. Existing alert rules can be viewed in the OMS portal, but they can only be managed in the Azure portal. Extension of alerts into the Azure portal will start for the Azure government cloud on February, 2019.
-
-Alerts have been [extended into the Azure portal](alerts-extend.md). Once this is complete, management actions on alerts will only be available in Azure portal. Existing alerts will continue to be listed in the OMS portal. If you access alerts programmatically by using the Log Analytics Alert REST API or Log Analytics Alert Resource Template, you'll need to use action groups instead of actions in your API calls, Azure Resource Manager templates, and PowerShell commands.
-=======
 Alerts have been [extended into the Azure portal](alerts-extend.md) Existing alerts will continue to be listed in the OMS portal, but you can only manage them in Azure portal. If you access alerts programmatically by using the Log Analytics Alert REST API or Log Analytics Alert Resource Template, you'll need to use action groups instead of actions in your API calls, Azure Resource Manager templates, and PowerShell commands.
->>>>>>> 6a383dfd
 
 ### Alert management solution
 As a change from a previous announcement, the [Alert management solution](alert-management-solution.md) will continue to be available and fully supported in the Azure portal. You can continue to install the solution from Azure Marketplace.
