--- conflicted
+++ resolved
@@ -114,12 +114,6 @@
 ## Next steps
 * Learn about [creating in log alerts in Azure](../platform/alerts-log.md).
 * Understand [webhooks in log alerts in Azure](alerts-log-webhook.md).
-<<<<<<< HEAD
 * Learn about [Azure Alerts](../platform/alerts-overview.md).
 * Learn more about [Application Insights](../app/analytics.md).
-* Learn more about [Azure Monitor log queries](../log-query/log-query-overview.md).    
-=======
-* Learn about [Azure Alerts](../../azure-monitor/platform/alerts-overview.md).
-* Learn more about [Application Insights](../../azure-monitor/app/analytics.md).
-* Learn more about [Log Analytics](../../azure-monitor/log-query/log-query-overview.md).    
->>>>>>> 9399dc52
+* Learn more about [Azure Monitor log queries](../log-query/log-query-overview.md).    