--- conflicted
+++ resolved
@@ -1,11 +1,6 @@
 ---
-<<<<<<< HEAD
 title: Collect Linux application performance in Azure Monitor | Microsoft Docs
 description: This article provides details for configuring the Log Analytics agent for Linux to collect performance counters for MySQL and Apache HTTP Server. 
-=======
-title: Collect Linux application performance in Log Analytics | Microsoft Docs
-description: This article provides details for configuring the Log Analytics agent for Linux to collect performance counters for MySQL and Apache HTTP Server.
->>>>>>> b6dab08c
 services: log-analytics
 documentationcenter: ''
 author: mgoedtel
