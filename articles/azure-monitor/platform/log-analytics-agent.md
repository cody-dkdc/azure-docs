--- conflicted
+++ resolved
@@ -33,11 +33,7 @@
 
 The Windows agent can report up to four Log Analytics workspaces, while the Linux agent only supports reporting to a single workspace.  
 
-<<<<<<< HEAD
-The agent for Linux and Windows isn't only for connecting to Azure Monitor, it also supports Azure Automation to host the Hybrid Runbook worker role and other services such as [Change Tracking](../../automation/automation-change-tracking.md) and [Update Management](../../automation/automation-update-management.md). For more information about the Hybrid Runbook Worker role, see [Azure Automation Hybrid Runbook Worker](../../automation/automation-hybrid-runbook-worker.md).  
-=======
 The agent for Linux and Windows isn't only for connecting to Azure Monitor, it also supports Azure Automation to host the Hybrid Runbook worker role and other services such as [Change Tracking](../../automation/change-tracking.md) and [Update Management](../../automation/automation-update-management.md). For more information about the Hybrid Runbook Worker role, see [Azure Automation Hybrid Runbook Worker](../../automation/automation-hybrid-runbook-worker.md).  
->>>>>>> 6a383dfd
 
 ## Supported Windows operating systems
 The following versions of the Windows operating system are officially supported for the Windows agent:
