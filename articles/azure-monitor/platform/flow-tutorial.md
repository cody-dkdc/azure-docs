---
title: Automate Azure Monitor log processes with Microsoft Flow
description: Learn how you can use Microsoft Flow to quickly automate repeatable processes by using the Azure Log Analytics connector.
services: log-analytics
documentationcenter: ''
author: mgoedtel
manager: carmonm
ms.service: log-analytics
ms.workload: infrastructure-services
ms.tgt_pltfrm: na
ms.topic: conceptual
ms.date: 09/29/2017
ms.author: bwren
---

# Automate Azure Monitor log processes with the connector for Microsoft Flow
<<<<<<< HEAD
[Microsoft Flow](https://ms.flow.microsoft.com) allows you to create automated workflows using hundreds of actions for a variety of services. Output from one action can be used as input to another allowing you to create integration between different services.  The Azure Log Analytics connector for Microsoft Flow allow you to build workflows that include data retrieved by log queries in Azure Monitor.

For example, you can use Microsoft Flow to use Azure Monitor log data in an email notification from Office 365, create a bug in Azure DevOps, or post a Slack message.  You can trigger a workflow by a simple schedule or from some action in a connected service such as when a mail or a tweet is received.  

The tutorial in this article shows you how to create a flow that automatically sends the results of a log query by email, just one example of how you can use the Log Analytics connector in Microsoft Flow. 
=======
[Microsoft Flow](https://ms.flow.microsoft.com) allows you to create automated workflows using hundreds of actions for a variety of services. Output from one action can be used as input to another allowing you to create integration between different services.  The Azure Log Analytics connector for Microsoft Flow allow you to build workflows that include data retrieved by log queries from a Log Analytics workspace in Azure Monitor.

[!INCLUDE [azure-monitor-log-analytics-rebrand](../../../includes/azure-monitor-log-analytics-rebrand.md)]

For example, you can use Microsoft Flow to use LAzure Monitor log data in an email notification from Office 365, create a bug in Azure DevOps, or post a Slack message.  You can trigger a workflow by a simple schedule or from some action in a connected service such as when a mail or a tweet is received.  

The tutorial in this article shows you how to create a flow that automatically sends the results of an Azure Monitor log query by email, just one example of how you can use the Log Analytics connector in Microsoft Flow. 
>>>>>>> 7ca4c7d1


## Step 1: Create a flow
1. Sign in to [Microsoft Flow](https://flow.microsoft.com), and select **My Flows**.
2. Click **+ Create from blank**.

## Step 2: Create a trigger for your flow
1. Click **Search hundreds of connectors and triggers**.
2. Type **Schedule** in the search box.
3. Select **Schedule**, and then select **Schedule - Recurrence**.
4. In the **Frequency** box select **Day** and in the **Interval** box, enter **1**.<br><br>![Microsoft Flow trigger dialog box](media/flow-tutorial/flow01.png)


## Step 3: Add a Log Analytics action
1. Click **+ New step**, and then click **Add an action**.
2. Search for **Log Analytics**.
3. Click **Azure Log Analytics – Run query and visualize results**.<br><br>![Log Analytics run query window](media/flow-tutorial/flow02.png)

## Step 4: Configure the Log Analytics action

1. Specify the details for your workspace including the Subscription ID, Resource Group, and Workspace Name.
2. Add the following log query to the **Query** window.  This is only a sample query, and you can replace with any other that returns data.
```
	Event
	| where EventLevelName == "Error" 
	| where TimeGenerated > ago(1day)
	| summarize count() by Computer
	| sort by Computer
```

2. Select **HTML Table** for the **Chart Type**.<br><br>![Log Analytics action](media/flow-tutorial/flow03.png)

## Step 5: Configure the flow to send email

1. Click **New step**, and then click **+ Add an action**.
2. Search for **Office 365 Outlook**.
3. Click **Office 365 Outlook – Send an email**.<br><br>![Office 365 Outlook selection window](media/flow-tutorial/flow04.png)

4. Specify the email address of a recipient in the **To** window and a subject for the email in **Subject**.
5. Click anywhere in the **Body** box.  A **Dynamic content** window opens with values from previous actions.  
6. Select **Body**.  This is the results of the query in the Log Analytics action.
6. Click **Show advanced options**.
7. In the **Is HTML** box, select **Yes**.<br><br>![Office 365 email configuration window](media/flow-tutorial/flow05.png)

## Step 6: Save and test your flow
1. In the **Flow name** box, add a name for your flow, and then click **Create flow**.<br><br>![Save flow](media/flow-tutorial/flow06.png)
2. The flow is now created and will run after a day which is the schedule you specified. 
3. To immediately test the flow, click **Run Now** and then **Run flow**.<br><br>![Run flow](media/flow-tutorial/flow07.png)
3. When the flow completes, check the mail of the recipient that you specified.  You should have received a mail with a body similar to the following:<br><br>![Sample email](media/flow-tutorial/flow08.png)


## Next steps

<<<<<<< HEAD
- Learn more about [log queries in Azure Monitor](../../azure-monitor/log-query/log-query-overview.md).
=======
- Learn more about [log queries in Azure Monitor](../log-query/log-query-overview.md).
>>>>>>> 7ca4c7d1
- Learn more about [Microsoft Flow](https://ms.flow.microsoft.com).


<|MERGE_RESOLUTION|>--- conflicted
+++ resolved
@@ -14,13 +14,6 @@
 ---
 
 # Automate Azure Monitor log processes with the connector for Microsoft Flow
-<<<<<<< HEAD
-[Microsoft Flow](https://ms.flow.microsoft.com) allows you to create automated workflows using hundreds of actions for a variety of services. Output from one action can be used as input to another allowing you to create integration between different services.  The Azure Log Analytics connector for Microsoft Flow allow you to build workflows that include data retrieved by log queries in Azure Monitor.
-
-For example, you can use Microsoft Flow to use Azure Monitor log data in an email notification from Office 365, create a bug in Azure DevOps, or post a Slack message.  You can trigger a workflow by a simple schedule or from some action in a connected service such as when a mail or a tweet is received.  
-
-The tutorial in this article shows you how to create a flow that automatically sends the results of a log query by email, just one example of how you can use the Log Analytics connector in Microsoft Flow. 
-=======
 [Microsoft Flow](https://ms.flow.microsoft.com) allows you to create automated workflows using hundreds of actions for a variety of services. Output from one action can be used as input to another allowing you to create integration between different services.  The Azure Log Analytics connector for Microsoft Flow allow you to build workflows that include data retrieved by log queries from a Log Analytics workspace in Azure Monitor.
 
 [!INCLUDE [azure-monitor-log-analytics-rebrand](../../../includes/azure-monitor-log-analytics-rebrand.md)]
@@ -28,7 +21,6 @@
 For example, you can use Microsoft Flow to use LAzure Monitor log data in an email notification from Office 365, create a bug in Azure DevOps, or post a Slack message.  You can trigger a workflow by a simple schedule or from some action in a connected service such as when a mail or a tweet is received.  
 
 The tutorial in this article shows you how to create a flow that automatically sends the results of an Azure Monitor log query by email, just one example of how you can use the Log Analytics connector in Microsoft Flow. 
->>>>>>> 7ca4c7d1
 
 
 ## Step 1: Create a flow
@@ -82,11 +74,7 @@
 
 ## Next steps
 
-<<<<<<< HEAD
-- Learn more about [log queries in Azure Monitor](../../azure-monitor/log-query/log-query-overview.md).
-=======
 - Learn more about [log queries in Azure Monitor](../log-query/log-query-overview.md).
->>>>>>> 7ca4c7d1
 - Learn more about [Microsoft Flow](https://ms.flow.microsoft.com).
 
 
