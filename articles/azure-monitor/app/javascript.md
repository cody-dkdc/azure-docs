--- conflicted
+++ resolved
@@ -199,11 +199,7 @@
 > 
 > 
 
-<<<<<<< HEAD
-You can also use the powerful [Data Explorer query language](../log-query/get-started-portal.md#browser-timings-table) to search page views.
-=======
 You can also use the powerful [Log Analytics query language](https://docs.microsoft.com/azure/application-insights/app-insights-analytics-tour) to search page views.
->>>>>>> d135b640
 
 ### Page view properties
 * **Page view duration** 
