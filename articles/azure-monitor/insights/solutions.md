--- conflicted
+++ resolved
@@ -99,15 +99,8 @@
 1. Scroll to the **Related Resources** section of the menu.
 1. If the **Workspace** setting is enabled, then this account is linked to a Log Analytics workspace. You can click on **Workspace** to view the details of the workspace.
 
-<<<<<<< HEAD
 ## Remove a monitoring solution
 To remove an installed solution, locate it in the [list of installed solutions](#list-installed-monitoring-solutions). Click on the name of the solution to open its summary page and then click on **Delete**.
-=======
-## Remove a management solution
-To remove an installed solution, locate it in the list of installed solutions. Click on the name of the solution to open its summary page and then click on **Delete**.
->>>>>>> adf7256b
-
-
 
 
 ## Next steps
