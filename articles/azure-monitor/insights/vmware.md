--- conflicted
+++ resolved
@@ -29,11 +29,7 @@
 ## Install and configure the solution
 Use the following information to install and configure the solution.
 
-<<<<<<< HEAD
-* Add the VMware Monitoring solution to your subscription using the process described in [Install a management solution](../insights/solutions.md#install-a-monitoring-solution).
-=======
 * Add the VMware Monitoring solution to your subscription using the process described in [Install a monitoring solution](../insights/solutions.md#install-a-monitoring-solution).
->>>>>>> 24ecd6ac
 
 #### Supported VMware ESXi hosts
 vSphere ESXi Host 5.5, 6.0, and 6.5
