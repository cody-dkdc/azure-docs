--- conflicted
+++ resolved
@@ -124,12 +124,8 @@
 A: No, only a single domain controller must be added. If you have multiple domain controllers in your Log Analytics workspace, data from all of them is sent to Azure Monitor.
 
 **Q: I don't want to add any domain controllers to my Log Analytics workspace. Can I still use the AD Replication Status solution?**
-<<<<<<< HEAD
-A: Yes. You can set the value of a registry key to enable it. See [To enable a non-domain controller to send AD data to Azure Monitor](#to-enable-a-non-domain-controller-to-send-ad-data-to-oms).
-=======
 
 A: Yes. You can set the value of a registry key to enable it. See [Enable non-domain controller](#enable-non-domain-controller).
->>>>>>> 3bd9ac41
 
 **Q: What is the name of the process that does the data collection?**
 A: AdvisorAssessment.exe
@@ -151,11 +147,7 @@
 
 If you need assistance connecting one of your domain controllers, you can view documentation at [Connect Windows computers to Azure Monitor](../../azure-monitor/platform/om-agents.md). Alternatively, if your domain controller is already connected to an existing System Center Operations Manager environment, you can view documentation at [Connect System Center Operations Manager to Azure Monitor](../../azure-monitor/platform/om-agents.md).
 
-<<<<<<< HEAD
-If you don't want to connect any of your domain controllers directly to Azure Monitor or to System Center Operations Manager, see [To enable a non-domain controller to send AD data to Azure Monitor](#to-enable-a-non-domain-controller-to-send-ad-data-to-oms).
-=======
 If you don't want to connect any of your domain controllers directly to Azure Monitor or to System Center Operations Manager, see [Enable non-domain controller](#enable-non-domain-controller).
->>>>>>> 3bd9ac41
 
 ## Next steps
 * Use [Log queries in Azure Monitor](../../azure-monitor/log-query/log-query-overview.md) to view detailed Active Directory Replication status data.