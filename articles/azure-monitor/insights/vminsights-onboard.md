--- conflicted
+++ resolved
@@ -1,5 +1,5 @@
 ---
-title: Deploy Azure Monitor for VMs (preview) | Microsoft Docs
+title: Deploy Azure Monitor for VMs Preview | Microsoft Docs
 description: This article describes how you deploy and configure Azure Monitor for VMs so you can start understanding how your distributed application is performing and what health issues have been identified.
 services: azure-monitor
 documentationcenter: ''
@@ -17,7 +17,7 @@
 ms.author: magoedte
 ---
 
-# Deploy Azure Monitor for VMs (preview)
+# Deploy Azure Monitor for VMs Preview
 This article describes how to set up Azure Monitor for VMs. The service monitors the operating system health of your Azure virtual machines (VMs) and virtual machine scale sets, and the virtual machines in your environment. This monitoring includes the discovery and mapping of application dependencies that might be hosted on them. 
 
 You enable Azure Monitor for VMs by using one of the following methods:  
@@ -46,17 +46,13 @@
 >Azure virtual machines can be deployed from any region and  aren't limited to the supported regions for the Log Analytics workspace.
 >
 
-<<<<<<< HEAD
 If you don't have a workspace, you can create one with one of the following methods:
-* [The Azure CLI](../../log-analytics/log-analytics-quick-create-workspace-cli.md)
-* [PowerShell](../../log-analytics/log-analytics-quick-create-workspace-posh.md)
-* [The Azure portal](../../log-analytics/log-analytics-quick-create-workspace.md)
-* [Azure Resource Manager](../../log-analytics/log-analytics-template-workspace-configuration.md) 
+* [The Azure CLI](../../azure-monitor/learn/quick-create-workspace-cli.md)
+* [PowerShell](../../azure-monitor/learn/quick-create-workspace-posh.md)
+* [The Azure portal](../../azure-monitor/learn/quick-create-workspace.md)
+* [Azure Resource Manager](../../azure-monitor/platform/template-workspace-configuration.md) 
 
 If you're enabling monitoring for a single Azure VM in the Azure portal, you can create a workspace during this process. 
-=======
-If you do not have a workspace, you can create it through [Azure CLI](../../azure-monitor/learn/quick-create-workspace-cli.md), through [PowerShell](../../azure-monitor/learn/quick-create-workspace-posh.md), in the [Azure portal](../../azure-monitor/learn/quick-create-workspace.md), or with [Azure Resource Manager](../../azure-monitor/platform/template-workspace-configuration.md).  If you are enabling monitoring for a single Azure VM from the Azure portal, you have the option to create a workspace during this process.  
->>>>>>> d4f70d0b
 
 To enable the solution for the at-scale scenario, first configure the following in your Log Analytics workspace:
 
@@ -198,11 +194,7 @@
     The list preselects the default workspace and location that the virtual machine is deployed to in the subscription. 
 
     >[!NOTE]
-<<<<<<< HEAD
-    >If you want to create a new Log Analytics workspace for storing the monitoring data from the VM, follow the instructions in [Create a Log Analytics workspace](../../log-analytics/log-analytics-quick-create-workspace.md) in one of the supported regions listed earlier.  
-=======
-    >If you want to create a new Log Analytics workspace for storing the monitoring data from the VM, follow the instructions in [Create a Log Analytics workspace](../../azure-monitor/learn/quick-create-workspace.md) in one of the supported regions listed earlier.   
->>>>>>> d4f70d0b
+    >If you want to create a new Log Analytics workspace for storing the monitoring data from the VM, follow the instructions in [Create a Log Analytics workspace](../../azure-monitor/learn/quick-create-workspace.md) in one of the supported regions listed earlier.  
 
 After you've enabled monitoring, it might take about 10 minutes before you can view the health metrics for the virtual machine. 
 
@@ -217,13 +209,9 @@
 1. If you don't already have a workspace, create one that can support Azure Monitor for VMs.  
     Before you proceed, see [Manage workspaces](../../log-analytics/log-analytics-manage-access.md?toc=/azure/azure-monitor/toc.json) to understand the cost, management, and compliance considerations.      
 
-<<<<<<< HEAD
+1. Create a new workspace if one does not already exist that can be used to support Azure Monitor for VMs. Review [Manage workspaces](../../azure-monitor/platform/manage-access.md?toc=/azure/azure-monitor/toc.json) before creating a new workspace to understand the cost, management, and compliance considerations before proceeding.       
+
 1. Enable performance counters in the workspace for collection on Linux and Windows VMs.
-=======
-1. Create a new workspace if one does not already exist that can be used to support Azure Monitor for VMs. Review [Manage workspaces](../../azure-monitor/platform/manage-access.md?toc=/azure/azure-monitor/toc.json) before creating a new workspace to understand the cost, management, and compliance considerations before proceeding.       
-2. Enable performance counters in the workspace for collection on Linux and Windows VMs.
-3. Install and enable the **ServiceMap** and **InfrastructureInsights** solution in your workspace.  
->>>>>>> d4f70d0b
 
 1. Install and enable the ServiceMap and InfrastructureInsights solution in your workspace. 
 
