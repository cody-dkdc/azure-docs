---
title: Deploy Azure Monitor for VMs (preview) | Microsoft Docs
description: This article describes how you deploy and configure Azure Monitor for VMs so you can start understanding how your distributed application is performing and what health issues have been identified.
services: azure-monitor
documentationcenter: ''
author: mgoedtel
manager: carmonm
editor: 

ms.assetid: 
ms.service: azure-monitor
ms.devlang: na
ms.topic: conceptual
ms.tgt_pltfrm: na
ms.workload: infrastructure-services
ms.date: 11/13/2018
ms.author: magoedte
---

# Deploy Azure Monitor for VMs (preview)
This article describes how to set up Azure Monitor for VMs. The service monitors the operating system health of your Azure virtual machines (VMs) and virtual machine scale sets, and the virtual machines in your environment. This monitoring includes the discovery and mapping of application dependencies that might be hosted on them. 

You enable Azure Monitor for VMs by using one of the following methods:  

* Enable a single Azure virtual machine by selecting **Insights (preview)** directly from the VM.
* Enable two or more Azure VMs by using Azure Policy. Through this method, the required dependencies of existing and new VMs are installed and properly configured. Non-compliant VMs are reported, so you can decide whether to enable them and how you want to remediate them. 
* Enable two or more Azure VMs or virtual machine scale sets across a specified subscription or resource group by using PowerShell.

Additional information about each method is provided later in the article.

## Prerequisites
Before you start, make sure that you understand the information in the following sections.

### Log Analytics 

A Log Analytics workspace is currently supported in the following regions:

  - West Central US  
  - East US  
  - West Europe  
  - Southeast Asia<sup>1</sup>  

<sup>1</sup> This region doesn't currently support the Health feature of Azure Monitor for VMs.   

>[!NOTE]
>Azure virtual machines can be deployed from any region and  aren't limited to the supported regions for the Log Analytics workspace.
>

If you don't have a workspace, you can create one with one of the following methods:
* [The Azure CLI](../../log-analytics/log-analytics-quick-create-workspace-cli.md)
* [PowerShell](../../log-analytics/log-analytics-quick-create-workspace-posh.md)
* [The Azure portal](../../log-analytics/log-analytics-quick-create-workspace.md)
* [Azure Resource Manager](../../log-analytics/log-analytics-template-workspace-configuration.md) 

If you're enabling monitoring for a single Azure VM from the Azure portal, you can create a workspace during this process. 

To enable the solution for the at-scale scenario, first configure the following in your Log Analytics workspace:

* Install the ServiceMap and InfrastructureInsights solutions. You can complete this installation only by using an Azure Resource Manager template that's provided in this article.  
* Configure the Log Analytics workspace to collect performance counters.

To configure your workspace for the at-scale scenario, see [Set up Log Analytics workspace for an at-scale deployment](#setup-log-analytics-workspace).

### Supported operating systems

The following table lists the Windows and Linux operating systems that are supported with Azure Monitor for VMs. A full list that details the major and minor Linux OS release and supported kernel versions is provided later in this section.

|OS version |Performance |Maps |Health |  
|-----------|------------|-----|-------|  
|Windows Server 2016 1803 | X | X | X |
|Windows Server 2016 | X | X | X |  
|Windows Server 2012 R2 | X | X | |  
|Windows Server 2012 | X | X | |  
|Windows Server 2008 R2 | X | X| |  
|Red Hat Enterprise Linux (RHEL) 7, 6| X | X| X |  
|Ubuntu 18.04, 16.04, 14.04 | X | X | X |  
|CentOS Linux 7, 6 | X | X | X |  
|SUSE Linux Enterprise Server (SLES) 12 | X | X | X |  
|Oracle Linux 7 | X<sup>1</sup> | | X |  
|Oracle Linux 6 | X | X | X |  
|Debian 9.4, 8 | X<sup>1</sup> | | X | 

<sup>1</sup> The Performance feature of Azure Monitor for VMs is available only from Azure Monitor. It isn't available when you access it directly from the left pane of the Azure VM. 

>[!NOTE]
>The following information applies to support of the Linux operating system:  
> - Only default and SMP Linux kernel releases are supported. 
> - Nonstandard kernel releases, such as Physical Address Extension (PAE) and Xen, aren't supported for any Linux distribution. For example, a system with the release string of *2.6.16.21-0.8-xen* isn't supported. 
> - Custom kernels, including recompiles of standard kernels, aren't supported. 
> - CentOSPlus kernel isn't supported. 


#### Red Hat Linux 7

| OS version | Kernel version |
|:--|:--|
| 7.0 | 3.10.0-123 |
| 7.1 | 3.10.0-229 |
| 7.2 | 3.10.0-327 |
| 7.3 | 3.10.0-514 |
| 7.4 | 3.10.0-693 |
| 7.5 | 3.10.0-862 |

#### Red Hat Linux 6

| OS version | Kernel version |
|:--|:--|
| 6.0 | 2.6.32-71 |
| 6.1 | 2.6.32-131 |
| 6.2 | 2.6.32-220 |
| 6.3 | 2.6.32-279 |
| 6.4 | 2.6.32-358 |
| 6.5 | 2.6.32-431 |
| 6.6 | 2.6.32-504 |
| 6.7 | 2.6.32-573 |
| 6.8 | 2.6.32-642 |
| 6.9 | 2.6.32-696 |

#### Ubuntu Server

| OS version | Kernel version |
|:--|:--|
| Ubuntu 18.04 | kernel 4.15.* |
| Ubuntu 16.04.3 | kernel 4.15.* |
| 16.04 | 4.4.\*<br>4.8.\*<br>4.10.\*<br>4.11.\*<br>4.13.\* |
| 14.04 | 3.13.\*<br>4.4.\* |

#### Oracle Enterprise Linux 6 with Unbreakable Enterprise Kernel
| OS version | Kernel version
|:--|:--|
| 6.2 | Oracle 2.6.32-300 (UEK R1) |
| 6.3 | Oracle 2.6.39-200 (UEK R2) |
| 6.4 | Oracle 2.6.39-400 (UEK R2) |
| 6.5 | Oracle 2.6.39-400 (UEK R2 i386) |
| 6.6 | Oracle 2.6.39-400 (UEK R2 i386) |

#### Oracle Enterprise Linux 5 with Unbreakable Enterprise Kernel

| OS version | Kernel version
|:--|:--|
| 5.10 | Oracle 2.6.39-400 (UEK R2) |
| 5.11 | Oracle 2.6.39-400 (UEK R2) |

#### SUSE Linux 12 Enterprise Server

| OS version | Kernel version
|:--|:--|
|12 SP2 | 4.4.* |
|12 SP3 | 4.4.* |

### The Microsoft Dependency agent
The Azure Monitor for VMs Map feature gets its data from the Microsoft Dependency agent. The Dependency agent relies on the Log Analytics agent for its connection to Log Analytics. Therefore, your system must have the Log Analytics agent installed and configured with the Dependency agent. 

Whether you enable Azure Monitor for VMs for a single Azure VM or you use the at-scale deployment method, you need to use the Azure VM Dependency agent extension to install the agent as part of the experience. 

In a hybrid environment, you can download and install the Dependency agent in either of two ways: Manually, or by using an automated deployment method for virtual machines that are hosted outside Azure. 

The following table describes the connected sources that the Map feature supports in a hybrid environment.

| Connected source | Supported | Description |
|:--|:--|:--|
<<<<<<< HEAD
| Windows agents | Yes | In addition to the [Log Analytics agent for Windows](../../log-analytics/log-analytics-agent-overview.md), Windows agents require the Microsoft Dependency agent. For a complete list of operating system versions, see [supported operating systems](#supported-operating-systems). |
| Linux agents | Yes | In addition to the [Log Analytics agent for Linux](../../log-analytics/log-analytics-agent-overview.md), Linux agents require the Microsoft Dependency agent. For a complete list of operating system versions, see [supported operating systems](#supported-operating-systems). |
=======
| Windows agents | Yes | In addition to the [Log Analytics agent for Windows](../../azure-monitor/platform/log-analytics-agent.md), Windows agents require the Microsoft Dependency agent. See the [supported operating systems](#supported-operating-systems) for a complete list of operating system versions. |
| Linux agents | Yes | In addition to the [Log Analytics agent for Linux](../../azure-monitor/platform/log-analytics-agent.md), Linux agents require the Microsoft Dependency agent. See the [supported operating systems](#supported-operating-systems) for a complete list of operating system versions. |
>>>>>>> 41342a7f
| System Center Operations Manager management group | No | |  

The Dependency agent can be downloaded from the following locations:

| File | OS | Version | SHA-256 |
|:--|:--|:--|:--|
| [InstallDependencyAgent-Windows.exe](https://aka.ms/dependencyagentwindows) | Windows | 9.7.1 | 55030ABF553693D8B5112569FB2F97D7C54B66E9990014FC8CC43EFB70DE56C6 |
| [InstallDependencyAgent-Linux64.bin](https://aka.ms/dependencyagentlinux) | Linux | 9.7.1 | 43C75EF0D34471A0CBCE5E396FFEEF4329C9B5517266108FA5D6131A353D29FE |

## Role-based access control
To enable and access the features in Azure Monitor for VMs, you need to be assigned the following access roles: 
  
- To enable the solution, you must have the *Log Analytics contributor* role. 

- To view performance, health, and map data, you must have the *Monitoring Reader* role for the Azure VM. The Log Analytics workspace must be configured for Azure Monitor for VMs.  

For more information about how to control access to a Log Analytics workspace, see [Manage workspaces](../../log-analytics/log-analytics-manage-access.md).

## Enable monitoring from the Azure portal
To enable monitoring of your Azure VM in the Azure portal, do the following:

1. Sign in to the Azure portal at [https://portal.azure.com](https://portal.azure.com). 
1. Select **Virtual Machines**. 
1. From the list, select a VM. 
1. On the VM page, in the **Monitoring** section, select **Insights (preview)**.
1. On the **Insights (preview)** page, select **Try now**.

    ![Enable Azure Monitor for VMs for a VM](./media/vminsights-onboard/enable-vminsights-vm-portal-01.png)

1. On the **Azure Monitor Insights Onboarding** page, if you have an existing Log Analytics workspace in the same subscription, select it in the drop-down list.  
    The list preselects the default workspace and location that the virtual machine is deployed to in the subscription. 

    >[!NOTE]
    >If you want to create a new Log Analytics workspace for storing the monitoring data from the VM, follow the instructions in [Create a Log Analytics workspace](../../log-analytics/log-analytics-quick-create-workspace.md) in one of the supported regions listed earlier.  

After you've enabled monitoring, it might take about 10 minutes before you can view the health metrics for the virtual machine. 

![Enable Azure Monitor for VMs monitoring deployment processing](./media/vminsights-onboard/onboard-vminsights-vm-portal-status.png)


## Deploy at scale
In this section, you deploy Azure Monitor for VMs at scale by using either Azure Policy or Azure PowerShell. 

Before you deploy your VMs, pre-configure your Log Analytics workspace as follows:

1. If you don't already have a workspace, create one that can support Azure Monitor for VMs.  
    Before you proceed, see [Manage workspaces](../../log-analytics/log-analytics-manage-access.md?toc=/azure/azure-monitor/toc.json) to understand the cost, management, and compliance considerations.      

1. Enable performance counters in the workspace for collection on Linux and Windows VMs.

1. Install and enable the ServiceMap and InfrastructureInsights solution in your workspace. 

### Set up a Log Analytics workspace
If you don't have a Log Analytics workspace, create one by reviewing the methods that are suggested in the ["Prerequisites"](#log-analytics) section. 

#### Enable performance counters
If the Log Analytics workspace that's referenced by the solution isn't already configured to collect the performance counters required by the solution, you need to enable them. You can do so in either of two ways:
* Manually, as described in [Windows and Linux performance data sources in Log Analytics](../../azure-monitor/platform/data-sources-performance-counters.md)
* By downloading and running a PowerShell script that's available from [Azure PowerShell Gallery](https://www.powershellgallery.com/packages/Enable-VMInsightsPerfCounters/1.1)
 
#### Install the ServiceMap and InfrastructureInsights solutions
This method includes a JSON template that specifies the configuration for enabling the solution components in your Log Analytics workspace. 

If you're unfamiliar with deploying resources by using a template, see:
* [Deploy resources with Resource Manager templates and Azure PowerShell](../../azure-resource-manager/resource-group-template-deploy.md)
* [Deploy resources with Resource Manager templates and the Azure CLI](../../azure-resource-manager/resource-group-template-deploy-cli.md) 

If you choose to use the Azure CLI, you first need to install and use the CLI locally. You must be running the Azure CLI version 2.0.27 or later. To identify your version, run `az --version`. If you need to install or upgrade the Azure CLI, see [Install the Azure CLI](https://docs.microsoft.com/cli/azure/install-azure-cli). 

1. Copy and paste the following JSON syntax into your file:

    ```json
    {

    "$schema": "https://schema.management.azure.com/schemas/2015-01-01/deploymentTemplate.json#",
    "contentVersion": "1.0.0.0",
    "parameters": {
        "WorkspaceName": {
            "type": "string"
        },
        "WorkspaceLocation": {
            "type": "string"
        }
    },
    "resources": [
        {
            "apiVersion": "2017-03-15-preview",
            "type": "Microsoft.OperationalInsights/workspaces",
            "name": "[parameters('WorkspaceName')]",
            "location": "[parameters('WorkspaceLocation')]",
            "resources": [
                {
                    "apiVersion": "2015-11-01-preview",
                    "location": "[parameters('WorkspaceLocation')]",
                    "name": "[concat('ServiceMap', '(', parameters('WorkspaceName'),')')]",
                    "type": "Microsoft.OperationsManagement/solutions",
                    "dependsOn": [
                        "[concat('Microsoft.OperationalInsights/workspaces/', parameters('WorkspaceName'))]"
                    ],
                    "properties": {
                        "workspaceResourceId": "[resourceId('Microsoft.OperationalInsights/workspaces/', parameters('WorkspaceName'))]"
                    },

                    "plan": {
                        "name": "[concat('ServiceMap', '(', parameters('WorkspaceName'),')')]",
                        "publisher": "Microsoft",
                        "product": "[Concat('OMSGallery/', 'ServiceMap')]",
                        "promotionCode": ""
                    }
                },
                {
                    "apiVersion": "2015-11-01-preview",
                    "location": "[parameters('WorkspaceLocation')]",
                    "name": "[concat('InfrastructureInsights', '(', parameters('WorkspaceName'),')')]",
                    "type": "Microsoft.OperationsManagement/solutions",
                    "dependsOn": [
                        "[concat('Microsoft.OperationalInsights/workspaces/', parameters('WorkspaceName'))]"
                    ],
                    "properties": {
                        "workspaceResourceId": "[resourceId('Microsoft.OperationalInsights/workspaces/', parameters('WorkspaceName'))]"
                    },
                    "plan": {
                        "name": "[concat('InfrastructureInsights', '(', parameters('WorkspaceName'),')')]",
                        "publisher": "Microsoft",
                        "product": "[Concat('OMSGallery/', 'InfrastructureInsights')]",
                        "promotionCode": ""
                    }
                }
            ]
        }
    ]
    ```

1. Save this file as *installsolutionsforvminsights.json* to a local folder.
1. Edit the values for *WorkspaceName*, *ResourceGroupName*, and *WorkspaceLocation*. The value for *WorkspaceName* is the full resource ID of your Log Analytics workspace, which includes the workspace name. The value for *WorkspaceLocation* is the region the workspace is defined in.
1. You're ready to deploy this template by using the following PowerShell command:

    ```powershell
    New-AzureRmResourceGroupDeployment -Name DeploySolutions -TemplateFile InstallSolutionsForVMInsights.json -ResourceGroupName ResourceGroupName> -WorkspaceName <WorkspaceName> -WorkspaceLocation <WorkspaceLocation - example: eastus>
    ```

    The configuration change can take a few minutes to complete. When it's complete, a message is displayed that's similar to the following and includes the result:

    ```powershell
    provisioningState       : Succeeded
    ```

### Enable by using Azure Policy
To enable Azure Monitor for VMs at scale in a way that helps ensure consistent compliance and the automatic enabling of the newly provisioned VMs, we recommend [Azure Policy](../../azure-policy/azure-policy-introduction.md). These policies:

* Deploy the Log Analytics agent and the Dependency agent. 
* Report on compliance results. 
* Remediate for non-compliant VMs.

To enable Azure Monitor for VMs by using Azure Policy in your tenant: 

- Assign the initiative to a scope: management group, subscription, or resource group 
- Review and remediate compliance results  

For more information about assigning Azure Policy, see [Azure Policy overview](../../governance/policy/overview.md#policy-assignment) and review the [overview of management groups](../../governance/management-groups/index.md) before you continue. 

The policy definitions are listed in the following table: 

|Name |Description |Type |  
|-----|------------|-----|  
|[Preview]: Enable Azure Monitor for VMs |Enable Azure Monitor for the Virtual Machines (VMs) in the specified scope (management group, subscription, or resource group). Takes Log Analytics workspace as a parameter. |Initiative |  
|[Preview]: Audit Dependency Agent Deployment – VM Image (OS) unlisted |Reports VMs as non-compliant if the VM Image (OS) isn't in the list defined and the agent isn't installed. |Policy |  
|[Preview]: Audit Log Analytics Agent Deployment – VM Image (OS) unlisted |Reports VMs as non-compliant if the VM Image (OS) isn't in the list defined and the agent isn't installed. |Policy |  
|[Preview]: Deploy Dependency Agent for Linux VMs |Deploy Dependency Agent for Linux VMs if the VM Image (OS) is in the list defined and the agent isn't installed. |Policy |  
|[Preview]: Deploy Dependency Agent for Windows VMs |Deploy Dependency Agent for Windows VMs if the VM Image (OS) is in the list defined and the agent isn't installed. |Policy |  
|[Preview]: Deploy Log Analytics Agent for Linux VMs |Deploy Log Analytics Agent for Linux VMs if the VM Image (OS) is in the list defined and the agent isn't installed. |Policy |  
|[Preview]: Deploy Log Analytics Agent for Windows VMs |Deploy Log Analytics Agent for Windows VMs if the VM Image (OS) is in the list defined and the agent isn't installed. |Policy |  

Standalone policy (not included with the initiative) is described here: 

|Name |Description |Type |  
|-----|------------|-----|  
|[Preview]: Audit Log Analytics Workspace for VM - Report Mismatch |Report VMs as non-compliant if they aren't logging to the Log Analytics workspace specified in the policy/initiative assignment. |Policy |

#### Assign the Azure Monitor initiative
With this initial release, you can create the policy assignment only in the Azure portal. To understand how to complete these steps, see [Create a policy assignment from the Azure portal](../../governance/policy/assign-policy-portal.md). 

1. To launch the Azure Policy service in the Azure portal, select **All services**, and then search for and select **Policy**. 
1. In the left pane of the Azure Policy page, select **Assignments**.  
    An assignment is a policy that has been assigned to take place within a specific scope.
1. At the top of the **Policy - Assignments** page, select **Assign Initiative**.
1. On the **Assign Initiative** page, select the **Scope** by clicking the ellipsis (...), and select a management group or subscription.  
    In our example, a scope limits the policy assignment to a grouping of virtual machines for enforcement.
1. At the bottom of the **Scope** page, save your changes by selecting **Select**.
1. (Optional) To remove one or more resources from the scope, select **Exclusions**. 
1. Select the **Initiative definition** ellipsis (...) to display the list of available definitions, select **[Preview] Enable Azure Monitor for VMs**, and then select **Select**.  
    The **Assignment name** box is automatically populated with the initiative name you selected, but you can change it. You can also add an optional description. The **Assigned by** box is automatically populated based on who is logged in, and this value is optional.
1. In the **Log Analytics workspace** drop-down list for the supported region, select a workspace.

    >[!NOTE]
    >If the workspace is beyond the scope of the assignment, grant *Log Analytics Contributor* permissions to the policy assignment's Principal ID. If you don't do this, you might see a deployment failure such as: `The client '343de0fe-e724-46b8-b1fb-97090f7054ed' with object id '343de0fe-e724-46b8-b1fb-97090f7054ed' does not have authorization to perform action 'microsoft.operationalinsights/workspaces/read' over scope ... ` 
    >To grant access, review [how to manually configure the managed identity](../../governance/policy/how-to/remediate-resources.md#manually-configure-the-managed-identity).
    >  
    The **Managed Identity** check box is selected, because the initiative being assigned includes a policy with the *deployIfNotExists* effect. 
1. In the **Manage Identity location** drop-down list, select the appropriate region. 
1. Select **Assign**.

#### Review and remediate the compliance results 

You can learn how to review compliance results by reading [identify non-compliance results](../../governance/policy/assign-policy-portal.md#identify-non-compliant-resources). In the left pane, select **Compliance**, and then locate the **[Preview] Enable Azure Monitor for VMs** initiative for VMs that aren't compliant according to the assignment you created.

![Policy compliance for Azure VMs](./media/vminsights-onboard/policy-view-compliance-01.png)

Based on the results of the policies included with the initiative, VMs are reported as non-compliant in the following scenarios:  
  
* Log Analytics or the Dependency agent isn't deployed. 
   This scenario is typical for a scope with existing VMs. To mitigate it, deploy the required agents by [creating remediation tasks](../../governance/policy/how-to/remediate-resources.md) on a non-compliant policy.   
 
    - [Preview]: Deploy Dependency Agent for Linux VMs   
    - [Preview]: Deploy Dependency Agent for Windows VMs  
    - [Preview]: Deploy Log Analytics Agent for Linux VMs  
    - [Preview]: Deploy Log Analytics Agent for Windows VMs  

* VM Image (OS) isn't identified in the policy definition. 
   The criteria of the deployment policy include only VMs that are deployed from well-known Azure VM images. Check the documentation to see whether the VM OS is supported. If it isn't supported, duplicate the deployment policy and update or modify it to make the image compliant. 
  
    - [Preview]: Audit Dependency Agent Deployment – VM Image (OS) unlisted  
    - [Preview]: Audit Log Analytics Agent Deployment – VM Image (OS) unlisted

* VMs aren't logging in to the specified Log Analytics workspace.  
    It's possible that some VMs in the initiative scope are logging in to a Log Analytics workspace other than the one that's specified in the policy assignment. This policy is a tool to identify which VMs are reporting to a non-compliant workspace. 
 
    - [Preview]: Audit Log Analytics Workspace for VM - Report Mismatch  

### Enable with PowerShell
To enable Azure Monitor for VMs for multiple VMs or virtual machine scale sets, you can use the PowerShell script [Install-VMInsights.ps1](https://www.powershellgallery.com/packages/Install-VMInsights/1.0), available from the Azure PowerShell Gallery. This script iterates through every virtual machine and virtual machine scale set in your subscription, in the scoped resource group that's specified by *ResourceGroup*, or to a single VM or virtual machine scale set that's specified by *Name*. For each VM or virtual machine scale set, the script verifies whether the VM extension is already installed. If the VM extension is not installed, the script tries to reinstall it. If the VM extension is installed, the script installs the Log Analytics and Dependency agent VM extensions.  

This script requires Azure PowerShell module version 5.7.0 or later. Run `Get-Module -ListAvailable AzureRM` to find the version. If you need to upgrade, see [Install Azure PowerShell module](https://docs.microsoft.com/powershell/azure/install-azurerm-ps). If you're running PowerShell locally, you also need to run `Connect-AzureRmAccount` to create a connection with Azure.

To get a list of the script's argument details and example usage, run `Get-Help`.  

```powershell
Get-Help .\Install-VMInsights.ps1 -Detailed

SYNOPSIS
    This script installs VM extensions for Log Analytics and the Dependency agent as needed for VM Insights.


SYNTAX
    .\Install-VMInsights.ps1 [-WorkspaceId] <String> [-WorkspaceKey] <String> [-SubscriptionId] <String> [[-ResourceGroup]
    <String>] [[-Name] <String>] [[-PolicyAssignmentName] <String>] [-ReInstall] [-TriggerVmssManualVMUpdate] [-Approve] [-WorkspaceRegion] <String>
    [-WhatIf] [-Confirm] [<CommonParameters>]


DESCRIPTION
    This script installs or re-configures following on VMs and VM Scale Sets:
    - Log Analytics VM Extension configured to supplied Log Analytics Workspace
    - Dependency Agent VM Extension

    Can be applied to:
    - Subscription
    - Resource Group in a Subscription
    - Specific VM/VM Scale Set
    - Compliance results of a policy for a VM or VM Extension

    Script will show you list of VMs/VM Scale Sets that will apply to and let you confirm to continue.
    Use -Approve switch to run without prompting, if all required parameters are provided.

    If the extensions are already installed will not install again.
    Use -ReInstall switch if you need to for example update the workspace.

    Use -WhatIf if you would like to see what would happen in terms of installs, what workspace configured to, and status of the extension.


PARAMETERS
    -WorkspaceId <String>
        Log Analytics WorkspaceID (GUID) for the data to be sent to

    -WorkspaceKey <String>
        Log Analytics Workspace primary or secondary key

    -SubscriptionId <String>
        SubscriptionId for the VMs/VM Scale Sets
        If using PolicyAssignmentName parameter, subscription that VMs are in

    -ResourceGroup <String>
        <Optional> Resource Group to which the VMs or VM Scale Sets belong

    -Name <String>
        <Optional> To install to a single VM/VM Scale Set

    -PolicyAssignmentName <String>
        <Optional> Take the input VMs to operate on as the Compliance results from this Assignment
        If specified will only take from this source.

    -ReInstall [<SwitchParameter>]
        <Optional> If VM/VM Scale Set is already configured for a different workspace, set this to change to the new workspace

    -TriggerVmssManualVMUpdate [<SwitchParameter>]
        <Optional> Set this flag to trigger update of VM instances in a scale set whose upgrade policy is set to Manual

    -Approve [<SwitchParameter>]
        <Optional> Gives the approval for the installation to start with no confirmation prompt for the listed VMs/VM Scale Sets

    -WorkspaceRegion <String>
        Region the Log Analytics Workspace is in
        Supported values: "East US","eastus","Southeast Asia","southeastasia","West Central US","westcentralus","West Europe","westeurope"
        For Health supported is: "East US","eastus","West Central US","westcentralus"

    -WhatIf [<SwitchParameter>]
        <Optional> See what would happen in terms of installs.
        If extension is already installed will show what workspace is currently configured, and status of the VM extension

    -Confirm [<SwitchParameter>]
        <Optional> Confirm every action

    <CommonParameters>
        This cmdlet supports the common parameters: Verbose, Debug,
        ErrorAction, ErrorVariable, WarningAction, WarningVariable,
        OutBuffer, PipelineVariable, and OutVariable. For more information, see
        about_CommonParameters (https:/go.microsoft.com/fwlink/?LinkID=113216).

    -------------------------- EXAMPLE 1 --------------------------
    .\Install-VMInsights.ps1 -WorkspaceRegion eastus -WorkspaceId <WorkspaceId>-WorkspaceKey <WorkspaceKey> -SubscriptionId <SubscriptionId>
    -ResourceGroup <ResourceGroup>

    Install for all VMs in a Resource Group in a subscription

    -------------------------- EXAMPLE 2 --------------------------
    .\Install-VMInsights.ps1 -WorkspaceRegion eastus -WorkspaceId <WorkspaceId>-WorkspaceKey <WorkspaceKey> -SubscriptionId <SubscriptionId>
    -ResourceGroup <ResourceGroup> -ReInstall

    Specify to reinstall extensions even if already installed, for example to update to a different workspace

    -------------------------- EXAMPLE 3 --------------------------
    .\Install-VMInsights.ps1 -WorkspaceRegion eastus -WorkspaceId <WorkspaceId>-WorkspaceKey <WorkspaceKey> -SubscriptionId <SubscriptionId>
    -PolicyAssignmentName a4f79f8ce891455198c08736 -ReInstall

    Specify to use a PolicyAssignmentName for source, and to reinstall (move to a new workspace)
```

The following example demonstrates using the PowerShell commands in the folder to enable Azure Monitor for VMs and understand the expected output:

```powershell
$WorkspaceId = "<GUID>"
$WorkspaceKey = "<Key>"
$SubscriptionId = "<GUID>"
.\Install-VMInsights.ps1 -WorkspaceId $WorkspaceId -WorkspaceKey $WorkspaceKey -SubscriptionId $SubscriptionId -WorkspaceRegion eastus

Getting list of VMs or VM ScaleSets matching criteria specified

VMs or VM ScaleSets matching criteria:

db-ws-1 VM running
db-ws2012 VM running

This operation will install the Log Analytics and Dependency agent extensions on above 2 VMs or VM Scale Sets.
VMs in a non-running state will be skipped.
Extension will not be reinstalled if already installed. Use -ReInstall if desired, for example to update workspace

Confirm
Continue?
[Y] Yes  [N] No  [S] Suspend  [?] Help (default is "Y"): y

db-ws-1 : Deploying DependencyAgentWindows with name DAExtension
db-ws-1 : Successfully deployed DependencyAgentWindows
db-ws-1 : Deploying MicrosoftMonitoringAgent with name MMAExtension
db-ws-1 : Successfully deployed MicrosoftMonitoringAgent
db-ws2012 : Deploying DependencyAgentWindows with name DAExtension
db-ws2012 : Successfully deployed DependencyAgentWindows
db-ws2012 : Deploying MicrosoftMonitoringAgent with name MMAExtension
db-ws2012 : Successfully deployed MicrosoftMonitoringAgent

Summary:

Already Onboarded: (0)

Succeeded: (4)
db-ws-1 : Successfully deployed DependencyAgentWindows
db-ws-1 : Successfully deployed MicrosoftMonitoringAgent
db-ws2012 : Successfully deployed DependencyAgentWindows
db-ws2012 : Successfully deployed MicrosoftMonitoringAgent

Connected to different workspace: (0)

Not running - start VM to configure: (0)

Failed: (0)
```

## Enable for a hybrid environment
This section explains how to deploy virtual machines or physical computers that are hosted in your datacenter or other cloud environments for monitoring by Azure Monitor for VMs. 

<<<<<<< HEAD
The Azure Monitor for VMs Map Dependency agent doesn't transmit any data itself, and it doesn't require any changes to firewalls or ports. The Map data is always transmitted by the Log Analytics agent to the Azure Monitor service, either directly or through the [OMS Gateway](../../log-analytics/log-analytics-oms-gateway.md) if your IT security policies don't allow computers on the network to connect to the internet.

Review the requirements and deployment methods for the [Log Analytics Linux and Windows agent](../../log-analytics/log-analytics-agent-overview.md). 
=======
The Azure Monitor for VMs Map Dependency agent does not transmit any data itself, and it does not require any changes to firewalls or ports. The map data is always transmitted by the Log Analytics agent to the Azure Monitor service, either directly or through the [OMS Gateway](../../azure-monitor/platform/gateway.md) if your IT security policies do not allow computers on the network to connect to the Internet.

Review the requirements and deployment methods for the [Log Analytics Linux and Windows agent](../../azure-monitor/platform/log-analytics-agent.md).  
>>>>>>> 41342a7f

[!INCLUDE [log-analytics-agent-note](../../../includes/log-analytics-agent-note.md)]

Summarized steps:

1. Install Log Analytics Agent for Windows or Linux.
1. Download and install the Azure Monitor for VMs Map Dependency agent for [Windows](https://aka.ms/dependencyagentwindows) or [Linux](https://aka.ms/dependencyagentlinux).
1. Enable the collection of performance counters.
1. Deploy Azure Monitor for VMs.

### Install the Dependency agent on Windows 
You can install the Dependency agent manually on Windows computers by running `InstallDependencyAgent-Windows.exe`. If you run this executable file without any options, it starts a setup wizard that you can follow to install the agent interactively. 

>[!NOTE]
>*Administrator* privileges are required to install or uninstall the agent.

The following table highlights the parameters that are supported by setup for the agent from the command line. 

| Parameter | Description |
|:--|:--|
| /? | Returns a list of the command-line options. |
| /S | Performs a silent installation with no user interaction. |

For example, to run the installation program with the `/?` parameter, type **InstallDependencyAgent-Windows.exe /?**.

Files for the Windows Dependency agent are installed in *C:\Program Files\Microsoft Dependency Agent* by default. If the Dependency agent fails to start after setup is complete, check the logs for detailed error information. The log directory is *%Programfiles%\Microsoft Dependency Agent\logs*. 

### Install the Dependency agent on Linux
The Dependency agent is installed on Linux servers from *InstallDependencyAgent-Linux64.bin*, a shell script with a self-extracting binary. You can run the file by using `sh` or add execute permissions to the file itself.

>[!NOTE]
> Root access is required to install or configure the agent.
> 

| Parameter | Description |
|:--|:--|
| -help | Get a list of the command-line options. |
| -s | Perform a silent installation with no user prompts. |
| --check | Check permissions and the operating system but don't install the agent. |

For example, to run the installation program with the `-help` parameter, type **InstallDependencyAgent-Linux64.bin -help**.

Install the Linux Dependency agent as root by running the following command, `sh InstallDependencyAgent-Linux64.bin`.
    
If the Dependency agent fails to start, check the logs for detailed error information. On Linux agents, the log directory is */var/opt/microsoft/dependency-agent/log*.

Files for the Dependency agent are placed in the following directories:

| Files | Location |
|:--|:--|
| Core files | /opt/microsoft/dependency-agent |
| Log files | /var/opt/microsoft/dependency-agent/log |
| Config files | /etc/opt/microsoft/dependency-agent/config |
| Service executable files | /opt/microsoft/dependency-agent/bin/microsoft-dependency-agent<br>/opt/microsoft/dependency-agent/bin/microsoft-dependency-agent-manager |
| Binary storage files | /var/opt/microsoft/dependency-agent/storage |

### Enable performance counters
If the Log Analytics workspace that's referenced by the solution isn't already configured to collect the performance counters required by the solution, you will need to enable them. You can do so in either of two ways: 
* Manually, as described in [Windows and Linux performance data sources in Log Analytics](../../azure-monitor/platform/data-sources-performance-counters.md)
* By downloading and running a PowerShell script that's available from [Azure PowerShell Gallery](https://www.powershellgallery.com/packages/Enable-VMInsightsPerfCounters/1.1)
 
### Deploy Azure Monitor for VMs
This method includes a JSON template that specifies the configuration for enabling the solution components in your Log Analytics workspace. 

If you're unfamiliar with deploying resources by using a template, see:
* [Deploy resources with Resource Manager templates and Azure PowerShell](../../azure-resource-manager/resource-group-template-deploy.md)
* [Deploy resources with Resource Manager templates and the Azure CLI](../../azure-resource-manager/resource-group-template-deploy-cli.md) 

If you choose to use the Azure CLI, you first need to install and use the CLI locally. You must be running the Azure CLI version 2.0.27 or later. To identify your version, run `az --version`. If you need to install or upgrade the Azure CLI, see [Install the Azure CLI](https://docs.microsoft.com/cli/azure/install-azure-cli). 

#### Create and execute a template

1. Copy and paste the following JSON syntax into your file:

    ```json
    {

    "$schema": "https://schema.management.azure.com/schemas/2015-01-01/deploymentTemplate.json#",
    "contentVersion": "1.0.0.0",
    "parameters": {
        "WorkspaceName": {
            "type": "string"
        },
        "WorkspaceLocation": {
            "type": "string"
        }
    },
    "resources": [
        {
            "apiVersion": "2017-03-15-preview",
            "type": "Microsoft.OperationalInsights/workspaces",
            "name": "[parameters('WorkspaceName')]",
            "location": "[parameters('WorkspaceLocation')]",
            "resources": [
                {
                    "apiVersion": "2015-11-01-preview",
                    "location": "[parameters('WorkspaceLocation')]",
                    "name": "[concat('ServiceMap', '(', parameters('WorkspaceName'),')')]",
                    "type": "Microsoft.OperationsManagement/solutions",
                    "dependsOn": [
                        "[concat('Microsoft.OperationalInsights/workspaces/', parameters('WorkspaceName'))]"
                    ],
                    "properties": {
                        "workspaceResourceId": "[resourceId('Microsoft.OperationalInsights/workspaces/', parameters('WorkspaceName'))]"
                    },

                    "plan": {
                        "name": "[concat('ServiceMap', '(', parameters('WorkspaceName'),')')]",
                        "publisher": "Microsoft",
                        "product": "[Concat('OMSGallery/', 'ServiceMap')]",
                        "promotionCode": ""
                    }
                },
                {
                    "apiVersion": "2015-11-01-preview",
                    "location": "[parameters('WorkspaceLocation')]",
                    "name": "[concat('InfrastructureInsights', '(', parameters('WorkspaceName'),')')]",
                    "type": "Microsoft.OperationsManagement/solutions",
                    "dependsOn": [
                        "[concat('Microsoft.OperationalInsights/workspaces/', parameters('WorkspaceName'))]"
                    ],
                    "properties": {
                        "workspaceResourceId": "[resourceId('Microsoft.OperationalInsights/workspaces/', parameters('WorkspaceName'))]"
                    },
                    "plan": {
                        "name": "[concat('InfrastructureInsights', '(', parameters('WorkspaceName'),')')]",
                        "publisher": "Microsoft",
                        "product": "[Concat('OMSGallery/', 'InfrastructureInsights')]",
                        "promotionCode": ""
                    }
                }
            ]
        }
    ]
    ```

1. Save this file as *installsolutionsforvminsights.json* to a local folder.
1. Edit the values for *WorkspaceName*, *ResourceGroupName*, and *WorkspaceLocation*. The value for *WorkspaceName* is the full resource ID of your Log Analytics workspace, which includes the workspace name. The value for *WorkspaceLocation* is the region the workspace is defined in.
1. You're ready to deploy this template by using the following PowerShell command:

    ```powershell
    New-AzureRmResourceGroupDeployment -Name DeploySolutions -TemplateFile InstallSolutionsForVMInsights.json -ResourceGroupName ResourceGroupName> -WorkspaceName <WorkspaceName> -WorkspaceLocation <WorkspaceLocation - example: eastus>
    ```

    The configuration change can take a few minutes to complete. When it's complete, a message is displayed that's similar to the following and includes the result:

    ```powershell
    provisioningState       : Succeeded
    ```
After you've enabled monitoring, it might take about 10 minutes before you can view the health state and metrics for the hybrid computer. 

## Performance counters enabled
Azure Monitor for VMs configures a Log Analytics workspace to collect the performance counters that are used by the solution. The following table lists the objects and counters configured by the solution that are collected every 60 seconds.

### Windows performance counters

|Object name |Counter name |  
|------------|-------------|  
|LogicalDisk |% Free Space |  
|LogicalDisk |Avg. Disk sec/Read |  
|LogicalDisk |Avg. Disk sec/Transfer |  
|LogicalDisk |Avg. Disk sec/Write |  
|LogicalDisk |Disk Bytes/sec |  
|LogicalDisk |Disk Read Bytes/sec |  
|LogicalDisk |Disk Reads/sec |  
|LogicalDisk |Disk Transfers/sec |  
|LogicalDisk |Disk Write Bytes/sec |  
|LogicalDisk |Disk Writes/sec |  
|LogicalDisk |Free Megabytes |  
|Memory |Available MBytes |  
|Network Adapter |Bytes Received/sec |  
|Network Adapter |Bytes Sent/sec |  
|Processor |% Processor Time |  

### Linux performance counters

|Object name |Counter name |  
|------------|-------------|  
|Logical Disk |% Used Space |  
|Logical Disk |Disk Read Bytes/sec |  
|Logical Disk |Disk Reads/sec |  
|Logical Disk |Disk Transfers/sec |  
|Logical Disk |Disk Write Bytes/sec |  
|Logical Disk |Disk Writes/sec |  
|Logical Disk |Free Megabytes |  
|Logical Disk |Logical Disk Bytes/sec |  
|Memory |Available MBytes Memory |  
|Network |Total Bytes Received |  
|Network |Total Bytes Transmitted |  
|Processor |% Processor Time |  

## Diagnostic and usage data
Microsoft automatically collects usage and performance data through your use of the Azure Monitor service. Microsoft uses this data to provide and improve the quality, security, and integrity of the service. To provide accurate and efficient troubleshooting capabilities, data from the Map feature includes information about the configuration of your software, such as the operating system and version, IP address, DNS name, and workstation name. Microsoft doesn't collect names, addresses, or other contact information.

For more information about data collection and usage, see the [Microsoft Online Services Privacy Statement](https://go.microsoft.com/fwlink/?LinkId=512132).

[!INCLUDE [GDPR-related guidance](../../../includes/gdpr-dsr-and-stp-note.md)]
## Next steps

With monitoring enabled for your virtual machine, this information is available for analysis with Azure Monitor for VMs. To learn how to use the Health feature, see [View Azure Monitor for VMs Health](vminsights-health.md). To view discovered application dependencies, see [View Azure Monitor for VMs Map](vminsights-maps.md). <|MERGE_RESOLUTION|>--- conflicted
+++ resolved
@@ -159,13 +159,8 @@
 
 | Connected source | Supported | Description |
 |:--|:--|:--|
-<<<<<<< HEAD
-| Windows agents | Yes | In addition to the [Log Analytics agent for Windows](../../log-analytics/log-analytics-agent-overview.md), Windows agents require the Microsoft Dependency agent. For a complete list of operating system versions, see [supported operating systems](#supported-operating-systems). |
-| Linux agents | Yes | In addition to the [Log Analytics agent for Linux](../../log-analytics/log-analytics-agent-overview.md), Linux agents require the Microsoft Dependency agent. For a complete list of operating system versions, see [supported operating systems](#supported-operating-systems). |
-=======
-| Windows agents | Yes | In addition to the [Log Analytics agent for Windows](../../azure-monitor/platform/log-analytics-agent.md), Windows agents require the Microsoft Dependency agent. See the [supported operating systems](#supported-operating-systems) for a complete list of operating system versions. |
-| Linux agents | Yes | In addition to the [Log Analytics agent for Linux](../../azure-monitor/platform/log-analytics-agent.md), Linux agents require the Microsoft Dependency agent. See the [supported operating systems](#supported-operating-systems) for a complete list of operating system versions. |
->>>>>>> 41342a7f
+| Windows agents | Yes | In addition to the [Log Analytics agent for Windows](../../azure-monitor/platform/log-analytics-agent.md), Windows agents require the Microsoft Dependency agent. For a complete list of operating system versions, see [supported operating systems](#supported-operating-systems). |
+| Linux agents | Yes | In addition to the [Log Analytics agent for Linux](../../azure-monitor/platform/log-analytics-agent.md), Linux agents require the Microsoft Dependency agent. For a complete list of operating system versions, see [supported operating systems](#supported-operating-systems). |
 | System Center Operations Manager management group | No | |  
 
 The Dependency agent can be downloaded from the following locations:
@@ -554,15 +549,9 @@
 ## Enable for a hybrid environment
 This section explains how to deploy virtual machines or physical computers that are hosted in your datacenter or other cloud environments for monitoring by Azure Monitor for VMs. 
 
-<<<<<<< HEAD
-The Azure Monitor for VMs Map Dependency agent doesn't transmit any data itself, and it doesn't require any changes to firewalls or ports. The Map data is always transmitted by the Log Analytics agent to the Azure Monitor service, either directly or through the [OMS Gateway](../../log-analytics/log-analytics-oms-gateway.md) if your IT security policies don't allow computers on the network to connect to the internet.
-
-Review the requirements and deployment methods for the [Log Analytics Linux and Windows agent](../../log-analytics/log-analytics-agent-overview.md). 
-=======
-The Azure Monitor for VMs Map Dependency agent does not transmit any data itself, and it does not require any changes to firewalls or ports. The map data is always transmitted by the Log Analytics agent to the Azure Monitor service, either directly or through the [OMS Gateway](../../azure-monitor/platform/gateway.md) if your IT security policies do not allow computers on the network to connect to the Internet.
-
-Review the requirements and deployment methods for the [Log Analytics Linux and Windows agent](../../azure-monitor/platform/log-analytics-agent.md).  
->>>>>>> 41342a7f
+The Azure Monitor for VMs Map Dependency agent doesn't transmit any data itself, and it doesn't require any changes to firewalls or ports. The Map data is always transmitted by the Log Analytics agent to the Azure Monitor service, either directly or through the [OMS Gateway](../../azure-monitor/platform/gateway.md) if your IT security policies don't allow computers on the network to connect to the internet.
+
+Review the requirements and deployment methods for the [Log Analytics Linux and Windows agent](../../azure-monitor/platform/log-analytics-agent.md. 
 
 [!INCLUDE [log-analytics-agent-note](../../../includes/log-analytics-agent-note.md)]
 
