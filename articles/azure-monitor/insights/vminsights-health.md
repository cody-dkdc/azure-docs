--- conflicted
+++ resolved
@@ -11,11 +11,7 @@
 ms.topic: conceptual
 ms.tgt_pltfrm: na
 ms.workload: infrastructure-services
-<<<<<<< HEAD
-ms.date: 04/10/2019
-=======
 ms.date: 04/12/2019
->>>>>>> c06ec023
 ms.author: magoedte
 ---
 
@@ -234,13 +230,9 @@
 
 ## Alerts
 
-<<<<<<< HEAD
-Azure Monitor for VMs Health feature integrates with [Azure Alerts](../../azure-monitor/platform/alerts-overview.md) and raises an alert when the predefined health criteria change from healthy to an unhealthy state when the condition is detected. Alerts are categorized by severity - Sev 0 through 4, with Sev 0 representing the highest severity level.  
-=======
 Azure Monitor for VMs Health feature integrates with [Azure Alerts](../../azure-monitor/platform/alerts-overview.md) and raises an alert when the predefined health criteria change from healthy to an unhealthy state when the condition is detected. Alerts are categorized by severity - Sev 0 through 4, with Sev 0 representing the highest severity level. 
 
 Alerts are not associated with an action group to notify you when the alert has been triggered. The subscription owner needs to configure notifications following the steps [later in this section](#configure-alerts).   
->>>>>>> c06ec023
 
 Total number of VM Health alerts categorized by severity is available on the **Health** dashboard under the section **Alerts**. When you select either the total number of alerts or the number corresponding to a severity level, the **Alerts** page opens and lists all alerts matching your selection.  For example, if you selected the row corresponding to **Sev level 1**, then you see the following view:
 
