---
title: Network Performance Monitor solution in Azure | Microsoft Docs
description: Network Performance Monitor in Azure helps you monitor the performance of your networks, in near real time, to detect and locate network performance bottlenecks.
services: log-analytics
documentationcenter: ''
author: abshamsft
manager: carmonm
editor: ''
ms.assetid: 5b9c9c83-3435-488c-b4f6-7653003ae18a
ms.service: log-analytics
ms.workload: na
ms.tgt_pltfrm: na
ms.topic: conceptual
ms.date: 02/20/2018
ms.author: abshamsft
---

# Network Performance Monitor solution in Azure

![Network Performance Monitor symbol](./media/network-performance-monitor/npm-symbol.png)


Network Performance Monitor is a cloud-based hybrid network monitoring solution that helps you monitor network performance between various points in your network infrastructure. It also helps you monitor network connectivity to service and application endpoints and monitor the performance of Azure ExpressRoute. 

Network Performance Monitor detects network issues like traffic blackholing, routing errors, and issues that conventional network monitoring methods aren't able to detect. The solution generates alerts and notifies you when a threshold is breached for a network link. It also ensures timely detection of network performance issues and localizes the source of the problem to a particular network segment or device. 

Network Performance Monitor offers three broad capabilities: 

* [Performance Monitor](network-performance-monitor-performance-monitor.md): You can monitor network connectivity across cloud deployments and on-premises locations, multiple data centers, and branch offices and mission-critical multitier applications or microservices. With Performance Monitor, you can detect network issues before users complain.

* [Service Connectivity Monitor](network-performance-monitor-service-connectivity.md): You can monitor the connectivity from your users to the services you care about, determine what infrastructure is in the path, and identify where network bottlenecks occur. You can know about outages before your users, and see the exact location of the issues along your network path. 

    This capability helps you perform tests based on HTTP, HTTPS, TCP, and ICMP to monitor in near real time or historically the availability and response time of your service. You also can monitor the contribution of the network in packet loss and latency. With a network topology map, you can isolate network slowdowns. You can identify problem spots that occur along the network path from the node to the service, with latency data on each hop. With built-in tests, you can monitor network connectivity to Office 365 and Dynamics CRM without any preconfiguration. With this capability, you can monitor network connectivity to any TCP-capable endpoint, such as websites, SaaS applications, PaaS applications, and SQL databases.

* [ExpressRoute Monitor](network-performance-monitor-expressroute.md): Monitor end-to-end connectivity and performance between your branch offices and Azure, over Azure ExpressRoute.  

More information on the various capabilities supported by [Network Performance Monitor](https://docs.microsoft.com/azure/networking/network-monitoring-overview) is available online.
 
## Supported Regions
NPM can monitor connectivity between networks and applications in any part of the world, from a workspace that is hosted in one of the following regions:
* West Europe
* West Central US
* East US
* East Japan
* South East Asia
* South East Australia
* South UK
* US Government Virginia

The list of supported regions for ExpressRoute Monitor is available in the [documentation](https://docs.microsoft.com/azure/expressroute/how-to-npm?utm_swu=8117).


## Set up and configure

### Install and configure agents 

Use the basic processes to install agents at [Connect Windows computers to Azure Monitor](../platform/agent-windows.md) and [Connect Operations Manager to Azure Monitor](../platform/om-agents.md).

### Where to install the agents 

* **Performance Monitor**: Install Log Analytics agents on at least one node connected to each subnetwork from which you want to monitor network connectivity to other subnetworks.

    To monitor a network link, install agents on both endpoints of that link. If you're unsure about the topology of your network, install the agents on servers with critical workloads between which you want to monitor the network performance. For example, if you want to monitor the network connection between a web server and a server running SQL, install an agent on both servers. Agents monitor network connectivity (links) between hosts, not the hosts themselves. 

* **Service Connectivity Monitor**: Install an Log Analytics agent on each node from which you want to monitor the network connectivity to the service endpoint. An example is if you want to monitor network connectivity to Office 365 from your office sites labeled O1, O2, and O3. Install the Log Analytics agent on at least one node each in O1, O2, and O3. 

* **ExpressRoute Monitor**: Install at least one Log Analytics agent in your Azure virtual network. Also install at least one agent in your on-premises subnetwork, which is connected through ExpressRoute private peering.  

### Configure Log Analytics agents for monitoring 

Network Performance Monitor uses synthetic transactions to monitor network performance between source and destination agents. You can choose between TCP and ICMP as the protocol for monitoring in Performance Monitor and Service Connectivity Monitor capabilities. Only TCP is available as the monitoring protocol for ExpressRoute Monitor. Make sure that the firewall allows communication between the Log Analytics agents used for monitoring on the protocol you choose. 

* **TCP protocol**: If you choose TCP as the protocol for monitoring, open the firewall port on the agents used for Network Performance Monitor and ExpressRoute Monitor to make sure that the agents can connect to each other. To open the port, run the [EnableRules.ps1](https://aka.ms/npmpowershellscript) PowerShell script without any parameters in a PowerShell window with administrative privileges.

    The script creates registry keys required by the solution. It also creates Windows Firewall rules to allow agents to create TCP connections with each other. The registry keys created by the script specify whether to log the debug logs and the path for the logs file. The script also defines the agent TCP port used for communication. The values for these keys are automatically set by the script. Don't manually change these keys. The port opened by default is 8084. You can use a custom port by providing the parameter portNumber to the script. Use the same port on all the computers where the script is run. 

    >[!NOTE]
    > The script configures only Windows Firewall locally. If you have a network firewall, make sure that it allows traffic destined for the TCP port used by Network Performance Monitor.

    >[!NOTE]
    > You don't need to run the [EnableRules.ps1](https://aka.ms/npmpowershellscript ) PowerShell script for Service Connectivity Monitor.

    

* **ICMP protocol**: If you choose ICMP as the protocol for monitoring, enable the following firewall rules to reliably utilize ICMP:
    
   ```
   netsh advfirewall firewall add rule name="NPMDICMPV4Echo" protocol="icmpv4:8,any" dir=in action=allow 
   netsh advfirewall firewall add rule name="NPMDICMPV6Echo" protocol="icmpv6:128,any" dir=in action=allow 
   netsh advfirewall firewall add rule name="NPMDICMPV4DestinationUnreachable" protocol="icmpv4:3,any" dir=in action=allow 
   netsh advfirewall firewall add rule name="NPMDICMPV6DestinationUnreachable" protocol="icmpv6:1,any" dir=in action=allow 
   netsh advfirewall firewall add rule name="NPMDICMPV4TimeExceeded" protocol="icmpv4:11,any" dir=in action=allow 
   netsh advfirewall firewall add rule name="NPMDICMPV6TimeExceeded" protocol="icmpv6:3,any" dir=in action=allow 
   ```
 

### Configure the solution 

1. Add the Network Performance Monitor solution to your workspace from the [Azure marketplace](https://azuremarketplace.microsoft.com/marketplace/apps/Microsoft.NetworkMonitoringOMS?tab=Overview). You also can use the process described in [Add Azure Monitor solutions from the Solutions Gallery](../../azure-monitor/insights/solutions.md). 
2. Open your Log Analytics workspace, and select the **Overview** tile. 
3. Select the **Network Performance Monitor** tile with the message *Solution requires additional configuration*.

   ![Network Performance Monitor tile](media/network-performance-monitor/npm-config.png)

4. On the **Setup** page, you see the option to install Log Analytics agents and configure the agents for monitoring in the **Common Settings** view. As previously explained, if you installed and configured Log Analytics agents, select the **Setup** view to configure the capability you want to use. 

   **Performance Monitor**: Choose the protocol to use for synthetic transactions in the **Default** Performance Monitor rule, and select **Save & Continue**. This protocol selection only holds for the system-generated default rule. You need to choose the protocol each time you create a Performance Monitor rule explicitly. You can always move to the **Default** rule settings on the **Performance Monitor** tab (it appears after you complete your day-0 configuration) and change the protocol later. If you don't want the Performance Monitor capability, you can disable the default rule from the **Default** rule settings on the **Performance Monitor** tab.

   ![Performance Monitor view](media/network-performance-monitor/npm-synthetic-transactions.png)
    
   **Service Connectivity Monitor**: The capability provides built-in preconfigured tests to monitor network connectivity to Office 365 and Dynamics 365 from your agents. Choose the Office 365 and Dynamics 365 services that you want to monitor by selecting the check boxes beside them. To choose the agents from which you want to monitor, select **Add Agents**. If you don't want to use this capability or want to set it up later, don't choose anything and select **Save & Continue**.

   ![Service Connectivity Monitor view](media/network-performance-monitor/npm-service-endpoint-monitor.png)

   **ExpressRoute Monitor**: Select **Discover Now** to discover all the ExpressRoute private peerings that are connected to the virtual networks in the Azure subscription linked with this Log Analytics workspace. 

   ![ExpressRoute Monitor view](media/network-performance-monitor/npm-express-route.png)

   After the discovery is finished, the discovered circuits and peerings are listed in a table. 

   ![Network Performance Monitor Configuration page](media/network-performance-monitor/npm-private-peerings.png)
    
The monitoring for these circuits and peerings is initially in a disabled state. Select each resource that you want to monitor, and configure monitoring for them from the details view on the right. Select **Save** to save the configuration. To learn more, see the "Configure ExpressRoute monitoring" article. 

After the setup is finished, it takes 30 minutes to an hour for the data to populate. While the solution aggregates data from your network, you see the message *Solution requires additional configuration* on the Network Performance Monitor **Overview** tile. After the data is collected and indexed, the **Overview** tile changes and informs you of your network health in a summary. You then can edit the monitoring of the nodes on which Log Analytics agents are installed, as well as the subnets discovered from your environment.

#### Edit monitoring settings for subnets and nodes 

All subnets with at least one agent installed are listed on the **Subnetworks** tab on the configuration page. 


To enable or disable monitoring of particular subnetworks:

1. Select or clear the check box next to the **subnetwork ID**. Then make sure that **Use for Monitoring** is selected or cleared, as appropriate. You can select or clear multiple subnets. When disabled, subnetworks aren't monitored, and the agents are updated to stop pinging other agents. 
2. Choose the nodes that you want to monitor in a particular subnetwork. Select the subnetwork from the list, and move the required nodes between the lists that contain unmonitored and monitored nodes. You can add a custom description to the subnetwork.
3. Select **Save** to save the configuration. 

#### Choose nodes to monitor

All the nodes that have an agent installed on them are listed on the **Nodes** tab. 

1. Select or clear the nodes that you want to monitor or stop monitoring. 
2. Select **Use for Monitoring**, or clear it, as appropriate. 
3. Select **Save**. 


Configure the capabilities you want:

- [Performance Monitor](network-performance-monitor-performance-monitor.md#configuration)
- [Service Connectivity Monitor](network-performance-monitor-performance-monitor.md#configuration)
- [ExpressRoute Monitor](network-performance-monitor-expressroute.md#configuration)

 

## Data collection details
To collect loss and latency information, Network Performance Monitor uses TCP SYN-SYNACK-ACK handshake packets when you choose TCP as the protocol. Network Performance Monitor uses ICMP ECHO ICMP ECHO REPLY when you choose ICMP as the protocol. Trace route is also used to get topology information.

The following table shows data collection methods and other details about how data is collected for Network Performance Monitor.

| Platform | Direct agent | System Center Operations Manager agent | Azure Storage | Operations Manager required? | Operations Manager agent data sent via management group | Collection frequency |
| --- | --- | --- | --- | --- | --- | --- |
| Windows | &#8226; | &#8226; |  |  |  |TCP handshakes/ICMP ECHO messages every 5 seconds, data sent every 3 minutes |
 

 
The solution uses synthetic transactions to assess the health of the network. Log Analytics agents installed at various points in the network exchange TCP packets or ICMP Echo with one another. Whether the agents use TCP packets or ICMP Echo depends on the protocol you selected for monitoring. In the process, agents learn the round-trip time and packet loss, if any. Periodically, each agent also performs a trace route to other agents to find all the various routes in the network that must be tested. Using this data, the agents can deduce the network latency and packet loss figures. The tests are repeated every five seconds. Data is aggregated for about three minutes by the agents before it's uploaded to the Log Analytics workspace in Azure Monitor.



>[!NOTE]
> Although agents communicate with each other frequently, they don't generate significant network traffic while conducting the tests. Agents rely only on TCP SYN-SYNACK-ACK handshake packets to determine the loss and latency. No data packets are exchanged. During this process, agents communicate with each other only when needed. The agent communication topology is optimized to reduce network traffic.

## Use the solution 

### Network Performance Monitor Overview tile 

After you enable the Network Performance Monitor solution, the solution tile on the **Overview** page provides a quick overview of the network health. 

 ![Network Performance Monitor Overview tile](media/network-performance-monitor/npm-overview-tile.png)

### Network Performance Monitor dashboard 

* **Top Network Health Events**: This page provides a list of the most recent health events and alerts in the system and the time since the events have been active. A health event or alert is generated whenever the value of the chosen metric (loss, latency, response time, or bandwidth utilization) for the monitoring rule exceeds the threshold. 

* **ExpressRoute Monitor**: This page provides health summaries for the various ExpressRoute peering connections the solution monitors. The **Topology** tile shows the number of network paths through the ExpressRoute circuits that are monitored in your network. Select this tile to go to the **Topology** view.

* **Service Connectivity Monitor**: This page provides health summaries for the different tests you created. The **Topology** tile shows the number of endpoints that are monitored. Select this tile to go to the **Topology** view.

* **Performance Monitor**: This page provides health summaries for the **Network** links and **Subnetwork** links that the solution monitors. The **Topology** tile shows the number of network paths that are monitored in your network. Select this tile to go to the **Topology** view. 

* **Common Queries**: This page contains a set of search queries that fetch raw network monitoring data directly. You can use these queries as a starting point to create your own queries for customized reporting. 

   ![Network Performance Monitor dashboard](media/network-performance-monitor/npm-dashboard.png)

 

### Drill down for depth 

You can select various links on the solution dashboard to drill down deeper into any area of interest. For example, when you see an alert or an unhealthy network link appear on the dashboard, select it to investigate further. A page lists all the subnetwork links for the particular network link. You can see the loss, latency, and health status of each subnetwork link. You can quickly find out which subnetwork link causes problems. Select **View node links** to see all the node links for the unhealthy subnet link. Then, you can see individual node-to-node links and find the unhealthy node links. 

Select **View topology** to view the hop-by-hop topology of the routes between the source and destination nodes. The unhealthy routes appear in red. You can view the latency contributed by each hop so that you can quickly identify the problem to a particular portion of the network.

 

### Network State Recorder control

Each view displays a snapshot of your network health at a particular point in time. By default, the most recent state is shown. The bar at the top of the page shows the point in time for which the state is displayed. To view a snapshot of your network health at a previous time, select **Actions**. You also can enable or disable auto-refresh for any page while you view the latest state. 

 ![Network State Recorder](media/network-performance-monitor/network-state-recorder.png)

 

### Trend charts 

At each level that you drill down, you can see the trend of the applicable metric. It can be loss, latency, response time, or bandwidth utilization. To change the time interval for the trend, use the time control at the top of the chart. 

Trend charts show you a historical perspective of the performance of a performance metric. Some network issues are transient in nature and are hard to catch by looking at only the current state of the network. Issues can surface quickly and disappear before anyone notices, only to reappear at a later point in time. Such transient issues also can be difficult for application administrators. The issues often show up as unexplained increases in application response time, even when all application components appear to run smoothly. 

You can easily detect these kinds of issues by looking at a trend chart. The issue appears as a sudden spike in network latency or packet loss. To investigate the issue, use the Network State Recorder control to view the network snapshot and topology for that point in time when the issue occurred.

 
![Trend charts](media/network-performance-monitor/trend-charts.png)
 

### Topology map 

Network Performance Monitor shows you the hop-by-hop topology of routes between the source and destination endpoint on an interactive topology map. To view the topology map, select the **Topology** tile on the solution dashboard. You also can select the **View topology** link on the drill-down pages. 

The topology map displays how many routes are between the source and destination and what paths the data packets take. The latency contributed by each network hop is also visible. All the paths for which the total path latency is above the threshold (set in the corresponding monitoring rule) are shown in red. 

When you select a node or hover over it on the topology map, you see the node properties, such as FQDN and IP address. Select a hop to see its IP address. You can identify the troublesome network hop by noticing the latency it contributes. To filter particular routes, use the filters in the collapsible action pane. To simplify the network topologies, hide the intermediate hops by using the slider in the action pane. You can zoom in or zoom out of the topology map by using your mouse wheel. 

The topology shown in the map is layer 3 topology and doesn't contain layer 2 devices and connections. 

 
![Topology map](media/network-performance-monitor/topology-map.png)
 

## Log queries in Azure Monitor

All data that is exposed graphically through the Network Performance Monitor dashboard and drill-down pages is also available natively in [log queries](../log-query/log-query-overview.md). You can perform interactive analysis of data in the repository and correlate data from different sources. You also can create custom alerts and views and export the data to Excel, Power BI, or a shareable link. The **Common Queries** area in the dashboard has some useful queries that you can use as the starting point to create your own queries and reports. 

## Alerts

Network Performance Monitor uses the alerting capabilities of [Azure Monitor](https://docs.microsoft.com/azure/monitoring-and-diagnostics/monitoring-overview-unified-alerts).

This means that all notifications are managed using [action groups](https://docs.microsoft.com/azure/monitoring-and-diagnostics/monitoring-action-groups#overview).  

<<<<<<< HEAD
If you are an NPM user creating an alert via Log Analytics: 
1. You will see a link that will redirect you to Azure portal. Click it to access the portal.
=======
If you are an NPM user creating an alert via LAzure Monitor: 
1. You will see a link that will redirect you to Azure Portal. Click it to access the portal.
>>>>>>> c71dff36
2. Click the Network Performance Monitor solution tile. 
3. Navigate to Configure.  
4. Select the test you want to create an alert on and follow the below mentioned steps.

If you are an NPM user creating an alert via Azure portal:  
1. You can choose to enter your email directly or you can choose to create alerts via action groups.
2. If you choose to enter your email directly, an action group with the name **NPM Email ActionGroup** is created and the email id is added to that action group.
3. If you choose to use action groups, you will have to select an previously created action group. You can learn how to create an action group [here.](https://docs.microsoft.com/azure/monitoring-and-diagnostics/monitoring-action-groups#create-an-action-group-by-using-the-azure-portal) 
4. Once the alert is successfully created, you can use Manage Alerts link to manage your alerts. 

Each time you create an alert, NPM creates a query based log alert rule in Azure Monitor. 
This query is triggered every 5 mins by default. Azure monitor does not charge for the first 250 log alert rules created, and any alert rules above the 250 log alert rules limit will be billed as per [Alerts pricing in Azure Monitor pricing page](https://azure.microsoft.com/en-us/pricing/details/monitor/).
Notifications are charged separately as per [Notifications pricing in Azure Monitor pricing page](https://azure.microsoft.com/en-us/pricing/details/monitor/).


## Pricing

Information on pricing is available [online](network-performance-monitor-pricing-faq.md).

## Provide feedback 

* **UserVoice:** You can post your ideas for Network Performance Monitor features that you want us to work on. Visit the [UserVoice page](https://feedback.azure.com/forums/267889-log-analytics/category/188146-network-monitoring). 

* **Join our cohort:** We're always interested in having new customers join our cohort. As part of it, you get early access to new features and an opportunity to help us improve Network Performance Monitor. If you're interested in joining, fill out this [quick survey](https://aka.ms/npmcohort). 

## Next steps 
Learn more about [Performance Monitor](network-performance-monitor-performance-monitor.md), [Service Connectivity Monitor](network-performance-monitor-performance-monitor.md), and [ExpressRoute Monitor](network-performance-monitor-expressroute.md). <|MERGE_RESOLUTION|>--- conflicted
+++ resolved
@@ -246,13 +246,8 @@
 
 This means that all notifications are managed using [action groups](https://docs.microsoft.com/azure/monitoring-and-diagnostics/monitoring-action-groups#overview).  
 
-<<<<<<< HEAD
 If you are an NPM user creating an alert via Log Analytics: 
 1. You will see a link that will redirect you to Azure portal. Click it to access the portal.
-=======
-If you are an NPM user creating an alert via LAzure Monitor: 
-1. You will see a link that will redirect you to Azure Portal. Click it to access the portal.
->>>>>>> c71dff36
 2. Click the Network Performance Monitor solution tile. 
 3. Navigate to Configure.  
 4. Select the test you want to create an alert on and follow the below mentioned steps.
