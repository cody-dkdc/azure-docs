--- conflicted
+++ resolved
@@ -59,11 +59,7 @@
 
 - Use [Azure Pipelines](/azure/devops/pipelines) to implement Continuous Deployment and automate your entire process from code commit to production based on your CI/CD tests.
 - Use [Quality Gates](/devops/pipelines/release/approvals/gates) to integrate monitoring into your pre-deployment or post-deployment. This ensures that you are meeting the key health/performance metrics (KPIs) as your applications move from dev to production and any differences in the infrastructure environment or scale is not negatively impacting your KPIs.
-<<<<<<< HEAD
-- [Maintain separate monitoring instances](../application-insights/app-insights-separate-resources.md) between your different deployment environments such as Dev, Test, Canary, and Prod. This ensures that collected data is relevant across the associated applications and infrastructure. If you need to correlate data across environments, you can use [multi-resource charts in Metrics Explorer](../monitoring-and-diagnostics/monitoring-metric-charts.md) or create [cross-resource queries in Azure Monitor](log-query/cross-workspace-query.md).
-=======
 - [Maintain separate monitoring instances](../application-insights/app-insights-separate-resources.md) between your different deployment environments such as Dev, Test, Canary, and Prod. This ensures that collected data is relevant across the associated applications and infrastructure. If you need to correlate data across environments, you can use [multi-resource charts in Metrics Explorer](../azure-monitor/platform/metrics-charts.md) or create [cross-resource queries in Log Analytics](log-query/cross-workspace-query.md).
->>>>>>> 049ab113
 
 
 ## Create actionable alerts with actions
