--- conflicted
+++ resolved
@@ -59,11 +59,7 @@
 
 - Use [Azure Pipelines](/azure/devops/pipelines) to implement Continuous Deployment and automate your entire process from code commit to production based on your CI/CD tests.
 - Use [Quality Gates](/devops/pipelines/release/approvals/gates) to integrate monitoring into your pre-deployment or post-deployment. This ensures that you are meeting the key health/performance metrics (KPIs) as your applications move from dev to production and any differences in the infrastructure environment or scale is not negatively impacting your KPIs.
-<<<<<<< HEAD
 - [Maintain separate monitoring instances](../application-insights/app-insights-separate-resources.md) between your different deployment environments such as Dev, Test, Canary, and Prod. This ensures that collected data is relevant across the associated applications and infrastructure. If you need to correlate data across environments, you can use [multi-resource charts in Metrics Explorer](../monitoring-and-diagnostics/monitoring-metric-charts.md) or create [cross-resource queries in Azure Monitor](log-query/cross-workspace-query.md).
-=======
-- [Maintain separate monitoring instances](../application-insights/app-insights-separate-resources.md) between your different deployment environments such as Dev, Test, Canary, and Prod. This ensures that collected data is relevant across the associated applications and infrastructure. If you need to correlate data across environments, you can use [multi-resource charts in Metrics Explorer](../monitoring-and-diagnostics/monitoring-metric-charts.md) or create [cross-resource queries in Log Analytics](log-query/cross-workspace-query.md).
->>>>>>> bc64b2a2
 
 
 ## Create actionable alerts with actions
@@ -71,11 +67,7 @@
 
 - Create [alerts in Azure Monitor](../monitoring-and-diagnostics/monitoring-overview-alerts.md) based on logs and metrics to identify predictable failure states. You should have a goal of making all alerts actionable meaning that they represent actual critical conditions and seek to reduce false positives. Use [dynamic thresholds](platform/alerts-dynamic-thresholds.md) to automatically calculate baselines on metric data rather than defining your own static thresholds. 
 - Define actions for alerts to use the most effective means of notifying your administrators. Available [actions for notification](platform/action-groups.md#create-an-action-group-by-using-the-azure-portal) are SMS, e-mails, push notifications, or voice calls.
-<<<<<<< HEAD
-- Use more advanced actions to [connect to your ITSM tool](platform/itsmc-overview.md) or other alert management systems through [webhooks](../monitoring-and-diagnostics/monitoring-activity-log-alerts-webhook.md).
-=======
 - Use more advanced actions to [connect to your ITSM tool](platform/itsmc-overview.md) or other alert management systems through [webhooks](platform/activity-log-alerts-webhook.md).
->>>>>>> bc64b2a2
 - Remediate situations identified in alerts as well with [Azure Automation runbooks](../automation/automation-webhooks.md) or [Logic Apps](/connectors/custom-connectors/create-webhook-trigger) that can be launched from an alert using webhooks. 
 - Use [autoscaling](../monitoring-and-diagnostics/monitor-tutorial-autoscale-performance-schedule.md) to dynamically increase and decrease your compute resources based on collected metrics.
 
