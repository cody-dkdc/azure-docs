--- conflicted
+++ resolved
@@ -10,7 +10,7 @@
 ms.workload: na
 ms.tgt_pltfrm: na
 ms.topic: conceptual
-ms.date: 10/18/2018
+ms.date: 01/10/2019
 ms.author: bwren
 ---
 
@@ -90,11 +90,7 @@
 ## How Azure Monitor log data is organized
 When you build a query, you start by determining which tables have the data that you're looking for. Different kinds of data are separated into dedicated tables in each [Log Analytics workspace](../learn/quick-create-workspace.md).  Documentation for different data sources includes the name of the data type that it creates and a description of each of its properties.  Many queries will only require data from a single table, but others may use a variety of options to include data from multiple tables.
 
-<<<<<<< HEAD
-While [Application Insights](../../application-insights/app-insights-overview.md) stores application data such as requests, exceptions, traces, and usage in Log Analytics, this data is stored in a different partition than the other log data. You use the same query language to access this data but must use the [Application Insights console](../app/analytics.md) or [Application Insights REST API](https://dev.applicationinsights.io/) to access it. You can use [cross-resources queries](../log-query/cross-workspace-query.md) to combine Application Insights data with other data in Log Analytics.
-=======
-While [Application Insights](../../azure-monitor/app/app-insights-overview.md) stores application data such as requests, exceptions, traces, and usage in Log Analytics, this data is stored in a different partition than the other log data. You use the same query language to access this data but must use the [Application Insights console](../../azure-monitor/app/analytics.md) or [Application Insights REST API](https://dev.applicationinsights.io/) to access it. You can use [cross-resources queries](../../azure-monitor/log-query/cross-workspace-query.md) to combine Application Insights data with other data in Log Analytics.
->>>>>>> 0b94c3dc
+While [Application Insights](../app/app-insights-overview.md) stores application data such as requests, exceptions, traces, and usage in Azure Monitor logs, this data is stored in a different partition than the other log data. You use the same query language to access this data but must use the [Application Insights console](../app/analytics.md) or [Application Insights REST API](https://dev.applicationinsights.io/) to access it. You can use [cross-resources queries](../log-query/cross-workspace-query.md) to combine Application Insights data with other log data in Azure Monitor.
 
 
 ![Tables](media/log-query-overview/queries-tables.png)
@@ -102,10 +98,7 @@
 
 
 
-
-
-
 ## Next steps
 
-- Learn about the [portals that you use to create and edit log searches](..//log-query/portals.md).
-- Check out a [tutorial on writing queries](..//log-query/get-started-queries.md) using the new query language.+- Learn about the [portals that you use to create and edit log searches](../log-query/portals.md).
+- Check out a [tutorial on writing queries](../log-query/get-started-queries.md) using the new query language.