---
title: Create a Log Analytics workspace using Azure PowerShell| Microsoft Docs
description: Learn how to create a Log Analytics workspace to enable management solutions and data collection from your cloud and on-premises environments with Azure PowerShell.
services: log-analytics
documentationcenter: log-analytics
author: mgoedtel
manager: carmonm
editor: ''
ms.assetid: 
ms.service: log-analytics
ms.workload: na
ms.tgt_pltfrm: na
ms.topic: conceptual
ms.date: 02/21/2019
ms.author: magoedte
---

# Create a Log Analytics workspace with Azure PowerShell

<<<<<<< HEAD
[!INCLUDE [updated-for-az](../../../includes/updated-for-az.md)]

The Azure PowerShell module is used to create and manage Azure resources from the PowerShell command line or in scripts. This quickstart shows you how to use the Azure PowerShell module to deploy a Log Analytics workspace in Azure, which is a unique environment with its own data repository, data sources, and solutions.  The steps described in this article are required if you intend on collecting data from the following sources:
=======
The Azure PowerShell module is used to create and manage Azure resources from the PowerShell command line or in scripts. This quickstart shows you how to use the Azure PowerShell module to deploy a Log Analytics workspace in Azure Monitor. A Log Analytics workspace is a unique environment for Azure Monitor log data. Each workspace has its own data repository and configuration, and data sources and solutions are configured to store their data in a particular workspace. You require a Log Analytics workspace if you intend on collecting data from the following sources:
>>>>>>> 30ecf588

* Azure resources in your subscription  
* On-premises computers monitored by System Center Operations Manager  
* Device collections from System Center Configuration Manager  
* Diagnostic or log data from Azure storage  
 
For other sources, such as Azure VMs and Windows or Linux VMs in your environment, see the following topics:

* [Collect data from Azure virtual machines](../learn/quick-collect-azurevm.md)
* [Collect data from hybrid Linux computer](../learn/quick-collect-linux-computer.md)
* [Collect data from hybrid Windows computer](quick-collect-windows-computer.md)

If you don't have an Azure subscription, create [a free account](https://azure.microsoft.com/free/?WT.mc_id=A261C142F) before you begin.

[!INCLUDE [cloud-shell-try-it.md](../../../includes/cloud-shell-try-it.md)]

If you choose to install and use the PowerShell locally, this tutorial requires the Azure PowerShell module AzureRM version 5.7.0, or Az module version 1.0.0 or later. Run `Get-Module -ListAvailable Az` to find the version. If you need to upgrade, see [Install the Azure PowerShell module](/powershell/azure/install-az-ps). If you are running PowerShell locally, you also need to run `Connect-AzAccount` to create a connection with Azure.

## Create a workspace
Create a workspace with [New-AzResourceGroupDeployment](/powershell/module/az.resources/new-azresourcegroupdeployment). The following example creates a workspace named *TestWorkspace* in the resource group *Lab* in the *eastus* location using a Resource Manager template from your local machine. The  JSON template is configured to only prompt you for the name of the workspace, and specifies a default value for the other parameters that would likely be used as a standard configuration in your environment. 

The following parameters set a default value:

* location - defaults to East US
* sku - defaults to the new Per-GB pricing tier released in the April 2018 pricing model

>[!WARNING]
>If creating or configuring a Log Analytics workspace in a subscription that has opted into the new April 2018 pricing model, the only valid Log Analytics pricing tier is **PerGB2018**. 
>

### Create and deploy template

1. Copy and paste the following JSON syntax into your file:

    ```json
    {
    "$schema": "https://schema.management.azure.com/schemas/2014-04-01-preview/deploymentTemplate.json#",
    "contentVersion": "1.0.0.0",
    "parameters": {
        "workspaceName": {
            "type": "String",
			"metadata": {
              "description": "Specifies the name of the workspace."
            }
        },
        "location": {
            "type": "String",
			"allowedValues": [
			  "eastus",
			  "westus"
			],
			"defaultValue": "eastus",
			"metadata": {
			  "description": "Specifies the location in which to create the workspace."
			}
        },
        "sku": {
            "type": "String",
			"allowedValues": [
              "Standalone",
              "PerNode",
		      "PerGB2018"
            ],
			"defaultValue": "PerGB2018",
	        "metadata": {
            "description": "Specifies the service tier of the workspace: Standalone, PerNode, Per-GB"
		}
          }
    },
    "resources": [
        {
            "type": "Microsoft.OperationalInsights/workspaces",
            "name": "[parameters('workspaceName')]",
            "apiVersion": "2015-11-01-preview",
            "location": "[parameters('location')]",
            "properties": {
                "sku": {
                    "Name": "[parameters('sku')]"
                },
                "features": {
                    "searchVersion": 1
                }
            }
          }
       ]
    }
    ```

2. Edit the template to meet your requirements.  Review [Microsoft.OperationalInsights/workspaces template](https://docs.microsoft.com/azure/templates/microsoft.operationalinsights/workspaces) reference to learn what properties and values are supported. 
3. Save this file as **deploylaworkspacetemplate.json** to a local folder.   
4. You are ready to deploy this template. Use the following commands from the folder containing the template:

    ```powershell
        New-AzResourceGroupDeployment -Name <deployment-name> -ResourceGroupName <resource-group-name> -TemplateFile deploylaworkspacetemplate.json
    ```

The deployment can take a few minutes to complete. When it finishes, you see a message similar to the following that includes the result:

![Example result when deployment is complete](media/quick-create-workspace-posh/template-output-01.png)

## Next steps
Now that you have a workspace available, you can configure collection of monitoring telemetry, run log searches to analyze that data, and add a management solution to provide additional data and analytic insights.  

* To enable data collection from Azure resources with Azure Diagnostics or Azure storage, see [Collect Azure service logs and metrics for use in Azure Monitor](../platform/collect-azure-metrics-logs.md).  
* Add [System Center Operations Manager as a data source](../platform/om-agents.md) to collect data from agents reporting your Operations Manager management group and store it in your Log Analytics workspace.  
* Connect [Configuration Manager](../platform/collect-sccm.md) to import computers that are members of collections in the hierarchy.  
* Review the [monitoring solutions](../insights/solutions.md) available and how to add or remove a solution from your workspace.<|MERGE_RESOLUTION|>--- conflicted
+++ resolved
@@ -17,13 +17,10 @@
 
 # Create a Log Analytics workspace with Azure PowerShell
 
-<<<<<<< HEAD
 [!INCLUDE [updated-for-az](../../../includes/updated-for-az.md)]
 
-The Azure PowerShell module is used to create and manage Azure resources from the PowerShell command line or in scripts. This quickstart shows you how to use the Azure PowerShell module to deploy a Log Analytics workspace in Azure, which is a unique environment with its own data repository, data sources, and solutions.  The steps described in this article are required if you intend on collecting data from the following sources:
-=======
 The Azure PowerShell module is used to create and manage Azure resources from the PowerShell command line or in scripts. This quickstart shows you how to use the Azure PowerShell module to deploy a Log Analytics workspace in Azure Monitor. A Log Analytics workspace is a unique environment for Azure Monitor log data. Each workspace has its own data repository and configuration, and data sources and solutions are configured to store their data in a particular workspace. You require a Log Analytics workspace if you intend on collecting data from the following sources:
->>>>>>> 30ecf588
+
 
 * Azure resources in your subscription  
 * On-premises computers monitored by System Center Operations Manager  
