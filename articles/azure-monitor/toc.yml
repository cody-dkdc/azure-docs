--- conflicted
+++ resolved
@@ -697,7 +697,6 @@
       items:
       - name: Create alert rules
         items:
-<<<<<<< HEAD
         - name: Configure new metric or log alerts in Azure portal
           href: ../monitoring-and-diagnostics/monitor-alerts-unified-usage.md?toc=/azure/azure-monitor/toc.json
         - name: Configure classic alerts in Azure portal
@@ -706,10 +705,6 @@
           href: ../monitoring-and-diagnostics/insights-alerts-command-line-interface.md?toc=/azure/azure-monitor/toc.json
         - name: Configure classic alerts with Azure PowerShell
           href: ../monitoring-and-diagnostics/insights-alerts-powershell.md?toc=/azure/azure-monitor/toc.json
-=======
-        - name: Copy alerts from OMS portal to Azure portal 
-          href: ../monitoring-and-diagnostics/monitoring-alerts-extend-tool.md?toc=/azure/azure-monitor/toc.json
->>>>>>> 7bd8a941
       - name: Use metric alerts
         items:
         - name: Create, view and manage metric alerts in Azure Monitor
