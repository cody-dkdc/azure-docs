- name: Azure Monitor Documentation
  href: index.yml
- name: Overview 
  items:
  - name: What is Azure Monitor?
    href: overview.md
  - name: Branding changes
    href: azure-monitor-rebrand.md
- name: Quickstarts
  expanded: true
  items:
  - name: Applications
    items:
    - name: .NET application
      href: ../application-insights/quick-monitor-portal.md?toc=/azure/azure-monitor/toc.json
    - name: .NET Core application
      href: ../application-insights/app-insights-dotnetcore-quick-start.md?toc=/azure/azure-monitor/toc.json
    - name: Node.js application
      href: ../application-insights/app-insights-nodejs-quick-start.md?toc=/azure/azure-monitor/toc.json
    - name: Java application
      href: ../application-insights/app-insights-java-quick-start.md?toc=/azure/azure-monitor/toc.json
    - name: Mobile application
      href: ../application-insights/app-insights-mobile-center-quickstart.md?toc=/azure/azure-monitor/toc.json
  - name: Alerts
    items:
    - name: Alert (classic) on metric condition
      href: ../monitoring-and-diagnostics/monitor-quick-resource-metric-alert-portal.md?toc=/azure/azure-monitor/toc.json
    - name: Alert on subscription activity
      href: ../monitoring-and-diagnostics/monitor-quick-audit-notify-action-in-subscription.md?toc=/azure/azure-monitor/toc.json
  - name: Virtual machines
    items:
    - name: Collect - Azure VMs
      href: ../log-analytics/log-analytics-quick-collect-azurevm.md?toc=/azure/azure-monitor/toc.json
    - name: Collect - Linux computer
      href: ../log-analytics/log-analytics-quick-collect-linux-computer.md?toc=/azure/azure-monitor/toc.json
    - name: Collect - Windows computer
      href: ../log-analytics/log-analytics-quick-collect-windows-computer.md?toc=/azure/azure-monitor/toc.json
- name: Tutorials
  items:
  - name: 1 - Analyze data
    href: ../log-analytics/log-analytics-tutorial-viewdata.md?toc=/azure/azure-monitor/toc.json
  - name: 2 - Visualize data
    href: ../log-analytics/log-analytics-tutorial-dashboards.md?toc=/azure/azure-monitor/toc.json
  - name: 3 - Archive data
    href: ../monitoring-and-diagnostics/monitor-tutorial-archive-monitoring-data.md?toc=/azure/azure-monitor/toc.json
  - name: 4 - Alert on log data
    href: ../log-analytics/log-analytics-tutorial-response.md?toc=/azure/azure-monitor/toc.json
  - name: 5 - Autoscale on performance and schedule
    href: ../monitoring-and-diagnostics/monitor-tutorial-autoscale-performance-schedule.md?toc=/azure/azure-monitor/toc.json
  - name: 6 - Find run-time exceptions
    href: ../application-insights/app-insights-tutorial-runtime-exceptions.md?toc=/azure/azure-monitor/toc.json
  - name: 7 - Find performance issues
    href: ../application-insights/app-insights-tutorial-performance.md?toc=/azure/azure-monitor/toc.json
  - name: 8 - Alert on application health
    href: ../application-insights/app-insights-tutorial-alert.md?toc=/azure/azure-monitor/toc.json
  - name: 9 - Understand users
    href: ../application-insights/app-insights-tutorial-users.md?toc=/azure/azure-monitor/toc.json
  - name: 10 - Create custom dashboards
    href: ../application-insights/app-insights-tutorial-dashboards.md?toc=/azure/azure-monitor/toc.json
- name: Samples
  items:
  - name: Azure PowerShell
    href: ../log-analytics/powershell-samples.md?toc=/azure/azure-monitor/toc.json
- name: Concepts
  items:
  - name: Azure management
    href: ../monitoring/index.md?toc=/azure/azure-monitor/toc.json
  - name: Monitoring data
    items: 
    - name: Metrics and logs
      href: ../monitoring/monitoring-data-collection.md?toc=/azure/azure-monitor/toc.json
    - name: Data sources
      href: ../monitoring/monitoring-data-sources.md?toc=/azure/azure-monitor/toc.json
    - name: Azure data sources
      href: ../monitoring-and-diagnostics/monitoring-data-sources.md?toc=/azure/azure-monitor/toc.json
    - name: Activity log
      href: ../monitoring-and-diagnostics/monitoring-overview-activity-logs.md?toc=/azure/azure-monitor/toc.json
    - name: Diagnostic logs
      href: ../monitoring-and-diagnostics/monitoring-overview-of-diagnostic-logs.md?toc=/azure/azure-monitor/toc.json 
    - name: Log data ingestion time
      href: ../log-analytics/log-analytics-data-ingestion-time.md?toc=/azure/azure-monitor/toc.json      
    - name: Data security
      items:
      - name: Log data
        href: ../log-analytics/log-analytics-data-security.md?toc=/azure/azure-monitor/toc.json
      - name: Personal log data handling
        href: ../log-analytics/log-analytics-personal-data-mgmt.md?toc=/azure/azure-monitor/toc.json
      - name: Application data collection, retention, and storage
        href: ../application-insights/app-insights-data-retention-privacy.md?toc=/azure/azure-monitor/toc.json
  - name: Insights
    items:
    - name: Application Insights
      items:
      - name: Overview
        href: ../application-insights/app-insights-overview.md?toc=/azure/azure-monitor/toc.json
      - name: DevOps
        href: ../application-insights/app-insights-detect-triage-diagnose.md?toc=/azure/azure-monitor/toc.json
      - name: Distributed tracing
        href: ../application-insights/distributed-tracing.md?toc=/azure/azure-monitor/toc.json
      - name: Log-based & pre-aggregated metrics
        href: ../application-insights/pre-aggregated-metrics-log-metrics.md?toc=/azure/azure-monitor/toc.json
    - name: Containers
      href: https://aka.ms/AzureMonitorContainers
    - name: Virtual Machines
      href: https://aka.ms/AzureMonitorVirtualMachines
    - name: Monitoring solutions
      href: ../monitoring/monitoring-solutions-inventory.md?toc=/azure/azure-monitor/toc.json
  - name: Analyze data
    items: 
    - name: Log Analytics
      href: ../log-analytics/log-analytics-queries.md?toc=/azure/azure-monitor/toc.json
    - name: Log query portals
      href: ../log-analytics/log-analytics-log-search-portals.md?toc=/azure/azure-monitor/toc.json
    - name: OMS portal transition
      items:
        - name: Overview
          href: ../log-analytics/log-analytics-oms-portal-transition.md?toc=/azure/azure-monitor/toc.json
        - name: Common questions
          href: ../log-analytics/log-analytics-oms-portal-faq.md?toc=/azure/azure-monitor/toc.json
  - name: Respond to incidents
    href: ../monitoring-and-diagnostics/monitoring-overview-unified-alerts.md?toc=/azure/azure-monitor/toc.json
    items:
    - name: Alerts 
      href: ../monitoring-and-diagnostics/monitoring-overview-alerts.md?toc=/azure/azure-monitor/toc.json
<<<<<<< HEAD
    - name: Classic alerts 
      href: ../monitoring-and-diagnostics/monitoring-overview-alerts-classic.md?toc=/azure/azure-monitor/toc.json  
=======
    - name: Smart groups
      href: ../monitoring-and-diagnostics/monitoring-overview-alerts-smartgroups.md?toc=/azure/azure-monitor/toc.json  
>>>>>>> 7f138ec5
    - name: Autoscale
      href: ../monitoring-and-diagnostics/monitoring-overview-autoscale.md?toc=/azure/azure-monitor/toc.json
    - name: Metric alerts
      href: ../monitoring-and-diagnostics/alert-metric-overview.md?toc=/azure/azure-monitor/toc.json
    - name: Log alerts
      href: ../monitoring-and-diagnostics/monitor-alerts-unified-log.md?toc=/azure/azure-monitor/toc.json
    - name: Activity log alerts
      href: ../monitoring-and-diagnostics/monitoring-activity-log-alerts.md?toc=/azure/azure-monitor/toc.json  
    - name: Extend alerts from Log Analytics to Azure
      href: ../monitoring-and-diagnostics/monitoring-alerts-extend.md?toc=/azure/azure-monitor/toc.json
  - name: Visualize data
    href: visualizations.md?toc=/azure/azure-monitor/toc.json
  - name: Partner integrations
    href: ../monitoring-and-diagnostics/monitoring-partners.md?toc=/azure/azure-monitor/toc.json
  - name: FAQ
    items:
    - name: Log Analytics
      href: ../log-analytics/log-analytics-faq.md?toc=/azure/azure-monitor/toc.json
    - name: Application Insights
      href: ../application-insights/app-insights-troubleshoot-faq.md?toc=/azure/azure-monitor/toc.json
- name: How-to guides
  items:
  - name: Plan and prepare
    items:
    - name: Manage access
      items:
      - name: Roles permissions and security
        href: ../monitoring-and-diagnostics/monitoring-roles-permissions-security.md?toc=/azure/azure-monitor/toc.json
      - name: Workspaces
        href: ../log-analytics/log-analytics-manage-access.md?toc=/azure/azure-monitor/toc.json
      - name: Applications
        href: ../application-insights/app-insights-resources-roles-access-control.md?toc=/azure/azure-monitor/toc.json
      - name: IP addresses
        href: ../application-insights/app-insights-ip-addresses.md?toc=/azure/azure-monitor/toc.json
    - name: Monitor applications
      items:
      - name: Deep diagnostics for web apps and services
        href: ../application-insights/app-insights-devops.md?toc=/azure/azure-monitor/toc.json
      - name: Monitor performance in web applications
        href: ../application-insights/app-insights-web-monitor-performance.md?toc=/azure/azure-monitor/toc.json
      - name: Separate development, test, and production
        href: ../application-insights/app-insights-separate-resources.md?toc=/azure/azure-monitor/toc.json
      - name: Monitor apps with multiple components
        href: ../application-insights/app-insights-monitor-multi-role-apps.md?toc=/azure/azure-monitor/toc.json
      - name: How do I ... in Application Insights?
        href: ../application-insights/app-insights-how-do-i.md?toc=/azure/azure-monitor/toc.json
    - name: Manage workspaces
      items:
      - name: Create a workspace
        items:
        - name: Use Azure portal
          href: ../log-analytics/log-analytics-quick-create-workspace.md?toc=/azure/azure-monitor/toc.json 
        - name: Use Azure CLI
          href: ../log-analytics/log-analytics-quick-create-workspace-cli.md?toc=/azure/azure-monitor/toc.json
        - name: Use Azure PowerShell
          href: ../log-analytics/log-analytics-quick-create-workspace-posh.md?toc=/azure/azure-monitor/toc.json
      - name: Delete a workspace
        href: ../log-analytics/log-analytics-manage-del-workspace.md?toc=/azure/azure-monitor/toc.json
      - name: Design for service providers
        href: ../log-analytics/log-analytics-service-providers.md?toc=/azure/azure-monitor/toc.json
    - name: Install and configure agents
      items:
      - name: Agent comparison
        href: ../monitoring/monitoring-overview-azure-agents.md?toc=/azure/azure-monitor/toc.json
      - name: Windows agents
        href: ../log-analytics/log-analytics-agent-windows.md?toc=/azure/azure-monitor/toc.json
      - name: VM Extension for Windows
        href: ../virtual-machines/windows/extensions-oms.md?toc=/azure/azure-monitor/toc.json
      - name: VM Extension for Linux
        href: ../virtual-machines/linux/extensions-oms.md?toc=/azure/azure-monitor/toc.json
      - name: Monitor hybrid environments
        href: ../log-analytics/log-analytics-concept-hybrid.md?toc=/azure/azure-monitor/toc.json
      - name: Operations Manager
        href: ../log-analytics/log-analytics-om-agents.md?toc=/azure/azure-monitor/toc.json
      - name: OMS Gateway
        href: ../log-analytics/log-analytics-oms-gateway.md?toc=/azure/azure-monitor/toc.json
      - name: Agent management
        href: ../log-analytics/log-analytics-agent-manage.md?toc=/azure/azure-monitor/toc.json
      - name: Azure Diagnostics extension
        href: ../monitoring-and-diagnostics/azure-diagnostics.md?toc=/azure/azure-monitor/toc.json
        items:
        - name: Send to Azure Storage
          href: ../monitoring-and-diagnostics/azure-diagnostics-storage.md?toc=/azure/azure-monitor/toc.json
        - name: Send to Application Insights
          href: ../monitoring-and-diagnostics/azure-diagnostics-configure-application-insights.md?toc=/azure/azure-monitor/toc.json
        - name: Send to Event Hubs
          href: ../monitoring-and-diagnostics/azure-diagnostics-streaming-event-hubs.md?toc=/azure/azure-monitor/toc.json
        - name: Troubleshooting
          href: ../monitoring-and-diagnostics/azure-diagnostics-troubleshooting.md?toc=/azure/azure-monitor/toc.json
        - name: Enable diagnostic settings with Resource Manager templates
          href: ../monitoring-and-diagnostics/monitoring-enable-diagnostic-logs-using-template.md?toc=/azure/azure-monitor/toc.json
        - name: Prepare for JSON Lines diagnostic logs format
          href: ../monitoring-and-diagnostics/monitor-diagnostic-logs-append-blobs.md?toc=/azure/azure-monitor/toc.json
      - name: Troubleshoot
        items:
        - name: Troubleshoot VM Extension
          href: ../log-analytics/log-analytics-azure-vmext-troubleshoot.md?toc=/azure/azure-monitor/toc.json
        - name: Troubleshoot Linux agent
          href: ../log-analytics/log-analytics-agent-linux-support.md?toc=/azure/azure-monitor/toc.json
  - name: Collect data
    items:
    - name: Configure applications
      items:
      - name: Azure apps
        items:
        - name: Azure web apps
          href: ../application-insights/app-insights-azure-web-apps.md?toc=/azure/azure-monitor/toc.json
        - name: Azure Cloud Services
          href: ../application-insights/app-insights-cloudservices.md?toc=/azure/azure-monitor/toc.json
        - name: Add continuous monitoring
          href: ../application-insights/app-insights-vsts-continuous-monitoring.md?toc=/azure/azure-monitor/toc.json
        - name: Profiler
          href: ../application-insights/app-insights-profiler.md?toc=/azure/azure-monitor/toc.json
        - name: Enable the Profiler
          href: ../application-insights/enable-profiler-compute.md?toc=/azure/azure-monitor/toc.json
        - name: Diagnostics
          href: ../application-insights/app-insights-azure-diagnostics.md?toc=/azure/azure-monitor/toc.json
        - name: Previews
          href: ../application-insights/app-insights-previews.md?toc=/azure/azure-monitor/toc.json
      - name: ASP.NET apps
        items:
        - name: Web apps
          href: ../application-insights/app-insights-asp-net.md?toc=/azure/azure-monitor/toc.json
        - name: Status Monitor
          href: ../application-insights/app-insights-monitor-performance-live-website-now.md?toc=/azure/azure-monitor/toc.json
        - name: Windows services
          href: ../application-insights/app-insights-windows-services.md?toc=/azure/azure-monitor/toc.json
        - name: Windows desktop
          href: ../application-insights/app-insights-windows-desktop.md?toc=/azure/azure-monitor/toc.json
        - name: ASP.NET Core
          href: ../application-insights/app-insights-asp-net-core.md?toc=/azure/azure-monitor/toc.json
          items:
          - name: Profiler for Linux App services
            href: ../application-insights/app-insights-profiler-aspnetcore-linux.md?toc=/azure/azure-monitor/toc.json
        - name: Console
          href: ../application-insights/application-insights-console.md?toc=/azure/azure-monitor/toc.json
        - name: Application dashboard
          href: ../application-insights/app-insights-overview-dashboard.md?toc=/azure/azure-monitor/toc.json
        - name: Collect more telemetry
          href: ../application-insights/app-insights-asp-net-more.md?toc=/azure/azure-monitor/toc.json
        - name: Exceptions
          href: ../application-insights/app-insights-asp-net-exceptions.md?toc=/azure/azure-monitor/toc.json
        - name: Log traces
          href: ../application-insights/app-insights-asp-net-trace-logs.md?toc=/azure/azure-monitor/toc.json
        - name: Performance counters
          href: ../application-insights/app-insights-performance-counters.md?toc=/azure/azure-monitor/toc.json
        - name: Dependencies
          href: ../application-insights/app-insights-asp-net-dependencies.md?toc=/azure/azure-monitor/toc.json
        - name: Release annotations
          href: ../application-insights/app-insights-annotations.md?toc=/azure/azure-monitor/toc.json
        - name: ApplicationInsights.config
          href: ../application-insights/app-insights-configuration-with-applicationinsights-config.md?toc=/azure/azure-monitor/toc.json
        - name: Snapshot Debugger
          href: ../application-insights/app-insights-snapshot-debugger.md?toc=/azure/azure-monitor/toc.json
      - name: Java apps
        items:
        - name: Web apps
          href: ../application-insights/app-insights-java-get-started.md?toc=/azure/azure-monitor/toc.json
        - name: Web apps - runtime
          href: ../application-insights/app-insights-java-live.md?toc=/azure/azure-monitor/toc.json
        - name: Docker apps
          href: ../application-insights/app-insights-docker.md?toc=/azure/azure-monitor/toc.json
        - name: Log traces
          href: ../application-insights/app-insights-java-trace-logs.md?toc=/azure/azure-monitor/toc.json
        - name: Unix metrics
          href: ../application-insights/app-insights-java-collectd.md?toc=/azure/azure-monitor/toc.json
        - name: Dependencies
          href: ../application-insights/app-insights-java-agent.md?toc=/azure/azure-monitor/toc.json
        - name: Filter telemetry
          href: ../application-insights/app-insights-java-filter-telemetry.md?toc=/azure/azure-monitor/toc.json
      - name: Node.js apps
        items:
        - name: Node.js
          href: ../application-insights/app-insights-nodejs.md?toc=/azure/azure-monitor/toc.json
      - name: Web pages
        items:
        - name: JavaScript
          href: ../application-insights/app-insights-javascript.md?toc=/azure/azure-monitor/toc.json
      - name: Monitor Azure Functions
        href: ../azure-functions/functions-monitoring.md?toc=/azure/application-insights/toc.json 
      - name: Distributed tracing
        items:
        - name: Local forwarder
          href: ../application-insights/opencensus-local-forwarder.md?toc=/azure/azure-monitor/toc.json
        - name: Python
          href: ../application-insights/opencensus-python.md?toc=/azure/azure-monitor/toc.json
        - name: Go
          href: ../application-insights/opencensus-go.md?toc=/azure/azure-monitor/toc.json
      - name: Other platforms
        items:
        - name: SharePoint sites
          href: ../application-insights/app-insights-sharepoint.md?toc=/azure/azure-monitor/toc.json
        - name: Dynamics CRM
          href: ../application-insights/app-insights-sample-mscrm.md?toc=/azure/azure-monitor/toc.json
        - name: More platforms
          href: ../application-insights/app-insights-platforms.md?toc=/azure/azure-monitor/toc.json
      - name: Smart Detection
        href: ../application-insights/app-insights-proactive-diagnostics.md?toc=/azure/azure-monitor/toc.json
        items:
        - name: Failure anomalies
          href: ../application-insights/app-insights-proactive-failure-diagnostics.md?toc=/azure/azure-monitor/toc.json
        - name: Performance anomalies
          href: ../application-insights/app-insights-proactive-performance-diagnostics.md?toc=/azure/azure-monitor/toc.json
        - name: Trace degradation
          href: ../application-insights/app-insights-proactive-trace-severity.md?toc=/azure/azure-monitor/toc.json
        - name: Exception volume
          href: ../application-insights/app-insights-proactive-exception-volume.md?toc=/azure/azure-monitor/toc.json
        - name: Memory leak
          href: ../application-insights/app-insights-proactive-potential-memory-leak.md?toc=/azure/azure-monitor/toc.json
        - name: Resource utilization
          href: ../application-insights/app-insights-proactive-low-utilization-cloud-resources.md?toc=/azure/azure-monitor/toc.json
        - name: Security detection
          href: ../application-insights/app-insights-proactive-application-security-detection-pack.md?toc=/azure/azure-monitor/toc.json
        - name: Azure Cloud Services
          href: ../application-insights/app-insights-proactive-cloud-services.md?toc=/azure/azure-monitor/toc.json
        - name: Manage smart detection rules
          href: ../application-insights/app-insights-proactive-arm-config.md?toc=/azure/azure-monitor/toc.json
      - name: Create a resource
        href: ../application-insights/app-insights-create-new-resource.md?toc=/azure/azure-monitor/toc.json
      - name: Troubleshoot
        items:
        - name: No data for .NET
          href: ../application-insights/app-insights-asp-net-troubleshoot-no-data.md?toc=/azure/azure-monitor/toc.json
        - name: Snapshot debugger
          href: ../application-insights/app-insights-troubleshoot-snapshot-debugger.md?toc=/azure/azure-monitor/toc.json
        - name: Analytics
          href: ../application-insights/app-insights-analytics-troubleshooting.md?toc=/azure/azure-monitor/toc.json
        - name: Java
          href: ../application-insights/app-insights-java-troubleshoot.md?toc=/azure/azure-monitor/toc.json
        - name: Usage analytics
          href: ../application-insights/app-insights-usage-troubleshoot.md?toc=/azure/azure-monitor/toc.json
    - name: Agent data sources
      href: ../log-analytics/log-analytics-data-sources.md?toc=/azure/azure-monitor/toc.json
      items:
      - name: Windows events
        href: ../log-analytics/log-analytics-data-sources-windows-events.md?toc=/azure/azure-monitor/toc.json
      - name: Custom JSON data
        href: ../log-analytics/log-analytics-data-sources-json.md?toc=/azure/azure-monitor/toc.json
      - name: CollectD performance data
        href: ../log-analytics/log-analytics-data-sources-collectd.md?toc=/azure/azure-monitor/toc.json
      - name: Nagios and Zabbix alerts
        href: ../log-analytics/log-analytics-data-sources-alerts-nagios-zabbix.md?toc=/azure/azure-monitor/toc.json
      - name: Syslog
        href: ../log-analytics/log-analytics-data-sources-syslog.md?toc=/azure/azure-monitor/toc.json
      - name: Performance counters
        href: ../log-analytics/log-analytics-data-sources-performance-counters.md?toc=/azure/azure-monitor/toc.json
      - name: Linux application performance
        href: ../log-analytics/log-analytics-data-sources-linux-applications.md?toc=/azure/azure-monitor/toc.json
      - name: IIS logs
        href: ../log-analytics/log-analytics-data-sources-iis-logs.md?toc=/azure/azure-monitor/toc.json
      - name: Custom logs
        href: ../log-analytics/log-analytics-data-sources-custom-logs.md?toc=/azure/azure-monitor/toc.json
      - name: Custom fields
        href: ../log-analytics/log-analytics-custom-fields.md?toc=/azure/azure-monitor/toc.json
    - name: Azure resources
      items:
      - name: Azure activity logs
        items:
        - name: Analytics
          href: ../log-analytics/log-analytics-activity.md?toc=/azure/azure-monitor/toc.json
        - name: Collect across subscriptions
          href: ../log-analytics/log-analytics-activity-logs-subscriptions.md?toc=/azure/azure-monitor/toc.json
      - name: Service logs and metrics
        href: ../log-analytics/log-analytics-azure-storage.md?toc=/azure/azure-monitor/toc.json
      - name: Diagnostic or log data from Azure storage
        href: ../log-analytics/log-analytics-azure-storage-iis-table.md?toc=/azure/azure-monitor/toc.json
      - name: Azure PaaS resources
        href: ../log-analytics/log-analytics-collect-azurepass-posh.md?toc=/azure/azure-monitor/toc.json
      - name: Correlate custom data sources
        href: ../application-insights/app-insights-custom-data-correlation.md?toc=/azure/azure-monitor/toc.json
    - name: Collect custom data
      items:
      - name: Data collector API
        href: ../log-analytics/log-analytics-data-collector-api.md?toc=/azure/azure-monitor/toc.json
      - name: Data Collector API Pipeline example
        href: ../log-analytics/log-analytics-create-pipeline-datacollector-api.md?toc=/azure/azure-monitor/toc.json
      - name: Application data
        href: ../application-insights/app-insights-analytics-import.md?toc=/azure/azure-monitor/toc.json
    - name: System Center
      items:
      - name: Configuration Manager
        href: ../log-analytics/log-analytics-sccm.md?toc=/azure/azure-monitor/toc.json
      - name: Application Performance Monitoring using SCOM
        href: ../application-insights/app-insights-scom.md?toc=/azure/azure-monitor/toc.json
    - name: Route data
      items:
      - name: Archive activity log
        href: ../monitoring-and-diagnostics/monitoring-archive-activity-log.md?toc=/azure/azure-monitor/toc.json
      - name: Archive diagnostic logs
        href: ../monitoring-and-diagnostics/monitoring-archive-diagnostic-logs.md?toc=/azure/azure-monitor/toc.json
      - name: Store diagnostic logs
        href: ../monitoring-and-diagnostics/monitor-stream-diagnostic-logs-log-analytics.md?toc=/azure/azure-monitor/toc.json
      - name: Stream activity log to Event Hubs
        href: ../monitoring-and-diagnostics/monitoring-stream-activity-logs-event-hubs.md?toc=/azure/azure-monitor/toc.json
      - name: Logs and metrics to Event Hub
        href: ../monitoring-and-diagnostics/monitor-stream-monitoring-data-event-hubs.md?toc=/azure/azure-monitor/toc.json
      - name: Diagnostic logs to Event Hub
        href: ../monitoring-and-diagnostics/monitoring-stream-diagnostic-logs-to-event-hubs.md?toc=/azure/azure-monitor/toc.json
      - name: Application data to Log Analytics
        href: ../log-analytics/log-analytics-app-insights-connector.md?toc=/azure/azure-monitor/toc.json
      - name: Export application data
        items:
        - name: Continuous export
          href: ../application-insights/app-insights-export-telemetry.md?toc=/azure/azure-monitor/toc.json
          items:
          - name: Code samples
            items:
            - name: Export to SQL using Stream Analytics
              href: ../application-insights/app-insights-code-sample-export-sql-stream-analytics.md?toc=/azure/azure-monitor/toc.json
            - name: Export to Stream Analytics
              href: ../application-insights/app-insights-export-stream-analytics.md?toc=/azure/azure-monitor/toc.json
        - name: Export data model
          href: ../application-insights/app-insights-export-data-model.md?toc=/azure/azure-monitor/toc.json
  - name: Gain insights
    items:
    - name: Monitor applications
      items:
      - name: Application Insights portal
        items:
        - name: Search
          href: ../application-insights/app-insights-diagnostic-search.md?toc=/azure/azure-monitor/toc.json
        - name: Metrics
          href: ../application-insights/app-insights-metrics-explorer.md?toc=/azure/azure-monitor/toc.json
        - name: Live stream
          href: ../application-insights/app-insights-live-stream.md?toc=/azure/azure-monitor/toc.json
        - name: Application Map
          href: ../application-insights/app-insights-app-map.md?toc=/azure/azure-monitor/toc.json
        - name: Transaction diagnostics
          href: ../application-insights/app-insights-transaction-diagnostics.md?toc=/azure/azure-monitor/toc.json
        - name: HockeyApp data
          href: ../application-insights/app-insights-hockeyapp-bridge-app.md?toc=/azure/azure-monitor/toc.json
      - name: Visual Studio
        items:
        - name: F5 insights
          href: ../application-insights/app-insights-visual-studio.md?toc=/azure/azure-monitor/toc.json
        - name: Trends
          href: ../application-insights/app-insights-visual-studio-trends.md?toc=/azure/azure-monitor/toc.json
        - name: CodeLens
          href: ../application-insights/app-insights-visual-studio-codelens.md?toc=/azure/azure-monitor/toc.json
      - name: Usage
        items:
        - name: Overview
          href: ../application-insights/app-insights-usage-overview.md?toc=/azure/azure-monitor/toc.json
        - name: Send user context
          href: ../application-insights/app-insights-usage-send-user-context.md?toc=/azure/azure-monitor/toc.json
        - name: Users, Sessions, Events
          href: ../application-insights/app-insights-usage-segmentation.md?toc=/azure/azure-monitor/toc.json
        - name: Funnels
          href: ../application-insights/usage-funnels.md?toc=/azure/azure-monitor/toc.json
        - name: Cohorts
          href: ../application-insights/app-insights-usage-cohorts.md?toc=/azure/azure-monitor/toc.json
        - name: Impact
          href: ../application-insights/app-insights-usage-impact.md?toc=/azure/azure-monitor/toc.json
        - name: Retention
          href: ../application-insights/app-insights-usage-retention.md?toc=/azure/azure-monitor/toc.json
        - name: User Flows
          href: ../application-insights/app-insights-usage-flows.md?toc=/azure/azure-monitor/toc.json
        - name: Workbooks
          href: ../application-insights/app-insights-usage-workbooks.md?toc=/azure/azure-monitor/toc.json
      - name: Web App Analytics solution
        href: ../log-analytics/log-analytics-azure-web-apps-analytics.md?toc=/azure/azure-monitor/toc.json
    - name: Monitor containers
      items:
      - name: Monitoring Containers overview
        href: ../monitoring/monitoring-container-overview.md?toc=/azure/azure-monitor/toc.json
      - name: AKS container health
        href: ../monitoring/monitoring-container-health.md?toc=/azure/azure-monitor/toc.json
      - name: Docker and Windows Container monitoring
        href: ../log-analytics/log-analytics-containers.md?toc=/azure/azure-monitor/toc.json
      - name: Monitor Docker applications
        href: ../application-insights/app-insights-docker.md?toc=/azure/azure-monitor/toc.json
    - name: Monitor resource groups
      href: ../monitoring-and-diagnostics/resource-group-insights.md?toc=/azure/azure-monitor/toc.json
    - name: Monitor databases
      items:
      - name: Azure SQL
        href: ../log-analytics/log-analytics-azure-sql.md?toc=/azure/monitoring/toc.json
      - name: SQL Server
        href: ../log-analytics/log-analytics-sql-assessment.md?toc=/azure/monitoring/toc.json
    - name: Monitor networks
      items:
      - name: Networking Analytics
        href: ../log-analytics/log-analytics-azure-networking-analytics.md?toc=/azure/azure-monitor/toc.json
      - name: Network Performance Monitor
        items:
        - name: Solution overview
          href: ../log-analytics/log-analytics-network-performance-monitor.md?toc=/azure/azure-monitor/toc.json
        - name: Performance Monitor
          href: ../log-analytics/log-analytics-network-performance-monitor-performance-monitor.md?toc=/azure/azure-monitor/toc.json
        - name: Service Endpoint
          href: ../log-analytics/log-analytics-network-performance-monitor-service-endpoint.md?toc=/azure/azure-monitor/toc.json
        - name: ExpressRoute
          href: ../log-analytics/log-analytics-network-performance-monitor-expressroute.md?toc=/azure/azure-monitor/toc.json
        - name: Pricing
          href: ../log-analytics/log-analytics-network-performance-monitor-pricing-faq.md?toc=/azure/azure-monitor/toc.json
    - name: Monitor virtual machines
      items:
      - name: Agent Health
        href: ../monitoring/monitoring-solution-agenthealth.md?toc=/azure/azure-monitor/toc.json
      - name: Capacity and performance
        href: ../log-analytics/log-analytics-capacity.md?toc=/azure/azure-monitor/toc.json
      - name: VMWare Analytics
        href: ../log-analytics/log-analytics-vmware.md?toc=/azure/azure-monitor/toc.json
      - name: Wire Data
        href: ../log-analytics/log-analytics-wire-data.md?toc=/azure/azure-monitor/toc.json
      - name: Service Map
        items:
        - name: Use
          href: ../monitoring/monitoring-service-map.md?toc=/azure/azure-monitor/toc.json
        - name: Configure
          href: ../monitoring/monitoring-service-map-configure.md?toc=/azure/azure-monitor/toc.json
        - name: Integration with Operations Manager
          href: ../monitoring/monitoring-service-map-scom.md?toc=/azure/azure-monitor/toc.json
    - name: Monitor Azure resources
      items:
      - name: Key Vault Analytics
        href: ../log-analytics/log-analytics-azure-key-vault.md?toc=/azure/azure-monitor/toc.json
      - name: Service Fabric Analytics
        href: ../service-fabric/service-fabric-diagnostics-oms-agent.md?toc=/azure/azure-monitor/toc.json
    - name: Monitor other resources
      items:
      - name: Assess AD Health
        href: ../log-analytics/log-analytics-ad-assessment.md?toc=/azure/azure-monitor/toc.json
      - name: AD Replication Status
        href: ../log-analytics/log-analytics-ad-replication-status.md?toc=/azure/azure-monitor/toc.json
      - name: DNS
        href: ../log-analytics/log-analytics-dns.md?toc=/azure/azure-monitor/toc.json
      - name: Office 365
        href: ../monitoring/monitoring-solution-office-365.md?toc=/azure/azure-monitor/toc.json
      - name: Assess Operations Manager
        href: ../log-analytics/log-analytics-scom-assessment.md?toc=/azure/azure-monitor/toc.json
      - name: Surface Hub
        href: ../log-analytics/log-analytics-surface-hubs.md?toc=/azure/azure-monitor/toc.json
    - name: Use monitoring solutions
      items:
      - name: Overview
        href: ../monitoring/monitoring-solutions.md?toc=/azure/azure-monitor/toc.json
      - name: Target solutions
        href: ../monitoring/monitoring-solution-targeting.md?toc=/azure/azure-monitor/toc.json
  - name: Visualize data
    items:
    - name: Views
      href: ../log-analytics/log-analytics-view-designer.md?toc=/azure/azure-monitor/toc.json
      items:
      - name: Tile reference
        href: ../log-analytics/log-analytics-view-designer-tiles.md?toc=/azure/azure-monitor/toc.json
      - name: Visualization part reference
        href: ../log-analytics/log-analytics-view-designer-parts.md?toc=/azure/azure-monitor/toc.json
      - name: Filters
        href: ../log-analytics/log-analytics-view-designer-filters.md?toc=/azure/azure-monitor/toc.json
    - name: Dashboards
      items:
      - name: Logs
        href: ../log-analytics/log-analytics-dashboards.md?toc=/azure/azure-monitor/toc.json
      - name: Applications
        href: ../application-insights/app-insights-dashboards.md?toc=/azure/azure-monitor/toc.json
    - name: Power BI
      items:
      - name: Export log data
        href: ../log-analytics/log-analytics-powerbi.md?toc=/azure/azure-monitor/toc.json
      - name: Export application data
        href: ../application-insights/app-insights-export-power-bi.md?toc=/azure/azure-monitor/toc.json
      - name: Send metrics to Grafana
      href: ../monitoring-and-diagnostics/monitor-send-to-grafana.md?toc=/azure/azure-monitor/toc.json
  - name: Analyze data
    items:
    - name: Create metrics charts in Metrics Explorer
      href: ../monitoring-and-diagnostics/monitoring-metric-charts.md?toc=/azure/azure-monitor/toc.json
    - name: View events in activity log
      href: ../azure-resource-manager/resource-group-audit.md?toc=/azure/azure-monitor/toc.json
    - name: View service notifications
      href: ../monitoring-and-diagnostics/monitoring-service-notifications.md?toc=/azure/azure-monitor/toc.json
    - name: Query log data
      items:
      - name: Language reference
        href: https://docs.loganalytics.io
      - name: Get started
        items:
        - name: Get started with Analytics portal
          href: ../log-analytics/query-language/get-started-analytics-portal.md?toc=/azure/azure-monitor/toc.json
        - name: Get started with queries
          href: ../log-analytics/query-language/get-started-queries.md?toc=/azure/azure-monitor/toc.json
        - name: Search queries
          href: ../log-analytics/query-language/search-queries.md?toc=/azure/azure-monitor/toc.json
        - name: Useful operators
          href: ../log-analytics/query-language/useful-operators.md?toc=/azure/azure-monitor/toc.json
      - name: Lessons
        items:
        - name: String operations
          href: ../log-analytics/query-language/string-operations.md?toc=/azure/azure-monitor/toc.json
        - name: Date and time operations
          href: ../log-analytics/query-language/datetime-operations.md?toc=/azure/azure-monitor/toc.json
        - name: Aggregation functions
          href: ../log-analytics/query-language/aggregations.md?toc=/azure/azure-monitor/toc.json
        - name: Advanced aggregations
          href: ../log-analytics/query-language/advanced-aggregations.md?toc=/azure/azure-monitor/toc.json
        - name: Joins
          href: ../log-analytics/query-language/joins.md?toc=/azure/azure-monitor/toc.json
        - name: JSON and data structures
          href: ../log-analytics/query-language/json-data-structures.md?toc=/azure/azure-monitor/toc.json
        - name: Advanced query writing
          href: ../log-analytics/query-language/advanced-query-writing.md?toc=/azure/azure-monitor/toc.json
        - name: Charts and diagrams
          href: ../log-analytics/query-language/charts.md?toc=/azure/azure-monitor/toc.json
      - name: Cheatsheets
        items:
        - name: SQL
          href: ../log-analytics/query-language/sql-cheatsheet.md?toc=/azure/azure-monitor/toc.json
        - name: Splunk
          href: ../log-analytics/query-language/splunk-cheatsheet.md?toc=/azure/azure-monitor/toc.json
      - name: Application data
        href: ../application-insights/app-insights-analytics.md?toc=/azure/azure-monitor/toc.json
      - name: Cross-resource searches
        href: ../log-analytics/log-analytics-cross-workspace-search.md?toc=/azure/azure-monitor/toc.json
      - name: Take action from search results
        href: ../log-analytics/log-analytics-log-search-takeaction.md?toc=/azure/azure-monitor/toc.json
      - name: Use computer groups
        href: ../log-analytics/log-analytics-computer-groups.md?toc=/azure/azure-monitor/toc.json
      - name: Flow connector
        href: ../log-analytics/log-analytics-flow-tutorial.md?toc=/azure/azure-monitor/toc.json
      - name: Log Search API
        href: https://dev.loganalytics.io/
  - name: Respond to incidents
    items:
    - name: Alerts
      items:
      - name: Create alert rules
        items:
        - name: Configure new metric or log alerts in Azure portal
          href: ../monitoring-and-diagnostics/monitor-alerts-unified-usage.md?toc=/azure/azure-monitor/toc.json
        - name: Configure classic alerts in Azure portal
          href: ../monitoring-and-diagnostics/insights-alerts-portal.md?toc=/azure/azure-monitor/toc.json   
        - name: Configure classic alerts with CLI
          href: ../monitoring-and-diagnostics/insights-alerts-command-line-interface.md?toc=/azure/azure-monitor/toc.json
        - name: Configure classic alerts with Azure PowerShell
          href: ../monitoring-and-diagnostics/insights-alerts-powershell.md?toc=/azure/azure-monitor/toc.json
        - name: Copy alerts from OMS portal to Azure portal 
          href: ../monitoring-and-diagnostics/monitoring-alerts-extend-tool.md?toc=/azure/azure-monitor/toc.json
      - name: Use metric alerts
        items:
        - name: Create, view and manage metric alerts in Azure Monitor
          href: ../monitoring-and-diagnostics/alert-metric.md?toc=/azure/azure-monitor/toc.json
        - name: Create, view and manage classic metric alerts in Azure Monitor
          href: ../monitoring-and-diagnostics/alert-metric-classic.md?toc=/azure/azure-monitor/toc.json
        - name: Alerts with dynamic thresholds
          href: ../monitoring-and-diagnostics/monitoring-alerts-dynamic-thresholds.md?toc=/azure/azure-monitor/toc.json
        - name: Configure metric alerts on logs
          href: ../monitoring-and-diagnostics/monitoring-metric-alerts-logs.md?toc=/azure/azure-monitor/toc.json
        - name: Create a newer metric alert with a Resource Manager template
          href: ../monitoring-and-diagnostics/monitoring-create-metric-alerts-with-templates.md?toc=/azure/azure-monitor/toc.json
        - name: Create a classic metric alert with a Resource Manager template
          href: ../monitoring-and-diagnostics/monitoring-enable-alerts-using-template.md?toc=/azure/azure-monitor/toc.json    
        - name: Have a classic metric alert call a webhook
          href: ../monitoring-and-diagnostics/insights-webhooks-alerts.md?toc=/azure/azure-monitor/toc.json
      - name: Use log alerts
        items:  
        - name: Configure alerts on analytics query
          href: ../monitoring-and-diagnostics/alert-log.md?toc=/azure/azure-monitor/toc.json
        - name: Webhook actions for log alerts
          href: ../monitoring-and-diagnostics/monitor-alerts-unified-log-webhook.md?toc=/azure/azure-monitor/toc.json
        - name: Create a log alert with a Resource Manager template
          href: ../monitoring-and-diagnostics/monitor-alerts-unified-log-template.md?toc=/azure/azure-monitor/toc.json
      - name: Use activity log alerts
        items:
        - name: Configure alerts on an activity log event
          href: ../monitoring-and-diagnostics/alert-activity-log.md?toc=/azure/azure-monitor/toc.json
        - name: Create activity log alerts with Resource Manager
          href: ../monitoring-and-diagnostics/monitoring-create-activity-log-alerts-with-resource-manager-template.md?toc=/azure/azure-monitor/toc.json
        - name: Migrate to activity log alerts
          href: ../monitoring-and-diagnostics/monitoring-migrate-management-alerts.md?toc=/azure/azure-monitor/toc.json
        - name: Configure alerts on service notifications
          href: ../monitoring-and-diagnostics/monitoring-activity-log-alerts-on-service-notifications.md?toc=/azure/azure-monitor/toc.json
      - name: Use application alerts
        items:
        - name: Availability
          href: ../application-insights/app-insights-monitor-web-app-availability.md?toc=/azure/azure-monitor/toc.json
        - name: Metric alerts
          href: ../application-insights/app-insights-alerts.md?toc=/azure/azure-monitor/toc.json
      - name: Use action groups with alerts
        items:
        - name: Create action groups
          href: ../monitoring-and-diagnostics/monitoring-action-groups.md?toc=/azure/azure-monitor/toc.json
        - name: Learn about the webhook schema
          href: ../monitoring-and-diagnostics/monitoring-activity-log-alerts-webhook.md?toc=/azure/azure-monitor/toc.json
        - name: SMS alert behavior
          href: ../monitoring-and-diagnostics/monitoring-sms-alert-behavior.md?toc=/azure/azure-monitor/toc.json
        - name: Alert rate limiting
          href: ../monitoring-and-diagnostics/monitoring-alerts-rate-limiting.md?toc=/azure/azure-monitor/toc.json
        - name: Create action groups with Resource Manager
          href: ../monitoring-and-diagnostics/monitoring-create-action-group-with-resource-manager-template.md?toc=/azure/azure-monitor/toc.json
        - name: Implement a Logic App action
          href: ../monitoring-and-diagnostics/monitoring-action-groups-logic-app.md?toc=/azure/azure-monitor/toc.json
      - name: Alerts from Operations Manager
        href: ../log-analytics/log-analytics-solution-alert-management.md?toc=/azure/azure-monitor/toc.json
      - name: Manage alerts
        items:
        - name: Manage alert instances
          href: ../monitoring-and-diagnostics/monitoring-alerts-managing-alert-instances.md?toc=/azure/azure-monitor/toc.json
        - name: Manage smart groups
          href: ../monitoring-and-diagnostics/monitoring-alerts-managing-smart-groups.md?toc=/azure/azure-monitor/toc.json   
        - name: Manage alert and smart group states
          href: ../monitoring-and-diagnostics/monitoring-alerts-managing-alert-states.md?toc=/azure/azure-monitor/toc.json  
        - name: Manage alerts from other monitoring services
          href: ../monitoring-and-diagnostics/monitoring-alerts-managing-nagios-zabbix-scom.md?toc=/azure/azure-monitor/toc.json   
    - name: Autoscale
      items:
      - name: Walkthrough of autoscale
        href: ../monitoring-and-diagnostics/monitoring-autoscale-get-started.md?toc=/azure/azure-monitor/toc.json
      - name: Understand Autoscale settings
        href: ../monitoring-and-diagnostics/monitoring-understanding-autoscale-settings.md?toc=/azure/azure-monitor/toc.json
      - name: Best practices
        href: ../monitoring-and-diagnostics/insights-autoscale-best-practices.md?toc=/azure/azure-monitor/toc.json
      - name: Common metrics
        href: ../monitoring-and-diagnostics/insights-autoscale-common-metrics.md?toc=/azure/azure-monitor/toc.json
      - name: Common patterns
        href: ../monitoring-and-diagnostics/monitoring-autoscale-common-scale-patterns.md?toc=/azure/azure-monitor/toc.json
      - name: Autoscale using a custom metric
        href: ../monitoring-and-diagnostics/monitoring-autoscale-scale-by-custom-metric.md?toc=/azure/azure-monitor/toc.json
      - name: Autoscale VM scale sets using Resource Manager templates
        href: ../monitoring-and-diagnostics/insights-advanced-autoscale-virtual-machine-scale-sets.md?toc=/azure/azure-monitor/toc.json
      - name: Automatically scale machines in a VM scale set
        href: ../virtual-machine-scale-sets/virtual-machine-scale-sets-windows-autoscale.md?toc=/azure/azure-monitor/toc.json?toc=/azure/azure-monitor/toc.json
      - name: Configure webhooks and email notifications on autoscale
        href: ../monitoring-and-diagnostics/insights-autoscale-to-webhook-email.md?toc=/azure/azure-monitor/toc.json
    - name: Service notifications
      items:
      - name: View service notifications
        href: ../monitoring-and-diagnostics/monitoring-service-notifications.md?toc=/azure/azure-monitor/toc.json
      - name: Configure alerts on service notifications
        href: ../monitoring-and-diagnostics/monitoring-activity-log-alerts-on-service-notifications.md?toc=/azure/azure-monitor/toc.json
    - name: IT Service Management
      items:
      - name: IT Service Management Connector
        href: ../log-analytics/log-analytics-itsmc-overview.md?toc=/azure/azure-monitor/toc.json
      - name: IT Service Management connections
        href: ../log-analytics/log-analytics-itsmc-connections.md?toc=/azure/azure-monitor/toc.json
      - name: Create Service Manager web app
        href: ../log-analytics/log-analytics-itsmc-service-manager-script.md?toc=/azure/azure-monitor/toc.json
  - name: Manage usage and cost
    items:
    - name: Usage and estimated costs
      href: ../monitoring-and-diagnostics/monitoring-usage-and-estimated-costs.md?toc=/azure/azure-monitor/toc.json
    - name: Application data volume and retention
      href: ../application-insights/app-insights-pricing.md?toc=/azure/azure-monitor/toc.json
    - name: Application enterprise plan details
      href: ../application-insights/app-insights-pricing-enterprise-details.md?toc=/azure/azure-monitor/toc.json
    - name: Log data volume and retention
      href: ../log-analytics/log-analytics-manage-cost-storage.md?toc=/azure/azure-monitor/toc.json
    - name: Log data monitor usage
      href: ../log-analytics/log-analytics-usage.md?toc=/azure/azure-monitor/toc.json
  - name: Automate 
    items:
    - name: PowerShell
      items:  
      - name: Azure PowerShell samples
        href: ../monitoring-and-diagnostics/insights-powershell-samples.md?toc=/azure/azure-monitor/toc.json
      - name: PowerShell cmdlets
        href: ../log-analytics/log-analytics-powershell-workspace-configuration.md?toc=/azure%monitoring-and-diagnostics/toc.json
      - name: Applications
        items:
        - name: Create Application Insights resources 
          href: ../application-insights/app-insights-powershell.md?toc=/azure/azure-monitor/toc.json
        - name: Create resources
          href: ../application-insights/app-insights-powershell-script-create-resource.md?toc=/azure/azure-monitor/toc.json
        - name: Set alerts
          href: ../application-insights/app-insights-powershell-alerts.md?toc=/azure/azure-monitor/toc.json
        - name: Get Azure diagnostics
          href: ../application-insights/app-insights-powershell-azure-diagnostics.md?toc=/azure/azure-monitor/toc.json
    - name: Azure CLI samples
      href: ../monitoring-and-diagnostics/insights-cli-samples.md?toc=/azure/azure-monitor/toc.json
    - name: Resource Manager templates
      href: ../log-analytics/log-analytics-template-workspace-configuration.md?toc=/azure%monitoring-and-diagnostics/toc.json
    - name: API
      items:  
      - name: Walkthrough using REST API
        href: ../monitoring-and-diagnostics/monitoring-rest-api-walkthrough.md?toc=/azure/azure-monitor/toc.json
      - name: Alert API
        href: ../log-analytics/log-analytics-api-alerts.md?toc=/azure%monitoring-and-diagnostics/toc.json
    - name: Applications
      items:
      - name: Automate with Microsoft Flow
        href: ../application-insights/app-insights-automate-with-flow.md?toc=/azure/azure-monitor/toc.json
      - name: Automate with an Azure Logic App
        href: ../application-insights/automate-with-logic-apps.md?toc=/azure/azure-monitor/toc.json
      - name: Custom email reports
        href: ../application-insights/automate-custom-reports.md?toc=/azure/azure-monitor/toc.json
  - name: Extend
    items:
    - name: Applications
      items:
      - name: API for custom events and metrics
        href: ../application-insights/app-insights-api-custom-events-metrics.md?toc=/azure/azure-monitor/toc.json
      - name: Track custom operations in .NET SDK
        href: ../application-insights/application-insights-custom-operations-tracking.md?toc=/azure/azure-monitor/toc.json
      - name: Filtering and preprocessing telemetry
        href: ../application-insights/app-insights-api-filtering-sampling.md?toc=/azure/azure-monitor/toc.json
      - name: Sampling
        href: ../application-insights/app-insights-sampling.md?toc=/azure/azure-monitor/toc.json
    - name: Monitoring solutions
      items:
      - name: Design and build
        href: ../monitoring/monitoring-solutions-creating.md?toc=/azure/azure-monitor/toc.json
      - name: Solution file
        href: ../monitoring/monitoring-solutions-solution-file.md?toc=/azure/azure-monitor/toc.json
      - name: Automation resources
        href: ../monitoring/monitoring-solutions-resources-automation.md?toc=/azure/azure-monitor/toc.json
      - name: Log searches and alerts
        href: ../monitoring/monitoring-solutions-resources-searches-alerts.md?toc=/azure/azure-monitor/toc.json
      - name: Views
        href: ../monitoring/monitoring-solutions-resources-views.md?toc=/azure/azure-monitor/toc.json
      - name: Best practices
        href: ../monitoring/monitoring-solutions-best-practices.md?toc=/azure/azure-monitor/toc.json
      - name: Collect monitoring data from a runbook
        href: ../monitoring/monitoring-runbook-datacollect.md?toc=/azure/azure-monitor/toc.json
- name: Reference
  items:
  - name: Application Insights
    items:
    - name: Dependency auto-collection
      href: ../application-insights/auto-collect-dependencies.md?toc=/azure/azure-monitor/toc.json
    - name: Telemetry correlation
      href: ../application-insights/application-insights-correlation.md?toc=/azure/azure-monitor/toc.json
  - name: Application Insights data model
    items:
    - name: Overview
      href: ../application-insights/application-insights-data-model.md?toc=/azure/azure-monitor/toc.json
    - name: Request
      href: ../application-insights/application-insights-data-model-request-telemetry.md?toc=/azure/azure-monitor/toc.json
    - name: Dependency
      href: ../application-insights/application-insights-data-model-dependency-telemetry.md?toc=/azure/azure-monitor/toc.json
    - name: Exception
      href: ../application-insights/application-insights-data-model-exception-telemetry.md?toc=/azure/azure-monitor/toc.json
    - name: Trace
      href: ../application-insights/application-insights-data-model-trace-telemetry.md?toc=/azure/azure-monitor/toc.json
    - name: Event
      href: ../application-insights/application-insights-data-model-event-telemetry.md?toc=/azure/azure-monitor/toc.json
    - name: Metric
      href: ../application-insights/application-insights-data-model-metric-telemetry.md?toc=/azure/azure-monitor/toc.json
    - name: Context
      href: ../application-insights/application-insights-data-model-context.md?toc=/azure/azure-monitor/toc.json
  - name: Azure CLI
    href: /cli/azure/monitor?view=azure-cli-latest
  - name: Azure PowerShell
    items:
    - name: Monitor
      href: /powershell/module/azurerm.insights
    - name: Logs
      href: /powershell/module/azurerm.operationalinsights
  - name: REST API
    items:
    - name: Monitor
      href: /rest/api/monitor/
    - name: Logs
      href: /rest/api/loganalytics 
  - name: Metrics
    items:
    - name: Supported metrics
      href: ../monitoring-and-diagnostics/monitoring-supported-metrics.md?toc=/azure/azure-monitor/toc.json
    - name: Supported metrics for newer alerts
      href: ../monitoring-and-diagnostics/monitoring-near-real-time-metric-alerts.md?toc=/azure/azure-monitor/toc.json
  - name: Schemas
    items:
    - name: Diagnostic logs services, categories, and schemas
      href: ../monitoring-and-diagnostics/monitoring-diagnostic-logs-schema.md?toc=/azure/azure-monitor/toc.json
    - name: Activity log event schema
      href: ../monitoring-and-diagnostics/monitoring-activity-log-schema.md?toc=/azure/azure-monitor/toc.json
    - name: Azure Diagnostics extension schema
      href: ../monitoring-and-diagnostics/azure-diagnostics-schema.md?toc=/azure/azure-monitor/toc.json
      items:
      - name: 1.3 and later
        href: ../monitoring-and-diagnostics/azure-diagnostics-schema-1dot3-and-later.md?toc=/azure/azure-monitor/toc.json
      - name: 1.2
        href: ../monitoring-and-diagnostics/azure-diagnostics-schema-1dot2.md?toc=/azure/azure-monitor/toc.json
      - name: 1.0
        href: ../monitoring-and-diagnostics/azure-diagnostics-schema-1dot0.md?toc=/azure/azure-monitor/toc.json
- name: Resources
  items:
  - name: Azure Roadmap
    href: https://azure.microsoft.com/roadmap/
  - name: Pricing
    href: https://azure.microsoft.com/pricing/details/log-analytics/
  - name: Pricing calculator
    href: https://azure.microsoft.com/pricing/calculator/
  - name: News
    items:
    - name: Application Insights service updates
      href: https://azure.microsoft.com/updates/?product=application-insights
    - name: Log Analytics service updates
      href: https://azure.microsoft.com/updates/?product=log-analytics
    - name: SDK release notes
      href: ../application-insights/app-insights-release-notes.md
    - name: Release notes for Developer Analytics Tools
      href: ../application-insights/app-insights-release-notes-vsix.md
  - name: Windows Analytics
    href: https://www.microsoft.com/en-us/WindowsForBusiness/windows-analytics
  - name: Regional availability
    href: https://azure.microsoft.com/regions/services/
  - name: Videos
    href: https://azure.microsoft.com/resources/videos/index/?services=monitor
  - name: Quickstart templates
    href: https://azure.microsoft.com/resources/templates/?resourceType=Microsoft.Insights
  - name: Stack Overflow
    href: https://stackoverflow.com/search?q=monitoring
  - name: Code samples
    href: https://azure.microsoft.com/resources/samples/?service=monitor<|MERGE_RESOLUTION|>--- conflicted
+++ resolved
@@ -122,13 +122,10 @@
     items:
     - name: Alerts 
       href: ../monitoring-and-diagnostics/monitoring-overview-alerts.md?toc=/azure/azure-monitor/toc.json
-<<<<<<< HEAD
     - name: Classic alerts 
       href: ../monitoring-and-diagnostics/monitoring-overview-alerts-classic.md?toc=/azure/azure-monitor/toc.json  
-=======
     - name: Smart groups
       href: ../monitoring-and-diagnostics/monitoring-overview-alerts-smartgroups.md?toc=/azure/azure-monitor/toc.json  
->>>>>>> 7f138ec5
     - name: Autoscale
       href: ../monitoring-and-diagnostics/monitoring-overview-autoscale.md?toc=/azure/azure-monitor/toc.json
     - name: Metric alerts
