- name: Azure Monitor Documentation
  href: index.yml
- name: Overview 
  items:
  - name: What is Azure Monitor?
    href: overview.md
  - name: Branding changes
    href: azure-monitor-rebrand.md
- name: Quickstarts
  expanded: true
  items:
  - name: Applications
    items:
    - name: .NET application
      href: ../application-insights/quick-monitor-portal.md?toc=/azure/azure-monitor/toc.json
    - name: .NET Core application
      href: ../application-insights/app-insights-dotnetcore-quick-start.md?toc=/azure/azure-monitor/toc.json
    - name: Node.js application
      href: ../application-insights/app-insights-nodejs-quick-start.md?toc=/azure/azure-monitor/toc.json
    - name: Java application
      href: ../application-insights/app-insights-java-quick-start.md?toc=/azure/azure-monitor/toc.json
    - name: Mobile application
      href: ../application-insights/app-insights-mobile-center-quickstart.md?toc=/azure/azure-monitor/toc.json
    - name: Web application
      href: ../application-insights/app-insights-website-monitoring.md?toc=/azure/azure-monitor/toc.json
  - name: Virtual machines
    items:
    - name: Collect - Azure VMs
      href: ../log-analytics/log-analytics-quick-collect-azurevm.md?toc=/azure/azure-monitor/toc.json
    - name: Collect - Linux computer
      href: ../log-analytics/log-analytics-quick-collect-linux-computer.md?toc=/azure/azure-monitor/toc.json
    - name: Collect - Windows computer
      href: learn/quick-collect-windows-computer.md
- name: Tutorials
  items:
  - name: Analyze data in Log Analytics
    href: learn/tutorial-viewdata.md
  - name: Visualize data in Log Analytics
    href: learn/tutorial-logs-dashboards.md
  - name: Archive platform metric and log data 
    href: ../monitoring-and-diagnostics/monitor-tutorial-archive-monitoring-data.md?toc=/azure/azure-monitor/toc.json
  - name: Alert on log data
    href: learn/tutorial-response.md
  - name: Autoscale on performance and schedule
    href: ../monitoring-and-diagnostics/monitor-tutorial-autoscale-performance-schedule.md?toc=/azure/azure-monitor/toc.json
  - name: Find application run-time exceptions
    href: ../application-insights/app-insights-tutorial-runtime-exceptions.md?toc=/azure/azure-monitor/toc.json
  - name: Find application performance issues
    href: ../application-insights/app-insights-tutorial-performance.md?toc=/azure/azure-monitor/toc.json
  - name: Alert on application health
    href: ../application-insights/app-insights-tutorial-alert.md?toc=/azure/azure-monitor/toc.json
  - name: Understand application users
    href: ../application-insights/app-insights-tutorial-users.md?toc=/azure/azure-monitor/toc.json
  - name: Create custom dashboards
    href: ../application-insights/app-insights-tutorial-dashboards.md?toc=/azure/azure-monitor/toc.json
- name: Samples
  items:
  - name: Azure PowerShell
    href: ../log-analytics/powershell-samples.md?toc=/azure/azure-monitor/toc.json
- name: Concepts
  items:
  - name: Azure management
    href: azure-management.md?toc=/azure/azure-monitor/toc.json
  - name: Continuous monitoring
    href: continuous-monitoring.md
  - name: Monitoring data
    items: 
    - name: Metrics and logs
      href: platform/data-collection.md
    - name: Data sources
      href: platform/data-sources.md
    - name: Azure data sources
      href: ../monitoring-and-diagnostics/monitoring-data-sources.md?toc=/azure/azure-monitor/toc.json
    - name: Activity log
      href: ../monitoring-and-diagnostics/monitoring-overview-activity-logs.md?toc=/azure/azure-monitor/toc.json
    - name: Diagnostic logs
      href: ../monitoring-and-diagnostics/monitoring-overview-of-diagnostic-logs.md?toc=/azure/azure-monitor/toc.json 
    - name: Log data ingestion time
      href: platform/data-ingestion-time.md  
    - name: Custom metrics to metric store
      href: ../monitoring-and-diagnostics/metrics-custom-overview.md?toc=/azure/azure-monitor/toc.json       
    - name: Data security
      items:
      - name: Log data
        href: platform/data-security.md
      - name: Personal log data handling
        href: ../log-analytics/log-analytics-personal-data-mgmt.md?toc=/azure/azure-monitor/toc.json
      - name: Application data collection, retention, and storage
        href: ../application-insights/app-insights-data-retention-privacy.md?toc=/azure/azure-monitor/toc.json
  - name: Insights
    items:
    - name: Application Insights
      items:
      - name: Overview
        href: ../application-insights/app-insights-overview.md?toc=/azure/azure-monitor/toc.json
      - name: DevOps
        href: ../application-insights/app-insights-detect-triage-diagnose.md?toc=/azure/azure-monitor/toc.json
      - name: Distributed tracing
        href: ../application-insights/distributed-tracing.md?toc=/azure/azure-monitor/toc.json
      - name: Log-based & pre-aggregated metrics
        href: ../application-insights/pre-aggregated-metrics-log-metrics.md?toc=/azure/azure-monitor/toc.json
    - name: Containers
      href: insights/container-insights-overview.md
    - name: Virtual Machines
      href: insights/vminsights-overview.md
    - name: Monitoring solutions
      href: insights/solutions-inventory.md
  - name: Analyze data
    items: 
    - name: Log Analytics
      href: log-query/log-query-overview.md
    - name: Log query portals
      href: log-query/portals.md
    - name: OMS portal transition
      items:
        - name: Overview
          href: ../log-analytics/log-analytics-oms-portal-transition.md?toc=/azure/azure-monitor/toc.json
        - name: Common questions
          href: ../log-analytics/log-analytics-oms-portal-faq.md?toc=/azure/azure-monitor/toc.json
  - name: Respond to incidents
    items:
    - name: Alerts 
      href: ../monitoring-and-diagnostics/monitoring-overview-alerts.md?toc=/azure/azure-monitor/toc.json
    - name: Classic alerts 
      href: ../monitoring-and-diagnostics/monitoring-overview-alerts-classic.md?toc=/azure/azure-monitor/toc.json  
    - name: Smart groups
      href: ../monitoring-and-diagnostics/monitoring-overview-alerts-smartgroups.md?toc=/azure/azure-monitor/toc.json  
    - name: Autoscale
      href: ../monitoring-and-diagnostics/monitoring-overview-autoscale.md?toc=/azure/azure-monitor/toc.json
    - name: Metric alerts
      href: ../monitoring-and-diagnostics/alert-metric-overview.md?toc=/azure/azure-monitor/toc.json
    - name: Log alerts
      href: ../monitoring-and-diagnostics/monitor-alerts-unified-log.md?toc=/azure/azure-monitor/toc.json
    - name: Activity log alerts
      href: ../monitoring-and-diagnostics/monitoring-activity-log-alerts.md?toc=/azure/azure-monitor/toc.json  
  - name: Visualize data
    href: visualizations.md?toc=/azure/azure-monitor/toc.json
  - name: Partner integrations
    href: ../monitoring-and-diagnostics/monitoring-partners.md?toc=/azure/azure-monitor/toc.json
  - name: FAQ
    items:
    - name: Log Analytics
      href: platform/log-faq.md
    - name: Application Insights
      href: ../application-insights/app-insights-troubleshoot-faq.md?toc=/azure/azure-monitor/toc.json
- name: How-to guides
  items:
  - name: Plan and prepare
    items:
    - name: Manage access
      items:
      - name: Roles permissions and security
        href: ../monitoring-and-diagnostics/monitoring-roles-permissions-security.md?toc=/azure/azure-monitor/toc.json
      - name: Workspaces
        href: ../log-analytics/log-analytics-manage-access.md?toc=/azure/azure-monitor/toc.json
      - name: Applications
        href: ../application-insights/app-insights-resources-roles-access-control.md?toc=/azure/azure-monitor/toc.json
      - name: IP addresses
        href: ../application-insights/app-insights-ip-addresses.md?toc=/azure/azure-monitor/toc.json
    - name: Monitor applications
      items:
      - name: Deep diagnostics for web apps and services
        href: ../application-insights/app-insights-devops.md?toc=/azure/azure-monitor/toc.json
      - name: Monitor performance in web applications
        href: ../application-insights/app-insights-web-monitor-performance.md?toc=/azure/azure-monitor/toc.json
      - name: Separate development, test, and production
        href: ../application-insights/app-insights-separate-resources.md?toc=/azure/azure-monitor/toc.json
      - name: Monitor apps with multiple components
        href: ../application-insights/app-insights-monitor-multi-role-apps.md?toc=/azure/azure-monitor/toc.json
      - name: How do I ... in Application Insights?
        href: ../application-insights/app-insights-how-do-i.md?toc=/azure/azure-monitor/toc.json
    - name: Manage workspaces
      items:
      - name: Create a workspace
        items:
        - name: Use Azure portal
          href: learn/quick-create-workspace.md 
        - name: Use Azure CLI
          href: learn/quick-create-workspace-cli.md
        - name: Use Azure PowerShell
          href: learn/quick-create-workspace-posh.md
      - name: Delete a workspace
        href: ../log-analytics/log-analytics-manage-del-workspace.md?toc=/azure/azure-monitor/toc.json
      - name: Design for service providers
        href: platform/service-providers.md
  - name: Collect data
    items:
    - name: Install and configure agents
      items:
      - name: Monitoring agents overview
        href: platform/agents-overview.md
      - name: Log Analytics agents  
        items:
        - name: Overview
          href: platform/log-analytics-agent.md
        - name: Windows agents
          href: platform/agent-windows.md
        - name: VM Extension for Windows
          href: ../virtual-machines/windows/extensions-oms.md?toc=/azure/azure-monitor/toc.json
        - name: VM Extension for Linux
          href: ../virtual-machines/linux/extensions-oms.md?toc=/azure/azure-monitor/toc.json
        - name: Operations Manager
          href: platform/om-agents.md
        - name: OMS Gateway
          href: platform/gateway.md
        - name: Agent management
          href: platform/agent-manage.md
      - name: Azure Diagnostics extension
        items:
        - name: Overview
          href: ../monitoring-and-diagnostics/azure-diagnostics.md?toc=/azure/azure-monitor/toc.json
        - name: Send to Azure Storage
          href: ../monitoring-and-diagnostics/azure-diagnostics-storage.md?toc=/azure/azure-monitor/toc.json
        - name: Send to Application Insights
          href: ../monitoring-and-diagnostics/azure-diagnostics-configure-application-insights.md?toc=/azure/azure-monitor/toc.json
        - name: Send to Event Hubs
          href: ../monitoring-and-diagnostics/azure-diagnostics-streaming-event-hubs.md?toc=/azure/azure-monitor/toc.json
        - name: Troubleshooting
          href: ../monitoring-and-diagnostics/azure-diagnostics-troubleshooting.md?toc=/azure/azure-monitor/toc.json
        - name: Enable diagnostic settings with Resource Manager templates
          href: ../monitoring-and-diagnostics/monitoring-enable-diagnostic-logs-using-template.md?toc=/azure/azure-monitor/toc.json
        - name: Prepare for JSON Lines diagnostic logs format
          href: ../monitoring-and-diagnostics/monitor-diagnostic-logs-append-blobs.md?toc=/azure/azure-monitor/toc.json
        - name: VM guest to metrics store
          href: ../monitoring-and-diagnostics/metrics-store-custom-guestos-resource-manager-vm.md?toc=/azure/azure-monitor/toc.json  
        - name: VM scale set guest to metrics store
          href: ../monitoring-and-diagnostics/metrics-store-custom-guestos-resource-manager-vmss.md?toc=/azure/azure-monitor/toc.json  
        - name: VM classic guest to metrics store 
          href: ../monitoring-and-diagnostics/metrics-store-custom-guestos-classic-vm.md?toc=/azure/azure-monitor/toc.json  
        - name: Cloud service guest to metrics store
          href: ../monitoring-and-diagnostics/metrics-store-custom-guestos-classic-cloud-service.md?toc=/azure/azure-monitor/toc.json 
      - name: Troubleshoot
        items:
        - name: Log Analytics VM Extension
          href: platform/vmext-troubleshoot.md
        - name: Log Analytics Linux agent
          href: platform/agent-linux-troubleshoot.md
    - name: Agent data sources
      items:
      - name: Overview
        href: platform/agent-data-sources.md
      - name: Windows events
        href: platform/data-sources-windows-events.md
      - name: Custom JSON data
        href: platform/data-sources-json.md
      - name: CollectD performance data
        href: platform/data-sources-collectd.md
      - name: Nagios and Zabbix alerts
        href: platform/data-sources-alerts-nagios-zabbix.md
      - name: Syslog
        href: platform/data-sources-syslog.md
      - name: Performance counters
        href: platform/data-sources-performance-counters.md
      - name: Linux application performance
        href: platform/data-sources-linux-applications.md
      - name: IIS logs
        href: platform/data-sources-iis-logs.md
      - name: Custom logs
        href: platform/data-sources-custom-logs.md
      - name: Custom fields
        href: platform/custom-fields.md
    - name: Configure applications
      items:
      - name: Azure apps
        items:
        - name: Azure web apps
          href: ../application-insights/app-insights-azure-web-apps.md?toc=/azure/azure-monitor/toc.json
        - name: Azure Cloud Services
          href: ../application-insights/app-insights-cloudservices.md?toc=/azure/azure-monitor/toc.json
        - name: Add continuous monitoring
          href: ../application-insights/app-insights-vsts-continuous-monitoring.md?toc=/azure/azure-monitor/toc.json
        - name: Profiler
          items:
          - name: Overview
            href: ../application-insights/app-insights-profiler-overview.md?toc=/azure/azure-monitor/toc.json
          - name: Enable Profiler for an App Service
            href: ../application-insights/app-insights-profiler.md?toc=/azure/azure-monitor/toc.json
          - name: Enable the Profiler for a Cloud Service
            href: ../application-insights/app-insights-profiler-cloudservice.md?toc=/azure/azure-monitor/toc.json
          - name: Enable Profiler for a Service Fabric Application
            href: ../application-insights/app-insights-profiler-servicefabric.md?toc=/azure/azure-monitor/toc.json
          - name: Enable Profiler for an Azure VM
            href: ../application-insights/app-insights-profiler-vm.md?toc=/azure/azure-monitor/toc.json
          - name: Profiler Settings
            href: ../application-insights/app-insights-profiler-settings.md?toc=/azure/azure-monitor/toc.json
          - name: Track Requests for Profiling
            href: ../application-insights/app-insights-profiler-trackrequests.md?toc=/azure/azure-monitor/toc.json
          - name: Profiler Troubleshooting
            href: ../application-insights/app-insights-profiler-troubleshooting.md?toc=/azure/azure-monitor/toc.json
        - name: Diagnostics
          href: ../application-insights/app-insights-azure-diagnostics.md?toc=/azure/azure-monitor/toc.json
        - name: Previews
          href: ../application-insights/app-insights-previews.md?toc=/azure/azure-monitor/toc.json
      - name: ASP.NET apps
        items:
        - name: Web apps
          href: ../application-insights/app-insights-asp-net.md?toc=/azure/azure-monitor/toc.json
        - name: Status Monitor
          href: ../application-insights/app-insights-monitor-performance-live-website-now.md?toc=/azure/azure-monitor/toc.json
        - name: Windows services
          href: ../application-insights/app-insights-windows-services.md?toc=/azure/azure-monitor/toc.json
        - name: Windows desktop
          href: ../application-insights/app-insights-windows-desktop.md?toc=/azure/azure-monitor/toc.json
        - name: ASP.NET Core
          href: ../application-insights/app-insights-asp-net-core.md?toc=/azure/azure-monitor/toc.json
          items:
          - name: Profiler for Linux App services
            href: ../application-insights/app-insights-profiler-aspnetcore-linux.md?toc=/azure/azure-monitor/toc.json
        - name: Console
          href: ../application-insights/application-insights-console.md?toc=/azure/azure-monitor/toc.json
        - name: Application dashboard
          href: ../application-insights/app-insights-overview-dashboard.md?toc=/azure/azure-monitor/toc.json
        - name: Collect more telemetry
          href: ../application-insights/app-insights-asp-net-more.md?toc=/azure/azure-monitor/toc.json
        - name: Exceptions
          href: ../application-insights/app-insights-asp-net-exceptions.md?toc=/azure/azure-monitor/toc.json
        - name: Log traces
          href: ../application-insights/app-insights-asp-net-trace-logs.md?toc=/azure/azure-monitor/toc.json
        - name: Performance counters
          href: ../application-insights/app-insights-performance-counters.md?toc=/azure/azure-monitor/toc.json
        - name: Dependencies
          href: ../application-insights/app-insights-asp-net-dependencies.md?toc=/azure/azure-monitor/toc.json
        - name: Release annotations
          href: ../application-insights/app-insights-annotations.md?toc=/azure/azure-monitor/toc.json
        - name: ApplicationInsights.config
          href: ../application-insights/app-insights-configuration-with-applicationinsights-config.md?toc=/azure/azure-monitor/toc.json
        - name: Snapshot Debugger
          href: ../application-insights/app-insights-snapshot-debugger.md?toc=/azure/azure-monitor/toc.json
      - name: Java apps
        items:
        - name: Web apps
          href: ../application-insights/app-insights-java-get-started.md?toc=/azure/azure-monitor/toc.json
        - name: Web apps - runtime
          href: ../application-insights/app-insights-java-live.md?toc=/azure/azure-monitor/toc.json
        - name: Docker apps
          href: ../application-insights/app-insights-docker.md?toc=/azure/azure-monitor/toc.json
        - name: Log traces
          href: ../application-insights/app-insights-java-trace-logs.md?toc=/azure/azure-monitor/toc.json
        - name: Unix metrics
          href: ../application-insights/app-insights-java-collectd.md?toc=/azure/azure-monitor/toc.json
        - name: Dependencies
          href: ../application-insights/app-insights-java-agent.md?toc=/azure/azure-monitor/toc.json
        - name: Filter telemetry
          href: ../application-insights/app-insights-java-filter-telemetry.md?toc=/azure/azure-monitor/toc.json
        - name: Micrometer Metrics
          href: ../application-insights/micrometer-java.md?toc=/azure/azure-monitor/toc.json  
      - name: Node.js apps
        items:
        - name: Node.js
          href: ../application-insights/app-insights-nodejs.md?toc=/azure/azure-monitor/toc.json
      - name: Web pages
        items:
        - name: JavaScript
          href: ../application-insights/app-insights-javascript.md?toc=/azure/azure-monitor/toc.json
      - name: Monitor Azure Functions
        href: ../azure-functions/functions-monitoring.md?toc=/azure/application-insights/toc.json 
      - name: Distributed tracing
        items:
        - name: Local forwarder
          href: ../application-insights/opencensus-local-forwarder.md?toc=/azure/azure-monitor/toc.json
        - name: Python
          href: ../application-insights/opencensus-python.md?toc=/azure/azure-monitor/toc.json
        - name: Go
          href: ../application-insights/opencensus-go.md?toc=/azure/azure-monitor/toc.json
      - name: Other platforms
        items:
        - name: SharePoint sites
          href: ../application-insights/app-insights-sharepoint.md?toc=/azure/azure-monitor/toc.json
        - name: Dynamics CRM
          href: ../application-insights/app-insights-sample-mscrm.md?toc=/azure/azure-monitor/toc.json
        - name: More platforms
          href: ../application-insights/app-insights-platforms.md?toc=/azure/azure-monitor/toc.json
      - name: Smart Detection
        href: ../application-insights/app-insights-proactive-diagnostics.md?toc=/azure/azure-monitor/toc.json
        items:
        - name: Failure anomalies
          href: ../application-insights/app-insights-proactive-failure-diagnostics.md?toc=/azure/azure-monitor/toc.json
        - name: Performance anomalies
          href: ../application-insights/app-insights-proactive-performance-diagnostics.md?toc=/azure/azure-monitor/toc.json
        - name: Trace degradation
          href: ../application-insights/app-insights-proactive-trace-severity.md?toc=/azure/azure-monitor/toc.json
        - name: Exception volume
          href: ../application-insights/app-insights-proactive-exception-volume.md?toc=/azure/azure-monitor/toc.json
        - name: Memory leak
          href: ../application-insights/app-insights-proactive-potential-memory-leak.md?toc=/azure/azure-monitor/toc.json
        - name: Resource utilization
          href: ../application-insights/app-insights-proactive-low-utilization-cloud-resources.md?toc=/azure/azure-monitor/toc.json
        - name: Security detection
          href: ../application-insights/app-insights-proactive-application-security-detection-pack.md?toc=/azure/azure-monitor/toc.json
        - name: Azure Cloud Services
          href: ../application-insights/app-insights-proactive-cloud-services.md?toc=/azure/azure-monitor/toc.json
        - name: Manage smart detection rules
          href: ../application-insights/app-insights-proactive-arm-config.md?toc=/azure/azure-monitor/toc.json
      - name: Create a resource
        href: ../application-insights/app-insights-create-new-resource.md?toc=/azure/azure-monitor/toc.json
      - name: Troubleshoot
        items:
        - name: No data for .NET
          href: ../application-insights/app-insights-asp-net-troubleshoot-no-data.md?toc=/azure/azure-monitor/toc.json
        - name: Snapshot debugger
          href: ../application-insights/app-insights-troubleshoot-snapshot-debugger.md?toc=/azure/azure-monitor/toc.json
        - name: Analytics
          href: ../application-insights/app-insights-analytics-troubleshooting.md?toc=/azure/azure-monitor/toc.json
        - name: Java
          href: ../application-insights/app-insights-java-troubleshoot.md?toc=/azure/azure-monitor/toc.json
        - name: Usage analytics
          href: ../application-insights/app-insights-usage-troubleshoot.md?toc=/azure/azure-monitor/toc.json
    - name: Azure resources
      items:
      - name: Azure activity logs
        items:
        - name: Analytics
          href: platform/collect-activity-logs.md
        - name: Collect across subscriptions
          href: platform/collect-activity-logs-subscriptions.md
      - name: Service logs and metrics
        href: platform/collect-azure-metrics-logs.md
      - name: Diagnostic or log data from Azure storage
        href: platform/azure-storage-iis-table.md
      - name: Azure PaaS resources
        href: platform/collect-azurepass-posh.md
      - name: Correlate custom data sources
        href: ../application-insights/app-insights-custom-data-correlation.md?toc=/azure/azure-monitor/toc.json
    - name: Collect custom data 
      items:
      - name: Log Analytics Data collector API 
        href: platform/data-collector-api.md
      - name: Log Analytics Data Collector API Pipeline example
        href: platform/create-pipeline-datacollector-api.md
      - name: Application data
        href: ../application-insights/app-insights-analytics-import.md?toc=/azure/azure-monitor/toc.json
      - name: Metrics store REST API
        href: ../monitoring-and-diagnostics/metrics-store-custom-rest-api.md?toc=/azure/azure-monitor/toc.json
      - name: GuestOS to metrics store Linux VM (Telegraf)
        href: ../monitoring-and-diagnostics/metrics-store-custom-linux-telegraf.md?toc=/azure/azure-monitor/toc.json  
    - name: System Center
      items:
      - name: Configuration Manager
        href: ../log-analytics/log-analytics-sccm.md?toc=/azure/azure-monitor/toc.json
      - name: Application Performance Monitoring using SCOM
        href: ../application-insights/app-insights-scom.md?toc=/azure/azure-monitor/toc.json
    - name: Route data
      items:
      - name: Archive activity log
        href: ../monitoring-and-diagnostics/monitoring-archive-activity-log.md?toc=/azure/azure-monitor/toc.json
      - name: Archive diagnostic logs
        href: ../monitoring-and-diagnostics/monitoring-archive-diagnostic-logs.md?toc=/azure/azure-monitor/toc.json
      - name: Store diagnostic logs
        href: ../monitoring-and-diagnostics/monitor-stream-diagnostic-logs-log-analytics.md?toc=/azure/azure-monitor/toc.json
      - name: Stream activity log to Event Hubs
        href: ../monitoring-and-diagnostics/monitoring-stream-activity-logs-event-hubs.md?toc=/azure/azure-monitor/toc.json
      - name: Logs and metrics to Event Hub
        href: ../monitoring-and-diagnostics/monitor-stream-monitoring-data-event-hubs.md?toc=/azure/azure-monitor/toc.json
      - name: Diagnostic logs to Event Hub
        href: ../monitoring-and-diagnostics/monitoring-stream-diagnostic-logs-to-event-hubs.md?toc=/azure/azure-monitor/toc.json
      - name: Application data to Log Analytics
        href: platform/app-insights-connector.md
      - name: Export application data
        items:
        - name: Continuous export
          href: ../application-insights/app-insights-export-telemetry.md?toc=/azure/azure-monitor/toc.json
          items:
          - name: Code samples
            items:
            - name: Export to SQL using Stream Analytics
              href: ../application-insights/app-insights-code-sample-export-sql-stream-analytics.md?toc=/azure/azure-monitor/toc.json
            - name: Export to Stream Analytics
              href: ../application-insights/app-insights-export-stream-analytics.md?toc=/azure/azure-monitor/toc.json
        - name: Export data model
          href: ../application-insights/app-insights-export-data-model.md?toc=/azure/azure-monitor/toc.json
  - name: Gain insights
    items:
    - name: Monitor applications
      items:
      - name: Application Insights portal
        items:
        - name: Search
          href: ../application-insights/app-insights-diagnostic-search.md?toc=/azure/azure-monitor/toc.json
        - name: Metrics
          href: ../application-insights/app-insights-metrics-explorer.md?toc=/azure/azure-monitor/toc.json
        - name: Live stream
          href: ../application-insights/app-insights-live-stream.md?toc=/azure/azure-monitor/toc.json
        - name: Application Map
          href: ../application-insights/app-insights-app-map.md?toc=/azure/azure-monitor/toc.json
        - name: Transaction diagnostics
          href: ../application-insights/app-insights-transaction-diagnostics.md?toc=/azure/azure-monitor/toc.json
        - name: HockeyApp data
          href: ../application-insights/app-insights-hockeyapp-bridge-app.md?toc=/azure/azure-monitor/toc.json
      - name: Visual Studio
        items:
        - name: F5 insights
          href: ../application-insights/app-insights-visual-studio.md?toc=/azure/azure-monitor/toc.json
        - name: Trends
          href: ../application-insights/app-insights-visual-studio-trends.md?toc=/azure/azure-monitor/toc.json
        - name: CodeLens
          href: ../application-insights/app-insights-visual-studio-codelens.md?toc=/azure/azure-monitor/toc.json
      - name: Usage
        items:
        - name: Overview
          href: ../application-insights/app-insights-usage-overview.md?toc=/azure/azure-monitor/toc.json
        - name: Send user context
          href: ../application-insights/app-insights-usage-send-user-context.md?toc=/azure/azure-monitor/toc.json
        - name: Users, Sessions, Events
          href: ../application-insights/app-insights-usage-segmentation.md?toc=/azure/azure-monitor/toc.json
        - name: Funnels
          href: ../application-insights/usage-funnels.md?toc=/azure/azure-monitor/toc.json
        - name: Cohorts
          href: ../application-insights/app-insights-usage-cohorts.md?toc=/azure/azure-monitor/toc.json
        - name: Impact
          href: ../application-insights/app-insights-usage-impact.md?toc=/azure/azure-monitor/toc.json
        - name: Retention
          href: ../application-insights/app-insights-usage-retention.md?toc=/azure/azure-monitor/toc.json
        - name: User Flows
          href: ../application-insights/app-insights-usage-flows.md?toc=/azure/azure-monitor/toc.json
        - name: Workbooks
          href: ../application-insights/app-insights-usage-workbooks.md?toc=/azure/azure-monitor/toc.json
      - name: Web App Analytics solution
        href: insights/azure-web-apps-analytics.md
    - name: Monitor containers
      items:
      - name: Azure Monitor for containers 
        items:
        - name: Overview
          href: insights/container-insights-overview.md
        - name: Onboard 
          href: insights/container-insights-onboard.md
        - name: Analyze 
          href: insights/container-insights-analyze.md
        - name: Disable monitoring
          href: insights/container-insights-optout.md
        - name: Upgrade agent
          href: insights/container-insights-agent-upgrade.md
        - name: Troubleshooting
          href: insights/container-insights-troubleshoot.md
      - name: Docker and Windows Container monitoring
        href: insights/containers.md
      - name: Monitor Docker applications
        href: ../application-insights/app-insights-docker.md?toc=/azure/azure-monitor/toc.json
    - name: Monitor resource groups
      href: ../monitoring-and-diagnostics/resource-group-insights.md?toc=/azure/azure-monitor/toc.json
    - name: Monitor databases
      items:
      - name: Azure SQL
        href: insights/azure-sql.md
      - name: SQL Server
        href: insights/sql-assessment.md
    - name: Monitor networks
      items:
      - name: Networking Analytics
        href: insights/azure-networking-analytics.md
      - name: Network Performance Monitor
        items:
        - name: Solution overview
          href: insights/network-performance-monitor.md
        - name: Performance Monitor
          href: insights/network-performance-monitor-performance-monitor.md
        - name: Service Endpoint
          href: insights/network-performance-monitor-service-endpoint.md
        - name: ExpressRoute
          href: insights/network-performance-monitor-expressroute.md
        - name: Pricing
          href: insights/network-performance-monitor-pricing-faq.md
        - name: FAQ
          href: ../log-analytics/log-analytics-network-performance-monitor-faq.md?toc=/azure/azure-monitor/toc.json
    - name: Monitor virtual machines
      items:
      - name: Azure Monitor for VMs
        items:
        - name: Overview
          href: insights/vminsights-overview.md
        - name: Known issues
          href: insights/vminsights-known-issues.md
        - name: FAQ
          href: insights/vminsights-faq.md
        - name: Onboard
          href: insights/vminsights-onboard.md
        - name: Monitor health
          href: insights/vminsights-health.md
        - name: Map dependencies
          href: insights/vminsights-maps.md
        - name: Monitor performance
          href: insights/vminsights-performance.md
        - name: Query data with Log Analytics
          href: insights/vminsights-log-search.md
        - name: Disable monitoring
          href: insights/vminsights-optout.md
      - name: Agent Health
        href: insights/solution-agenthealth.md
      - name: Capacity and performance
        href: insights/capacity-performance.md
      - name: VMware Analytics
        href: insights/vmware.md
      - name: Wire Data
        href: insights/wire-data.md
      - name: Service Map
        items:
        - name: Use
          href: insights/service-map.md
        - name: Configure
          href: insights/service-map-configure.md
        - name: Integration with Operations Manager
          href: insights/service-map-scom.md
    - name: Monitor Azure resources
      items:
      - name: Key Vault Analytics
        href: insights/azure-key-vault.md
      - name: Service Fabric Analytics
        href: ../service-fabric/service-fabric-diagnostics-oms-agent.md?toc=/azure/azure-monitor/toc.json
    - name: Monitor other resources
      items:
      - name: Assess AD Health
        href: insights/ad-assessment.md
      - name: AD Replication Status
        href: insights/ad-replication-status.md
      - name: DNS
        href: insights/dns-analytics.md
      - name: Office 365
        href: insights/solution-office-365.md
      - name: Assess Operations Manager
        href: insights/scom-assessment.md
      - name: Surface Hub
        href: insights/surface-hubs.md
    - name: Use monitoring solutions
      items:
      - name: Overview
        href: insights/solutions.md
      - name: Target solutions
        href: insights/solution-targeting.md
  - name: Visualize data
    items:
    - name: Views
      href: platform/view-designer.md
      items:
      - name: Tile reference
        href: platform/view-designer-tiles.md
      - name: Visualization part reference
        href: platform/view-designer-parts.md
      - name: Filters
        href: platform/view-designer-filters.md
    - name: Dashboards
      items:
      - name: Logs
        href: platform/dashboards.md
      - name: Applications
        href: ../application-insights/app-insights-dashboards.md?toc=/azure/azure-monitor/toc.json
    - name: Power BI
      items:
      - name: Export log data
        href: ../log-analytics/log-analytics-powerbi.md?toc=/azure/azure-monitor/toc.json
      - name: Export application data
        href: ../application-insights/app-insights-export-power-bi.md?toc=/azure/azure-monitor/toc.json
    - name: Send data to Grafana
      href: ../monitoring-and-diagnostics/monitor-send-to-grafana.md?toc=/azure/azure-monitor/toc.json
  - name: Analyze data
    items:
    - name: Create metrics charts in Metrics Explorer
      href: ../monitoring-and-diagnostics/monitoring-metric-charts.md?toc=/azure/azure-monitor/toc.json
    - name: View events in activity log
      href: ../azure-resource-manager/resource-group-audit.md?toc=/azure/azure-monitor/toc.json
    - name: View service notifications
      href: ../monitoring-and-diagnostics/monitoring-service-notifications.md?toc=/azure/azure-monitor/toc.json
    - name: Query log data
      items:
      - name: Query language Documentation
        href: log-query/query-language.md
      - name: Language differences
        href: log-query/data-explorer-difference.md
      - name: Get started
        items:
        - name: Get started with Analytics portal
          href: log-query/get-started-portal.md
        - name: Get started with queries
          href: log-query/get-started-queries.md
        - name: Search queries
          href: log-query/search-queries.md
        - name: Useful operators
          href: log-query/useful-operators.md
      - name: Lessons
        items:
        - name: String operations
          href: log-query/string-operations.md
        - name: Date and time operations
          href: log-query/datetime-operations.md
        - name: Aggregation functions
          href: log-query/aggregations.md
        - name: Advanced aggregations
          href: log-query/advanced-aggregations.md
        - name: Joins
          href: log-query/joins.md
        - name: JSON and data structures
          href: log-query/json-data-structures.md
        - name: Advanced query writing
          href: log-query/advanced-query-writing.md
        - name: Charts and diagrams
          href: log-query/charts.md
        - name: Functions
          href: log-query/functions.md
      - name: Cheatsheets
        items:
        - name: SQL
          href: log-query/sql-cheatsheet.md
        - name: Splunk
          href: log-query/splunk-cheatsheet.md
      - name: Query language
        items:
        - name: Examples
          href: log-query/examples.md
        - name: Cross-resource searches
          href: log-query/cross-workspace-query.md
        - name: app expression
          href: log-query/app-expression.md
        - name: workspace expression
          href: log-query/workspace-expression.md
      - name: Log data
        items:
        - name: Application data
          href: ../application-insights/app-insights-analytics.md?toc=/azure/azure-monitor/toc.json
        - name: Standard properties
<<<<<<< HEAD
          href: platform/log-standard-properties.md
=======
          href: ../log-analytics/log-analytics-standard-properties.md?toc=/azure/azure-monitor/toc.json
        - name: Parse text data
          href: log-query/parse-text.md
>>>>>>> 1caa1eee
      - name: Take action from search results
        href: log-query/take-action.md
      - name: Computer groups
        href: platform/computer-groups.md
      - name: Flow connector
        href: platform/flow-tutorial.md
      - name: Log Search API
        href: https://dev.loganalytics.io/
  - name: Respond to incidents
    items:
    - name: Alerts
      items:
      - name: Use metric alerts
        items:
        - name: Create, view and manage metric alerts in Azure Monitor
          href: ../monitoring-and-diagnostics/alert-metric.md?toc=/azure/azure-monitor/toc.json
        - name: Create, view and manage classic metric alerts in Azure Monitor
          href: ../monitoring-and-diagnostics/alert-metric-classic.md?toc=/azure/azure-monitor/toc.json
        - name: Alerts with dynamic thresholds
          href: ../monitoring-and-diagnostics/monitoring-alerts-dynamic-thresholds.md?toc=/azure/azure-monitor/toc.json
        - name: Configure metric alerts on logs
          href: ../monitoring-and-diagnostics/monitoring-metric-alerts-logs.md?toc=/azure/azure-monitor/toc.json
        - name: Create a newer metric alert with a Resource Manager template
          href: ../monitoring-and-diagnostics/monitoring-create-metric-alerts-with-templates.md?toc=/azure/azure-monitor/toc.json
        - name: Create a classic metric alert with a Resource Manager template
          href: ../monitoring-and-diagnostics/monitoring-enable-alerts-using-template.md?toc=/azure/azure-monitor/toc.json    
        - name: Have a classic metric alert call a webhook
          href: ../monitoring-and-diagnostics/insights-webhooks-alerts.md?toc=/azure/azure-monitor/toc.json
      - name: Use log alerts
        items:  
        - name: Configure alerts on analytics query
          href: ../monitoring-and-diagnostics/alert-log.md?toc=/azure/azure-monitor/toc.json
        - name: Webhook actions for log alerts
          href: ../monitoring-and-diagnostics/monitor-alerts-unified-log-webhook.md?toc=/azure/azure-monitor/toc.json
        - name: Troubleshooting log alerts
          href: ../monitoring-and-diagnostics/alert-log-troubleshoot.md?toc=/azure/azure-monitor/toc.json
      - name: Use activity log alerts
        items:
        - name: Configure alerts on an activity log event
          href: ../monitoring-and-diagnostics/alert-activity-log.md?toc=/azure/azure-monitor/toc.json
        - name: Migrate to activity log alerts
          href: ../monitoring-and-diagnostics/monitoring-migrate-management-alerts.md?toc=/azure/azure-monitor/toc.json
        - name: Configure alerts on service notifications
          href: ../monitoring-and-diagnostics/monitoring-activity-log-alerts-on-service-notifications.md?toc=/azure/azure-monitor/toc.json
      - name: Use application alerts
        items:
        - name: Availability
          href: ../application-insights/app-insights-monitor-web-app-availability.md?toc=/azure/azure-monitor/toc.json
        - name: Metric alerts
          href: ../application-insights/app-insights-alerts.md?toc=/azure/azure-monitor/toc.json
      - name: Use action groups with alerts
        items:
        - name: Create action groups
          href: ../monitoring-and-diagnostics/monitoring-action-groups.md?toc=/azure/azure-monitor/toc.json
        - name: Learn about the webhook schema
          href: ../monitoring-and-diagnostics/monitoring-activity-log-alerts-webhook.md?toc=/azure/azure-monitor/toc.json
        - name: SMS alert behavior
          href: ../monitoring-and-diagnostics/monitoring-sms-alert-behavior.md?toc=/azure/azure-monitor/toc.json
        - name: Alert rate limiting
          href: ../monitoring-and-diagnostics/monitoring-alerts-rate-limiting.md?toc=/azure/azure-monitor/toc.json
        - name: Create action groups with Resource Manager
          href: ../monitoring-and-diagnostics/monitoring-create-action-group-with-resource-manager-template.md?toc=/azure/azure-monitor/toc.json
        - name: Implement a Logic App action
          href: ../monitoring-and-diagnostics/monitoring-action-groups-logic-app.md?toc=/azure/azure-monitor/toc.json
      - name: Alerts from Operations Manager
        href: platform/alert-management-solution.md
      - name: Manage alerts
        items:
        - name: Manage alert instances
          href: ../monitoring-and-diagnostics/monitoring-alerts-managing-alert-instances.md?toc=/azure/azure-monitor/toc.json
        - name: Manage smart groups
          href: ../monitoring-and-diagnostics/monitoring-alerts-managing-smart-groups.md?toc=/azure/azure-monitor/toc.json   
        - name: Manage alert and smart group states
          href: ../monitoring-and-diagnostics/monitoring-alerts-managing-alert-states.md?toc=/azure/azure-monitor/toc.json  
        - name: Manage alerts from other monitoring services
          href: ../monitoring-and-diagnostics/monitoring-alerts-managing-nagios-zabbix-scom.md?toc=/azure/azure-monitor/toc.json   
    - name: Autoscale
      items:
      - name: Walkthrough of autoscale
        href: ../monitoring-and-diagnostics/monitoring-autoscale-get-started.md?toc=/azure/azure-monitor/toc.json
      - name: Understand Autoscale settings
        href: ../monitoring-and-diagnostics/monitoring-understanding-autoscale-settings.md?toc=/azure/azure-monitor/toc.json
      - name: Best practices
        href: ../monitoring-and-diagnostics/insights-autoscale-best-practices.md?toc=/azure/azure-monitor/toc.json
      - name: Common metrics
        href: ../monitoring-and-diagnostics/insights-autoscale-common-metrics.md?toc=/azure/azure-monitor/toc.json
      - name: Common patterns
        href: ../monitoring-and-diagnostics/monitoring-autoscale-common-scale-patterns.md?toc=/azure/azure-monitor/toc.json
      - name: Autoscale using a custom metric
        href: ../monitoring-and-diagnostics/monitoring-autoscale-scale-by-custom-metric.md?toc=/azure/azure-monitor/toc.json
      - name: Autoscale VM scale sets using Resource Manager templates
        href: ../monitoring-and-diagnostics/insights-advanced-autoscale-virtual-machine-scale-sets.md?toc=/azure/azure-monitor/toc.json
      - name: Automatically scale machines in a VM scale set
        href: ../virtual-machine-scale-sets/virtual-machine-scale-sets-windows-autoscale.md?toc=/azure/azure-monitor/toc.json?toc=/azure/azure-monitor/toc.json
      - name: Configure webhooks and email notifications on autoscale
        href: ../monitoring-and-diagnostics/insights-autoscale-to-webhook-email.md?toc=/azure/azure-monitor/toc.json
    - name: Service notifications
      items:
      - name: View service notifications
        href: ../monitoring-and-diagnostics/monitoring-service-notifications.md?toc=/azure/azure-monitor/toc.json
      - name: Configure alerts on service notifications
        href: ../monitoring-and-diagnostics/monitoring-activity-log-alerts-on-service-notifications.md?toc=/azure/azure-monitor/toc.json
    - name: IT Service Management
      items:
      - name: IT Service Management Connector
        href: platform/itsmc-overview.md
      - name: IT Service Management connections
        href: platform/itsmc-connections.md
      - name: Create Service Manager web app
        href: platform/itsmc-service-manager-script.md
  - name: Manage usage and cost
    items:
    - name: Usage and estimated costs
      href: ../monitoring-and-diagnostics/monitoring-usage-and-estimated-costs.md?toc=/azure/azure-monitor/toc.json
    - name: Application data volume and retention
      href: ../application-insights/app-insights-pricing.md?toc=/azure/azure-monitor/toc.json
    - name: Application enterprise plan details
      href: ../application-insights/app-insights-pricing-enterprise-details.md?toc=/azure/azure-monitor/toc.json
    - name: Log data volume and retention
      href: ../log-analytics/log-analytics-manage-cost-storage.md?toc=/azure/azure-monitor/toc.json
    - name: Log data monitor usage
      href: ../log-analytics/log-analytics-usage.md?toc=/azure/azure-monitor/toc.json
  - name: Automate 
    items:
    - name: PowerShell
      items:  
      - name: Azure PowerShell samples
        href: ../monitoring-and-diagnostics/insights-powershell-samples.md?toc=/azure/azure-monitor/toc.json
      - name: PowerShell cmdlets
        href: ../log-analytics/log-analytics-powershell-workspace-configuration.md?toc=/azure/monitoring-and-diagnostics/toc.json
      - name: Applications
        items:
        - name: Create Application Insights resources 
          href: ../application-insights/app-insights-powershell.md?toc=/azure/azure-monitor/toc.json
        - name: Create resources
          href: ../application-insights/app-insights-powershell-script-create-resource.md?toc=/azure/azure-monitor/toc.json
        - name: Set alerts
          href: ../application-insights/app-insights-powershell-alerts.md?toc=/azure/azure-monitor/toc.json
        - name: Get Azure diagnostics
          href: ../application-insights/app-insights-powershell-azure-diagnostics.md?toc=/azure/azure-monitor/toc.json
    - name: Azure CLI samples
      href: ../monitoring-and-diagnostics/insights-cli-samples.md?toc=/azure/azure-monitor/toc.json
    - name: Resource Manager templates
      href: platform/template-workspace-configuration.md
    - name: API
      items:  
      - name: Walkthrough using REST API
        href: ../monitoring-and-diagnostics/monitoring-rest-api-walkthrough.md?toc=/azure/azure-monitor/toc.json
      - name: Alert API
        href: ../log-analytics/log-analytics-api-alerts.md?toc=/azure/monitoring-and-diagnostics/toc.json
    - name: Applications
      items:
      - name: Automate with Microsoft Flow
        href: ../application-insights/app-insights-automate-with-flow.md?toc=/azure/azure-monitor/toc.json
      - name: Automate with an Azure Logic App
        href: ../application-insights/automate-with-logic-apps.md?toc=/azure/azure-monitor/toc.json
      - name: Custom email reports
        href: ../application-insights/automate-custom-reports.md?toc=/azure/azure-monitor/toc.json
  - name: Extend
    items:
    - name: Applications
      items:
      - name: API for custom events and metrics
        href: ../application-insights/app-insights-api-custom-events-metrics.md?toc=/azure/azure-monitor/toc.json
      - name: Track custom operations in .NET SDK
        href: ../application-insights/application-insights-custom-operations-tracking.md?toc=/azure/azure-monitor/toc.json
      - name: Filtering and preprocessing telemetry
        href: ../application-insights/app-insights-api-filtering-sampling.md?toc=/azure/azure-monitor/toc.json
      - name: Sampling
        href: ../application-insights/app-insights-sampling.md?toc=/azure/azure-monitor/toc.json
    - name: Monitoring solutions
      items:
      - name: Design and build
        href: insights/solutions-creating.md
      - name: Solution file
        href: insights/solutions-solution-file.md
      - name: Automation resources
        href: insights/solutions-resources-automation.md
      - name: Log searches and alerts
        href: insights/solutions-resources-searches-alerts.md
      - name: Views
        href: insights/solutions-resources-views.md
      - name: Best practices
        href: insights/solutions-best-practices.md
      - name: Collect monitoring data from a runbook
        href: platform/runbook-datacollect.md
- name: Reference
  items:
  - name: Application Insights
    items:
    - name: Dependency auto-collection
      href: ../application-insights/auto-collect-dependencies.md?toc=/azure/azure-monitor/toc.json
    - name: Telemetry correlation
      href: ../application-insights/application-insights-correlation.md?toc=/azure/azure-monitor/toc.json
    - name: NuGet packages
      href: ../application-insights/app-insights-nuget.md?toc=/azure/azure-monitor/toc.json
  - name: Application Insights data model
    items:
    - name: Overview
      href: ../application-insights/application-insights-data-model.md?toc=/azure/azure-monitor/toc.json
    - name: Request
      href: ../application-insights/application-insights-data-model-request-telemetry.md?toc=/azure/azure-monitor/toc.json
    - name: Dependency
      href: ../application-insights/application-insights-data-model-dependency-telemetry.md?toc=/azure/azure-monitor/toc.json
    - name: Exception
      href: ../application-insights/application-insights-data-model-exception-telemetry.md?toc=/azure/azure-monitor/toc.json
    - name: Trace
      href: ../application-insights/application-insights-data-model-trace-telemetry.md?toc=/azure/azure-monitor/toc.json
    - name: Event
      href: ../application-insights/application-insights-data-model-event-telemetry.md?toc=/azure/azure-monitor/toc.json
    - name: Metric
      href: ../application-insights/application-insights-data-model-metric-telemetry.md?toc=/azure/azure-monitor/toc.json
    - name: Context
      href: ../application-insights/application-insights-data-model-context.md?toc=/azure/azure-monitor/toc.json
  - name: Azure CLI
    href: /cli/azure/monitor?view=azure-cli-latest
  - name: Azure Functions
    href: ../application-insights/azure-functions-supported-features.md?toc=/azure/azure-monitor/toc.json
  - name: Azure PowerShell
    items:
    - name: Monitor
      href: /powershell/module/azurerm.insights
    - name: Logs
      href: /powershell/module/azurerm.operationalinsights
  - name: REST API
    items:
    - name: Monitor
      href: /rest/api/monitor/
    - name: Logs
      href: /rest/api/loganalytics 
  - name: Metrics
    items:
    - name: Supported metrics
      href: ../monitoring-and-diagnostics/monitoring-supported-metrics.md?toc=/azure/azure-monitor/toc.json
    - name: Supported metrics for newer alerts
      href: ../monitoring-and-diagnostics/monitoring-near-real-time-metric-alerts.md?toc=/azure/azure-monitor/toc.json
  - name: Schemas
    items:
    - name: Diagnostic logs services, categories, and schemas
      href: ../monitoring-and-diagnostics/monitoring-diagnostic-logs-schema.md?toc=/azure/azure-monitor/toc.json
    - name: Activity log event schema
      href: ../monitoring-and-diagnostics/monitoring-activity-log-schema.md?toc=/azure/azure-monitor/toc.json
    - name: Azure Diagnostics extension schema
      href: ../monitoring-and-diagnostics/azure-diagnostics-schema.md?toc=/azure/azure-monitor/toc.json
      items:
      - name: 1.3 and later
        href: ../monitoring-and-diagnostics/azure-diagnostics-schema-1dot3-and-later.md?toc=/azure/azure-monitor/toc.json
      - name: 1.2
        href: ../monitoring-and-diagnostics/azure-diagnostics-schema-1dot2.md?toc=/azure/azure-monitor/toc.json
      - name: 1.0
        href: ../monitoring-and-diagnostics/azure-diagnostics-schema-1dot0.md?toc=/azure/azure-monitor/toc.json
  - name: Feature and API Retirement 
    items:
    - name: Classic autoscale & metrics API
      href: ./platform/classic-api-retirement-metrics-autoscale.md 
    - name: Classic alerting & monitoring 
      href: ../monitoring-and-diagnostics/monitoring-classic-retirement.md?toc=/azure/azure-monitor/toc.json
    - name: Extend alerts from Log Analytics to Azure
      href: ../monitoring-and-diagnostics/monitoring-alerts-extend.md?toc=/azure/azure-monitor/toc.json
    - name: Copy alerts from OMS portal to Azure portal 
      href: ../monitoring-and-diagnostics/monitoring-alerts-extend-tool.md?toc=/azure/azure-monitor/toc.json
- name: Resources
  items:
  - name: Azure Roadmap
    href: https://azure.microsoft.com/roadmap/
  - name: Pricing
    href: https://azure.microsoft.com/pricing/details/log-analytics/
  - name: Pricing calculator
    href: https://azure.microsoft.com/pricing/calculator/
  - name: News
    items:
    - name: Application Insights service updates
      href: https://azure.microsoft.com/updates/?product=application-insights
    - name: Log Analytics service updates
      href: https://azure.microsoft.com/updates/?product=log-analytics
    - name: SDK release notes
      href: ../application-insights/app-insights-release-notes.md
    - name: Release notes for Developer Analytics Tools
      href: ../application-insights/app-insights-release-notes-vsix.md
  - name: Windows Analytics
    href: https://www.microsoft.com/en-us/WindowsForBusiness/windows-analytics
  - name: Regional availability
    href: https://azure.microsoft.com/regions/services/
  - name: Videos
    href: https://azure.microsoft.com/resources/videos/index/?services=monitor
  - name: Quickstart templates
    href: https://azure.microsoft.com/resources/templates/?resourceType=Microsoft.Insights
  - name: Stack Overflow
    href: https://stackoverflow.com/search?q=monitoring
  - name: Code samples
    href: https://azure.microsoft.com/resources/samples/?service=monitor<|MERGE_RESOLUTION|>--- conflicted
+++ resolved
@@ -716,13 +716,8 @@
         - name: Application data
           href: ../application-insights/app-insights-analytics.md?toc=/azure/azure-monitor/toc.json
         - name: Standard properties
-<<<<<<< HEAD
-          href: platform/log-standard-properties.md
-=======
-          href: ../log-analytics/log-analytics-standard-properties.md?toc=/azure/azure-monitor/toc.json
         - name: Parse text data
           href: log-query/parse-text.md
->>>>>>> 1caa1eee
       - name: Take action from search results
         href: log-query/take-action.md
       - name: Computer groups
