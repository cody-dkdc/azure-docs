<properties 
	pageTitle="Bottle and Azure Table Storage on Azure with Python Tools 2.1 for Visual Studio" 
<<<<<<< HEAD
	description="Learn how to use the Python Tools for Visual Studio to create a Bottle application that stores data in Azure Table Storage and can be deployed to a web site." 
	services="app-service\web" 
	tags="python"
=======
	description="Learn how to use the Python Tools for Visual Studio to create a Bottle application that stores data in Azure Table Storage and deploy the web app to Azure App Service Web Apps." 
	services="app-service\web" 
>>>>>>> 692c0fec
	documentationCenter="python" 
	authors="huguesv" 
	manager="wpickett" 
	editor=""/>

<tags 
	ms.service="app-service-web" 
	ms.workload="web" 
	ms.tgt_pltfrm="na" 
	ms.devlang="python" 
	ms.topic="article" 
<<<<<<< HEAD
	ms.date="02/09/2015" 
=======
	ms.date="04/16/2015" 
>>>>>>> 692c0fec
	ms.author="huguesv"/>




# Bottle and Azure Table Storage on Azure with Python Tools 2.1 for Visual Studio 

In this tutorial, we'll use [Python Tools for Visual Studio] to create a simple polls web app using one of the PTVS sample templates. This tutorial is also available as a [video](https://www.youtube.com/watch?v=GJXDGaEPy94).

The polls web app defines an abstraction for its repository, so you can easily switch between different types of repositories (In-Memory, Azure Table Storage, MongoDB).

We'll learn how to create an Azure Storage account, how to configure the web app to use Azure Table Storage, and how to publish the web app to [Azure App Service Web Apps](http://go.microsoft.com/fwlink/?LinkId=529714)s.

See the [Python Developer Center] for more articles that cover development of Azure App Service Web Apps with PTVS using Bottle, Flask and Django web frameworks, with MongoDB, Azure Table Storage, MySQL and SQL Database services. While this article focuses on App Service, the steps are similar when developing [Azure Cloud Services].

## Prerequisites

 - Visual Studio 2012 or 2013
 - [Python Tools 2.1 for Visual Studio]
 - [Python Tools 2.1 for Visual Studio Samples VSIX]
 - [Azure SDK Tools for VS 2013] or [Azure SDK Tools for VS 2012]
 - [Python 2.7 32-bit] or [Python 3.4 32-bit]

[AZURE.INCLUDE [create-account-and-websites-note](../includes/create-account-and-websites-note.md)]

>[AZURE.NOTE] If you want to get started with Azure App Service before signing up for an Azure account, go to [Try App Service](http://go.microsoft.com/fwlink/?LinkId=523751), where you can immediately create a short-lived starter web app in App Service. No credit cards required; no commitments.

## Create the Project

In this section, we'll create a Visual Studio project using a sample template. We'll create a virtual environment and install required packages. Then we'll run the application locally using the default in-memory repository.

1.  In Visual Studio, select **File**, **New Project**.

1.  The project templates from the PTVS Samples VSIX are available under **Python**, **Samples**. Select **Polls Bottle Web Project** and click OK to create the project.

  	![New Project Dialog](./media/web-sites-python-ptvs-bottle-table-storage/PollsBottleNewProject.png)

1.  You will be prompted to install external packages. Select **Install into a virtual environment**.

  	![External Packages Dialog](./media/web-sites-python-ptvs-bottle-table-storage/PollsBottleExternalPackages.png)

1.  Select **Python 2.7** or **Python 3.4** as the base interpreter.

  	![Add Virtual Environment Dialog](./media/web-sites-python-ptvs-bottle-table-storage/PollsCommonAddVirtualEnv.png)

1.  Confirm that the application works by pressing `F5`. By default, the application uses an in-memory repository which doesn't require any configuration. All data is lost when the web server is stopped.

1.  Click **Create Sample Polls**, then click on a poll and vote.

  	![Web Browser](./media/web-sites-python-ptvs-bottle-table-storage/PollsBottleInMemoryBrowser.png)

## Create an Azure Storage Account

To use storage operations, you need an Azure storage account. You can create a storage account by following these steps.

1.  Log into the [Azure Portal].

2. Click the **New** icon on the bottom left of the portal, then click **Data + Storage** > **Storage**. Give the storage account a unique name and create a new [resource group](resource-group-overview.md) for it.

  	<!-- ![New Button](./media/web-sites-python-ptvs-bottle-table-storage/PollsCommonAzurePlusNew.png) -->

	When the storage account has been created, the **Notifications** button will flash a green **SUCCESS** and the storage account's blade is open to show that it belongs to the new resource group you created.

  	<!-- ![Quick Create](./media/web-sites-python-ptvs-bottle-table-storage/PollsCommonAzureStorageCreate.png) -->

5. Click the **Settings** part in the storage account's blade. Take note of the account name and the primary key.

	We will need this information to configure your project in the next section.

## Configure the Project

In this section, we'll configure our application to use the storage account we just created. Then we'll run the application locally.

1.  In Visual Studio, right-click on your project node in Solution Explorer and select **Properties**. Click on the **Debug** tab.

  	![Project Debug Settings](./media/web-sites-python-ptvs-bottle-table-storage/PollsBottleAzureTableStorageProjectDebugSettings.png)

1.  Set the values of environment variables required by the application in **Debug Server Command**, **Environment**.

        REPOSITORY_NAME=azuretablestorage
        STORAGE_NAME=<storage account name>
        STORAGE_KEY=<primary access key>

    This will set the environment variables when you **Start Debugging**. If you want the variables to be set when you **Start Without Debugging**, set the same values under **Run Server Command** as well.

    Alternatively, you can define environment variables using the Windows Control Panel. This is a better option if you want to avoid storing credentials in source code / project file. Note that you will need to restart Visual Studio for the new environment values to be available to the application.

1.  The code that implements the Azure Table Storage repository is in **models/azuretablestorage.py**. See the [documentation] for more information on how to use Table Service from Python.

1.  Run the application with `F5`. Polls that are created with **Create Sample Polls** and the data submitted by voting will be serialized in Azure Table Storage.

1.  Browse to the **About** page to verify that the application is using the **Azure Table Storage** repository.

  	![Web Browser](./media/web-sites-python-ptvs-bottle-table-storage/PollsBottleAzureTableStorageAbout.png)

## Explore the Azure Table Storage

It's easy to view and edit storage tables using Server Explorer in Visual Studio. In this section we'll use Server Explorer to view the contents of the polls application tables.

> [AZURE.NOTE] This requires Microsoft Azure Tools to be installed, which are available as part of the [Azure SDK for .NET].

1.  Open **Server Explorer**. Expand **Azure**, **Storage**, your storage account, then **Tables**.

  	<!-- ![Server Explorer](./media/web-sites-python-ptvs-bottle-table-storage/PollsCommonServerExplorer.png) -->

1.  Double-click on the **polls** or **choices** table to view the contents of the table in a document window, as well as add/remove/edit entities.

  	<!-- ![Table Query Results](./media/web-sites-python-ptvs-bottle-table-storage/PollsCommonServerExplorerTable.png) -->

## Publish the web app to Azure App Service

The Azure .NET SDK provides an easy way to deploy your web app to Azure App Service.

1.  In **Solution Explorer**, right-click on the project node and select **Publish**.

  	<!-- ![Publish Web Dialog](./media/web-sites-python-ptvs-bottle-table-storage/PollsCommonPublishWebSiteDialog.png) -->

1.  Click on **Microsoft Azure Web Apps**.

1.  Click on **New** to create a new web app.

1.  Fill in the following fields and click **Create**.
	-	**Web App name**
	-	**App Service plan**
	-	**Resource group**
	-	**Region**
	-	Leave **Database server** set to **No database**

  	<!-- ![Create Web App on Microsoft Azure Dialog](./media/web-sites-python-ptvs-bottle-table-storage/PollsCommonCreateWebSite.png) -->

1.  Accept all other defaults and click **Publish**.

1.  Your web browser will open automatically to the published web app. If you browse to the about page, you'll see that it uses the **In-Memory** repository, not the **Azure Table Storage** repository.

    That's because the environment variables are not set on the Web Apps instance in Azure App Service, so it uses the default values specified in **settings.py**.

## Configure the Web Apps instance

In this section, we'll configure environment variables for the Web Apps instance.

1.  In [Azure Portal], open the web app's blade by clicking **Browse** > **Web Apps** > your web app name.

1.  In your web app's blade, click **All Settings**, then click **Application Settings**.

  	<!-- ![Top Menu](./media/web-sites-python-ptvs-bottle-table-storage/PollsCommonWebSiteTopMenu.png) -->

1.  Scroll down to the **app settings** section and set the values for **REPOSITORY\_NAME**, **STORAGE\_NAME** and **STORAGE\_KEY** as described in the **Configure the project** section.

  	<!-- ![App Settings](./media/web-sites-python-ptvs-bottle-table-storage/PollsCommonWebSiteConfigureSettingsTableStorage.png) -->

1. Click on **SAVE**, then **RESTART** and finally **BROWSE**.

  	<!-- ![Bottom Menu](./media/web-sites-python-ptvs-bottle-table-storage/PollsCommonWebSiteConfigureBottomMenu.png) -->

1.  You should see the web app working as expected, using the **Azure Table Storage** repository.

    Congratulations!

  	![Web Browser](./media/web-sites-python-ptvs-bottle-table-storage/PollsBottleAzureBrowser.png)

## Next steps

Follow these links to learn more about Python Tools for Visual Studio, Bottle and Azure Table Storage.

- [Python Tools for Visual Studio Documentation]
  - [Web Projects]
  - [Cloud Service Projects]
  - [Remote Debugging on Microsoft Azure]
- [Bottle Documentation]
- [Azure Storage]
- [Azure SDK for Python]
- [How to Use the Table Storage Service from Python]

## What's changed
* For a guide to the change from Websites to App Service see: [Azure App Service and Its Impact on Existing Azure Services](http://go.microsoft.com/fwlink/?LinkId=529714)
* For a guide to the change of the old portal to the new portal see: [Reference for navigating the portal](http://go.microsoft.com/fwlink/?LinkId=529715)


<!--Link references-->
[Python Developer Center]: /develop/python/
[Azure Cloud Services]: cloud-services-python-ptvs.md
[documentation]: storage-python-how-to-use-table-storage.md
[How to Use the Table Storage Service from Python]: storage-python-how-to-use-table-storage.md

<!--External Link references-->
[Azure Portal]: https://portal.azure.com
[Azure SDK for .NET]: http://azure.microsoft.com/downloads/
[Python Tools for Visual Studio]: http://aka.ms/ptvs
[Python Tools 2.1 for Visual Studio]: http://go.microsoft.com/fwlink/?LinkId=517189
[Python Tools 2.1 for Visual Studio Samples VSIX]: http://go.microsoft.com/fwlink/?LinkId=517189
[Azure SDK Tools for VS 2013]: http://go.microsoft.com/fwlink/?LinkId=323510
[Azure SDK Tools for VS 2012]: http://go.microsoft.com/fwlink/?LinkId=323511
[Python 2.7 32-bit]: http://go.microsoft.com/fwlink/?LinkId=517190 
[Python 3.4 32-bit]: http://go.microsoft.com/fwlink/?LinkId=517191
[Python Tools for Visual Studio Documentation]: http://pytools.codeplex.com/documentation
[Bottle Documentation]: http://bottlepy.org/docs/dev/index.html
[Remote Debugging on Microsoft Azure]: http://pytools.codeplex.com/wikipage?title=Features%20Azure%20Remote%20Debugging
[Web Projects]: http://pytools.codeplex.com/wikipage?title=Features%20Web%20Project
[Cloud Service Projects]: http://pytools.codeplex.com/wikipage?title=Features%20Cloud%20Project
[Azure Storage]: http://azure.microsoft.com/documentation/services/storage/
[Azure SDK for Python]: https://github.com/Azure/azure-sdk-for-python
<|MERGE_RESOLUTION|>--- conflicted
+++ resolved
@@ -1,227 +1,217 @@
-<properties 
-	pageTitle="Bottle and Azure Table Storage on Azure with Python Tools 2.1 for Visual Studio" 
-<<<<<<< HEAD
-	description="Learn how to use the Python Tools for Visual Studio to create a Bottle application that stores data in Azure Table Storage and can be deployed to a web site." 
-	services="app-service\web" 
-	tags="python"
-=======
-	description="Learn how to use the Python Tools for Visual Studio to create a Bottle application that stores data in Azure Table Storage and deploy the web app to Azure App Service Web Apps." 
-	services="app-service\web" 
->>>>>>> 692c0fec
-	documentationCenter="python" 
-	authors="huguesv" 
-	manager="wpickett" 
-	editor=""/>
-
-<tags 
-	ms.service="app-service-web" 
-	ms.workload="web" 
-	ms.tgt_pltfrm="na" 
-	ms.devlang="python" 
-	ms.topic="article" 
-<<<<<<< HEAD
-	ms.date="02/09/2015" 
-=======
-	ms.date="04/16/2015" 
->>>>>>> 692c0fec
-	ms.author="huguesv"/>
-
-
-
-
-# Bottle and Azure Table Storage on Azure with Python Tools 2.1 for Visual Studio 
-
-In this tutorial, we'll use [Python Tools for Visual Studio] to create a simple polls web app using one of the PTVS sample templates. This tutorial is also available as a [video](https://www.youtube.com/watch?v=GJXDGaEPy94).
-
-The polls web app defines an abstraction for its repository, so you can easily switch between different types of repositories (In-Memory, Azure Table Storage, MongoDB).
-
-We'll learn how to create an Azure Storage account, how to configure the web app to use Azure Table Storage, and how to publish the web app to [Azure App Service Web Apps](http://go.microsoft.com/fwlink/?LinkId=529714)s.
-
-See the [Python Developer Center] for more articles that cover development of Azure App Service Web Apps with PTVS using Bottle, Flask and Django web frameworks, with MongoDB, Azure Table Storage, MySQL and SQL Database services. While this article focuses on App Service, the steps are similar when developing [Azure Cloud Services].
-
-## Prerequisites
-
- - Visual Studio 2012 or 2013
- - [Python Tools 2.1 for Visual Studio]
- - [Python Tools 2.1 for Visual Studio Samples VSIX]
- - [Azure SDK Tools for VS 2013] or [Azure SDK Tools for VS 2012]
- - [Python 2.7 32-bit] or [Python 3.4 32-bit]
-
-[AZURE.INCLUDE [create-account-and-websites-note](../includes/create-account-and-websites-note.md)]
-
->[AZURE.NOTE] If you want to get started with Azure App Service before signing up for an Azure account, go to [Try App Service](http://go.microsoft.com/fwlink/?LinkId=523751), where you can immediately create a short-lived starter web app in App Service. No credit cards required; no commitments.
-
-## Create the Project
-
-In this section, we'll create a Visual Studio project using a sample template. We'll create a virtual environment and install required packages. Then we'll run the application locally using the default in-memory repository.
-
-1.  In Visual Studio, select **File**, **New Project**.
-
-1.  The project templates from the PTVS Samples VSIX are available under **Python**, **Samples**. Select **Polls Bottle Web Project** and click OK to create the project.
-
-  	![New Project Dialog](./media/web-sites-python-ptvs-bottle-table-storage/PollsBottleNewProject.png)
-
-1.  You will be prompted to install external packages. Select **Install into a virtual environment**.
-
-  	![External Packages Dialog](./media/web-sites-python-ptvs-bottle-table-storage/PollsBottleExternalPackages.png)
-
-1.  Select **Python 2.7** or **Python 3.4** as the base interpreter.
-
-  	![Add Virtual Environment Dialog](./media/web-sites-python-ptvs-bottle-table-storage/PollsCommonAddVirtualEnv.png)
-
-1.  Confirm that the application works by pressing `F5`. By default, the application uses an in-memory repository which doesn't require any configuration. All data is lost when the web server is stopped.
-
-1.  Click **Create Sample Polls**, then click on a poll and vote.
-
-  	![Web Browser](./media/web-sites-python-ptvs-bottle-table-storage/PollsBottleInMemoryBrowser.png)
-
-## Create an Azure Storage Account
-
-To use storage operations, you need an Azure storage account. You can create a storage account by following these steps.
-
-1.  Log into the [Azure Portal].
-
-2. Click the **New** icon on the bottom left of the portal, then click **Data + Storage** > **Storage**. Give the storage account a unique name and create a new [resource group](resource-group-overview.md) for it.
-
-  	<!-- ![New Button](./media/web-sites-python-ptvs-bottle-table-storage/PollsCommonAzurePlusNew.png) -->
-
-	When the storage account has been created, the **Notifications** button will flash a green **SUCCESS** and the storage account's blade is open to show that it belongs to the new resource group you created.
-
-  	<!-- ![Quick Create](./media/web-sites-python-ptvs-bottle-table-storage/PollsCommonAzureStorageCreate.png) -->
-
-5. Click the **Settings** part in the storage account's blade. Take note of the account name and the primary key.
-
-	We will need this information to configure your project in the next section.
-
-## Configure the Project
-
-In this section, we'll configure our application to use the storage account we just created. Then we'll run the application locally.
-
-1.  In Visual Studio, right-click on your project node in Solution Explorer and select **Properties**. Click on the **Debug** tab.
-
-  	![Project Debug Settings](./media/web-sites-python-ptvs-bottle-table-storage/PollsBottleAzureTableStorageProjectDebugSettings.png)
-
-1.  Set the values of environment variables required by the application in **Debug Server Command**, **Environment**.
-
-        REPOSITORY_NAME=azuretablestorage
-        STORAGE_NAME=<storage account name>
-        STORAGE_KEY=<primary access key>
-
-    This will set the environment variables when you **Start Debugging**. If you want the variables to be set when you **Start Without Debugging**, set the same values under **Run Server Command** as well.
-
-    Alternatively, you can define environment variables using the Windows Control Panel. This is a better option if you want to avoid storing credentials in source code / project file. Note that you will need to restart Visual Studio for the new environment values to be available to the application.
-
-1.  The code that implements the Azure Table Storage repository is in **models/azuretablestorage.py**. See the [documentation] for more information on how to use Table Service from Python.
-
-1.  Run the application with `F5`. Polls that are created with **Create Sample Polls** and the data submitted by voting will be serialized in Azure Table Storage.
-
-1.  Browse to the **About** page to verify that the application is using the **Azure Table Storage** repository.
-
-  	![Web Browser](./media/web-sites-python-ptvs-bottle-table-storage/PollsBottleAzureTableStorageAbout.png)
-
-## Explore the Azure Table Storage
-
-It's easy to view and edit storage tables using Server Explorer in Visual Studio. In this section we'll use Server Explorer to view the contents of the polls application tables.
-
-> [AZURE.NOTE] This requires Microsoft Azure Tools to be installed, which are available as part of the [Azure SDK for .NET].
-
-1.  Open **Server Explorer**. Expand **Azure**, **Storage**, your storage account, then **Tables**.
-
-  	<!-- ![Server Explorer](./media/web-sites-python-ptvs-bottle-table-storage/PollsCommonServerExplorer.png) -->
-
-1.  Double-click on the **polls** or **choices** table to view the contents of the table in a document window, as well as add/remove/edit entities.
-
-  	<!-- ![Table Query Results](./media/web-sites-python-ptvs-bottle-table-storage/PollsCommonServerExplorerTable.png) -->
-
-## Publish the web app to Azure App Service
-
-The Azure .NET SDK provides an easy way to deploy your web app to Azure App Service.
-
-1.  In **Solution Explorer**, right-click on the project node and select **Publish**.
-
-  	<!-- ![Publish Web Dialog](./media/web-sites-python-ptvs-bottle-table-storage/PollsCommonPublishWebSiteDialog.png) -->
-
-1.  Click on **Microsoft Azure Web Apps**.
-
-1.  Click on **New** to create a new web app.
-
-1.  Fill in the following fields and click **Create**.
-	-	**Web App name**
-	-	**App Service plan**
-	-	**Resource group**
-	-	**Region**
-	-	Leave **Database server** set to **No database**
-
-  	<!-- ![Create Web App on Microsoft Azure Dialog](./media/web-sites-python-ptvs-bottle-table-storage/PollsCommonCreateWebSite.png) -->
-
-1.  Accept all other defaults and click **Publish**.
-
-1.  Your web browser will open automatically to the published web app. If you browse to the about page, you'll see that it uses the **In-Memory** repository, not the **Azure Table Storage** repository.
-
-    That's because the environment variables are not set on the Web Apps instance in Azure App Service, so it uses the default values specified in **settings.py**.
-
-## Configure the Web Apps instance
-
-In this section, we'll configure environment variables for the Web Apps instance.
-
-1.  In [Azure Portal], open the web app's blade by clicking **Browse** > **Web Apps** > your web app name.
-
-1.  In your web app's blade, click **All Settings**, then click **Application Settings**.
-
-  	<!-- ![Top Menu](./media/web-sites-python-ptvs-bottle-table-storage/PollsCommonWebSiteTopMenu.png) -->
-
-1.  Scroll down to the **app settings** section and set the values for **REPOSITORY\_NAME**, **STORAGE\_NAME** and **STORAGE\_KEY** as described in the **Configure the project** section.
-
-  	<!-- ![App Settings](./media/web-sites-python-ptvs-bottle-table-storage/PollsCommonWebSiteConfigureSettingsTableStorage.png) -->
-
-1. Click on **SAVE**, then **RESTART** and finally **BROWSE**.
-
-  	<!-- ![Bottom Menu](./media/web-sites-python-ptvs-bottle-table-storage/PollsCommonWebSiteConfigureBottomMenu.png) -->
-
-1.  You should see the web app working as expected, using the **Azure Table Storage** repository.
-
-    Congratulations!
-
-  	![Web Browser](./media/web-sites-python-ptvs-bottle-table-storage/PollsBottleAzureBrowser.png)
-
-## Next steps
-
-Follow these links to learn more about Python Tools for Visual Studio, Bottle and Azure Table Storage.
-
-- [Python Tools for Visual Studio Documentation]
-  - [Web Projects]
-  - [Cloud Service Projects]
-  - [Remote Debugging on Microsoft Azure]
-- [Bottle Documentation]
-- [Azure Storage]
-- [Azure SDK for Python]
-- [How to Use the Table Storage Service from Python]
-
-## What's changed
-* For a guide to the change from Websites to App Service see: [Azure App Service and Its Impact on Existing Azure Services](http://go.microsoft.com/fwlink/?LinkId=529714)
-* For a guide to the change of the old portal to the new portal see: [Reference for navigating the portal](http://go.microsoft.com/fwlink/?LinkId=529715)
-
-
-<!--Link references-->
-[Python Developer Center]: /develop/python/
-[Azure Cloud Services]: cloud-services-python-ptvs.md
-[documentation]: storage-python-how-to-use-table-storage.md
-[How to Use the Table Storage Service from Python]: storage-python-how-to-use-table-storage.md
-
-<!--External Link references-->
-[Azure Portal]: https://portal.azure.com
-[Azure SDK for .NET]: http://azure.microsoft.com/downloads/
-[Python Tools for Visual Studio]: http://aka.ms/ptvs
-[Python Tools 2.1 for Visual Studio]: http://go.microsoft.com/fwlink/?LinkId=517189
-[Python Tools 2.1 for Visual Studio Samples VSIX]: http://go.microsoft.com/fwlink/?LinkId=517189
-[Azure SDK Tools for VS 2013]: http://go.microsoft.com/fwlink/?LinkId=323510
-[Azure SDK Tools for VS 2012]: http://go.microsoft.com/fwlink/?LinkId=323511
-[Python 2.7 32-bit]: http://go.microsoft.com/fwlink/?LinkId=517190 
-[Python 3.4 32-bit]: http://go.microsoft.com/fwlink/?LinkId=517191
-[Python Tools for Visual Studio Documentation]: http://pytools.codeplex.com/documentation
-[Bottle Documentation]: http://bottlepy.org/docs/dev/index.html
-[Remote Debugging on Microsoft Azure]: http://pytools.codeplex.com/wikipage?title=Features%20Azure%20Remote%20Debugging
-[Web Projects]: http://pytools.codeplex.com/wikipage?title=Features%20Web%20Project
-[Cloud Service Projects]: http://pytools.codeplex.com/wikipage?title=Features%20Cloud%20Project
-[Azure Storage]: http://azure.microsoft.com/documentation/services/storage/
-[Azure SDK for Python]: https://github.com/Azure/azure-sdk-for-python
+<properties 
+	pageTitle="Bottle and Azure Table Storage on Azure with Python Tools 2.1 for Visual Studio" 
+	description="Learn how to use the Python Tools for Visual Studio to create a Bottle application that stores data in Azure Table Storage and deploy the web app to Azure App Service Web Apps." 
+	services="app-service\web" 
+	documentationCenter="python" 
+	authors="huguesv" 
+	manager="wpickett" 
+	editor=""/>
+
+<tags 
+	ms.service="app-service-web" 
+	ms.workload="web" 
+	ms.tgt_pltfrm="na" 
+	ms.devlang="python" 
+	ms.topic="article" 
+	ms.date="04/16/2015" 
+	ms.author="huguesv"/>
+
+
+
+
+# Bottle and Azure Table Storage on Azure with Python Tools 2.1 for Visual Studio 
+
+In this tutorial, we'll use [Python Tools for Visual Studio] to create a simple polls web app using one of the PTVS sample templates. This tutorial is also available as a [video](https://www.youtube.com/watch?v=GJXDGaEPy94).
+
+The polls web app defines an abstraction for its repository, so you can easily switch between different types of repositories (In-Memory, Azure Table Storage, MongoDB).
+
+We'll learn how to create an Azure Storage account, how to configure the web app to use Azure Table Storage, and how to publish the web app to [Azure App Service Web Apps](http://go.microsoft.com/fwlink/?LinkId=529714)s.
+
+See the [Python Developer Center] for more articles that cover development of Azure App Service Web Apps with PTVS using Bottle, Flask and Django web frameworks, with MongoDB, Azure Table Storage, MySQL and SQL Database services. While this article focuses on App Service, the steps are similar when developing [Azure Cloud Services].
+
+## Prerequisites
+
+ - Visual Studio 2012 or 2013
+ - [Python Tools 2.1 for Visual Studio]
+ - [Python Tools 2.1 for Visual Studio Samples VSIX]
+ - [Azure SDK Tools for VS 2013] or [Azure SDK Tools for VS 2012]
+ - [Python 2.7 32-bit] or [Python 3.4 32-bit]
+
+[AZURE.INCLUDE [create-account-and-websites-note](../includes/create-account-and-websites-note.md)]
+
+>[AZURE.NOTE] If you want to get started with Azure App Service before signing up for an Azure account, go to [Try App Service](http://go.microsoft.com/fwlink/?LinkId=523751), where you can immediately create a short-lived starter web app in App Service. No credit cards required; no commitments.
+
+## Create the Project
+
+In this section, we'll create a Visual Studio project using a sample template. We'll create a virtual environment and install required packages. Then we'll run the application locally using the default in-memory repository.
+
+1.  In Visual Studio, select **File**, **New Project**.
+
+1.  The project templates from the PTVS Samples VSIX are available under **Python**, **Samples**. Select **Polls Bottle Web Project** and click OK to create the project.
+
+  	![New Project Dialog](./media/web-sites-python-ptvs-bottle-table-storage/PollsBottleNewProject.png)
+
+1.  You will be prompted to install external packages. Select **Install into a virtual environment**.
+
+  	![External Packages Dialog](./media/web-sites-python-ptvs-bottle-table-storage/PollsBottleExternalPackages.png)
+
+1.  Select **Python 2.7** or **Python 3.4** as the base interpreter.
+
+  	![Add Virtual Environment Dialog](./media/web-sites-python-ptvs-bottle-table-storage/PollsCommonAddVirtualEnv.png)
+
+1.  Confirm that the application works by pressing `F5`. By default, the application uses an in-memory repository which doesn't require any configuration. All data is lost when the web server is stopped.
+
+1.  Click **Create Sample Polls**, then click on a poll and vote.
+
+  	![Web Browser](./media/web-sites-python-ptvs-bottle-table-storage/PollsBottleInMemoryBrowser.png)
+
+## Create an Azure Storage Account
+
+To use storage operations, you need an Azure storage account. You can create a storage account by following these steps.
+
+1.  Log into the [Azure Portal].
+
+2. Click the **New** icon on the bottom left of the portal, then click **Data + Storage** > **Storage**. Give the storage account a unique name and create a new [resource group](resource-group-overview.md) for it.
+
+  	<!-- ![New Button](./media/web-sites-python-ptvs-bottle-table-storage/PollsCommonAzurePlusNew.png) -->
+
+	When the storage account has been created, the **Notifications** button will flash a green **SUCCESS** and the storage account's blade is open to show that it belongs to the new resource group you created.
+
+  	<!-- ![Quick Create](./media/web-sites-python-ptvs-bottle-table-storage/PollsCommonAzureStorageCreate.png) -->
+
+5. Click the **Settings** part in the storage account's blade. Take note of the account name and the primary key.
+
+	We will need this information to configure your project in the next section.
+
+## Configure the Project
+
+In this section, we'll configure our application to use the storage account we just created. Then we'll run the application locally.
+
+1.  In Visual Studio, right-click on your project node in Solution Explorer and select **Properties**. Click on the **Debug** tab.
+
+  	![Project Debug Settings](./media/web-sites-python-ptvs-bottle-table-storage/PollsBottleAzureTableStorageProjectDebugSettings.png)
+
+1.  Set the values of environment variables required by the application in **Debug Server Command**, **Environment**.
+
+        REPOSITORY_NAME=azuretablestorage
+        STORAGE_NAME=<storage account name>
+        STORAGE_KEY=<primary access key>
+
+    This will set the environment variables when you **Start Debugging**. If you want the variables to be set when you **Start Without Debugging**, set the same values under **Run Server Command** as well.
+
+    Alternatively, you can define environment variables using the Windows Control Panel. This is a better option if you want to avoid storing credentials in source code / project file. Note that you will need to restart Visual Studio for the new environment values to be available to the application.
+
+1.  The code that implements the Azure Table Storage repository is in **models/azuretablestorage.py**. See the [documentation] for more information on how to use Table Service from Python.
+
+1.  Run the application with `F5`. Polls that are created with **Create Sample Polls** and the data submitted by voting will be serialized in Azure Table Storage.
+
+1.  Browse to the **About** page to verify that the application is using the **Azure Table Storage** repository.
+
+  	![Web Browser](./media/web-sites-python-ptvs-bottle-table-storage/PollsBottleAzureTableStorageAbout.png)
+
+## Explore the Azure Table Storage
+
+It's easy to view and edit storage tables using Server Explorer in Visual Studio. In this section we'll use Server Explorer to view the contents of the polls application tables.
+
+> [AZURE.NOTE] This requires Microsoft Azure Tools to be installed, which are available as part of the [Azure SDK for .NET].
+
+1.  Open **Server Explorer**. Expand **Azure**, **Storage**, your storage account, then **Tables**.
+
+  	<!-- ![Server Explorer](./media/web-sites-python-ptvs-bottle-table-storage/PollsCommonServerExplorer.png) -->
+
+1.  Double-click on the **polls** or **choices** table to view the contents of the table in a document window, as well as add/remove/edit entities.
+
+  	<!-- ![Table Query Results](./media/web-sites-python-ptvs-bottle-table-storage/PollsCommonServerExplorerTable.png) -->
+
+## Publish the web app to Azure App Service
+
+The Azure .NET SDK provides an easy way to deploy your web app to Azure App Service.
+
+1.  In **Solution Explorer**, right-click on the project node and select **Publish**.
+
+  	<!-- ![Publish Web Dialog](./media/web-sites-python-ptvs-bottle-table-storage/PollsCommonPublishWebSiteDialog.png) -->
+
+1.  Click on **Microsoft Azure Web Apps**.
+
+1.  Click on **New** to create a new web app.
+
+1.  Fill in the following fields and click **Create**.
+	-	**Web App name**
+	-	**App Service plan**
+	-	**Resource group**
+	-	**Region**
+	-	Leave **Database server** set to **No database**
+
+  	<!-- ![Create Web App on Microsoft Azure Dialog](./media/web-sites-python-ptvs-bottle-table-storage/PollsCommonCreateWebSite.png) -->
+
+1.  Accept all other defaults and click **Publish**.
+
+1.  Your web browser will open automatically to the published web app. If you browse to the about page, you'll see that it uses the **In-Memory** repository, not the **Azure Table Storage** repository.
+
+    That's because the environment variables are not set on the Web Apps instance in Azure App Service, so it uses the default values specified in **settings.py**.
+
+## Configure the Web Apps instance
+
+In this section, we'll configure environment variables for the Web Apps instance.
+
+1.  In [Azure Portal], open the web app's blade by clicking **Browse** > **Web Apps** > your web app name.
+
+1.  In your web app's blade, click **All Settings**, then click **Application Settings**.
+
+  	<!-- ![Top Menu](./media/web-sites-python-ptvs-bottle-table-storage/PollsCommonWebSiteTopMenu.png) -->
+
+1.  Scroll down to the **app settings** section and set the values for **REPOSITORY\_NAME**, **STORAGE\_NAME** and **STORAGE\_KEY** as described in the **Configure the project** section.
+
+  	<!-- ![App Settings](./media/web-sites-python-ptvs-bottle-table-storage/PollsCommonWebSiteConfigureSettingsTableStorage.png) -->
+
+1. Click on **SAVE**, then **RESTART** and finally **BROWSE**.
+
+  	<!-- ![Bottom Menu](./media/web-sites-python-ptvs-bottle-table-storage/PollsCommonWebSiteConfigureBottomMenu.png) -->
+
+1.  You should see the web app working as expected, using the **Azure Table Storage** repository.
+
+    Congratulations!
+
+  	![Web Browser](./media/web-sites-python-ptvs-bottle-table-storage/PollsBottleAzureBrowser.png)
+
+## Next steps
+
+Follow these links to learn more about Python Tools for Visual Studio, Bottle and Azure Table Storage.
+
+- [Python Tools for Visual Studio Documentation]
+  - [Web Projects]
+  - [Cloud Service Projects]
+  - [Remote Debugging on Microsoft Azure]
+- [Bottle Documentation]
+- [Azure Storage]
+- [Azure SDK for Python]
+- [How to Use the Table Storage Service from Python]
+
+## What's changed
+* For a guide to the change from Websites to App Service see: [Azure App Service and Its Impact on Existing Azure Services](http://go.microsoft.com/fwlink/?LinkId=529714)
+* For a guide to the change of the old portal to the new portal see: [Reference for navigating the portal](http://go.microsoft.com/fwlink/?LinkId=529715)
+
+
+<!--Link references-->
+[Python Developer Center]: /develop/python/
+[Azure Cloud Services]: cloud-services-python-ptvs.md
+[documentation]: storage-python-how-to-use-table-storage.md
+[How to Use the Table Storage Service from Python]: storage-python-how-to-use-table-storage.md
+
+<!--External Link references-->
+[Azure Portal]: https://portal.azure.com
+[Azure SDK for .NET]: http://azure.microsoft.com/downloads/
+[Python Tools for Visual Studio]: http://aka.ms/ptvs
+[Python Tools 2.1 for Visual Studio]: http://go.microsoft.com/fwlink/?LinkId=517189
+[Python Tools 2.1 for Visual Studio Samples VSIX]: http://go.microsoft.com/fwlink/?LinkId=517189
+[Azure SDK Tools for VS 2013]: http://go.microsoft.com/fwlink/?LinkId=323510
+[Azure SDK Tools for VS 2012]: http://go.microsoft.com/fwlink/?LinkId=323511
+[Python 2.7 32-bit]: http://go.microsoft.com/fwlink/?LinkId=517190 
+[Python 3.4 32-bit]: http://go.microsoft.com/fwlink/?LinkId=517191
+[Python Tools for Visual Studio Documentation]: http://pytools.codeplex.com/documentation
+[Bottle Documentation]: http://bottlepy.org/docs/dev/index.html
+[Remote Debugging on Microsoft Azure]: http://pytools.codeplex.com/wikipage?title=Features%20Azure%20Remote%20Debugging
+[Web Projects]: http://pytools.codeplex.com/wikipage?title=Features%20Web%20Project
+[Cloud Service Projects]: http://pytools.codeplex.com/wikipage?title=Features%20Cloud%20Project
+[Azure Storage]: http://azure.microsoft.com/documentation/services/storage/
+[Azure SDK for Python]: https://github.com/Azure/azure-sdk-for-python