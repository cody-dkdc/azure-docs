---
title: 'Azure AD Domain Services: Compare Azure AD Domain Services to DIY domain controllers | Microsoft Docs'
description: Comparing Azure Active Directory Domain Services to DIY domain controllers
services: active-directory-ds
documentationcenter: ''
author: mahesh-unnikrishnan
manager: stevenpo
editor: curtand

ms.assetid: 165249d5-e0e7-4ed1-aa26-91a05a87bdc9
ms.service: active-directory-ds
ms.workload: identity
ms.tgt_pltfrm: na
ms.devlang: na
ms.topic: article
<<<<<<< HEAD
ms.date: 03/06/2017
=======
ms.date: 02/07/2017
>>>>>>> 81a27cf5
ms.author: maheshu

---
# How to decide if Azure AD Domain Services is right for your use-case
Azure AD Domain Services enables you to deploy your workloads in Azure Infrastructure Services, without having to worry about maintaining your identity infrastructure. This managed service is different from a typical Windows Server Active Directory deployment that you deploy and administer on your own. The service is designed for ease-of-deployment, automated health monitoring and remediation, and a simple identity infrastructure for the cloud. We are constantly evolving the service to add support for common deployment scenarios.

To decide whether to use Azure AD Domain Services or spin up and manage your own AD infrastructure (do-it-yourself) in Azure:

* See the list of [features offered by Azure AD Domain Services](active-directory-ds-features.md).
* Review common [deployment scenarios for Azure AD Domain Services](active-directory-ds-scenarios.md).
* Finally, [compare Azure AD Domain Services to a do-it-yourself AD option](active-directory-ds-comparison.md#compare-azure-ad-domain-services-to-diy-ad-domain-in-azure).

## Compare Azure AD Domain Services to DIY AD domain in Azure
The following table helps you decide between using Azure AD Domain Services and managing your own AD infrastructure in Azure.

| **Feature** | **Azure AD Domain Services** | **'Do-it-yourself' AD in Azure VMs** |
| --- |:---:|:---:|
| [**Managed service**](active-directory-ds-comparison.md#managed-service) |**&#x2713;** |**&#x2715;** |
| [**Secure deployments**](active-directory-ds-comparison.md#secure-deployments) |**&#x2713;** |Administrator needs to secure the deployment. |
| [**DNS server**](active-directory-ds-comparison.md#dns-server) |**&#x2713;** (managed service) |**&#x2713;** |
| [**Domain or Enterprise administrator privileges**](active-directory-ds-comparison.md#domain-or-enterprise-administrator-privileges) |**&#x2715;** |**&#x2713;** |
| [**Domain join**](active-directory-ds-comparison.md#domain-join) |**&#x2713;** |**&#x2713;** |
| [**Domain authentication using NTLM and Kerberos**](active-directory-ds-comparison.md#domain-authentication-using-ntlm-and-kerberos) |**&#x2713;** |**&#x2713;** |
| [**Kerberos constrained delegation**](active-directory-ds-comparison.md#kerberos-constrained-delegation)|resource-based|resource-based & account-based|
| [**Custom OU structure**](active-directory-ds-comparison.md#custom-ou-structure) |**&#x2713;** |**&#x2713;** |
| [**Schema extensions**](active-directory-ds-comparison.md#schema-extensions) |**&#x2715;** |**&#x2713;** |
| [**AD domain/forest trusts**](active-directory-ds-comparison.md#ad-domain-or-forest-trusts) |**&#x2715;** |**&#x2713;** |
| [**LDAP read**](active-directory-ds-comparison.md#ldap-read) |**&#x2713;** |**&#x2713;** |
| [**Secure LDAP (LDAPS)**](active-directory-ds-comparison.md#secure-ldap) |**&#x2713;** |**&#x2713;** |
| [**LDAP write**](active-directory-ds-comparison.md#ldap-write) |**&#x2715;** |**&#x2713;** |
| [**Group Policy**](active-directory-ds-comparison.md#group-policy) |Simple |Full |
| [**Geo-distributed deployments**](active-directory-ds-comparison.md#geo-dispersed-deployments) |**&#x2715;** |**&#x2713;** |

#### Managed service
Azure AD Domain Services domains are managed by Microsoft. You do not have to worry about patching, updates, monitoring, backups, and ensuring availability of your domain. These management tasks are offered as a service by Microsoft Azure for your managed domains.

#### Secure deployments
The managed domain is securely locked down as per Microsoft’s security best practices for AD deployments. These best practices stem from the AD product team's decades of experience engineering and supporting AD deployments. For do-it-yourself deployments, you need to take specific deployment steps to lock down/secure your deployment.

#### DNS server
An Azure AD Domain Services managed domain includes managed DNS services. Members of the 'AAD DC Administrators' group can manage DNS on the managed domain. Members of this group are given full DNS Administration privileges for the managed domain. DNS management can be performed using the 'DNS Administration console' included in the Remote Server Administration Tools (RSAT) package.
[More information](active-directory-ds-admin-guide-administer-dns.md)

#### Domain or Enterprise Administrator privileges
These elevated privileges are not offered on an AAD-DS managed domain. Applications that require these elevated privileges to be installed/run cannot be run against managed domains. A smaller subset of administrative privileges is available to members of the delegated administration group called ‘AAD DC Administrators’. These privileges include privileges to configure DNS, configure group policy, gain administrator privileges on domain-joined machines etc.

#### Domain join
You can join virtual machines to the managed domain similar to how you join computers to an AD domain.

#### Domain authentication using NTLM and Kerberos
With Azure AD Domain Services, you can use your corporate credentials to authenticate with the managed domain. Credentials are kept in sync with your Azure AD tenant. For synced tenants, Azure AD Connect ensures that changes to credentials made on-premises are synchronized to Azure AD. With a DIY domain setup, you may need to set up a domain trust relationship with an on-premises account forest for users to authenticate with their corporate credentials. Alternately, you may need to set up AD replication to ensure that user passwords synchronize to your Azure domain controller virtual machines.

#### Kerberos constrained delegation
You do not have 'Domain Administrator' privileges on an Active Directory Domain Services managed domain. Therefore, you cannot configure account-based (traditional) kerberos constrained delegation. However, you can configure the more secure resource-based constrained delegation.
[More information](active-directory-ds-enable-kcd.md)

#### Custom OU structure
Members of the 'AAD DC Administrators' group can create custom OUs within the managed domain. Users who create custom OUs are granted full administrative privileges over the OU. 
[More information](active-directory-ds-admin-guide-create-ou.md)

#### Schema extensions
You cannot extend the base schema of an Azure AD Domain Services managed domain. Therefore, applications that rely on extensions to AD schema (for example, new attributes under the user object) cannot be lifted and shifted to AAD-DS domains.

#### AD Domain or Forest Trusts
Managed domains cannot be configured to set up trust relationships (inbound/outbound) with other domains. Therefore, scenarios such as resource forest deployments or cases where you prefer not to synchronize passwords to Azure AD cannot use Azure AD Domain Services.

#### LDAP Read
The managed domain supports LDAP read workloads. Therefore you can deploy applications that perform LDAP read operations against the managed domain.

#### Secure LDAP
You can configure Azure AD Domain Services to provide secure LDAP access to your managed domain, including over the internet.
[More information](active-directory-ds-admin-guide-configure-secure-ldap.md)

#### LDAP Write
The managed domain is read-only for user objects. Therefore, applications that perform LDAP write operations against attributes of the user object do not work in a managed domain. Additionally, user passwords cannot be changed from within the managed domain. Another example would be modification of group memberships or group attributes within the managed domain, which is not permitted. However, any changes to user attributes or passwords made in Azure AD (via PowerShell/Azure portal) or on-premises AD are synchronized to the AAD-DS managed domain.

#### Group policy
There is a built-in GPO each for the ‘AADDC Computers’ and ‘AADDC Users’ containers, which can be customized to configure group policy. Members of the 'AAD DC Administrators' group can also create custom GPOs and link them to existing OUs (including custom OUs).
[More information](active-directory-ds-admin-guide-administer-group-policy.md)

#### Geo-dispersed deployments
Azure AD Domain Services managed domains are available in a single virtual network in Azure. For scenarios that require domain controllers to be available in multiple Azure regions across the world, setting up domain controllers in Azure IaaS VMs might be the better alternative.

## 'Do-it-yourself' (DIY) AD deployment options
You may have deployment use-cases where you need some of the capabilities offered by a Windows Server AD installation. In these cases, consider one of the following do-it-yourself (DIY) options:

* **Standalone cloud domain:** You can set up a standalone ‘cloud domain’ using Azure virtual machines that have been configured as domain controllers. This infrastructure does not integrate with your on-premises AD environment. This option would require a different set of ‘cloud credentials’ to login/administer VMs in the cloud.
* **Resource forest deployment:** You can set up a domain in the resource forest topology, using Azure virtual machines configured as domain controllers. Next, you can configure an AD trust relationship with your on-premises AD environment. You can domain-join computers (Azure VMs) to this resource forest in the cloud. User authentication happens over either a VPN/ExpressRoute connection to your on-premises directory.
* **Extend your on-premises domain to Azure:** You can connect an Azure virtual network to your on-premises network using a VPN/ExpressRoute connection, so that Azure VMs can be joined to your on-premises AD. Another alternative is to promote replica domain controllers of your on-premises domain in Azure as a VM. You can then set it up to replicate over a VPN/ExpressRoute connection to your on-premises directory. This deployment mode effectively extends your on-premises domain to Azure.

> [!NOTE]
> You may determine that a DIY option is better suited for your deployment use-cases. Consider [sharing feedback](active-directory-ds-contact-us.md) to help us understand what features would help you chose Azure AD Domain Services in the future. This feedback helps us evolve the service to better suit your deployment needs and use-cases.
>
>

We have published [guidelines for Deploying Windows Server Active Directory on Azure Virtual Machines](https://msdn.microsoft.com/library/azure/jj156090.aspx) to help make DIY installations easier.

## Related Content
* [Features - Azure AD Domain Services](active-directory-ds-features.md)
* [Deployment scenarios - Azure AD Domain Services](active-directory-ds-scenarios.md)
* [Guidelines for Deploying Windows Server Active Directory on Azure Virtual Machines](https://msdn.microsoft.com/library/azure/jj156090.aspx)<|MERGE_RESOLUTION|>--- conflicted
+++ resolved
@@ -13,11 +13,7 @@
 ms.tgt_pltfrm: na
 ms.devlang: na
 ms.topic: article
-<<<<<<< HEAD
 ms.date: 03/06/2017
-=======
-ms.date: 02/07/2017
->>>>>>> 81a27cf5
 ms.author: maheshu
 
 ---
