--- conflicted
+++ resolved
@@ -13,24 +13,12 @@
 ms.tgt_pltfrm: na
 ms.devlang: na
 ms.topic: article
-<<<<<<< HEAD
 ms.date: 08/28/2017
-=======
-ms.date: 07/15/2017
->>>>>>> dbaae06e
 ms.author: maheshu
 
 ---
 # Enable Azure Active Directory Domain Services using the Azure portal (Preview)
 This article shows how to enable Azure Active Directory Domain Services (Azure AD DS) using the Azure portal.
-<<<<<<< HEAD
-=======
-
-> [!div class="op_single_selector"]
-> * [PREVIEW - Enable Azure AD Domain Services using the Azure portal](active-directory-ds-getting-started.md)
-> * [Enable Azure AD Domain Services using the Azure classic portal](active-directory-ds-getting-started-create-group.md)
->>>>>>> dbaae06e
-
 
 To launch the **Enable Azure AD Domain Services** wizard, complete the following steps:
 
