--- conflicted
+++ resolved
@@ -14,11 +14,7 @@
 ms.tgt_pltfrm: na
 ms.devlang: na
 ms.topic: article
-<<<<<<< HEAD
-ms.date: 05/07/2018
-=======
 ms.date: 05/23/2018
->>>>>>> 94684770
 ms.author: maheshu
 
 ---
