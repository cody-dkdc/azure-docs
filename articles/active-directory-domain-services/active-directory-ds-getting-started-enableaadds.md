<properties
	pageTitle="Azure AD Domain Services: Enable Azure AD Domain Services | Microsoft Azure"
	description="Getting started with Azure Active Directory Domain Services (Preview)"
	services="active-directory-ds"
	documentationCenter=""
	authors="mahesh-unnikrishnan"
	manager="stevenpo"
	editor="curtand"/>

<tags
	ms.service="active-directory-ds"
	ms.workload="identity"
	ms.tgt_pltfrm="na"
	ms.devlang="na"
	ms.topic="get-started-article"
<<<<<<< HEAD
	ms.date="04/06/2016"
=======
	ms.date="07/06/2016"
>>>>>>> c186bb0b
	ms.author="maheshu"/>

# Azure AD Domain Services *(Preview)* - Enable Azure AD Domain Services

## Task 3: Enable Azure AD Domain Services
In this task you will enable Azure AD Domain Services for your directory. Perform the following configuration steps in order to enable Azure AD Domain Services for your directory.

1. Navigate to the **Azure classic portal** ([https://manage.windowsazure.com](https://manage.windowsazure.com)).

2. Select the **Active Directory** node on the left pane.

3. Select the Azure AD tenant (directory) for which you would like to enable Azure AD Domain Services.

    ![Select Azure AD Directory](./media/active-directory-domain-services-getting-started/select-aad-directory.png)

4. Click on the **Configure** tab.

    ![Configure tab of directory](./media/active-directory-domain-services-getting-started/configure-tab.png)

5. Scroll down to a section titled **domain services**.

    ![Domain Services configuration section](./media/active-directory-domain-services-getting-started/domain-services-configuration.png)

6. Toggle the option titled **Enable domain services for this directory** to **YES**. You will notice a few more configuration options for Azure AD Domain services appear on the page.

    ![Enable Domain Services](./media/active-directory-domain-services-getting-started/enable-domain-services.png)

    > [AZURE.NOTE] When you enable Azure AD Domain Services for your tenant, Azure AD will generate and store the Kerberos and NTLM credential hashes that are required for authenticating users.

7. Specify the **DNS domain name of domain services**.

   - The default domain name of the directory (i.e. ending with the **.onmicrosoft.com** domain suffix) will be selected by default.

   - The list contains all domains that have been configured for your Azure AD directory – including verified as well as unverified domains that you configure in the ‘Domains’ tab.
<<<<<<< HEAD
   - Additionally, you can also add a custom domain name to this list by typing it in. In this example, we have typed in a custom domain name 'contoso100.com'

=======

   - Additionally, you can also add a custom domain name to this list by typing it in. In this example, we have typed in a custom domain name 'contoso100.com'

>>>>>>> c186bb0b
     > [AZURE.WARNING] Ensure that the domain prefix of the domain name you specify (eg. 'contoso100' in the 'contoso100.com' domain name) is less than 15 characters. You cannot create an Azure AD Domain Services domain with a domain prefix longer than 15 characters.

8. The next step is to select a virtual network in which you'd like Azure AD Domain Services to be available. Select the virtual network you just created in the drop-down titled **Connect domain services to this virtual network**.

   - Ensure that the virtual network you have specified belongs to an Azure region supported by Azure AD Domain Services.

   - Refer to the [Azure services by region](https://azure.microsoft.com/regions/#services/) page to know the Azure regions in which Azure AD Domain Services are available.
   - Note that virtual networks belonging to a region where Azure AD Domain Services is not supported will not show up in the drop-down list.
   - Similarly, virtual networks that were created using Azure Resource Manager (ARM-based virtual networks) will not appear in the drop-down list. This is because ARM-based virtual networks are not currently supported by Azure AD Domain Services.

<<<<<<< HEAD
9. Ensure that the DNS domain name you have chosen for the managed domain does not already exist in the virtual network. This could happen in any of the following scenarios:
   - If you already have a domain with the same DNS domain name on the virtual network.
   - If the virtual network you've selected has a VPN connection with your on-premises network and you have a domain with the same DNS domain name on your on-premises network.
=======
   - Note that virtual networks belonging to a region where Azure AD Domain Services is not supported will not show up in the drop-down list.

   - Similarly, virtual networks that were created using Azure Resource Manager (ARM-based virtual networks) will not appear in the drop-down list. This is because ARM-based virtual networks are not currently supported by Azure AD Domain Services.

9. Ensure that the DNS domain name you have chosen for the managed domain does not already exist in the virtual network. This could happen in any of the following scenarios:

   - If you already have a domain with the same DNS domain name on the virtual network.

   - If the virtual network you've selected has a VPN connection with your on-premises network and you have a domain with the same DNS domain name on your on-premises network.

>>>>>>> c186bb0b
   - If you have an existing cloud service with that name on the virtual network.

10. When you are done selecting the above options, click **Save** from the task pane at the bottom of the page to enable Azure AD Domain Services.

11. The page will display a ‘Pending …’ state, while Azure AD Domain Services is being enabled for your directory.

    ![Enable Domain Services - pending state](./media/active-directory-domain-services-getting-started/enable-domain-services-pendingstate.png)

    > [AZURE.NOTE] Azure AD Domain Services provides high availability for your managed domain. When you first enable Azure AD Domain Services for your domain, you will notice the IP addresses at which Domain Services are available on the virtual network show up one by one. The second IP address will be displayed shortly, as soon the service enables high availability for your domain. When high availability is configured and active for your domain, you should see two IP addresses in the **domain services** section of the **Configure** tab.

12. After about 20-30 minutes, you will see the first IP address at which Domain Services is available on your virtual network in the **IP address** field on the **Configure** page.

    ![Domain Services enabled - first IP provisioned](./media/active-directory-domain-services-getting-started/domain-services-enabled-firstdc-available.png)

13. When high availability is operational for your domain, you will see two IP addresses displayed on the page. These are the IP addresses at which Azure AD Domain Services will be available on your selected virtual network. Note down these IP addresses so you can update the DNS settings for your virtual network. This step enables virtual machines on the virtual network to connect to the domain for operations such as domain join.

    ![Domain Services enabled - both IPs provisioned](./media/active-directory-domain-services-getting-started/domain-services-enabled-bothdcs-available.png)

> [AZURE.NOTE] Depending on the size of your Azure AD directory (number of users, groups etc.), it will take a while for the contents of the directory to be available in Azure AD Domain Services. This synchronization process happens in the background. For large directories with tens of thousands of objects, it may take a day or two for all users, group memberships and credentials to be synchronized and available in Azure AD Domain Services.

<br>

## Task 4 - Update DNS settings for the Azure virtual network
The next configuration task is to [update the DNS settings for the Azure virtual network](active-directory-ds-getting-started-dns.md).<|MERGE_RESOLUTION|>--- conflicted
+++ resolved
@@ -13,11 +13,7 @@
 	ms.tgt_pltfrm="na"
 	ms.devlang="na"
 	ms.topic="get-started-article"
-<<<<<<< HEAD
-	ms.date="04/06/2016"
-=======
 	ms.date="07/06/2016"
->>>>>>> c186bb0b
 	ms.author="maheshu"/>
 
 # Azure AD Domain Services *(Preview)* - Enable Azure AD Domain Services
@@ -52,14 +48,9 @@
    - The default domain name of the directory (i.e. ending with the **.onmicrosoft.com** domain suffix) will be selected by default.
 
    - The list contains all domains that have been configured for your Azure AD directory – including verified as well as unverified domains that you configure in the ‘Domains’ tab.
-<<<<<<< HEAD
-   - Additionally, you can also add a custom domain name to this list by typing it in. In this example, we have typed in a custom domain name 'contoso100.com'
-
-=======
 
    - Additionally, you can also add a custom domain name to this list by typing it in. In this example, we have typed in a custom domain name 'contoso100.com'
 
->>>>>>> c186bb0b
      > [AZURE.WARNING] Ensure that the domain prefix of the domain name you specify (eg. 'contoso100' in the 'contoso100.com' domain name) is less than 15 characters. You cannot create an Azure AD Domain Services domain with a domain prefix longer than 15 characters.
 
 8. The next step is to select a virtual network in which you'd like Azure AD Domain Services to be available. Select the virtual network you just created in the drop-down titled **Connect domain services to this virtual network**.
@@ -67,14 +58,7 @@
    - Ensure that the virtual network you have specified belongs to an Azure region supported by Azure AD Domain Services.
 
    - Refer to the [Azure services by region](https://azure.microsoft.com/regions/#services/) page to know the Azure regions in which Azure AD Domain Services are available.
-   - Note that virtual networks belonging to a region where Azure AD Domain Services is not supported will not show up in the drop-down list.
-   - Similarly, virtual networks that were created using Azure Resource Manager (ARM-based virtual networks) will not appear in the drop-down list. This is because ARM-based virtual networks are not currently supported by Azure AD Domain Services.
 
-<<<<<<< HEAD
-9. Ensure that the DNS domain name you have chosen for the managed domain does not already exist in the virtual network. This could happen in any of the following scenarios:
-   - If you already have a domain with the same DNS domain name on the virtual network.
-   - If the virtual network you've selected has a VPN connection with your on-premises network and you have a domain with the same DNS domain name on your on-premises network.
-=======
    - Note that virtual networks belonging to a region where Azure AD Domain Services is not supported will not show up in the drop-down list.
 
    - Similarly, virtual networks that were created using Azure Resource Manager (ARM-based virtual networks) will not appear in the drop-down list. This is because ARM-based virtual networks are not currently supported by Azure AD Domain Services.
@@ -85,7 +69,6 @@
 
    - If the virtual network you've selected has a VPN connection with your on-premises network and you have a domain with the same DNS domain name on your on-premises network.
 
->>>>>>> c186bb0b
    - If you have an existing cloud service with that name on the virtual network.
 
 10. When you are done selecting the above options, click **Save** from the task pane at the bottom of the page to enable Azure AD Domain Services.
