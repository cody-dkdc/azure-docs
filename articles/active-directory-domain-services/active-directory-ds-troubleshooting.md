---
title: 'Azure Active Directory Domain Services: Troubleshooting Guide | Microsoft Docs'
description: Troubleshooting guide for Azure AD Domain Services
services: active-directory-ds
documentationcenter: ''
author: mahesh-unnikrishnan
manager: mtillman
editor: curtand

ms.assetid: 4bc8c604-f57c-4f28-9dac-8b9164a0cf0b
ms.service: active-directory-ds
ms.workload: identity
ms.tgt_pltfrm: na
ms.devlang: na
ms.topic: article
<<<<<<< HEAD
ms.date: 01/08/2018
=======
ms.date: 12/07/2017
>>>>>>> fb7eb959
ms.author: maheshu

---
# Azure AD Domain Services - Troubleshooting guide
This article provides troubleshooting hints for issues you may encounter when setting up or administering Azure Active Directory (AD) Domain Services.

## You cannot enable Azure AD Domain Services for your Azure AD directory
This section helps you troubleshoot errors when you try to enable Azure AD Domain Services for your directory.

Pick the troubleshooting steps that correspond to the error message you encounter.

| **Error Message** | **Resolution** |
| --- |:--- |
| *The name contoso100.com is already in use on this network. Specify a name that is not in use.* |[Domain name conflict in the virtual network](active-directory-ds-troubleshooting.md#domain-name-conflict) |
| *Domain Services could not be enabled in this Azure AD tenant. The service does not have adequate permissions to the application called 'Azure AD Domain Services Sync'. Delete the application called 'Azure AD Domain Services Sync' and then try to enable Domain Services for your Azure AD tenant.* |[Domain Services does not have adequate permissions to the Azure AD Domain Services Sync application](active-directory-ds-troubleshooting.md#inadequate-permissions) |
| *Domain Services could not be enabled in this Azure AD tenant. The Domain Services application in your Azure AD tenant does not have the required permissions to enable Domain Services. Delete the application with the application identifier d87dcbc6-a371-462e-88e3-28ad15ec4e64 and then try to enable Domain Services for your Azure AD tenant.* |[The Domain Services application is not configured properly in your tenant](active-directory-ds-troubleshooting.md#invalid-configuration) |
| *Domain Services could not be enabled in this Azure AD tenant. The Microsoft Azure AD application is disabled in your Azure AD tenant. Enable the application with the application identifier 00000002-0000-0000-c000-000000000000 and then try to enable Domain Services for your Azure AD tenant.* |[The Microsoft Graph application is disabled in your Azure AD tenant](active-directory-ds-troubleshooting.md#microsoft-graph-disabled) |

### Domain Name conflict
**Error message:**

*The name contoso100.com is already in use on this network. Specify a name that is not in use.*

**Remediation:**

Ensure that you do not have an existing domain with the same domain name available on that virtual network. For instance, assume you have a domain called 'contoso.com' already available on the selected virtual network. Later, you try to enable an Azure AD Domain Services managed domain with the same domain name (that is, 'contoso.com') on that virtual network. You encounter a failure when trying to enable Azure AD Domain Services.

This failure is due to name conflicts for the domain name on that virtual network. In this situation, you must use a different name to set up your Azure AD Domain Services managed domain. Alternately, you can de-provision the existing domain and then proceed to enable Azure AD Domain Services.

### Inadequate permissions
**Error message:**

*Domain Services could not be enabled in this Azure AD tenant. The service does not have adequate permissions to the application called 'Azure AD Domain Services Sync'. Delete the application called 'Azure AD Domain Services Sync' and then try to enable Domain Services for your Azure AD tenant.*

**Remediation:**

Check to see if there is an application with the name 'Azure AD Domain Services Sync' in your Azure AD directory. If this application exists, delete it and then re-enable Azure AD Domain Services.

Perform the following steps to check for the presence of the application and to delete it, if the application exists:

1. Navigate to the **Applications** section of your Azure AD directory in the [Azure portal](https://portal.azure.com/#blade/Microsoft_AAD_IAM/StartboardApplicationsMenuBlade/AllApps/menuId/).
2. Select **All Applications** in the **Show** dropdown. Select **Any** in the **Applications status** dropdown. Select **Any** in the **Application visibility** dropdown.
3. Type **Azure AD Domain Services Sync** in the search box. If the application exists, click on it and click the **Delete** button in the toolbar to delete it.
4. Once you have deleted the application, try to enable Azure AD Domain Services once again.

### Invalid configuration
**Error message:**

*Domain Services could not be enabled in this Azure AD tenant. The Domain Services application in your Azure AD tenant does not have the required permissions to enable Domain Services. Delete the application with the application identifier d87dcbc6-a371-462e-88e3-28ad15ec4e64 and then try to enable Domain Services for your Azure AD tenant.*

**Remediation:**

Check to see if you have an application with the name 'AzureActiveDirectoryDomainControllerServices' (with an application identifier of d87dcbc6-a371-462e-88e3-28ad15ec4e64) in your Azure AD directory. If this application exists, you need to delete it and then re-enable Azure AD Domain Services.

Use the following PowerShell script to find the application and delete it.

> [!NOTE]
> This script uses **Azure AD PowerShell version 2** cmdlets. For a full list of all available cmdlets and to download the module, read the [AzureAD PowerShell reference documentation](https://msdn.microsoft.com/library/azure/mt757189.aspx).
>
>

```powershell
$InformationPreference = "Continue"
$WarningPreference = "Continue"

$aadDsSp = Get-AzureADServicePrincipal -Filter "AppId eq 'd87dcbc6-a371-462e-88e3-28ad15ec4e64'" -ErrorAction Ignore
if ($aadDsSp -ne $null)
{
    Write-Information "Found Azure AD Domain Services application. Deleting it ..."
    Remove-AzureADServicePrincipal -ObjectId $aadDsSp.ObjectId
    Write-Information "Deleted the Azure AD Domain Services application."
}

$identifierUri = "https://sync.aaddc.activedirectory.windowsazure.com"
$appFilter = "IdentifierUris eq '" + $identifierUri + "'"
$app = Get-AzureADApplication -Filter $appFilter
if ($app -ne $null)
{
    Write-Information "Found Azure AD Domain Services Sync application. Deleting it ..."
    Remove-AzureADApplication -ObjectId $app.ObjectId
    Write-Information "Deleted the Azure AD Domain Services Sync application."
}

$spFilter = "ServicePrincipalNames eq '" + $identifierUri + "'"
$sp = Get-AzureADServicePrincipal -Filter $spFilter
if ($sp -ne $null)
{
    Write-Information "Found Azure AD Domain Services Sync service principal. Deleting it ..."
    Remove-AzureADServicePrincipal -ObjectId $sp.ObjectId
    Write-Information "Deleted the Azure AD Domain Services Sync service principal."
}
```
<br>

### Microsoft Graph disabled
**Error message:**

Domain Services could not be enabled in this Azure AD tenant. The Microsoft Azure AD application is disabled in your Azure AD tenant. Enable the application with the application identifier 00000002-0000-0000-c000-000000000000 and then try to enable Domain Services for your Azure AD tenant.

**Remediation:**

Check to see if you have disabled an application with the identifier 00000002-0000-0000-c000-000000000000. This application is the Microsoft Azure AD application and provides Graph API access to your Azure AD tenant. Azure AD Domain Services needs this application to be enabled to synchronize your Azure AD tenant to your managed domain.

To resolve this error, enable this application and then try to enable Domain Services for your Azure AD tenant.


## Users are unable to sign in to the Azure AD Domain Services managed domain
If one or more users in your Azure AD tenant are unable to sign in to the newly created managed domain, perform the following troubleshooting steps:

* **Sign-in using UPN format:** Try to sign in using the UPN format (for example, 'joeuser@contoso.com') instead of the SAMAccountName format ('CONTOSO\joeuser'). The SAMAccountName may be automatically generated for users whose UPN prefix is overly long or is the same as another user on the managed domain. The UPN format is guaranteed to be unique within an Azure AD tenant.

> [!NOTE]
> We recommend using the UPN format to sign in to the Azure AD Domain Services managed domain.
>
>

* Ensure that you have [enabled password synchronization](active-directory-ds-getting-started-password-sync.md) in accordance with the steps outlined in the Getting Started guide.
* **External accounts:** Ensure that the affected user account is not an external account in the Azure AD tenant. Examples of external accounts include Microsoft accounts (for example, 'joe@live.com') or user accounts from an external Azure AD directory. Since Azure AD Domain Services does not have credentials for such user accounts, these users cannot sign in to the managed domain.
* **Synced accounts:** If the affected user accounts are synchronized from an on-premises directory, verify that:

  * You have deployed or updated to the [latest recommended release of Azure AD Connect](https://www.microsoft.com/en-us/download/details.aspx?id=47594).
  * You have configured Azure AD Connect to [perform a full synchronization](active-directory-ds-getting-started-password-sync.md).
  * Depending on the size of your directory, it may take a while for user accounts and credential hashes to be available in Azure AD Domain Services. Ensure you wait long enough before retrying authentication.
  * If the issue persists after verifying the preceding steps, try restarting the Microsoft Azure AD Sync Service. From your sync machine, launch a command prompt and execute the following commands:

    1. net stop 'Microsoft Azure AD Sync'
    2. net start 'Microsoft Azure AD Sync'
* **Cloud-only accounts**: If the affected user account is a cloud-only user account, ensure that the user has changed their password after you enabled Azure AD Domain Services. This step causes the credential hashes required for Azure AD Domain Services to be generated.

## There are one or more alerts on your managed domain

See how to resolve alerts on your managed domain by visiting the [Troubleshooting Alerts](active-directory-ds-troubleshooting-alerts.md) article.

## Users removed from your Azure AD tenant are not removed from your managed domain
Azure AD protects you from accidental deletion of user objects. When you delete a user account from your Azure AD tenant, the corresponding user object is moved to the Recycle Bin. When this delete operation is synchronized to your managed domain, it causes the corresponding user account to be marked disabled. This feature helps you recover or undelete the user account later.

The user account remains in the disabled state in your managed domain, even if you re-create a user account with the same UPN in your Azure AD directory. To remove the user account from your managed domain, you need to forcibly delete it from your Azure AD tenant.

To remove the user account fully from your managed domain, delete the user permanently from your Azure AD tenant. Use the `Remove-MsolUser` PowerShell cmdlet with the `-RemoveFromRecycleBin` option, as described in this [MSDN article](https://msdn.microsoft.com/library/azure/dn194132.aspx).


## Contact Us
Contact the Azure Active Directory Domain Services product team to [share feedback or for support](active-directory-ds-contact-us.md).<|MERGE_RESOLUTION|>--- conflicted
+++ resolved
@@ -13,11 +13,7 @@
 ms.tgt_pltfrm: na
 ms.devlang: na
 ms.topic: article
-<<<<<<< HEAD
 ms.date: 01/08/2018
-=======
-ms.date: 12/07/2017
->>>>>>> fb7eb959
 ms.author: maheshu
 
 ---
