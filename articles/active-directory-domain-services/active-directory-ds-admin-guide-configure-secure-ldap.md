---
title: Configure Secure LDAP (LDAPS) in Azure AD Domain Services | Microsoft Docs
description: Configure Secure LDAP (LDAPS) for an Azure AD Domain Services managed domain
services: active-directory-ds
documentationcenter: ''
author: eringreenlee
manager: mtillman
editor: curtand

ms.assetid: c6da94b6-4328-4230-801a-4b646055d4d7
ms.service: active-directory
ms.component: domain-services
ms.workload: identity
ms.tgt_pltfrm: na
ms.devlang: na
ms.topic: conceptual
<<<<<<< HEAD
ms.date: 11/02/2018
=======
ms.date: 09/25/2018
>>>>>>> b4d2f11b
ms.author: ergreenl

---
# Configure secure LDAP (LDAPS) for an Azure AD Domain Services managed domain
This article shows how you can enable Secure Lightweight Directory Access Protocol (LDAPS) for your Azure AD Domain Services managed domain. Secure LDAP is also known as 'Lightweight Directory Access Protocol (LDAP) over Secure Sockets Layer (SSL) / Transport Layer Security (TLS)'.

[!INCLUDE [active-directory-ds-prerequisites.md](../../includes/active-directory-ds-prerequisites.md)]

## Before you begin
To perform the tasks listed in this article, you need:

1. A valid **Azure subscription**.
2. An **Azure AD directory** - either synchronized with an on-premises directory or a cloud-only directory.
3. **Azure AD Domain Services** must be enabled for the Azure AD directory. If you haven't done so, follow all the tasks outlined in the [Getting Started guide](active-directory-ds-getting-started.md).
4. A **certificate to be used to enable secure LDAP**.

   * **Recommended** - Obtain a certificate from a trusted public certification authority. This configuration option is more secure.
   * Alternately, you may also choose to [create a self-signed certificate](#task-1---obtain-a-certificate-for-secure-ldap) as shown later in this article.

<br>

### Requirements for the secure LDAP certificate
Acquire a valid certificate per the following guidelines, before you enable secure LDAP. You encounter failures if you try to enable secure LDAP for your managed domain with an invalid/incorrect certificate.

1. **Trusted issuer** - The certificate must be issued by an authority trusted by computers connecting to the managed domain using secure LDAP. This authority may be a public certification authority (CA) or an Enterprise CA trusted by these computers.
2. **Lifetime** - The certificate must be valid for at least the next 3-6 months. Secure LDAP access to your managed domain is disrupted when the certificate expires.
<<<<<<< HEAD
3. **Subject name** - The subject name on the certificate must be a wildcard for your managed domain. For instance, if your domain is named 'contoso100.com', the certificate's subject name must be 'contoso100.com'. Set the DNS name (subject alternate name) to this wildcard name.
=======
3. **Subject name** - The subject name on the certificate must be your managed domain name. For instance, if your domain is named 'contoso100.com', the certificate's subject name must be 'contoso100.com'. 
>>>>>>> b4d2f11b
4. **Key usage** - The certificate must be configured for the following uses - Digital signatures and key encipherment.
5. **Certificate purpose** - The certificate must be valid for SSL server authentication.

<br>

## Task 1 - obtain a certificate for secure LDAP
The first task involves obtaining a certificate used for secure LDAP access to the managed domain. You have two options:

* Obtain a certificate from a public CA or an enterprise CA.
* Create a self-signed certificate.

> [!NOTE]
> Client computers that need to connect to the managed domain using secure LDAP must trust the issuer of the secure LDAP certificate.
>

### Option A (Recommended) - Obtain a secure LDAP certificate from a certification authority
If your organization obtains its certificates from a public CA, obtain the secure LDAP certificate from that public CA. If you deploy an enterprise CA, obtain the secure LDAP certificate from the enterprise CA.

> [!TIP]
> **Use self-signed certificates for managed domains with '.onmicrosoft.com' domain suffixes.**
> If the DNS domain name of your managed domain ends in '.onmicrosoft.com', you cannot obtain a secure LDAP certificate from a public certification authority. Since Microsoft owns the 'onmicrosoft.com' domain, public certification authorities refuse to issue a secure LDAP certificate to you for a domain with this suffix. In this scenario, create a self-signed certificate and use that to configure secure LDAP.
>

Ensure the certificate you obtain from the public certificate authority satisfies all the requirements outlined in [requirements for the secure LDAP certificate](#requirements-for-the-secure-ldap-certificate).


### Option B - Create a self-signed certificate for secure LDAP
If you do not expect to use a certificate from a public certification authority, you may choose to create a self-signed certificate for secure LDAP. Pick this option if the DNS domain name of your managed domain ends in '.onmicrosoft.com'.

**Create a self-signed certificate using PowerShell**

On your Windows computer, open a new PowerShell window as **Administrator** and type the following commands, to create a new self-signed certificate.

```powershell
$lifetime=Get-Date
New-SelfSignedCertificate -Subject contoso100.com `
  -NotAfter $lifetime.AddDays(365) -KeyUsage DigitalSignature, KeyEncipherment `
  -Type SSLServerAuthentication -DnsName *.contoso100.com
```

In the preceding sample, replace 'contoso100.com' with the DNS domain name of your managed domain. For example, if you created a managed domain called 'contoso100.onmicrosoft.com', replace 'contoso100.com' in the Subject attribute with 'contoso100.onmicrosoft.com' and '*.contoso100.com' in the DnsName attribute with '*.contoso100.onmicrosoft.com').

![Select Azure AD Directory](./media/active-directory-domain-services-admin-guide/secure-ldap-powershell-create-self-signed-cert.png)

The newly created self-signed certificate is placed in the local machine's certificate store.


## Next step
[Task 2 - export the secure LDAP certificate to a .PFX file](active-directory-ds-admin-guide-configure-secure-ldap-export-pfx.md)<|MERGE_RESOLUTION|>--- conflicted
+++ resolved
@@ -14,11 +14,7 @@
 ms.tgt_pltfrm: na
 ms.devlang: na
 ms.topic: conceptual
-<<<<<<< HEAD
 ms.date: 11/02/2018
-=======
-ms.date: 09/25/2018
->>>>>>> b4d2f11b
 ms.author: ergreenl
 
 ---
@@ -45,11 +41,7 @@
 
 1. **Trusted issuer** - The certificate must be issued by an authority trusted by computers connecting to the managed domain using secure LDAP. This authority may be a public certification authority (CA) or an Enterprise CA trusted by these computers.
 2. **Lifetime** - The certificate must be valid for at least the next 3-6 months. Secure LDAP access to your managed domain is disrupted when the certificate expires.
-<<<<<<< HEAD
 3. **Subject name** - The subject name on the certificate must be a wildcard for your managed domain. For instance, if your domain is named 'contoso100.com', the certificate's subject name must be 'contoso100.com'. Set the DNS name (subject alternate name) to this wildcard name.
-=======
-3. **Subject name** - The subject name on the certificate must be your managed domain name. For instance, if your domain is named 'contoso100.com', the certificate's subject name must be 'contoso100.com'. 
->>>>>>> b4d2f11b
 4. **Key usage** - The certificate must be configured for the following uses - Digital signatures and key encipherment.
 5. **Certificate purpose** - The certificate must be valid for SSL server authentication.
 
