---
title: 'Azure Active Directory Domain Services: Enable password synchronization | Microsoft Docs'
description: Getting started with Azure Active Directory Domain Services
services: active-directory-ds
documentationcenter: ''
author: mahesh-unnikrishnan
manager: stevenpo
editor: curtand

ms.assetid: 5a32a0df-a3ca-4ebe-b980-91f58f8030fc
ms.service: active-directory-ds
ms.workload: identity
ms.tgt_pltfrm: na
ms.devlang: na
ms.topic: get-started-article
ms.date: 03/06/2017
ms.author: maheshu

---
# Enable password synchronization with Azure Active Directory Domain Services
In the preceding tasks, you enabled Azure Active Directory Domain Services (AD DS) for your Azure Active Directory (Azure AD) tenant. The next task is to enable credential hashes, which are required for NT LAN Manager (NTLM) and Kerberos authentication to sync with Azure Active Directory Domain Services. After you've set up credential synchronization, users can sign in to the managed domain with their corporate credentials.

The procedures vary depending on whether your organization has a cloud-only Azure AD tenant or is set to sync with your on-premises directory by using Azure AD Connect.

> [!div class="op_single_selector"]
> * [Cloud-only Azure AD tenant](active-directory-ds-getting-started-password-sync.md)
> * [Synced Azure AD tenant](active-directory-ds-getting-started-password-sync-synced-tenant.md)
>
>

## Task 5: Enable password synchronization with Azure Active Directory Domain Services for a cloud-only Azure AD tenant
To authenticate users on the managed domain, Azure Active Directory Domain Services needs credential hashes in a format that's suitable for NTLM and Kerberos authentication. Unless you enable Azure Active Directory Domain Services for your tenant, Azure AD does not generate or store credential hashes in the format that's required for NTLM or Kerberos authentication. For obvious security reasons, Azure AD also does not store any credentials in clear-text form. Therefore, Azure AD does not have a way to generate these NTLM or Kerberos credential hashes based on users' existing credentials.

> [!NOTE]
> If your organization has a cloud-only Azure AD tenant, users who need to use Azure Active Directory Domain Services must change their passwords.
>
>

This password change process causes the credential hashes that are required by Azure Active Directory Domain Services for Kerberos and NTLM authentication to be generated in Azure AD. You can either expire the passwords for all users in the tenant who need to use Azure Active Directory Domain Services or instruct them to change their passwords.

### Enable NTLM and Kerberos credential hash generation for a cloud-only Azure AD tenant
Here are the instructions you need to provide users, so they can change their passwords:

1. Go to the [Azure AD Access Panel](http://myapps.microsoft.com) page for your organization.
2. In the Access Panel window, select the **profile** tab.
3. Click the **Change password** tile.

    ![The Azure AD Access Panel "Change password" tile](./media/active-directory-domain-services-getting-started/user-change-password.png)

   > [!NOTE]
   > If the **Change password** option is not displayed in the Access Panel window, ensure that your organization has configured [password management in Azure AD](../active-directory/active-directory-passwords-getting-started.md).
   >
   >
4. On the **change password** page, type your existing (old) password, type a new password, and then confirm it.

    ![Create a virtual network for Azure AD Domain Services.](./media/active-directory-domain-services-getting-started/user-change-password2.png)

5. Click **submit**.

A few minutes after you have changed your password, the new password is usable in Azure Active Directory Domain Services. After a few more minutes (typically, about 20 minutes), you can sign in to computers that are joined to the managed domain by using the newly changed password.

<<<<<<< HEAD
## Related Content
* [How to update your own password](../active-directory/active-directory-passwords-update-your-own-password.md#reset-your-password).)
* [Getting started with Password Management in Azure AD](../active-directory/active-directory-passwords-getting-started.md).
* [Enable password synchronization to AAD Domain Services for a synced Azure AD tenant](active-directory-ds-getting-started-password-sync-synced-tenant.md)
* [Administer an Azure AD Domain Services managed domain](active-directory-ds-admin-guide-administer-domain.md)
* [Join a Windows virtual machine to an Azure AD Domain Services managed domain](active-directory-ds-admin-guide-join-windows-vm.md)
* [Join a Red Hat Enterprise Linux virtual machine to an Azure AD Domain Services managed domain](active-directory-ds-admin-guide-join-rhel-linux-vm.md)
=======
## Next steps
* [How to update your own password](../active-directory/active-directory-passwords-update-your-own-password.md)
* [Getting started with Password Management in Azure AD](../active-directory/active-directory-passwords-getting-started.md)
* [Enable password synchronization to Azure Active Directory Domain Services for a synced Azure AD tenant](active-directory-ds-getting-started-password-sync-synced-tenant.md)
* [Administer an Azure Active Directory Domain Services-managed domain](active-directory-ds-admin-guide-administer-domain.md)
* [Join a Windows virtual machine to an Azure Active Directory Domain Services-managed domain](active-directory-ds-admin-guide-join-windows-vm.md)
* [Join a Red Hat Enterprise Linux virtual machine to an Azure Active Directory Domain Services-managed domain](active-directory-ds-admin-guide-join-rhel-linux-vm.md)
>>>>>>> a42dbad0
<|MERGE_RESOLUTION|>--- conflicted
+++ resolved
@@ -59,20 +59,10 @@
 
 A few minutes after you have changed your password, the new password is usable in Azure Active Directory Domain Services. After a few more minutes (typically, about 20 minutes), you can sign in to computers that are joined to the managed domain by using the newly changed password.
 
-<<<<<<< HEAD
-## Related Content
-* [How to update your own password](../active-directory/active-directory-passwords-update-your-own-password.md#reset-your-password).)
-* [Getting started with Password Management in Azure AD](../active-directory/active-directory-passwords-getting-started.md).
-* [Enable password synchronization to AAD Domain Services for a synced Azure AD tenant](active-directory-ds-getting-started-password-sync-synced-tenant.md)
-* [Administer an Azure AD Domain Services managed domain](active-directory-ds-admin-guide-administer-domain.md)
-* [Join a Windows virtual machine to an Azure AD Domain Services managed domain](active-directory-ds-admin-guide-join-windows-vm.md)
-* [Join a Red Hat Enterprise Linux virtual machine to an Azure AD Domain Services managed domain](active-directory-ds-admin-guide-join-rhel-linux-vm.md)
-=======
 ## Next steps
 * [How to update your own password](../active-directory/active-directory-passwords-update-your-own-password.md)
 * [Getting started with Password Management in Azure AD](../active-directory/active-directory-passwords-getting-started.md)
 * [Enable password synchronization to Azure Active Directory Domain Services for a synced Azure AD tenant](active-directory-ds-getting-started-password-sync-synced-tenant.md)
 * [Administer an Azure Active Directory Domain Services-managed domain](active-directory-ds-admin-guide-administer-domain.md)
 * [Join a Windows virtual machine to an Azure Active Directory Domain Services-managed domain](active-directory-ds-admin-guide-join-windows-vm.md)
-* [Join a Red Hat Enterprise Linux virtual machine to an Azure Active Directory Domain Services-managed domain](active-directory-ds-admin-guide-join-rhel-linux-vm.md)
->>>>>>> a42dbad0
+* [Join a Red Hat Enterprise Linux virtual machine to an Azure Active Directory Domain Services-managed domain](active-directory-ds-admin-guide-join-rhel-linux-vm.md)