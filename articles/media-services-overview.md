--- conflicted
+++ resolved
@@ -1,190 +1,109 @@
-<properties 
-	pageTitle="Azure Media Services Overview" 
-	description="This topic gives an overview of Azure Media Services" 
-	services="media-services" 
-	documentationCenter="" 
-<<<<<<< HEAD
-	authors="juliako" 
-=======
-	authors="Juliako" 
->>>>>>> 8f5664f7
-	manager="dwrede" 
-	editor=""/>
-
-<tags 
-	ms.service="media-services" 
-	ms.workload="media" 
-	ms.tgt_pltfrm="na" 
-<<<<<<< HEAD
-	ms.devlang="dotnet" 
-=======
-	ms.devlang="na" 
->>>>>>> 8f5664f7
-	ms.topic="article" 
-	ms.date="02/26/2015" 
-	ms.author="juliako"/>
-
-#Azure Media Services Overview
-
-Microsoft Azure Media Services is an extensible cloud-based platform that enables developers to build scalable media management and delivery applications. Media Services is based on REST APIs that enable you to securely upload, store, encode and package video or audio content for both on-demand and live streaming delivery to various clients (for example, TV, PC, and mobile devices).
-
-You can build end-to-end workflows using entirely Media Services. You can also choose to use third-party components for some parts of your workflow. For example, encode using a third-party encoder. Then, upload, protect, package, deliver using Media Services.
-
-To build Media Services solutions, you can use:
-
-- [Media Services REST API](https://msdn.microsoft.com/library/azure/hh973617.aspx)
-- One of the available client SDKs: [Azure Media Services SDK for .NET](https://github.com/Azure/azure-sdk-for-media-services), [Azure SDK for Java](https://github.com/Azure/azure-sdk-for-java), [Azure Media Services for Node.js](https://github.com/fritzy/node-azure-media), [Azure PHP SDK](https://github.com/Azure/azure-sdk-for-php)
-- Existing tools: [Azure Management Portal](http://manage.windowsazure.com/) or [Azure-Media-Services-Explorer](https://github.com/Azure/Azure-Media-Services-Explorer).
-
-**Service Level Agreement (SLA)**: Media Services guarantees 99.9% availability of REST API transactions for Media Services Encoding. On-Demand Streaming will successfully service requests with a 99.9% availability guarantee for existing media content when at least one Streaming Reserved Unit is purchased. Availability is calculated over a monthly billing cycle. For more information, download the [SLA document](https://www.microsoft.com/download/details.aspx?id=39302).
-
-The following poster depicts Azure Media Services workflows, from media creation through consumption. You can download the poster from here: [Azure Media Services poster](http://www.microsoft.com/download/details.aspx?id=38195).
-
-![Overview][overview]
-
-##Concepts
-
-<<<<<<< HEAD
-For more information, see [Concepts](../media-services-concepts).
-=======
-For more information, see [Concepts](media-services-concepts.md).
->>>>>>> 8f5664f7
-
-##Choosing Your Media Experience
-
-One of the first steps in sharing video content is deciding what type of experience you want your clients to have. How will your customers be viewing the video content? Will they be connected to the internet? Will they be viewing your content on a computer or a hand-held device? Will your customers expect the video to be in HD? Questions such as these can help you give your customers the best possible experience.
-
-###Accessing video
- 
-There are four basic ways customers can access videos:
-
-<<<<<<< HEAD
-- Offline Viewing 
-- Progressive Download
-- Streaming\Adaptive Bitrate Streaming
-
-####Offline viewing
-
-To view a video offline a customer will download the entire video onto their computer or device. Videos tend to be quite large so it may take some time for the download to complete. The benefit of offline viewing is you do not need a network connection to view the video once it has been downloaded to your device. 
-
-####Progressive download
-
-Progressive download requires that a customer is connected to the internet and allows them to start viewing the video before the entire video has been downloaded. Both offline viewing and progressive download approaches require that the device the customer is using to view the video has enough storage space to hold the entire video.
-
-####Streaming
-
-Streaming technologies also require an internet connection, but they download a small piece of the video at a time and discard it once it has been displayed. This requires very little storage on the viewing device. The throughput of a network connection can vary, but customers still expect to be able to view videos regardless of network bandwidth. Adaptive bitrate technologies allow video player applications to determine network conditions and select from among several bitrates. When network communication degrades, the client can select a lower bitrate allowing the player to continue to play the video at a lower video quality. As network conditions improve the client can switch to a higher bitrate with improved video quality. Azure Media Services supports the following adaptive bitrate technologies: HTTP Live Streaming (HLS), Smooth Streaming, MPEG DASH, and HDS.
-
-###On what Devices
-
-Another decision that needs to be made is what type of devices your customer will be using to view your videos. Media Services provides support for web browsers, smart phones, tablets, XBOX, set-top boxes, and connected TVs.
-
-####Web Browsers
-
-Web browsers can be run on Windows PCs, Macintosh PCs, and Smart Phones. When running on PCs or Macintosh PCs you can take advantage of the large size screen and the large storage capacity. This allows you to stream higher quality videos. Windows PCs or Macintosh PCs can view videos delivered by Media Services by using a native application or an HTML-compatible web browser. Native applications can support Smooth Streaming, Apple HLS, Progressive Download, or offline viewing. HTML5 web pages support Progressive Download.
-
-
-####Smart Phones
-
-Smart phones have small screens and smaller storage capacities. Streaming is the best choice for these devices. iPhones, Windows Phones, and Android phones are supported. iPhones and Android phones support Smooth Streaming and HLS. Windows Phones support Smooth Streaming.
-
-###Tablets
-
-Tablets have larger screens than smart phones, but till typically have smaller storage capacity. Streaming is the best choice for tablets. Tablets with larger storage capacities can also take advantage of offline viewing as well as Progressive Download.
-
-####XBox
-
-XBox consoles have the benefit of large screens and larger storage capacity, which makes offline, progressive download, and streaming a good fit.
-Set-top Boxes and Connected TVs
-These devices also have large screen but minimal storage capacity, streaming is the best fit.
-
-###Supported Technologies by Device
-=======
-- Streaming\Adaptive Bitrate Streaming (most common)
-
-	Streaming technologies download a small piece of the video at a time and discard it once it has been displayed. This requires very little storage on the viewing device. The throughput of a network connection can vary, but customers still expect to be able to view videos regardless of network bandwidth. Adaptive bitrate technologies allow video player applications to determine network conditions and select from among several bitrates. When network communication degrades, the client can select a lower bitrate allowing the player to continue to play the video at a lower video quality. As network conditions improve the client can switch to a higher bitrate with improved video quality. Azure Media Services supports the following adaptive bitrate technologies: HTTP Live Streaming (HLS), Smooth Streaming, MPEG DASH, and HDS.
-
-- Progressive Download
-	
-	Progressive download requires that a customer is connected to the internet and allows them to start viewing the video before the entire video has been downloaded. Both offline viewing and progressive download approaches require that the device the customer is using to view the video has enough storage space to hold the entire video.
-
-
-- Offline Viewing 
-	
-	To view a video offline a customer will download the entire video onto their computer or device. Videos tend to be quite large so it may take some time for the download to complete. The benefit of offline viewing is you do not need a network connection to view the video once it has been downloaded to your device. 
-
-###Supported Technologies by Device
-
-
-You can blayback your content on any of the following devices: iOS Devices, Android Devices, Windows, Windows Phone, Xbox, and Set-top boxes.
->>>>>>> 8f5664f7
-
-The following table shows each type of device and the client technologies supported by  Media Services:
- 
-<table border="1">
-<tr><th>Device</th><th>Technologies</th></tr>
-<tr><td>iOS</td><td>Smooth Streaming, Apple HLS, Progressive Download</td></tr>
-<tr><td>Windows Phone 8</td><td>Smooth Streaming</td></tr>
-<tr><td>Windows RT</td><td>Smooth Streaming</td></tr>
-<tr><td>Windows</td><td>Smooth Streaming, Progressive Download</td></tr>
-<tr><td>Android Phones</td><td>Smooth Streaming and Apple HLS</td></tr>
-<tr><td>XBox</td><td>Smooth Streaming</td></tr>
-<tr><td>Macintosh</td><td>Apple HLS, Progressive Download</td></tr>
-<tr><td>Set-top Box, Connected TV</td><td>Smooth Streaming, Apple HLS, Progressive Download</td></tr>
-</table>
-
-
-##Delivering Media on-Demand with Azure Media Services
-
-<<<<<<< HEAD
-For more information, see [Delivering Media on-Demand with Azure Media Services](../media-services-video-on-demand-workflow).
-
-##Delivering Live Streaming with Azure Media Services
-
-For more information, see [Delivering Live Streaming with Azure Media Services](../media-services-live-streaming-wrokflow) contains links to topics that show how to perform tasks mentioned above.
-
-##Clients
-
-Azure Media Services provides the tools you need to create rich, dynamic client player applications for most platforms including: iOS Devices, Android Devices, Windows, Windows Phone, Xbox, and Set-top boxes.
-
-- [Smooth Streaming Client SDK](http://www.iis.net/downloads/microsoft/smooth-streaming) 
-- [Microsoft Media Platform: Player Framework](http://playerframework.codeplex.com/) 
-- [HTML5 Player Framework Documentation](http://playerframework.codeplex.com/wikipage?title=HTML5%20Player&referringTitle=Documentation) 
-- [Microsoft Smooth Streaming Plugin for OSMF](https://www.microsoft.com/download/details.aspx?id=36057) 
-- [Media Player Framework for iOS](https://github.com/Azure/azure-media-player-framework) 
-- [Licensing Microsoft® Smooth Streaming Client Porting Kit](https://www.microsoft.com/mediaplatform/sspk.aspx) 
-- Building Video Applications on Windows 8 
-- [XBOX Video Application Development](http://xbox.create.msdn.com/) 
-
-For more information, see [Developing Video Player Applications](../media-services-develop-video-players)
-=======
-For more information, see [Delivering Media on-Demand with Azure Media Services](media-services-video-on-demand-workflow.md).
-
-##Delivering Live Streaming with Azure Media Services
-
-For more information, see [Delivering Live Streaming with Azure Media Services](media-services-live-streaming-workflow.md).
-
-##Consuming content
-
-For more information, see [Developing Video Player Applications](media-services-develop-video-players.md)
->>>>>>> 8f5664f7
-
-##Patterns & practices guidance
-
-[Patterns and practices guidance](https://wamsg.codeplex.com/)
-[Online documentation](https://msdn.microsoft.com/library/dn735912.aspx)
-[Downloadable eBook](https://www.microsoft.com/download/details.aspx?id=42629)
-
-##Support
-
-[Azure Support](http://azure.microsoft.com/support/options/) provides support options for Azure, including Media Services.
-
-<<<<<<< HEAD
-=======
-##Next Steps
-
->>>>>>> 8f5664f7
-
-
-<!-- Images -->
-[overview]: ./media/media-services-overview/media-services-overview.png
+<properties 
+	pageTitle="Azure Media Services Overview" 
+	description="This topic gives an overview of Azure Media Services" 
+	services="media-services" 
+	documentationCenter="" 
+	authors="Juliako" 
+	manager="dwrede" 
+	editor=""/>
+
+<tags 
+	ms.service="media-services" 
+	ms.workload="media" 
+	ms.tgt_pltfrm="na" 
+	ms.devlang="na" 
+	ms.topic="article" 
+	ms.date="02/26/2015" 
+	ms.author="juliako"/>
+
+#Azure Media Services Overview
+
+Microsoft Azure Media Services is an extensible cloud-based platform that enables developers to build scalable media management and delivery applications. Media Services is based on REST APIs that enable you to securely upload, store, encode and package video or audio content for both on-demand and live streaming delivery to various clients (for example, TV, PC, and mobile devices).
+
+You can build end-to-end workflows using entirely Media Services. You can also choose to use third-party components for some parts of your workflow. For example, encode using a third-party encoder. Then, upload, protect, package, deliver using Media Services.
+
+To build Media Services solutions, you can use:
+
+- [Media Services REST API](https://msdn.microsoft.com/library/azure/hh973617.aspx)
+- One of the available client SDKs: [Azure Media Services SDK for .NET](https://github.com/Azure/azure-sdk-for-media-services), [Azure SDK for Java](https://github.com/Azure/azure-sdk-for-java), [Azure Media Services for Node.js](https://github.com/fritzy/node-azure-media), [Azure PHP SDK](https://github.com/Azure/azure-sdk-for-php)
+- Existing tools: [Azure Management Portal](http://manage.windowsazure.com/) or [Azure-Media-Services-Explorer](https://github.com/Azure/Azure-Media-Services-Explorer).
+
+**Service Level Agreement (SLA)**: Media Services guarantees 99.9% availability of REST API transactions for Media Services Encoding. On-Demand Streaming will successfully service requests with a 99.9% availability guarantee for existing media content when at least one Streaming Reserved Unit is purchased. Availability is calculated over a monthly billing cycle. For more information, download the [SLA document](https://www.microsoft.com/download/details.aspx?id=39302).
+
+The following poster depicts Azure Media Services workflows, from media creation through consumption. You can download the poster from here: [Azure Media Services poster](http://www.microsoft.com/download/details.aspx?id=38195).
+
+![Overview][overview]
+
+##Concepts
+
+For more information, see [Concepts](media-services-concepts.md).
+
+##Choosing Your Media Experience
+
+One of the first steps in sharing video content is deciding what type of experience you want your clients to have. How will your customers be viewing the video content? Will they be connected to the internet? Will they be viewing your content on a computer or a hand-held device? Will your customers expect the video to be in HD? Questions such as these can help you give your customers the best possible experience.
+
+###Accessing video
+ 
+There are four basic ways customers can access videos:
+
+- Streaming\Adaptive Bitrate Streaming (most common)
+
+	Streaming technologies download a small piece of the video at a time and discard it once it has been displayed. This requires very little storage on the viewing device. The throughput of a network connection can vary, but customers still expect to be able to view videos regardless of network bandwidth. Adaptive bitrate technologies allow video player applications to determine network conditions and select from among several bitrates. When network communication degrades, the client can select a lower bitrate allowing the player to continue to play the video at a lower video quality. As network conditions improve the client can switch to a higher bitrate with improved video quality. Azure Media Services supports the following adaptive bitrate technologies: HTTP Live Streaming (HLS), Smooth Streaming, MPEG DASH, and HDS.
+
+- Progressive Download
+	
+	Progressive download requires that a customer is connected to the internet and allows them to start viewing the video before the entire video has been downloaded. Both offline viewing and progressive download approaches require that the device the customer is using to view the video has enough storage space to hold the entire video.
+
+
+- Offline Viewing 
+	
+	To view a video offline a customer will download the entire video onto their computer or device. Videos tend to be quite large so it may take some time for the download to complete. The benefit of offline viewing is you do not need a network connection to view the video once it has been downloaded to your device. 
+
+###Supported Technologies by Device
+
+
+You can blayback your content on any of the following devices: iOS Devices, Android Devices, Windows, Windows Phone, Xbox, and Set-top boxes.
+
+The following table shows each type of device and the client technologies supported by  Media Services:
+ 
+<table border="1">
+<tr><th>Device</th><th>Technologies</th></tr>
+<tr><td>iOS</td><td>Smooth Streaming, Apple HLS, Progressive Download</td></tr>
+<tr><td>Windows Phone 8</td><td>Smooth Streaming</td></tr>
+<tr><td>Windows RT</td><td>Smooth Streaming</td></tr>
+<tr><td>Windows</td><td>Smooth Streaming, Progressive Download</td></tr>
+<tr><td>Android Phones</td><td>Smooth Streaming and Apple HLS</td></tr>
+<tr><td>XBox</td><td>Smooth Streaming</td></tr>
+<tr><td>Macintosh</td><td>Apple HLS, Progressive Download</td></tr>
+<tr><td>Set-top Box, Connected TV</td><td>Smooth Streaming, Apple HLS, Progressive Download</td></tr>
+</table>
+
+
+##Delivering Media on-Demand with Azure Media Services
+
+For more information, see [Delivering Media on-Demand with Azure Media Services](media-services-video-on-demand-workflow.md).
+
+##Delivering Live Streaming with Azure Media Services
+
+For more information, see [Delivering Live Streaming with Azure Media Services](media-services-live-streaming-workflow.md).
+
+##Consuming content
+
+For more information, see [Developing Video Player Applications](media-services-develop-video-players.md)
+
+##Patterns & practices guidance
+
+[Patterns and practices guidance](https://wamsg.codeplex.com/)
+[Online documentation](https://msdn.microsoft.com/library/dn735912.aspx)
+[Downloadable eBook](https://www.microsoft.com/download/details.aspx?id=42629)
+
+##Support
+
+[Azure Support](http://azure.microsoft.com/support/options/) provides support options for Azure, including Media Services.
+
+##Next Steps
+
+
+
+<!-- Images -->
+[overview]: ./media/media-services-overview/media-services-overview.png