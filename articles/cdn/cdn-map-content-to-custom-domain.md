--- conflicted
+++ resolved
@@ -4,26 +4,13 @@
 services: cdn
 documentationcenter: ''
 author: dksimpson
-<<<<<<< HEAD
-manager: erikre
-=======
 manager: akucer
->>>>>>> 880d59d6
 editor: ''
 
 ms.service: cdn
 ms.workload: media
 ms.tgt_pltfrm: na
 ms.devlang: na
-<<<<<<< HEAD
-ms.topic: article
-ms.date: 03/21/2018
-ms.author: mazha
-
----
-# Add a custom domain to your CDN endpoint
-After you create a profile, you typically also create one or more CDN endpoints (a subdomain of azureedge.net) to deliver your content using HTTP and HTTPS. By default, this endpoint is included in all your URLs, for example, http:\//contoso.azureedge.net/photo.png). For your convenience, Azure CDN provides the option of associating a custom domain (for example, www.contoso.com) with your endpoint. With this option, you use a custom domain to deliver your content instead of your endpoint. This option is useful if, for example, you would like your own domain name to be visible to your customers for branding purposes.
-=======
 ms.topic: tutorial
 ms.date: 04/06/2018
 ms.author: v-deasim
@@ -33,7 +20,6 @@
 ---
 # Tutorial: Add a custom domain to your Azure CDN endpoint
 This tutorial shows how to add a custom domain to an Azure Content Delivery Network (CDN) endpoint. When you use a CDN endpoint to deliver content, a custom domain is necessary if you would like your own domain name to be visible in your CDN URL. Having a visible domain name can be convenient for your customers and useful for branding purposes. 
->>>>>>> 880d59d6
 
 After you create a CDN endpoint in your profile, the endpoint name, which is a subdomain of azureedge.net, is included in the URL for delivering CDN content by default (for example, https:\//contoso.azureedge.net/photo.png). For your convenience, Azure CDN provides the option of associating a custom domain with a CDN endpoint. With this option, you deliver your content with a custom domain in your URL instead of an endpoint name (for example, https:\//www.contoso.com/photo.png). 
 
@@ -54,11 +40,7 @@
 If you are using Azure to host your [DNS domains](https://docs.microsoft.com/azure/dns/dns-overview), you must delegate the domain provider's domain name system (DNS) to an Azure DNS. For more information, see [Delegate a domain to Azure DNS](https://docs.microsoft.com/azure/dns/dns-delegate-domain-azure-dns). Otherwise, if you are using a domain provider to handle your DNS domain, proceed to [Create a CNAME DNS record](#create-a-cname-dns-record).
 
 
-<<<<<<< HEAD
-A CNAME record maps a specific domain and subdomain, such as www.contoso.com or cdn.contoso.com; it is not possible to map a CNAME record to a root domain, such as contoso.com. A subdomain can be associated with only one CDN endpoint. A CNAME record routes all traffic addressed to the subdomain to the specified endpoint. For example, if you associate `www.contoso.com` with your CDN endpoint, you cannot associate it with another Azure endpoint, such as a storage account endpoint or a cloud service endpoint. However, you can use different subdomains from the same domain for different service endpoints. You can also map different subdomains to the same CDN endpoint.
-=======
 ## Create a CNAME DNS record
->>>>>>> 880d59d6
 
 Before you can use a custom domain with an Azure CDN endpoint, you must first create a canonical name (CNAME) record with your domain provider to point to your CDN endpoint. A CNAME record is a type of DNS record that maps a source domain name to a destination domain name. For Azure CDN, the source domain name is your custom domain name and the destination domain name is your CDN endpoint hostname. After Azure CDN verifies the CNAME record that you create, traffic addressed to the source custom domain (such as www.contoso.com) is routed to the specified destination CDN endpoint hostname (such as contoso.azureedge.net). 
 
@@ -115,18 +97,12 @@
 
 6. Select **Save**.
  
-<<<<<<< HEAD
-  | NAME             | TYPE  | VALUE                  |
-  |------------------|-------|------------------------|
-  | www.contoso.com | CNAME | contoso.azureedge.net |
-=======
     The CNAME entry is added to the DNS records table.
 
     ![DNS records table](./media/cdn-map-content-to-custom-domain/cdn-cdnverify-dns-table.png)
 
 
 ## Associate the custom domain with your CDN endpoint
->>>>>>> 880d59d6
 
 After you've registered your custom domain, you can then add it to your CDN endpoint. 
 
@@ -134,20 +110,11 @@
     
 2. On the **CDN profile** page, select the CDN endpoint to associate with the custom domain.
 
-<<<<<<< HEAD
-   1. Create a new CNAME record and provide a subdomain alias that includes the **cdnverify** subdomain. For example, cdnverify.www or cdnverify.cdn. 
-   2. Provide the host name, which is your CDN endpoint, in the following format: cdnverify._&lt;endpoint name&gt;_.azureedge.net. Your CNAME mapping entry should be in this format: 
-
-   | NAME                       | TYPE  | VALUE                            |
-   |----------------------------|-------|----------------------------------|
-   | cdnverify.www.contoso.com | CNAME | cdnverify.contoso.azureedge.net | 
-=======
     The **Endpoint** page opens.
     
 3. Select **Custom domain**. 
 
    ![CDN custom domain button](./media/cdn-map-content-to-custom-domain/cdn-custom-domain-button.png)
->>>>>>> 880d59d6
 
 4. For **Custom hostname**, enter your custom domain, including the subdomain. For example, www.contoso.com or cdn.contoso.com. Do not use the cdnverify subdomain name.
 
@@ -169,11 +136,7 @@
 
 ## Map the permanent custom domain
 
-<<<<<<< HEAD
-   Azure verifies that the CNAME record exists for the domain name you have entered. If the CNAME is correct, your custom domain is validated. It can take some time for the CNAME record to propagate to the name servers. If your domain is not validated immediately, verify that the CNAME record is correct, then wait a few minutes and try again. For **Azure CDN from Verizon** endpoints, it can take up to 90 minutes for custom domain settings to propagate to all CDN edge nodes.  
-=======
 If you have verified that the cdnverify subdomain has been successfully mapped to your endpoint (or if you are using a new custom domain  that is not in production), you can then map the custom domain directly to your CDN endpoint hostname.
->>>>>>> 880d59d6
 
 To create a CNAME record for your custom domain:
 
@@ -227,11 +190,7 @@
 
     ![DNS records table](./media/cdn-map-content-to-custom-domain/cdn-dns-table.png)
 
-<<<<<<< HEAD
-2. In your browser, navigate to the address of the blob by using the custom domain. For example, if your custom domain is cdn.contoso.com, the URL to the cached blob should be similar to the following URL: http:\//cdn.contoso.com/mypubliccontainer/blob1.jpg.
-=======
 7. If you have a cdnverify CNAME record, select the pencil icon next to it, then select the trash can icon.
->>>>>>> 880d59d6
 
 8. Select **Delete** to delete the CNAME record.
 
@@ -240,16 +199,6 @@
 
 In the preceding steps, you added a custom domain to a CDN endpoint. If you no longer want to associate your endpoint with a custom domain, you can remove the custom domain by performing these steps:
  
-<<<<<<< HEAD
-   | NAME             | TYPE  | VALUE                  |
-   |------------------|-------|------------------------|
-   | www.contoso.com | CNAME | contoso.azureedge.net |
-2. Delete the CNAME record with the **cdnverify** subdomain that you previously created.
-
-## See Also
-[How to Enable the Content Delivery Network (CDN) for Azure](cdn-create-new-endpoint.md)  
-[Delegating your domain to Azure DNS](../dns/dns-domain-delegation.md)
-=======
 1. In your CDN profile, select the endpoint with the custom domain that you want to remove.
 
 2. From the **Endpoint** page, under Custom domains, right-click the custom domain that you want to remove, then select **Delete** from the context menu.  
@@ -271,4 +220,3 @@
 > [!div class="nextstepaction"]
 > [Tutorial: Configure HTTPS on an Azure CDN custom domain](cdn-custom-ssl.md)
 
->>>>>>> 880d59d6
