---
title: Control Azure CDN caching behavior with query strings - premium tier | Microsoft Docs
<<<<<<< HEAD
description: Azure CDN query string caching controls how files are cached when they contain query strings.
=======
description: Azure CDN query string caching controls how files are cached when a web request contains a query string. This article describes query string caching in the Azure CDN Premium from Verizon product.
>>>>>>> e6ede1b3
services: cdn
documentationcenter: ''
author: dksimpson
manager: akucer
editor: ''

ms.assetid: 99db4a85-4f5f-431f-ac3a-69e05518c997
ms.service: cdn
ms.workload: tbd
ms.tgt_pltfrm: na
ms.devlang: na
ms.topic: article
ms.date: 03/30/2018
ms.author: mazha

---
# Control Azure CDN caching behavior with query strings - premium tier
> [!div class="op_single_selector"]
> * [Standard tier](cdn-query-string.md)
> * [Premium tier](cdn-query-string-premium.md)
> 
> 

## Overview
<<<<<<< HEAD
With Azure Content Delivery Network (CDN), you can control how files are cached for a web request that contains a query string. In a web request with a query string, the query string is that portion of the request that occurs after a question mark (?). A query string can contain one or more key-value pairs, in which the field name and its value are separated by an equals sign (=). Each key-value pair is separated by an ampersand (&). For example, http:\//www.contoso.com/content.mov?field1=value1&field2=value2. If there is more than one key-value pair in a query string of a request, their order does not matter. 

> [!IMPORTANT]
> The standard and premium CDN products provide the same query string caching functionality, but the user interface is different. This article describes the interface for **Azure CDN Premium from Verizon**. For query string caching with Azure CDN standard products, see [Control Azure CDN caching behavior with query strings - standard tier](cdn-query-string.md).
=======
With query string caching, Azure Content Delivery Network (CDN) controls how files are cached for a web request that contains a query string. In a web request with a query string, the query string is that portion of the request that occurs after a question mark (?). A query string can contain one or more key-value pairs, in which the field name and its value are separated by an equals sign (=). Each key-value pair is separated by an ampersand (&). For example, http:\//www.contoso.com/content.mov?field1=value1&field2=value2. If there is more than one key-value pair in a query string of a request, their order does not matter. 

> [!NOTE]
> The Azure CDN standard and premium products provide the same query string caching functionality, but the user interface is different.  This article describes the interface for **Azure CDN Premium from Verizon**. For query string caching with **Azure CDN Standard from Akamai** and **Azure CDN Standard from Verizon**, see [Control Azure CDN caching behavior with query strings - standard tier](cdn-query-string.md).
>>>>>>> e6ede1b3
>


Three query string modes are available:

- **standard-cache**: Default mode. In this mode, the CDN point-of-presence (POP) node passes the query strings from the requestor to the origin server on the first request and caches the asset. All subsequent requests for the asset that are served from the POP server ignore the query strings until the cached asset expires.

    >[!IMPORTANT] 
    > If token authorization is enabled for any path on this account, standard-cache mode is the only mode that can be used. 

- **no-cache**: In this mode, requests with query strings are not cached at the CDN POP node. The POP node retrieves the asset directly from the origin server and passes it to the requestor with each request.

- **unique-cache**: In this mode, each request with a unique URL, including the query string, is treated as a unique asset with its own cache. For example, the response from the origin server for a request for `example.ashx?q=test1` is cached at the POP node and returned for subsequent caches with the same query string. A request for `example.ashx?q=test2` is cached as a separate asset with its own time-to-live setting.
   
    Do not use this mode when the query string contains parameters that will change with every request, such as a session ID or a user name, because it will result in a low cache-hit ratio.

## Changing query string caching settings for premium CDN profiles
1. Open a CDN profile, then click **Manage**.
   
    ![CDN profile Manage button](./media/cdn-query-string-premium/cdn-manage-btn.png)
   
    The CDN management portal opens.
2. Hover over the **HTTP Large** tab, then hover over the **Cache Settings** flyout menu. Click **Query-String Caching**.
   
    Query string caching options are displayed.
   
    ![CDN query string caching options](./media/cdn-query-string-premium/cdn-query-string.png)
3. Select a query string mode, then click **Update**.

> [!IMPORTANT]
> Because it takes time for the registration to propagate through the CDN, cache string settings changes might not be immediately visible. For **Azure CDN Premium from Verizon** profiles, propagation usually completes within 90 minutes.
 
<|MERGE_RESOLUTION|>--- conflicted
+++ resolved
@@ -1,10 +1,6 @@
 ---
 title: Control Azure CDN caching behavior with query strings - premium tier | Microsoft Docs
-<<<<<<< HEAD
-description: Azure CDN query string caching controls how files are cached when they contain query strings.
-=======
 description: Azure CDN query string caching controls how files are cached when a web request contains a query string. This article describes query string caching in the Azure CDN Premium from Verizon product.
->>>>>>> e6ede1b3
 services: cdn
 documentationcenter: ''
 author: dksimpson
@@ -29,17 +25,10 @@
 > 
 
 ## Overview
-<<<<<<< HEAD
 With Azure Content Delivery Network (CDN), you can control how files are cached for a web request that contains a query string. In a web request with a query string, the query string is that portion of the request that occurs after a question mark (?). A query string can contain one or more key-value pairs, in which the field name and its value are separated by an equals sign (=). Each key-value pair is separated by an ampersand (&). For example, http:\//www.contoso.com/content.mov?field1=value1&field2=value2. If there is more than one key-value pair in a query string of a request, their order does not matter. 
 
 > [!IMPORTANT]
 > The standard and premium CDN products provide the same query string caching functionality, but the user interface is different. This article describes the interface for **Azure CDN Premium from Verizon**. For query string caching with Azure CDN standard products, see [Control Azure CDN caching behavior with query strings - standard tier](cdn-query-string.md).
-=======
-With query string caching, Azure Content Delivery Network (CDN) controls how files are cached for a web request that contains a query string. In a web request with a query string, the query string is that portion of the request that occurs after a question mark (?). A query string can contain one or more key-value pairs, in which the field name and its value are separated by an equals sign (=). Each key-value pair is separated by an ampersand (&). For example, http:\//www.contoso.com/content.mov?field1=value1&field2=value2. If there is more than one key-value pair in a query string of a request, their order does not matter. 
-
-> [!NOTE]
-> The Azure CDN standard and premium products provide the same query string caching functionality, but the user interface is different.  This article describes the interface for **Azure CDN Premium from Verizon**. For query string caching with **Azure CDN Standard from Akamai** and **Azure CDN Standard from Verizon**, see [Control Azure CDN caching behavior with query strings - standard tier](cdn-query-string.md).
->>>>>>> e6ede1b3
 >
 
 
