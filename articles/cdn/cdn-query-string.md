--- conflicted
+++ resolved
@@ -1,10 +1,6 @@
 ---
 title: Control Azure CDN caching behavior with query strings - standard tier | Microsoft Docs
-<<<<<<< HEAD
-description: Azure CDN query string caching controls how files are cached when they contain query strings.
-=======
 description: Azure CDN query string caching controls how files are cached when a web request contains a query string. This article describes query string caching in Azure CDN standard products.
->>>>>>> e6ede1b3
 services: cdn
 documentationcenter: ''
 author: dksimpson
@@ -28,18 +24,10 @@
 > 
 
 ## Overview
-<<<<<<< HEAD
 With Azure Content Delivery Network (CDN), you can control how files are cached for a web request that contains a query string. In a web request with a query string, the query string is that portion of the request that occurs after a question mark (?). A query string can contain one or more key-value pairs, in which the field name and its value are separated by an equals sign (=). Each key-value pair is separated by an ampersand (&). For example http:\//www.contoso.com/content.mov?field1=value1&field2=value2. If there is more than one key-value pair in a query string of a request, their order does not matter. 
 
 > [!IMPORTANT]
-> The Azure CDN standard and premium products provide the same query string caching functionality, but the user interface is different. This article describes the interface for **Azure CDN Standard**, **Azure CDN Standard from Akamai** and **Azure CDN Standard from Verizon**. For query string caching with **Azure CDN Premium from Verizon**, see [Control Azure CDN caching behavior with query strings - premium tier](cdn-query-string-premium.md).
-=======
-With query string caching, Azure Content Delivery Network (CDN) controls how files are cached for a web request that contains a query string. In a web request with a query string, the query string is that portion of the request that occurs after a question mark (?). A query string can contain one or more key-value pairs, in which the field name and its value are separated by an equals sign (=). Each key-value pair is separated by an ampersand (&). For example, http:\//www.contoso.com/content.mov?field1=value1&field2=value2. If there is more than one key-value pair in a query string of a request, their order does not matter. 
-
-> [!NOTE]
-> The Azure CDN standard and premium products provide the same query string caching functionality, but the user interface is different.  This article describes the interface for **Azure CDN Standard from Akamai** and **Azure CDN Standard from Verizon**. For query string caching with **Azure CDN Premium from Verizon**, see [Control Azure CDN caching behavior with query strings - premium tier](cdn-query-string-premium.md).
->
->>>>>>> e6ede1b3
+> The Azure CDN standard and premium products provide the same query string caching functionality, but the user interface is different. This article describes the interface for **Azure CDN Standard from Microsoft**, **Azure CDN Standard from Akamai** and **Azure CDN Standard from Verizon**. For query string caching with **Azure CDN Premium from Verizon**, see [Control Azure CDN caching behavior with query strings - premium tier](cdn-query-string-premium.md).
 
 Three query string modes are available:
 
@@ -61,16 +49,9 @@
    ![CDN query string caching options](./media/cdn-query-string/cdn-query-string.png)
 
 > [!IMPORTANT]
-<<<<<<< HEAD
 > Because it takes time for the registration to propagate through the CDN, cache string settings changes might not be immediately visible:
-> - For **Azure CDN Standard** profiles, propagation usually completes in two minutes. 
+> - For **Azure CDN Standard from Microsoft** profiles, propagation usually completes in two minutes. 
 > - For **Azure CDN Standard from Akamai** profiles, propagation usually completes within one minute. 
 > - For **Azure CDN Standard from Verizon** and **Azure CDN Premium from Verizon** profiles, propagation usually completes within 90 minutes. 
 
-=======
-> Because it takes time for the registration to propagate through the CDN, cache string settings changes might not be immediately visible: 
-> - For **Azure CDN Standard from Akamai** profiles, propagation usually completes within one minute. 
-> - For **Azure CDN Standard from Verizon** profiles, propagation usually completes within 90 minutes.
->
->>>>>>> e6ede1b3
 
