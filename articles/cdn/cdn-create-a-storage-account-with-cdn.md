--- conflicted
+++ resolved
@@ -29,23 +29,13 @@
 administrator or a coadministrator for the associated subscription.
 
 > [!NOTE]
-<<<<<<< HEAD
-> There are several methods you can use to create a storage account, including the Azure Portal and Powershell.  For this tutorial, we use the Azure Portal.  
-> 
-=======
 > You can use several methods to create a storage account, including the Azure portal and PowerShell. This tutorial demonstrates how to use the Azure portal.   
->>>>>>> d80ceb73
 > 
 
 **To create a storage account for an Azure subscription**
 
-<<<<<<< HEAD
-1. Sign in to the [Azure Portal](https://portal.azure.com).
-2. In the upper left corner, select **Create a resource**. In the **New** pane, select **Data  + Storage**, then click **Storage account**.
-=======
 1. Sign in to the [Azure portal](https://portal.azure.com).
 2. In the upper-left corner, select **Create a resource**. In the **New** pane, select **Storage**, and then select **Storage account - blob, file, table, queue**.
->>>>>>> d80ceb73
 	
 	The **Create storage account** pane appears.   
 
@@ -62,14 +52,6 @@
     > [!IMPORTANT]    
     > The URL label forms the subdomain of the storage account URI and must be unique among all hosted services in Azure.
    
-<<<<<<< HEAD
-    This value is also used as the name of this storage account in the portal, or when accessing this account programmatically.
-4. Leave the defaults for **Deployment model**, **Account kind**, **Performance**, and **Replication**. 
-5. Select the **Subscription** that the storage account is used with.
-6. Select or create a **Resource Group**.  For more information on Resource Groups, see [Azure Resource Manager overview](../azure-resource-manager/resource-group-overview.md#resource-groups).
-7. Select a location for your storage account.
-8. Click **Create**. The process of creating the storage account might take several minutes to complete.
-=======
     This value is also used as the name of the storage account in the portal, or when you're accessing this account programmatically.
     
 4. Use the defaults for **Deployment model**, **Account kind**, **Performance**, and **Replication**. 
@@ -81,7 +63,6 @@
 7. For **Location**, select a location for your storage account.
     
 8. Select **Create**. The process of creating the storage account might take several minutes to finish.
->>>>>>> d80ceb73
 
 ## Step 2: Enable CDN for the storage account
 
@@ -89,11 +70,7 @@
 
 1. Select a storage account from the dashboard, then select **Azure CDN** from the left pane. If the **Azure CDN** button is not immediately visible, you can enter CDN in the **Search** box of the left pane.
 	
-<<<<<<< HEAD
-	The **Azure CDN** pane appears.
-=======
 	The **Azure Content Delivery Network** pane appears.
->>>>>>> d80ceb73
 
 	![Create CDN endpoint](./media/cdn-create-a-storage-account-with-cdn/cdn-storage-new-endpoint-creation.png)
 	
@@ -114,48 +91,26 @@
 
 ## Step 3: Enable additional CDN features
 
-<<<<<<< HEAD
-From storage account "Azure CDN" pane, click the CDN endpoint from the list to open CDN configuration pane. You can enable additional CDN features for your delivery, such as compression, query string, geo filtering. You can also add custom domain mapping to your CDN endpoint and enable custom domain HTTPS.
-=======
 From the storage account **Azure CDN** pane, select the CDN endpoint from the list to open the CDN configuration pane. You can enable additional CDN features for your delivery, such as compression, query string, and geo filtering. You can also add custom domain mapping to your CDN endpoint and enable custom domain HTTPS.
->>>>>>> d80ceb73
 	
 ![Storage CDN endpoint configuration](./media/cdn-create-a-storage-account-with-cdn/cdn-storage-endpoint-configuration.png)
 
 ## Step 4: Access CDN content
-<<<<<<< HEAD
-To access cached content on the CDN, use the CDN URL provided in the portal. The address for a cached blob is similar to the following example:
-=======
 To access cached content on the CDN, use the CDN URL provided in the portal. The address for a cached blob has the following format:
->>>>>>> d80ceb73
 
 http://<*EndpointName*\>.azureedge.net/<*myPublicContainer*\>/<*BlobName*\>
 
 > [!NOTE]
-<<<<<<< HEAD
-> Once you enable CDN access to a storage account, all publicly available objects are eligible for CDN edge caching. If you modify an object that is currently cached in the CDN, the new content is not available via the CDN until the CDN refreshes its content when the cached content time-to-live period expires.
-> 
-> 
-=======
 > After you enable CDN access to a storage account, all publicly available objects are eligible for CDN edge caching. If you modify an object that's currently cached in the CDN, the new content will not be available via CDN until CDN refreshes its content after the time-to-live period for the cached content expires.
->>>>>>> d80ceb73
 
 ## Step 5: Remove content from the CDN
 If you no longer want to cache an object in Azure CDN, you can take one of the following steps:
 
-<<<<<<< HEAD
-* You can make the container private instead of public. For more information, see [Manage anonymous read access to containers and blobs](../storage/blobs/storage-manage-access-to-resources.md).
-* You can disable or delete the CDN endpoint using the Management Portal.
-* You can modify your hosted service to no longer respond to requests for the object.
-
-An object already cached in the CDN remains cached until the time-to-live period for the object expires or until the endpoint is purged. When the time-to-live period expires, the CDN checks to see whether the CDN endpoint is still valid and the object still anonymously accessible. If it is not, then the object is no longer cached.
-=======
 * Make the container private instead of public. For more information, see [Manage anonymous read access to containers and blobs](../storage/blobs/storage-manage-access-to-resources.md).
 * Disable or delete the CDN endpoint by using the Azure portal.
 * Modify your hosted service to no longer respond to requests for the object.
 
 An object that's already cached in Azure CDN remains cached until the time-to-live period for the object expires or until the endpoint is purged. When the time-to-live period expires, Azure CDN checks whether the CDN endpoint is still valid and the object is still anonymously accessible. If they are not, the object will no longer be cached.
->>>>>>> d80ceb73
 
 ## Additional resources
 * [Add a custom domain to your CDN endpoint](cdn-map-content-to-custom-domain.md)
