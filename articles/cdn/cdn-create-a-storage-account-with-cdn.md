--- conflicted
+++ resolved
@@ -88,13 +88,7 @@
 	![cdn storage new endpoint][cdn-storage-new-endpoint]
 
 > [!NOTE]
-<<<<<<< HEAD
 > Alternatively, you can use the [Azure CDN portal](cdn-create-new-endpoint.md) to enable Azure CDN.
-=======
-> You can also go to Azure CDN extension to enable CDN. [Tutorial](#Tutorial-cdn-create-profile).
->>>>>>> 595400a6
-> 
-> 
 
 [!INCLUDE [cdn-create-profile](../../includes/cdn-create-profile.md)]  
 
