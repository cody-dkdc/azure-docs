---
title: "Configure HTTPS on an Azure Content Delivery Network custom domain | Microsoft Docs"
description: Learn how to enable or disable HTTPS on your Azure CDN endpoint with a custom domain.
services: cdn
documentationcenter: ''
author: dksimpson
manager: akucer
editor: ''

ms.assetid: 10337468-7015-4598-9586-0b66591d939b
ms.service: cdn
ms.workload: media
ms.tgt_pltfrm: na
ms.devlang: na
ms.topic: article
<<<<<<< HEAD
ms.date: 03/21/2018
=======
ms.date: 03/22/2018
>>>>>>> e6ede1b3
ms.author: casoper

---
# Configure HTTPS on an Azure Content Delivery Network custom domain

> [!IMPORTANT]
> This feature is not available with **Azure CDN Standard from Akamai** products. For a comparison of CDN features, see [Azure CDN overview](cdn-overview.md#azure-cdn-features).

Microsoft supports the HTTPS protocol for custom domains on Azure Content Delivery Network (CDN). With HTTPS custom domain support, you can deliver secure content via SSL by using your own domain name to improve the security of data while in transit. The workflow to enable HTTPS for your custom domain is simplified via one-click enablement and complete certificate management, all with no additional cost.

It's critical to ensure the privacy and data integrity of your web application's sensitive data while it is in transit. By using the HTTPS protocol, you ensure that your sensitive data is encrypted when it is sent across the internet. It provides trust, authentication, and protects your web applications from attacks. By default, Azure CDN supports HTTPS on a CDN endpoint. For example, if you create a CDN endpoint from Azure CDN (such as https:\//contoso.azureedge.net), HTTPS is automatically enabled. In addition, with custom domain HTTPS support, you can also enable secure delivery for a custom domain (for example, https:\//www.contoso.com). 

Some of the key attributes of the HTTPS feature are:

- No additional cost: There are no costs for certificate acquisition or renewal and no additional cost for HTTPS traffic. You pay only for GB egress from the CDN.

- Simple enablement: One-click provisioning is available from the [Azure portal](https://portal.azure.com). You can also use REST API or other developer tools to enable the feature.

- Complete certificate management: All certificate procurement and management is handled for you. Certificates are automatically provisioned and renewed prior to expiration, which removes the risks of service interruption due to a certificate expiring.

>[!NOTE] 
>Prior to enabling HTTPS support, you must have already established an [Azure CDN custom domain](./cdn-map-content-to-custom-domain.md).

## Enabling HTTPS

To enable HTTPS on a custom domain, follow these steps:

### Step 1: Enable the feature 

1. In the [Azure portal](https://portal.azure.com), select your CDN profile.

2. In the list of endpoints, click the endpoint containing your custom domain.

3. Click the custom domain for which you want to enable HTTPS.

    ![Custom domains list](./media/cdn-custom-ssl/cdn-custom-domain.png)

4. Click **On** to enable HTTPS, then click **Apply**.

    ![Custom domain HTTPS status](./media/cdn-custom-ssl/cdn-enable-custom-ssl.png)


### Step 2: Validate domain

>[!NOTE]
>If you have a Certificate Authority Authorization (CAA) record with your DNS provider, it must include DigiCert as a valid CA. A CAA record allows domain owners to specify with their DNS providers which CAs are authorized to issue certificates for their domain. If a CA receives an order for a certificate for a domain that has a CAA record and that CA is not listed as an authorized issuer, it is prohibited from issuing the certificate to that domain or subdomain. For  information about managing CAA records, see [Manage CAA records](https://support.dnsimple.com/articles/manage-caa-record/). For a CAA record tool, see [CAA Record Helper](https://sslmate.com/caa/).

#### Custom domain is mapped to CDN endpoint

When you added a custom domain to your endpoint, you created a CNAME record in the DNS table of your domain registrar to map to your CDN endpoint hostname. If that CNAME record still exists and does not contain the cdnverify subdomain, the DigiCert certificate authority (CA) uses it to validate ownership of your custom domain. 

Your CNAME record should be in the following format, where *Name* is your custom domain name and *Value* is your CDN endpoint hostname:

| Name            | Type  | Value                 |
|-----------------|-------|-----------------------|
| www.contoso.com | CNAME | contoso.azureedge.net |

For more information about CNAME records, see [Create the CNAME DNS record](https://docs.microsoft.com/en-us/azure/cdn/cdn-map-content-to-custom-domain#step-2-create-the-cname-dns-records).

If your CNAME record is in the correct format, DigiCert automatically verifies your custom domain name and adds it to the Subject Alternative Names (SAN) certificate. DigitCert won't send you a verification email and you won't need to approve your request. The certificate is valid for one year and will be auto-renewed before it expires. Proceed to [Step 3: Wait for propagation](#step-3-wait-for-propagation). 

#### CNAME record is not mapped to CDN endpoint

If the CNAME record entry for your endpoint no longer exists or it contains the cdnverify subdomain, follow the rest of the instructions in this step.

After you enable HTTPS on your custom domain, the DigiCert certificate authority (CA) validates ownership of your domain by contacting its registrant, according to the domain's [WHOIS](http://whois.domaintools.com/) registrant information. Contact is made via the email address (by default) or the phone number listed in the WHOIS registration. You must complete domain validation before HTTPS will be active on your custom domain. You have six business days to approve the domain. Requests that are not approved within six business days are automatically canceled. 

![WHOIS record](./media/cdn-custom-ssl/whois-record.png)

DigiCert also sends a verification email to additional email addresses. If the WHOIS registrant information is private, verify that you can approve directly from one of the following addresses:

admin@&lt;your-domain-name.com&gt;  
administrator@&lt;your-domain-name.com&gt;  
webmaster@&lt;your-domain-name.com&gt;  
hostmaster@&lt;your-domain-name.com&gt;  
postmaster@&lt;your-domain-name.com&gt;  

You should receive an email in a few minutes, similar to the following example, asking you to approve the request. If you are using a spam filter, add admin@digicert.com to its whitelist. If you don't receive an email within 24 hours, contact Microsoft support.
    
![Domain validation email](./media/cdn-custom-ssl/domain-validation-email.png)

When you click on the approval link, you are directed to the following online approval form: 
	
![Domain validation form](./media/cdn-custom-ssl/domain-validation-form.png)

Follow the instructions on the form; you have two verification options:

- You can approve all future orders placed through the same account for the same root domain; for example, contoso.com. This approach is recommended if you plan to add additional custom domains for the same root domain.

- You can approve just the specific host name used in this request. Additional approval is required for subsequent requests.

After approval, DigiCert adds your custom domain name to the SAN certificate. The certificate is valid for one year and will be auto-renewed before it's expired.

### Step 3: Wait for propagation

After the domain name is validated, it can take up to 6-8 hours for the custom domain HTTPS feature to be activated. When the process is complete, the custom HTTPS status in the Azure portal is set to **Enabled** and the four operation steps in the custom domain dialog are marked as complete. Your custom domain is now ready to use HTTPS.

![Enable HTTPS dialog](./media/cdn-custom-ssl/cdn-enable-custom-ssl-complete.png)

### Operation progress

The following table shows the operation progress that occurs when you enable HTTPS. After you enable HTTPS, four operation steps appear in the custom domain dialog. As each step becomes active, additional substep details appear under the step as it progresses. Not all of these substeps will occur. After a step successfully completes, a green check mark appears next to it. 

| Operation step | Operation substep details | 
| --- | --- |
| 1 Submitting request | Submitting request |
| | Your HTTPS request is being submitted. |
| | Your HTTPS request has been submitted successfully. |
| 2 Domain validation | We have sent you an email asking you to validate the domain ownership. Waiting for your confirmation. ** |
| | Your domain ownership has been successfully validated. |
| | Domain ownership validation request expired (customer likely didn't respond within 6 days). HTTPS will not be enabled on your domain. * |
| | Domain ownership validation request was rejected by the customer. HTTPS will not be enabled on your domain. * |
| 3 Certificate provisioning | The certificate authority is currently issuing the certificate needed to enable HTTPS on your domain. |
| | The certificate has been issued and is currently being deployed to CDN network. This could take up to 6 hours. |
| | The certificate has been successfully deployed to CDN network. |
| 4 Complete | HTTPS has been successfully enabled on your domain. |

\* This message does not appear unless an error has occurred. 

\** This message does not appear if you have a CNAME entry for your custom domain that points directly to your CDN endpoint hostname.

If an error occurs before the request is submitted, the following error message is displayed:

<code>
We encountered an unexpected error while processing your HTTPS request. Please try again and contact support if the issue persists.
</code>

## Disabling HTTPS

After you have enabled HTTPS on a custom domain, you can later disable it. To disable HTTPS, follow these steps:

### Step 1: Disable the feature 

1. In the [Azure portal](https://portal.azure.com), select a CDN profile.

2. In the list of endpoints, click the endpoint containing your custom domain.

3. Click the custom domain for which you want to disable HTTPS.

    ![Custom domains list](./media/cdn-custom-ssl/cdn-custom-domain-HTTPS-enabled.png)

4. Click **Off** to disable HTTPS, then click **Apply**.

    ![Custom HTTPS dialog](./media/cdn-custom-ssl/cdn-disable-custom-ssl.png)

### Step 2: Wait for propagation

After the custom domain HTTPS feature is disabled, it can take up to 6-8 hours for it to take effect. When the process is complete, the custom HTTPS status in the Azure portal is set to **Disabled** and the three operation steps in the custom domain dialog are marked as complete. Your custom domain can no longer use HTTPS.

![Disable HTTPS dialog](./media/cdn-custom-ssl/cdn-disable-custom-ssl-complete.png)

### Operation progress

The following table shows the operation progress that occurs when you disable HTTPS. After you disable HTTPS, three operation steps appear in the Custom domain dialog. As each step becomes active, additional details appear under the step. After a step successfully completes, a green check mark appears next to it. 

| Operation progress | Operation details | 
| --- | --- |
| 1 Submitting request | Submitting your request |
| 2 Certificate deprovisioning | Deleting certificate |
| 3 Complete | Certificate deleted |

## Frequently asked questions

1. *Who is the certificate provider and what type of certificate is used?*

    Microsoft uses a Subject Alternative Names (SAN) certificate provided by DigiCert. A SAN certificate can secure multiple fully qualified domain names with one certificate.

2. *Can I use my dedicated certificate?*
    
    Not currently, but it's on the roadmap.

3. *What if I don't receive the domain verification email from DigiCert?*

    Contact Microsoft support if you don't receive an email within 24 hours. If you have a CNAME entry for your custom domain that points directly to your endpoint hostname (and you are not using the cdnverify subdomain name), you won't receive a domain verification email. Validation occurs automatically.

4. *Is using a SAN certificate less secure than a dedicated certificate?*
	
	A SAN certificate follows the same encryption and security standards as a dedicated certificate. All issued SSL certificates use SHA-256 for enhanced server security.

5. *Can I use a custom domain HTTPS with Azure CDN from Akamai?*

	Currently, this feature is not available with **Azure CDN Standard from Akamai** profiles. Microsoft is working on supporting this feature in the coming months.

6. *Do I need a Certificate Authority Authorization record with my DNS provider?*

    No, a Certificate Authority Authorization record is not currently required. However, if you do have one, it must include DigiCert as a valid CA.


## Next steps

- Learn how to set up a [custom domain on your Azure CDN endpoint](cdn-map-content-to-custom-domain.md)

<|MERGE_RESOLUTION|>--- conflicted
+++ resolved
@@ -13,11 +13,7 @@
 ms.tgt_pltfrm: na
 ms.devlang: na
 ms.topic: article
-<<<<<<< HEAD
-ms.date: 03/21/2018
-=======
 ms.date: 03/22/2018
->>>>>>> e6ede1b3
 ms.author: casoper
 
 ---
