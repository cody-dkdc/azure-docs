---
<<<<<<< HEAD
title: Configure HTTPS on an Azure CDN custom domain | Microsoft Docs
description: Learn how to enable or disable HTTPS on your Azure CDN endpoint custom domain.
=======
title: Configure HTTPS on an Azure Content Delivery Network custom domain | Microsoft Docs
description: Learn how to enable or disable HTTPS on your Azure CDN endpoint with a custom domain.
>>>>>>> 963d41fb
services: cdn
documentationcenter: ''
author: dksimpson
manager: akucer
editor: ''

ms.assetid: 10337468-7015-4598-9586-0b66591d939b
ms.service: cdn
ms.workload: media
ms.tgt_pltfrm: na
ms.devlang: na
ms.topic: article
ms.date: 03/22/2018
ms.author: rli; v-deasim

---
# Configure HTTPS on an Azure CDN custom domain

[!INCLUDE [cdn-verizon-only](../../includes/cdn-verizon-only.md)]

Azure Content Delivery Network (CDN) supports the HTTPS protocol for a custom domain on a CDN  endpoint. By using the HTTPS protocol on your custom domain, you ensure that your sensitive data is delivered securely via SSL encryption when it is sent across the internet. HTTPS provides trust, authentication, and protects your web applications from attacks. In addition, you deliver the secure content by using your own domain name (for example, https:\//www.contoso.com). The workflow to enable HTTPS is simplified via one-click enablement and complete certificate management, all with no additional cost.

Azure CDN also supports HTTPS on a CDN endpoint hostname, by default. For example, if you create a CDN endpoint (such as https:\//contoso.azureedge.net), HTTPS is automatically enabled.  

Some of the key attributes of the HTTPS feature are:

- No additional cost: There are no costs for certificate acquisition or renewal and no additional cost for HTTPS traffic. You pay only for GB egress from the CDN.

- Simple enablement: One-click provisioning is available from the [Azure portal](https://portal.azure.com). You can also use REST API or other developer tools to enable the feature.

- Complete certificate management: All certificate procurement and management is handled for you. Certificates are automatically provisioned and renewed prior to expiration, which removes the risks of service interruption due to a certificate expiring.

>[!NOTE] 
>Prior to enabling HTTPS support, you must have already established an [Azure CDN custom domain](./cdn-map-content-to-custom-domain.md).

## Enabling HTTPS

To enable HTTPS on a custom domain, follow these steps:

### Step 1: Enable the feature 

1. In the [Azure portal](https://portal.azure.com), browse to your **Azure CDN Standard from Verizon** or **Azure CDN Premium from Verizon** CDN profile.

2. In the list of endpoints, click the endpoint containing your custom domain.

3. Click the custom domain for which you want to enable HTTPS.

    ![Custom domains list](./media/cdn-custom-ssl/cdn-custom-domain.png)

4. Click **On** to enable HTTPS, then click **Apply**.

    ![Custom domain HTTPS status](./media/cdn-custom-ssl/cdn-enable-custom-ssl.png)


### Step 2: Validate domain

>[!NOTE]
>If you have a Certificate Authority Authorization (CAA) record with your DNS provider, it must include DigiCert as a valid CA. A CAA record allows domain owners to specify with their DNS providers which CAs are authorized to issue certificates for their domain. If a CA receives an order for a certificate for a domain that has a CAA record and that CA is not listed as an authorized issuer, it is prohibited from issuing the certificate to that domain or subdomain. For  information about managing CAA records, see [Manage CAA records](https://support.dnsimple.com/articles/manage-caa-record/). For a CAA record tool, see [CAA Record Helper](https://sslmate.com/caa/).

#### Custom domain is mapped to CDN endpoint

When you added a custom domain to your endpoint, you created a CNAME record in the DNS table of your domain registrar to map to your CDN endpoint hostname. If that CNAME record still exists and does not contain the cdnverify subdomain, the DigiCert certificate authority (CA) uses it to validate ownership of your custom domain. 

Your CNAME record should be in the following format, where *Name* is your custom domain name and *Value* is your CDN endpoint hostname:

| Name            | Type  | Value                 |
|-----------------|-------|-----------------------|
| www.contoso.com | CNAME | contoso.azureedge.net |

For more information about CNAME records, see [Create the CNAME DNS record](https://docs.microsoft.com/en-us/azure/cdn/cdn-map-content-to-custom-domain#step-2-create-the-cname-dns-records).

If your CNAME record is in the correct format, DigiCert automatically verifies your custom domain name and adds it to the Subject Alternative Names (SAN) certificate. DigitCert won't send you a verification email and you won't need to approve your request. The certificate is valid for one year and will be auto-renewed before it expires. Proceed to [Step 3: Wait for propagation](#step-3-wait-for-propagation). 

The automatic validation typically takes a few mins. If you don’t see your domain validated within an hour, open a support ticket.

#### CNAME record is not mapped to CDN endpoint

If the CNAME record entry for your endpoint no longer exists or it contains the cdnverify subdomain, follow the rest of the instructions in this step.

After you enable HTTPS on your custom domain, the DigiCert certificate authority (CA) validates ownership of your domain by contacting its registrant, according to the domain's [WHOIS](http://whois.domaintools.com/) registrant information. Contact is made via the email address (by default) or the phone number listed in the WHOIS registration. You must complete domain validation before HTTPS will be active on your custom domain. You have six business days to approve the domain. Requests that are not approved within six business days are automatically canceled. 

![WHOIS record](./media/cdn-custom-ssl/whois-record.png)

DigiCert also sends a verification email to additional email addresses. If the WHOIS registrant information is private, verify that you can approve directly from one of the following addresses:

admin@&lt;your-domain-name.com&gt;  
administrator@&lt;your-domain-name.com&gt;  
webmaster@&lt;your-domain-name.com&gt;  
hostmaster@&lt;your-domain-name.com&gt;  
postmaster@&lt;your-domain-name.com&gt;  

You should receive an email in a few minutes, similar to the following example, asking you to approve the request. If you are using a spam filter, add admin@digicert.com to its whitelist. If you don't receive an email within 24 hours, contact Microsoft support.
    
![Domain validation email](./media/cdn-custom-ssl/domain-validation-email.png)

When you click on the approval link, you are directed to the following online approval form: 
	
![Domain validation form](./media/cdn-custom-ssl/domain-validation-form.png)

Follow the instructions on the form; you have two verification options:

- You can approve all future orders placed through the same account for the same root domain; for example, contoso.com. This approach is recommended if you plan to add additional custom domains for the same root domain.

- You can approve just the specific host name used in this request. Additional approval is required for subsequent requests.

After approval, DigiCert adds your custom domain name to the SAN certificate. The certificate is valid for one year and will be auto-renewed before it's expired.

### Step 3: Wait for propagation

After the domain name is validated, it can take up to 6-8 hours for the custom domain HTTPS feature to be activated. When the process is complete, the custom HTTPS status in the Azure portal is set to **Enabled** and the four operation steps in the custom domain dialog are marked as complete. Your custom domain is now ready to use HTTPS.

![Enable HTTPS dialog](./media/cdn-custom-ssl/cdn-enable-custom-ssl-complete.png)

### Operation progress

The following table shows the operation progress that occurs when you enable HTTPS. After you enable HTTPS, four operation steps appear in the custom domain dialog. As each step becomes active, additional substep details appear under the step as it progresses. Not all of these substeps will occur. After a step successfully completes, a green check mark appears next to it. 

| Operation step | Operation substep details | 
| --- | --- |
| 1 Submitting request | Submitting request |
| | Your HTTPS request is being submitted. |
| | Your HTTPS request has been submitted successfully. |
| 2 Domain validation | Domain is automatically validated if it is CNAME mapped to the CDN Endpoint. Otherwise, a verification request will be sent to the email listed in your domain’s registration record (WHOIS registrant). Please verify the domain as soon as possible. |
| | Your domain ownership has been successfully validated. |
| | Domain ownership validation request expired (customer likely didn't respond within 6 days). HTTPS will not be enabled on your domain. * |
| | Domain ownership validation request was rejected by the customer. HTTPS will not be enabled on your domain. * |
| 3 Certificate provisioning | The certificate authority is currently issuing the certificate needed to enable HTTPS on your domain. |
| | The certificate has been issued and is currently being deployed to CDN network. This could take up to 6 hours. |
| | The certificate has been successfully deployed to CDN network. |
| 4 Complete | HTTPS has been successfully enabled on your domain. |

\* This message does not appear unless an error has occurred. 


If an error occurs before the request is submitted, the following error message is displayed:

<code>
We encountered an unexpected error while processing your HTTPS request. Please try again and contact support if the issue persists.
</code>

## Disabling HTTPS

After you have enabled HTTPS on a custom domain, you can later disable it. To disable HTTPS, follow these steps:

### Step 1: Disable the feature 

1. In the [Azure portal](https://portal.azure.com), browse to your **Azure CDN Standard from Verizon** or **Azure CDN Premium from Verizon** CDN profile.

2. In the list of endpoints, click the endpoint containing your custom domain.

3. Click the custom domain for which you want to disable HTTPS.

    ![Custom domains list](./media/cdn-custom-ssl/cdn-custom-domain-HTTPS-enabled.png)

4. Click **Off** to disable HTTPS, then click **Apply**.

    ![Custom HTTPS dialog](./media/cdn-custom-ssl/cdn-disable-custom-ssl.png)

### Step 2: Wait for propagation

After the custom domain HTTPS feature is disabled, it can take up to 6-8 hours for it to take effect. When the process is complete, the custom HTTPS status in the Azure portal is set to **Disabled** and the three operation steps in the custom domain dialog are marked as complete. Your custom domain can no longer use HTTPS.

![Disable HTTPS dialog](./media/cdn-custom-ssl/cdn-disable-custom-ssl-complete.png)

### Operation progress

The following table shows the operation progress that occurs when you disable HTTPS. After you disable HTTPS, three operation steps appear in the Custom domain dialog. As each step becomes active, additional details appear under the step. After a step successfully completes, a green check mark appears next to it. 

| Operation progress | Operation details | 
| --- | --- |
| 1 Submitting request | Submitting your request |
| 2 Certificate deprovisioning | Deleting certificate |
| 3 Complete | Certificate deleted |

## Frequently asked questions

1. *Who is the certificate provider and what type of certificate is used?*

    Microsoft uses a Subject Alternative Names (SAN) certificate provided by DigiCert. A SAN certificate can secure multiple fully qualified domain names with one certificate.

2. *Can I use my dedicated certificate?*
    
    Not currently, but it's on the roadmap.

3. *What if I don't receive the domain verification email from DigiCert?*

    If you have a CNAME entry for your custom domain that points directly to your endpoint hostname (and you are not using the cdnverify subdomain name), you won't receive a domain verification email. Validation occurs automatically. Otherwise, if you don't have a CNAME entry and you haven't received an email within 24 hours, contact Microsoft support.

4. *Is using a SAN certificate less secure than a dedicated certificate?*
	
	A SAN certificate follows the same encryption and security standards as a dedicated certificate. All issued SSL certificates use SHA-256 for enhanced server security.

5. *Can I use a custom domain HTTPS with Azure CDN from Akamai?*

	Currently, this feature is only available with Azure CDN from Verizon. Microsoft is working on supporting this feature with Azure CDN from Akamai in the coming months.

6. *Do I need a Certificate Authority Authorization record with my DNS provider?*

    No, a Certificate Authority Authorization record is not currently required. However, if you do have one, it must include DigiCert as a valid CA.


## Next steps

- Learn how to set up a [custom domain on your Azure CDN endpoint](./cdn-map-content-to-custom-domain.md)

<|MERGE_RESOLUTION|>--- conflicted
+++ resolved
@@ -1,11 +1,6 @@
 ---
-<<<<<<< HEAD
 title: Configure HTTPS on an Azure CDN custom domain | Microsoft Docs
 description: Learn how to enable or disable HTTPS on your Azure CDN endpoint custom domain.
-=======
-title: Configure HTTPS on an Azure Content Delivery Network custom domain | Microsoft Docs
-description: Learn how to enable or disable HTTPS on your Azure CDN endpoint with a custom domain.
->>>>>>> 963d41fb
 services: cdn
 documentationcenter: ''
 author: dksimpson
