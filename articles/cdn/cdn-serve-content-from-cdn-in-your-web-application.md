<properties 
	pageTitle="Serve Content from Azure CDN in Your Web Application" 
	description="A tutorial that teaches you how to use content from a CDN to improve the performance of your Web application." 
	services="cdn" 
	documentationCenter=".net" 
	authors="camsoper" 
	manager="erikre" 
	editor="jimbe"/>

<tags 
	ms.service="cdn" 
	ms.workload="web" 
	ms.tgt_pltfrm="na" 
	ms.devlang="dotnet" 
	ms.topic="article" 
<<<<<<< HEAD
	ms.date="04/29/2015" 
=======
	ms.date="04/29/2016" 
>>>>>>> c6affc86
	ms.author="casoper"/>

# Serve Content from Azure CDN in Your Web Application #

> [AZURE.NOTE] This tutorial applies to the classic CDN service.  We're hard at work writing an update for the current version of CDN.

This tutorial shows you how to take advantage of Azure CDN to improve the reach and performance of your Web application. Azure CDN can help improve the performance of your Web application when:

- You have many links to static or semi-static content on your pages
- Your application is accessed by clients globally
- You want to offload traffic from your Web server
- You want to reduce the number of concurrent client connections to your Web server (there is a great discussion on this at [Bundling and Minification](http://www.asp.net/mvc/tutorials/mvc-4/bundling-and-minification)) 
- You want to increase the perceived load/refresh time of your pages

## What you will learn ##

In this tutorial, you will learn how to do the following:

-	[Serve static content from an Azure CDN endpoint](#deploy)
-	[Automate content upload from your ASP.NET application to your CDN endpoint](#upload)
-	[Configure the CDN cache to reflect the desired content update](#update)
-	[Serve fresh content immediately using query strings](#query)

## What you will need ##

This tutorial has the following prerequisites:

-	An active [Microsoft Azure account](/account/). You can sign up for a trial account
-	Visual Studio 2013 with [Azure SDK](http://go.microsoft.com/fwlink/p/?linkid=323510&clcid=0x409) for blob management GUI
-	[Azure PowerShell](http://go.microsoft.com/?linkid=9811175&clcid=0x409) (used by [Automate content upload from your ASP.NET application to your CDN endpoint](#upload))

> [AZURE.NOTE] You need an Azure account to complete this tutorial:
> + You can [open an Azure account for free](/pricing/free-trial/?WT.mc_id=A261C142F) - You get credits you can use to try out paid Azure services, and even after they're used up you can keep the account and use free Azure services, such as Websites.
> + You can [activate MSDN subscriber benefits](/pricing/member-offers/msdn-benefits-details/) - Your MSDN subscription gives you credits every month that you can use for paid Azure services.

<a name="static"></a>
## Serve static content from an Azure CDN endpoint ##

In this tutorial section, you will learn how to create a CDN and use it to serve your static content. The major steps involved are:

1. Create a storage account
2. Create a CDN linked to the storage account
3. Create a blob container in your storage account
4. Upload content to your blob container
5. Link to the the content you uploaded using its CDN URL

Let's get to it. Follow the steps below to start using the Azure CDN:

1. To create a CDN endpoint, log into your [Azure management portal](http://manage.windowsazure.com/). 
1. Create a storage account by clicking **New > Data Services > Storage > Quick Create**. Specify a URL, a location, and click **Create Storage Account**. 

	![](media/cdn-serve-content-from-cdn-in-your-web-application/cdn-static-1.PNG)

	>[AZURE.NOTE] Note that I'm using East Asia as the region as it is far enough away for me to test my CDN from North America later.

2. Once the new storage account's status is **Online**, create a new CDN endpoint that's tied to the storage account you created. Click **New > App Services > CDN > Quick Create**. Select the storage account you created and click **Create**.

	![](media/cdn-serve-content-from-cdn-in-your-web-application/cdn-static-2.PNG)

	>[AZURE.NOTE] Once your CDN is created, the Azure portal will show you its URL and the origin domain that it's tied to. However, it can take awhile for the CDN endpoint's configuration to be fully propagated to all the node locations.  

3. Test your CDN endpoint to make sure that it's online by pinging it. If your CDN endpoint has not propagated to all the nodes, you will see a message similar to the one below.

	![](media/cdn-serve-content-from-cdn-in-your-web-application/cdn-static-3-fail.PNG)

	Wait another hour and test again. Once your CDN endpoint has finished propagating to the nodes, it should respond to your pings.

	![](media/cdn-serve-content-from-cdn-in-your-web-application/cdn-static-3-succeed.PNG)

4. At this point, you can already see where the CDN endpoint determines to be the closest CDN node to you. From my desktop computer, the responding IP address is **93.184.215.201**. Plug it into a site like [www.ip-address.org](http://www.ip-address.org) and see that the server is located in Washington D.C.

	![](media/cdn-serve-content-from-cdn-in-your-web-application/cdn-static-4.PNG)

	For a list of all CDN node locations, see [Azure Content Delivery Network (CDN) Node Locations](http://msdn.microsoft.com/library/azure/gg680302.aspx).

3. Back in the Azure portal, in the **CDN** tab, click the name of the CDN endpoint you just created.

	![](media/cdn-serve-content-from-cdn-in-your-web-application/cdn-static-2-enablequerya.PNG)

3. Click **Enable Query String** to enable query strings in the Azure CDN cache. Once you enable this, the same link accessed with different query strings will be cached as separate entries.

	![](media/cdn-serve-content-from-cdn-in-your-web-application/cdn-static-2-enablequeryb.PNG)

	>[AZURE.NOTE] While enabling the query string is not necessary for this part of the tutorial, you want to do this as early as possible for convenience sake since any change here is going to take time to propagate to the rest of the nodes, and you don't want any non-query-string-enabled content to clog up the CDN cache (updating CDN content will be discussed later). You will find out how to take advantage of this in [Serve fresh content immediately through query strings](#query).

6. In Visual Studio 2013, in Server Explorer, click the **Connect to Microsoft Azure** button.

	![](media/cdn-serve-content-from-cdn-in-your-web-application/cdn-static-5.PNG)

7.  Follow the prompt to sign into your Azure account. 
8.  Once you sign in, expand the **Microsoft Azure > Storage > your storage account**. Right-click **Blob** and select **Create Blob Container**.

	![](media/cdn-serve-content-from-cdn-in-your-web-application/cdn-static-6.PNG)

8.	Specify a blob container name and click **OK**.

	![](media/cdn-serve-content-from-cdn-in-your-web-application/cdn-static-7.PNG)

9.	In Server Explorer, double-click the blob container you created to manage it. You should see the management interface in the center pane.

	![](media/cdn-serve-content-from-cdn-in-your-web-application/cdn-static-8.PNG)

10.	Click the **Upload Blob** button to upload images, scripts, or stylesheets that are used by your Web pages into the blob container. The upload progress will be shown in the **Azure Activity Log**, and the blobs will appear in the container view when they are uploaded. 

	![](media/cdn-serve-content-from-cdn-in-your-web-application/cdn-static-9.PNG)

11.	Now that you have uploaded the blobs, you must make them public for you to access them. In Server Explorer, right-click the container and select **Properties**. Set the **Public Read Access** property to **Blob**.

	![](media/cdn-serve-content-from-cdn-in-your-web-application/cdn-static-10.PNG)

12.	Test the public access of your blobs by navigating to the URL for one of the blobs in a browser. For example, I can test the first image in my uploaded list with `http://cephalinstorage.blob.core.windows.net/cdn/cephas_lin.png`.

	Note that I'm not using the HTTPS address given in the blob management interface in Visual Studio. By using HTTP, you test whether the content is publicly accessible, which is a requirement for Azure CDN.

13.	If you can see the blob rendered properly in your browser, change the URL from `http://<yourStorageAccountName>.blob.core.windows.net` to the URL of your Azure CDN. In my case, to test the first image at my CDN endpoint, I would use `http://az623979.vo.msecnd.net/cdn/cephas_lin.png`.

	>[AZURE.NOTE] You can find the CDN endpoint's URL in the Azure management portal, in the CDN tab.

	If you compare the performance of direct blob access and CDN access, you can see the performance gain from using Azure CDN. Below is the Internet Explorer 11 F12 developer tools screenshot for blob URL access of my image:

	![](media/cdn-serve-content-from-cdn-in-your-web-application/cdn-static-11-blob.PNG)

	And for CDN URL access of the same image 

	![](media/cdn-serve-content-from-cdn-in-your-web-application/cdn-static-11-cdn.PNG)

 	Pay attention to the numbers for the **Request** timing, which is the time to first byte, or the time taken to send the request and receive the first response from the server. When I access the blob, which is hosted in the East Asia region, it takes 266 ms for me - since the request must traverse the entire Pacific Ocean just to get to the server. However, when I access the Azure CDN, it takes only 16 ms, which is nearly a **20-fold gain in performance**!
	
15.	Now, it's just a matter of using the new link in your Web page. For example, I can add the following image tag:

		<img alt="Mugshot" src="http://az623979.vo.msecnd.net/cdn/cephas_lin.png" />

In this section, you have learned how to create a CDN endpoint, upload content to it, and link to CDN contentfrom any Web page.

<a name="upload"></a>
## Automate content upload from your ASP.NET application to your CDN endpoint ##

If you want to easily upload all of the static content in your ASP.NET Web application to your CDN endpoint, or if your deploy your Web application using continuous delivery (for an example, see [Continuous Delivery for Cloud Services in Azure](../cloud-services/cloud-services-dotnet-continuous-delivery.md)), you can use Azure PowerShell to automate the synchronization of the latest content files to Azure blobs every time you deploy your Web application. For example, you can run the script at [Upload Content Files from ASP.NET Application to Azure Blobs](http://gallery.technet.microsoft.com/scriptcenter/Upload-Content-Files-from-41c2142a) upload all the content files in an ASP.NET application. To use this script:

4. From the **Start** menu, run **Windows PowerShell**.
5. In the PowerShell window, run `Get-AzurePublishSettingsFile` to download a publish settings file for your Azure account.
6. Once you have downloaded your publish settings file, run the following: 

		Import-AzurePublishSettingsFile "<yourDownloadedFilePath>"

	>[AZURE.NOTE] Once you import your publish settings file, it will be the default Azure account used for all Azure PowerShell sessions. This means that the above steps only need to be done once.
	
1. Download the script from the [download page](http://gallery.technet.microsoft.com/scriptcenter/Upload-Content-Files-from-41c2142a). Save it into your ASP.NET application's project folder.
2. Right-click the downloaded script and click **Properties**.
3. Click **Unblock**.
4. Open a PowerShell window and run the following:

		cd <ProjectFolder>
		.\UploadContentToAzureBlobs.ps1 -StorageAccount "<yourStorageAccountName>" -StorageContainer "<yourContainerName>"

This script uploads all files from your *\Content* and *\Scripts* folders to the specified storage account and container. It has the following advantages:

-	Automatically replicate the file structure of your Visual Studio project
-	Automatically create blob containers as needed
-	Reuse the same Azure storage account and CDN endpoint for multiple Web applications, each in a separate blob container
-	Easily update the Azure CDN with new content. For more information on updating content, see [Configure the CDN cache to reflect the desired content update](#update).

For the `-StorageContainer` parameter, it makes sense to use the name of your Web application, or the Visual Studio project name. Whereas I used the generic "cdn" as the container name previously, using the name of your Web application allows related content to be organized into the same easily identifiable container.

Once the content has finished uploading, you can link to anything in your *\Content* and *\Scripts* folder in your HTML code, such as in your .cshtml files, using `http://<yourCDNName>.vo.msecnd.net/<containerName>`. Here is an example of something I can use in a Razor view: 

	<img alt="Mugshot" src="http://az623979.vo.msecnd.net/MyMvcApp/Content/cephas_lin.png" />

For an example of integrating PowerShell scripts into your continuous delivery configuration, see [Continuous Delivery for Cloud Services in Azure](../cloud-services/cloud-services-dotnet-continuous-delivery.md). 

<a name="update"></a>
## Configure the CDN cache to reflect the desired content update ##

Now, suppose after you have uploaded the static files from your Web app in a blob container, you make a change to one of the files in your project and upload it to the blob container again. You may think that it's automatically updated to your CDN endpoint, but are actually puzzled why you don't see the update reflected when you access the content's CDN URL. 

The truth is that the CDN does indeed automatically update from your blob storage, but it does so by applying a default 7-day caching rule to the content. This means that once a CDN node pulls your content from blob storage, the same content is not refreshed until it expires in the cache.

The good news is that you can customize cache expiration. Similar to most browsers, Azure CDN respects the expiration time specified in the content's Cache-Control header. You can specify a custom Cache-Control header value by navigating to the blob container in the Azure portal and editing the blob properties. The screenshot below shows cache expiration set to 1 hour (3600 seconds). 

![](media/cdn-serve-content-from-cdn-in-your-web-application/cdn-updates-1.PNG)

You can also do this in your PowerShell script to set all blobs' Cache-Control headers. For the script in [Automate content upload from your ASP.NET application to your CDN endpoint](#upload), find the following code snippet:

    Set-AzureStorageBlobContent `
        -Container $StorageContainer `
        -Context $context `
        -File $file.FullName `
        -Blob $blobFileName `
        -Properties @{ContentType=$contentType} `
        -Force

and modify it as follows:  

    Set-AzureStorageBlobContent `
        -Container $StorageContainer `
        -Context $context `
        -File $file.FullName `
        -Blob $blobFileName `
        -Properties @{ContentType=$contentType; CacheControl="public, max-age=3600"} `
        -Force

You may still need to wait for the full 7-day cached content on your Azure CDN to expire before it pulls the new content, with the new Cache-Control header. This illustrates the fact that custom caching values do not help if you want your content update to go live immediately, such as JavaScript or CSS updates. However, you can work around this issue by renamiving the files or versioning them through query strings. For more information, see [Serve fresh content immediately using query strings](#query).

There is, of course, a time and place for caching. For example, you may have content that does not require the frequent update, such as the upcoming World Cup games that can be refreshed every 3 hours, but gets enough global traffic that you want to offload it from your own Web server. That can be a good candidate to use the Azure CDN caching.

<a name="query"></a>
## Serve fresh content immediately using query strings ##

In Azure CDN, you can enable query strings so that content from URLs with specific query strings are cached separately. This is a great feature to use if you want to push certain content updates to the client browsers immediately instead of waiting for the cached CDN content to expire. Suppose I publish my Web page with a version number in the URL.
  
	<link href="http://az623979.vo.msecnd.net/MyMvcApp/Content/bootstrap.css?v=3.0.0" rel="stylesheet"/>

When I publish a CSS update and use a different version number in my CSS URL:  

	<link href="http://az623979.vo.msecnd.net/MyMvcApp/Content/bootstrap.css?v=3.1.1" rel="stylesheet"/>

To a CDN endpoint that has query strings enabled, the two URLs are unique to each other, and it will make a new request to my Web server to retrieve the new *bootstrap.css*. To a CDN endpoint that doesn't have query strings enabled, however, these are the same URL, and it will simply serve the cached *bootstrap.css*. 

The trick then is to update the version number automatically. In Visual Studio, this is easy to do. In a .cshtml file where I would use the link above, I can specify a version number based on the assembly number.  

	@{
	    var cdnVersion = System.Reflection.Assembly.GetAssembly(
	        typeof(MyMvcApp.Controllers.HomeController))
	        .GetName().Version.ToString();
	}
	
	...
	
	<link href="http://az623979.vo.msecnd.net/MyMvcApp/Content/bootstrap.css?v=@cdnVersion" rel="stylesheet"/>

If you change the assembly number as part of every publish cycle, then you can likewise be sure to get a unique version number every time you publish your Web app, which will remain the same until the next publish cycle. Or, you can make Visual Studio automatically increment the assembly version number every time the Web app builds by opening *Properties\AssemblyInfo.cs* in your Visual Studio project and use `*` in `AssemblyVersion`. For example:

	[assembly: AssemblyVersion("1.0.0.*")]

## What about bundled scripts and stylesheets in ASP.NET? ##

With [Azure App Service Web Apps](http://go.microsoft.com/fwlink/?LinkId=529714) and [Azure Cloud Services](/services/cloud-services/), you get the best Azure CDN integration with [ASP.NET bundling and minification](http://www.asp.net/mvc/tutorials/mvc-4/bundling-and-minification). 

Integrating Azure App Service or Azure Cloud Services with Azure CDN gives you the following advantages:

- Integrate content deployment (images, scripts, and stylesheets) as part of your Azure web app's [continuous deployment](../app-service-web/web-sites-publish-source-control.md) process
- Easily upgrade your CDN-served NuGet packages, such as jQuery or Bootstrap versions 
- Manage your Web application and your CDN-served content from the same Visual Studio interface

For related tutorials, see:
- [Use Azure CDN in Azure App Service](../app-service-web/cdn-websites-with-cdn.md)
- [Integrate a cloud service with Azure CDN](cdn-cloud-service-with-cdn.md)

Without integration with Azure App Service Web Apps or Azure Cloud Services, it is possible to use Azure CDN for your script bundles, with the following caveats:

- You must manually upload the bundled scripts to blob storage. A programmatic solution is proposed at [stackoverflow](http://stackoverflow.com/a/13736433).
- In your .cshtml files, transform the rendered script/CSS tags to use the Azure CDN. For example:

		@Html.Raw(Styles.Render("~/Content/css").ToString().Insert(0, "http://<yourCDNName>.vo.msecnd.net"))

## More Information ##
- [Overview of the Azure Content Delivery Network (CDN)](cdn-overview.md)
- [Use Azure CDN in Azure App Service](../app-service-web/cdn-websites-with-cdn.md)
- [Integrate a cloud service with Azure CDN](cdn-cloud-service-with-cdn.md)
- [How to Map Content Delivery Network (CDN) Content to a Custom Domain](http://msdn.microsoft.com/library/azure/gg680307.aspx)
- [Using Azure CDN](cdn-create-new-endpoint.md)
 
<|MERGE_RESOLUTION|>--- conflicted
+++ resolved
@@ -1,282 +1,278 @@
-<properties 
-	pageTitle="Serve Content from Azure CDN in Your Web Application" 
-	description="A tutorial that teaches you how to use content from a CDN to improve the performance of your Web application." 
-	services="cdn" 
-	documentationCenter=".net" 
-	authors="camsoper" 
-	manager="erikre" 
-	editor="jimbe"/>
-
-<tags 
-	ms.service="cdn" 
-	ms.workload="web" 
-	ms.tgt_pltfrm="na" 
-	ms.devlang="dotnet" 
-	ms.topic="article" 
-<<<<<<< HEAD
-	ms.date="04/29/2015" 
-=======
-	ms.date="04/29/2016" 
->>>>>>> c6affc86
-	ms.author="casoper"/>
-
-# Serve Content from Azure CDN in Your Web Application #
-
-> [AZURE.NOTE] This tutorial applies to the classic CDN service.  We're hard at work writing an update for the current version of CDN.
-
-This tutorial shows you how to take advantage of Azure CDN to improve the reach and performance of your Web application. Azure CDN can help improve the performance of your Web application when:
-
-- You have many links to static or semi-static content on your pages
-- Your application is accessed by clients globally
-- You want to offload traffic from your Web server
-- You want to reduce the number of concurrent client connections to your Web server (there is a great discussion on this at [Bundling and Minification](http://www.asp.net/mvc/tutorials/mvc-4/bundling-and-minification)) 
-- You want to increase the perceived load/refresh time of your pages
-
-## What you will learn ##
-
-In this tutorial, you will learn how to do the following:
-
--	[Serve static content from an Azure CDN endpoint](#deploy)
--	[Automate content upload from your ASP.NET application to your CDN endpoint](#upload)
--	[Configure the CDN cache to reflect the desired content update](#update)
--	[Serve fresh content immediately using query strings](#query)
-
-## What you will need ##
-
-This tutorial has the following prerequisites:
-
--	An active [Microsoft Azure account](/account/). You can sign up for a trial account
--	Visual Studio 2013 with [Azure SDK](http://go.microsoft.com/fwlink/p/?linkid=323510&clcid=0x409) for blob management GUI
--	[Azure PowerShell](http://go.microsoft.com/?linkid=9811175&clcid=0x409) (used by [Automate content upload from your ASP.NET application to your CDN endpoint](#upload))
-
-> [AZURE.NOTE] You need an Azure account to complete this tutorial:
-> + You can [open an Azure account for free](/pricing/free-trial/?WT.mc_id=A261C142F) - You get credits you can use to try out paid Azure services, and even after they're used up you can keep the account and use free Azure services, such as Websites.
-> + You can [activate MSDN subscriber benefits](/pricing/member-offers/msdn-benefits-details/) - Your MSDN subscription gives you credits every month that you can use for paid Azure services.
-
-<a name="static"></a>
-## Serve static content from an Azure CDN endpoint ##
-
-In this tutorial section, you will learn how to create a CDN and use it to serve your static content. The major steps involved are:
-
-1. Create a storage account
-2. Create a CDN linked to the storage account
-3. Create a blob container in your storage account
-4. Upload content to your blob container
-5. Link to the the content you uploaded using its CDN URL
-
-Let's get to it. Follow the steps below to start using the Azure CDN:
-
-1. To create a CDN endpoint, log into your [Azure management portal](http://manage.windowsazure.com/). 
-1. Create a storage account by clicking **New > Data Services > Storage > Quick Create**. Specify a URL, a location, and click **Create Storage Account**. 
-
-	![](media/cdn-serve-content-from-cdn-in-your-web-application/cdn-static-1.PNG)
-
-	>[AZURE.NOTE] Note that I'm using East Asia as the region as it is far enough away for me to test my CDN from North America later.
-
-2. Once the new storage account's status is **Online**, create a new CDN endpoint that's tied to the storage account you created. Click **New > App Services > CDN > Quick Create**. Select the storage account you created and click **Create**.
-
-	![](media/cdn-serve-content-from-cdn-in-your-web-application/cdn-static-2.PNG)
-
-	>[AZURE.NOTE] Once your CDN is created, the Azure portal will show you its URL and the origin domain that it's tied to. However, it can take awhile for the CDN endpoint's configuration to be fully propagated to all the node locations.  
-
-3. Test your CDN endpoint to make sure that it's online by pinging it. If your CDN endpoint has not propagated to all the nodes, you will see a message similar to the one below.
-
-	![](media/cdn-serve-content-from-cdn-in-your-web-application/cdn-static-3-fail.PNG)
-
-	Wait another hour and test again. Once your CDN endpoint has finished propagating to the nodes, it should respond to your pings.
-
-	![](media/cdn-serve-content-from-cdn-in-your-web-application/cdn-static-3-succeed.PNG)
-
-4. At this point, you can already see where the CDN endpoint determines to be the closest CDN node to you. From my desktop computer, the responding IP address is **93.184.215.201**. Plug it into a site like [www.ip-address.org](http://www.ip-address.org) and see that the server is located in Washington D.C.
-
-	![](media/cdn-serve-content-from-cdn-in-your-web-application/cdn-static-4.PNG)
-
-	For a list of all CDN node locations, see [Azure Content Delivery Network (CDN) Node Locations](http://msdn.microsoft.com/library/azure/gg680302.aspx).
-
-3. Back in the Azure portal, in the **CDN** tab, click the name of the CDN endpoint you just created.
-
-	![](media/cdn-serve-content-from-cdn-in-your-web-application/cdn-static-2-enablequerya.PNG)
-
-3. Click **Enable Query String** to enable query strings in the Azure CDN cache. Once you enable this, the same link accessed with different query strings will be cached as separate entries.
-
-	![](media/cdn-serve-content-from-cdn-in-your-web-application/cdn-static-2-enablequeryb.PNG)
-
-	>[AZURE.NOTE] While enabling the query string is not necessary for this part of the tutorial, you want to do this as early as possible for convenience sake since any change here is going to take time to propagate to the rest of the nodes, and you don't want any non-query-string-enabled content to clog up the CDN cache (updating CDN content will be discussed later). You will find out how to take advantage of this in [Serve fresh content immediately through query strings](#query).
-
-6. In Visual Studio 2013, in Server Explorer, click the **Connect to Microsoft Azure** button.
-
-	![](media/cdn-serve-content-from-cdn-in-your-web-application/cdn-static-5.PNG)
-
-7.  Follow the prompt to sign into your Azure account. 
-8.  Once you sign in, expand the **Microsoft Azure > Storage > your storage account**. Right-click **Blob** and select **Create Blob Container**.
-
-	![](media/cdn-serve-content-from-cdn-in-your-web-application/cdn-static-6.PNG)
-
-8.	Specify a blob container name and click **OK**.
-
-	![](media/cdn-serve-content-from-cdn-in-your-web-application/cdn-static-7.PNG)
-
-9.	In Server Explorer, double-click the blob container you created to manage it. You should see the management interface in the center pane.
-
-	![](media/cdn-serve-content-from-cdn-in-your-web-application/cdn-static-8.PNG)
-
-10.	Click the **Upload Blob** button to upload images, scripts, or stylesheets that are used by your Web pages into the blob container. The upload progress will be shown in the **Azure Activity Log**, and the blobs will appear in the container view when they are uploaded. 
-
-	![](media/cdn-serve-content-from-cdn-in-your-web-application/cdn-static-9.PNG)
-
-11.	Now that you have uploaded the blobs, you must make them public for you to access them. In Server Explorer, right-click the container and select **Properties**. Set the **Public Read Access** property to **Blob**.
-
-	![](media/cdn-serve-content-from-cdn-in-your-web-application/cdn-static-10.PNG)
-
-12.	Test the public access of your blobs by navigating to the URL for one of the blobs in a browser. For example, I can test the first image in my uploaded list with `http://cephalinstorage.blob.core.windows.net/cdn/cephas_lin.png`.
-
-	Note that I'm not using the HTTPS address given in the blob management interface in Visual Studio. By using HTTP, you test whether the content is publicly accessible, which is a requirement for Azure CDN.
-
-13.	If you can see the blob rendered properly in your browser, change the URL from `http://<yourStorageAccountName>.blob.core.windows.net` to the URL of your Azure CDN. In my case, to test the first image at my CDN endpoint, I would use `http://az623979.vo.msecnd.net/cdn/cephas_lin.png`.
-
-	>[AZURE.NOTE] You can find the CDN endpoint's URL in the Azure management portal, in the CDN tab.
-
-	If you compare the performance of direct blob access and CDN access, you can see the performance gain from using Azure CDN. Below is the Internet Explorer 11 F12 developer tools screenshot for blob URL access of my image:
-
-	![](media/cdn-serve-content-from-cdn-in-your-web-application/cdn-static-11-blob.PNG)
-
-	And for CDN URL access of the same image 
-
-	![](media/cdn-serve-content-from-cdn-in-your-web-application/cdn-static-11-cdn.PNG)
-
- 	Pay attention to the numbers for the **Request** timing, which is the time to first byte, or the time taken to send the request and receive the first response from the server. When I access the blob, which is hosted in the East Asia region, it takes 266 ms for me - since the request must traverse the entire Pacific Ocean just to get to the server. However, when I access the Azure CDN, it takes only 16 ms, which is nearly a **20-fold gain in performance**!
-	
-15.	Now, it's just a matter of using the new link in your Web page. For example, I can add the following image tag:
-
-		<img alt="Mugshot" src="http://az623979.vo.msecnd.net/cdn/cephas_lin.png" />
-
-In this section, you have learned how to create a CDN endpoint, upload content to it, and link to CDN contentfrom any Web page.
-
-<a name="upload"></a>
-## Automate content upload from your ASP.NET application to your CDN endpoint ##
-
-If you want to easily upload all of the static content in your ASP.NET Web application to your CDN endpoint, or if your deploy your Web application using continuous delivery (for an example, see [Continuous Delivery for Cloud Services in Azure](../cloud-services/cloud-services-dotnet-continuous-delivery.md)), you can use Azure PowerShell to automate the synchronization of the latest content files to Azure blobs every time you deploy your Web application. For example, you can run the script at [Upload Content Files from ASP.NET Application to Azure Blobs](http://gallery.technet.microsoft.com/scriptcenter/Upload-Content-Files-from-41c2142a) upload all the content files in an ASP.NET application. To use this script:
-
-4. From the **Start** menu, run **Windows PowerShell**.
-5. In the PowerShell window, run `Get-AzurePublishSettingsFile` to download a publish settings file for your Azure account.
-6. Once you have downloaded your publish settings file, run the following: 
-
-		Import-AzurePublishSettingsFile "<yourDownloadedFilePath>"
-
-	>[AZURE.NOTE] Once you import your publish settings file, it will be the default Azure account used for all Azure PowerShell sessions. This means that the above steps only need to be done once.
-	
-1. Download the script from the [download page](http://gallery.technet.microsoft.com/scriptcenter/Upload-Content-Files-from-41c2142a). Save it into your ASP.NET application's project folder.
-2. Right-click the downloaded script and click **Properties**.
-3. Click **Unblock**.
-4. Open a PowerShell window and run the following:
-
-		cd <ProjectFolder>
-		.\UploadContentToAzureBlobs.ps1 -StorageAccount "<yourStorageAccountName>" -StorageContainer "<yourContainerName>"
-
-This script uploads all files from your *\Content* and *\Scripts* folders to the specified storage account and container. It has the following advantages:
-
--	Automatically replicate the file structure of your Visual Studio project
--	Automatically create blob containers as needed
--	Reuse the same Azure storage account and CDN endpoint for multiple Web applications, each in a separate blob container
--	Easily update the Azure CDN with new content. For more information on updating content, see [Configure the CDN cache to reflect the desired content update](#update).
-
-For the `-StorageContainer` parameter, it makes sense to use the name of your Web application, or the Visual Studio project name. Whereas I used the generic "cdn" as the container name previously, using the name of your Web application allows related content to be organized into the same easily identifiable container.
-
-Once the content has finished uploading, you can link to anything in your *\Content* and *\Scripts* folder in your HTML code, such as in your .cshtml files, using `http://<yourCDNName>.vo.msecnd.net/<containerName>`. Here is an example of something I can use in a Razor view: 
-
-	<img alt="Mugshot" src="http://az623979.vo.msecnd.net/MyMvcApp/Content/cephas_lin.png" />
-
-For an example of integrating PowerShell scripts into your continuous delivery configuration, see [Continuous Delivery for Cloud Services in Azure](../cloud-services/cloud-services-dotnet-continuous-delivery.md). 
-
-<a name="update"></a>
-## Configure the CDN cache to reflect the desired content update ##
-
-Now, suppose after you have uploaded the static files from your Web app in a blob container, you make a change to one of the files in your project and upload it to the blob container again. You may think that it's automatically updated to your CDN endpoint, but are actually puzzled why you don't see the update reflected when you access the content's CDN URL. 
-
-The truth is that the CDN does indeed automatically update from your blob storage, but it does so by applying a default 7-day caching rule to the content. This means that once a CDN node pulls your content from blob storage, the same content is not refreshed until it expires in the cache.
-
-The good news is that you can customize cache expiration. Similar to most browsers, Azure CDN respects the expiration time specified in the content's Cache-Control header. You can specify a custom Cache-Control header value by navigating to the blob container in the Azure portal and editing the blob properties. The screenshot below shows cache expiration set to 1 hour (3600 seconds). 
-
-![](media/cdn-serve-content-from-cdn-in-your-web-application/cdn-updates-1.PNG)
-
-You can also do this in your PowerShell script to set all blobs' Cache-Control headers. For the script in [Automate content upload from your ASP.NET application to your CDN endpoint](#upload), find the following code snippet:
-
-    Set-AzureStorageBlobContent `
-        -Container $StorageContainer `
-        -Context $context `
-        -File $file.FullName `
-        -Blob $blobFileName `
-        -Properties @{ContentType=$contentType} `
-        -Force
-
-and modify it as follows:  
-
-    Set-AzureStorageBlobContent `
-        -Container $StorageContainer `
-        -Context $context `
-        -File $file.FullName `
-        -Blob $blobFileName `
-        -Properties @{ContentType=$contentType; CacheControl="public, max-age=3600"} `
-        -Force
-
-You may still need to wait for the full 7-day cached content on your Azure CDN to expire before it pulls the new content, with the new Cache-Control header. This illustrates the fact that custom caching values do not help if you want your content update to go live immediately, such as JavaScript or CSS updates. However, you can work around this issue by renamiving the files or versioning them through query strings. For more information, see [Serve fresh content immediately using query strings](#query).
-
-There is, of course, a time and place for caching. For example, you may have content that does not require the frequent update, such as the upcoming World Cup games that can be refreshed every 3 hours, but gets enough global traffic that you want to offload it from your own Web server. That can be a good candidate to use the Azure CDN caching.
-
-<a name="query"></a>
-## Serve fresh content immediately using query strings ##
-
-In Azure CDN, you can enable query strings so that content from URLs with specific query strings are cached separately. This is a great feature to use if you want to push certain content updates to the client browsers immediately instead of waiting for the cached CDN content to expire. Suppose I publish my Web page with a version number in the URL.
-  
-	<link href="http://az623979.vo.msecnd.net/MyMvcApp/Content/bootstrap.css?v=3.0.0" rel="stylesheet"/>
-
-When I publish a CSS update and use a different version number in my CSS URL:  
-
-	<link href="http://az623979.vo.msecnd.net/MyMvcApp/Content/bootstrap.css?v=3.1.1" rel="stylesheet"/>
-
-To a CDN endpoint that has query strings enabled, the two URLs are unique to each other, and it will make a new request to my Web server to retrieve the new *bootstrap.css*. To a CDN endpoint that doesn't have query strings enabled, however, these are the same URL, and it will simply serve the cached *bootstrap.css*. 
-
-The trick then is to update the version number automatically. In Visual Studio, this is easy to do. In a .cshtml file where I would use the link above, I can specify a version number based on the assembly number.  
-
-	@{
-	    var cdnVersion = System.Reflection.Assembly.GetAssembly(
-	        typeof(MyMvcApp.Controllers.HomeController))
-	        .GetName().Version.ToString();
-	}
-	
-	...
-	
-	<link href="http://az623979.vo.msecnd.net/MyMvcApp/Content/bootstrap.css?v=@cdnVersion" rel="stylesheet"/>
-
-If you change the assembly number as part of every publish cycle, then you can likewise be sure to get a unique version number every time you publish your Web app, which will remain the same until the next publish cycle. Or, you can make Visual Studio automatically increment the assembly version number every time the Web app builds by opening *Properties\AssemblyInfo.cs* in your Visual Studio project and use `*` in `AssemblyVersion`. For example:
-
-	[assembly: AssemblyVersion("1.0.0.*")]
-
-## What about bundled scripts and stylesheets in ASP.NET? ##
-
-With [Azure App Service Web Apps](http://go.microsoft.com/fwlink/?LinkId=529714) and [Azure Cloud Services](/services/cloud-services/), you get the best Azure CDN integration with [ASP.NET bundling and minification](http://www.asp.net/mvc/tutorials/mvc-4/bundling-and-minification). 
-
-Integrating Azure App Service or Azure Cloud Services with Azure CDN gives you the following advantages:
-
-- Integrate content deployment (images, scripts, and stylesheets) as part of your Azure web app's [continuous deployment](../app-service-web/web-sites-publish-source-control.md) process
-- Easily upgrade your CDN-served NuGet packages, such as jQuery or Bootstrap versions 
-- Manage your Web application and your CDN-served content from the same Visual Studio interface
-
-For related tutorials, see:
-- [Use Azure CDN in Azure App Service](../app-service-web/cdn-websites-with-cdn.md)
-- [Integrate a cloud service with Azure CDN](cdn-cloud-service-with-cdn.md)
-
-Without integration with Azure App Service Web Apps or Azure Cloud Services, it is possible to use Azure CDN for your script bundles, with the following caveats:
-
-- You must manually upload the bundled scripts to blob storage. A programmatic solution is proposed at [stackoverflow](http://stackoverflow.com/a/13736433).
-- In your .cshtml files, transform the rendered script/CSS tags to use the Azure CDN. For example:
-
-		@Html.Raw(Styles.Render("~/Content/css").ToString().Insert(0, "http://<yourCDNName>.vo.msecnd.net"))
-
-## More Information ##
-- [Overview of the Azure Content Delivery Network (CDN)](cdn-overview.md)
-- [Use Azure CDN in Azure App Service](../app-service-web/cdn-websites-with-cdn.md)
-- [Integrate a cloud service with Azure CDN](cdn-cloud-service-with-cdn.md)
-- [How to Map Content Delivery Network (CDN) Content to a Custom Domain](http://msdn.microsoft.com/library/azure/gg680307.aspx)
-- [Using Azure CDN](cdn-create-new-endpoint.md)
- 
+<properties 
+	pageTitle="Serve Content from Azure CDN in Your Web Application" 
+	description="A tutorial that teaches you how to use content from a CDN to improve the performance of your Web application." 
+	services="cdn" 
+	documentationCenter=".net" 
+	authors="camsoper" 
+	manager="erikre" 
+	editor="jimbe"/>
+
+<tags 
+	ms.service="cdn" 
+	ms.workload="web" 
+	ms.tgt_pltfrm="na" 
+	ms.devlang="dotnet" 
+	ms.topic="article" 
+	ms.date="04/29/2016" 
+	ms.author="casoper"/>
+
+# Serve Content from Azure CDN in Your Web Application #
+
+> [AZURE.NOTE] This tutorial applies to the classic CDN service.  We're hard at work writing an update for the current version of CDN.
+
+This tutorial shows you how to take advantage of Azure CDN to improve the reach and performance of your Web application. Azure CDN can help improve the performance of your Web application when:
+
+- You have many links to static or semi-static content on your pages
+- Your application is accessed by clients globally
+- You want to offload traffic from your Web server
+- You want to reduce the number of concurrent client connections to your Web server (there is a great discussion on this at [Bundling and Minification](http://www.asp.net/mvc/tutorials/mvc-4/bundling-and-minification)) 
+- You want to increase the perceived load/refresh time of your pages
+
+## What you will learn ##
+
+In this tutorial, you will learn how to do the following:
+
+-	[Serve static content from an Azure CDN endpoint](#deploy)
+-	[Automate content upload from your ASP.NET application to your CDN endpoint](#upload)
+-	[Configure the CDN cache to reflect the desired content update](#update)
+-	[Serve fresh content immediately using query strings](#query)
+
+## What you will need ##
+
+This tutorial has the following prerequisites:
+
+-	An active [Microsoft Azure account](/account/). You can sign up for a trial account
+-	Visual Studio 2013 with [Azure SDK](http://go.microsoft.com/fwlink/p/?linkid=323510&clcid=0x409) for blob management GUI
+-	[Azure PowerShell](http://go.microsoft.com/?linkid=9811175&clcid=0x409) (used by [Automate content upload from your ASP.NET application to your CDN endpoint](#upload))
+
+> [AZURE.NOTE] You need an Azure account to complete this tutorial:
+> + You can [open an Azure account for free](/pricing/free-trial/?WT.mc_id=A261C142F) - You get credits you can use to try out paid Azure services, and even after they're used up you can keep the account and use free Azure services, such as Websites.
+> + You can [activate MSDN subscriber benefits](/pricing/member-offers/msdn-benefits-details/) - Your MSDN subscription gives you credits every month that you can use for paid Azure services.
+
+<a name="static"></a>
+## Serve static content from an Azure CDN endpoint ##
+
+In this tutorial section, you will learn how to create a CDN and use it to serve your static content. The major steps involved are:
+
+1. Create a storage account
+2. Create a CDN linked to the storage account
+3. Create a blob container in your storage account
+4. Upload content to your blob container
+5. Link to the the content you uploaded using its CDN URL
+
+Let's get to it. Follow the steps below to start using the Azure CDN:
+
+1. To create a CDN endpoint, log into your [Azure management portal](http://manage.windowsazure.com/). 
+1. Create a storage account by clicking **New > Data Services > Storage > Quick Create**. Specify a URL, a location, and click **Create Storage Account**. 
+
+	![](media/cdn-serve-content-from-cdn-in-your-web-application/cdn-static-1.PNG)
+
+	>[AZURE.NOTE] Note that I'm using East Asia as the region as it is far enough away for me to test my CDN from North America later.
+
+2. Once the new storage account's status is **Online**, create a new CDN endpoint that's tied to the storage account you created. Click **New > App Services > CDN > Quick Create**. Select the storage account you created and click **Create**.
+
+	![](media/cdn-serve-content-from-cdn-in-your-web-application/cdn-static-2.PNG)
+
+	>[AZURE.NOTE] Once your CDN is created, the Azure portal will show you its URL and the origin domain that it's tied to. However, it can take awhile for the CDN endpoint's configuration to be fully propagated to all the node locations.  
+
+3. Test your CDN endpoint to make sure that it's online by pinging it. If your CDN endpoint has not propagated to all the nodes, you will see a message similar to the one below.
+
+	![](media/cdn-serve-content-from-cdn-in-your-web-application/cdn-static-3-fail.PNG)
+
+	Wait another hour and test again. Once your CDN endpoint has finished propagating to the nodes, it should respond to your pings.
+
+	![](media/cdn-serve-content-from-cdn-in-your-web-application/cdn-static-3-succeed.PNG)
+
+4. At this point, you can already see where the CDN endpoint determines to be the closest CDN node to you. From my desktop computer, the responding IP address is **93.184.215.201**. Plug it into a site like [www.ip-address.org](http://www.ip-address.org) and see that the server is located in Washington D.C.
+
+	![](media/cdn-serve-content-from-cdn-in-your-web-application/cdn-static-4.PNG)
+
+	For a list of all CDN node locations, see [Azure Content Delivery Network (CDN) Node Locations](http://msdn.microsoft.com/library/azure/gg680302.aspx).
+
+3. Back in the Azure portal, in the **CDN** tab, click the name of the CDN endpoint you just created.
+
+	![](media/cdn-serve-content-from-cdn-in-your-web-application/cdn-static-2-enablequerya.PNG)
+
+3. Click **Enable Query String** to enable query strings in the Azure CDN cache. Once you enable this, the same link accessed with different query strings will be cached as separate entries.
+
+	![](media/cdn-serve-content-from-cdn-in-your-web-application/cdn-static-2-enablequeryb.PNG)
+
+	>[AZURE.NOTE] While enabling the query string is not necessary for this part of the tutorial, you want to do this as early as possible for convenience sake since any change here is going to take time to propagate to the rest of the nodes, and you don't want any non-query-string-enabled content to clog up the CDN cache (updating CDN content will be discussed later). You will find out how to take advantage of this in [Serve fresh content immediately through query strings](#query).
+
+6. In Visual Studio 2013, in Server Explorer, click the **Connect to Microsoft Azure** button.
+
+	![](media/cdn-serve-content-from-cdn-in-your-web-application/cdn-static-5.PNG)
+
+7.  Follow the prompt to sign into your Azure account. 
+8.  Once you sign in, expand the **Microsoft Azure > Storage > your storage account**. Right-click **Blob** and select **Create Blob Container**.
+
+	![](media/cdn-serve-content-from-cdn-in-your-web-application/cdn-static-6.PNG)
+
+8.	Specify a blob container name and click **OK**.
+
+	![](media/cdn-serve-content-from-cdn-in-your-web-application/cdn-static-7.PNG)
+
+9.	In Server Explorer, double-click the blob container you created to manage it. You should see the management interface in the center pane.
+
+	![](media/cdn-serve-content-from-cdn-in-your-web-application/cdn-static-8.PNG)
+
+10.	Click the **Upload Blob** button to upload images, scripts, or stylesheets that are used by your Web pages into the blob container. The upload progress will be shown in the **Azure Activity Log**, and the blobs will appear in the container view when they are uploaded. 
+
+	![](media/cdn-serve-content-from-cdn-in-your-web-application/cdn-static-9.PNG)
+
+11.	Now that you have uploaded the blobs, you must make them public for you to access them. In Server Explorer, right-click the container and select **Properties**. Set the **Public Read Access** property to **Blob**.
+
+	![](media/cdn-serve-content-from-cdn-in-your-web-application/cdn-static-10.PNG)
+
+12.	Test the public access of your blobs by navigating to the URL for one of the blobs in a browser. For example, I can test the first image in my uploaded list with `http://cephalinstorage.blob.core.windows.net/cdn/cephas_lin.png`.
+
+	Note that I'm not using the HTTPS address given in the blob management interface in Visual Studio. By using HTTP, you test whether the content is publicly accessible, which is a requirement for Azure CDN.
+
+13.	If you can see the blob rendered properly in your browser, change the URL from `http://<yourStorageAccountName>.blob.core.windows.net` to the URL of your Azure CDN. In my case, to test the first image at my CDN endpoint, I would use `http://az623979.vo.msecnd.net/cdn/cephas_lin.png`.
+
+	>[AZURE.NOTE] You can find the CDN endpoint's URL in the Azure management portal, in the CDN tab.
+
+	If you compare the performance of direct blob access and CDN access, you can see the performance gain from using Azure CDN. Below is the Internet Explorer 11 F12 developer tools screenshot for blob URL access of my image:
+
+	![](media/cdn-serve-content-from-cdn-in-your-web-application/cdn-static-11-blob.PNG)
+
+	And for CDN URL access of the same image 
+
+	![](media/cdn-serve-content-from-cdn-in-your-web-application/cdn-static-11-cdn.PNG)
+
+ 	Pay attention to the numbers for the **Request** timing, which is the time to first byte, or the time taken to send the request and receive the first response from the server. When I access the blob, which is hosted in the East Asia region, it takes 266 ms for me - since the request must traverse the entire Pacific Ocean just to get to the server. However, when I access the Azure CDN, it takes only 16 ms, which is nearly a **20-fold gain in performance**!
+	
+15.	Now, it's just a matter of using the new link in your Web page. For example, I can add the following image tag:
+
+		<img alt="Mugshot" src="http://az623979.vo.msecnd.net/cdn/cephas_lin.png" />
+
+In this section, you have learned how to create a CDN endpoint, upload content to it, and link to CDN contentfrom any Web page.
+
+<a name="upload"></a>
+## Automate content upload from your ASP.NET application to your CDN endpoint ##
+
+If you want to easily upload all of the static content in your ASP.NET Web application to your CDN endpoint, or if your deploy your Web application using continuous delivery (for an example, see [Continuous Delivery for Cloud Services in Azure](../cloud-services/cloud-services-dotnet-continuous-delivery.md)), you can use Azure PowerShell to automate the synchronization of the latest content files to Azure blobs every time you deploy your Web application. For example, you can run the script at [Upload Content Files from ASP.NET Application to Azure Blobs](http://gallery.technet.microsoft.com/scriptcenter/Upload-Content-Files-from-41c2142a) upload all the content files in an ASP.NET application. To use this script:
+
+4. From the **Start** menu, run **Windows PowerShell**.
+5. In the PowerShell window, run `Get-AzurePublishSettingsFile` to download a publish settings file for your Azure account.
+6. Once you have downloaded your publish settings file, run the following: 
+
+		Import-AzurePublishSettingsFile "<yourDownloadedFilePath>"
+
+	>[AZURE.NOTE] Once you import your publish settings file, it will be the default Azure account used for all Azure PowerShell sessions. This means that the above steps only need to be done once.
+	
+1. Download the script from the [download page](http://gallery.technet.microsoft.com/scriptcenter/Upload-Content-Files-from-41c2142a). Save it into your ASP.NET application's project folder.
+2. Right-click the downloaded script and click **Properties**.
+3. Click **Unblock**.
+4. Open a PowerShell window and run the following:
+
+		cd <ProjectFolder>
+		.\UploadContentToAzureBlobs.ps1 -StorageAccount "<yourStorageAccountName>" -StorageContainer "<yourContainerName>"
+
+This script uploads all files from your *\Content* and *\Scripts* folders to the specified storage account and container. It has the following advantages:
+
+-	Automatically replicate the file structure of your Visual Studio project
+-	Automatically create blob containers as needed
+-	Reuse the same Azure storage account and CDN endpoint for multiple Web applications, each in a separate blob container
+-	Easily update the Azure CDN with new content. For more information on updating content, see [Configure the CDN cache to reflect the desired content update](#update).
+
+For the `-StorageContainer` parameter, it makes sense to use the name of your Web application, or the Visual Studio project name. Whereas I used the generic "cdn" as the container name previously, using the name of your Web application allows related content to be organized into the same easily identifiable container.
+
+Once the content has finished uploading, you can link to anything in your *\Content* and *\Scripts* folder in your HTML code, such as in your .cshtml files, using `http://<yourCDNName>.vo.msecnd.net/<containerName>`. Here is an example of something I can use in a Razor view: 
+
+	<img alt="Mugshot" src="http://az623979.vo.msecnd.net/MyMvcApp/Content/cephas_lin.png" />
+
+For an example of integrating PowerShell scripts into your continuous delivery configuration, see [Continuous Delivery for Cloud Services in Azure](../cloud-services/cloud-services-dotnet-continuous-delivery.md). 
+
+<a name="update"></a>
+## Configure the CDN cache to reflect the desired content update ##
+
+Now, suppose after you have uploaded the static files from your Web app in a blob container, you make a change to one of the files in your project and upload it to the blob container again. You may think that it's automatically updated to your CDN endpoint, but are actually puzzled why you don't see the update reflected when you access the content's CDN URL. 
+
+The truth is that the CDN does indeed automatically update from your blob storage, but it does so by applying a default 7-day caching rule to the content. This means that once a CDN node pulls your content from blob storage, the same content is not refreshed until it expires in the cache.
+
+The good news is that you can customize cache expiration. Similar to most browsers, Azure CDN respects the expiration time specified in the content's Cache-Control header. You can specify a custom Cache-Control header value by navigating to the blob container in the Azure portal and editing the blob properties. The screenshot below shows cache expiration set to 1 hour (3600 seconds). 
+
+![](media/cdn-serve-content-from-cdn-in-your-web-application/cdn-updates-1.PNG)
+
+You can also do this in your PowerShell script to set all blobs' Cache-Control headers. For the script in [Automate content upload from your ASP.NET application to your CDN endpoint](#upload), find the following code snippet:
+
+    Set-AzureStorageBlobContent `
+        -Container $StorageContainer `
+        -Context $context `
+        -File $file.FullName `
+        -Blob $blobFileName `
+        -Properties @{ContentType=$contentType} `
+        -Force
+
+and modify it as follows:  
+
+    Set-AzureStorageBlobContent `
+        -Container $StorageContainer `
+        -Context $context `
+        -File $file.FullName `
+        -Blob $blobFileName `
+        -Properties @{ContentType=$contentType; CacheControl="public, max-age=3600"} `
+        -Force
+
+You may still need to wait for the full 7-day cached content on your Azure CDN to expire before it pulls the new content, with the new Cache-Control header. This illustrates the fact that custom caching values do not help if you want your content update to go live immediately, such as JavaScript or CSS updates. However, you can work around this issue by renamiving the files or versioning them through query strings. For more information, see [Serve fresh content immediately using query strings](#query).
+
+There is, of course, a time and place for caching. For example, you may have content that does not require the frequent update, such as the upcoming World Cup games that can be refreshed every 3 hours, but gets enough global traffic that you want to offload it from your own Web server. That can be a good candidate to use the Azure CDN caching.
+
+<a name="query"></a>
+## Serve fresh content immediately using query strings ##
+
+In Azure CDN, you can enable query strings so that content from URLs with specific query strings are cached separately. This is a great feature to use if you want to push certain content updates to the client browsers immediately instead of waiting for the cached CDN content to expire. Suppose I publish my Web page with a version number in the URL.
+  
+	<link href="http://az623979.vo.msecnd.net/MyMvcApp/Content/bootstrap.css?v=3.0.0" rel="stylesheet"/>
+
+When I publish a CSS update and use a different version number in my CSS URL:  
+
+	<link href="http://az623979.vo.msecnd.net/MyMvcApp/Content/bootstrap.css?v=3.1.1" rel="stylesheet"/>
+
+To a CDN endpoint that has query strings enabled, the two URLs are unique to each other, and it will make a new request to my Web server to retrieve the new *bootstrap.css*. To a CDN endpoint that doesn't have query strings enabled, however, these are the same URL, and it will simply serve the cached *bootstrap.css*. 
+
+The trick then is to update the version number automatically. In Visual Studio, this is easy to do. In a .cshtml file where I would use the link above, I can specify a version number based on the assembly number.  
+
+	@{
+	    var cdnVersion = System.Reflection.Assembly.GetAssembly(
+	        typeof(MyMvcApp.Controllers.HomeController))
+	        .GetName().Version.ToString();
+	}
+	
+	...
+	
+	<link href="http://az623979.vo.msecnd.net/MyMvcApp/Content/bootstrap.css?v=@cdnVersion" rel="stylesheet"/>
+
+If you change the assembly number as part of every publish cycle, then you can likewise be sure to get a unique version number every time you publish your Web app, which will remain the same until the next publish cycle. Or, you can make Visual Studio automatically increment the assembly version number every time the Web app builds by opening *Properties\AssemblyInfo.cs* in your Visual Studio project and use `*` in `AssemblyVersion`. For example:
+
+	[assembly: AssemblyVersion("1.0.0.*")]
+
+## What about bundled scripts and stylesheets in ASP.NET? ##
+
+With [Azure App Service Web Apps](http://go.microsoft.com/fwlink/?LinkId=529714) and [Azure Cloud Services](/services/cloud-services/), you get the best Azure CDN integration with [ASP.NET bundling and minification](http://www.asp.net/mvc/tutorials/mvc-4/bundling-and-minification). 
+
+Integrating Azure App Service or Azure Cloud Services with Azure CDN gives you the following advantages:
+
+- Integrate content deployment (images, scripts, and stylesheets) as part of your Azure web app's [continuous deployment](../app-service-web/web-sites-publish-source-control.md) process
+- Easily upgrade your CDN-served NuGet packages, such as jQuery or Bootstrap versions 
+- Manage your Web application and your CDN-served content from the same Visual Studio interface
+
+For related tutorials, see:
+- [Use Azure CDN in Azure App Service](../app-service-web/cdn-websites-with-cdn.md)
+- [Integrate a cloud service with Azure CDN](cdn-cloud-service-with-cdn.md)
+
+Without integration with Azure App Service Web Apps or Azure Cloud Services, it is possible to use Azure CDN for your script bundles, with the following caveats:
+
+- You must manually upload the bundled scripts to blob storage. A programmatic solution is proposed at [stackoverflow](http://stackoverflow.com/a/13736433).
+- In your .cshtml files, transform the rendered script/CSS tags to use the Azure CDN. For example:
+
+		@Html.Raw(Styles.Render("~/Content/css").ToString().Insert(0, "http://<yourCDNName>.vo.msecnd.net"))
+
+## More Information ##
+- [Overview of the Azure Content Delivery Network (CDN)](cdn-overview.md)
+- [Use Azure CDN in Azure App Service](../app-service-web/cdn-websites-with-cdn.md)
+- [Integrate a cloud service with Azure CDN](cdn-cloud-service-with-cdn.md)
+- [How to Map Content Delivery Network (CDN) Content to a Custom Domain](http://msdn.microsoft.com/library/azure/gg680307.aspx)
+- [Using Azure CDN](cdn-create-new-endpoint.md)
+ 