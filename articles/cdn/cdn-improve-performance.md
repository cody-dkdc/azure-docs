---
title: Improve performance by compressing files in Azure CDN | Microsoft Docs
description: Learn how to improve file transfer speed and increases page load performance by compressing your files in Azure CDN.
services: cdn
documentationcenter: ''
author: zhangmanling
manager: erikre
editor: ''

ms.assetid: af1cddff-78d8-476b-a9d0-8c2164e4de5d
ms.service: cdn
ms.workload: tbd
ms.tgt_pltfrm: na
ms.devlang: na
ms.topic: article
ms.date: 01/23/2017
ms.author: mazha

---
# Improve performance by compressing files in Azure CDN
Compression is a simple and effective method to improve file transfer speed and increase page load performance by reducing file size before it is sent from the server. It reduces bandwidth costs and provides a more responsive experience for your users.

There are two ways to enable compression:

<<<<<<< HEAD
* You can enable compression on your origin server, in which case the CDN passes through the compressed files and deliver compressed files to clients that request them.
* You can enable compression directly on CDN edge servers, in which case the CDN compresses the files and serve them to end users, even if they are not compressed by the origin server.
=======
* Enable compression on your origin server. In this case, the CDN passes through the compressed files and delivers them to clients that request them.
* Enable compression directly on the CDN edge servers. In this case, the CDN compresses the files and serves them to end users, even if they are not compressed by the origin server.
>>>>>>> 701dfc34

> [!IMPORTANT]
> CDN configuration changes can take some time to propagate through the network.  For <b>Azure CDN from Akamai</b> profiles, propagation usually completes in under one minute.  For <b>Azure CDN from Verizon</b> profiles, your changes usually apply within 90 minutes.  If you're setting up compression for the first time for your CDN endpoint, consider waiting 1-2 hours before you troubleshoot to ensure the compression settings have propagated to the POPs.
> 
> 

## Enabling compression
> [!NOTE]
> The Standard and Premium CDN tiers provide the same compression functionality, but the user interface differs.  For more information about the differences between Standard and Premium CDN tiers, see [Azure CDN Overview](cdn-overview.md).
> 
> 

### Standard tier
> [!NOTE]
> This section applies to **Azure CDN Standard from Verizon** and **Azure CDN Standard from Akamai** profiles.
> 
> 

1. From the CDN profile page, click the CDN endpoint you wish to manage.
   
<<<<<<< HEAD
    ![CDN profile page endpoints](./media/cdn-file-compression/cdn-endpoints.png)
=======
    ![CDN profile endpoints](./media/cdn-file-compression/cdn-endpoints.png)
>>>>>>> 701dfc34
   
    The CDN endpoint page opens.
2. Click the **Configure** button.
   
<<<<<<< HEAD
    ![CDN profile page manage button](./media/cdn-file-compression/cdn-config-btn.png)
=======
    ![CDN profile manage button](./media/cdn-file-compression/cdn-config-btn.png)
>>>>>>> 701dfc34
   
    The CDN Configuration page opens.
3. Turn on **Compression**.
   
    ![CDN compression options](./media/cdn-file-compression/cdn-compress-standard.png)
4. Use the default types, or modify the list by removing or adding file types.
   
   > [!TIP]
   > Although it is possible, it is not recommended to apply compression to compressed formats. For example, ZIP, MP3, MP4, or JPG.
   > 
 
5. After making your changes, click the **Save** button.

### Premium tier
> [!NOTE]
> This section applies to **Azure CDN Premium from Verizon** profiles.
> 
> 

1. From the CDN profile page, click the **Manage** button.
   
<<<<<<< HEAD
    ![CDN profile page manage button](./media/cdn-file-compression/cdn-manage-btn.png)
=======
    ![CDN profile manage button](./media/cdn-file-compression/cdn-manage-btn.png)
>>>>>>> 701dfc34
   
    The CDN management portal opens.
2. Hover over the **HTTP Large** tab, then hover over the **Cache Settings** flyout.  Click on **Compression**.

    ![File compression selection](./media/cdn-file-compression/cdn-compress-select.png)
   
    Compression options are displayed.
   
    ![File compression options](./media/cdn-file-compression/cdn-compress-files.png)
3. Enable compression by clicking the **Compression Enabled** radio button.  Enter the MIME types you wish to compress as a comma-delimited list (no spaces) in the **File Types** textbox.
   
   > [!TIP]
   > Although it is possible, it is not recommended to apply compression to compressed formats. For example, ZIP, MP3, MP4, or JPG.
   > 
4. After making your changes, click the **Update** button.

## Compression rules
These tables describe Azure CDN compression behavior for every scenario.

> [!IMPORTANT]
> For **Azure CDN from Verizon** profiles (Standard and Premium), only eligible files are compressed.  To be eligible for compression, a file must:
> 
> * Be larger than 128 bytes.
> * Be smaller than 1 MB.
> 
<<<<<<< HEAD
> For **Azure CDN from Akamai**, all files are eligible for compression.
> 
> For all Azure CDN products, a file must be a MIME type that has been [configured for compression](#enabling-compression).
> 
> **Azure CDN from Verizon** profiles (Standard and Premium) support **gzip** (GNU zip), **deflate**, **bzip2**, or  **br** (Brotli) encoding. For Brotli encoding, the compression is done only at the edge. The client/browser must send the request for Brotli encoding and the compressed asset must have been compressed on the origin side first. 
>
>**Azure CDN from Akamai** profiles support only **gzip** encoding.
> 
> **Azure CDN from Akamai** endpoints always request **gzip** encoded files from the origin, regardless of the client request. 
=======
> These profiles support **gzip** (GNU zip), **deflate**, **bzip2**, or  **br** (Brotli) encoding. For Brotli encoding, the compression is done only at the edge. The client/browser must send the request for Brotli encoding and the compressed asset must have been compressed on the origin side first. 

> [!IMPORTANT]
> For **Azure CDN from Akamai** profiles, all files are eligible for compression. However, a file must be a MIME type that has been [configured for compression](#enabling-compression).
> 
>These profiles support only **gzip** encoding. When a profile endpoint requests **gzip** encoded files, they are always requested from the origin, regardless of the client request. 
>>>>>>> 701dfc34

### Compression disabled or file is ineligible for compression
| Client requested format (via Accept-Encoding header) | Cached file format | CDN response to the client | Notes |
| --- | --- | --- | --- |
| Compressed |Compressed |Compressed | |
| Compressed |Uncompressed |Uncompressed | |
| Compressed |Not cached |Compressed or Uncompressed |Depends on origin response |
| Uncompressed |Compressed |Uncompressed | |
| Uncompressed |Uncompressed |Uncompressed | |
| Uncompressed |Not cached |Uncompressed | |

### Compression enabled and file is eligible for compression
| Client requested format (via Accept-Encoding header) | Cached file format | CDN response to the client | Notes |
| --- | --- | --- | --- |
| Compressed |Compressed |Compressed |CDN transcodes between supported formats |
| Compressed |Uncompressed |Compressed |CDN performs compression |
<<<<<<< HEAD
| Compressed |Not cached |Compressed |CDN performs compression if origin returns uncompressed.  **Azure CDN from Verizon** passes the uncompressed file on the first request and then compresses and caches the file for subsequent requests.  Files with `Cache-Control: no-cache` header will never be compressed. |
=======
| Compressed |Not cached |Compressed |CDN performs compression if origin returns uncompressed.  **Azure CDN from Verizon** passes the uncompressed file on the first request and then compresses and caches the file for subsequent requests.  Files with the `Cache-Control: no-cache` header are never compressed. |
>>>>>>> 701dfc34
| Uncompressed |Compressed |Uncompressed |CDN performs decompression |
| Uncompressed |Uncompressed |Uncompressed | |
| Uncompressed |Not cached |Uncompressed | |

## Media Services CDN Compression
For Media Services CDN enabled streaming endpoints, compression is enabled by default for the following content types: 
- application/vnd.ms-sstr+xml 
- application/dash+xml
- application/vnd.apple.mpegurl
- application/f4m+xml. 

You cannot enable or disable compression for the mentioned types by using the Azure portal.  

## See also
* [Troubleshooting CDN file compression](cdn-troubleshoot-compression.md)    
<|MERGE_RESOLUTION|>--- conflicted
+++ resolved
@@ -22,13 +22,8 @@
 
 There are two ways to enable compression:
 
-<<<<<<< HEAD
-* You can enable compression on your origin server, in which case the CDN passes through the compressed files and deliver compressed files to clients that request them.
-* You can enable compression directly on CDN edge servers, in which case the CDN compresses the files and serve them to end users, even if they are not compressed by the origin server.
-=======
 * Enable compression on your origin server. In this case, the CDN passes through the compressed files and delivers them to clients that request them.
 * Enable compression directly on the CDN edge servers. In this case, the CDN compresses the files and serves them to end users, even if they are not compressed by the origin server.
->>>>>>> 701dfc34
 
 > [!IMPORTANT]
 > CDN configuration changes can take some time to propagate through the network.  For <b>Azure CDN from Akamai</b> profiles, propagation usually completes in under one minute.  For <b>Azure CDN from Verizon</b> profiles, your changes usually apply within 90 minutes.  If you're setting up compression for the first time for your CDN endpoint, consider waiting 1-2 hours before you troubleshoot to ensure the compression settings have propagated to the POPs.
@@ -49,20 +44,12 @@
 
 1. From the CDN profile page, click the CDN endpoint you wish to manage.
    
-<<<<<<< HEAD
-    ![CDN profile page endpoints](./media/cdn-file-compression/cdn-endpoints.png)
-=======
     ![CDN profile endpoints](./media/cdn-file-compression/cdn-endpoints.png)
->>>>>>> 701dfc34
    
     The CDN endpoint page opens.
 2. Click the **Configure** button.
    
-<<<<<<< HEAD
-    ![CDN profile page manage button](./media/cdn-file-compression/cdn-config-btn.png)
-=======
     ![CDN profile manage button](./media/cdn-file-compression/cdn-config-btn.png)
->>>>>>> 701dfc34
    
     The CDN Configuration page opens.
 3. Turn on **Compression**.
@@ -84,11 +71,7 @@
 
 1. From the CDN profile page, click the **Manage** button.
    
-<<<<<<< HEAD
-    ![CDN profile page manage button](./media/cdn-file-compression/cdn-manage-btn.png)
-=======
     ![CDN profile manage button](./media/cdn-file-compression/cdn-manage-btn.png)
->>>>>>> 701dfc34
    
     The CDN management portal opens.
 2. Hover over the **HTTP Large** tab, then hover over the **Cache Settings** flyout.  Click on **Compression**.
@@ -114,24 +97,12 @@
 > * Be larger than 128 bytes.
 > * Be smaller than 1 MB.
 > 
-<<<<<<< HEAD
-> For **Azure CDN from Akamai**, all files are eligible for compression.
-> 
-> For all Azure CDN products, a file must be a MIME type that has been [configured for compression](#enabling-compression).
-> 
-> **Azure CDN from Verizon** profiles (Standard and Premium) support **gzip** (GNU zip), **deflate**, **bzip2**, or  **br** (Brotli) encoding. For Brotli encoding, the compression is done only at the edge. The client/browser must send the request for Brotli encoding and the compressed asset must have been compressed on the origin side first. 
->
->**Azure CDN from Akamai** profiles support only **gzip** encoding.
-> 
-> **Azure CDN from Akamai** endpoints always request **gzip** encoded files from the origin, regardless of the client request. 
-=======
 > These profiles support **gzip** (GNU zip), **deflate**, **bzip2**, or  **br** (Brotli) encoding. For Brotli encoding, the compression is done only at the edge. The client/browser must send the request for Brotli encoding and the compressed asset must have been compressed on the origin side first. 
 
 > [!IMPORTANT]
 > For **Azure CDN from Akamai** profiles, all files are eligible for compression. However, a file must be a MIME type that has been [configured for compression](#enabling-compression).
 > 
 >These profiles support only **gzip** encoding. When a profile endpoint requests **gzip** encoded files, they are always requested from the origin, regardless of the client request. 
->>>>>>> 701dfc34
 
 ### Compression disabled or file is ineligible for compression
 | Client requested format (via Accept-Encoding header) | Cached file format | CDN response to the client | Notes |
@@ -148,11 +119,7 @@
 | --- | --- | --- | --- |
 | Compressed |Compressed |Compressed |CDN transcodes between supported formats |
 | Compressed |Uncompressed |Compressed |CDN performs compression |
-<<<<<<< HEAD
-| Compressed |Not cached |Compressed |CDN performs compression if origin returns uncompressed.  **Azure CDN from Verizon** passes the uncompressed file on the first request and then compresses and caches the file for subsequent requests.  Files with `Cache-Control: no-cache` header will never be compressed. |
-=======
 | Compressed |Not cached |Compressed |CDN performs compression if origin returns uncompressed.  **Azure CDN from Verizon** passes the uncompressed file on the first request and then compresses and caches the file for subsequent requests.  Files with the `Cache-Control: no-cache` header are never compressed. |
->>>>>>> 701dfc34
 | Uncompressed |Compressed |Uncompressed |CDN performs decompression |
 | Uncompressed |Uncompressed |Uncompressed | |
 | Uncompressed |Not cached |Uncompressed | |
