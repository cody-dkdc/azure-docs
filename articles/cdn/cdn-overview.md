---
title: Azure CDN Overview | Microsoft Docs
description: Learn what the Azure Content Delivery Network (CDN) is and how to use it to deliver high-bandwidth content by caching blobs and static content.
services: cdn
documentationcenter: ''
author: lichard
manager: akucer
editor: ''

ms.assetid: 866e0c30-1f33-43a5-91f0-d22f033b16c6
ms.service: cdn
ms.workload: tbd
ms.tgt_pltfrm: na
ms.devlang: na
ms.topic: hero-article
ms.date: 09/30/2016
ms.author: rli

---
# Overview of the Azure Content Delivery Network (CDN)
> [!NOTE]
> This document describes what the Azure Content Delivery Network (CDN) is, how it works, and the features of each Azure CDN product.  If you want to skip this information and go straight to a tutorial on how to create a CDN endpoint, see [Using Azure CDN](cdn-create-new-endpoint.md).  If you want to see a list of current CDN node locations, see [Azure CDN POP Locations](cdn-pop-locations.md).
> 
> 

The Azure Content Delivery Network (CDN) caches static web content at strategically placed locations to provide maximum throughput for delivering content to users.  The CDN offers developers a global solution for delivering high-bandwidth content by caching the content at physical nodes across the world. 

The benefits of using the CDN to cache web site assets include:

* Better performance and user experience for end users, especially when using applications where multiple round-trips are required to load content.
* Large scaling to better handle instantaneous high load, like at the start of a product launch event.
* By distributing user requests and serving content from edge servers, less traffic is sent to the origin.

## How it works
![CDN Overview](./media/cdn-overview/cdn-overview.png)

1. A user (Alice) requests a file (also called an asset) using a URL with a special domain name, such as `<endpointname>.azureedge.net`.  DNS routes the request to the best performing Point-of-Presence (POP) location.  Usually this is the POP that is geographically closest to the user.
2. If the edge servers in the POP do not have the file in their cache, the edge server requests the file from the origin.  The origin can be an Azure Web App, Azure Cloud Service, Azure Storage account, or any publicly accessible web server.
3. The origin returns the file to the edge server, including optional HTTP headers describing the file's Time-to-Live (TTL).
4. The edge server caches the file and returns the file to the original requestor (Alice).  The file remains cached on the edge server until the TTL expires.  If the origin didn't specify a TTL, the default TTL is seven days.
5. Additional users may then request the same file using that same URL, and may also be directed to that same POP.
6. If the TTL for the file hasn't expired, the edge server returns the file from the cache.  This results in a faster, more responsive user experience.

## Azure CDN Features
There are three Azure CDN products:  **Azure CDN Standard from Akamai**, **Azure CDN Standard from Verizon**, and **Azure CDN Premium from Verizon**.  The following table lists the features available with each product.

|  | Standard Akamai | Standard Verizon | Premium Verizon |
| --- | --- | --- | --- |
| Easy integration with Azure services such as [Storage](cdn-create-a-storage-account-with-cdn.md), [Cloud Services](cdn-cloud-service-with-cdn.md), [Web Apps](../app-service-web/cdn-websites-with-cdn.md), and [Media Services](../media-services/media-services-portal-manage-streaming-endpoints.md) |**&#x2713;** |**&#x2713;** |**&#x2713;** |
| Management via [REST API](https://msdn.microsoft.com/library/mt634456.aspx), [.NET](cdn-app-dev-net.md), [Node.js](cdn-app-dev-node.md), or [PowerShell](cdn-manage-powershell.md). |**&#x2713;** |**&#x2713;** |**&#x2713;** |
| HTTPS support |**&#x2713;** |**&#x2713;** |**&#x2713;** |
| Load balancing |**&#x2713;** |**&#x2713;** |**&#x2713;** |
| [DDOS](https://www.us-cert.gov/ncas/tips/ST04-015) protection |**&#x2713;** |**&#x2713;** |**&#x2713;** |
| IPv4/IPv6 dual-stack |**&#x2713;** |**&#x2713;** |**&#x2713;** |
| [Custom domain name support](cdn-map-content-to-custom-domain.md) |**&#x2713;** |**&#x2713;** |**&#x2713;** |
| [Query string caching](cdn-query-string.md) |**&#x2713;** |**&#x2713;** |**&#x2713;** |
| [Geo-filtering](cdn-restrict-access-by-country.md) |**&#x2713;** |**&#x2713;** |**&#x2713;** |
| [Fast purge](cdn-purge-endpoint.md) |**&#x2713;** |**&#x2713;** |**&#x2713;** |
| [Asset pre-loading](cdn-preload-endpoint.md) | |**&#x2713;** |**&#x2713;** |
| [Core analytics](cdn-analyze-usage-patterns.md) | |**&#x2713;** |**&#x2713;** |
| [HTTP/2 support](https://msdn.microsoft.com/library/mt762901.aspx) |**&#x2713;** | | |
| [Advanced HTTP reports](cdn-advanced-http-reports.md) | | |**&#x2713;** |
| [Real-time stats](cdn-real-time-stats.md) | | |**&#x2713;** |
| [Real-time alerts](cdn-real-time-alerts.md) | | |**&#x2713;** |
| [Customizable, rule-based content delivery engine](cdn-rules-engine.md) | | |**&#x2713;** |
| Cache/header settings (using [rules engine](cdn-rules-engine.md)) | | |**&#x2713;** |
| URL redirect/rewrite  (using [rules engine](cdn-rules-engine.md)) | | |**&#x2713;** |
| Mobile device rules (using [rules engine](cdn-rules-engine.md)) | | |**&#x2713;** |
<<<<<<< HEAD
| Token Authentication | | |**&#x2713;** |
=======
| [Token authentication](cdn-token-auth.md)|  |  |**&#x2713;**| 

>>>>>>> 9a5c26b9
> [!TIP]
> Is there a feature you'd like to see in Azure CDN?  [Give us feedback](https://feedback.azure.com/forums/169397-cdn)! 
> 
> 

## Next steps
To get started with CDN, see [Using Azure CDN](cdn-create-new-endpoint.md).

If you are an existing CDN customer, you can now manage your CDN endpoints through the [Microsoft Azure portal](https://portal.azure.com) or with [PowerShell](cdn-manage-powershell.md).

To see the CDN in action, check out the [video of our Build 2016 session](https://azure.microsoft.com/documentation/videos/build-2016-leveraging-the-new-azure-cdn-apis-to-build-wicked-fast-applications/).

Learn how to automate Azure CDN with [.NET](cdn-app-dev-net.md) or [Node.js](cdn-app-dev-node.md).

For pricing information, see [CDN Pricing](https://azure.microsoft.com/pricing/details/cdn/).
<|MERGE_RESOLUTION|>--- conflicted
+++ resolved
@@ -66,12 +66,9 @@
 | Cache/header settings (using [rules engine](cdn-rules-engine.md)) | | |**&#x2713;** |
 | URL redirect/rewrite  (using [rules engine](cdn-rules-engine.md)) | | |**&#x2713;** |
 | Mobile device rules (using [rules engine](cdn-rules-engine.md)) | | |**&#x2713;** |
-<<<<<<< HEAD
-| Token Authentication | | |**&#x2713;** |
-=======
 | [Token authentication](cdn-token-auth.md)|  |  |**&#x2713;**| 
 
->>>>>>> 9a5c26b9
+
 > [!TIP]
 > Is there a feature you'd like to see in Azure CDN?  [Give us feedback](https://feedback.azure.com/forums/169397-cdn)! 
 > 
