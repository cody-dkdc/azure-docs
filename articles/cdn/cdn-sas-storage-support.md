--- conflicted
+++ resolved
@@ -47,11 +47,7 @@
 
 ### Option 1: Using SAS with pass-through to blob storage from Azure CDN
 
-<<<<<<< HEAD
-This option is the simplest and uses only a single SAS token, which is passed from Azure CDN to the origin server. It is supported by **Azure CDN Standard from Verizon** and **Azure CDN Standard from Akamai** profiles. 
-=======
-This option is the simplest and uses a single SAS token, which is passed from Azure CDN to the origin server. It's supported by **Azure CDN from Verizon** and **Azure CDN from Akamai**. 
->>>>>>> 31a43d02
+This option is the simplest and uses a single SAS token, which is passed from Azure CDN to the origin server. It's supported by **Azure CDN Standard from Verizon** and **Azure CDN Standard from Akamai** profiles. 
  
 1. Select an endpoint, select **Caching rules**, then select **Cache every unique URL** from the **Query string caching** list.
 
