--- conflicted
+++ resolved
@@ -19,14 +19,8 @@
 
 ---
 # Getting started with Azure CDN
-<<<<<<< HEAD
 This article describes how to enable Azure [Content Delivery Network (CDN)](cdn-overview.md) by creating a new CDN profile and endpoint. 
 
-=======
-This article describes how to enable Azure [Content Delivery Network (CDN)](cdn-overview.md) by creating a new CDN profile and endpoint.
-
-## Create a new CDN profile
->>>>>>> 860fe41c
 A CDN profile is a collection of CDN endpoints. Each profile can contain one or more CDN endpoints. To organize your CDN endpoints by internet domain, web application, or some other criteria, you can use multiple profiles.
 
 > [!NOTE]
@@ -101,7 +95,7 @@
     > 
 
 ## Clean up resources
-To delete a profile or endpoint when it is no longer needed, select it, then select **Delete**. 
+To delete a profile or endpoint when it is no longer needed, select it and then select **Delete**. 
 
 ## Next steps
 In this quick start, you’ve created a CDN profile and an endpoint. To learn about custom domains, continue to the tutorial for adding a custom domain to your CDN endpoint.
