--- conflicted
+++ resolved
@@ -1,294 +1,283 @@
-<properties 
-<<<<<<< HEAD
-	pageTitle="Release notes: Microsoft HDInsight Emulator for Azure | Azure" 
-=======
-	pageTitle="Release notes: Microsoft HDInsight Emulator for Azure | Microsoft Azure" 
->>>>>>> 8e917651
-	description="Get late-breaking information about the most recent releases of the HDInsight Hadoop Emulator." 
-	editor="cgronlun" 
-	manager="paulettm" 
-	services="hdinsight" 
-	authors="mumian" 
-	documentationCenter=""/>
-
-<tags 
-	ms.service="hdinsight" 
-	ms.workload="big-data" 
-	ms.tgt_pltfrm="na" 
-	ms.devlang="na" 
-	ms.topic="article" 
-	ms.date="03/31/2015" 
-	ms.author="jgao"/>
-
-
-
-
-# Release notes: Microsoft HDInsight Emulator for Azure 
-
-
-
-> [AZURE.NOTE] 
-> The easiest way to check the version number is to look in Add/Remove Programs at the entry for **Microsoft HDInsight Emulator for Azure** (for version 1.0.0.0 or later) or **Microsoft HDInsight Developer Preview** (for versions earlier than 1.0.0.0). 
-
-## Version 2.0.0.0, released August 29, 2014
-
-* This release updates the HDInsight Emulator to target the same set of Hadoop projects that are currently live in the service in version 3.1.    
-
-* As with the preview releases of this product, this release continues to target developer scenarios, and as such supports only single-node deployments. 
-
-### What's new? 
- 
-* [Updated Hadoop component versions](hdinsight-component-versioning.md) corresponding to version 3.1 of the service. This includes Hive 0.13 and Tez support.
-
-## Version 1.0.0.0, released October 28, 2013
-
-* This is the generally available (GA) release of the Microsoft HDInsight Emulator for Azure, formerly known as Microsoft HDInsight Developer Preview. 
-
-* As with the preview releases of this product, this release continues to target developer scenarios, and as such supports only single-node deployments. 
-
-### What's new? 
- 
-* Scripts have been added to simplify setting all Apache Hadoop services to automatic or manual start. The default will still be automatic as before, but all services can now be changed via the set-onebox-manualstart.cmd or set-onebox-autostart.cmd scripts that are installed in C:\Hadoop. 
-
-* The number of required installation dependencies has been reduced significantly, allowing for faster installations. 
-
-* This version includes a bug fix in the command used to run Pig samples in the RunSamples.ps1 script installed in the GettingStarted folder. 
-
-* This version contains an update to Hortonworks Data Platform (HDP) version 1.1 that matches the Hortonworks Data Platform services available with Azure HDInsight cluster version 1.6. 
-
-## Version 0.11.0.0, released September 30, 2013
-
-### What's new? 
-		
-* The HDInsight dashboard has been removed. 
-
-* This version contains an update to the Hortonworks Data Platform Developer Preview that matches with the Hortonworks Data Platform Preview on Azure HDInsight. 
-
-## Version 0.10.0.0, released August 9, 2013
-
-### What's new? 
-	
-* This version contains an update to the Hortonworks Data Platform Developer Preview that matches with the Hortonworks Data Platform Preview on Azure HDInsight.
-
-## Version 0.8.0.0, released June 7, 2013
-
-### What's new? 
-
-* This version contains an update to the Hortonworks Data Platform Developer Preview that matches with the Hortonworks Data Platform Preview on Azure HDInsight.
-
-## Version 0.6.0.0, released May 13, 2013
-
-### What's new? 
-
-* Hive Server 2 is now being installed. This is required for version 0.9.2.0 of the Microsoft ODBC Driver for Hive, which was released at the same time as this update. 
-
-* All services are set to automatic startup, so no more having to start everything again after a machine reboot. 
-
-## Version 0.4.0.0, released March 25, 2013
-
-### What's new? 
-
-* New release of Microsoft HDInsight Developer Preview as well as Hortonworks Data Platform for Windows Developer Preview. 
-
-* Includes Apache Hadoop, Hive, Pig, Sqoop, Oozie, HCatalog, and Templeton. 
-
-* New HDInsight dashboard with the following features: 
- 
-	* Connect to multiple clusters, including the local installation as well as those running remotely via the Azure HDInsight service. For more information on the HDInsight service, see [http://azure.microsoft.com/documentation/services/hdinsight/](http://azure.microsoft.com/documentation/services/hdinsight/).
- 
-	* Configure Azure Blob storage on the local cluster. See detailed instructions below.
-
-	* Author and edit Hive queries in the new interactive Hive console.
-
-	* View and download job history and results.
-
-### Release notes 
-
-* The REST API endpoints on a local HDInsight installation and the Azure HDInsight service are accessed through different port numbers for the same services: 
-
-	Local: 
-	Oozie - http://localhost:11000/oozie/v1/admin/status 
-	Templeton - http://localhost:50111/templeton/v1/status 
-	ODBC - use port 10000 in DSN configuration or connection string 
-
-	HDInsight service: 
-	Oozie - http://ServerFQDN:563/oozie/v1/admin/status 
-	Templeton - http://ServerFQDN:563/templeton/v1/status 
-	ODBC - use port 563 in DSN configuration or connection string 
-
-
-* Configuring Azure Blob storage on the local cluster: 
-
-	In the dashboard, you will see a default local cluster named "local (hdfs)". If you want Azure Blob storage as your storage for your local installation, do the following: 
-
-	1. Add the account tag in core-site.xml found in C:\Hadoop\hadoop-1.1.0-SNAPSHOT\conf:       
-
-			<property>
-        		<name>fs.azure.account.key.{AccountName}</name>
-        		<value>{Key}</value>
-     		</property>
-
-			<property>
-        		<name>fs.default.name</name>
-       			<!-- cluster variant -->
-       	 		<value>asv://ASVContainerName@ASVAccountName</value>
-        		<description>The name of the default file system.  Either the literal string "local" or a host:port for NDFS.</description>
-        		<final>true</final>
-      		</property>
-
-     		<property>
-        		<name>dfs.namenode.rpc-address</name>
-        		<value>hdfs://localhost:8020</value>
-        		<description>A base for other temporary directories.</description>
-      		</property>
-      
-		Example:       
-
-			<property>
-    			<name>fs.azure.account.key.MyHadoopOnAzureAccountName</name>
-				<value>8T45df897/a5fSox1yMjYkX66CriiGgA5zptSXpPdG4o1Qw2mnbbWQN1E9i/i7kihk6FWNhvLlqe02NXEVw6rP==</value>
-    		</property>
-
-			<property>
-				<name>fs.default.name</name>
-				<!-- cluster variant -->
-				<value>asv://MyASVContainer@MyASVAccount</value>
-				<description>The name of the default file system.  Either the literal string "local" or a host:port for NDFS.</description>
-				<final>true</final>
-			</property>
-        
-
-	2. Open the Hadoop command shell on your desktop in elevated mode and run the following command:
-	 
-	 		%HADOOP_NODE%\stop-onebox.cmd && %HADOOP_NODE%\start-onebox.cmd
-
-	3. Access any file on that account by using the full URI: asv://{container}@{account}/{path} (or asvs:// if you want to use HTTPS for accessing the data). Example:
-	 
-	 		hadoop fs -lsr 
-			asvs://MyHadoopOnAzureContainerName@MyHadoopOnAzureAccountName/example/data/
-
-	4. Delete the currently registered local cluster and re-register it with the new Azure Blob storage credentials. 
-
-
-## Version 0.3.0.0, released December 13, 2012 
-
-* The dashboard website has been changed to anonymous authentication instead of using Windows credentials. This eliminates the issue with the login prompt mentioned in the release notes for the previous version. 
-
-* Some Sqoop bugs with export, and some types of imports, have been fixed. 
-
-### Release issues 
-
-* The JavaScript console fails to load. See release notes for version 0.2.0.0 for details. 
-* The Sqoop command line will display warnings as shown below. These will be fixed in a future update and can be safely ignored. 
-	
-		c:\Hadoop\sqoop-1.4.2\bin>sqoop version 
-		Setting HBASE_HOME to 
-		Warning: HBASE_HOME [c:\hadoop\hadoop-1.1.0-SNAPSHOT\hbase-0.94.2] does not exist HBase imports will fail. 
-		Please set HBASE_HOME to the root of your HBase installation. 
-		Setting ZOOKEEPER_HOME to 
-		Warning: ZOOKEEPER_HOME [c:\hadoop\hadoop-1.1.0-SNAPSHOT\zookeeper-3.4.3] does not exist 
-		Please set $ZOOKEEPER_HOME to the root of your Zookeeper installation. 
-		Sqoop 1.4.2 
-		git commit id 3befda0a456124684768348bd652b0542b002895 
-		Compiled by  on Thu 11/29/2012- 3:26:26.10
-
-## Version 0.2.0.0, released December 3, 2012
-
-* Introduction of semantic versioning to Windows Installer 
-
-* Fixes for various installation bugs reported on the MSDN forums, particularly around installing the HDInsight dashboard 
-
-* **Start** menu items added for increased discoverability 
-
-* Fix for Hive console multi-line input 
-
-* Minor updates to getting-started content 
-
-### Release issues 
-
-* The JavaScript console fails to load. 
-
-	* On some installations, the JavaScript console will fail with an HTTP 404 error displayed on the page. To work around this, navigate directly to http://localhost:8080 to use the console. 
-
-* Browsing to HDInsight Dashboard raises a login prompt. 
-
-	* We've had some reports of a login dialog being raised during browsing to the HDInsight dashboard. In that case, you can provide the login information for your current user, and you should be able to browse to the dashboard. 
-
-
-## Version 1.0.0.0, released October 23, 2012
-
-* Initial release 
-
-### Release issues 
-
-* Hive console 
-
-	* If a newline is included in the Hive command submitted, you will get a syntax error. Remove newlines and the query should execute as intended. 
-
-
-
-## General known issues
-
-* Hadoop user password expiration 
-
-	The password for the Hadoop user may expire, dependent upon your Active Directory policies pushed to the machine. The following Windows PowerShell script will set the password to not expire, and can be run from an administrative command prompt: 	
-
-		$username = "hadoop"
-		$ADS_UF_DONT_EXPIRE_PASSWD = 0x10000 # (65536, from ADS_USER_FLAG_ENUM enumeration)
-
-		$computer = [ADSI]("WinNT://$ENV:COMPUTERNAME,computer")
-		$users = $computer.psbase.children | where { $_.psbase.schemaclassname -eq "User" }
-
-		foreach($user in $users)
-		{
-			if($user.Name -eq $username)
-			{
-				$user.UserFlags = $ADS_UF_DONT_EXPIRE_PASSWD
-        		$user.SetInfo()
- 
-        		$user.PasswordExpired = 0
-        		$user.SetInfo()
- 
-        		Write-Host "$username user maintenance completed. "
-    		}
-		}
-
-
-* Temp directory 
-	
-	The hadoop.tmp.dir file points to the wrong location. Rather than pointing C:\hadoop\hdfs, it points to c:\hdfs. This bug will be fixed in the next update of HDP bits. 
-
-* OS restrictions 
-
-	The HDInsight server must be installed on a 64-bit OS. 
-
-* Web Platform Installer (WebPI) search results 
-
-	HDInsight can't be found in WebPI search results. This is typically due to an OS restriction. HDInsight requires a 64-bit operating system with a minimum version of Windows 7 Service Pack 1, Windows Server 2008 R2 Service Pack 1, Windows 8, or Windows Server 2012.
-
-* Administrative command prompt documentation 
-
-	* In order to run commands such as **hadoop mradmin** or **hadoop defadmin**, you must run as the Hadoop user. 
-
-	* To easily create a shell running as that user, open a Hadoop command prompt and run the following: 
-	 
-	 		start-hadoopadminshell
-
-	* This will open a new command shell running with Hadoop administrator privileges. 
-
-##<a name="nextsteps"></a> Next steps
-
-<<<<<<< HEAD
-- [Get started with the HDInsight Emulator][hdinsight-get-started-emulator]
-
-
-[hdinsight-get-started-emulator]: hdinsight-get-started-emulator.md
-=======
-- [Get started with the HDInsight Emulator][hdinsight-hadoop-emulator-get-started]
-
-
-
-
-[hdinsight-hadoop-emulator-get-started]: hdinsight-get-started-emulator.md
->>>>>>> 8e917651
-
+<properties 
+	pageTitle="Release notes: Microsoft HDInsight Emulator for Azure | Microsoft Azure" 
+	description="Get late-breaking information about the most recent releases of the HDInsight Hadoop Emulator." 
+	editor="cgronlun" 
+	manager="paulettm" 
+	services="hdinsight" 
+	authors="mumian" 
+	documentationCenter=""/>
+
+<tags 
+	ms.service="hdinsight" 
+	ms.workload="big-data" 
+	ms.tgt_pltfrm="na" 
+	ms.devlang="na" 
+	ms.topic="article" 
+	ms.date="03/31/2015" 
+	ms.author="jgao"/>
+
+
+
+
+# Release notes: Microsoft HDInsight Emulator for Azure 
+
+
+
+> [AZURE.NOTE] 
+> The easiest way to check the version number is to look in Add/Remove Programs at the entry for **Microsoft HDInsight Emulator for Azure** (for version 1.0.0.0 or later) or **Microsoft HDInsight Developer Preview** (for versions earlier than 1.0.0.0). 
+
+## Version 2.0.0.0, released August 29, 2014
+
+* This release updates the HDInsight Emulator to target the same set of Hadoop projects that are currently live in the service in version 3.1.    
+
+* As with the preview releases of this product, this release continues to target developer scenarios, and as such supports only single-node deployments. 
+
+### What's new? 
+ 
+* [Updated Hadoop component versions](hdinsight-component-versioning.md) corresponding to version 3.1 of the service. This includes Hive 0.13 and Tez support.
+
+## Version 1.0.0.0, released October 28, 2013
+
+* This is the generally available (GA) release of the Microsoft HDInsight Emulator for Azure, formerly known as Microsoft HDInsight Developer Preview. 
+
+* As with the preview releases of this product, this release continues to target developer scenarios, and as such supports only single-node deployments. 
+
+### What's new? 
+ 
+* Scripts have been added to simplify setting all Apache Hadoop services to automatic or manual start. The default will still be automatic as before, but all services can now be changed via the set-onebox-manualstart.cmd or set-onebox-autostart.cmd scripts that are installed in C:\Hadoop. 
+
+* The number of required installation dependencies has been reduced significantly, allowing for faster installations. 
+
+* This version includes a bug fix in the command used to run Pig samples in the RunSamples.ps1 script installed in the GettingStarted folder. 
+
+* This version contains an update to Hortonworks Data Platform (HDP) version 1.1 that matches the Hortonworks Data Platform services available with Azure HDInsight cluster version 1.6. 
+
+## Version 0.11.0.0, released September 30, 2013
+
+### What's new? 
+		
+* The HDInsight dashboard has been removed. 
+
+* This version contains an update to the Hortonworks Data Platform Developer Preview that matches with the Hortonworks Data Platform Preview on Azure HDInsight. 
+
+## Version 0.10.0.0, released August 9, 2013
+
+### What's new? 
+	
+* This version contains an update to the Hortonworks Data Platform Developer Preview that matches with the Hortonworks Data Platform Preview on Azure HDInsight.
+
+## Version 0.8.0.0, released June 7, 2013
+
+### What's new? 
+
+* This version contains an update to the Hortonworks Data Platform Developer Preview that matches with the Hortonworks Data Platform Preview on Azure HDInsight.
+
+## Version 0.6.0.0, released May 13, 2013
+
+### What's new? 
+
+* Hive Server 2 is now being installed. This is required for version 0.9.2.0 of the Microsoft ODBC Driver for Hive, which was released at the same time as this update. 
+
+* All services are set to automatic startup, so no more having to start everything again after a machine reboot. 
+
+## Version 0.4.0.0, released March 25, 2013
+
+### What's new? 
+
+* New release of Microsoft HDInsight Developer Preview as well as Hortonworks Data Platform for Windows Developer Preview. 
+
+* Includes Apache Hadoop, Hive, Pig, Sqoop, Oozie, HCatalog, and Templeton. 
+
+* New HDInsight dashboard with the following features: 
+ 
+	* Connect to multiple clusters, including the local installation as well as those running remotely via the Azure HDInsight service. For more information on the HDInsight service, see [http://azure.microsoft.com/documentation/services/hdinsight/](http://azure.microsoft.com/documentation/services/hdinsight/).
+ 
+	* Configure Azure Blob storage on the local cluster. See detailed instructions below.
+
+	* Author and edit Hive queries in the new interactive Hive console.
+
+	* View and download job history and results.
+
+### Release notes 
+
+* The REST API endpoints on a local HDInsight installation and the Azure HDInsight service are accessed through different port numbers for the same services: 
+
+	Local: 
+	Oozie - http://localhost:11000/oozie/v1/admin/status 
+	Templeton - http://localhost:50111/templeton/v1/status 
+	ODBC - use port 10000 in DSN configuration or connection string 
+
+	HDInsight service: 
+	Oozie - http://ServerFQDN:563/oozie/v1/admin/status 
+	Templeton - http://ServerFQDN:563/templeton/v1/status 
+	ODBC - use port 563 in DSN configuration or connection string 
+
+
+* Configuring Azure Blob storage on the local cluster: 
+
+	In the dashboard, you will see a default local cluster named "local (hdfs)". If you want Azure Blob storage as your storage for your local installation, do the following: 
+
+	1. Add the account tag in core-site.xml found in C:\Hadoop\hadoop-1.1.0-SNAPSHOT\conf:       
+
+			<property>
+        		<name>fs.azure.account.key.{AccountName}</name>
+        		<value>{Key}</value>
+     		</property>
+
+			<property>
+        		<name>fs.default.name</name>
+       			<!-- cluster variant -->
+       	 		<value>asv://ASVContainerName@ASVAccountName</value>
+        		<description>The name of the default file system.  Either the literal string "local" or a host:port for NDFS.</description>
+        		<final>true</final>
+      		</property>
+
+     		<property>
+        		<name>dfs.namenode.rpc-address</name>
+        		<value>hdfs://localhost:8020</value>
+        		<description>A base for other temporary directories.</description>
+      		</property>
+      
+		Example:       
+
+			<property>
+    			<name>fs.azure.account.key.MyHadoopOnAzureAccountName</name>
+				<value>8T45df897/a5fSox1yMjYkX66CriiGgA5zptSXpPdG4o1Qw2mnbbWQN1E9i/i7kihk6FWNhvLlqe02NXEVw6rP==</value>
+    		</property>
+
+			<property>
+				<name>fs.default.name</name>
+				<!-- cluster variant -->
+				<value>asv://MyASVContainer@MyASVAccount</value>
+				<description>The name of the default file system.  Either the literal string "local" or a host:port for NDFS.</description>
+				<final>true</final>
+			</property>
+        
+
+	2. Open the Hadoop command shell on your desktop in elevated mode and run the following command:
+	 
+	 		%HADOOP_NODE%\stop-onebox.cmd && %HADOOP_NODE%\start-onebox.cmd
+
+	3. Access any file on that account by using the full URI: asv://{container}@{account}/{path} (or asvs:// if you want to use HTTPS for accessing the data). Example:
+	 
+	 		hadoop fs -lsr 
+			asvs://MyHadoopOnAzureContainerName@MyHadoopOnAzureAccountName/example/data/
+
+	4. Delete the currently registered local cluster and re-register it with the new Azure Blob storage credentials. 
+
+
+## Version 0.3.0.0, released December 13, 2012 
+
+* The dashboard website has been changed to anonymous authentication instead of using Windows credentials. This eliminates the issue with the login prompt mentioned in the release notes for the previous version. 
+
+* Some Sqoop bugs with export, and some types of imports, have been fixed. 
+
+### Release issues 
+
+* The JavaScript console fails to load. See release notes for version 0.2.0.0 for details. 
+* The Sqoop command line will display warnings as shown below. These will be fixed in a future update and can be safely ignored. 
+	
+		c:\Hadoop\sqoop-1.4.2\bin>sqoop version 
+		Setting HBASE_HOME to 
+		Warning: HBASE_HOME [c:\hadoop\hadoop-1.1.0-SNAPSHOT\hbase-0.94.2] does not exist HBase imports will fail. 
+		Please set HBASE_HOME to the root of your HBase installation. 
+		Setting ZOOKEEPER_HOME to 
+		Warning: ZOOKEEPER_HOME [c:\hadoop\hadoop-1.1.0-SNAPSHOT\zookeeper-3.4.3] does not exist 
+		Please set $ZOOKEEPER_HOME to the root of your Zookeeper installation. 
+		Sqoop 1.4.2 
+		git commit id 3befda0a456124684768348bd652b0542b002895 
+		Compiled by  on Thu 11/29/2012- 3:26:26.10
+
+## Version 0.2.0.0, released December 3, 2012
+
+* Introduction of semantic versioning to Windows Installer 
+
+* Fixes for various installation bugs reported on the MSDN forums, particularly around installing the HDInsight dashboard 
+
+* **Start** menu items added for increased discoverability 
+
+* Fix for Hive console multi-line input 
+
+* Minor updates to getting-started content 
+
+### Release issues 
+
+* The JavaScript console fails to load. 
+
+	* On some installations, the JavaScript console will fail with an HTTP 404 error displayed on the page. To work around this, navigate directly to http://localhost:8080 to use the console. 
+
+* Browsing to HDInsight Dashboard raises a login prompt. 
+
+	* We've had some reports of a login dialog being raised during browsing to the HDInsight dashboard. In that case, you can provide the login information for your current user, and you should be able to browse to the dashboard. 
+
+
+## Version 1.0.0.0, released October 23, 2012
+
+* Initial release 
+
+### Release issues 
+
+* Hive console 
+
+	* If a newline is included in the Hive command submitted, you will get a syntax error. Remove newlines and the query should execute as intended. 
+
+
+
+## General known issues
+
+* Hadoop user password expiration 
+
+	The password for the Hadoop user may expire, dependent upon your Active Directory policies pushed to the machine. The following Windows PowerShell script will set the password to not expire, and can be run from an administrative command prompt: 	
+
+		$username = "hadoop"
+		$ADS_UF_DONT_EXPIRE_PASSWD = 0x10000 # (65536, from ADS_USER_FLAG_ENUM enumeration)
+
+		$computer = [ADSI]("WinNT://$ENV:COMPUTERNAME,computer")
+		$users = $computer.psbase.children | where { $_.psbase.schemaclassname -eq "User" }
+
+		foreach($user in $users)
+		{
+			if($user.Name -eq $username)
+			{
+				$user.UserFlags = $ADS_UF_DONT_EXPIRE_PASSWD
+        		$user.SetInfo()
+ 
+        		$user.PasswordExpired = 0
+        		$user.SetInfo()
+ 
+        		Write-Host "$username user maintenance completed. "
+    		}
+		}
+
+
+* Temp directory 
+	
+	The hadoop.tmp.dir file points to the wrong location. Rather than pointing C:\hadoop\hdfs, it points to c:\hdfs. This bug will be fixed in the next update of HDP bits. 
+
+* OS restrictions 
+
+	The HDInsight server must be installed on a 64-bit OS. 
+
+* Web Platform Installer (WebPI) search results 
+
+	HDInsight can't be found in WebPI search results. This is typically due to an OS restriction. HDInsight requires a 64-bit operating system with a minimum version of Windows 7 Service Pack 1, Windows Server 2008 R2 Service Pack 1, Windows 8, or Windows Server 2012.
+
+* Administrative command prompt documentation 
+
+	* In order to run commands such as **hadoop mradmin** or **hadoop defadmin**, you must run as the Hadoop user. 
+
+	* To easily create a shell running as that user, open a Hadoop command prompt and run the following: 
+	 
+	 		start-hadoopadminshell
+
+	* This will open a new command shell running with Hadoop administrator privileges. 
+
+##<a name="nextsteps"></a> Next steps
+
+- [Get started with the HDInsight Emulator][hdinsight-hadoop-emulator-get-started]
+
+
+
+
+[hdinsight-hadoop-emulator-get-started]: hdinsight-get-started-emulator.md
+