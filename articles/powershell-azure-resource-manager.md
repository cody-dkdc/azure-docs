<<<<<<< HEAD
<properties 
	pageTitle="Using Windows PowerShell with Resource Manager" 
	description="Use Windows PowerShell to create a resource group" 
	services="" 
	documentationCenter="" 
	authors="tfitzmac" 
	manager="wpickett" 
	editor="mollybos"/>

<tags 
	ms.service="multiple" 
	ms.workload="multiple" 
	ms.tgt_pltfrm="powershell" 
	ms.devlang="na" 
	ms.topic="article" 
	ms.date="03/13/2015" 
	ms.author="tomfitz"/>

# Using Windows PowerShell with Resource Manager #

<div class="dev-center-tutorial-selector sublanding"><a href="/documentation/articles/powershell-azure-resource-manager.md" title="Windows PowerShell" class="current">Windows PowerShell</a><a href="/documentation/articles/xplat-cli-azure-resource-manager.md" title="Cross-Platform CLI">Cross-Platform CLI</a></div>

## Introduction

Resource Manager introduces an entirely new way of thinking about your Azure resources. Instead of creating and managing individual resources, you begin by imagining a complex service, such as a blog, a photo gallery, a SharePoint portal, or a wiki. You use a template -- a resource model of the service --  to create a resource group with the resources that you need to support the service. Then, you can manage and deploy that resource group as a logical unit. 

In this tutorial, you learn how to use Windows PowerShell with Resource Manager for Microsoft Azure. It walks you through the process of creating and deploying a resource group for an Azure-hosted website (or web application) with a SQL database, complete with all of the resources that you need to support it.

**Estimated time to complete:** 15 minutes


## Prerequisites

Before you can use Windows PowerShell with Resource Manager, you must have the following:

- Windows PowerShell, Version 3.0 or 4.0. To find the version of Windows PowerShell, type:`$PSVersionTable` and verify that the value of `PSVersion` is 3.0 or 4.0. To install a compatible version, see [Windows Management Framework 3.0 ](http://www.microsoft.com/download/details.aspx?id=34595) or [Windows Management Framework 4.0](http://www.microsoft.com/download/details.aspx?id=40855).
	
- Azure PowerShell version 0.8.0 or later. To install the latest version and associate it with your Azure subscription, see [How to install and configure Azure PowerShell](../powershell-install-configure/).

This tutorial is designed for Windows PowerShell beginners, but it assumes that you understand the basic concepts, such as modules, cmdlets, and sessions. For more information about Windows PowerShell, see [Getting Started with Windows PowerShell](http://technet.microsoft.com/library/hh857337.aspx).

To get detailed help for any cmdlet that you see in this tutorial, use the Get-Help cmdlet. 

	Get-Help <cmdlet-name> -Detailed

For example, to get help for the Add-AzureAccount cmdlet, type:

	Get-Help Add-AzureAccount -Detailed

## About the Azure PowerShell Modules
Beginning in version 0.8.0, the Azure PowerShell installation includes several Windows PowerShell modules. The Azure and Azure Resource Manager modules are not designed to be used in the same Windows PowerShell session. To make it easy to switch between them, we have added a new cmdlet, **Switch-AzureMode**, to the Azure Profile module.

When you use Azure PowerShell, the cmdlets in the Azure module are imported by default. To switch to the Azure Resource Manager module, use the Switch-AzureMode cmdlet. It removes the Azure module from your session and imports the Azure Resource Manager and Azure Profile modules.

To switch to the AzureResoureManager module, type:

    PS C:\> Switch-AzureMode -Name AzureResourceManager

To switch back to the Azure module, type:

    PS C:\> Switch-AzureMode -Name AzureServiceManagement

By default, Switch-AzureMode affects only the current session. To make the switch effective in all Windows PowerShell sessions, use the **Global** parameter of Switch-AzureMode.

For help with the Switch-AzureMode cmdlet, type: `Get-Help Switch-AzureMode` or see [Switch-AzureMode](http://go.microsoft.com/fwlink/?LinkID=394398).
  
To get a list of cmdlets in the AzureResourceManager module with a help synopsis, type: 

    PS C:\> Get-Command -Module AzureResourceManager | Get-Help | Format-Table Name, Synopsis

The output will look similar to the following excerpt:

	Name                                   Synopsis
	----                                   --------
	Add-AlertRule                          Adds or updates an alert rule of either metric, event, o...
	Add-AzureAccount                       Adds the Azure account to Windows PowerShell
	Add-AzureEnvironment                   Creates an Azure environment
	Add-AzureKeyVaultKey                   Creates a key in a vault or imports a key into a vault.
        ...

To get full help for a cmdlet, type a command with the format:

	Get-Help <cmdlet-name> -Full

For example, 

	Get-Help Get-AzureLocation -Full

For the full set of Azure Resource Manager commands, see [Azure Resource Manager Cmdlets](http://go.microsoft.com/fwlink/?LinkID=394765). 
  
## Create a resource group

This section of the tutorial guides you through the process of creating and deploying a resource group for a website with a SQL database. 

You don't need to be an expert in Azure, SQL, websites, or resource management to do this task. The templates provide a model of the resource group with all of the resources that you're likely to need. And because we're using Windows PowerShell to automate the tasks, you can use these process as a model for scripting large-scale tasks.

### Step 1: Switch to Azure Resource Manager 
1. Start Windows PowerShell. You can use any host program that you like, such as the Windows PowerShell console or Windows PowerShell ISE.

2. Use the **Switch-AzureMode** cmdlet to import the cmdlets in the AzureResourceManager and AzureProfile modules. 

        PS C:\> Switch-AzureMode AzureResourceManager`

3. To add your Azure account to the Windows PowerShell session, use the **Add-AzureAccount** cmdlet. 

        PS C:\> Add-AzureAccount`

The cmdlet prompts you for the login credentials for your Azure account. After logging in, it downloads your account settings so they are available to Windows PowerShell. 

The account settings expire, so you need to refresh them occasionally. To refresh the account settings, run **Add-AzureAccount** again. 

>[AZURE.NOTE] The AzureResourceManager module requires Add-AzureAccount. A Publish Settings file is not sufficient.     



### Step 2: Select a gallery template

There are several ways to create a resource group and its resources, but the easiest way  is to use a resource group template. A *resource group template* is JSON string that defines the resources in a resource group. The string includes placeholders called "parameters" for user-defined values, like names and sizes.

Azure hosts a gallery of resource group templates and you can create your own templates, either from scratch or by editing a gallery template. In this tutorial, we'll use a gallery template. 

To see all of the templates in the Azure resource group template gallery, use the **Get-AzureResourceGroupGalleryTemplate** cmdlet; however, this command returns a large number of templates. To see a more manageable number of templates, specify a publisher parameter. 

At the Windows Powershell prompt, type:
    
    PS C:\> Get-AzureResourceGroupGalleryTemplate -Publisher Microsoft

The cmdlet returns a list of gallery templates with Microsoft as the publisher. You use the **Identity** property to identify the template in the commands.

The Microsoft.WebSiteSQLDatabase.0.2.6-preview template looks interesting. When you run the command, the version of the template may be slightly different because a new version has been released. Use the latest version of the tempalte. To get more information about a gallery template, use the **Identity** parameter. The value of the Identity parameter is Identity of the template.

    PS C:\> Get-AzureResourceGroupGalleryTemplate -Identity Microsoft.WebSiteSQLDatabase.0.2.6-preview

The cmdlet returns an object with much more information about the template, including a summary and description.

This template looks like it will meet our needs. Let's save it to disk and look at it more closely.

### Step 3: Examine the Template

Let's save the template to a JSON file on disk. This step is not required, but it makes it easier to view the template. To save the template, use the **Save-AzureResourceGroupGalleryTemplate** cmdlet. Use its **Identity** parameter to specify the template and the **Path** parameter to specify a path on disk.

Save-AzureResourceGroupGalleryTemplate saves the template and returns the path a file name of the JSON template file. 

	PS C:\> Save-AzureResourceGroupGalleryTemplate -Identity Microsoft.WebSiteSQLDatabase.0.2.6-preview -Path C:\Azure\Templates\New_WebSite_And_Database.json

	Path
	----
	C:\Azure\Templates\New_WebSite_And_Database.json


You can view the template file in a text editor, such as Notepad. Each template has a **parameters** section and a **resources** section.

The **parameters** section of the template is a collection of the parameters that are defined in all of the resources. It includes property values you can provide when setting up your resource group.

	"parameters": {
      "siteName": {
      "type": "string"
    }, 
      "hostingPlanName": {
      "type": "string"
    },
      "siteLocation": {
        "type": "string"
      },
      ...
    }

Some parameters have a default value. When you use the template, you are not required to supply values for these parameters. If you do not specify a value, the default value is used. 

	"collation": {
	      "type": "string",
	      "defaultValue": "SQL_Latin1_General_CP1_CI_AS"
    },

When parameters that have enumerated values, the valid values are listed with the parameter. For example, the **sku** parameter can take values of Free, Shared, Basic, or Standard. If you don't specify a value for the **sku** parameter, it uses the default value, Free.

    "sku": {
      "type": "string",
      "allowedValues": [
        "Free",
        "Shared",
        "Basic",
        "Standard"
      ],
      "defaultValue": "Free"
    },


Note that the **administratorLoginPassword** parameter uses a secure string, not plain text. When you provide a value for a secure string, the value is obscured. 

	"administratorLoginPassword": {
      "type": "securestring"
    },

The **resources** section of the template lists the resources that the template creates. This template creates a SQL database server and SQL database, a server farm and website, and several management settings.
  
The definition of each resource includes its properties, such as name, type and location, and parameters for user-defined values. For example, this section of the template defines the SQL database. It includes parameters for the database name ([parameters('databaseName')]), the database server location [parameters('serverLocation')], and the collation property [parameters('collation')].

    {
        "name": "[parameters('databaseName')]",
        "type": "databases",
        "location": "[parameters('serverLocation')]",
        "apiVersion": "2.0",
        "dependsOn": [
          "[concat('Microsoft.Sql/servers/', parameters('serverName'))]"
        ],
        "properties": {
          "edition": "[parameters('edition')]",
          "collation": "[parameters('collation')]",
          "maxSizeBytes": "[parameters('maxSizeBytes')]",
          "requestedServiceObjectiveId": "[parameters('requestedServiceObjectiveId')]"
        }
      },


We're almost ready to use the template, but before we do, we need to find locations for each of the resources.

### Step 4: Get resource type locations

Most templates ask you to specify a location for each of the resources in a resource group. Every resource is located in an Azure data center, but not every Azure data center supports every resource type. 

Select any location that supports the resource type. The resources in a resource group do not need to be in the same location, and they do not need to be in the same location as the resource group or the subscription.

To get the locations that support each resource type, use the **Get-AzureLocation** cmdlet. To limit your output to a specific type of of resource, such as ResourceGroup, use:

    Get-AzureLocation | Where-Object Name -eq "ResourceGroup" | Format-Table Name, LocationsString -Wrap

The output will look similar to:

    Name                                 LocationsString
    ----                                 ---------------
    ResourceGroup                        East Asia, South East Asia, East US, West US, North
                                         Central US, South Central US, Central US, North Europe,
                                         West Europe

Now, we have the information that we need to create the resource group.

### Step 5: Create a resource group
 
In this step, we'll use the resource group template to create the resource group. For reference, open the New_WebSite_And_Database.json file on disk and follow along. The template file can be very helpful for determining parameter values to pass, such as the correct ApiVersion for a resource.

To create a resource group, use the **New-AzureResourceGroup** cmdlet.

The command uses the **Name** parameter to specify a name for the resource group and the **Location** parameter to specify its location. Use the output of **Get-AzureLocation** to select a location for the resource group. It uses the **GalleryTemplateIdentity** parameter to specify the gallery template.

	PS C:\> New-AzureResourceGroup -Name TestRG1 -Location "East Asia" -GalleryTemplateIdentity Microsoft.WebSiteSQLDatabase.0.2.6-preview
            ....

As soon as you type the template name, New-AzureResourceGroup fetches the template, parses it, and adds the template parameters to the command dynamically. This makes it very easy to specify the template parameter values. And, if you forget a required parameter value, Windows PowerShell prompts you for the value.

**Dynamic Template Parameters**

To get the parameters, type a minus sign (-) to indicate a parameter name and then press the TAB key. Or, type the first few letters of a parameter name, such as siteName and then press the TAB key. 

    PS C:\> New-AzureResourceGroup -Name TestRG1 -Location "East Asia" -GalleryTemplateIdentity Microsoft.WebSiteSQLDatabase.0.2.6-preview -si<TAB>

Windows PowerShell completes the parameter name. To cycle through the parameter names, press TAB repeatedly.

    PS C:\> New-AzureResourceGroup -Name TestRG1 -Location "East Asia" -GalleryTemplateIdentity Microsoft.WebSiteSQLDatabase.0.2.6-preview -siteName 

Enter a name for the website and repeat the TAB process for each of the parameters. The parameters with a default value are optional. To accept the default value, omit the parameter from the command. 

When a template parameter has enumerated values, such as the sku parameter in this template, to cycle through the parameter values, press the TAB key.

    PS C:\> New-AzureResourceGroup -Name TestRG1 -Location "East Asia" -GalleryTemplateIdentity Microsoft.WebSiteSQLDatabase.0.2.6-preview -siteName TestSite -sku <TAB>

    PS C:\> New-AzureResourceGroup -Name TestRG1 -Location "East Asia" -GalleryTemplateIdentity Microsoft.WebSiteSQLDatabase.0.2.6-preview -siteName TestSite -sku Basic<TAB>

    PS C:\> New-AzureResourceGroup -Name TestRG1 -Location "East Asia" -GalleryTemplateIdentity Microsoft.WebSiteSQLDatabase.0.2.6-preview -siteName TestSite -sku Free<TAB>

Here is an example of a New-AzureResourceGroup command that specifies only the required template parameters and the **Verbose** common parameter. Note that the **administratorLoginPassword** is omitted. (The backtick (`) is the Windows PowerShell line continuation character.)

	PS C:\> New-AzureResourceGroup `
	-Name TestRG `
	-Location "East Asia" `
	-GalleryTemplateIdentity Microsoft.WebSiteSQLDatabase.0.2.6-preview `
	-siteName TestSite `
	-hostingPlanName TestPlan `
	-siteLocation "North Europe" `
	-serverName testserver `
	-serverLocation "West US" `
	-administratorLogin Admin01 `
	-databaseName TestDB `
	-Verbose

When you enter the command, you are prompted for the missing mandatory parameter, **administratorLoginPassword**. And, when you type the password, the secure string value is obscured. This strategy eliminates the risk of providing a password in plain text.

	cmdlet New-AzureResourceGroup at command pipeline position 1
	Supply values for the following parameters:
	(Type !? for Help.)
	administratorLoginPassword: **********

**New-AzureResourcGroup** returns the resource group that it created and deployed. Here is the output of the command, including the verbose output.

	VERBOSE: 3:47:30 PM - Create resource group 'TestRG' in location 'East Asia'
	VERBOSE: 3:47:30 PM - Template is valid.
	VERBOSE: 3:47:31 PM - Create template deployment 'Microsoft.WebSiteSQLDatabase.0.2.6-preview'
	using template https://gallerystoreprodch.blob.core.windows.net/prod-microsoft-windowsazure-gallery/8D6B920B-10F4-4B5A-B3DA-9D398FBCF3EE.PUBLICGALLERYITEMS.Microsoft.WebSiteSQLDatabase.0.2.6-preview/DeploymentTemplates/Website_NewHostingPlan_SQL_NewDB-Default.json.
	VERBOSE: 3:47:43 PM - Resource Microsoft.Sql/servers 'testserver' provisioning status is succeeded
	VERBOSE: 3:47:43 PM - Resource Microsoft.Web/serverFarms 'TestPlan' provisioning status is
	succeeded
	VERBOSE: 3:47:47 PM - Resource Microsoft.Sql/servers/databases 'testserver/TestDB' provisioning status is succeeded
	VERBOSE: 3:47:47 PM - Resource microsoft.insights/autoscalesettings 'TestPlan-TestRG'
	provisioning status is succeeded
	VERBOSE: 3:47:47 PM - Resource Microsoft.Sql/servers/firewallrules
	'testserver/AllowAllWindowsAzureIps' provisioning status is succeeded
	VERBOSE: 3:47:50 PM - Resource Microsoft.Web/Sites 'TestSite' provisioning status is succeeded
	VERBOSE: 3:47:54 PM - Resource Microsoft.Web/Sites/config 'TestSite/web' provisioning status is succeeded
	VERBOSE: 3:47:54 PM - Resource microsoft.insights/alertrules 'ServerErrors-TestSite' provisioning
	status is succeeded
	VERBOSE: 3:47:57 PM - Resource microsoft.insights/components 'TestSite' provisioning status is succeeded
	
	
	ResourceGroupName : TestRG
	Location          : eastasia
	ProvisioningState : Succeeded
	Resources         :
                    Name                   Type                                  Location
                    =====================  ====================================  =========
                    ServerErrors-TestSite  microsoft.insights/alertrules         eastus
                    TestPlan-TestRG        microsoft.insights/autoscalesettings  eastus
                    TestSite               microsoft.insights/components         centralus
                    testserver             Microsoft.Sql/servers                 westus
                    TestDB                 Microsoft.Sql/servers/databases       westus
                    TestPlan               Microsoft.Web/serverFarms             westus
                    TestSite               Microsoft.Web/sites                   westus


In just a few steps, we created and deployed the resources required for a complex website. 
The gallery template provided almost all of the information that we needed to do this task.
And, the task is easily automated. 

## Manage a Resource Group

After creating a resource group, you can use the cmdlets in the AzureResourceManager module to manage the resource group, change it, add resources to it, remove it.

- To get the resource groups in your subscription, use the **Get-AzureResourceGroup** cmdlet:

		PS C:>Get-AzureResourceGroup

		ResourceGroupName : TestRG
		Location          : eastasia
		ProvisioningState : Succeeded
		Resources         :
	                    Name                   Type                                  Location
	                    =====================  ====================================  =========
	                    ServerErrors-TestSite  microsoft.insights/alertrules         eastus
	                    TestPlan-TestRG        microsoft.insights/autoscalesettings  eastus
	                    TestSite               microsoft.insights/components         centralus
	                    testserver             Microsoft.Sql/servers                 westus
	                    TestDB                 Microsoft.Sql/servers/databases       westus
	                    TestPlan               Microsoft.Web/serverFarms             westus
	                    TestSite               Microsoft.Web/sites                   westus

- To get the resources in the resource group, use the **Get-AzureResource** cmdlet and its ResourceGroupName parameter. Without parameters, Get-AzureResource gets all resources in your Azure subscription.

		PS C:\> Get-AzureResource -ResourceGroupName TestRG
		
		Name                   ResourceType                          Location
		----                   ------------                          --------
		ServerErrors-TestSite  microsoft.insights/alertrules         eastus
	    TestPlan-TestRG        microsoft.insights/autoscalesettings  eastus
	    TestSite               microsoft.insights/components         centralus
	    testserver             Microsoft.Sql/servers                 westus
	    TestDB                 Microsoft.Sql/servers/databases       westus
	    TestPlan               Microsoft.Web/serverFarms             westus
	    TestSite               Microsoft.Web/sites                   westus



- To add a resource to the resource group, use the **New-AzureResource** cmdlet. This command adds a new website to the TestRG resource group. This command is a bit more complex, because it does not use a template. 

        PS C:\>New-AzureResource -Name TestSite2 -Location "North Europe" -ResourceGroupName TestRG -ResourceType "Microsoft.Web/sites" -ApiVersion 2014-06-01 -PropertyObject @{"name" = "TestSite2"; "siteMode"= "Limited"; "computeMode" = "Shared"}

- To add a new template-based deployment to the resource group, use the **New-AzureResourceGroupDeployment** command. 

		PS C:\>New-AzureResourceGroupDeployment ` 
		-ResourceGroupName TestRG `
		-GalleryTemplateIdentity Microsoft.WebSite.0.2.6-preview `
		-siteName TestWeb2 `
		-hostingPlanName TestDeploy2 `
		-siteLocation "North Europe" 


- To delete a resource from the resource group, use the **Remove-AzureResource** cmdlet. This cmdlet deletes the resource, but does not delete the resource group.

	This command removes the TestSite2 website from the TestRG resource group.

		Remove-AzureResource -Name TestSite2 -ResourceGroupName TestRG -ResourceType "Microsoft.Web/sites" -ApiVersion 2014-06-01

- To delete a resource group, use the **Remove-AzureResourceGroup** cmdlet. This cmdlet deletes the resource group and its resources.

		PS C:\ps-test> Remove-AzureResourceGroup -Name TestRG
		
		Confirm
		Are you sure you want to remove resource group 'TestRG'
		[Y] Yes  [N] No  [S] Suspend  [?] Help (default is "Y"): Y


## Troubleshoot a Resource Group
As you experiment with the cmdlets in the AzureResourceManager modules, you are likely to encounter errors. Use the tips in this section to resolve them.

### Preventing errors

The AzureResourceManager module includes cmdlets that help you to prevent errors.


- **Get-AzureLocation**: This cmdlet gets the locations that support each type of resource. Before you enter a location for a resource, use this cmdlet to verify that the location supports the resource type.


- **Test-AzureResourceGroupTemplate**: Test your template and template parameter before you use them. Enter a custom or gallery template and the template parameter values you plan to use. This cmdlet tests whether the template is internally consistent and whether your parameter value set matches the template. 



### Fixing errors

- **Get-AzureResourceGroupLog**: This cmdlet gets the entries in the log for each  deployment of the resource group. If something goes wrong, begin by examining the deployment logs. 

- **Verbose and Debug**:  The cmdlets in the AzureResourceManager module call REST APIs that do the actual work. To see the messages that the APIs return, set the $DebugPreference variable to "Continue" and use the Verbose common parameter in your commands. The messages often provide vital clues about the cause of any failures.

- **Your Azure credentials have not been set up or have expired**:  To refresh the credentials in your Windows PowerShell session, use the Add-AzureAccount cmdlet. The credentials in a publish settings file are not sufficient for the cmdlets in the AzureResourceManager module.


## Next Steps
To learn more about using Windows PowerShell with Resource Manager:
 
- [Azure Resource Manager Cmdlets](http://go.microsoft.com/fwlink/?LinkID=394765&clcid=0x409): Learn to use the cmdlets in the AzureResourceManager module.
- [Using Resource groups to manage your Azure resources](../azure-preview-portal-using-resource-groups): Learn how to create and manage resource groups in the Azure Management Portal.
- [Using the Azure Cross-Platform Command-Line Interface with the Resource Manager](../xplat-cli-azure-resource-manager/): Learn how to create and manage resource groups with command-line tools that work on many operating system platforms. 
- [Azure blog](http://azure.microsoft.com/blog/): Learn about new features in Azure.
- [Windows PowerShell blog](http://blogs.msdn.com/powershell): Learn about new features in Windows PowerShell.
- ["Hey, Scripting Guy!" Blog](http://blogs.technet.com/b/heyscriptingguy/): Get real-world tips and tricks from the Windows PowerShell community.
=======
<properties 
	pageTitle="Using Windows PowerShell with Resource Manager" 
	description="Use Windows PowerShell to create a resource group" 
	services="" 
	documentationCenter="" 
	authors="tfitzmac" 
	manager="wpickett" 
	editor="mollybos"/>

<tags 
	ms.service="multiple" 
	ms.workload="multiple" 
	ms.tgt_pltfrm="powershell" 
	ms.devlang="na" 
	ms.topic="article" 
	ms.date="03/13/2015" 
	ms.author="tomfitz"/>

# Using Windows PowerShell with Resource Manager #

<div class="dev-center-tutorial-selector sublanding"><a href="/documentation/articles/powershell-azure-resource-manager.md" title="Windows PowerShell" class="current">Windows PowerShell</a><a href="/documentation/articles/xplat-cli-azure-resource-manager.md" title="Cross-Platform CLI">Cross-Platform CLI</a></div>

## Introduction

Resource Manager introduces an entirely new way of thinking about your Azure resources. Instead of creating and managing individual resources, you begin by imagining a complex service, such as a blog, a photo gallery, a SharePoint portal, or a wiki. You use a template -- a resource model of the service --  to create a resource group with the resources that you need to support the service. Then, you can manage and deploy that resource group as a logical unit. 

In this tutorial, you learn how to use Windows PowerShell with Resource Manager for Microsoft Azure. It walks you through the process of creating and deploying a resource group for an Azure-hosted website (or web application) with a SQL database, complete with all of the resources that you need to support it.

**Estimated time to complete:** 15 minutes


## Prerequisites

Before you can use Windows PowerShell with Resource Manager, you must have the following:

- Windows PowerShell, Version 3.0 or 4.0. To find the version of Windows PowerShell, type:`$PSVersionTable` and verify that the value of `PSVersion` is 3.0 or 4.0. To install a compatible version, see [Windows Management Framework 3.0 ](http://www.microsoft.com/download/details.aspx?id=34595) or [Windows Management Framework 4.0](http://www.microsoft.com/download/details.aspx?id=40855).
	
- Azure PowerShell version 0.8.0 or later. To install the latest version and associate it with your Azure subscription, see [How to install and configure Azure PowerShell](../powershell-install-configure/).

This tutorial is designed for Windows PowerShell beginners, but it assumes that you understand the basic concepts, such as modules, cmdlets, and sessions. For more information about Windows PowerShell, see [Getting Started with Windows PowerShell](http://technet.microsoft.com/library/hh857337.aspx).

To get detailed help for any cmdlet that you see in this tutorial, use the Get-Help cmdlet. 

	Get-Help <cmdlet-name> -Detailed

For example, to get help for the Add-AzureAccount cmdlet, type:

	Get-Help Add-AzureAccount -Detailed

## About the Azure PowerShell Modules
Beginning in version 0.8.0, the Azure PowerShell installation includes several Windows PowerShell modules. The Azure and Azure Resource Manager modules are not designed to be used in the same Windows PowerShell session. To make it easy to switch between them, we have added a new cmdlet, **Switch-AzureMode**, to the Azure Profile module.

When you use Azure PowerShell, the cmdlets in the Azure module are imported by default. To switch to the Azure Resource Manager module, use the Switch-AzureMode cmdlet. It removes the Azure module from your session and imports the Azure Resource Manager and Azure Profile modules.

To switch to the AzureResoureManager module, type:

    PS C:\> Switch-AzureMode -Name AzureResourceManager

To switch back to the Azure module, type:

    PS C:\> Switch-AzureMode -Name AzureServiceManagement

By default, Switch-AzureMode affects only the current session. To make the switch effective in all Windows PowerShell sessions, use the **Global** parameter of Switch-AzureMode.

For help with the Switch-AzureMode cmdlet, type: `Get-Help Switch-AzureMode` or see [Switch-AzureMode](http://go.microsoft.com/fwlink/?LinkID=394398).
  
To get a list of cmdlets in the AzureResourceManager module with a help synopsis, type: 

    PS C:\> Get-Command -Module AzureResourceManager | Get-Help | Format-Table Name, Synopsis

The output will look similar to the following excerpt:

	Name                                   Synopsis
	----                                   --------
	Add-AlertRule                          Adds or updates an alert rule of either metric, event, o...
	Add-AzureAccount                       Adds the Azure account to Windows PowerShell
	Add-AzureEnvironment                   Creates an Azure environment
	Add-AzureKeyVaultKey                   Creates a key in a vault or imports a key into a vault.
        ...

To get full help for a cmdlet, type a command with the format:

	Get-Help <cmdlet-name> -Full

For example, 

	Get-Help Get-AzureLocation -Full

For the full set of Azure Resource Manager commands, see [Azure Resource Manager Cmdlets](http://go.microsoft.com/fwlink/?LinkID=394765). 
  
## Create a resource group

This section of the tutorial guides you through the process of creating and deploying a resource group for a website with a SQL database. 

You don't need to be an expert in Azure, SQL, websites, or resource management to do this task. The templates provide a model of the resource group with all of the resources that you're likely to need. And because we're using Windows PowerShell to automate the tasks, you can use these process as a model for scripting large-scale tasks.

### Step 1: Switch to Azure Resource Manager 
1. Start Windows PowerShell. You can use any host program that you like, such as the Windows PowerShell console or Windows PowerShell ISE.

2. Use the **Switch-AzureMode** cmdlet to import the cmdlets in the AzureResourceManager and AzureProfile modules. 

        PS C:\> Switch-AzureMode AzureResourceManager

3. To add your Azure account to the Windows PowerShell session, use the **Add-AzureAccount** cmdlet. 

        PS C:\> Add-AzureAccount

The cmdlet prompts you for the login credentials for your Azure account. After logging in, it downloads your account settings so they are available to Windows PowerShell. 

The account settings expire, so you need to refresh them occasionally. To refresh the account settings, run **Add-AzureAccount** again. 

>[AZURE.NOTE] The AzureResourceManager module requires Add-AzureAccount. A Publish Settings file is not sufficient.     



### Step 2: Select a gallery template

There are several ways to create a resource group and its resources, but the easiest way  is to use a resource group template. A *resource group template* is JSON string that defines the resources in a resource group. The string includes placeholders called "parameters" for user-defined values, like names and sizes.

Azure hosts a gallery of resource group templates and you can create your own templates, either from scratch or by editing a gallery template. In this tutorial, we'll use a gallery template. 

To see all of the templates in the Azure resource group template gallery, use the **Get-AzureResourceGroupGalleryTemplate** cmdlet; however, this command returns a large number of templates. To see a more manageable number of templates, specify a publisher parameter. 

At the Windows Powershell prompt, type:
    
    PS C:\> Get-AzureResourceGroupGalleryTemplate -Publisher Microsoft

The cmdlet returns a list of gallery templates with Microsoft as the publisher. You use the **Identity** property to identify the template in the commands.

The Microsoft.WebSiteSQLDatabase.0.2.6-preview template looks interesting. When you run the command, the version of the template may be slightly different because a new version has been released. Use the latest version of the tempalte. To get more information about a gallery template, use the **Identity** parameter. The value of the Identity parameter is Identity of the template.

    PS C:\> Get-AzureResourceGroupGalleryTemplate -Identity Microsoft.WebSiteSQLDatabase.0.2.6-preview

The cmdlet returns an object with much more information about the template, including a summary and description.

This template looks like it will meet our needs. Let's save it to disk and look at it more closely.

### Step 3: Examine the Template

Let's save the template to a JSON file on disk. This step is not required, but it makes it easier to view the template. To save the template, use the **Save-AzureResourceGroupGalleryTemplate** cmdlet. Use its **Identity** parameter to specify the template and the **Path** parameter to specify a path on disk.

Save-AzureResourceGroupGalleryTemplate saves the template and returns the path a file name of the JSON template file. 

	PS C:\> Save-AzureResourceGroupGalleryTemplate -Identity Microsoft.WebSiteSQLDatabase.0.2.6-preview -Path C:\Azure\Templates\New_WebSite_And_Database.json

	Path
	----
	C:\Azure\Templates\New_WebSite_And_Database.json


You can view the template file in a text editor, such as Notepad. Each template has a **parameters** section and a **resources** section.

The **parameters** section of the template is a collection of the parameters that are defined in all of the resources. It includes property values you can provide when setting up your resource group.

    "parameters": {
      "siteName": {
        "type": "string"
      },
      "hostingPlanName": {
        "type": "string"
      },
      "siteLocation": {
        "type": "string"
      },
      ...
    }

Some parameters have a default value. When you use the template, you are not required to supply values for these parameters. If you do not specify a value, the default value is used. 

    "collation": {
      "type": "string",
      "defaultValue": "SQL_Latin1_General_CP1_CI_AS"
    },

When parameters that have enumerated values, the valid values are listed with the parameter. For example, the **sku** parameter can take values of Free, Shared, Basic, or Standard. If you don't specify a value for the **sku** parameter, it uses the default value, Free.

    "sku": {
      "type": "string",
      "allowedValues": [
        "Free",
        "Shared",
        "Basic",
        "Standard"
      ],
      "defaultValue": "Free"
    },


Note that the **administratorLoginPassword** parameter uses a secure string, not plain text. When you provide a value for a secure string, the value is obscured. 

	"administratorLoginPassword": {
      "type": "securestring"
    },

The **resources** section of the template lists the resources that the template creates. This template creates a SQL database server and SQL database, a server farm and website, and several management settings.
  
The definition of each resource includes its properties, such as name, type and location, and parameters for user-defined values. For example, this section of the template defines the SQL database. It includes parameters for the database name ([parameters('databaseName')]), the database server location [parameters('serverLocation')], and the collation property [parameters('collation')].

    {
        "name": "[parameters('databaseName')]",
        "type": "databases",
        "location": "[parameters('serverLocation')]",
        "apiVersion": "2.0",
        "dependsOn": [
          "[concat('Microsoft.Sql/servers/', parameters('serverName'))]"
        ],
        "properties": {
          "edition": "[parameters('edition')]",
          "collation": "[parameters('collation')]",
          "maxSizeBytes": "[parameters('maxSizeBytes')]",
          "requestedServiceObjectiveId": "[parameters('requestedServiceObjectiveId')]"
        }
    },


We're almost ready to use the template, but before we do, we need to find locations for each of the resources.

### Step 4: Get resource type locations

Most templates ask you to specify a location for each of the resources in a resource group. Every resource is located in an Azure data center, but not every Azure data center supports every resource type. 

Select any location that supports the resource type. The resources in a resource group do not need to be in the same location, and they do not need to be in the same location as the resource group or the subscription.

To get the locations that support each resource type, use the **Get-AzureLocation** cmdlet. To limit your output to a specific type of of resource, such as ResourceGroup, use:

    Get-AzureLocation | Where-Object Name -eq "ResourceGroup" | Format-Table Name, LocationsString -Wrap

The output will look similar to:

    Name                                 LocationsString
    ----                                 ---------------
    ResourceGroup                        East Asia, South East Asia, East US, West US, North
                                         Central US, South Central US, Central US, North Europe,
                                         West Europe

Now, we have the information that we need to create the resource group.

### Step 5: Create a resource group
 
In this step, we'll use the resource group template to create the resource group. For reference, open the New_WebSite_And_Database.json file on disk and follow along. The template file can be very helpful for determining parameter values to pass, such as the correct ApiVersion for a resource.

To create a resource group, use the **New-AzureResourceGroup** cmdlet.

The command uses the **Name** parameter to specify a name for the resource group and the **Location** parameter to specify its location. Use the output of **Get-AzureLocation** to select a location for the resource group. It uses the **GalleryTemplateIdentity** parameter to specify the gallery template.

	PS C:\> New-AzureResourceGroup -Name TestRG1 -Location "East Asia" -GalleryTemplateIdentity Microsoft.WebSiteSQLDatabase.0.2.6-preview
            ....

As soon as you type the template name, New-AzureResourceGroup fetches the template, parses it, and adds the template parameters to the command dynamically. This makes it very easy to specify the template parameter values. And, if you forget a required parameter value, Windows PowerShell prompts you for the value.

**Dynamic Template Parameters**

To get the parameters, type a minus sign (-) to indicate a parameter name and then press the TAB key. Or, type the first few letters of a parameter name, such as siteName and then press the TAB key. 

    PS C:\> New-AzureResourceGroup -Name TestRG1 -Location "East Asia" -GalleryTemplateIdentity Microsoft.WebSiteSQLDatabase.0.2.6-preview -si<TAB>

Windows PowerShell completes the parameter name. To cycle through the parameter names, press TAB repeatedly.

    PS C:\> New-AzureResourceGroup -Name TestRG1 -Location "East Asia" -GalleryTemplateIdentity Microsoft.WebSiteSQLDatabase.0.2.6-preview -siteName 

Enter a name for the website and repeat the TAB process for each of the parameters. The parameters with a default value are optional. To accept the default value, omit the parameter from the command. 

When a template parameter has enumerated values, such as the sku parameter in this template, to cycle through the parameter values, press the TAB key.

    PS C:\> New-AzureResourceGroup -Name TestRG1 -Location "East Asia" -GalleryTemplateIdentity Microsoft.WebSiteSQLDatabase.0.2.6-preview -siteName TestSite -sku <TAB>

    PS C:\> New-AzureResourceGroup -Name TestRG1 -Location "East Asia" -GalleryTemplateIdentity Microsoft.WebSiteSQLDatabase.0.2.6-preview -siteName TestSite -sku Basic<TAB>

    PS C:\> New-AzureResourceGroup -Name TestRG1 -Location "East Asia" -GalleryTemplateIdentity Microsoft.WebSiteSQLDatabase.0.2.6-preview -siteName TestSite -sku Free<TAB>

Here is an example of a New-AzureResourceGroup command that specifies only the required template parameters and the **Verbose** common parameter. Note that the **administratorLoginPassword** is omitted. (The backtick (`) is the Windows PowerShell line continuation character.)

	PS C:\> New-AzureResourceGroup `
	-Name TestRG `
	-Location "East Asia" `
	-GalleryTemplateIdentity Microsoft.WebSiteSQLDatabase.0.2.6-preview `
	-siteName TestSite `
	-hostingPlanName TestPlan `
	-siteLocation "North Europe" `
	-serverName testserver `
	-serverLocation "West US" `
	-administratorLogin Admin01 `
	-databaseName TestDB `
	-Verbose

When you enter the command, you are prompted for the missing mandatory parameter, **administratorLoginPassword**. And, when you type the password, the secure string value is obscured. This strategy eliminates the risk of providing a password in plain text.

	cmdlet New-AzureResourceGroup at command pipeline position 1
	Supply values for the following parameters:
	(Type !? for Help.)
	administratorLoginPassword: **********

**New-AzureResourcGroup** returns the resource group that it created and deployed. Here is the output of the command, including the verbose output.

	VERBOSE: 3:47:30 PM - Create resource group 'TestRG' in location 'East Asia'
	VERBOSE: 3:47:30 PM - Template is valid.
	VERBOSE: 3:47:31 PM - Create template deployment 'Microsoft.WebSiteSQLDatabase.0.2.6-preview'
	using template https://gallerystoreprodch.blob.core.windows.net/prod-microsoft-windowsazure-gallery/8D6B920B-10F4-4B5A-B3DA-9D398FBCF3EE.PUBLICGALLERYITEMS.Microsoft.WebSiteSQLDatabase.0.2.6-preview/DeploymentTemplates/Website_NewHostingPlan_SQL_NewDB-Default.json.
	VERBOSE: 3:47:43 PM - Resource Microsoft.Sql/servers 'testserver' provisioning status is succeeded
	VERBOSE: 3:47:43 PM - Resource Microsoft.Web/serverFarms 'TestPlan' provisioning status is
	succeeded
	VERBOSE: 3:47:47 PM - Resource Microsoft.Sql/servers/databases 'testserver/TestDB' provisioning status is succeeded
	VERBOSE: 3:47:47 PM - Resource microsoft.insights/autoscalesettings 'TestPlan-TestRG'
	provisioning status is succeeded
	VERBOSE: 3:47:47 PM - Resource Microsoft.Sql/servers/firewallrules
	'testserver/AllowAllWindowsAzureIps' provisioning status is succeeded
	VERBOSE: 3:47:50 PM - Resource Microsoft.Web/Sites 'TestSite' provisioning status is succeeded
	VERBOSE: 3:47:54 PM - Resource Microsoft.Web/Sites/config 'TestSite/web' provisioning status is succeeded
	VERBOSE: 3:47:54 PM - Resource microsoft.insights/alertrules 'ServerErrors-TestSite' provisioning
	status is succeeded
	VERBOSE: 3:47:57 PM - Resource microsoft.insights/components 'TestSite' provisioning status is succeeded
	
	
	ResourceGroupName : TestRG
	Location          : eastasia
	ProvisioningState : Succeeded
	Resources         :
                    Name                   Type                                  Location
                    =====================  ====================================  =========
                    ServerErrors-TestSite  microsoft.insights/alertrules         eastus
                    TestPlan-TestRG        microsoft.insights/autoscalesettings  eastus
                    TestSite               microsoft.insights/components         centralus
                    testserver             Microsoft.Sql/servers                 westus
                    TestDB                 Microsoft.Sql/servers/databases       westus
                    TestPlan               Microsoft.Web/serverFarms             westus
                    TestSite               Microsoft.Web/sites                   westus


In just a few steps, we created and deployed the resources required for a complex website. 
The gallery template provided almost all of the information that we needed to do this task.
And, the task is easily automated. 

## Manage a Resource Group

After creating a resource group, you can use the cmdlets in the AzureResourceManager module to manage the resource group, change it, add resources to it, remove it.

- To get the resource groups in your subscription, use the **Get-AzureResourceGroup** cmdlet:

		PS C:>Get-AzureResourceGroup

		ResourceGroupName : TestRG
		Location          : eastasia
		ProvisioningState : Succeeded
		Resources         :
	                    Name                   Type                                  Location
	                    =====================  ====================================  =========
	                    ServerErrors-TestSite  microsoft.insights/alertrules         eastus
	                    TestPlan-TestRG        microsoft.insights/autoscalesettings  eastus
	                    TestSite               microsoft.insights/components         centralus
	                    testserver             Microsoft.Sql/servers                 westus
	                    TestDB                 Microsoft.Sql/servers/databases       westus
	                    TestPlan               Microsoft.Web/serverFarms             westus
	                    TestSite               Microsoft.Web/sites                   westus

- To get the resources in the resource group, use the **Get-AzureResource** cmdlet and its ResourceGroupName parameter. Without parameters, Get-AzureResource gets all resources in your Azure subscription.

		PS C:\> Get-AzureResource -ResourceGroupName TestRG
		
		Name                   ResourceType                          Location
		----                   ------------                          --------
		ServerErrors-TestSite  microsoft.insights/alertrules         eastus
	    TestPlan-TestRG        microsoft.insights/autoscalesettings  eastus
	    TestSite               microsoft.insights/components         centralus
	    testserver             Microsoft.Sql/servers                 westus
	    TestDB                 Microsoft.Sql/servers/databases       westus
	    TestPlan               Microsoft.Web/serverFarms             westus
	    TestSite               Microsoft.Web/sites                   westus



- To add a resource to the resource group, use the **New-AzureResource** cmdlet. This command adds a new website to the TestRG resource group. This command is a bit more complex, because it does not use a template. 

        PS C:\>New-AzureResource -Name TestSite2 -Location "North Europe" -ResourceGroupName TestRG -ResourceType "Microsoft.Web/sites" -ApiVersion 2014-06-01 -PropertyObject @{"name" = "TestSite2"; "siteMode"= "Limited"; "computeMode" = "Shared"}

- To add a new template-based deployment to the resource group, use the **New-AzureResourceGroupDeployment** command. 

		PS C:\>New-AzureResourceGroupDeployment ` 
		-ResourceGroupName TestRG `
		-GalleryTemplateIdentity Microsoft.WebSite.0.2.6-preview `
		-siteName TestWeb2 `
		-hostingPlanName TestDeploy2 `
		-siteLocation "North Europe" 


- To delete a resource from the resource group, use the **Remove-AzureResource** cmdlet. This cmdlet deletes the resource, but does not delete the resource group.

	This command removes the TestSite2 website from the TestRG resource group.

		Remove-AzureResource -Name TestSite2 -ResourceGroupName TestRG -ResourceType "Microsoft.Web/sites" -ApiVersion 2014-06-01

- To delete a resource group, use the **Remove-AzureResourceGroup** cmdlet. This cmdlet deletes the resource group and its resources.

		PS C:\ps-test> Remove-AzureResourceGroup -Name TestRG
		
		Confirm
		Are you sure you want to remove resource group 'TestRG'
		[Y] Yes  [N] No  [S] Suspend  [?] Help (default is "Y"): Y


## Troubleshoot a Resource Group
As you experiment with the cmdlets in the AzureResourceManager modules, you are likely to encounter errors. Use the tips in this section to resolve them.

### Preventing errors

The AzureResourceManager module includes cmdlets that help you to prevent errors.


- **Get-AzureLocation**: This cmdlet gets the locations that support each type of resource. Before you enter a location for a resource, use this cmdlet to verify that the location supports the resource type.


- **Test-AzureResourceGroupTemplate**: Test your template and template parameter before you use them. Enter a custom or gallery template and the template parameter values you plan to use. This cmdlet tests whether the template is internally consistent and whether your parameter value set matches the template. 



### Fixing errors

- **Get-AzureResourceGroupLog**: This cmdlet gets the entries in the log for each  deployment of the resource group. If something goes wrong, begin by examining the deployment logs. 

- **Verbose and Debug**:  The cmdlets in the AzureResourceManager module call REST APIs that do the actual work. To see the messages that the APIs return, set the $DebugPreference variable to "Continue" and use the Verbose common parameter in your commands. The messages often provide vital clues about the cause of any failures.

- **Your Azure credentials have not been set up or have expired**:  To refresh the credentials in your Windows PowerShell session, use the Add-AzureAccount cmdlet. The credentials in a publish settings file are not sufficient for the cmdlets in the AzureResourceManager module.


## Next Steps
To learn more about using Windows PowerShell with Resource Manager:
 
- [Azure Resource Manager Cmdlets](http://go.microsoft.com/fwlink/?LinkID=394765&clcid=0x409): Learn to use the cmdlets in the AzureResourceManager module.
- [Using Resource groups to manage your Azure resources](../azure-preview-portal-using-resource-groups): Learn how to create and manage resource groups in the Azure Management Portal.
- [Using the Azure Cross-Platform Command-Line Interface with the Resource Manager](../xplat-cli-azure-resource-manager/): Learn how to create and manage resource groups with command-line tools that work on many operating system platforms. 
- [Azure blog](http://azure.microsoft.com/blog/): Learn about new features in Azure.
- [Windows PowerShell blog](http://blogs.msdn.com/powershell): Learn about new features in Windows PowerShell.
- ["Hey, Scripting Guy!" Blog](http://blogs.technet.com/b/heyscriptingguy/): Get real-world tips and tricks from the Windows PowerShell community.
>>>>>>> 6089241c
<|MERGE_RESOLUTION|>--- conflicted
+++ resolved
@@ -1,4 +1,3 @@
-<<<<<<< HEAD
 <properties 
 	pageTitle="Using Windows PowerShell with Resource Manager" 
 	description="Use Windows PowerShell to create a resource group" 
@@ -100,11 +99,11 @@
 
 2. Use the **Switch-AzureMode** cmdlet to import the cmdlets in the AzureResourceManager and AzureProfile modules. 
 
-        PS C:\> Switch-AzureMode AzureResourceManager`
+        PS C:\> Switch-AzureMode AzureResourceManager
 
 3. To add your Azure account to the Windows PowerShell session, use the **Add-AzureAccount** cmdlet. 
 
-        PS C:\> Add-AzureAccount`
+        PS C:\> Add-AzureAccount
 
 The cmdlet prompts you for the login credentials for your Azure account. After logging in, it downloads your account settings so they are available to Windows PowerShell. 
 
@@ -153,13 +152,13 @@
 
 The **parameters** section of the template is a collection of the parameters that are defined in all of the resources. It includes property values you can provide when setting up your resource group.
 
-	"parameters": {
+    "parameters": {
       "siteName": {
-      "type": "string"
-    }, 
+        "type": "string"
+      },
       "hostingPlanName": {
-      "type": "string"
-    },
+        "type": "string"
+      },
       "siteLocation": {
         "type": "string"
       },
@@ -168,9 +167,9 @@
 
 Some parameters have a default value. When you use the template, you are not required to supply values for these parameters. If you do not specify a value, the default value is used. 
 
-	"collation": {
-	      "type": "string",
-	      "defaultValue": "SQL_Latin1_General_CP1_CI_AS"
+    "collation": {
+      "type": "string",
+      "defaultValue": "SQL_Latin1_General_CP1_CI_AS"
     },
 
 When parameters that have enumerated values, the valid values are listed with the parameter. For example, the **sku** parameter can take values of Free, Shared, Basic, or Standard. If you don't specify a value for the **sku** parameter, it uses the default value, Free.
@@ -211,7 +210,7 @@
           "maxSizeBytes": "[parameters('maxSizeBytes')]",
           "requestedServiceObjectiveId": "[parameters('requestedServiceObjectiveId')]"
         }
-      },
+    },
 
 
 We're almost ready to use the template, but before we do, we need to find locations for each of the resources.
@@ -430,438 +429,4 @@
 - [Using the Azure Cross-Platform Command-Line Interface with the Resource Manager](../xplat-cli-azure-resource-manager/): Learn how to create and manage resource groups with command-line tools that work on many operating system platforms. 
 - [Azure blog](http://azure.microsoft.com/blog/): Learn about new features in Azure.
 - [Windows PowerShell blog](http://blogs.msdn.com/powershell): Learn about new features in Windows PowerShell.
-- ["Hey, Scripting Guy!" Blog](http://blogs.technet.com/b/heyscriptingguy/): Get real-world tips and tricks from the Windows PowerShell community.
-=======
-<properties 
-	pageTitle="Using Windows PowerShell with Resource Manager" 
-	description="Use Windows PowerShell to create a resource group" 
-	services="" 
-	documentationCenter="" 
-	authors="tfitzmac" 
-	manager="wpickett" 
-	editor="mollybos"/>
-
-<tags 
-	ms.service="multiple" 
-	ms.workload="multiple" 
-	ms.tgt_pltfrm="powershell" 
-	ms.devlang="na" 
-	ms.topic="article" 
-	ms.date="03/13/2015" 
-	ms.author="tomfitz"/>
-
-# Using Windows PowerShell with Resource Manager #
-
-<div class="dev-center-tutorial-selector sublanding"><a href="/documentation/articles/powershell-azure-resource-manager.md" title="Windows PowerShell" class="current">Windows PowerShell</a><a href="/documentation/articles/xplat-cli-azure-resource-manager.md" title="Cross-Platform CLI">Cross-Platform CLI</a></div>
-
-## Introduction
-
-Resource Manager introduces an entirely new way of thinking about your Azure resources. Instead of creating and managing individual resources, you begin by imagining a complex service, such as a blog, a photo gallery, a SharePoint portal, or a wiki. You use a template -- a resource model of the service --  to create a resource group with the resources that you need to support the service. Then, you can manage and deploy that resource group as a logical unit. 
-
-In this tutorial, you learn how to use Windows PowerShell with Resource Manager for Microsoft Azure. It walks you through the process of creating and deploying a resource group for an Azure-hosted website (or web application) with a SQL database, complete with all of the resources that you need to support it.
-
-**Estimated time to complete:** 15 minutes
-
-
-## Prerequisites
-
-Before you can use Windows PowerShell with Resource Manager, you must have the following:
-
-- Windows PowerShell, Version 3.0 or 4.0. To find the version of Windows PowerShell, type:`$PSVersionTable` and verify that the value of `PSVersion` is 3.0 or 4.0. To install a compatible version, see [Windows Management Framework 3.0 ](http://www.microsoft.com/download/details.aspx?id=34595) or [Windows Management Framework 4.0](http://www.microsoft.com/download/details.aspx?id=40855).
-	
-- Azure PowerShell version 0.8.0 or later. To install the latest version and associate it with your Azure subscription, see [How to install and configure Azure PowerShell](../powershell-install-configure/).
-
-This tutorial is designed for Windows PowerShell beginners, but it assumes that you understand the basic concepts, such as modules, cmdlets, and sessions. For more information about Windows PowerShell, see [Getting Started with Windows PowerShell](http://technet.microsoft.com/library/hh857337.aspx).
-
-To get detailed help for any cmdlet that you see in this tutorial, use the Get-Help cmdlet. 
-
-	Get-Help <cmdlet-name> -Detailed
-
-For example, to get help for the Add-AzureAccount cmdlet, type:
-
-	Get-Help Add-AzureAccount -Detailed
-
-## About the Azure PowerShell Modules
-Beginning in version 0.8.0, the Azure PowerShell installation includes several Windows PowerShell modules. The Azure and Azure Resource Manager modules are not designed to be used in the same Windows PowerShell session. To make it easy to switch between them, we have added a new cmdlet, **Switch-AzureMode**, to the Azure Profile module.
-
-When you use Azure PowerShell, the cmdlets in the Azure module are imported by default. To switch to the Azure Resource Manager module, use the Switch-AzureMode cmdlet. It removes the Azure module from your session and imports the Azure Resource Manager and Azure Profile modules.
-
-To switch to the AzureResoureManager module, type:
-
-    PS C:\> Switch-AzureMode -Name AzureResourceManager
-
-To switch back to the Azure module, type:
-
-    PS C:\> Switch-AzureMode -Name AzureServiceManagement
-
-By default, Switch-AzureMode affects only the current session. To make the switch effective in all Windows PowerShell sessions, use the **Global** parameter of Switch-AzureMode.
-
-For help with the Switch-AzureMode cmdlet, type: `Get-Help Switch-AzureMode` or see [Switch-AzureMode](http://go.microsoft.com/fwlink/?LinkID=394398).
-  
-To get a list of cmdlets in the AzureResourceManager module with a help synopsis, type: 
-
-    PS C:\> Get-Command -Module AzureResourceManager | Get-Help | Format-Table Name, Synopsis
-
-The output will look similar to the following excerpt:
-
-	Name                                   Synopsis
-	----                                   --------
-	Add-AlertRule                          Adds or updates an alert rule of either metric, event, o...
-	Add-AzureAccount                       Adds the Azure account to Windows PowerShell
-	Add-AzureEnvironment                   Creates an Azure environment
-	Add-AzureKeyVaultKey                   Creates a key in a vault or imports a key into a vault.
-        ...
-
-To get full help for a cmdlet, type a command with the format:
-
-	Get-Help <cmdlet-name> -Full
-
-For example, 
-
-	Get-Help Get-AzureLocation -Full
-
-For the full set of Azure Resource Manager commands, see [Azure Resource Manager Cmdlets](http://go.microsoft.com/fwlink/?LinkID=394765). 
-  
-## Create a resource group
-
-This section of the tutorial guides you through the process of creating and deploying a resource group for a website with a SQL database. 
-
-You don't need to be an expert in Azure, SQL, websites, or resource management to do this task. The templates provide a model of the resource group with all of the resources that you're likely to need. And because we're using Windows PowerShell to automate the tasks, you can use these process as a model for scripting large-scale tasks.
-
-### Step 1: Switch to Azure Resource Manager 
-1. Start Windows PowerShell. You can use any host program that you like, such as the Windows PowerShell console or Windows PowerShell ISE.
-
-2. Use the **Switch-AzureMode** cmdlet to import the cmdlets in the AzureResourceManager and AzureProfile modules. 
-
-        PS C:\> Switch-AzureMode AzureResourceManager
-
-3. To add your Azure account to the Windows PowerShell session, use the **Add-AzureAccount** cmdlet. 
-
-        PS C:\> Add-AzureAccount
-
-The cmdlet prompts you for the login credentials for your Azure account. After logging in, it downloads your account settings so they are available to Windows PowerShell. 
-
-The account settings expire, so you need to refresh them occasionally. To refresh the account settings, run **Add-AzureAccount** again. 
-
->[AZURE.NOTE] The AzureResourceManager module requires Add-AzureAccount. A Publish Settings file is not sufficient.     
-
-
-
-### Step 2: Select a gallery template
-
-There are several ways to create a resource group and its resources, but the easiest way  is to use a resource group template. A *resource group template* is JSON string that defines the resources in a resource group. The string includes placeholders called "parameters" for user-defined values, like names and sizes.
-
-Azure hosts a gallery of resource group templates and you can create your own templates, either from scratch or by editing a gallery template. In this tutorial, we'll use a gallery template. 
-
-To see all of the templates in the Azure resource group template gallery, use the **Get-AzureResourceGroupGalleryTemplate** cmdlet; however, this command returns a large number of templates. To see a more manageable number of templates, specify a publisher parameter. 
-
-At the Windows Powershell prompt, type:
-    
-    PS C:\> Get-AzureResourceGroupGalleryTemplate -Publisher Microsoft
-
-The cmdlet returns a list of gallery templates with Microsoft as the publisher. You use the **Identity** property to identify the template in the commands.
-
-The Microsoft.WebSiteSQLDatabase.0.2.6-preview template looks interesting. When you run the command, the version of the template may be slightly different because a new version has been released. Use the latest version of the tempalte. To get more information about a gallery template, use the **Identity** parameter. The value of the Identity parameter is Identity of the template.
-
-    PS C:\> Get-AzureResourceGroupGalleryTemplate -Identity Microsoft.WebSiteSQLDatabase.0.2.6-preview
-
-The cmdlet returns an object with much more information about the template, including a summary and description.
-
-This template looks like it will meet our needs. Let's save it to disk and look at it more closely.
-
-### Step 3: Examine the Template
-
-Let's save the template to a JSON file on disk. This step is not required, but it makes it easier to view the template. To save the template, use the **Save-AzureResourceGroupGalleryTemplate** cmdlet. Use its **Identity** parameter to specify the template and the **Path** parameter to specify a path on disk.
-
-Save-AzureResourceGroupGalleryTemplate saves the template and returns the path a file name of the JSON template file. 
-
-	PS C:\> Save-AzureResourceGroupGalleryTemplate -Identity Microsoft.WebSiteSQLDatabase.0.2.6-preview -Path C:\Azure\Templates\New_WebSite_And_Database.json
-
-	Path
-	----
-	C:\Azure\Templates\New_WebSite_And_Database.json
-
-
-You can view the template file in a text editor, such as Notepad. Each template has a **parameters** section and a **resources** section.
-
-The **parameters** section of the template is a collection of the parameters that are defined in all of the resources. It includes property values you can provide when setting up your resource group.
-
-    "parameters": {
-      "siteName": {
-        "type": "string"
-      },
-      "hostingPlanName": {
-        "type": "string"
-      },
-      "siteLocation": {
-        "type": "string"
-      },
-      ...
-    }
-
-Some parameters have a default value. When you use the template, you are not required to supply values for these parameters. If you do not specify a value, the default value is used. 
-
-    "collation": {
-      "type": "string",
-      "defaultValue": "SQL_Latin1_General_CP1_CI_AS"
-    },
-
-When parameters that have enumerated values, the valid values are listed with the parameter. For example, the **sku** parameter can take values of Free, Shared, Basic, or Standard. If you don't specify a value for the **sku** parameter, it uses the default value, Free.
-
-    "sku": {
-      "type": "string",
-      "allowedValues": [
-        "Free",
-        "Shared",
-        "Basic",
-        "Standard"
-      ],
-      "defaultValue": "Free"
-    },
-
-
-Note that the **administratorLoginPassword** parameter uses a secure string, not plain text. When you provide a value for a secure string, the value is obscured. 
-
-	"administratorLoginPassword": {
-      "type": "securestring"
-    },
-
-The **resources** section of the template lists the resources that the template creates. This template creates a SQL database server and SQL database, a server farm and website, and several management settings.
-  
-The definition of each resource includes its properties, such as name, type and location, and parameters for user-defined values. For example, this section of the template defines the SQL database. It includes parameters for the database name ([parameters('databaseName')]), the database server location [parameters('serverLocation')], and the collation property [parameters('collation')].
-
-    {
-        "name": "[parameters('databaseName')]",
-        "type": "databases",
-        "location": "[parameters('serverLocation')]",
-        "apiVersion": "2.0",
-        "dependsOn": [
-          "[concat('Microsoft.Sql/servers/', parameters('serverName'))]"
-        ],
-        "properties": {
-          "edition": "[parameters('edition')]",
-          "collation": "[parameters('collation')]",
-          "maxSizeBytes": "[parameters('maxSizeBytes')]",
-          "requestedServiceObjectiveId": "[parameters('requestedServiceObjectiveId')]"
-        }
-    },
-
-
-We're almost ready to use the template, but before we do, we need to find locations for each of the resources.
-
-### Step 4: Get resource type locations
-
-Most templates ask you to specify a location for each of the resources in a resource group. Every resource is located in an Azure data center, but not every Azure data center supports every resource type. 
-
-Select any location that supports the resource type. The resources in a resource group do not need to be in the same location, and they do not need to be in the same location as the resource group or the subscription.
-
-To get the locations that support each resource type, use the **Get-AzureLocation** cmdlet. To limit your output to a specific type of of resource, such as ResourceGroup, use:
-
-    Get-AzureLocation | Where-Object Name -eq "ResourceGroup" | Format-Table Name, LocationsString -Wrap
-
-The output will look similar to:
-
-    Name                                 LocationsString
-    ----                                 ---------------
-    ResourceGroup                        East Asia, South East Asia, East US, West US, North
-                                         Central US, South Central US, Central US, North Europe,
-                                         West Europe
-
-Now, we have the information that we need to create the resource group.
-
-### Step 5: Create a resource group
- 
-In this step, we'll use the resource group template to create the resource group. For reference, open the New_WebSite_And_Database.json file on disk and follow along. The template file can be very helpful for determining parameter values to pass, such as the correct ApiVersion for a resource.
-
-To create a resource group, use the **New-AzureResourceGroup** cmdlet.
-
-The command uses the **Name** parameter to specify a name for the resource group and the **Location** parameter to specify its location. Use the output of **Get-AzureLocation** to select a location for the resource group. It uses the **GalleryTemplateIdentity** parameter to specify the gallery template.
-
-	PS C:\> New-AzureResourceGroup -Name TestRG1 -Location "East Asia" -GalleryTemplateIdentity Microsoft.WebSiteSQLDatabase.0.2.6-preview
-            ....
-
-As soon as you type the template name, New-AzureResourceGroup fetches the template, parses it, and adds the template parameters to the command dynamically. This makes it very easy to specify the template parameter values. And, if you forget a required parameter value, Windows PowerShell prompts you for the value.
-
-**Dynamic Template Parameters**
-
-To get the parameters, type a minus sign (-) to indicate a parameter name and then press the TAB key. Or, type the first few letters of a parameter name, such as siteName and then press the TAB key. 
-
-    PS C:\> New-AzureResourceGroup -Name TestRG1 -Location "East Asia" -GalleryTemplateIdentity Microsoft.WebSiteSQLDatabase.0.2.6-preview -si<TAB>
-
-Windows PowerShell completes the parameter name. To cycle through the parameter names, press TAB repeatedly.
-
-    PS C:\> New-AzureResourceGroup -Name TestRG1 -Location "East Asia" -GalleryTemplateIdentity Microsoft.WebSiteSQLDatabase.0.2.6-preview -siteName 
-
-Enter a name for the website and repeat the TAB process for each of the parameters. The parameters with a default value are optional. To accept the default value, omit the parameter from the command. 
-
-When a template parameter has enumerated values, such as the sku parameter in this template, to cycle through the parameter values, press the TAB key.
-
-    PS C:\> New-AzureResourceGroup -Name TestRG1 -Location "East Asia" -GalleryTemplateIdentity Microsoft.WebSiteSQLDatabase.0.2.6-preview -siteName TestSite -sku <TAB>
-
-    PS C:\> New-AzureResourceGroup -Name TestRG1 -Location "East Asia" -GalleryTemplateIdentity Microsoft.WebSiteSQLDatabase.0.2.6-preview -siteName TestSite -sku Basic<TAB>
-
-    PS C:\> New-AzureResourceGroup -Name TestRG1 -Location "East Asia" -GalleryTemplateIdentity Microsoft.WebSiteSQLDatabase.0.2.6-preview -siteName TestSite -sku Free<TAB>
-
-Here is an example of a New-AzureResourceGroup command that specifies only the required template parameters and the **Verbose** common parameter. Note that the **administratorLoginPassword** is omitted. (The backtick (`) is the Windows PowerShell line continuation character.)
-
-	PS C:\> New-AzureResourceGroup `
-	-Name TestRG `
-	-Location "East Asia" `
-	-GalleryTemplateIdentity Microsoft.WebSiteSQLDatabase.0.2.6-preview `
-	-siteName TestSite `
-	-hostingPlanName TestPlan `
-	-siteLocation "North Europe" `
-	-serverName testserver `
-	-serverLocation "West US" `
-	-administratorLogin Admin01 `
-	-databaseName TestDB `
-	-Verbose
-
-When you enter the command, you are prompted for the missing mandatory parameter, **administratorLoginPassword**. And, when you type the password, the secure string value is obscured. This strategy eliminates the risk of providing a password in plain text.
-
-	cmdlet New-AzureResourceGroup at command pipeline position 1
-	Supply values for the following parameters:
-	(Type !? for Help.)
-	administratorLoginPassword: **********
-
-**New-AzureResourcGroup** returns the resource group that it created and deployed. Here is the output of the command, including the verbose output.
-
-	VERBOSE: 3:47:30 PM - Create resource group 'TestRG' in location 'East Asia'
-	VERBOSE: 3:47:30 PM - Template is valid.
-	VERBOSE: 3:47:31 PM - Create template deployment 'Microsoft.WebSiteSQLDatabase.0.2.6-preview'
-	using template https://gallerystoreprodch.blob.core.windows.net/prod-microsoft-windowsazure-gallery/8D6B920B-10F4-4B5A-B3DA-9D398FBCF3EE.PUBLICGALLERYITEMS.Microsoft.WebSiteSQLDatabase.0.2.6-preview/DeploymentTemplates/Website_NewHostingPlan_SQL_NewDB-Default.json.
-	VERBOSE: 3:47:43 PM - Resource Microsoft.Sql/servers 'testserver' provisioning status is succeeded
-	VERBOSE: 3:47:43 PM - Resource Microsoft.Web/serverFarms 'TestPlan' provisioning status is
-	succeeded
-	VERBOSE: 3:47:47 PM - Resource Microsoft.Sql/servers/databases 'testserver/TestDB' provisioning status is succeeded
-	VERBOSE: 3:47:47 PM - Resource microsoft.insights/autoscalesettings 'TestPlan-TestRG'
-	provisioning status is succeeded
-	VERBOSE: 3:47:47 PM - Resource Microsoft.Sql/servers/firewallrules
-	'testserver/AllowAllWindowsAzureIps' provisioning status is succeeded
-	VERBOSE: 3:47:50 PM - Resource Microsoft.Web/Sites 'TestSite' provisioning status is succeeded
-	VERBOSE: 3:47:54 PM - Resource Microsoft.Web/Sites/config 'TestSite/web' provisioning status is succeeded
-	VERBOSE: 3:47:54 PM - Resource microsoft.insights/alertrules 'ServerErrors-TestSite' provisioning
-	status is succeeded
-	VERBOSE: 3:47:57 PM - Resource microsoft.insights/components 'TestSite' provisioning status is succeeded
-	
-	
-	ResourceGroupName : TestRG
-	Location          : eastasia
-	ProvisioningState : Succeeded
-	Resources         :
-                    Name                   Type                                  Location
-                    =====================  ====================================  =========
-                    ServerErrors-TestSite  microsoft.insights/alertrules         eastus
-                    TestPlan-TestRG        microsoft.insights/autoscalesettings  eastus
-                    TestSite               microsoft.insights/components         centralus
-                    testserver             Microsoft.Sql/servers                 westus
-                    TestDB                 Microsoft.Sql/servers/databases       westus
-                    TestPlan               Microsoft.Web/serverFarms             westus
-                    TestSite               Microsoft.Web/sites                   westus
-
-
-In just a few steps, we created and deployed the resources required for a complex website. 
-The gallery template provided almost all of the information that we needed to do this task.
-And, the task is easily automated. 
-
-## Manage a Resource Group
-
-After creating a resource group, you can use the cmdlets in the AzureResourceManager module to manage the resource group, change it, add resources to it, remove it.
-
-- To get the resource groups in your subscription, use the **Get-AzureResourceGroup** cmdlet:
-
-		PS C:>Get-AzureResourceGroup
-
-		ResourceGroupName : TestRG
-		Location          : eastasia
-		ProvisioningState : Succeeded
-		Resources         :
-	                    Name                   Type                                  Location
-	                    =====================  ====================================  =========
-	                    ServerErrors-TestSite  microsoft.insights/alertrules         eastus
-	                    TestPlan-TestRG        microsoft.insights/autoscalesettings  eastus
-	                    TestSite               microsoft.insights/components         centralus
-	                    testserver             Microsoft.Sql/servers                 westus
-	                    TestDB                 Microsoft.Sql/servers/databases       westus
-	                    TestPlan               Microsoft.Web/serverFarms             westus
-	                    TestSite               Microsoft.Web/sites                   westus
-
-- To get the resources in the resource group, use the **Get-AzureResource** cmdlet and its ResourceGroupName parameter. Without parameters, Get-AzureResource gets all resources in your Azure subscription.
-
-		PS C:\> Get-AzureResource -ResourceGroupName TestRG
-		
-		Name                   ResourceType                          Location
-		----                   ------------                          --------
-		ServerErrors-TestSite  microsoft.insights/alertrules         eastus
-	    TestPlan-TestRG        microsoft.insights/autoscalesettings  eastus
-	    TestSite               microsoft.insights/components         centralus
-	    testserver             Microsoft.Sql/servers                 westus
-	    TestDB                 Microsoft.Sql/servers/databases       westus
-	    TestPlan               Microsoft.Web/serverFarms             westus
-	    TestSite               Microsoft.Web/sites                   westus
-
-
-
-- To add a resource to the resource group, use the **New-AzureResource** cmdlet. This command adds a new website to the TestRG resource group. This command is a bit more complex, because it does not use a template. 
-
-        PS C:\>New-AzureResource -Name TestSite2 -Location "North Europe" -ResourceGroupName TestRG -ResourceType "Microsoft.Web/sites" -ApiVersion 2014-06-01 -PropertyObject @{"name" = "TestSite2"; "siteMode"= "Limited"; "computeMode" = "Shared"}
-
-- To add a new template-based deployment to the resource group, use the **New-AzureResourceGroupDeployment** command. 
-
-		PS C:\>New-AzureResourceGroupDeployment ` 
-		-ResourceGroupName TestRG `
-		-GalleryTemplateIdentity Microsoft.WebSite.0.2.6-preview `
-		-siteName TestWeb2 `
-		-hostingPlanName TestDeploy2 `
-		-siteLocation "North Europe" 
-
-
-- To delete a resource from the resource group, use the **Remove-AzureResource** cmdlet. This cmdlet deletes the resource, but does not delete the resource group.
-
-	This command removes the TestSite2 website from the TestRG resource group.
-
-		Remove-AzureResource -Name TestSite2 -ResourceGroupName TestRG -ResourceType "Microsoft.Web/sites" -ApiVersion 2014-06-01
-
-- To delete a resource group, use the **Remove-AzureResourceGroup** cmdlet. This cmdlet deletes the resource group and its resources.
-
-		PS C:\ps-test> Remove-AzureResourceGroup -Name TestRG
-		
-		Confirm
-		Are you sure you want to remove resource group 'TestRG'
-		[Y] Yes  [N] No  [S] Suspend  [?] Help (default is "Y"): Y
-
-
-## Troubleshoot a Resource Group
-As you experiment with the cmdlets in the AzureResourceManager modules, you are likely to encounter errors. Use the tips in this section to resolve them.
-
-### Preventing errors
-
-The AzureResourceManager module includes cmdlets that help you to prevent errors.
-
-
-- **Get-AzureLocation**: This cmdlet gets the locations that support each type of resource. Before you enter a location for a resource, use this cmdlet to verify that the location supports the resource type.
-
-
-- **Test-AzureResourceGroupTemplate**: Test your template and template parameter before you use them. Enter a custom or gallery template and the template parameter values you plan to use. This cmdlet tests whether the template is internally consistent and whether your parameter value set matches the template. 
-
-
-
-### Fixing errors
-
-- **Get-AzureResourceGroupLog**: This cmdlet gets the entries in the log for each  deployment of the resource group. If something goes wrong, begin by examining the deployment logs. 
-
-- **Verbose and Debug**:  The cmdlets in the AzureResourceManager module call REST APIs that do the actual work. To see the messages that the APIs return, set the $DebugPreference variable to "Continue" and use the Verbose common parameter in your commands. The messages often provide vital clues about the cause of any failures.
-
-- **Your Azure credentials have not been set up or have expired**:  To refresh the credentials in your Windows PowerShell session, use the Add-AzureAccount cmdlet. The credentials in a publish settings file are not sufficient for the cmdlets in the AzureResourceManager module.
-
-
-## Next Steps
-To learn more about using Windows PowerShell with Resource Manager:
- 
-- [Azure Resource Manager Cmdlets](http://go.microsoft.com/fwlink/?LinkID=394765&clcid=0x409): Learn to use the cmdlets in the AzureResourceManager module.
-- [Using Resource groups to manage your Azure resources](../azure-preview-portal-using-resource-groups): Learn how to create and manage resource groups in the Azure Management Portal.
-- [Using the Azure Cross-Platform Command-Line Interface with the Resource Manager](../xplat-cli-azure-resource-manager/): Learn how to create and manage resource groups with command-line tools that work on many operating system platforms. 
-- [Azure blog](http://azure.microsoft.com/blog/): Learn about new features in Azure.
-- [Windows PowerShell blog](http://blogs.msdn.com/powershell): Learn about new features in Windows PowerShell.
-- ["Hey, Scripting Guy!" Blog](http://blogs.technet.com/b/heyscriptingguy/): Get real-world tips and tricks from the Windows PowerShell community.
->>>>>>> 6089241c
+- ["Hey, Scripting Guy!" Blog](http://blogs.technet.com/b/heyscriptingguy/): Get real-world tips and tricks from the Windows PowerShell community.