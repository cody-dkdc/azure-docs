--- conflicted
+++ resolved
@@ -1,375 +1,354 @@
-<properties 
-	pageTitle="Use Script Action in HDInsight to install Giraph on Hadoop cluster| Azure" 
-	description="Learn how to customize HDInsight cluster to install Giraph. You'll use a Script Action configuration option to use a script to install Giraph" 
-	services="hdinsight" 
-	documentationCenter="" 
-	authors="nitinme" 
-	manager="paulettm" 
-	editor="cgronlun"/>
-
-<tags 
-	ms.service="hdinsight" 
-	ms.workload="big-data" 
-	ms.tgt_pltfrm="na" 
-	ms.devlang="na" 
-	ms.topic="article" 
-	ms.date="03/03/2015" 
-	ms.author="nitinme"/>
-
-# Install and use Giraph on HDInsight Hadoop clusters
-
-You can install Giraph on any type of cluster in Hadoop on Azure HDInsight by using **Script Action** cluster customization. Script Action lets you run scripts to customize a cluster, only when the cluster is being created. For more information, see [Customize HDInsight clusters using Script Action][hdinsight-cluster-customize].
-
-In this topic, you will learn how to install Giraph by using Script Action. Once you have installed Giraph, you'll also learn how to use Giraph for most typical applications, which is to process large-scale graphs.
-
-
-## <a name="whatis"></a>What is Giraph?
-
-<a href="http://giraph.apache.org/" target="_blank">Apache Giraph</a> allows you to perform graph processing by using Hadoop, and can be used with Azure HDInsight. Graphs model relationships between objects, such as the connections between routers on a large network like the Internet, or relationships between people on social networks (sometimes referred to as a social graph). Graph processing allows you to reason about the relationships between objects in a graph, such as:
-
-- Identifying potential friends based on your current relationships.
-- Identifying the shortest route between two computers in a network.
-- Calculating the page rank of webpages.
-
-   
-## <a name="install"></a>How do I install Giraph?
-
-A sample script to install Giraph on an HDInsight cluster is available from a read-only Azure storage blob at [https://hdiconfigactions.blob.core.windows.net/giraphconfigactionv01/giraph-installer-v01.ps1](https://hdiconfigactions.blob.core.windows.net/giraphconfigactionv01/giraph-installer-v01.ps1). This section provides instructions on how to use the sample script while provisioning the cluster by using the Azure portal. 
-
-<<<<<<< HEAD
-> [AZURE.NOTE] The sample script works only with HDInsight cluster version 3.1. For more information on HDInsight cluster versions, see [HDInsight cluster versions](http://azure.microsoft.com/documentation/articles/hdinsight-component-versioning/).
-
-1. Start provisioning a cluster by using the **CUSTOM CREATE** option, as described at [Provisioning a cluster using custom options](http://azure.microsoft.com/documentation/articles/hdinsight-provision-clusters/#portal). 
-=======
-> [AZURE.NOTE] The sample script works only with HDInsight cluster version 3.1. For more information on HDInsight cluster versions, see [HDInsight cluster versions](hdinsight-component-versioning.md).
-
-1. Start provisioning a cluster by using the **CUSTOM CREATE** option, as described at [Provisioning a cluster using custom options](hdinsight-provision-clusters.md#portal). 
->>>>>>> 8f5664f7
-2. On the **Script Actions** page of the wizard, click **add script action** to provide details about the script action, as shown below:
-
-	![Use Script Action to customize a cluster](./media/hdinsight-hadoop-giraph-install/hdi-script-action-giraph.png "Use Script Action to customize a cluster")
-	
-	<table border='1'>
-		<tr><th>Property</th><th>Value</th></tr>
-		<tr><td>Name</td>
-			<td>Specify a name for the script action. For example, <b>Install Giraph</b>.</td></tr>
-		<tr><td>Script URI</td>
-			<td>Specify the Uniform Resource Identifier (URI) to the script that is invoked to customize the cluster. For example, <i>https://hdiconfigactions.blob.core.windows.net/giraphconfigactionv01/giraph-installer-v01.ps1</i></td></tr>
-		<tr><td>Node Type</td>
-			<td>Specify the nodes on which the customization script is run. You can choose <b>All nodes</b>, <b>Head nodes only</b>, or <b>Worker nodes only</b>.
-		<tr><td>Parameters</td>
-			<td>Specify the parameters, if required by the script. The script to install Giraph does not require any parameters, so you can leave this blank.</td></tr>
-	</table>	
-
-	You can add more than one script action to install multiple components on the cluster. After you have added the scripts, click the checkmark to start provisioning the cluster.
-
-You can also use the script to install Giraph on HDInsight by using Azure PowerShell or the HDInsight .NET SDK. Instructions for these procedures are provided later in this topic.
-
-## <a name="usegiraph"></a>How do I use Giraph in HDInsight?
-
-We use the SimpleShortestPathsComputation example to demonstrate the basic <a href = "http://people.apache.org/~edwardyoon/documents/pregel.pdf">Pregel</a> implementation for finding the shortest path between objects in a graph. Use the following steps to upload the sample data and the sample jar, run a job by using the SimpleShortestPathsComputation example, and then view the results.
-
-1. Upload a sample data file to Azure Blob storage. On your local workstation, create a new file named **tiny_graph.txt**. It should contain the following lines:
-
-		[0,0,[[1,1],[3,3]]]
-		[1,0,[[0,1],[2,2],[3,1]]]
-		[2,0,[[1,2],[4,4]]]
-		[3,0,[[0,3],[1,1],[4,4]]]
-		[4,0,[[3,4],[2,4]]]
-
-<<<<<<< HEAD
-	Upload the tiny_graph.txt file to the primary storage for your HDInsight cluster. For instructions on how to upload data, see [Upload data for Hadoop jobs in HDInsight](../hdinsight-upload-data/).
-=======
-	Upload the tiny_graph.txt file to the primary storage for your HDInsight cluster. For instructions on how to upload data, see [Upload data for Hadoop jobs in HDInsight](hdinsight-upload-data.md).
->>>>>>> 8f5664f7
-
-	This data describes a relationship between objects in a directed graph, by using the format [source\_id, source\_value,[[dest\_id], [edge\_value],...]]. Each line represents a relationship between a **source\_id** object and one or more **dest\_id** objects. The **edge\_value** (or weight) can be thought of as the strength or distance of the connection between **source_id** and **dest\_id**.
-
-	Drawn out, and using the value (or weight) as the distance between objects, the above data might look like this:
-
-	![tiny_graph.txt drawn as circles with lines of varying distance between](.\media\hdinsight-hadoop-giraph-install\giraph-graph.png)
-
-	
-
-4. Run the SimpleShortestPathsComputation example. Use the following Azure PowerShell cmdlets to run the example by using the tiny_graph.txt file as input. This requires that you have installed and configured [Azure PowerShell][powershell-install-configure].
-
-		$clusterName = "clustername"
-		# Giraph examples jar
-		$jarFile = "wasb:///example/jars/giraph-examples.jar"
-		# Arguments for this job
-		$jobArguments = "org.apache.giraph.examples.SimpleShortestPathsComputation",
-		                "-ca", "mapred.job.tracker=headnodehost:9010",
-		                "-vif", "org.apache.giraph.io.formats.JsonLongDoubleFloatDoubleVertexInputFormat",
-		                "-vip", "wasb:///example/data/tiny_graph.txt",
-		                "-vof", "org.apache.giraph.io.formats.IdWithValueTextOutputFormat",
-		                "-op",  "wasb:///example/output/shortestpaths",
-		                "-w", "2"
-		# Create the definition
-		$jobDefinition = New-AzureHDInsightMapReduceJobDefinition
-		  -JarFile $jarFile
-		  -ClassName "org.apache.giraph.GiraphRunner"
-		  -Arguments $jobArguments
-		
-		# Run the job, write output to the Azure PowerShell window
-		$job = Start-AzureHDInsightJob -Cluster $clusterName -JobDefinition $jobDefinition
-		Write-Host "Wait for the job to complete ..." -ForegroundColor Green
-		Wait-AzureHDInsightJob -Job $job
-		Write-Host "STDERR"
-		Get-AzureHDInsightJobOutput -Cluster $clusterName -JobId $job.JobId -StandardError
-		Write-Host "Display the standard output ..." -ForegroundColor Green
-		Get-AzureHDInsightJobOutput -Cluster $clusterName -JobId $job.JobId -StandardOutput
-
-	In the above example, replace **clustername** with the name of your HDInsight cluster that has Giraph installed.
-
-5. View the results. Once the job has finished, the results will be stored in two output files in the __wasb:///example/out/shotestpaths__ folder. The files are called __part-m-00001__ and __part-m-00002__. Perform the following steps to download and view the output:
-
-		$subscriptionName = "<SubscriptionName>"       # Azure subscription name
-		$storageAccountName = "<StorageAccountName>"   # Azure Storage account name
-		$containerName = "<ContainerName>"             # Blob storage container name
-
-		# Select the current subscription
-		Select-AzureSubscription $subscriptionName
-		
-		# Create the Storage account context object
-		$storageAccountKey = Get-AzureStorageKey $storageAccountName | %{ $_.Primary }
-		$storageContext = New-AzureStorageContext -StorageAccountName $storageAccountName -StorageAccountKey $storageAccountKey
-
-		# Download the job output to the workstation
-		Get-AzureStorageBlobContent -Container $containerName -Blob example/output/shortestpaths/part-m-00001 -Context $storageContext -Force
-		Get-AzureStorageBlobContent -Container $containerName -Blob example/output/shortestpaths/part-m-00002 -Context $storageContext -Force
-
-	This will create the __example/output/shortestpaths__ directory structure in the current directory on your workstation, and download the two output files to that location.
-
-	Use the __Cat__ cmdlet to display the contents of the files: 
-
-		Cat example/output/shortestpaths/part*
-
-	The output should appear similar to the following:
-
-
-		0	1.0
-		4	5.0
-		2	2.0
-		1	0.0
-		3	1.0
-
-	The SimpleShortestPathComputation example is hard coded to start with object ID 1 and find the shortest path to other objects. So the output should be read as `destination_id distance`, where distance is the value (or weight) of the edges traveled between object ID 1 and the target ID.
-	
-	Visualizing this, you can verify the results by traveling the shortest paths between ID 1 and all other objects. Note that the shortest path between ID 1 and ID 4 is 5. This is the total distance between <span style="color:orange">ID 1 and 3</span>, and then <span style="color:red">ID 3 and 4</span>.
-
-	![Drawing of objects as circles with shortest paths drawn between](.\media\hdinsight-hadoop-giraph-install\giraph-graph-out.png) 
-
-
-## <a name="usingPS"></a>Install Giraph on HDInsight Hadoop clusters by using Azure PowerShell
-
-In this section, we use the **<a href = "http://msdn.microsoft.com/library/dn858088.aspx" target="_blank">Add-AzureHDInsightScriptAction</a>** cmdlet to invoke scripts by using Script Action to customize a cluster. Before proceeding, make sure you have installed and configured Azure PowerShell. For information on configuring a workstation to run Azure Powershell cmdlets for HDInsight, see [Install and configure Azure PowerShell][powershell-install-configure].
-
-Perform the following steps:
-
-1. Open an Azure PowerShell window and declare the following variables:
-
-		# Provide values for these variables
-		$subscriptionName = "<SubscriptionName>"		# Name of the Azure subscription
-		$clusterName = "<HDInsightClusterName>"			# HDInsight cluster name
-		$storageAccountName = "<StorageAccountName>"	# Azure Storage account that hosts the default container
-		$storageAccountKey = "<StorageAccountKey>"      # Key for the Storage account
-		$containerName = $clusterName
-		$location = "<MicrosoftDataCenter>"				# Location of the HDInsight cluster. It must be in the same data center as the Storage account.
-		$clusterNodes = <ClusterSizeInNumbers>			# Number of nodes in the HDInsight cluster
-		$version = "<HDInsightClusterVersion>"          # For example, "3.1"
-	
-2. Specify the configuration values, such as nodes in the cluster and the default storage to be used:
-
-		# Specify the configuration options
-		Select-AzureSubscription $subscriptionName
-		$config = New-AzureHDInsightClusterConfig -ClusterSizeInNodes $clusterNodes
-		$config.DefaultStorageAccount.StorageAccountName="$storageAccountName.blob.core.windows.net"
-		$config.DefaultStorageAccount.StorageAccountKey=$storageAccountKey
-		$config.DefaultStorageAccount.StorageContainerName=$containerName
-	
-3. Use the **Add-AzureHDInsightScriptAction** cmdlet to add a script action to the cluster configuration. Later, when the cluster is being created, the script action gets executed. 
-
-		# Add a script action to the cluster configuration
-		$config = Add-AzureHDInsightScriptAction -Config $config -Name "Install Giraph" -ClusterRoleCollection HeadNode -Uri https://hdiconfigactions.blob.core.windows.net/giraphconfigactionv01/giraph-installer-v01.ps1
-
-	The **Add-AzureHDInsightScriptAction** cmdlet takes the following parameters:
-
-	<table style="border-color: #c6c6c6; border-width: 2px; border-style: solid; border-collapse: collapse;">
-	<tr>
-	<th style="border-color: #c6c6c6; border-width: 2px; border-style: solid; border-collapse: collapse; width:90px; padding-left:5px; padding-right:5px;">Parameter</th>
-	<th style="border-color: #c6c6c6; border-width: 2px; border-style: solid; border-collapse: collapse; width:550px; padding-left:5px; padding-right:5px;">Definition</th></tr>
-	<tr>
-	<td style="border-color: #c6c6c6; border-width: 2px; border-style: solid; border-collapse: collapse; padding-left:5px;">Config</td>
-	<td style="border-color: #c6c6c6; border-width: 2px; border-style: solid; border-collapse: collapse; padding-left:5px; padding-right:5px;">Configuration object to which script action information is added.</td></tr>
-	<tr>
-	<td style="border-color: #c6c6c6; border-width: 2px; border-style: solid; border-collapse: collapse; padding-left:5px;">Name</td>
-	<td style="border-color: #c6c6c6; border-width: 2px; border-style: solid; border-collapse: collapse; padding-left:5px;">Name of the script action.</td></tr>
-	<tr>
-	<td style="border-color: #c6c6c6; border-width: 2px; border-style: solid; border-collapse: collapse; padding-left:5px;">ClusterRoleCollection</td>
-	<td style="border-color: #c6c6c6; border-width: 2px; border-style: solid; border-collapse: collapse; padding-left:5px;">Nodes on which the customization script is run. The valid values are HeadNode (to install on the head node) or DataNode (to install on all the data nodes). You can use either or both values.</td></tr>
-	<tr>
-	<td style="border-color: #c6c6c6; border-width: 2px; border-style: solid; border-collapse: collapse; padding-left:5px;">Uri</td>
-	<td style="border-color: #c6c6c6; border-width: 2px; border-style: solid; border-collapse: collapse; padding-left:5px;">URI to the script that is executed.</td></tr>
-	<tr>
-	<td style="border-color: #c6c6c6; border-width: 2px; border-style: solid; border-collapse: collapse; padding-left:5px;">Parameters</td>
-	<td style="border-color: #c6c6c6; border-width: 2px; border-style: solid; border-collapse: collapse; padding-left:5px;">Parameters required by the script. The sample script used in this topic does not require any parameters, and hence you do not see this parameter in the snippet above.
-	</td></tr>
-	</table>
-	
-4. Finally, start provisioning a customized cluster with Giraph installed:  
-	
-		# Start provisioning a cluster with Giraph installed
-		New-AzureHDInsightCluster -Config $config -Name $clusterName -Location $location -Version $version 
-
-When prompted, enter the credentials for the cluster. It can take several minutes before the cluster is created.
-
-
-## <a name="usingSDK"></a>Install Giraph on HDInsight Hadoop clusters by using the .NET SDK
-
-The HDInsight .NET SDK provides .NET client libraries that make it easier to work with HDInsight from a .NET Framework application. This section provides instructions on how to use Script Action from the SDK to provision a cluster that has Giraph installed. The following procedures must be performed:
-
-- Install the HDInsight .NET SDK
-- Create a self-signed certificate
-- Create a console application
-- Run the application
-
-
-**To install the HDInsight .NET SDK**
-
-You can install the latest published build of the SDK from [NuGet](http://nuget.codeplex.com/wikipage?title=Getting%20Started). The instructions will be shown in the next procedure.
-
-**To create a self-signed certificate**
-
-Create a self-signed certificate, install it on your workstation, and upload it to your Azure subscription. For instructions, see [Create a self-signed certificate](http://go.microsoft.com/fwlink/?LinkId=511138). 
-
-
-**To create a Visual Studio application**
-
-1. Open Visual Studio 2013.
-
-2. From the **File** menu, click **New**, and then click **Project**.
-
-3. From **New Project**, type or select the following values:
-	
-	<table style="border-color: #c6c6c6; border-width: 2px; border-style: solid; border-collapse: collapse;">
-	<tr>
-	<th style="border-color: #c6c6c6; border-width: 2px; border-style: solid; border-collapse: collapse; width:90px; padding-left:5px; padding-right:5px;">Property</th>
-	<th style="border-color: #c6c6c6; border-width: 2px; border-style: solid; border-collapse: collapse; width:90px; padding-left:5px; padding-right:5px;">Value</th></tr>
-	<tr>
-	<td style="border-color: #c6c6c6; border-width: 2px; border-style: solid; border-collapse: collapse; padding-left:5px;">Category</td>
-	<td style="border-color: #c6c6c6; border-width: 2px; border-style: solid; border-collapse: collapse; padding-left:5px; padding-right:5px;">Templates/Visual C#/Windows</td></tr>
-	<tr>
-	<td style="border-color: #c6c6c6; border-width: 2px; border-style: solid; border-collapse: collapse; padding-left:5px;">Template</td>
-	<td style="border-color: #c6c6c6; border-width: 2px; border-style: solid; border-collapse: collapse; padding-left:5px;">Console Application</td></tr>
-	<tr>
-	<td style="border-color: #c6c6c6; border-width: 2px; border-style: solid; border-collapse: collapse; padding-left:5px;">Name</td>
-	<td style="border-color: #c6c6c6; border-width: 2px; border-style: solid; border-collapse: collapse; padding-left:5px;">CreateGiraphCluster</td></tr>
-	</table>
-
-4. Click **OK** to create the project.
-
-5. From the **Tools** menu, click **Nuget Package Manager**, and then click **Package Manager Console**.
-
-6. Run the following command in the console to install the package:
-
-		Install-Package Microsoft.WindowsAzure.Management.HDInsight
-
-	This command adds the .NET libraries and references to them from the current Visual Studio project.
-
-7. From Solution Explorer, double-click **Program.cs** to open it.
-
-8. Add the following using statements to the top of the file:
-
-		using System.Security.Cryptography.X509Certificates;
-		using Microsoft.WindowsAzure.Management.HDInsight;
-		using Microsoft.WindowsAzure.Management.HDInsight.ClusterProvisioning;
-		using Microsoft.WindowsAzure.Management.HDInsight.Framework.Logging;
-	
-9. In the Main() function, copy and paste the following code, and provide values for the variables:
-		
-        var clusterName = args[0];
-
-        // Provide values for the variables
-        string thumbprint = "<CertificateThumbprint>";  
-        string subscriptionId = "<AzureSubscriptionID>";
-        string location = "<MicrosoftDataCenterLocation>";
-        string storageaccountname = "<AzureStorageAccountName>.blob.core.windows.net";
-        string storageaccountkey = "<AzureStorageAccountKey>";
-        string username = "<HDInsightUsername>";
-        string password = "<HDInsightUserPassword>";
-        int clustersize = <NumberOfNodesInTheCluster>;
-
-        // Provide the certificate thumbprint to retrieve the certificate from the certificate store 
-        X509Store store = new X509Store();
-        store.Open(OpenFlags.ReadOnly);
-        X509Certificate2 cert = store.Certificates.Cast<X509Certificate2>().First(item => item.Thumbprint == thumbprint);
-
-        // Create an HDInsight client object
-        HDInsightCertificateCredential creds = new HDInsightCertificateCredential(new Guid(subscriptionId), cert);
-        var client = HDInsightClient.Connect(creds);
-		client.IgnoreSslErrors = true;
-        
-        // Provide the cluster information
-		var clusterInfo = new ClusterCreateParameters()
-        {
-            Name = clusterName,
-            Location = location,
-            DefaultStorageAccountName = storageaccountname,
-            DefaultStorageAccountKey = storageaccountkey,
-            DefaultStorageContainer = clusterName,
-            UserName = username,
-            Password = password,
-            ClusterSizeInNodes = clustersize,
-            Version = "3.1"
-        };        
-
-10. Append the following code to the Main() function to use the [ScriptAction](http://msdn.microsoft.com/library/microsoft.windowsazure.management.hdinsight.clusterprovisioning.data.scriptaction.aspx) class to invoke a custom script to install Giraph:
-
-		// Add the script action to install Giraph
-        clusterInfo.ConfigActions.Add(new ScriptAction(
-          "Install Giraph", // Name of the config action
-          new ClusterNodeType[] { ClusterNodeType.HeadNode }, // List of nodes to install Giraph on
-          new Uri("https://hdiconfigactions.blob.core.windows.net/giraphconfigactionv01/giraph-installer-v01.ps1"), // Location of the script to install Giraph
-		  null //Because the script used does not require any parameters
-        ));
-
-11. Finally, create the cluster:
-
-		client.CreateCluster(clusterInfo);
-
-12. Save changes to the application and build the solution. 
-
-**To run the application**
-
-Open an Azure PowerShell console, navigate to the location where you saved the Visual Studio project, navigate to the \bin\debug directory within the project, and then run the following command:
-
-	.\CreateGiraphCluster <cluster-name>
-
-Provide a cluster name and press ENTER to provision a cluster with Giraph installed.
-
-
-## See also##
-- [Install and use Spark on HDInsight clusters][hdinsight-install-spark] for instructions on how to use cluster customization to install and use Spark on HDInsight Hadoop clusters. Spark is an open-source parallel processing framework that supports in-memory processing to boost the performance of big-data analytic applications.
-- [Install R on HDInsight clusters][hdinsight-install-r] provides instructions on how to use cluster customization to install and use R on HDInsight Hadoop clusters. R is an open-source language and environment for statistical computing. It provides hundreds of built-in statistical functions and its own programming language that combines aspects of functional and object-oriented programming. It also provides extensive graphical capabilities.
-<<<<<<< HEAD
-- [Install Solr on HDInsight clusters](../hdinsight-hadoop-solr-install). Use cluster customization to install Solr on HDInsight Hadoop clusters. Solr allows you to perform powerful search operations on data stored.
-=======
-- [Install Solr on HDInsight clusters](hdinsight-hadoop-solr-install.md). Use cluster customization to install Solr on HDInsight Hadoop clusters. Solr allows you to perform powerful search operations on data stored.
->>>>>>> 8f5664f7
-
-
-
-[tools]: https://github.com/Blackmist/hdinsight-tools
-[aps]: http://azure.microsoft.com/documentation/articles/install-configure-powershell/
-
-<<<<<<< HEAD
-[hdinsight-provision]: ../hdinsight-provision-clusters/
-[hdinsight-install-r]: ../hdinsight-hadoop-r-scripts/
-[hdinsight-install-spark]: ../hdinsight-hadoop-spark-install/
-[hdinsight-cluster-customize]: ../hdinsight-hadoop-customize-cluster
-=======
-[hdinsight-provision]: hdinsight-provision-clusters.md
-[hdinsight-install-r]: hdinsight-hadoop-r-scripts.md
-[hdinsight-install-spark]: hdinsight-hadoop-spark-install.md
-[hdinsight-cluster-customize]: hdinsight-hadoop-customize-cluster.md
->>>>>>> 8f5664f7
+<properties 
+	pageTitle="Use Script Action in HDInsight to install Giraph on Hadoop cluster| Azure" 
+	description="Learn how to customize HDInsight cluster to install Giraph. You'll use a Script Action configuration option to use a script to install Giraph" 
+	services="hdinsight" 
+	documentationCenter="" 
+	authors="nitinme" 
+	manager="paulettm" 
+	editor="cgronlun"/>
+
+<tags 
+	ms.service="hdinsight" 
+	ms.workload="big-data" 
+	ms.tgt_pltfrm="na" 
+	ms.devlang="na" 
+	ms.topic="article" 
+	ms.date="03/03/2015" 
+	ms.author="nitinme"/>
+
+# Install and use Giraph on HDInsight Hadoop clusters
+
+You can install Giraph on any type of cluster in Hadoop on Azure HDInsight by using **Script Action** cluster customization. Script Action lets you run scripts to customize a cluster, only when the cluster is being created. For more information, see [Customize HDInsight clusters using Script Action][hdinsight-cluster-customize].
+
+In this topic, you will learn how to install Giraph by using Script Action. Once you have installed Giraph, you'll also learn how to use Giraph for most typical applications, which is to process large-scale graphs.
+
+
+## <a name="whatis"></a>What is Giraph?
+
+<a href="http://giraph.apache.org/" target="_blank">Apache Giraph</a> allows you to perform graph processing by using Hadoop, and can be used with Azure HDInsight. Graphs model relationships between objects, such as the connections between routers on a large network like the Internet, or relationships between people on social networks (sometimes referred to as a social graph). Graph processing allows you to reason about the relationships between objects in a graph, such as:
+
+- Identifying potential friends based on your current relationships.
+- Identifying the shortest route between two computers in a network.
+- Calculating the page rank of webpages.
+
+   
+## <a name="install"></a>How do I install Giraph?
+
+A sample script to install Giraph on an HDInsight cluster is available from a read-only Azure storage blob at [https://hdiconfigactions.blob.core.windows.net/giraphconfigactionv01/giraph-installer-v01.ps1](https://hdiconfigactions.blob.core.windows.net/giraphconfigactionv01/giraph-installer-v01.ps1). This section provides instructions on how to use the sample script while provisioning the cluster by using the Azure portal. 
+
+> [AZURE.NOTE] The sample script works only with HDInsight cluster version 3.1. For more information on HDInsight cluster versions, see [HDInsight cluster versions](hdinsight-component-versioning.md).
+
+1. Start provisioning a cluster by using the **CUSTOM CREATE** option, as described at [Provisioning a cluster using custom options](hdinsight-provision-clusters.md#portal). 
+2. On the **Script Actions** page of the wizard, click **add script action** to provide details about the script action, as shown below:
+
+	![Use Script Action to customize a cluster](./media/hdinsight-hadoop-giraph-install/hdi-script-action-giraph.png "Use Script Action to customize a cluster")
+	
+	<table border='1'>
+		<tr><th>Property</th><th>Value</th></tr>
+		<tr><td>Name</td>
+			<td>Specify a name for the script action. For example, <b>Install Giraph</b>.</td></tr>
+		<tr><td>Script URI</td>
+			<td>Specify the Uniform Resource Identifier (URI) to the script that is invoked to customize the cluster. For example, <i>https://hdiconfigactions.blob.core.windows.net/giraphconfigactionv01/giraph-installer-v01.ps1</i></td></tr>
+		<tr><td>Node Type</td>
+			<td>Specify the nodes on which the customization script is run. You can choose <b>All nodes</b>, <b>Head nodes only</b>, or <b>Worker nodes only</b>.
+		<tr><td>Parameters</td>
+			<td>Specify the parameters, if required by the script. The script to install Giraph does not require any parameters, so you can leave this blank.</td></tr>
+	</table>	
+
+	You can add more than one script action to install multiple components on the cluster. After you have added the scripts, click the checkmark to start provisioning the cluster.
+
+You can also use the script to install Giraph on HDInsight by using Azure PowerShell or the HDInsight .NET SDK. Instructions for these procedures are provided later in this topic.
+
+## <a name="usegiraph"></a>How do I use Giraph in HDInsight?
+
+We use the SimpleShortestPathsComputation example to demonstrate the basic <a href = "http://people.apache.org/~edwardyoon/documents/pregel.pdf">Pregel</a> implementation for finding the shortest path between objects in a graph. Use the following steps to upload the sample data and the sample jar, run a job by using the SimpleShortestPathsComputation example, and then view the results.
+
+1. Upload a sample data file to Azure Blob storage. On your local workstation, create a new file named **tiny_graph.txt**. It should contain the following lines:
+
+		[0,0,[[1,1],[3,3]]]
+		[1,0,[[0,1],[2,2],[3,1]]]
+		[2,0,[[1,2],[4,4]]]
+		[3,0,[[0,3],[1,1],[4,4]]]
+		[4,0,[[3,4],[2,4]]]
+
+	Upload the tiny_graph.txt file to the primary storage for your HDInsight cluster. For instructions on how to upload data, see [Upload data for Hadoop jobs in HDInsight](hdinsight-upload-data.md).
+
+	This data describes a relationship between objects in a directed graph, by using the format [source\_id, source\_value,[[dest\_id], [edge\_value],...]]. Each line represents a relationship between a **source\_id** object and one or more **dest\_id** objects. The **edge\_value** (or weight) can be thought of as the strength or distance of the connection between **source_id** and **dest\_id**.
+
+	Drawn out, and using the value (or weight) as the distance between objects, the above data might look like this:
+
+	![tiny_graph.txt drawn as circles with lines of varying distance between](.\media\hdinsight-hadoop-giraph-install\giraph-graph.png)
+
+	
+
+4. Run the SimpleShortestPathsComputation example. Use the following Azure PowerShell cmdlets to run the example by using the tiny_graph.txt file as input. This requires that you have installed and configured [Azure PowerShell][powershell-install-configure].
+
+		$clusterName = "clustername"
+		# Giraph examples jar
+		$jarFile = "wasb:///example/jars/giraph-examples.jar"
+		# Arguments for this job
+		$jobArguments = "org.apache.giraph.examples.SimpleShortestPathsComputation",
+		                "-ca", "mapred.job.tracker=headnodehost:9010",
+		                "-vif", "org.apache.giraph.io.formats.JsonLongDoubleFloatDoubleVertexInputFormat",
+		                "-vip", "wasb:///example/data/tiny_graph.txt",
+		                "-vof", "org.apache.giraph.io.formats.IdWithValueTextOutputFormat",
+		                "-op",  "wasb:///example/output/shortestpaths",
+		                "-w", "2"
+		# Create the definition
+		$jobDefinition = New-AzureHDInsightMapReduceJobDefinition
+		  -JarFile $jarFile
+		  -ClassName "org.apache.giraph.GiraphRunner"
+		  -Arguments $jobArguments
+		
+		# Run the job, write output to the Azure PowerShell window
+		$job = Start-AzureHDInsightJob -Cluster $clusterName -JobDefinition $jobDefinition
+		Write-Host "Wait for the job to complete ..." -ForegroundColor Green
+		Wait-AzureHDInsightJob -Job $job
+		Write-Host "STDERR"
+		Get-AzureHDInsightJobOutput -Cluster $clusterName -JobId $job.JobId -StandardError
+		Write-Host "Display the standard output ..." -ForegroundColor Green
+		Get-AzureHDInsightJobOutput -Cluster $clusterName -JobId $job.JobId -StandardOutput
+
+	In the above example, replace **clustername** with the name of your HDInsight cluster that has Giraph installed.
+
+5. View the results. Once the job has finished, the results will be stored in two output files in the __wasb:///example/out/shotestpaths__ folder. The files are called __part-m-00001__ and __part-m-00002__. Perform the following steps to download and view the output:
+
+		$subscriptionName = "<SubscriptionName>"       # Azure subscription name
+		$storageAccountName = "<StorageAccountName>"   # Azure Storage account name
+		$containerName = "<ContainerName>"             # Blob storage container name
+
+		# Select the current subscription
+		Select-AzureSubscription $subscriptionName
+		
+		# Create the Storage account context object
+		$storageAccountKey = Get-AzureStorageKey $storageAccountName | %{ $_.Primary }
+		$storageContext = New-AzureStorageContext -StorageAccountName $storageAccountName -StorageAccountKey $storageAccountKey
+
+		# Download the job output to the workstation
+		Get-AzureStorageBlobContent -Container $containerName -Blob example/output/shortestpaths/part-m-00001 -Context $storageContext -Force
+		Get-AzureStorageBlobContent -Container $containerName -Blob example/output/shortestpaths/part-m-00002 -Context $storageContext -Force
+
+	This will create the __example/output/shortestpaths__ directory structure in the current directory on your workstation, and download the two output files to that location.
+
+	Use the __Cat__ cmdlet to display the contents of the files: 
+
+		Cat example/output/shortestpaths/part*
+
+	The output should appear similar to the following:
+
+
+		0	1.0
+		4	5.0
+		2	2.0
+		1	0.0
+		3	1.0
+
+	The SimpleShortestPathComputation example is hard coded to start with object ID 1 and find the shortest path to other objects. So the output should be read as `destination_id distance`, where distance is the value (or weight) of the edges traveled between object ID 1 and the target ID.
+	
+	Visualizing this, you can verify the results by traveling the shortest paths between ID 1 and all other objects. Note that the shortest path between ID 1 and ID 4 is 5. This is the total distance between <span style="color:orange">ID 1 and 3</span>, and then <span style="color:red">ID 3 and 4</span>.
+
+	![Drawing of objects as circles with shortest paths drawn between](.\media\hdinsight-hadoop-giraph-install\giraph-graph-out.png) 
+
+
+## <a name="usingPS"></a>Install Giraph on HDInsight Hadoop clusters by using Azure PowerShell
+
+In this section, we use the **<a href = "http://msdn.microsoft.com/library/dn858088.aspx" target="_blank">Add-AzureHDInsightScriptAction</a>** cmdlet to invoke scripts by using Script Action to customize a cluster. Before proceeding, make sure you have installed and configured Azure PowerShell. For information on configuring a workstation to run Azure Powershell cmdlets for HDInsight, see [Install and configure Azure PowerShell][powershell-install-configure].
+
+Perform the following steps:
+
+1. Open an Azure PowerShell window and declare the following variables:
+
+		# Provide values for these variables
+		$subscriptionName = "<SubscriptionName>"		# Name of the Azure subscription
+		$clusterName = "<HDInsightClusterName>"			# HDInsight cluster name
+		$storageAccountName = "<StorageAccountName>"	# Azure Storage account that hosts the default container
+		$storageAccountKey = "<StorageAccountKey>"      # Key for the Storage account
+		$containerName = $clusterName
+		$location = "<MicrosoftDataCenter>"				# Location of the HDInsight cluster. It must be in the same data center as the Storage account.
+		$clusterNodes = <ClusterSizeInNumbers>			# Number of nodes in the HDInsight cluster
+		$version = "<HDInsightClusterVersion>"          # For example, "3.1"
+	
+2. Specify the configuration values, such as nodes in the cluster and the default storage to be used:
+
+		# Specify the configuration options
+		Select-AzureSubscription $subscriptionName
+		$config = New-AzureHDInsightClusterConfig -ClusterSizeInNodes $clusterNodes
+		$config.DefaultStorageAccount.StorageAccountName="$storageAccountName.blob.core.windows.net"
+		$config.DefaultStorageAccount.StorageAccountKey=$storageAccountKey
+		$config.DefaultStorageAccount.StorageContainerName=$containerName
+	
+3. Use the **Add-AzureHDInsightScriptAction** cmdlet to add a script action to the cluster configuration. Later, when the cluster is being created, the script action gets executed. 
+
+		# Add a script action to the cluster configuration
+		$config = Add-AzureHDInsightScriptAction -Config $config -Name "Install Giraph" -ClusterRoleCollection HeadNode -Uri https://hdiconfigactions.blob.core.windows.net/giraphconfigactionv01/giraph-installer-v01.ps1
+
+	The **Add-AzureHDInsightScriptAction** cmdlet takes the following parameters:
+
+	<table style="border-color: #c6c6c6; border-width: 2px; border-style: solid; border-collapse: collapse;">
+	<tr>
+	<th style="border-color: #c6c6c6; border-width: 2px; border-style: solid; border-collapse: collapse; width:90px; padding-left:5px; padding-right:5px;">Parameter</th>
+	<th style="border-color: #c6c6c6; border-width: 2px; border-style: solid; border-collapse: collapse; width:550px; padding-left:5px; padding-right:5px;">Definition</th></tr>
+	<tr>
+	<td style="border-color: #c6c6c6; border-width: 2px; border-style: solid; border-collapse: collapse; padding-left:5px;">Config</td>
+	<td style="border-color: #c6c6c6; border-width: 2px; border-style: solid; border-collapse: collapse; padding-left:5px; padding-right:5px;">Configuration object to which script action information is added.</td></tr>
+	<tr>
+	<td style="border-color: #c6c6c6; border-width: 2px; border-style: solid; border-collapse: collapse; padding-left:5px;">Name</td>
+	<td style="border-color: #c6c6c6; border-width: 2px; border-style: solid; border-collapse: collapse; padding-left:5px;">Name of the script action.</td></tr>
+	<tr>
+	<td style="border-color: #c6c6c6; border-width: 2px; border-style: solid; border-collapse: collapse; padding-left:5px;">ClusterRoleCollection</td>
+	<td style="border-color: #c6c6c6; border-width: 2px; border-style: solid; border-collapse: collapse; padding-left:5px;">Nodes on which the customization script is run. The valid values are HeadNode (to install on the head node) or DataNode (to install on all the data nodes). You can use either or both values.</td></tr>
+	<tr>
+	<td style="border-color: #c6c6c6; border-width: 2px; border-style: solid; border-collapse: collapse; padding-left:5px;">Uri</td>
+	<td style="border-color: #c6c6c6; border-width: 2px; border-style: solid; border-collapse: collapse; padding-left:5px;">URI to the script that is executed.</td></tr>
+	<tr>
+	<td style="border-color: #c6c6c6; border-width: 2px; border-style: solid; border-collapse: collapse; padding-left:5px;">Parameters</td>
+	<td style="border-color: #c6c6c6; border-width: 2px; border-style: solid; border-collapse: collapse; padding-left:5px;">Parameters required by the script. The sample script used in this topic does not require any parameters, and hence you do not see this parameter in the snippet above.
+	</td></tr>
+	</table>
+	
+4. Finally, start provisioning a customized cluster with Giraph installed:  
+	
+		# Start provisioning a cluster with Giraph installed
+		New-AzureHDInsightCluster -Config $config -Name $clusterName -Location $location -Version $version 
+
+When prompted, enter the credentials for the cluster. It can take several minutes before the cluster is created.
+
+
+## <a name="usingSDK"></a>Install Giraph on HDInsight Hadoop clusters by using the .NET SDK
+
+The HDInsight .NET SDK provides .NET client libraries that make it easier to work with HDInsight from a .NET Framework application. This section provides instructions on how to use Script Action from the SDK to provision a cluster that has Giraph installed. The following procedures must be performed:
+
+- Install the HDInsight .NET SDK
+- Create a self-signed certificate
+- Create a console application
+- Run the application
+
+
+**To install the HDInsight .NET SDK**
+
+You can install the latest published build of the SDK from [NuGet](http://nuget.codeplex.com/wikipage?title=Getting%20Started). The instructions will be shown in the next procedure.
+
+**To create a self-signed certificate**
+
+Create a self-signed certificate, install it on your workstation, and upload it to your Azure subscription. For instructions, see [Create a self-signed certificate](http://go.microsoft.com/fwlink/?LinkId=511138). 
+
+
+**To create a Visual Studio application**
+
+1. Open Visual Studio 2013.
+
+2. From the **File** menu, click **New**, and then click **Project**.
+
+3. From **New Project**, type or select the following values:
+	
+	<table style="border-color: #c6c6c6; border-width: 2px; border-style: solid; border-collapse: collapse;">
+	<tr>
+	<th style="border-color: #c6c6c6; border-width: 2px; border-style: solid; border-collapse: collapse; width:90px; padding-left:5px; padding-right:5px;">Property</th>
+	<th style="border-color: #c6c6c6; border-width: 2px; border-style: solid; border-collapse: collapse; width:90px; padding-left:5px; padding-right:5px;">Value</th></tr>
+	<tr>
+	<td style="border-color: #c6c6c6; border-width: 2px; border-style: solid; border-collapse: collapse; padding-left:5px;">Category</td>
+	<td style="border-color: #c6c6c6; border-width: 2px; border-style: solid; border-collapse: collapse; padding-left:5px; padding-right:5px;">Templates/Visual C#/Windows</td></tr>
+	<tr>
+	<td style="border-color: #c6c6c6; border-width: 2px; border-style: solid; border-collapse: collapse; padding-left:5px;">Template</td>
+	<td style="border-color: #c6c6c6; border-width: 2px; border-style: solid; border-collapse: collapse; padding-left:5px;">Console Application</td></tr>
+	<tr>
+	<td style="border-color: #c6c6c6; border-width: 2px; border-style: solid; border-collapse: collapse; padding-left:5px;">Name</td>
+	<td style="border-color: #c6c6c6; border-width: 2px; border-style: solid; border-collapse: collapse; padding-left:5px;">CreateGiraphCluster</td></tr>
+	</table>
+
+4. Click **OK** to create the project.
+
+5. From the **Tools** menu, click **Nuget Package Manager**, and then click **Package Manager Console**.
+
+6. Run the following command in the console to install the package:
+
+		Install-Package Microsoft.WindowsAzure.Management.HDInsight
+
+	This command adds the .NET libraries and references to them from the current Visual Studio project.
+
+7. From Solution Explorer, double-click **Program.cs** to open it.
+
+8. Add the following using statements to the top of the file:
+
+		using System.Security.Cryptography.X509Certificates;
+		using Microsoft.WindowsAzure.Management.HDInsight;
+		using Microsoft.WindowsAzure.Management.HDInsight.ClusterProvisioning;
+		using Microsoft.WindowsAzure.Management.HDInsight.Framework.Logging;
+	
+9. In the Main() function, copy and paste the following code, and provide values for the variables:
+		
+        var clusterName = args[0];
+
+        // Provide values for the variables
+        string thumbprint = "<CertificateThumbprint>";  
+        string subscriptionId = "<AzureSubscriptionID>";
+        string location = "<MicrosoftDataCenterLocation>";
+        string storageaccountname = "<AzureStorageAccountName>.blob.core.windows.net";
+        string storageaccountkey = "<AzureStorageAccountKey>";
+        string username = "<HDInsightUsername>";
+        string password = "<HDInsightUserPassword>";
+        int clustersize = <NumberOfNodesInTheCluster>;
+
+        // Provide the certificate thumbprint to retrieve the certificate from the certificate store 
+        X509Store store = new X509Store();
+        store.Open(OpenFlags.ReadOnly);
+        X509Certificate2 cert = store.Certificates.Cast<X509Certificate2>().First(item => item.Thumbprint == thumbprint);
+
+        // Create an HDInsight client object
+        HDInsightCertificateCredential creds = new HDInsightCertificateCredential(new Guid(subscriptionId), cert);
+        var client = HDInsightClient.Connect(creds);
+		client.IgnoreSslErrors = true;
+        
+        // Provide the cluster information
+		var clusterInfo = new ClusterCreateParameters()
+        {
+            Name = clusterName,
+            Location = location,
+            DefaultStorageAccountName = storageaccountname,
+            DefaultStorageAccountKey = storageaccountkey,
+            DefaultStorageContainer = clusterName,
+            UserName = username,
+            Password = password,
+            ClusterSizeInNodes = clustersize,
+            Version = "3.1"
+        };        
+
+10. Append the following code to the Main() function to use the [ScriptAction](http://msdn.microsoft.com/library/microsoft.windowsazure.management.hdinsight.clusterprovisioning.data.scriptaction.aspx) class to invoke a custom script to install Giraph:
+
+		// Add the script action to install Giraph
+        clusterInfo.ConfigActions.Add(new ScriptAction(
+          "Install Giraph", // Name of the config action
+          new ClusterNodeType[] { ClusterNodeType.HeadNode }, // List of nodes to install Giraph on
+          new Uri("https://hdiconfigactions.blob.core.windows.net/giraphconfigactionv01/giraph-installer-v01.ps1"), // Location of the script to install Giraph
+		  null //Because the script used does not require any parameters
+        ));
+
+11. Finally, create the cluster:
+
+		client.CreateCluster(clusterInfo);
+
+12. Save changes to the application and build the solution. 
+
+**To run the application**
+
+Open an Azure PowerShell console, navigate to the location where you saved the Visual Studio project, navigate to the \bin\debug directory within the project, and then run the following command:
+
+	.\CreateGiraphCluster <cluster-name>
+
+Provide a cluster name and press ENTER to provision a cluster with Giraph installed.
+
+
+## See also##
+- [Install and use Spark on HDInsight clusters][hdinsight-install-spark] for instructions on how to use cluster customization to install and use Spark on HDInsight Hadoop clusters. Spark is an open-source parallel processing framework that supports in-memory processing to boost the performance of big-data analytic applications.
+- [Install R on HDInsight clusters][hdinsight-install-r] provides instructions on how to use cluster customization to install and use R on HDInsight Hadoop clusters. R is an open-source language and environment for statistical computing. It provides hundreds of built-in statistical functions and its own programming language that combines aspects of functional and object-oriented programming. It also provides extensive graphical capabilities.
+- [Install Solr on HDInsight clusters](hdinsight-hadoop-solr-install.md). Use cluster customization to install Solr on HDInsight Hadoop clusters. Solr allows you to perform powerful search operations on data stored.
+
+
+
+[tools]: https://github.com/Blackmist/hdinsight-tools
+[aps]: http://azure.microsoft.com/documentation/articles/install-configure-powershell/
+
+[hdinsight-provision]: hdinsight-provision-clusters.md
+[hdinsight-install-r]: hdinsight-hadoop-r-scripts.md
+[hdinsight-install-spark]: hdinsight-hadoop-spark-install.md
+[hdinsight-cluster-customize]: hdinsight-hadoop-customize-cluster.md