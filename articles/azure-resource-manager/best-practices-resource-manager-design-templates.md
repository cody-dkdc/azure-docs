---
title: Design Azure templates for complex solutions | Microsoft Docs
description: Shows best practices for designing Azure Resource Manager templates for complex scenarios
services: azure-resource-manager
documentationcenter: ''
author: tfitzmac
manager: timlt
editor: tysonn

ms.assetid: ce1141d6-ece7-4976-acea-1db1f775409e
ms.service: azure-resource-manager
ms.workload: multiple
ms.tgt_pltfrm: na
ms.devlang: na
ms.topic: article
ms.date: 12/19/2016
ms.author: tomfitz

---
<<<<<<< HEAD
# Patterns for designing Azure Resource Manager templates
=======
# Design patterns for Azure Resource Manager templates when deploying complex solutions
>>>>>>> e8cfaf0d
Using a flexible approach based on Azure Resource Manager templates, you can deploy complex topologies quickly and consistently. You can adapt these deployments easily as core offerings evolve or to accommodate variants for outlier scenarios or customers.

This topic is part of a larger whitepaper. To read the full paper, download [World Class Azure Resource Manager Templates Considerations and Proven Practices](http://download.microsoft.com/download/8/E/1/8E1DBEFA-CECE-4DC9-A813-93520A5D7CFE/World Class ARM Templates - Considerations and Proven Practices.pdf).

Templates combine the benefits of the underlying Azure Resource Manager with the adaptability and readability of JavaScript Object Notation (JSON). Using templates, you can:

* Deploy topologies and their workloads consistently.
* Manage all your resources in an application together using resource groups.
* Apply role-based access control (RBAC) to grant appropriate access to users, groups, and services.
* Use tagging associations to streamline tasks such as billing rollups.

This article provides details on consumption scenarios, architecture, and implementation patterns identified during our design sessions and real-world template implementations with Azure Customer Advisory Team (AzureCAT) customers. Far from academic, these approaches are proven practices informed by the development of templates for 12 of the top Linux-based OSS technologies, including: Apache Kafka, Apache Spark, Cloudera, Couchbase, Hortonworks HDP, DataStax Enterprise powered by Apache Cassandra, Elasticsearch, Jenkins, MongoDB, Nagios, PostgreSQL, Redis, and Nagios. 

This article shares these proven practices to help you architect world class Azure Resource Manager templates.  

In our work with customers, we have identified several Resource Manager template consumption experiences across enterprises, System Integrators (SI)s, and CSVs. The following sections provide a high-level overview of common scenarios and patterns for different customer types.

## Enterprises and system integrators
Within large organizations, we commonly see two consumers of Resource Manager templates: internal software development teams and corporate IT. We've found that the scenarios for the SIs map to the scenarios for Enterprises, so the same considerations apply.

### Internal software development teams
If your team develops software to support your business, templates provide an easy way to quickly deploy technologies for use in business-specific solutions. You can also use templates to rapidly create training environments that enable team members to gain necessary skills.

You can use templates as-is or extend or compose them to accommodate your needs. Using tagging within templates, you can provide a billing summary with various views such as team, project, individual, and education.

Businesses often want software development teams to create a template for consistent deployment of a solution. The template facilitates constraints so certain items within that environment remain fixed and can't be overridden. For example, a bank might require a template to include RBAC so a programmer can’t revise a banking solution to send data to a personal storage account.

### Corporate IT
Corporate IT organizations typically use templates for delivering cloud capacity and cloud-hosted capabilities.

#### Cloud capacity
A common way for corporate IT groups to provide cloud capacity for teams is with "t-shirt sizes", which are standard offering sizes such as small, medium, and large. The t-shirt sized offerings can mix different resource types and quantities while providing a level of standardization that makes it possible to use templates. The templates deliver capacity in a consistent way that enforces corporate policies and uses tagging to provide chargeback to consuming organizations.

For example, you may need to provide development, test, or production environments within which the software development teams can deploy their solutions. The environment has a predefined network topology and elements that the software development teams cannot change, such as rules governing access to the public internet and packet inspection. You may also have organization-specific roles for these environments with distinct access rights for the environment.

#### Cloud-hosted capabilities
You can use templates to support cloud-hosted capabilities, including individual software packages or composite offerings that are offered to internal lines of business. An example of a composite offering would be analytics-as-a-service—analytics, visualization, and other technologies—delivered in an optimized, connected configuration on a predefined network topology.

Cloud-hosted capabilities are affected by the security and role considerations established by the cloud capacity offering on which they’re built. These capabilities are offered as is or as a managed service. For the latter, access-constrained roles are required to enable access into the environment for management purposes.

## Cloud service vendors
After talking to many CSVs, we identified multiple approaches you can take to deploy services for your customers and associated requirements.

### CSV-hosted offering
If you host your offering in your own Azure subscription, two hosting approaches are common: deploying a distinct deployment for every customer or deploying scale units that underpin a shared infrastructure used for all customers.

* **Distinct deployments for each customer.** Distinct deployments per customer require fixed topologies of different known configurations. These deployments may have different virtual machine (VM) sizes, varying numbers of nodes, and different amounts of associated storage. Tagging of deployments is used for roll-up billing of each customer. RBAC may be enabled to allow customers access to aspects of their cloud environment.
* **Scale units in shared multi-tenant environments.** A template can represent a scale unit for multi-tenant environments. In this case, the same infrastructure is used to support all customers. The deployments represent a group of resources that deliver a level of capacity for the hosted offering, such as number of users and number of transactions. These scale units are increased or decreased as demand requires.

### CSV offering injected into customer subscription
You may want to deploy your software into subscriptions owned by end customers. You can use templates to deploy distinct deployments into a customer’s Azure account.

These deployments use RBAC so you can update and manage the deployment within the customer’s account.

### Azure Marketplace
To advertise and sell your offerings through a marketplace, such as Azure Marketplace, you can develop templates to deliver distinct types of deployments that run in a customer’s Azure account. These distinct deployments can be typically described as a t-shirt size (small, medium, large), product/audience type (community, developer, enterprise), or feature type (basic, high availability).  In some cases, these types allow you to specify certain attributes of the deployment, such as VM type or number of disks.

## OSS projects
Within open source projects, Resource Manager templates enable a community to deploy a solution quickly using proven practices. You can store templates in a GitHub repository so the community can revise them over time. Users deploy these templates in their own Azure subscriptions.

The following sections identify the things you need to consider before designing your solution.

## Identifying what is outside and inside a VM
As you design your template, it’s helpful to look at the requirements in terms of what's outside and inside the virtual machines (VMs):

* Outside means the VMs and other resources of your deployment, such as the network topology, tagging, references to the certs/secrets, and role-based access control. All these resources are part of your template.
* Inside means the installed software and overall desired state configuration. Other mechanisms, such as VM extensions or scripts, are used in whole or in part. These mechanisms may be identified and executed by the template but aren’t in it.

Common examples of activities you would do “inside the box” include -  

* Install or remove server roles and features
* Install and configure software at the node or cluster level
* Deploy websites on a web server
* Deploy database schemas
* Manage registry or other types of configuration settings
* Manage files and directories
* Start, stop, and manage processes and services
* Manage local groups and user accounts
* Install and manage packages (.msi, .exe, yum, etc.)
* Manage environment variables
* Run native scripts (Windows PowerShell, bash, etc.)

### Desired state configuration (DSC)
Thinking about the internal state of your VMs beyond deployment, you want to make sure this deployment doesn’t "drift" from the configuration that you have defined and checked into source control. This approach ensures your developers or operations staff don’t make ad-hoc changes to an environment that are not vetted, tested, or recorded in source control. This control is important, because the manual changes are not in source control. They are also not part of the standard deployment and will impact future automated deployments of the software.

Beyond your internal employees, desired state configuration is also important from a security perspective. Hackers are regularly trying to compromise and exploit software systems. When successful, it's common to install files and otherwise change the state of a compromised system. Using desired state configuration, you can identify deltas between the desired and actual state and restore a known configuration.

There are resource extensions for the most popular mechanisms for DSC - PowerShell DSC, Chef, and Puppet. Each of these extensions can deploy the initial state of your VM and also be used to make sure the desired state is maintained.

## Common template scopes
In our experience, we’ve seen three key solution templates scopes emerge. These three scopes – capacity, capability, and end-to-end solution – are described in the following sections.

### Capacity scope
A capacity scope delivers a set of resources in a standard topology that is pre-configured to be in compliance with regulations and policies. The most common example is deploying a standard development environment in an Enterprise IT or SI scenario.

### Capability scope
A capability scope is focused on deploying and configuring a topology for a given technology. Common scenarios including technologies such as SQL Server, Cassandra, Hadoop.

### End-to-end solution scope
An End-to-End Solution Scope is targeted beyond a single capability, and instead focused on delivering an end to end solution comprised of multiple capabilities.  

A solution-scoped template scope manifests itself as a set of one or more capability-scoped templates with solution-specific resources, logic, and desired state. An example of a solution-scoped template is an end to end data pipeline solution template. The template might mix solution-specific topology and state with multiple capability-scoped solution templates such as Kafka, Storm, and Hadoop.

## Choosing free-form vs. known configurations
You might initially think a template should give consumers the utmost flexibility, but many considerations affect the choice of whether to use free-form configurations vs. known configurations. This section identifies the key customer requirements and technical considerations that shaped the approach shared in this document.

### Free-form configurations
On the surface, free-form configurations sound ideal. They allow you to select a VM type and provide an arbitrary number of nodes and attached disks for those nodes — and do so as parameters to a template. However, this approach is not ideal for some scenarios.

In [Sizes for virtual machines](../virtual-machines/virtual-machines-windows-sizes.md?toc=%2fazure%2fvirtual-machines%2fwindows%2ftoc.json), the different VM types and available sizes are identified, and each of the number of durable disks (2, 4, 8, 16, or 32) that can be attached. Each attached disk provides 500 IOPS and multiples of these disks can be pooled for a multiplier of that number of IOPS. For example, 16 disks can be pooled to provide 8,000 IOPS. Pooling is done with configuration in the operating system, using Microsoft Windows Storage Spaces or redundant array of inexpensive disks (RAID) in Linux.

A free-form configuration enables the selection several VM instances, various VM types and sizes for those instances, various disks for the VM type, and one or more scripts to configure the VM contents.

It is common that a deployment may have multiple types of nodes, such as master and data nodes, so this flexibility is often provided for every node type.

As you start to deploy clusters of any significance, you begin to work with these complex scenarios. If you were deploying a Hadoop cluster, for example, with 8 master nodes and 200 data nodes, and pooled 4 attached disks on each master node and pooled 16 attached disks per data node, you would have 208 VMs and 3,232 disks to manage.

A storage account will throttle requests above its identified 20,000 transactions/second limit, so you should look at storage account partitioning and use calculations to determine the appropriate number of storage accounts to accommodate this topology. Given the multitude of combinations supported by the free-form approach, dynamic calculations are required to determine the appropriate partitioning. The Azure Resource Manager Template Language does not presently provide mathematical functions, so you must perform these calculations in code, generating a unique, hard-coded template with the appropriate details.

In enterprise IT and SI scenarios, someone must maintain the templates and support the deployed topologies for one or more organizations. This additional overhead — different configurations and templates for each customer — is far from desirable.

You can use these templates to deploy environments in your customer’s Azure subscription, but both corporate IT teams and CSVs typically deploy them into their own subscriptions, using a chargeback function to bill their customers. In these scenarios, the goal is to deploy capacity for multiple customers across a pool of subscriptions and keep deployments densely populated into the subscriptions to minimize subscription sprawl—that is, more subscriptions to manage. With truly dynamic deployment sizes, achieving this type of density requires careful planning and additional development for scaffolding work on behalf of the organization.

In addition, you can’t create subscriptions via an API call but must do so manually through the portal. As the number of subscriptions increases, any resulting subscription sprawl requires human intervention—it can’t be automated. With so much variability in the sizes of deployments, you would have to pre-provision a number of subscriptions manually to ensure subscriptions are available.

Considering all these factors, a truly free-form configuration is less appealing than at first blush.

### Known configurations — the t-shirt sizing approach
Rather than offer a template that provides total flexibility and countless variations, in our experience a common pattern is to provide the ability to select known configurations — in effect, standard t-shirt sizes such as sandbox, small, medium, and large. Other examples of t-shirt sizes are product offerings, such as community edition or enterprise edition.  In other cases, it may be workload-specific configurations of a technology – such as map reduce or no sql.

Many enterprise IT organizations, OSS vendors, and SIs make their offerings available today in this way in on-premises, virtualized environments (enterprises) or as software-as-a-service (SaaS) offerings (CSVs and OSVs).

This approach provides good, known configurations of varying sizes that are preconfigured for customers. Without known configurations, end customers must determine cluster sizing on their own, factor in platform resource constraints, and do math to identify the resulting partitioning of storage accounts and other resources (due to cluster size and resource constraints). Known configurations enable customers to easily select the right t-shirt size—that is, a given deployment. In addition to making a better experience for the customer, a small number of known configurations is easier to support and can help you 
deliver a higher level of density.

A known configuration approach focused on t-shirt sizes may also have varying number of nodes within a size. For example, a small t-shirt size may be between 3 and 10 nodes.  The t-shirt size would be designed to accommodate up to 10 nodes and provide the consumer the ability to make free form selections up to the maximum size identified.  

A t-shirt size based on workload type, may be more free form in nature in terms of the number of nodes that can be deployed but will have workload distinct node size and configuration of the software on the node.

T-shirt sizes based on product offerings, such as community or Enterprise, may have distinct resource types and maximum number of nodes that can be deployed, typically tied to licensing considerations or feature availability across the different offerings.

You can also accommodate customers with unique variants using the JSON-based templates. When dealing with outliers, you can incorporate the appropriate planning and considerations for development, support, and costing.

Based on the customer template consumption scenarios, and requirements identified at the start of this document, we identified a pattern for template decomposition.

## Capacity and capability-scoped solution templates
Decomposition provides a modular approach to template development that supports reuse, extensibility, testing, and tooling. This section provides detail on how a decomposition approach can be applied to templates with a Capacity or Capability scope.

In this approach, a main template receives parameter values from a template consumer, then links to several types of templates and scripts downstream as shown below. Parameters, static variables, and generated variables are used to provide values in and out of the linked templates.

![Template parameters](./media/best-practices-resource-manager-design-templates/template-parameters.png)

**Parameters are passed to a main template then to linked templates**

The following sections focus on the types of templates and scripts that a single template is decomposed into. The sections present approaches for passing state information among the templates. Each template and the script types in the image are described along with examples. For a contextual example, see "Putting it together: a sample implementation" later in this document.

### Template metadata
Template metadata (the metadata.json file) contains key/value pairs that describe a template in JSON, which can be read by humans and software systems.

![Template metadata](./media/best-practices-resource-manager-design-templates/template-metadata.png)

**Template metadata is described in the metadata.json file**

Software agents can retrieve the metadata.json file and publish the information and a link to the template in a web page or directory. Elements include *itemDisplayName*, *description*, *summary*, *githubUsername*, and *dateUpdated*.

An example file is shown below in its entirety.

    {
        "itemDisplayName": "PostgreSQL 9.3 on Ubuntu VMs",
        "description": "This template creates a PostgreSQL streaming-replication between a master and one or more slave servers each with 2 striped data disks. The database servers are deployed into a private-only subnet with one publicly accessible jumpbox VM in a DMZ subnet with public IP.",
        "summary": "PostgreSQL stream-replication with multiple slave servers and a publicly accessible jumpbox VM",
        "githubUsername": "arsenvlad",
        "dateUpdated": "2015-04-24"
    }

### Main template
The main template receives parameters from a user, uses that information to populate complex object variables, and executes the linked templates.

![Main template](./media/best-practices-resource-manager-design-templates/main-template.png)

**The main template receives parameters from a user**

One parameter that is provided is a known configuration type also known as the t-shirt size parameter because of its standardized values such as small, medium, or large. In practice, you can use this parameter in multiple ways. For details, see "Known configuration resources template" later in this document.

Some resources are deployed regardless of the known configuration specified by a user parameter. These resources are provisioned using a single shared resource template and are shared by other templates, so the shared resource template is run first.

Some resources are deployed optionally regardless of the specified known configuration.

### Shared resources template
This template delivers resources that are common across all known configurations. It contains the virtual network, availability sets, and other resources that are required regardless of the known configuration template that is deployed.

![Template resources](./media/best-practices-resource-manager-design-templates/template-resources.png)

**Shared resources template**

Resource names, such as the virtual network name, are based on the main template. You can specify them as a variable within that template or receive them as a parameter from the user, as required by your organization.

### Optional resources template
The optional resources template contains resources that are programmatically deployed based on the value of a parameter or variable.

![Optional resources](./media/best-practices-resource-manager-design-templates/optional-resources.png)

**Optional resources template**

For example, you can use an optional resources template to configure a jumpbox that enables indirect access to a deployed environment from the public Internet. You would use a parameter or variable to identify whether the jumpbox should be enabled and the *concat* function to build the target name for the template, such as *jumpbox_enabled.json*. Template linking would use the resulting variable to install the jumpbox.

You can link the optional resources template from multiple places:

* When applicable to every deployment, create a parameter-driven link from the shared resources template.
* When applicable to select known configurations—for example, only install on large deployments—create a parameter-driven or variable-driven link from the 
  known configuration template.

Whether a given resource is optional may not be driven by the template consumer but instead by the template provider. For example, you may need to satisfy a particular product requirement or product add-on (common for CSVs) or to enforce policies (common for SIs and enterprise IT groups). In these cases, you can use a variable to identify whether the resource should be deployed.

### Known configuration resources template
In the main template, a parameter can be exposed to allow the template consumer to specify a desired known configuration to deploy. Often, this known configuration uses a t-shirt size approach with a set of fixed configuration sizes such as sandbox, small, medium, and large.

![Known configuration resources](./media/best-practices-resource-manager-design-templates/known-config.png)

**Known configuration resources template**

The t-shirt size approach is commonly used, but the parameters can represent any set of known configurations. For example, you can specify a set of environments for an enterprise application such as Development, Test, and Product. Or you could use it for a cloud service to represent different scale units, product versions, or product configurations such as Community, Developer, or Enterprise.

As with the shared resource template, variables are passed to the known configurations template from either:

* An end user—that is, the parameters sent to the main template.
* An organization—that is, the variables in the main template that represent internal requirements or policies.

### Member resources template
Within a known configuration, one or more member node types are often included. For example, with Hadoop you have master nodes and data nodes. If you are installing MongoDB, you have data nodes and an arbiter. If you are deploying DataStax, you have data nodes and a VM with OpsCenter installed.

![Members resources](./media/best-practices-resource-manager-design-templates/member-resources.png)

**Member resources template**

Each type of nodes can have different sizes of VMs, numbers of attached disks, scripts to install and set up the nodes, port configurations for the VMs, number of instances, and other details. So each node type gets its own member resource template, which contains the details for deploying and configuring an infrastructure as well as executing scripts to deploy and configure software within the VM.

For VMs, typically two types of scripts are used, widely reusable and custom scripts.

### Widely reusable scripts
Widely reusable scripts can be used across multiple types of templates. One of the better examples of these widely reusable scripts sets up RAID on Linux to pool disks and gain a greater number of IOPS. Regardless of the software being installed in the VM, this script provides reuse of proven practices for common scenarios.

![Reusable scripts](./media/best-practices-resource-manager-design-templates/reusable-scripts.png)

**Member resources templates can call widely reusable scripts**

### Custom scripts
Templates commonly call one or more scripts that install and configure software within VMs. A common pattern is seen with large topologies where multiple instances of one or more member types are deployed. An installation script is initiated for every VM that can be run in parallel, followed by a setup script that is called after all VMs (or all VMs of a given member type) are deployed.

![Custom scripts](./media/best-practices-resource-manager-design-templates/custom-scripts.png)

**Member resources templates can call scripts for a specific purpose such as VM configuration**

## Capability-scoped solution template example - Redis
To show how an implementation might work, let's look at a practical example of building a template that facilitates the deployment and configuration of Redis in standard t-shirt sizes.  

For the deployment, there are a set of shared resources (virtual network, storage account, availability sets) and an optional resource (jumpbox). There are multiple known configurations represented as t-shirt sizes (small, medium, large) but each with a single node type. There are also two purpose-specific scripts (installation, configuration).

### Creating the template files
You would create a Main Template named azuredeploy.json.

You create Shared Resources Template named shared-resources.json

You create an Optional Resource Template to enable the deployment of a jumpbox, named jumpbox_enabled.json

Redis uses just a single node type, so you create a single Member Resource Template named node-resources.json.

With Redis, you want to install each individual node, and then set up the cluster.  You have scripts to accommodate the installation and set up, redis-cluster-install.sh and redis-cluster-setup.sh.

### Linking the templates
Using template linking, the main template links out to the shared resources template, which establishes the virtual network.

Logic is added within the main template to enable consumers of the template to specify whether a jumpbox should be deployed. An *enabled* value for the *EnableJumpbox* parameter indicates that the customer wants to deploy a jumpbox. When this value is provided, the template concatenates *_enabled* as a suffix to a base template name for the jumpbox capability.

The main template applies the *large* parameter value as a suffix to a base template name for t-shirt sizes, and then uses that value in a template link out to *technology_on_os_large.json*.

The topology would resemble this illustration.

![Redis template](./media/best-practices-resource-manager-design-templates/redis-template.png)

**Template structure for a Redis template**

### Configuring state
For the nodes in the cluster, there are two steps to configuring the state, both represented by Purpose Specific Scripts.  "redis-cluster-install.sh" installs Redis and "redis-cluster-setup.sh" sets up the cluster.

### Supporting Different Size Deployments
Inside variables, the t-shirt size template specifies the number of nodes of each type to deploy for the specified size (*large*). It then deploys that number of VM instances using resource loops, providing unique names to resources by appending a node name with a numeric sequence number from *copyIndex()*. It does these steps for both hot and warm zone VMs, as defined in the t-shirt name template

## Decomposition and end-to-end solution scoped templates
A solution template with an end-to-end solution scope is focused on delivering an end-to-end solution.  This approach is typically a composition of multiple capability-scoped templates with additional resources, logic, and state.

As highlighted in the image below, the same model used for capability scoped templates is extended for templates with an End-to-End Solution Scope.

A Shared Resources Template and Optional Resources Templates serve the same function as in the capacity and capability scoped template approaches, but are scoped for the end to end solution.

As end to end solution scoped templates also can typically have t-shirt sizes, the Known Configuration Resources template reflects what is required for a given known configuration of the solution.

The Known Configuration Resources Template links to one or more capability scoped solution templates that are relevant to the end to end solution as well as the Member Resource Templates that are required for the end to end solution.

As the t-shirt size of the solution may be different than the individual capability-scoped template, variables within the Known Configuration Resources Template are used to provide the appropriate values for downstream capability scoped solution templates to deploy the appropriate t-shirt size.

![End-to-end](./media/best-practices-resource-manager-design-templates/end-to-end.png)

**The model used for capacity or capability scoped solution templates can be readily extended for end to end solution template scopes**

## Preparing templates for the Marketplace
The preceding approach readily accommodates scenarios where Enterprises, SIs, and CSVs want to either deploy the templates themselves or enable their customers to deploy on their own.

Another desired scenario is deploying a template via the marketplace.  This decomposition approach works for the marketplace as well, with some minor changes.

As mentioned previously, templates can be used to offer distinct deployment types for sale in the marketplace. Distinct deployment types may be t-shirt sizes (small, medium, large), product/audience type (community, developer, enterprise), or feature type (basic, high availability).

As shown below, the existing end to end solution or capability scoped templates can be readily utilized to list the different known configurations in the marketplace.

The parameters to the main template are first modified to remove the inbound parameter named tshirtSize.

While the distinct deployment types map to the Known Configuration Resources Template, they also need the common resources and configuration found in the Shared Resources Template and potentially those in Optional Resource Templates.

If you want to publish your template to the marketplace, you establish distinct copies of your Main template that replaces the previously available inbound parameter of tshirtSize to a variable embedded within the template.

![Marketplace](./media/best-practices-resource-manager-design-templates/marketplace.png)

**Adapting a solution scoped template for the marketplace**

## Next steps
* For recommendations about how to handle security in Azure Resource Manager, see [Security considerations for Azure Resource Manager](best-practices-resource-manager-security.md)
* To learn about sharing state into and out of templates, see [Sharing state in Azure Resource Manager templates](best-practices-resource-manager-state.md).
* For guidance on how enterprises can use Resource Manager to effectively manage subscriptions, see [Azure enterprise scaffold - prescriptive subscription governance](resource-manager-subscription-governance.md).
<|MERGE_RESOLUTION|>--- conflicted
+++ resolved
@@ -17,11 +17,7 @@
 ms.author: tomfitz
 
 ---
-<<<<<<< HEAD
-# Patterns for designing Azure Resource Manager templates
-=======
 # Design patterns for Azure Resource Manager templates when deploying complex solutions
->>>>>>> e8cfaf0d
 Using a flexible approach based on Azure Resource Manager templates, you can deploy complex topologies quickly and consistently. You can adapt these deployments easily as core offerings evolve or to accommodate variants for outlier scenarios or customers.
 
 This topic is part of a larger whitepaper. To read the full paper, download [World Class Azure Resource Manager Templates Considerations and Proven Practices](http://download.microsoft.com/download/8/E/1/8E1DBEFA-CECE-4DC9-A813-93520A5D7CFE/World Class ARM Templates - Considerations and Proven Practices.pdf).
