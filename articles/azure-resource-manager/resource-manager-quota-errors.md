--- conflicted
+++ resolved
@@ -74,11 +74,6 @@
 
 ### PowerShell
 
-<<<<<<< HEAD
-[!INCLUDE [updated-for-az](../../includes/updated-for-az.md)]
-
-=======
->>>>>>> 244a3468
 For PowerShell, use the **Get-AzVMUsage** command to find virtual machine quotas.
 
 ```powershell
