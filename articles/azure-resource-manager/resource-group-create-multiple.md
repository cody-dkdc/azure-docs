--- conflicted
+++ resolved
@@ -11,11 +11,7 @@
 ms.topic: conceptual
 ms.tgt_pltfrm: na
 ms.workload: na
-<<<<<<< HEAD
-ms.date: 02/15/2019
-=======
 ms.date: 05/01/2019
->>>>>>> 6a383dfd
 ms.author: tomfitz
 
 ---
