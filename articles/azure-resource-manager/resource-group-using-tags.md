--- conflicted
+++ resolved
@@ -11,11 +11,7 @@
 ms.tgt_pltfrm: AzurePortal
 ms.devlang: na
 ms.topic: conceptual
-<<<<<<< HEAD
-ms.date: 03/11/2019
-=======
 ms.date: 04/26/2019
->>>>>>> 6a383dfd
 ms.author: tomfitz
 
 ---
