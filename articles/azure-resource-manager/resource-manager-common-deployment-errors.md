---
title: Troubleshoot common Azure deployment errors | Microsoft Docs
description: Describes how to resolve common errors when you deploy resources to Azure using Azure Resource Manager.
services: azure-resource-manager
documentationcenter: ''
tags: top-support-issue
author: tfitzmac
manager: timlt
editor: tysonn
keywords: deployment error, azure deployment, deploy to azure

ms.service: azure-resource-manager
ms.devlang: na
ms.topic: support-article
ms.tgt_pltfrm: na
ms.workload: na
ms.date: 03/08/2018
ms.author: tomfitz

---
# Troubleshoot common Azure deployment errors with Azure Resource Manager

This article describes some common Azure deployment errors you may encounter, and provides information to resolve the errors. If you cannot find the error code for your deployment error, see [Find error code](#find-error-code).

## Error codes

| Error code | Mitigation | More information |
| ---------- | ---------- | ---------------- |
| AccountNameInvalid | Follow naming restrictions for storage accounts. | [Resolve storage account name](resource-manager-storage-account-name-errors.md) |
| AccountPropertyCannotBeSet | Check available storage account properties. | [storageAccounts](/azure/templates/microsoft.storage/storageaccounts) |
<<<<<<< HEAD
| AllocationFailed | The cluster or region does not have resources available or cannot support the requested VM size. Retry the request at a later time, or request a different VM size. | [Provisioning and allocation issues for Linux](../virtual-machines/linux/troubleshoot-deployment-new-vm.md) and [Provisioning and allocation issues for Windows](../virtual-machines/windows/troubleshoot-deployment-new-vm.md) and [Troubleshoot allocation failures when you create, restart, or resize Windows VMs in Azure](../virtual-machines/windows/allocation-failure.md) |
=======
| AllocationFailed | The cluster or region does not have resources available or cannot support the requested VM size. Retry the request at a later time, or request a different VM size. | [Provisioning and allocation issues for Linux](../virtual-machines/linux/troubleshoot-deployment-new-vm.md), [Provisioning and allocation issues for Windows](../virtual-machines/windows/troubleshoot-deployment-new-vm.md) and [Troubleshoot allocation failures](../virtual-machines/windows/allocation-failure.md)|
>>>>>>> a516a0b1
| AnotherOperationInProgress | Wait for concurrent operation to complete. | |
| AuthorizationFailed | Your account or service principal does not have sufficient access to complete the deployment. Check the role your account belongs to, and its access for the deployment scope. | [Azure Role-Based Access Control](../role-based-access-control/role-assignments-portal.md) |
| BadRequest | You sent deployment values that do not match what is expected by Resource Manager. Check the inner status message for help with troubleshooting. | [Template reference](/azure/templates/) and [Supported locations](resource-manager-templates-resources.md#location) |
| Conflict | You are requesting an operation that is not permitted in the resource's current state. For example, disk resizing is allowed only when creating a VM or when the VM is deallocated. | |
| DeploymentActive | Wait for concurrent deployment to this resource group to complete. | |
| DeploymentFailed | The DeploymentFailed error is a general error that does not provide the details you need to solve the error. Look in the error details for an error code that provides more information. | [Find error code](#find-error-code) |
| DeploymentQuotaExceeded | If you reach the limit of 800 deployments per resource group, delete deployments from the history that are no longer needed. You can delete entries from the history with [az group deployment delete](/cli/azure/group/deployment#az_group_deployment_delete) for Azure CLI, or [Remove-AzureRmResourceGroupDeployment](/powershell/module/azurerm.resources/remove-azurermresourcegroupdeployment) in PowerShell. Deleting an entry from the deployment history does not affect the deploy resources. | |
| DnsRecordInUse | The DNS record name must be unique. Either provide a different name, or modify the existing record. | |
| ImageNotFound | Check VM image settings. |  |
| InUseSubnetCannotBeDeleted | You may encounter this error when attempting to update a resource, but the request is processed by deleting and creating the resource. Make sure to specify all unchanged values. | [Update resource](/azure/architecture/building-blocks/extending-templates/update-resource) |
| InvalidAuthenticationTokenTenant | Get access token for the appropriate tenant. You can only get the token from the tenant that your account belongs to. | |
| InvalidContentLink | You have most likely attempted to link to a nested template that is not available. Double check the URI you provided for the nested template. If the template exists in a storage account, make sure the URI is accessible. You may need to pass a SAS token. | [Linked templates](resource-group-linked-templates.md) |
| InvalidParameter | One of the values you provided for a resource does not match the expected value. This error can result from many different conditions. For example, a password may be insufficient, or a blob name may be incorrect. Check the error message to determine which value needs to be corrected. | |
| InvalidRequestContent | Your deployment values either include values that are not expected or are missing required values. Confirm the values for your resource type. | [Template reference](/azure/templates/) |
| InvalidRequestFormat | Enable debug logging when executing the deployment, and verify the contents of the request. | [Debug logging](#enable-debug-logging) |
| InvalidResourceNamespace | Check the resource namespace you specified in the **type** property. | [Template reference](/azure/templates/) |
| InvalidResourceReference | The resource either does not yet exist or is incorrectly referenced. Check whether you need to add a dependency. Verify that your use of the **reference** function includes the required parameters for your scenario. | [Resolve dependencies](resource-manager-not-found-errors.md) |
| InvalidResourceType | Check the resource type you specified in the **type** property. | [Template reference](/azure/templates/) |
| InvalidSubscriptionRegistrationState | Register your subscription with the resource provider. | [Resolve registration](resource-manager-register-provider-errors.md) |
| InvalidTemplate | Check your template syntax for errors. | [Resolve invalid template](resource-manager-invalid-template-errors.md) |
| InvalidTemplateCircularDependency | Remove unnecessary dependencies. | [Resolve circular dependencies](resource-manager-invalid-template-errors.md#circular-dependency) |
| LinkedAuthorizationFailed | Check if your account belongs to the same tenant as the resource group you are deploying to. | |
| LinkedInvalidPropertyId | The resource ID for a resource is not resolving correctly. Check that you provide all required values for the resource ID, including subscription ID, resource group name, resource type, parent resource name (if needed), and resource name. | |
| LocationRequired | Provide a location for your resource. | [Set location](resource-manager-templates-resources.md#location) |
| MismatchingResourceSegments | Make sure nested resource has correct number of segments in name and type. | [Resolve resource segments](resource-manager-invalid-template-errors.md#incorrect-segment-lengths)
| MissingRegistrationForLocation | Check resource provider registration status, and supported locations. | [Resolve registration](resource-manager-register-provider-errors.md) |
| MissingSubscriptionRegistration | Register your subscription with the resource provider. | [Resolve registration](resource-manager-register-provider-errors.md) |
| NoRegisteredProviderFound | Check resource provider registration status. | [Resolve registration](resource-manager-register-provider-errors.md) |
| NotFound | You may be attempting to deploy a dependent resource in parallel with a parent resource. Check if you need to add a dependency. | [Resolve dependencies](resource-manager-not-found-errors.md) |
| OperationNotAllowed | The deployment is attempting an operation that exceeds the quota for the subscription, resource group, or region. If possible, revise your deployment to stay within the quotas. Otherwise, consider requesting a change to your quotas. | [Resolve quotas](resource-manager-quota-errors.md) |
| ParentResourceNotFound | Make sure a parent resource exists before creating the child resources. | [Resolve parent resource](resource-manager-parent-resource-errors.md) |
| PrivateIPAddressInReservedRange | The specified IP address includes an address range required by Azure. Change IP address to avoid reserved range. | [IP addresses](../virtual-network/virtual-network-ip-addresses-overview-arm.md) |
| PrivateIPAddressNotInSubnet | The specified IP address is outside of the subnet range. Change IP address to fall within subnet range. | [IP addresses](../virtual-network/virtual-network-ip-addresses-overview-arm.md) |
| PropertyChangeNotAllowed | Some properties cannot be changed on a deployed resource. When updating a resource, limit your changes to permitted properties. | [Update resource](/azure/architecture/building-blocks/extending-templates/update-resource) |
| RequestDisallowedByPolicy | Your subscription includes a resource policy that prevents an action you are trying to perform during deployment. Find the policy that blocks the action. If possible, modify your deployment to meet the limitations from the policy. | [Resolve policies](resource-manager-policy-requestdisallowedbypolicy-error.md) |
| ReservedResourceName | Provide a resource name that does not include a reserved name. | [Reserved resource names](resource-manager-reserved-resource-name.md) |
| ResourceGroupBeingDeleted | Wait for deletion to complete. | |
| ResourceGroupNotFound | Check the name of the target resource group for the deployment. It must already exist in your subscription. Check your subscription context. | [Azure CLI](/cli/azure/account?#az_account_set) [PowerShell](/powershell/module/azurerm.profile/set-azurermcontext) |
| ResourceNotFound | Your deployment references a resource that cannot be resolved. Verify that your use of the **reference** function includes the parameters required for your scenario. | [Resolve references](resource-manager-not-found-errors.md) |
| ResourceQuotaExceeded | The deployment is attempting to create resources that exceed the quota for the subscription, resource group, or region. If possible, revise your infrastructure to stay within the quotas. Otherwise, consider requesting a change to your quotas. | [Resolve quotas](resource-manager-quota-errors.md) |
| SkuNotAvailable | Select SKU (such as VM size) that is available for the location you have selected. | [Resolve SKU](resource-manager-sku-not-available-errors.md) |
| StorageAccountAlreadyExists | Provide a unique name for the storage account. | [Resolve storage account name](resource-manager-storage-account-name-errors.md)  |
| StorageAccountAlreadyTaken | Provide a unique name for the storage account. | [Resolve storage account name](resource-manager-storage-account-name-errors.md) |
| StorageAccountNotFound | Check the subscription, resource group, and name of the storage account you are attempting to use. | |
| SubnetsNotInSameVnet | A virtual machine can only have one virtual network. When deploying multiple NICs, make sure they belong to the same virtual network. | [Multiple NICs](../virtual-machines/windows/multiple-nics.md) |
| TemplateResourceCircularDependency | Remove unnecessary dependencies. | [Resolve circular dependencies](resource-manager-invalid-template-errors.md#circular-dependency) |
| TooManyTargetResourceGroups | Reduce number of resource groups for a single deployment. | [Cross resource group deployment](resource-manager-cross-resource-group-deployment.md) |

## Find error code

There are two types of errors you can receive:

* validation errors
* deployment errors

Validation errors arise from scenarios that can be determined before deployment. They include syntax errors in your template, or trying to deploy resources that would exceed your subscription quotas. Deployment errors arise from conditions that occur during the deployment process. They include trying to access a resource that is being deployed in parallel.

Both types of errors return an error code that you use to troubleshoot the deployment. Both types of errors appear in the [activity log](resource-group-audit.md). However, validation errors do not appear in your deployment history because the deployment never started.

### Validation errors

When deploying through the portal, you see a validation error after submitting your values.

![show portal validation error](./media/resource-manager-common-deployment-errors/validation-error.png)

Select the message for more details. In the following image, you see an **InvalidTemplateDeployment** error and a message that indicates a policy blocked deployment.

![show validation details](./media/resource-manager-common-deployment-errors/validation-details.png)

### Deployment errors

When the operation passes validation, but fails during deployment, you see the error in the notifications. Select the notification.

![notification error](./media/resource-manager-common-deployment-errors/notification.png)

You see more details about the deployment. Select the option to find more information about the error.

![deployment failed](./media/resource-manager-common-deployment-errors/deployment-failed.png)

You see the error message and error codes. Notice there are two error codes. The first error code (**DeploymentFailed**) is a general error that doesn't provide the details you need to solve the error. The second error code (**StorageAccountNotFound**) provides the details you need. 

![error details](./media/resource-manager-common-deployment-errors/error-details.png)

## Enable debug logging

Sometimes you need more information about the request and response to learn what went wrong. By using PowerShell or Azure CLI, you can request that additional information is logged during a deployment.

- PowerShell

   In PowerShell, set the **DeploymentDebugLogLevel** parameter to All, ResponseContent, or RequestContent.

  ```powershell
  New-AzureRmResourceGroupDeployment -ResourceGroupName examplegroup -TemplateFile c:\Azure\Templates\storage.json -DeploymentDebugLogLevel All
  ```

   Examine the request content with the following cmdlet:

  ```powershell
  (Get-AzureRmResourceGroupDeploymentOperation -DeploymentName storageonly -ResourceGroupName startgroup).Properties.request | ConvertTo-Json
  ```

   Or, the response content with:

  ```powershell
  (Get-AzureRmResourceGroupDeploymentOperation -DeploymentName storageonly -ResourceGroupName startgroup).Properties.response | ConvertTo-Json
  ```

   This information can help you determine whether a value in the template is being incorrectly set.

- Azure CLI

   Examine the deployment operations with the following command:

  ```azurecli
  az group deployment operation list --resource-group ExampleGroup --name vmlinux
  ```

- Nested template

   To log debug information for a nested template, use the **debugSetting** element.

  ```json
  {
      "apiVersion": "2016-09-01",
      "name": "nestedTemplate",
      "type": "Microsoft.Resources/deployments",
      "properties": {
          "mode": "Incremental",
          "templateLink": {
              "uri": "{template-uri}",
              "contentVersion": "1.0.0.0"
          },
          "debugSetting": {
             "detailLevel": "requestContent, responseContent"
          }
      }
  }
  ```

## Create a troubleshooting template

In some cases, the easiest way to troubleshoot your template is to test parts of it. You can create a simplified template that enables you to focus on the part that you believe is causing the error. For example, suppose you are receiving an error when referencing a resource. Rather than dealing with an entire template, create a template that returns the part that may be causing your problem. It can help you determine whether you are passing in the right parameters, using template functions correctly, and getting the resource you expect.

```json
{
  "$schema": "https://schema.management.azure.com/schemas/2015-01-01/deploymentTemplate.json#",
  "contentVersion": "1.0.0.0",
  "parameters": {
    "storageName": {
        "type": "string"
    },
    "storageResourceGroup": {
        "type": "string"
    }
  },
  "variables": {},
  "resources": [],
  "outputs": {
    "exampleOutput": {
        "value": "[reference(resourceId(parameters('storageResourceGroup'), 'Microsoft.Storage/storageAccounts', parameters('storageName')), '2016-05-01')]",
        "type" : "object"
    }
  }
}
```

Or, suppose you are encountering deployment errors that you believe are related to incorrectly set dependencies. Test your template by breaking it into simplified templates. First, create a template that deploys only a single resource (like a SQL Server). When you are sure you have that resource correctly defined, add a resource that depends on it (like a SQL Database). When you have those two resources correctly defined, add other dependent resources (like auditing policies). In between each test deployment, delete the resource group to make sure you adequately testing the dependencies.


## Next steps
* To learn about auditing actions, see [Audit operations with Resource Manager](resource-group-audit.md).
* To learn about actions to determine the errors during deployment, see [View deployment operations](resource-manager-deployment-operations.md).<|MERGE_RESOLUTION|>--- conflicted
+++ resolved
@@ -28,11 +28,7 @@
 | ---------- | ---------- | ---------------- |
 | AccountNameInvalid | Follow naming restrictions for storage accounts. | [Resolve storage account name](resource-manager-storage-account-name-errors.md) |
 | AccountPropertyCannotBeSet | Check available storage account properties. | [storageAccounts](/azure/templates/microsoft.storage/storageaccounts) |
-<<<<<<< HEAD
-| AllocationFailed | The cluster or region does not have resources available or cannot support the requested VM size. Retry the request at a later time, or request a different VM size. | [Provisioning and allocation issues for Linux](../virtual-machines/linux/troubleshoot-deployment-new-vm.md) and [Provisioning and allocation issues for Windows](../virtual-machines/windows/troubleshoot-deployment-new-vm.md) and [Troubleshoot allocation failures when you create, restart, or resize Windows VMs in Azure](../virtual-machines/windows/allocation-failure.md) |
-=======
 | AllocationFailed | The cluster or region does not have resources available or cannot support the requested VM size. Retry the request at a later time, or request a different VM size. | [Provisioning and allocation issues for Linux](../virtual-machines/linux/troubleshoot-deployment-new-vm.md), [Provisioning and allocation issues for Windows](../virtual-machines/windows/troubleshoot-deployment-new-vm.md) and [Troubleshoot allocation failures](../virtual-machines/windows/allocation-failure.md)|
->>>>>>> a516a0b1
 | AnotherOperationInProgress | Wait for concurrent operation to complete. | |
 | AuthorizationFailed | Your account or service principal does not have sufficient access to complete the deployment. Check the role your account belongs to, and its access for the deployment scope. | [Azure Role-Based Access Control](../role-based-access-control/role-assignments-portal.md) |
 | BadRequest | You sent deployment values that do not match what is expected by Resource Manager. Check the inner status message for help with troubleshooting. | [Template reference](/azure/templates/) and [Supported locations](resource-manager-templates-resources.md#location) |
