---
title: Create identity for Azure app with Azure CLI | Microsoft Docs
description: Describes how to use Azure CLI to create an Active Directory application and service principal, and grant it access to resources through role-based access control. It shows how to authenticate application with a password or certificate.
services: azure-resource-manager
documentationcenter: na
author: tfitzmac
manager: timlt
editor: tysonn

ms.assetid: c224a189-dd28-4801-b3e3-26991b0eb24d
ms.service: azure-resource-manager
ms.devlang: na
ms.topic: article
ms.tgt_pltfrm: multiple
ms.workload: na
<<<<<<< HEAD
ms.date: 01/03/2017
=======
ms.date: 01/17/2017
>>>>>>> e8cfaf0d
ms.author: tomfitz

---
# Use Azure CLI to create a service principal to access resources
> [!div class="op_single_selector"]
> * [PowerShell](resource-group-authenticate-service-principal.md)
> * [Azure CLI](resource-group-authenticate-service-principal-cli.md)
> * [Portal](resource-group-create-service-principal-portal.md)
> 
> 

When you have an app or script that needs to access resources, you can set up an identity for the app and authenticate it with its own credentials. This approach is preferable to running the app under your own credentials because:

* You can assign permissions to the app identity that are different than your own permissions. Typically, these permissions are restricted to exactly what the app needs to do.
* You do not have to change the app's credentials if your responsibilities change. 
* You can use a certificate to automate authentication when executing an unattended script.

This topic shows you how to use [Azure CLI for Mac, Linux, and Windows](../xplat-cli-install.md) to set up an application to run under its own credentials and identity.

With Azure CLI, you have two options for authenticating your AD application:

* password
* certificate

This topic shows how to use both options in Azure CLI. If you intend to log in to Azure from a programming framework (such Python, Ruby, or Node.js), password authentication might be your best option. Before deciding whether to use a password or certificate, see the [Sample applications](#sample-applications) section for examples of authenticating in the different frameworks.

## Active Directory concepts
In this article, you create two objects - the Active Directory (AD) application and the service principal. The AD application is the global representation of your application. It contains the credentials (an application id and either a password or certificate). The service principal is the local representation of your application in an Active Directory. It contains the role assignment. This topic focuses on a single-tenant application where the application is intended to run within only one organization. You typically use single-tenant applications for line-of-business applications that run within your organization. In a single-tenant application, you have one AD app and one service principal.

You may be wondering - why do I need both objects? This approach makes more sense when you consider multi-tenant applications. You typically use multi-tenant applications for software-as-a-service (SaaS) applications, where your application runs in many different subscriptions. For multi-tenant applications, you have one AD app and multiple service principals (one in each Active Directory that grants access to the app). To set up a multi-tenant application, see [Developer's guide to authorization with the Azure Resource Manager API](resource-manager-api-authentication.md).

## Required permissions
To complete this topic, you must have sufficient permissions in both your Azure Active Directory and your Azure subscription. Specifically, you must be able to create an app in the Active Directory, and assign the service principal to a role. 

<<<<<<< HEAD
The easiest way to check whether your account has adequate permissions is through the portal. See [Check required permission](resource-group-create-service-principal-portal.md#required-permissions).
=======
The easiest way to check whether your account has adequate permissions is through the portal. See [Check required permission in portal](resource-group-create-service-principal-portal.md#required-permissions).
>>>>>>> e8cfaf0d

Now, proceed to a section for either [password](#create-service-principal-with-password) or [certificate](#create-service-principal-with-certificate) authentication.

## Create service principal with password
In this section, you perform the steps to create the AD application with a password, and assign the Reader role to the service principal.

Let's go through these steps.

1. Sign in to your account.
   
   ```azurecli
   azure login
   ```
2. You have two options for creating the AD application. You can either create the AD application and the service principal in one step, or create them separately. Create them in one step if you do not need specify a home page and identifier URIs for your app. Create them separately if you need to set these values for a web app. Both options are shown in this step.
   
   * To create the AD application and service principal in one step, provide the name of the app and a password, as shown in the following command:
     
     ```azurecli
     azure ad sp create -n exampleapp -p {your-password}
     ```
<<<<<<< HEAD
   * To create the AD application separately, provide the name of the app, a home page URI, identifier URIs, and a password, as shown in the following command:
=======
   * To create the AD application separately, provide:

      * name of the app
      * URL for the app's home page
      * comma-delimited list of URIs that identify the app
      * password

      As shown in the following command:
>>>>>>> e8cfaf0d
     
     ```azurecli
     azure ad app create -n exampleapp --home-page http://www.contoso.org --identifier-uris https://www.contoso.org/example -p {Your_Password}
     ```

       The preceding command returns an AppId value. To create a service principal, provide that value as a parameter in the following command:
     
     ```azurecli
     azure ad sp create -a {AppId}
     ```
     
     If your account does not have the [required permissions](#required-permissions) on the Active Directory, you see an error message indicating "Authentication_Unauthorized" or "No subscription found in the context."
     
     For both options, the new service principal is returned. The `Object Id` is needed when granting permissions. The guid listed with the `Service Principal Names` is needed when logging in. This guid is the same value as the app id. In the sample applications, this value is referred to as the `Client ID`. 
     
     ```azurecli
     info:    Executing command ad sp create
     
     Creating application exampleapp
       / Creating service principal for application 7132aca4-1bdb-4238-ad81-996ff91d8db+
       data:    Object Id:               ff863613-e5e2-4a6b-af07-fff6f2de3f4e
       data:    Display Name:            exampleapp
       data:    Service Principal Names:
       data:                             7132aca4-1bdb-4238-ad81-996ff91d8db4
       data:                             https://www.contoso.org/example
       info:    ad sp create command OK
      ```

<<<<<<< HEAD
3. Grant the service principal permissions on your subscription. In this example, you add the service principal to the **Reader** role, which grants permission to read all resources in the subscription. For other roles, see [RBAC: Built-in roles](../active-directory/role-based-access-built-in-roles.md). For the **ServicePrincipalName** parameter, provide the **ObjectId** that you used when creating the application. Before running this command, you must allow some time for the new service principal to propagate throughout Active Directory. When you run these commands manually, usually enough time has elapsed between tasks. In a script, you should add a step to sleep between the commands (like `sleep 15`). If you see an error stating the principal does not exist in the directory, rerun the command.
=======
3. Grant the service principal permissions on your subscription. In this example, you add the service principal to the Reader role, which grants permission to read all resources in the subscription. For other roles, see [RBAC: Built-in roles](../active-directory/role-based-access-built-in-roles.md). For the `objectid` parameter, provide the `Object Id` that you used when creating the application. Before running this command, you must allow some time for the new service principal to propagate throughout Active Directory. When you run these commands manually, usually enough time has elapsed between tasks. In a script, you should add a step to sleep between the commands (like `sleep 15`). If you see an error stating the principal does not exist in the directory, rerun the command.
>>>>>>> e8cfaf0d
   
   ```azurecli
   azure role assignment create --objectId ff863613-e5e2-4a6b-af07-fff6f2de3f4e -o Reader -c /subscriptions/{subscriptionId}/
   ```
   
     If your account does not have sufficient permissions to assign a role, you see an error message. The message states your account "does not have authorization to perform action 'Microsoft.Authorization/roleAssignments/write' over scope '/subscriptions/{guid}'."

That's it! Your AD application and service principal are set up. The next section shows you how to log in with the credential through Azure CLI. If you want to use the credential in your code application, you do not need to continue with this topic. You can jump to the [Sample applications](#sample-applications) for examples of logging in with your application id and password. 

### Provide credentials through Azure CLI
Now, you need to log in as the application to perform operations.

1. Whenever you sign in as a service principal, you need to provide the tenant id of the directory for your AD app. A tenant is an instance of Active Directory. To retrieve the tenant id for your currently authenticated subscription, use:
   
   ```azurecli
   azure account show
   ```
   
     Which returns:
   
   ```azurecli
   info:    Executing command account show
   data:    Name                        : Windows Azure MSDN - Visual Studio Ultimate
   data:    ID                          : {guid}
   data:    State                       : Enabled
   data:    Tenant ID                   : {guid}
   data:    Is Default                  : true
   ...
   ```
   
     If you need to get the tenant id of another subscription, use the following command:
   
   ```azurecli
   azure account show -s {subscription-id}
   ```
2. If you need to retrieve the client id to use for logging in, use:
   
   ```azurecli
   azure ad sp show -c exampleapp --json
   ```
   
     The value to use for logging in is the guid listed in the service principal names.
   
   ```azurecli
   [
     {
       "objectId": "ff863613-e5e2-4a6b-af07-fff6f2de3f4e",
       "objectType": "ServicePrincipal",
       "displayName": "exampleapp",
       "appId": "7132aca4-1bdb-4238-ad81-996ff91d8db4",
       "servicePrincipalNames": [
         "https://www.contoso.org/example",
         "7132aca4-1bdb-4238-ad81-996ff91d8db4"
       ]
     }
   ]
   ```
3. Log in as the service principal.
   
   ```azurecli
   azure login -u 7132aca4-1bdb-4238-ad81-996ff91d8db4 --service-principal --tenant {tenant-id}
   ```
   
    You are prompted for the password. Provide the password you specified when creating the AD application.
   
   ```azurecli
   info:    Executing command login
   Password: ********
   ```

You are now authenticated as the service principal for the service principal that you created.

<<<<<<< HEAD
Alternatively, you can invoke REST operations from the command line to log in. From the authentication response, you can retrieve the access token for use with other operations. For an example of retrieving the access token by invoking REST operations, see [Using the Azure Resource Manager REST API – Get Access Token](https://blogs.technet.microsoft.com/stefan_stranger/2016/10/21/using-the-azure-arm-rest-apin-get-access-token/).
=======
Alternatively, you can invoke REST operations from the command line to log in. From the authentication response, you can retrieve the access token for use with other operations. For an example of retrieving the access token by invoking REST operations, see [Generating an Access Token](resource-manager-rest-api.md#generating-an-access-token).
>>>>>>> e8cfaf0d

## Create service principal with certificate
In this section, you perform the steps to:

* create a self-signed certificate
* create the AD application with the certificate, and the service principal
* assign the Reader role to the service principal

To complete these steps, you must have [OpenSSL](http://www.openssl.org/) installed.

1. Create a self-signed certificate.
   
   ```
   openssl req -x509 -days 3650 -newkey rsa:2048 -out cert.pem -nodes -subj '/CN=exampleapp'
   ```
2. Combine the public and private keys.
   
   ```
   cat privkey.pem cert.pem > examplecert.pem
   ```
3. Open the **examplecert.pem** file and look for the long sequence of characters between **-----BEGIN CERTIFICATE-----** and **-----END CERTIFICATE-----**. Copy the certificate data. You pass this data as a parameter when creating the service principal.
4. Sign in to your account.
   
   ```azurecli
   azure login
   ```
5. You have two options for creating the AD application. You can either create the AD application and the service principal in one step, or create them separately. Create them in one step if you do not need specify a home page and identifier URIs for your app. Create them separately if you need to set these values for a web app. Both options are shown in this step.
   
   * To create the AD application and service principal in one step, provide the name of the app and the certificate data, as shown in the following command:
     
     ```azurecli
     azure ad sp create -n exampleapp --cert-value {certificate data}
     ```
<<<<<<< HEAD
   * To create the AD application separately, provide the name of the app, a home page URI, identifier URIs, and the certificate data, as shown in the following command:
     
=======
   * To create the AD application separately, provide:
      
      * name of the app
      * URL for the app's home page
      * comma-delimited list of URIs that identify the app
      * the certificate data

      As shown in the following command:

>>>>>>> e8cfaf0d
     ```azurecli
     azure ad app create -n exampleapp --home-page http://www.contoso.org --identifier-uris https://www.contoso.org/example --cert-value {certificate data}
     ```
     
       The preceding command returns an AppId value. To create a service principal, provide that value as a parameter in the following command:
     
     ```azurecli
     azure ad sp create -a {AppId}
     ```
     
     If your account does not have the [required permissions](#required-permissions) on the Active Directory, you see an error message indicating "Authentication_Unauthorized" or "No subscription found in the context."
     
     For both options, the new service principal is returned. The Object Id is needed when granting permissions. The guid listed with the `Service Principal Names` is needed when logging in. This guid is the same value as the app id. In the sample applications, this value is referred to as the `Client ID`. 
     
     ```azurecli
     info:    Executing command ad sp create
     
     Creating service principal for application 4fd39843-c338-417d-b549-a545f584a74+
       data:    Object Id:        7dbc8265-51ed-4038-8e13-31948c7f4ce7
       data:    Display Name:     exampleapp
       data:    Service Principal Names:
       data:                      4fd39843-c338-417d-b549-a545f584a745
       data:                      https://www.contoso.org/example
       info:    ad sp create command OK
     ```
<<<<<<< HEAD
6. Grant the service principal permissions on your subscription. In this example, you add the service principal to the **Reader** role, which grants permission to read all resources in the subscription. For other roles, see [RBAC: Built-in roles](../active-directory/role-based-access-built-in-roles.md). For the **ServicePrincipalName** parameter, provide the **ObjectId** that you used when creating the application. Before running this command, you must allow some time for the new service principal to propagate throughout Active Directory. When you run these commands manually, usually enough time has elapsed between tasks. In a script, you should add a step to sleep between the commands (like `sleep 15`). If you see an error stating the principal does not exist in the directory, rerun the command.
=======
6. Grant the service principal permissions on your subscription. In this example, you add the service principal to the Reader role, which grants permission to read all resources in the subscription. For other roles, see [RBAC: Built-in roles](../active-directory/role-based-access-built-in-roles.md). For the `objectid` parameter, provide the `Object Id` that you used when creating the application. Before running this command, you must allow some time for the new service principal to propagate throughout Active Directory. When you run these commands manually, usually enough time has elapsed between tasks. In a script, you should add a step to sleep between the commands (like `sleep 15`). If you see an error stating the principal does not exist in the directory, rerun the command.
>>>>>>> e8cfaf0d
   
   ```azurecli
   azure role assignment create --objectId 7dbc8265-51ed-4038-8e13-31948c7f4ce7 -o Reader -c /subscriptions/{subscriptionId}/
   ```
   
     If your account does not have sufficient permissions to assign a role, you see an error message. The message states your account "does not have authorization to perform action 'Microsoft.Authorization/roleAssignments/write' over scope '/subscriptions/{guid}'."

### Provide certificate through automated Azure CLI script
Now, you need to log in as the application to perform operations.

1. Whenever you sign in as a service principal, you need to provide the tenant id of the directory for your AD app. A tenant is an instance of Active Directory. To retrieve the tenant id for your currently authenticated subscription, use:
   
   ```azurecli
   azure account show
   ```
   
     Which returns:
   
   ```azurecli
   info:    Executing command account show
   data:    Name                        : Windows Azure MSDN - Visual Studio Ultimate
   data:    ID                          : {guid}
   data:    State                       : Enabled
   data:    Tenant ID                   : {guid}
   data:    Is Default                  : true
   ...
   ```
   
     If you need to get the tenant id of another subscription, use the following command:
   
   ```azurecli
   azure account show -s {subscription-id}
   ```
2. To retrieve the certificate thumbprint and remove unneeded characters, use:
   
   ```
   openssl x509 -in "C:\certificates\examplecert.pem" -fingerprint -noout | sed 's/SHA1 Fingerprint=//g'  | sed 's/://g'
   ```
   
     Which returns a thumbprint value similar to:
   
   ```
   30996D9CE48A0B6E0CD49DBB9A48059BF9355851
   ```
3. If you need to retrieve the client id to use for logging in, use:
   
   ```azurecli
   azure ad sp show -c exampleapp
   ```
   
     The value to use for logging in is the guid listed in the service principal names.
     
   ```azurecli
   [
     {
       "objectId": "7dbc8265-51ed-4038-8e13-31948c7f4ce7",
       "objectType": "ServicePrincipal",
       "displayName": "exampleapp",
       "appId": "4fd39843-c338-417d-b549-a545f584a745",
       "servicePrincipalNames": [
         "https://www.contoso.org/example",
         "4fd39843-c338-417d-b549-a545f584a745"
       ]
     }
   ]
   ```
4. Log in as the service principal.
   
   ```azurecli
   azure login --service-principal --tenant {tenant-id} -u 4fd39843-c338-417d-b549-a545f584a745 --certificate-file C:\certificates\examplecert.pem --thumbprint {thumbprint}
   ```

You are now authenticated as the service principal for the Active Directory application that you created.

## Change credentials

To change the credentials for an AD app, either because of a security compromise or a credential expiration, use `azure ad app set`.

To change a password, use:

```azurecli
azure ad app set --applicationId 4fd39843-c338-417d-b549-a545f584a745 --password p@ssword
```

To change a certificate value, use:

```azurecli
azure ad app set --applicationId 4fd39843-c338-417d-b549-a545f584a745 --cert-value {certificate data}
```


## Sample applications
The following sample applications show how to log in as the service principal.

**.NET**

* [Deploy an SSH Enabled VM with a Template with .NET](https://azure.microsoft.com/documentation/samples/resource-manager-dotnet-template-deployment/)
* [Manage Azure resources and resource groups with .NET](https://azure.microsoft.com/documentation/samples/resource-manager-dotnet-resources-and-groups/)

**Java**

* [Getting Started with Resources - Deploy Using Azure Resource Manager Template - in Java](https://azure.microsoft.com/documentation/samples/resources-java-deploy-using-arm-template/)
* [Getting Started with Resources - Manage Resource Group - in Java](https://azure.microsoft.com/documentation/samples/resources-java-manage-resource-group//)

**Python**

* [Deploy an SSH Enabled VM with a Template in Python](https://azure.microsoft.com/documentation/samples/resource-manager-python-template-deployment/)
* [Managing Azure Resource and Resource Groups with Python](https://azure.microsoft.com/documentation/samples/resource-manager-python-resources-and-groups/)

**Node.js**

* [Deploy an SSH Enabled VM with a Template in Node.js](https://azure.microsoft.com/documentation/samples/resource-manager-node-template-deployment/)
* [Manage Azure resources and resource groups with Node.js](https://azure.microsoft.com/documentation/samples/resource-manager-node-resources-and-groups/)

**Ruby**

* [Deploy an SSH Enabled VM with a Template in Ruby](https://azure.microsoft.com/documentation/samples/resource-manager-ruby-template-deployment/)
* [Managing Azure Resource and Resource Groups with Ruby](https://azure.microsoft.com/documentation/samples/resource-manager-ruby-resources-and-groups/)

## Next Steps
* For detailed steps on integrating an application into Azure for managing resources, see [Developer's guide to authorization with the Azure Resource Manager API](resource-manager-api-authentication.md).
* To get more information about using certificates and Azure CLI, see [Certificate-based authentication with Azure Service Principals from Linux command line](http://blogs.msdn.com/b/arsen/archive/2015/09/18/certificate-based-auth-with-azure-service-principals-from-linux-command-line.aspx). 
<|MERGE_RESOLUTION|>--- conflicted
+++ resolved
@@ -13,11 +13,7 @@
 ms.topic: article
 ms.tgt_pltfrm: multiple
 ms.workload: na
-<<<<<<< HEAD
-ms.date: 01/03/2017
-=======
 ms.date: 01/17/2017
->>>>>>> e8cfaf0d
 ms.author: tomfitz
 
 ---
@@ -52,11 +48,7 @@
 ## Required permissions
 To complete this topic, you must have sufficient permissions in both your Azure Active Directory and your Azure subscription. Specifically, you must be able to create an app in the Active Directory, and assign the service principal to a role. 
 
-<<<<<<< HEAD
-The easiest way to check whether your account has adequate permissions is through the portal. See [Check required permission](resource-group-create-service-principal-portal.md#required-permissions).
-=======
 The easiest way to check whether your account has adequate permissions is through the portal. See [Check required permission in portal](resource-group-create-service-principal-portal.md#required-permissions).
->>>>>>> e8cfaf0d
 
 Now, proceed to a section for either [password](#create-service-principal-with-password) or [certificate](#create-service-principal-with-certificate) authentication.
 
@@ -77,9 +69,6 @@
      ```azurecli
      azure ad sp create -n exampleapp -p {your-password}
      ```
-<<<<<<< HEAD
-   * To create the AD application separately, provide the name of the app, a home page URI, identifier URIs, and a password, as shown in the following command:
-=======
    * To create the AD application separately, provide:
 
       * name of the app
@@ -88,7 +77,6 @@
       * password
 
       As shown in the following command:
->>>>>>> e8cfaf0d
      
      ```azurecli
      azure ad app create -n exampleapp --home-page http://www.contoso.org --identifier-uris https://www.contoso.org/example -p {Your_Password}
@@ -117,11 +105,7 @@
        info:    ad sp create command OK
       ```
 
-<<<<<<< HEAD
-3. Grant the service principal permissions on your subscription. In this example, you add the service principal to the **Reader** role, which grants permission to read all resources in the subscription. For other roles, see [RBAC: Built-in roles](../active-directory/role-based-access-built-in-roles.md). For the **ServicePrincipalName** parameter, provide the **ObjectId** that you used when creating the application. Before running this command, you must allow some time for the new service principal to propagate throughout Active Directory. When you run these commands manually, usually enough time has elapsed between tasks. In a script, you should add a step to sleep between the commands (like `sleep 15`). If you see an error stating the principal does not exist in the directory, rerun the command.
-=======
 3. Grant the service principal permissions on your subscription. In this example, you add the service principal to the Reader role, which grants permission to read all resources in the subscription. For other roles, see [RBAC: Built-in roles](../active-directory/role-based-access-built-in-roles.md). For the `objectid` parameter, provide the `Object Id` that you used when creating the application. Before running this command, you must allow some time for the new service principal to propagate throughout Active Directory. When you run these commands manually, usually enough time has elapsed between tasks. In a script, you should add a step to sleep between the commands (like `sleep 15`). If you see an error stating the principal does not exist in the directory, rerun the command.
->>>>>>> e8cfaf0d
    
    ```azurecli
    azure role assignment create --objectId ff863613-e5e2-4a6b-af07-fff6f2de3f4e -o Reader -c /subscriptions/{subscriptionId}/
@@ -194,11 +178,7 @@
 
 You are now authenticated as the service principal for the service principal that you created.
 
-<<<<<<< HEAD
-Alternatively, you can invoke REST operations from the command line to log in. From the authentication response, you can retrieve the access token for use with other operations. For an example of retrieving the access token by invoking REST operations, see [Using the Azure Resource Manager REST API – Get Access Token](https://blogs.technet.microsoft.com/stefan_stranger/2016/10/21/using-the-azure-arm-rest-apin-get-access-token/).
-=======
 Alternatively, you can invoke REST operations from the command line to log in. From the authentication response, you can retrieve the access token for use with other operations. For an example of retrieving the access token by invoking REST operations, see [Generating an Access Token](resource-manager-rest-api.md#generating-an-access-token).
->>>>>>> e8cfaf0d
 
 ## Create service principal with certificate
 In this section, you perform the steps to:
@@ -232,10 +212,6 @@
      ```azurecli
      azure ad sp create -n exampleapp --cert-value {certificate data}
      ```
-<<<<<<< HEAD
-   * To create the AD application separately, provide the name of the app, a home page URI, identifier URIs, and the certificate data, as shown in the following command:
-     
-=======
    * To create the AD application separately, provide:
       
       * name of the app
@@ -245,7 +221,6 @@
 
       As shown in the following command:
 
->>>>>>> e8cfaf0d
      ```azurecli
      azure ad app create -n exampleapp --home-page http://www.contoso.org --identifier-uris https://www.contoso.org/example --cert-value {certificate data}
      ```
@@ -271,11 +246,7 @@
        data:                      https://www.contoso.org/example
        info:    ad sp create command OK
      ```
-<<<<<<< HEAD
-6. Grant the service principal permissions on your subscription. In this example, you add the service principal to the **Reader** role, which grants permission to read all resources in the subscription. For other roles, see [RBAC: Built-in roles](../active-directory/role-based-access-built-in-roles.md). For the **ServicePrincipalName** parameter, provide the **ObjectId** that you used when creating the application. Before running this command, you must allow some time for the new service principal to propagate throughout Active Directory. When you run these commands manually, usually enough time has elapsed between tasks. In a script, you should add a step to sleep between the commands (like `sleep 15`). If you see an error stating the principal does not exist in the directory, rerun the command.
-=======
 6. Grant the service principal permissions on your subscription. In this example, you add the service principal to the Reader role, which grants permission to read all resources in the subscription. For other roles, see [RBAC: Built-in roles](../active-directory/role-based-access-built-in-roles.md). For the `objectid` parameter, provide the `Object Id` that you used when creating the application. Before running this command, you must allow some time for the new service principal to propagate throughout Active Directory. When you run these commands manually, usually enough time has elapsed between tasks. In a script, you should add a step to sleep between the commands (like `sleep 15`). If you see an error stating the principal does not exist in the directory, rerun the command.
->>>>>>> e8cfaf0d
    
    ```azurecli
    azure role assignment create --objectId 7dbc8265-51ed-4038-8e13-31948c7f4ce7 -o Reader -c /subscriptions/{subscriptionId}/
