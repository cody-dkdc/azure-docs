--- conflicted
+++ resolved
@@ -13,11 +13,7 @@
 ms.topic: article
 ms.tgt_pltfrm: multiple
 ms.workload: na
-<<<<<<< HEAD
-ms.date: 03/31/2017
-=======
 ms.date: 05/15/2017
->>>>>>> a42dbad0
 ms.author: tomfitz
 
 ---
@@ -66,11 +62,7 @@
      info:    ad sp create command OK
    ```
 
-<<<<<<< HEAD
-3. Grant the service principal permissions on your subscription. In this example, you add the service principal to the Reader role, which grants permission to read all resources in the subscription. For other roles, see [RBAC: Built-in roles](../active-directory/role-based-access-built-in-roles.md). For the objectid parameter, provide the Object Id that you used when creating the application. Before running this command, you must allow some time for the new service principal to propagate throughout Active Directory. When you run these commands manually, usually enough time has elapsed between tasks. In a script, you should add a step to sleep between the commands (like `sleep 15`). If you see an error stating the principal does not exist in the directory, rerun the command.
-=======
 3. Grant the service principal permissions on your subscription. In this example, you add the service principal to the Reader role, which grants permission to read all resources in the subscription. For other roles, see [RBAC: Built-in roles](../active-directory/role-based-access-built-in-roles.md). For the objectid parameter, provide the Object Id that you used when creating the application. Before running this command, you must allow some time for the new service principal to propagate throughout Azure Active Directory. When you run these commands manually, usually enough time has elapsed between tasks. In a script, you should add a step to sleep between the commands (like `sleep 15`). If you see an error stating the principal does not exist in the directory, rerun the command.
->>>>>>> a42dbad0
    
    ```azurecli
    azure role assignment create --objectId ff863613-e5e2-4a6b-af07-fff6f2de3f4e -o Reader -c /subscriptions/{subscriptionId}/
@@ -190,11 +182,7 @@
      data:                      https://www.contoso.org/example
      info:    ad sp create command OK
    ```
-<<<<<<< HEAD
-6. Grant the service principal permissions on your subscription. In this example, you add the service principal to the Reader role, which grants permission to read all resources in the subscription. For other roles, see [RBAC: Built-in roles](../active-directory/role-based-access-built-in-roles.md). For the objectid parameter, provide the Object Id that you used when creating the application. Before running this command, you must allow some time for the new service principal to propagate throughout Active Directory. When you run these commands manually, usually enough time has elapsed between tasks. In a script, you should add a step to sleep between the commands (like `sleep 15`). If you see an error stating the principal does not exist in the directory, rerun the command.
-=======
 6. Grant the service principal permissions on your subscription. In this example, you add the service principal to the Reader role, which grants permission to read all resources in the subscription. For other roles, see [RBAC: Built-in roles](../active-directory/role-based-access-built-in-roles.md). For the objectid parameter, provide the Object Id that you used when creating the application. Before running this command, you must allow some time for the new service principal to propagate throughout Azure Active Directory. When you run these commands manually, usually enough time has elapsed between tasks. In a script, you should add a step to sleep between the commands (like `sleep 15`). If you see an error stating the principal does not exist in the directory, rerun the command.
->>>>>>> a42dbad0
    
    ```azurecli
    azure role assignment create --objectId 7dbc8265-51ed-4038-8e13-31948c7f4ce7 -o Reader -c /subscriptions/{subscriptionId}/
@@ -287,11 +275,7 @@
 
 You may encounter the following errors when creating a service principal:
 
-<<<<<<< HEAD
-* **"Authentication_Unauthorized"** or **"No subscription found in the context."** - You see this error when your account does not have the [required permissions](#required-permissions) on the Active Directory to register an app. Typically, you see this error when only admin users in your Active Directory can register apps, and your account is not an admin. Ask your administrator to either assign you to an administrator role, or to enable users to register apps.
-=======
 * **"Authentication_Unauthorized"** or **"No subscription found in the context."** - You see this error when your account does not have the [required permissions](#required-permissions) on the Azure Active Directory to register an app. Typically, you see this error when only admin users in your Azure Active Directory can register apps, and your account is not an admin. Ask your administrator to either assign you to an administrator role, or to enable users to register apps.
->>>>>>> a42dbad0
 
 * Your account **"does not have authorization to perform action 'Microsoft.Authorization/roleAssignments/write' over scope '/subscriptions/{guid}'."** - You see this error when your account does not have sufficient permissions to assign a role to an identity. Ask your subscription administrator to add you to User Access Administrator role.
 
