---
title: Create and publish an Azure managed application | Microsoft Docs
description: Shows how an ISV or partner creates an Azure managed application
services: azure-resource-manager
author: ravbhatnagar
manager: rjmax


ms.service: azure-resource-manager
ms.devlang: na
ms.topic: article
ms.tgt_pltfrm: na
ms.date: 07/09/2017
ms.author: gauravbh; tomfitz

---
<<<<<<< HEAD
# Create and publish Service Catalog managed application
=======
# Create and publish a Service Catalog managed application
>>>>>>> 7e950a10

There are two scenarios in the Azure managed application end-to-end experience. One is the publisher or ISV who wants to create a managed application for use by customers. The second is the customer or consumer who wants to use the managed application. This article focuses on the first scenario and explains how an ISV can create and publish a managed application. For more information, see [Managed application overview](managed-application-overview.md).

To create a managed application, you must create:

* A package that contains the template files.
* The user, group, or application that has access to the resource group in the customer's subscription.
* The appliance definition.

For examples of the files, see [Managed application samples](https://github.com/Azure/azure-managedapp-samples/tree/master/samples).

## Create a managed application package

<<<<<<< HEAD
The first step is to create the managed application package that contains the main template files. The publisher or ISV creates three files. You must package all three files into a .zip file, and upload it to an accessible location.
=======
The first step is to create the managed application package that contains the main template files. The publisher or ISV creates three files. Package all three files into a .zip file, and upload it to an accessible location.
>>>>>>> 7e950a10

* **applianceMainTemplate.json**: This first template file defines the actual resources that are provisioned as part of the managed application. For example, to create a storage account by using a managed application, applianceMainTemplate.json contains: 

  ```json
  {
      "$schema": "https://schema.management.azure.com/schemas/2015-01-01/deploymentTemplate.json#",
      "contentVersion": "1.0.0.0",
      "parameters": {
  	      "storageAccountName": {
		  	  "type": "String"
    	  }
      },
      "resources": [{
    	  "type": "Microsoft.Storage/storageAccounts",
    	  "name": "[parameters('storageAccountName')]",
    	  "apiVersion": "2016-01-01",
    	  "location": "westus",
    	  "sku": {
    		  "name": "Standard_LRS"
    	  },
    	  "kind": "Storage",
    	  "properties": {		
    	  }
      }],
      "outputs": {		
      }
  }
  ```

* **mainTemplate.json**: This second template file contains only the appliance resource, Microsoft.Solutions/appliances. It also contains all the parameters you need for the resources in applianceMainTemplate.json. 

  You need two important properties as input to create the managed application:

  * **managedResourceGroupId**: This property is the ID of the resource group where the resources defined in applianceMainTemplate.json are created. The format of the ID is
  `/subscriptions/{subscriptionId}/resourceGroups/{resoureGroupName}`.
  * **applianceDefinitionId**: This property is the ID of the managed application definition resource. The ID is in the format
  `/subscriptions/{subscriptionId}/resourceGroups/{resourceGroupName}/providers/Microsoft.Solutions/applianceDefinitions/{applianceDefinitionName}`.

  Provide parameters for these two values so that the consumer can specify them when the managed application is created. The two parameters that correspond to these properties are managedByResourceGroup and applianceDefinitionId, as shown in the following example:

  ```json
  {
	  "$schema": "https://schema.management.azure.com/schemas/2015-01-01/deploymentTemplate.json#",
	  "contentVersion": "1.0.0.0",
	  "parameters": {
		  "storageAccountName": {
			  "type": "String"
		  },
		  "applianceDefinitionId": {
			  "type": "String"
		  },
		  "managedByResourceGroup": {
			  "type": "String"
		  },
		  "applianceName": {
			  "type": "String"
		  },
	  },
	  "variables": {			
	  },
	  "resources": [{
		  "type": "Microsoft.Solutions/appliances",
		  "name": "[parameters('applianceName')]",
		  "apiVersion": "2016-09-01-preview",
		  "location": "[resourceGroup().location]",
		  "kind": "ServiceCatalog",
		  "properties": {
			  "ManagedResourceGroupId": "[parameters('managedByResourceGroup')]",
			  "applianceDefinitionId": "[parameters('applianceDefinitionId')]",
			  "Parameters": {
				  "storageAccountName": {
					  "value": "[parameters('storageAccountName')]"
				  }				
			  }
		  }
	  }]
  }
  ```

* **createUiDefinition.json**: This template file is the third file you need in the package. The Azure portal uses this file to generate the user interface for consumers who create the managed application. You define the parameters for the managed application and how consumers can get the input for each parameter. You can use options like a drop-down list, text box, password box, and other input tools. To learn how to create a UI definition file for a managed application, see [Get started with CreateUiDefinition](managed-application-createuidefinition-overview.md).

After all the needed files are ready, upload the package to an accessible location from where it can be consumed.


## Create an Azure Active Directory user group or application
The second step is to create a user group or application that you want to use to manage the resources on behalf of the customer. This user group or application has permissions on the managed resource group as described by the role. The role can be any built-in Role-Based Access Control (RBAC) role like Owner or Contributor. You also can give an individual user permission to manage the resources, but typically you assign this permission to a user group. To create a new Active Directory user group, use:

```azurecli
az ad group create --display-name "name" --mail-nickname "nickname"
```

You also can use an existing group. You need the object ID of the newly created or an existing user group. The following example shows how to get the object ID from the display name that was used to create the group:

```azurecli
az ad group show --group "groupName"
```

Example:

```azurecli
az ad group show --group ravAppliancetestADgroup
```

The example command returns the following output:

```json 
{
    "displayName": "ravAppliancetestADgroup",
    "mail": null,
    "objectId": "9aabd3ad-3716-4242-9d8e-a85df479d5d9",
    "objectType": "Group",
    "securityEnabled": true
}
```
    
You need the objectId value from the preceding example. 

## Get the role definition ID

Next, you need the role definition ID of the RBAC built-in role you want to grant access to the user, user group, or application. Typically, you use the Owner or Contributor or Reader role. The following command shows how to get the role definition ID for the Owner role:

```azurecli
az role definition list --name owner
```

That command returns the following output:

```json
{
    "id": "/subscriptions/{subscription-id}/providers/Microsoft.Authorization/roleDefinitions/8e3af657-a8ff-443c-a75c-2fe8c4bcb635",
    "name": "8e3af657-a8ff-443c-a75c-2fe8c4bcb635",
    "properties": {
      "assignableScopes": [
    "/"
      ],
      "description": "Lets you manage everything, including access to resources.",
      "permissions": [
    {
      "actions": [
    "*"
      ],
      "notActions": []
    }
      ],
      "roleName": "Owner",
      "type": "BuiltInRole"
    },
    "type": "Microsoft.Authorization/roleDefinitions"
}
```

You need the value of the "name" property from the preceding example.


## Create the managed application definition

The third step is to create the managed application definition resource. After you create the appliance package and the authorizations, create the appliance definition by using the following command: 

```azurecli
az managedapp definition create -n ravtestAppDef4 -l "westcentralus" 
	--resource-group ravApplianceDefRG3 --lock-level ReadOnly 
	--display-name ravtestappdef --description ravtestdescription  
	--authorizations "9aabd3ad-3716-4242-9d8e-a85df479d5d9:8e3af657-a8ff-443c-a75c-2fe8c4bcb635" 
	--package-file-uri "{path to package}" --debug 
```

The parameters used in the preceding example are:

- **resource-group**: The name of the resource group where the appliance definition is created.
- **lock-level**: The type of lock placed on the managed resource group. It prevents the customer from performing undesirable operations on this resource group. Currently, ReadOnly is the only supported lock level. When ReadOnly is specified, the customer can only read the resources present in the managed resource group.
- **authorizations**: Describes the principal ID and the role definition ID that are used to grant permission to the managed resource group. It's specified in the format of `<principalId>:<roleDefinitionId>`. Multiple values also can be specified for this property. If multiple values are needed, they should be specified in the form `<principalId1>:<roleDefinitionId1> <principalId2>:<roleDefinitionId2>`. Multiple values are separated by a space.
- **package-file-uri**: The location of the appliance package that contains the template files, which can be an Azure Storage blob. 


## Next steps

<<<<<<< HEAD
* For an introduction to managed applications, see [Azure Managed Application overview](managed-application-overview.md).
* For examples of the files, see [Managed Application samples](https://github.com/Azure/azure-managedapp-samples/tree/master/samples).
* For information about consuming Service Catalog managed application, see [Consume a Service Catalog managed application](managed-application-consumption.md).
* For information about publishing managed applications to the Marketplace, see [Azure Managed Applications in the Marketplace](managed-application-author-marketplace.md).
* For information about consuming a managed application from the Marketplace, see [Consume Azure managed applications in the Marketplace](managed-application-consume-marketplace.md).
* To learn about creating a UI definition file for a managed application, see [Getting started with CreateUiDefinition](managed-application-createuidefinition-overview.md).
=======
* For an introduction to managed applications, see [Managed application overview](managed-application-overview.md).
* For examples of the files, see [Managed application samples](https://github.com/Azure/azure-managedapp-samples/tree/master/samples).
* For information about consuming a Service Catalog managed application, see [Consume a Service Catalog managed application](managed-application-consumption.md).
* For information about publishing managed applications to the Azure Marketplace, see [Azure managed applications in the Marketplace](managed-application-author-marketplace.md).
* For information about consuming a managed application from the Marketplace, see [Consume Azure managed applications in the Marketplace](managed-application-consume-marketplace.md).
* To learn how to create a UI definition file for a managed application, see [Get started with CreateUiDefinition](managed-application-createuidefinition-overview.md).
>>>>>>> 7e950a10
<|MERGE_RESOLUTION|>--- conflicted
+++ resolved
@@ -14,11 +14,7 @@
 ms.author: gauravbh; tomfitz
 
 ---
-<<<<<<< HEAD
-# Create and publish Service Catalog managed application
-=======
 # Create and publish a Service Catalog managed application
->>>>>>> 7e950a10
 
 There are two scenarios in the Azure managed application end-to-end experience. One is the publisher or ISV who wants to create a managed application for use by customers. The second is the customer or consumer who wants to use the managed application. This article focuses on the first scenario and explains how an ISV can create and publish a managed application. For more information, see [Managed application overview](managed-application-overview.md).
 
@@ -32,11 +28,7 @@
 
 ## Create a managed application package
 
-<<<<<<< HEAD
-The first step is to create the managed application package that contains the main template files. The publisher or ISV creates three files. You must package all three files into a .zip file, and upload it to an accessible location.
-=======
 The first step is to create the managed application package that contains the main template files. The publisher or ISV creates three files. Package all three files into a .zip file, and upload it to an accessible location.
->>>>>>> 7e950a10
 
 * **applianceMainTemplate.json**: This first template file defines the actual resources that are provisioned as part of the managed application. For example, to create a storage account by using a managed application, applianceMainTemplate.json contains: 
 
@@ -213,18 +205,9 @@
 
 ## Next steps
 
-<<<<<<< HEAD
-* For an introduction to managed applications, see [Azure Managed Application overview](managed-application-overview.md).
-* For examples of the files, see [Managed Application samples](https://github.com/Azure/azure-managedapp-samples/tree/master/samples).
-* For information about consuming Service Catalog managed application, see [Consume a Service Catalog managed application](managed-application-consumption.md).
-* For information about publishing managed applications to the Marketplace, see [Azure Managed Applications in the Marketplace](managed-application-author-marketplace.md).
-* For information about consuming a managed application from the Marketplace, see [Consume Azure managed applications in the Marketplace](managed-application-consume-marketplace.md).
-* To learn about creating a UI definition file for a managed application, see [Getting started with CreateUiDefinition](managed-application-createuidefinition-overview.md).
-=======
 * For an introduction to managed applications, see [Managed application overview](managed-application-overview.md).
 * For examples of the files, see [Managed application samples](https://github.com/Azure/azure-managedapp-samples/tree/master/samples).
 * For information about consuming a Service Catalog managed application, see [Consume a Service Catalog managed application](managed-application-consumption.md).
 * For information about publishing managed applications to the Azure Marketplace, see [Azure managed applications in the Marketplace](managed-application-author-marketplace.md).
 * For information about consuming a managed application from the Marketplace, see [Consume Azure managed applications in the Marketplace](managed-application-consume-marketplace.md).
-* To learn how to create a UI definition file for a managed application, see [Get started with CreateUiDefinition](managed-application-createuidefinition-overview.md).
->>>>>>> 7e950a10
+* To learn how to create a UI definition file for a managed application, see [Get started with CreateUiDefinition](managed-application-createuidefinition-overview.md).