---
title: Move Azure resources to new subscription or resource group | Microsoft Docs
description: Use Azure Resource Manager to move resources to a new resource group or subscription.
services: azure-resource-manager
documentationcenter: ''
author: tfitzmac

ms.assetid: ab7d42bd-8434-4026-a892-df4a97b60a9b
ms.service: azure-resource-manager
ms.workload: multiple
ms.tgt_pltfrm: na
ms.devlang: na
ms.topic: conceptual
ms.date: 12/18/2018
ms.author: tomfitz

---
# Move resources to new resource group or subscription

This article shows you how to move Azure resources to either another Azure subscription or another resource group under the same subscription. You can use the Azure portal, Azure PowerShell, Azure CLI, or the REST API to move resources. 

Both the source group and the target group are locked during the move operation. Write and delete operations are blocked on the resource groups until the move completes. This lock means you can't add, update, or delete resources in the resource groups, but it doesn't mean the resources are frozen. For example, if you move a SQL Server and its database to a new resource group, an application that uses the database experiences no downtime. It can still read and write to the database.

Moving a resource only moves it to a new resource group. The move operation can't change the location of the resource. The new resource group may have a different location, but that doesn't change the location of the resource.

> [!NOTE]
> This article describes how to move resources within an existing Azure account offering. If you actually want to change your Azure account offering (such as upgrading from free to pay-as-you-go) you need to convert your subscription.
> * To upgrade a free trial, see [Upgrade your Free Trial or Microsoft Imagine Azure subscription to Pay-As-You-Go](..//billing/billing-upgrade-azure-subscription.md).
> * To change a pay-as-you-go account, see [Change your Azure Pay-As-You-Go subscription to a different offer](../billing/billing-how-to-switch-azure-offer.md).
> * If you can't convert the subscription, [create an Azure support request](../azure-supportability/how-to-create-azure-support-request.md). Select **Subscription Management** for the issue type.

## When to call Azure support

You can move most resources through the self-service operations shown in this article. Use the self-service operations to:

* Move Resource Manager resources.
* Move classic resources according to the [classic deployment limitations](#classic-deployment-limitations).

Contact [support](https://portal.azure.com/#blade/Microsoft_Azure_Support/HelpAndSupportBlade/overview) when you need to:

* Move your resources to a new Azure account (and Azure Active Directory tenant) and you need help with the instructions in the preceding section.
* Move classic resources but are having trouble with the limitations.

## Services that can be moved

The following list provides a general summary of Azure services that can be moved to a new resource group and subscription. For greater detail, see [Move operation support for resources](move-support-resources.md).

* Analysis Services
* API Management
* App Service apps (web apps) - see [App Service limitations](#app-service-limitations)
* App Service Certificates - see [App Service Certificate limitations](#app-service-certificate-limitations)
* Application Insights
* Automation
* Azure Active Directory B2C
* Azure Cosmos DB
* Azure Database for MySQL
* Azure Database for PostgreSQL
* Azure DevOps - Azure DevOps organizations with non-Microsoft extension purchases must [cancel their purchases](https://go.microsoft.com/fwlink/?linkid=871160) before they can move the account across subscriptions.
* Azure Maps
* Azure Relay
* Azure Stack - registrations
* Batch
* BizTalk Services
* Bot Service
* CDN
* Cloud Services - see [Classic deployment limitations](#classic-deployment-limitations)
* Cognitive Services
* Container Registry - A container registry can't be moved when geo-replication is enabled.
* Content Moderator
* Cost Management
* Customer Insights
* Data Catalog
* Data Factory
* Data Lake Analytics
* Data Lake Store
* DNS
* Event Grid
* Event Hubs
* Front Door
* HDInsight clusters - see [HDInsight limitations](#hdinsight-limitations)
* Iot Central
* IoT Hubs
* Key Vault - see [Key Vault Limitations](#key-vault-limitations)
* Load Balancers - see [Load Balancer limitations](#lb-limitations)
* Log Analytics
* Logic Apps
* Machine Learning - Machine Learning Studio web services can be moved to a resource group in the same subscription, but not a different subscription. Other Machine Learning resources can be moved across subscriptions.
* Managed Disks - see [Virtual Machines limitations for constraints](#virtual-machines-limitations)
* Managed Identity - user-assigned
* Media Services
* Notification Hubs
* Operational Insights
* Operations Management
* Portal dashboards
* Power BI - both Power BI Embedded and Power BI Workspace Collection
* Public IP - see [Public IP limitations](#pip-limitations)
* Recovery Services vault - you must be enrolled in a private preview. See [Recovery Services limitations](#recovery-services-limitations).
* Azure Cache for Redis - if the Azure Cache for Redis instance is configured with a virtual network, the instance can't be moved to a different subscription. See [Virtual Networks limitations](#virtual-networks-limitations).
* Scheduler
* Search
* Service Bus
* Service Fabric
* Service Fabric Mesh
* SignalR Service
* Storage - storage accounts in different regions can't be moved in the same operation. Instead, use separate operations for each region.
* Storage (classic) - see [Classic deployment limitations](#classic-deployment-limitations)
* Stream Analytics - Stream Analytics jobs can't be moved when in running state.
* SQL Database server - database and server must be in the same resource group. When you move a SQL server, all its databases are also moved. This behavior applies to Azure SQL Database and Azure SQL Data Warehouse databases.
* Time Series Insights
* Traffic Manager
* Virtual Machines - for VMs with managed disks, see [Virtual Machines limitations](#virtual-machines-limitations)
* Virtual Machines (classic) - see [Classic deployment limitations](#classic-deployment-limitations)
* Virtual Machine Scale Sets - see [Virtual Machines limitations](#virtual-machines-limitations)
* Virtual Networks - see [Virtual Networks limitations](#virtual-networks-limitations)
* VPN Gateway

### Services that cannot be moved

The following list provides a general summary of Azure services that can't be moved to a new resource group and subscription. For greater detail, see [Move operation support for resources](move-support-resources.md).

* AD Domain Services
* AD Hybrid Health Service
* Application Gateway
* Azure Database Migration
* Azure Databricks
* Azure Migrate
* Certificates - App Service Certificates can be moved, but uploaded certificates have [limitations](#app-service-limitations).
* Container Instances
* Container Service
* Data Box
* Dev Spaces
* Dynamics LCS
* Express Route
* Kubernetes Service
* Lab Services - move to new resource group in same subscription is enabled, but cross subscription move isn't enabled.
* Load Balancers - see [Load Balancer limitations](#lb-limitations)
* Managed Applications
* Microsoft Genomics
* NetApp
* Public IP - see [Public IP limitations](#pip-limitations)
* SAP HANA on Azure
* Security
* Site Recovery
* StorSimple Device Manager
* Virtual Networks (classic) - see [Classic deployment limitations](#classic-deployment-limitations)

<<<<<<< HEAD
## Limitations

### Virtual Machines limitations
=======
## Key Vault limitations
* Key Vaults used for disk encryption cannot be moved across resource groups in the same subscription or across subscriptions

## Virtual Machines limitations
>>>>>>> f4581dcf

Managed disks are supported for move as of September 24, 2018. 

This support means you can also move:

* Virtual machines with the managed disks
* Managed Images
* Managed Snapshots
* Availability sets with virtual machines with managed disks

Here are the constraints that aren't yet supported:

* Virtual Machines with certificate stored in Key Vault can be moved to a new resource group in the same subscription, but not across subscriptions.
* If your virtual machine is configured for backup, see [Recovery Services limitations](#recovery-services-limitations).
* Virtual Machine Scale Sets with Standard SKU Load Balancer or Standard SKU Public IP can't be moved
* Virtual machines created from Marketplace resources with plans attached can't be moved across resource groups or subscriptions. Deprovision the virtual machine in the current subscription, and deploy again in the new subscription.

### Virtual Networks limitations

When moving a virtual network, you must also move its dependent resources. For VPN Gateways, you must move IP addresses, virtual network gateways, and all associated connection resources. Local network gateways can be in a different resource group.

To move a peered virtual network, you must first disable the virtual network peering. Once disabled, you can move the virtual network. After the move, reenable the virtual network peering.

You can't move a virtual network to a different subscription if the virtual network contains a subnet with resource navigation links. For example, if an Azure Cache for Redis resource is deployed into a subnet, that subnet has a resource navigation link.

### App Service limitations

The limitations for moving App Service resources differ based on whether you're moving the resources within a subscription or to a new subscription. If your web app uses an App Service Certificate, see [App Service Certificate limitations](#app-service-certificate-limitations)

#### Moving within the same subscription

When moving a Web App _within the same subscription_, you can't move third-party SSL certificates. However, you can move a Web App to the new resource group without moving its third-party certificate, and your app's SSL functionality still works.

If you want to move the SSL certificate with the Web App, follow these steps:

1. Delete the third-party certificate from the Web App, but keep a copy of your certificate
2. Move the Web App.
3. Upload the third-party certificate to the moved Web App.

#### Moving across subscriptions

When moving a Web App _across subscriptions_, the following limitations apply:

- The destination resource group must not have any existing App Service resources. App Service resources include:
    - Web Apps
    - App Service plans
    - Uploaded or imported SSL certificates
    - App Service Environments
- All App Service resources in the resource group must be moved together.
- App Service resources can only be moved from the resource group in which they were originally created. If an App Service resource is no longer in its original resource group, it must be moved back to that original resource group first, and then it can be moved across subscriptions.

### App Service Certificate limitations

You can move your App Service Certificate to a new resource group or subscription. If your App Service Certificate is bound to a web app, you must take some steps before moving the resources to a new subscription. Delete the SSL binding and private certificate from the web app before moving the resources. The App Service Certificate doesn't need to be deleted, just the private certificate in the web app.

### Classic deployment limitations

The options for moving resources deployed through the classic model differ based on whether you're moving the resources within a subscription or to a new subscription.

#### Same subscription

When moving resources from one resource group to another resource group within the same subscription, the following restrictions apply:

* Virtual networks (classic) can't be moved.
* Virtual machines (classic) must be moved with the cloud service.
* Cloud service can only be moved when the move includes all its virtual machines.
* Only one cloud service can be moved at a time.
* Only one storage account (classic) can be moved at a time.
* Storage account (classic) can't be moved in the same operation with a virtual machine or a cloud service.

To move classic resources to a new resource group within the same subscription, use the standard move operations through the [portal](#use-portal), [Azure PowerShell](#use-powershell), [Azure CLI](#use-azure-cli), or [REST API](#use-rest-api). You use the same operations as you use for moving Resource Manager resources.

#### New subscription

When moving resources to a new subscription, the following restrictions apply:

* All classic resources in the subscription must be moved in the same operation.
* The target subscription must not have any other classic resources.
* The move can only be requested through a separate REST API for classic moves. The standard Resource Manager move commands don't work when moving classic resources to a new subscription.

To move classic resources to a new subscription, use the REST operations that are specific to classic resources. To use REST, perform the following steps:

1. Check if the source subscription can participate in a cross-subscription move. Use the following operation:

  ```HTTP
  POST https://management.azure.com/subscriptions/{sourceSubscriptionId}/providers/Microsoft.ClassicCompute/validateSubscriptionMoveAvailability?api-version=2016-04-01
  ```

     In the request body, include:

  ```json
  {
    "role": "source"
  }
  ```

     The response for the validation operation is in the following format:

  ```json
  {
    "status": "{status}",
    "reasons": [
      "reason1",
      "reason2"
    ]
  }
  ```

2. Check if the destination subscription can participate in a cross-subscription move. Use the following operation:

  ```HTTP
  POST https://management.azure.com/subscriptions/{destinationSubscriptionId}/providers/Microsoft.ClassicCompute/validateSubscriptionMoveAvailability?api-version=2016-04-01
  ```

     In the request body, include:

  ```json
  {
    "role": "target"
  }
  ```

     The response is in the same format as the source subscription validation.
3. If both subscriptions pass validation, move all classic resources from one subscription to another subscription with the following operation:

  ```HTTP
  POST https://management.azure.com/subscriptions/{subscription-id}/providers/Microsoft.ClassicCompute/moveSubscriptionResources?api-version=2016-04-01
  ```

    In the request body, include:

  ```json
  {
    "target": "/subscriptions/{target-subscription-id}"
  }
  ```

The operation may run for several minutes.

### Recovery Services limitations

To move a Recovery Services vault, you must enroll in a private preview. To try it out, write to AskAzureBackupTeam@microsoft.com.

Currently, you can move one Recovery Services vault, per region, at a time. You can't move vaults that back up Azure Files, Azure File Sync, or SQL in IaaS virtual machines. 

If a virtual machine doesn't move with the vault, the current virtual machine recovery points stay in the vault until they expire. Whether the virtual machine moved with the vault or not, you can restore the virtual machine from the backup history in the vault.

Recovery Services vault doesn't support cross subscription backups. If you move a vault with virtual machine backup data across subscriptions, you must move your virtual machines to the same subscription, and use the same target resource group to continue backups.

Backup policies defined for the vault are kept after the vault moves. Reporting and monitoring must be set up again for the vault after the move.

To move a virtual machine to a new subscription without moving the Recovery Services vault:

 1. Temporarily stop backup
 2. Move the virtual machines to the new subscription
 3. Reprotect it under a new vault in that subscription

Move isn't enabled for Storage, Network, or Compute resources used to set up disaster recovery with Azure Site Recovery. For example, suppose you have set up replication of your on-premises machines to a storage account (Storage1) and want the protected machine to come up after failover to Azure as a virtual machine (VM1) attached to a virtual network (Network1). You can't move any of these Azure resources - Storage1, VM1, and Network1 - across resource groups within the same subscription or across subscriptions.

### HDInsight limitations

You can move HDInsight clusters to a new subscription or resource group. However, you can't move across subscriptions the networking resources linked to the HDInsight cluster (such as the virtual network, NIC, or load balancer). In addition, you can't move to a new resource group a NIC that is attached to a virtual machine for the cluster.

When moving an HDInsight cluster to a new subscription, first move other resources (like the storage account). Then, move the HDInsight cluster by itself.

### Search limitations

You can't move several Search resources in different regions all at once.
In such a case, you need to move them separately.

### <a name="lb-limitations"></a> Load Balancer limitations

Basic SKU Load Balancer can be moved.
Standard SKU Load Balancer can't be moved.

### <a name="pip-limitations"></a> Public IP limitations

Basic SKU Public IP can be moved.
Standard SKU Public IP can't be moved.

## Checklist before moving resources

There are some important steps to do before moving a resource. By verifying these conditions, you can avoid errors.

1. The source and destination subscriptions must exist within the same [Azure Active Directory tenant](../active-directory/develop/quickstart-create-new-tenant.md). To check that both subscriptions have the same tenant ID, use Azure PowerShell or Azure CLI.

  For Azure PowerShell, use:

  ```azurepowershell-interactive
  (Get-AzureRmSubscription -SubscriptionName <your-source-subscription>).TenantId
  (Get-AzureRmSubscription -SubscriptionName <your-destination-subscription>).TenantId
  ```

  For Azure CLI, use:

  ```azurecli-interactive
  az account show --subscription <your-source-subscription> --query tenantId
  az account show --subscription <your-destination-subscription> --query tenantId
  ```

  If the tenant IDs for the source and destination subscriptions aren't the same, use the following methods to reconcile the tenant IDs:

  * [Transfer ownership of an Azure subscription to another account](../billing/billing-subscription-transfer.md)
  * [How to associate or add an Azure subscription to Azure Active Directory](../active-directory/fundamentals/active-directory-how-subscriptions-associated-directory.md)

1. The destination subscription must be registered for the resource provider of the resource being moved. If not, you receive an error stating that the **subscription is not registered for a resource type**. You might see this error when moving a resource to a new subscription, but that subscription has never been used with that resource type.

  For PowerShell, use the following commands to get the registration status:

  ```azurepowershell-interactive
  Set-AzureRmContext -Subscription <destination-subscription-name-or-id>
  Get-AzureRmResourceProvider -ListAvailable | Select-Object ProviderNamespace, RegistrationState
  ```

  To register a resource provider, use:

  ```azurepowershell-interactive
  Register-AzureRmResourceProvider -ProviderNamespace Microsoft.Batch
  ```

  For Azure CLI, use the following commands to get the registration status:

  ```azurecli-interactive
  az account set -s <destination-subscription-name-or-id>
  az provider list --query "[].{Provider:namespace, Status:registrationState}" --out table
  ```

  To register a resource provider, use:

  ```azurecli-interactive
  az provider register --namespace Microsoft.Batch
  ```

1. The account moving the resources must have at least the following permissions:

   * **Microsoft.Resources/subscriptions/resourceGroups/moveResources/action** on the source resource group.
   * **Microsoft.Resources/subscriptions/resourceGroups/write** on the destination resource group.

1. Before moving the resources, check the subscription quotas for the subscription you're moving the resources to. If moving the resources means the subscription will exceed its limits, you need to review whether you can request an increase in the quota. For a list of limits and how to request an increase, see [Azure subscription and service limits, quotas, and constraints](../azure-subscription-service-limits.md).

1. When possible, break large moves into separate move operations. Resource Manager immediately returns an error when there are more than 800 resources in a single operation. However, moving less than 800 resources may also fail by timing out.

1. The service must enable the ability to move resources. To determine whether the move will succeed, [validate your move request](#validate-move). See the sections below in this article of which [services enable moving resources](#services-that-can-be-moved) and which [services don't enable moving resources](#services-that-cannot-be-moved).



## Validate move

The [validate move operation](/rest/api/resources/resources/validatemoveresources) lets you test your move scenario without actually moving the resources. Use this operation to determine if the move will succeed. To run this operation, you need the:

* name of the source resource group
* resource ID of the target resource group
* resource ID of each resource to move
* the [access token](/rest/api/azure/#acquire-an-access-token) for your account

Send the following request:

```
POST https://management.azure.com/subscriptions/<subscription-id>/resourceGroups/<source-group>/validateMoveResources?api-version=2018-02-01
Authorization: Bearer <access-token>
Content-type: application/json
```

With a request body:

```json
{
 "resources": ["<resource-id-1>", "<resource-id-2>"],
 "targetResourceGroup": "/subscriptions/<subscription-id>/resourceGroups/<target-group>"
}
```

If the request is formatted correctly, the operation returns:

```
Response Code: 202
cache-control: no-cache
pragma: no-cache
expires: -1
location: https://management.azure.com/subscriptions/<subscription-id>/operationresults/<operation-id>?api-version=2018-02-01
retry-after: 15
...
```

The 202 status code indicates the validation request was accepted, but it hasn't yet determined if the move operation will succeed. The `location` value contains a URL that you use to check the status of the long-running operation.  

To check the status, send the following request:

```
GET <location-url>
Authorization: Bearer <access-token>
```

While the operation is still running, you continue to receive the 202 status code. Wait the number of seconds indicated in the `retry-after` value before trying again. If the move operation validates successfully, you receive the 204 status code. If the move validation fails, you receive an error message, such as:

```json
{"error":{"code":"ResourceMoveProviderValidationFailed","message":"<message>"...}}
```



## Move resources

### <a name="use-portal" />By using Azure portal

To move resources, select the resource group with those resources, and then select the **Move** button.

![move resources](./media/resource-group-move-resources/select-move.png)

Select whether you're moving the resources to a new resource group or a new subscription.

Select the resources to move and the destination resource group. Acknowledge that you need to update scripts for these resources and select **OK**. If you selected the edit subscription icon in the previous step, you must also select the destination subscription.

![select destination](./media/resource-group-move-resources/select-destination.png)

In **Notifications**, you see that the move operation is running.

![show move status](./media/resource-group-move-resources/show-status.png)

When it has completed, you're notified of the result.

![show move result](./media/resource-group-move-resources/show-result.png)

### By using Azure PowerShell

To move existing resources to another resource group or subscription, use the [Move-AzureRmResource](/powershell/module/azurerm.resources/move-azurermresource) command. The following example shows how to move several resources to a new resource group.

```azurepowershell-interactive
$webapp = Get-AzureRmResource -ResourceGroupName OldRG -ResourceName ExampleSite
$plan = Get-AzureRmResource -ResourceGroupName OldRG -ResourceName ExamplePlan
Move-AzureRmResource -DestinationResourceGroupName NewRG -ResourceId $webapp.ResourceId, $plan.ResourceId
```

To move to a new subscription, include a value for the `DestinationSubscriptionId` parameter.

### By using Azure CLI

To move existing resources to another resource group or subscription, use the [az resource move](/cli/azure/resource?view=azure-cli-latest#az-resource-move) command. Provide the resource IDs of the resources to move. The following example shows how to move several resources to a new resource group. In the `--ids` parameter, provide a space-separated list of the resource IDs to move.

```azurecli
webapp=$(az resource show -g OldRG -n ExampleSite --resource-type "Microsoft.Web/sites" --query id --output tsv)
plan=$(az resource show -g OldRG -n ExamplePlan --resource-type "Microsoft.Web/serverfarms" --query id --output tsv)
az resource move --destination-group newgroup --ids $webapp $plan
```

To move to a new subscription, provide the `--destination-subscription-id` parameter.

### By using REST API

To move existing resources to another resource group or subscription, run:

```HTTP
POST https://management.azure.com/subscriptions/{source-subscription-id}/resourcegroups/{source-resource-group-name}/moveResources?api-version={api-version}
```

In the request body, you specify the target resource group and the resources to move. For more information about the move REST operation, see [Move resources](/rest/api/resources/Resources/MoveResources).

## Next steps

* To learn about PowerShell cmdlets for managing your subscription, see [Using Azure PowerShell with Resource Manager](powershell-azure-resource-manager.md).
* To learn about Azure CLI commands for managing your subscription, see [Using the Azure CLI with Resource Manager](xplat-cli-azure-resource-manager.md).
* To learn about portal features for managing your subscription, see [Using the Azure portal to manage resources](resource-group-portal.md).
* To learn about applying a logical organization to your resources, see [Using tags to organize your resources](resource-group-using-tags.md).<|MERGE_RESOLUTION|>--- conflicted
+++ resolved
@@ -144,16 +144,9 @@
 * StorSimple Device Manager
 * Virtual Networks (classic) - see [Classic deployment limitations](#classic-deployment-limitations)
 
-<<<<<<< HEAD
 ## Limitations
 
 ### Virtual Machines limitations
-=======
-## Key Vault limitations
-* Key Vaults used for disk encryption cannot be moved across resource groups in the same subscription or across subscriptions
-
-## Virtual Machines limitations
->>>>>>> f4581dcf
 
 Managed disks are supported for move as of September 24, 2018. 
 
