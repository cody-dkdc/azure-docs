---
title: Move Azure resources to new subscription or resource group | Microsoft Docs
description: Use Azure Resource Manager to move resources to a new resource group or subscription.
author: tfitzmac
ms.service: azure-resource-manager
ms.topic: conceptual
<<<<<<< HEAD
ms.date: 04/19/2019
=======
ms.date: 05/17/2019
>>>>>>> 6a383dfd
ms.author: tomfitz

---
# Move resources to new resource group or subscription

This article shows you how to move Azure resources to either another Azure subscription or another resource group under the same subscription. You can use the Azure portal, Azure PowerShell, Azure CLI, or the REST API to move resources.

Both the source group and the target group are locked during the move operation. Write and delete operations are blocked on the resource groups until the move completes. This lock means you can't add, update, or delete resources in the resource groups, but it doesn't mean the resources are frozen. For example, if you move a SQL Server and its database to a new resource group, an application that uses the database experiences no downtime. It can still read and write to the database.

Moving a resource only moves it to a new resource group. The move operation can't change the location of the resource. The new resource group may have a different location, but that doesn't change the location of the resource.

> [!NOTE]
> This article describes how to move resources between existing Azure subscriptions. If you actually want to upgrade your Azure subscription (such as switching from free to pay-as-you-go), you need to convert your subscription.
> * To upgrade a free trial, see [Upgrade your Free Trial or Microsoft Imagine Azure subscription to Pay-As-You-Go](..//billing/billing-upgrade-azure-subscription.md).
> * To change a pay-as-you-go account, see [Change your Azure Pay-As-You-Go subscription to a different offer](../billing/billing-how-to-switch-azure-offer.md).
> * If you can't convert the subscription, [create an Azure support request](../azure-supportability/how-to-create-azure-support-request.md). Select **Subscription Management** for the issue type.

[!INCLUDE [updated-for-az](../../includes/updated-for-az.md)]

## When to call Azure support

You can move most resources through the self-service operations shown in this article. Use the self-service operations to:

* Move Resource Manager resources.
* Move classic resources according to the [classic deployment limitations](#classic-deployment-limitations).

Contact [support](https://portal.azure.com/#blade/Microsoft_Azure_Support/HelpAndSupportBlade/overview) when you need to:

* Move your resources to a new Azure account (and Azure Active Directory tenant) and you need help with the instructions in the preceding section.
* Move classic resources but are having trouble with the limitations.

## Services that can be moved

The following list provides a general summary of Azure services that can be moved to a new resource group and subscription. For a list of which resource types support move, see [Move operation support for resources](move-support-resources.md).

* Analysis Services
* API Management
* App Service apps (web apps) - see [App Service limitations](#app-service-limitations)
* App Service Certificates - see [App Service Certificate limitations](#app-service-certificate-limitations)
* Automation - Runbooks must exist in the same resource group as the Automation Account.
* Azure Active Directory B2C
* Azure Cache for Redis - if the Azure Cache for Redis instance is configured with a virtual network, the instance can't be moved to a different subscription. See [Virtual Networks limitations](#virtual-networks-limitations).
* Azure Cosmos DB
* Azure Data Explorer
* Azure Database for MariaDB
* Azure Database for MySQL
* Azure Database for PostgreSQL
* Azure DevOps - follow steps to [change the Azure subscription used for billing](/azure/devops/organizations/billing/change-azure-subscription?view=azure-devops).
* Azure Maps
* Azure Monitor logs
* Azure Relay
* Azure Stack - registrations
* Batch
* BizTalk Services
* Bot Service
* CDN
* Cloud Services - see [Classic deployment limitations](#classic-deployment-limitations)
* Cognitive Services
* Container Registry
* Content Moderator
* Cost Management
* Customer Insights
* Data Catalog
* Data Factory
* Data Lake Analytics
* Data Lake Store
* DNS
* Event Grid
* Event Hubs
* Front Door
* HDInsight clusters - see [HDInsight limitations](#hdinsight-limitations)
* Iot Central
* IoT Hubs
* Key Vault - Key Vaults used for disk encryption can't be moved to resource groups in the same subscription or across subscriptions.
* Load Balancers - Basic SKU Load Balancer can be moved. Standard SKU Load Balancer can't be moved.
* Logic Apps
* Machine Learning - Machine Learning Studio web services can be moved to a resource group in the same subscription, but not a different subscription. Other Machine Learning resources can be moved across subscriptions.
* Managed Disks - Managed Disks in Availability Zones can't be moved to a different subscription
* Managed Identity - user-assigned
* Media Services
* Monitor - make sure moving to new subscription doesn't exceed [subscription quotas](../azure-subscription-service-limits.md#monitor-limits)
* Notification Hubs
* Operational Insights
* Operations Management
* Portal dashboards
* Power BI - both Power BI Embedded and Power BI Workspace Collection
* Public IP - Basic SKU Public IP can be moved. Standard SKU Public IP can't be moved.
* Recovery Services vault - enroll in a [preview](#recovery-services-limitations).
* SAP HANA on Azure
* Scheduler
* Search - You can't move several Search resources in different regions in one operation. Instead, move them in separate operations.
* Service Bus
* Service Fabric
* Service Fabric Mesh
* SignalR Service
* Storage - storage accounts in different regions can't be moved in the same operation. Instead, use separate operations for each region.
* Storage (classic) - see [Classic deployment limitations](#classic-deployment-limitations)
* Storage Sync Service
* Stream Analytics - Stream Analytics jobs can't be moved when in running state.
* SQL Database server - database and server must be in the same resource group. When you move a SQL server, all its databases are also moved. This behavior applies to Azure SQL Database and Azure SQL Data Warehouse databases.
* Time Series Insights
* Traffic Manager
* Virtual Machines - see [Virtual Machines limitations](#virtual-machines-limitations)
* Virtual Machines (classic) - see [Classic deployment limitations](#classic-deployment-limitations)
* Virtual Machine Scale Sets - see [Virtual Machines limitations](#virtual-machines-limitations)
* Virtual Networks - see [Virtual Networks limitations](#virtual-networks-limitations)
* VPN Gateway

### Services that cannot be moved

The following list provides a general summary of Azure services that can't be moved to a new resource group and subscription. For greater detail, see [Move operation support for resources](move-support-resources.md).

* AD Domain Services
* AD Hybrid Health Service
* Application Gateway
* Azure Database Migration
* Azure Databricks
* Azure Firewall
* Azure Kubernetes Service (AKS)
* Azure Migrate
* Azure NetApp Files
* Certificates - App Service Certificates can be moved, but uploaded certificates have [limitations](#app-service-limitations).
* Classic Applications
* Container Instances
* Container Service
* Data Box
* Dev Spaces
* Dynamics LCS
* ExpressRoute
* Lab Services - Classroom Labs can't be moved to a new resource group or subscription. DevTest Labs can be moved to a new resource group in the same subscription, but not across subscriptions.
* Managed Applications
* Microsoft Genomics
* Security
* Site Recovery
* StorSimple Device Manager
* Virtual Networks (classic) - see [Classic deployment limitations](#classic-deployment-limitations)

## Limitations

The section provides descriptions of how to handle complicated scenarios for moving resources. The limitations are:

* [Virtual Machines limitations](#virtual-machines-limitations)
* [Virtual Networks limitations](#virtual-networks-limitations)
* [App Service limitations](#app-service-limitations)
* [App Service Certificate limitations](#app-service-certificate-limitations)
* [Classic deployment limitations](#classic-deployment-limitations)
* [Recovery Services limitations](#recovery-services-limitations)
* [HDInsight limitations](#hdinsight-limitations)

### Virtual Machines limitations

You can move virtual machines with the managed disks, managed images, managed snapshots, and availability sets with virtual machines that use managed disks. Managed Disks in Availability Zones can't be moved to a different subscription.

The following scenarios aren't yet supported:

* Virtual Machines with certificate stored in Key Vault can be moved to a new resource group in the same subscription, but not across subscriptions.
* Virtual Machine Scale Sets with Standard SKU Load Balancer or Standard SKU Public IP can't be moved.
* Virtual machines created from Marketplace resources with plans attached can't be moved across resource groups or subscriptions. Deprovision the virtual machine in the current subscription, and deploy again in the new subscription.

To move virtual machines configured with Azure Backup, use the following workaround:

* Find the location of your Virtual Machine.
* Find a resource group with the following naming pattern: `AzureBackupRG_<location of your VM>_1` for example, AzureBackupRG_westus2_1
* If in Azure portal, then check "Show hidden types"
* If in PowerShell, use the `Get-AzResource -ResourceGroupName AzureBackupRG_<location of your VM>_1` cmdlet
* If in CLI, use the `az resource list -g AzureBackupRG_<location of your VM>_1`
* Find the resource with type `Microsoft.Compute/restorePointCollections` that has the naming pattern `AzureBackup_<name of your VM that you're trying to move>_###########`
* Delete this resource. This operation deletes only the instant recovery points, not the backed-up data in the vault.
* After delete is complete, you'll be able to move your Virtual Machine. You can move the vault and virtual machine to the target subscription. After the move, you can continue backups with no loss in data.
* For information about moving Recovery Service vaults for backup, see [Recovery Services limitations](#recovery-services-limitations).

### Virtual Networks limitations

When moving a virtual network, you must also move its dependent resources. For VPN Gateways, you must move IP addresses, virtual network gateways, and all associated connection resources. Local network gateways can be in a different resource group.

To move a virtual machine with a network interface card, you must move all dependent resources. You must move the virtual network for the network interface card, all other network interface cards for the virtual network, and the VPN gateways.

To move a peered virtual network, you must first disable the virtual network peering. Once disabled, you can move the virtual network. After the move, reenable the virtual network peering.

You can't move a virtual network to a different subscription if the virtual network contains a subnet with resource navigation links. For example, if an Azure Cache for Redis resource is deployed into a subnet, that subnet has a resource navigation link.

### App Service limitations

The limitations for moving App Service resources differ based on whether you're moving the resources within a subscription or to a new subscription. If your web app uses an App Service Certificate, see [App Service Certificate limitations](#app-service-certificate-limitations)

#### Moving within the same subscription

When moving a Web App _within the same subscription_, you can't move third-party SSL certificates. However, you can move a Web App to the new resource group without moving its third-party certificate, and your app's SSL functionality still works.

If you want to move the SSL certificate with the Web App, follow these steps:

1. Delete the third-party certificate from the Web App, but keep a copy of your certificate
2. Move the Web App.
3. Upload the third-party certificate to the moved Web App.

#### Moving across subscriptions

When moving a Web App _across subscriptions_, the following limitations apply:

- The destination resource group must not have any existing App Service resources. App Service resources include:
    - Web Apps
    - App Service plans
    - Uploaded or imported SSL certificates
    - App Service Environments
- All App Service resources in the resource group must be moved together.
- App Service resources can only be moved from the resource group in which they were originally created. If an App Service resource is no longer in its original resource group, it must be moved back to that original resource group first, and then it can be moved across subscriptions.

If you don't remember the original resource group, you can find it through diagnostics. For your web app, select **Diagnose and solve problems**. Then, select **Configuration and Management**.

![Select diagnostics](./media/resource-group-move-resources/select-diagnostics.png)

Select **Migration Options**.

![Select migration options](./media/resource-group-move-resources/select-migration.png)

Select the option for recommended steps to move the web app.

![Select recommended steps](./media/resource-group-move-resources/recommended-steps.png)

You see the recommended actions to take before moving the resources. The information includes the original resource group for the web app.

![Recommendations](./media/resource-group-move-resources/recommendations.png)

### App Service Certificate limitations

You can move your App Service Certificate to a new resource group or subscription. If your App Service Certificate is bound to a web app, you must take some steps before moving the resources to a new subscription. Delete the SSL binding and private certificate from the web app before moving the resources. The App Service Certificate doesn't need to be deleted, just the private certificate in the web app.

### Classic deployment limitations

The options for moving resources deployed through the classic model differ based on whether you're moving the resources within a subscription or to a new subscription.

#### Same subscription

When moving resources from one resource group to another resource group within the same subscription, the following restrictions apply:

* Virtual networks (classic) can't be moved.
* Virtual machines (classic) must be moved with the cloud service.
* Cloud service can only be moved when the move includes all its virtual machines.
* Only one cloud service can be moved at a time.
* Only one storage account (classic) can be moved at a time.
* Storage account (classic) can't be moved in the same operation with a virtual machine or a cloud service.

To move classic resources to a new resource group within the same subscription, use the standard move operations through the [portal](#use-portal), Azure PowerShell, Azure CLI, or REST API. You use the same operations as you use for moving Resource Manager resources.

#### New subscription

When moving resources to a new subscription, the following restrictions apply:

* All classic resources in the subscription must be moved in the same operation.
* The target subscription must not have any other classic resources.
* The move can only be requested through a separate REST API for classic moves. The standard Resource Manager move commands don't work when moving classic resources to a new subscription.

To move classic resources to a new subscription, use the REST operations that are specific to classic resources. To use REST, do the following steps:

1. Check if the source subscription can participate in a cross-subscription move. Use the following operation:

   ```HTTP
   POST https://management.azure.com/subscriptions/{sourceSubscriptionId}/providers/Microsoft.ClassicCompute/validateSubscriptionMoveAvailability?api-version=2016-04-01
   ```

     In the request body, include:

   ```json
   {
    "role": "source"
   }
   ```

     The response for the validation operation is in the following format:

   ```json
   {
    "status": "{status}",
    "reasons": [
      "reason1",
      "reason2"
    ]
   }
   ```

2. Check if the destination subscription can participate in a cross-subscription move. Use the following operation:

   ```HTTP
   POST https://management.azure.com/subscriptions/{destinationSubscriptionId}/providers/Microsoft.ClassicCompute/validateSubscriptionMoveAvailability?api-version=2016-04-01
   ```

     In the request body, include:

   ```json
   {
    "role": "target"
   }
   ```

     The response is in the same format as the source subscription validation.
3. If both subscriptions pass validation, move all classic resources from one subscription to another subscription with the following operation:

   ```HTTP
   POST https://management.azure.com/subscriptions/{subscription-id}/providers/Microsoft.ClassicCompute/moveSubscriptionResources?api-version=2016-04-01
   ```

    In the request body, include:

   ```json
   {
    "target": "/subscriptions/{target-subscription-id}"
   }
   ```

The operation may run for several minutes.

### Recovery Services limitations

 To move a Recovery Services vault, you must enroll in a [limited public preview](../backup/backup-azure-move-recovery-services-vault.md).

Currently, you can move one Recovery Services vault, per region, at a time. You can't move vaults that back up Azure Files, Azure File Sync, or SQL in IaaS virtual machines.

If a virtual machine doesn't move with the vault, the current virtual machine recovery points stay in the vault until they expire. Whether the virtual machine moved with the vault or not, you can restore the virtual machine from the backup history in the vault.

Recovery Services vault doesn't support cross subscription backups. If you move a vault with virtual machine backup data across subscriptions, you must move your virtual machines to the same subscription, and use the same target resource group to continue backups.

Backup policies defined for the vault are kept after the vault moves. Reporting and monitoring must be set up again for the vault after the move.

To move a virtual machine to a new subscription without moving the Recovery Services vault:

 1. Temporarily stop backup
 1. [Delete the restore point](#virtual-machines-limitations). This operation deletes only the instant recovery points, not the backed-up data in the vault.
 1. Move the virtual machines to the new subscription
 1. Reprotect it under a new vault in that subscription

Move isn't enabled for Storage, Network, or Compute resources used to set up disaster recovery with Azure Site Recovery. For example, suppose you have set up replication of your on-premises machines to a storage account (Storage1) and want the protected machine to come up after failover to Azure as a virtual machine (VM1) attached to a virtual network (Network1). You can't move any of these Azure resources - Storage1, VM1, and Network1 - across resource groups within the same subscription or across subscriptions.

### HDInsight limitations

You can move HDInsight clusters to a new subscription or resource group. However, you can't move across subscriptions the networking resources linked to the HDInsight cluster (such as the virtual network, NIC, or load balancer). In addition, you can't move to a new resource group a NIC that is attached to a virtual machine for the cluster.

When moving an HDInsight cluster to a new subscription, first move other resources (like the storage account). Then, move the HDInsight cluster by itself.

## Checklist before moving resources

There are some important steps to do before moving a resource. By verifying these conditions, you can avoid errors.

1. The source and destination subscriptions must be active. If you have trouble enabling an account that has been disabled, [create an Azure support request](../azure-supportability/how-to-create-azure-support-request.md). Select **Subscription Management** for the issue type.

1. The source and destination subscriptions must exist within the same [Azure Active Directory tenant](../active-directory/develop/quickstart-create-new-tenant.md). To check that both subscriptions have the same tenant ID, use Azure PowerShell or Azure CLI.

   For Azure PowerShell, use:

   ```azurepowershell-interactive
   (Get-AzSubscription -SubscriptionName <your-source-subscription>).TenantId
   (Get-AzSubscription -SubscriptionName <your-destination-subscription>).TenantId
   ```

   For Azure CLI, use:

   ```azurecli-interactive
   az account show --subscription <your-source-subscription> --query tenantId
   az account show --subscription <your-destination-subscription> --query tenantId
   ```

   If the tenant IDs for the source and destination subscriptions aren't the same, use the following methods to reconcile the tenant IDs:

   * [Transfer ownership of an Azure subscription to another account](../billing/billing-subscription-transfer.md)
   * [How to associate or add an Azure subscription to Azure Active Directory](../active-directory/fundamentals/active-directory-how-subscriptions-associated-directory.md)

1. The destination subscription must be registered for the resource provider of the resource being moved. If not, you receive an error stating that the **subscription is not registered for a resource type**. You might see this error when moving a resource to a new subscription, but that subscription has never been used with that resource type.

   For PowerShell, use the following commands to get the registration status:

   ```azurepowershell-interactive
   Set-AzContext -Subscription <destination-subscription-name-or-id>
   Get-AzResourceProvider -ListAvailable | Select-Object ProviderNamespace, RegistrationState
   ```

   To register a resource provider, use:

   ```azurepowershell-interactive
   Register-AzResourceProvider -ProviderNamespace Microsoft.Batch
   ```

   For Azure CLI, use the following commands to get the registration status:

   ```azurecli-interactive
   az account set -s <destination-subscription-name-or-id>
   az provider list --query "[].{Provider:namespace, Status:registrationState}" --out table
   ```

   To register a resource provider, use:

   ```azurecli-interactive
   az provider register --namespace Microsoft.Batch
   ```

1. The account moving the resources must have at least the following permissions:

   * **Microsoft.Resources/subscriptions/resourceGroups/moveResources/action** on the source resource group.
   * **Microsoft.Resources/subscriptions/resourceGroups/write** on the destination resource group.

1. Before moving the resources, check the subscription quotas for the subscription you're moving the resources to. If moving the resources means the subscription will exceed its limits, you need to review whether you can request an increase in the quota. For a list of limits and how to request an increase, see [Azure subscription and service limits, quotas, and constraints](../azure-subscription-service-limits.md).

1. When possible, break large moves into separate move operations. Resource Manager immediately returns an error when there are more than 800 resources in a single operation. However, moving less than 800 resources may also fail by timing out.

1. The service must enable the ability to move resources. To determine whether the move will succeed, [validate your move request](#validate-move). See the sections below in this article of which [services enable moving resources](#services-that-can-be-moved) and which [services don't enable moving resources](#services-that-cannot-be-moved).

## Validate move

The [validate move operation](/rest/api/resources/resources/validatemoveresources) lets you test your move scenario without actually moving the resources. Use this operation to determine if the move will succeed. To run this operation, you need the:

* name of the source resource group
* resource ID of the target resource group
* resource ID of each resource to move
* the [access token](/rest/api/azure/#acquire-an-access-token) for your account

Send the following request:

```
POST https://management.azure.com/subscriptions/<subscription-id>/resourceGroups/<source-group>/validateMoveResources?api-version=2018-02-01
Authorization: Bearer <access-token>
Content-type: application/json
```

With a request body:

```json
{
 "resources": ["<resource-id-1>", "<resource-id-2>"],
 "targetResourceGroup": "/subscriptions/<subscription-id>/resourceGroups/<target-group>"
}
```

If the request is formatted correctly, the operation returns:

```
Response Code: 202
cache-control: no-cache
pragma: no-cache
expires: -1
location: https://management.azure.com/subscriptions/<subscription-id>/operationresults/<operation-id>?api-version=2018-02-01
retry-after: 15
...
```

The 202 status code indicates the validation request was accepted, but it hasn't yet determined if the move operation will succeed. The `location` value contains a URL that you use to check the status of the long-running operation.  

To check the status, send the following request:

```
GET <location-url>
Authorization: Bearer <access-token>
```

While the operation is still running, you continue to receive the 202 status code. Wait the number of seconds indicated in the `retry-after` value before trying again. If the move operation validates successfully, you receive the 204 status code. If the move validation fails, you receive an error message, such as:

```json
{"error":{"code":"ResourceMoveProviderValidationFailed","message":"<message>"...}}
```

## Move resources

### <a name="use-portal" />By using Azure portal

To move resources, select the resource group with those resources, and then select the **Move** button.

![move resources](./media/resource-group-move-resources/select-move.png)

Select whether you're moving the resources to a new resource group or a new subscription.

Select the resources to move and the destination resource group. Acknowledge that you need to update scripts for these resources and select **OK**. If you selected the edit subscription icon in the previous step, you must also select the destination subscription.

![select destination](./media/resource-group-move-resources/select-destination.png)

In **Notifications**, you see that the move operation is running.

![show move status](./media/resource-group-move-resources/show-status.png)

When it has completed, you're notified of the result.

![show move result](./media/resource-group-move-resources/show-result.png)

### By using Azure PowerShell

To move existing resources to another resource group or subscription, use the [Move-AzResource](/powershell/module/az.resources/move-azresource) command. The following example shows how to move several resources to a new resource group.

```azurepowershell-interactive
$webapp = Get-AzResource -ResourceGroupName OldRG -ResourceName ExampleSite
$plan = Get-AzResource -ResourceGroupName OldRG -ResourceName ExamplePlan
Move-AzResource -DestinationResourceGroupName NewRG -ResourceId $webapp.ResourceId, $plan.ResourceId
```

To move to a new subscription, include a value for the `DestinationSubscriptionId` parameter.

### By using Azure CLI

To move existing resources to another resource group or subscription, use the [az resource move](/cli/azure/resource?view=azure-cli-latest#az-resource-move) command. Provide the resource IDs of the resources to move. The following example shows how to move several resources to a new resource group. In the `--ids` parameter, provide a space-separated list of the resource IDs to move.

```azurecli
webapp=$(az resource show -g OldRG -n ExampleSite --resource-type "Microsoft.Web/sites" --query id --output tsv)
plan=$(az resource show -g OldRG -n ExamplePlan --resource-type "Microsoft.Web/serverfarms" --query id --output tsv)
az resource move --destination-group newgroup --ids $webapp $plan
```

To move to a new subscription, provide the `--destination-subscription-id` parameter.

### By using REST API

To move existing resources to another resource group or subscription, run:

```HTTP
POST https://management.azure.com/subscriptions/{source-subscription-id}/resourcegroups/{source-resource-group-name}/moveResources?api-version={api-version}
```

In the request body, you specify the target resource group and the resources to move. For more information about the move REST operation, see [Move resources](/rest/api/resources/Resources/MoveResources).

## Next steps

* To learn about the PowerShell cmdlets for managing your resources, see [Using Azure PowerShell with Resource Manager](manage-resources-powershell.md).
* To learn about the Azure CLI commands for managing your resources, see [Using the Azure CLI with Resource Manager](manage-resources-cli.md).
* To learn about portal features for managing your subscription, see [Using the Azure portal to manage resources](resource-group-portal.md).
* To learn about applying a logical organization to your resources, see [Using tags to organize your resources](resource-group-using-tags.md).<|MERGE_RESOLUTION|>--- conflicted
+++ resolved
@@ -4,11 +4,7 @@
 author: tfitzmac
 ms.service: azure-resource-manager
 ms.topic: conceptual
-<<<<<<< HEAD
-ms.date: 04/19/2019
-=======
 ms.date: 05/17/2019
->>>>>>> 6a383dfd
 ms.author: tomfitz
 
 ---
