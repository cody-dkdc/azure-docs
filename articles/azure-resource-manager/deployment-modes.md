---
title: Azure Resource Manager deployment modes | Microsoft Docs
description: Describes how to specify whether to use a complete or incremental deployment mode with Azure Resource Manager.
services: azure-resource-manager
documentationcenter: na
author: tfitzmac

ms.service: azure-resource-manager
ms.devlang: na
ms.topic: conceptual
ms.tgt_pltfrm: na
ms.workload: na
<<<<<<< HEAD
ms.date: 04/08/2019
=======
ms.date: 05/14/2019
>>>>>>> 6a383dfd
ms.author: tomfitz
---
# Azure Resource Manager deployment modes

When deploying your resources, you specify that the deployment is either an incremental update or a complete update.  The primary difference between these two modes is how Resource Manager handles existing resources in the resource group that aren't in the template. The default mode is incremental.

For both modes, Resource Manager tries to create all resources specified in the template. If the resource already exists in the resource group and its settings are unchanged, no operation is taken for that resource. If you change the property values for a resource, the resource is updated with those new values. If you try to update the location or type of an existing resource, the deployment fails with an error. Instead, deploy a new resource with the location or type that you need.

## Complete mode

In complete mode, Resource Manager **deletes** resources that exist in the resource group but aren't specified in the template. Resources that are specified in the template, but not deployed because a [condition](resource-group-authoring-templates.md#condition) evaluates to false, aren't deleted.

There are some differences in how resource types handle complete mode deletions. Parent resources are automatically deleted when not in a template that's deployed in complete mode. Some child resources aren't automatically deleted when not in the template. However, these child resources are deleted if the parent resource is deleted. 

For example, if your resource group contains a DNS zone (Microsoft.Network/dnsZones resource type) and a CNAME record (Microsoft.Network/dnsZones/CNAME resource type), the DNS zone is the parent resource for the CNAME record. If you deploy with complete mode and don't include the DNS zone in your template, the DNS zone and the CNAME record are both deleted. If you include the DNS zone in your template but don't include the CNAME record, the CNAME isn't deleted. 

For a list of how resource types handle deletion, see [Deletion of Azure resources for complete mode deployments](complete-mode-deletion.md).

If the resource group is [locked](resource-group-lock-resources.md), complete mode doesn't delete the resources.

> [!NOTE]
> Only root-level templates support the complete deployment mode. For [linked or nested templates](resource-group-linked-templates.md), you must use incremental mode. 
>
> [Subscription level deployments](deploy-to-subscription.md) don't support complete mode.
>
> Currently, the portal doesn't support complete mode.
>

## Incremental mode

<<<<<<< HEAD
In incremental mode, Resource Manager **leaves unchanged** resources that exist in the resource group but aren't specified in the template. When redeploying a resource in incremental mode, specify all property values for the resource, not just the ones you're updating. If you don't specify certain properties, Resource Manager interprets the update as overwriting those values.
=======
In incremental mode, Resource Manager **leaves unchanged** resources that exist in the resource group but aren't specified in the template.

However, when redeploying an existing resource in incremental mode, the outcome is a different. Specify all properties for the resource, not just the ones you're updating. A common misunderstanding is to think properties that are not specified are left unchanged. If you don't specify certain properties, Resource Manager interprets the update as overwriting those values.
>>>>>>> 6a383dfd

## Example result

To illustrate the difference between incremental and complete modes, consider the following scenario.

**Resource Group** contains:

* Resource A
* Resource B
* Resource C

**Template** contains:

* Resource A
* Resource B
* Resource D

When deployed in **incremental** mode, the resource group has:

* Resource A
* Resource B
* Resource C
* Resource D

When deployed in **complete** mode, Resource C is deleted. The resource group has:

* Resource A
* Resource B
* Resource D

## Set deployment mode

To set the deployment mode when deploying with PowerShell, use the `Mode` parameter.

```azurepowershell-interactive
New-AzResourceGroupDeployment `
  -Mode Complete `
  -Name ExampleDeployment `
  -ResourceGroupName ExampleResourceGroup `
  -TemplateFile c:\MyTemplates\storage.json
```

To set the deployment mode when deploying with Azure CLI, use the `mode` parameter.

```azurecli-interactive
az group deployment create \
  --name ExampleDeployment \
  --mode Complete \
  --resource-group ExampleGroup \
  --template-file storage.json \
  --parameters storageAccountType=Standard_GRS
```

The following example shows a linked template set to incremental deployment mode:

```json
"resources": [
  {
      "apiVersion": "2017-05-10",
      "name": "linkedTemplate",
      "type": "Microsoft.Resources/deployments",
      "properties": {
          "mode": "Incremental",
          <nested-template-or-external-template>
      }
  }
]
```

## Next steps

* To learn about creating Resource Manager templates, see [Authoring Azure Resource Manager templates](resource-group-authoring-templates.md).
* To learn about deploying resources, see [Deploy an application with Azure Resource Manager template](resource-group-template-deploy.md).
* To view the operations for a resource provider, see [Azure REST API](/rest/api/).<|MERGE_RESOLUTION|>--- conflicted
+++ resolved
@@ -10,11 +10,7 @@
 ms.topic: conceptual
 ms.tgt_pltfrm: na
 ms.workload: na
-<<<<<<< HEAD
-ms.date: 04/08/2019
-=======
 ms.date: 05/14/2019
->>>>>>> 6a383dfd
 ms.author: tomfitz
 ---
 # Azure Resource Manager deployment modes
@@ -45,13 +41,9 @@
 
 ## Incremental mode
 
-<<<<<<< HEAD
-In incremental mode, Resource Manager **leaves unchanged** resources that exist in the resource group but aren't specified in the template. When redeploying a resource in incremental mode, specify all property values for the resource, not just the ones you're updating. If you don't specify certain properties, Resource Manager interprets the update as overwriting those values.
-=======
 In incremental mode, Resource Manager **leaves unchanged** resources that exist in the resource group but aren't specified in the template.
 
 However, when redeploying an existing resource in incremental mode, the outcome is a different. Specify all properties for the resource, not just the ones you're updating. A common misunderstanding is to think properties that are not specified are left unchanged. If you don't specify certain properties, Resource Manager interprets the update as overwriting those values.
->>>>>>> 6a383dfd
 
 ## Example result
 
