---
title: View Azure activity logs to monitor resources | Microsoft Docs
description: Use the activity logs to review user actions and errors. Shows Azure portal PowerShell, Azure CLI, and REST.
author: tfitzmac
<<<<<<< HEAD
ms.assetid: fcdb3125-13ce-4c3b-9087-f514c5e41e73
=======
>>>>>>> 6a383dfd
ms.service: azure-resource-manager
ms.topic: conceptual
<<<<<<< HEAD
ms.date: 01/23/2019
=======
ms.date: 05/13/2019
>>>>>>> 6a383dfd
ms.author: tomfitz

---
# View activity logs to monitor actions on resources

Through activity logs, you can determine:

* what operations were taken on the resources in your subscription
* who started the operation
* when the operation occurred
* the status of the operation
* the values of other properties that might help you research the operation

<<<<<<< HEAD
The activity log contains all write operations (PUT, POST, DELETE) performed on your resources. It doesn't include read operations (GET). For a list of resource actions, see [Azure Resource Manager Resource Provider operations](../role-based-access-control/resource-provider-operations.md). You can use the audit logs to find an error when troubleshooting or to monitor how a user in your organization modified a resource.
=======
The activity log contains all write operations (PUT, POST, DELETE) for your resources. It doesn't include read operations (GET). For a list of resource actions, see [Azure Resource Manager Resource Provider operations](../role-based-access-control/resource-provider-operations.md). You can use the activity logs to find an error when troubleshooting or to monitor how a user in your organization modified a resource.
>>>>>>> 6a383dfd

Activity logs are kept for 90 days. You can query for any range of dates, as long as the starting date isn't more than 90 days in the past.

You can retrieve information from the activity logs through the portal, PowerShell, Azure CLI, Insights REST API, or [Insights .NET Library](https://www.nuget.org/packages/Microsoft.Azure.Insights/).

<<<<<<< HEAD
## The Azure portal
=======
## Azure portal
>>>>>>> 6a383dfd

1. To view the activity logs through the portal, select **Monitor**.

    ![Select monitor](./media/resource-group-audit/select-monitor.png)

1. Select **Activity Log**.

    ![Select activity log](./media/resource-group-audit/select-activity-log.png)

<<<<<<< HEAD
1. You see a summary of recent operations. A default set of filters is applied to the operations.

    ![View summary of recent operations](./media/resource-group-audit/audit-summary.png)

1. To quickly run a pre-defined set of filters, select **Quick Insights** and pick one of the options.

    ![select query](./media/resource-group-audit/quick-insights.png)

1. To focus on specific operations, change the filters or apply new ones. For example, the following image shows a new value for the **Timespan** and **Resource type** is set to storage accounts. 

    ![Set filter options](./media/resource-group-audit/set-filter.png)

1. If you need to run the query again later, select **Pin current filters**.

    ![Pin filters](./media/resource-group-audit/pin-filters.png)

=======
1. You see a summary of recent operations. A default set of filters is applied to the operations. Notice the information on the summary includes who started the action and when it happened.

    ![View summary of recent operations](./media/resource-group-audit/audit-summary.png)

1. To quickly run a pre-defined set of filters, select **Quick Insights**.

    ![Select quick insights](./media/resource-group-audit/select-quick-insights.png)

1. Select one of the options. For example, select **Failed deployments** to see errors from deployments.

    ![Select failed deployments](./media/resource-group-audit/select-failed-deployments.png)

1. Notice the filters have been changed to focus on deployment errors in the last 24 hours. Only operations that match the filters are displayed.

    ![View filters](./media/resource-group-audit/view-filters.png)

1. To focus on specific operations, change the filters or apply new ones. For example, the following image shows a new value for the **Timespan** and **Resource type** is set to storage accounts. 

    ![Set filter options](./media/resource-group-audit/set-filter.png)

1. If you need to run the query again later, select **Pin current filters**.

    ![Pin filters](./media/resource-group-audit/pin-filters.png)

>>>>>>> 6a383dfd
1. Give the filter a name.

    ![Name filters](./media/resource-group-audit/name-filters.png)

1. The filter is available in the dashboard.

    ![Show filter on dashboard](./media/resource-group-audit/show-dashboard.png)
<<<<<<< HEAD
=======

1. From the portal, you can view changes to a resource. Go back to the default view in Monitor, and select an operation that involved changing a resource.

    ![Select operation](./media/resource-group-audit/select-operation.png)

1. Select **Change history (Preview)** and pick one of the available operations.

    ![Select change history](./media/resource-group-audit/select-change-history.png)

1. The changes in the resource are displayed.

    ![Show changes](./media/resource-group-audit/show-changes.png)

To learn more about change history, see [Get resource changes](../governance/resource-graph/how-to/get-resource-changes.md).
>>>>>>> 6a383dfd

## PowerShell

[!INCLUDE [updated-for-az](../../includes/updated-for-az.md)]
<<<<<<< HEAD

* To retrieve log entries, run the **Get-AzLog** command. You provide additional parameters to filter the list of entries. If you don't specify a start and end time, entries for the last seven days are returned.

  ```azurepowershell-interactive
  Get-AzLog -ResourceGroup ExampleGroup
  ```
=======

To retrieve log entries, run the **Get-AzLog** command. You provide additional parameters to filter the list of entries. If you don't specify a start and end time, entries for the last seven days are returned.
>>>>>>> 6a383dfd

```azurepowershell-interactive
Get-AzLog -ResourceGroup ExampleGroup
```

<<<<<<< HEAD
  ```azurepowershell-interactive
  Get-AzLog -ResourceGroup ExampleGroup -StartTime 2019-01-09T06:00 -EndTime 2019-01-15T06:00
  ```
=======
The following example shows how to use the activity log to research operations taken during a specified time. The start and end dates are specified in a date format.
>>>>>>> 6a383dfd

```azurepowershell-interactive
Get-AzLog -ResourceGroup ExampleGroup -StartTime 2019-05-05T06:00 -EndTime 2019-05-09T06:00
```

<<<<<<< HEAD
  ```azurepowershell-interactive
  Get-AzLog -ResourceGroup ExampleGroup -StartTime (Get-Date).AddDays(-14)
  ```

* You can look up the actions taken by a particular user, even for a resource group that no longer exists.

  ```azurepowershell-interactive
  Get-AzLog -ResourceGroup deletedgroup -StartTime (Get-Date).AddDays(-14) -Caller someone@contoso.com
  ```

* You can filter for failed operations.

  ```azurepowershell-interactive
  Get-AzLog -ResourceGroup ExampleGroup -Status Failed
  ```

* You can focus on one error by looking at the status message for that entry.

  ```azurepowershell-interactive
  ((Get-AzLog -ResourceGroup ExampleGroup -Status Failed).Properties[0].Content.statusMessage | ConvertFrom-Json).error
  ```

* You can select specific values to limit the data that is returned.

  ```azurepowershell-interactive
  Get-AzLog -ResourceGroupName ExampleGroup | Format-table EventTimeStamp, Caller, @{n='Operation'; e={$_.OperationName.value}}, @{n='Status'; e={$_.Status.value}}, @{n='SubStatus'; e={$_.SubStatus.LocalizedValue}}
  ```

* Depending on the start time you specify, the previous commands can return a long list of operations for the resource group. You can filter the results for what you are looking for by providing search criteria. For example, you can filter by the type of operation.

  ```azurepowershell-interactive
  Get-AzLog -ResourceGroup ExampleGroup | Where-Object {$_.OperationName.value -eq "Microsoft.Resources/deployments/write"}
  ```

## Azure CLI

* To retrieve log entries, run the [az monitor activity-log list](/cli/azure/monitor/activity-log#az-monitor-activity-log-list) command with an offset to indicate the time span.
=======
Or, you can use date functions to specify the date range, such as the last 14 days.

```azurepowershell-interactive
Get-AzLog -ResourceGroup ExampleGroup -StartTime (Get-Date).AddDays(-14)
```

You can look up the actions taken by a particular user.

```azurepowershell-interactive
Get-AzLog -ResourceGroup ExampleGroup -StartTime (Get-Date).AddDays(-14) -Caller someone@contoso.com
```

You can filter for failed operations.

```azurepowershell-interactive
Get-AzLog -ResourceGroup ExampleGroup -Status Failed
```

You can focus on one error by looking at the status message for that entry.

```azurepowershell-interactive
(Get-AzLog -ResourceGroup ExampleGroup -Status Failed).Properties.Content.statusMessage | ConvertFrom-Json
```

You can select specific values to limit the data that is returned.

```azurepowershell-interactive
Get-AzLog -ResourceGroupName ExampleGroup | Format-table EventTimeStamp, Caller, @{n='Operation'; e={$_.OperationName.value}}, @{n='Status'; e={$_.Status.value}}, @{n='SubStatus'; e={$_.SubStatus.LocalizedValue}}
```

Depending on the start time you specify, the previous commands can return a long list of operations for the resource group. You can filter the results for what you are looking for by providing search criteria. For example, you can filter by the type of operation.

```azurepowershell-interactive
Get-AzLog -ResourceGroup ExampleGroup | Where-Object {$_.OperationName.value -eq "Microsoft.Resources/deployments/write"}
```

You can use Resource Graph to see the change history for a resource. For more information, see [Get resource changes](../governance/resource-graph/how-to/get-resource-changes.md).
>>>>>>> 6a383dfd

  ```azurecli-interactive
  az monitor activity-log list --resource-group ExampleGroup --offset 7d
  ```

  The following example shows how to use the activity log to research operations taken during a specified time. The start and end dates are specified in a date format.

  ```azurecli-interactive
  az monitor activity-log list -g ExampleGroup --start-time 2019-01-01 --end-time 2019-01-15
  ```

* You can look up the actions taken by a particular user, even for a resource group that no longer exists.

  ```azurecli-interactive
  az monitor activity-log list -g ExampleGroup --caller someone@contoso.com --offset 5d
  ```

* You can filter for failed operations.

  ```azurecli-interactive
  az monitor activity-log list -g demoRG --status Failed --offset 1d
  ```

* You can focus on one error by looking at the status message for that entry.

  ```azurecli-interactive
  az monitor activity-log list -g ExampleGroup --status Failed --offset 1d --query [].properties.statusMessage
  ```

* You can select specific values to limit the data that is returned.

  ```azurecli-interactive
  az monitor activity-log list -g ExampleGroup --offset 1d --query '[].{Operation: operationName.value, Status: status.value, SubStatus: subStatus.localizedValue}'
  ```

<<<<<<< HEAD
* Depending on the start time you specify, the previous commands can return a long list of operations for the resource group. You can filter the results for what you are looking for by providing search criteria. For example, you can filter by the type of operation.

  ```azurecli-interactive
  az monitor activity-log list -g ExampleGroup --offset 1d --query "[?operationName.value=='Microsoft.Storage/storageAccounts/write']"
  ```
=======
To retrieve log entries, run the [az monitor activity-log list](/cli/azure/monitor/activity-log#az-monitor-activity-log-list) command with an offset to indicate the time span.

```azurecli-interactive
az monitor activity-log list --resource-group ExampleGroup --offset 7d
```

The following example shows how to use the activity log to research operations taken during a specified time. The start and end dates are specified in a date format.

```azurecli-interactive
az monitor activity-log list -g ExampleGroup --start-time 2019-05-01 --end-time 2019-05-15
```

You can look up the actions taken by a particular user, even for a resource group that no longer exists.

```azurecli-interactive
az monitor activity-log list -g ExampleGroup --caller someone@contoso.com --offset 5d
```

You can filter for failed operations.

```azurecli-interactive
az monitor activity-log list -g ExampleGroup --status Failed --offset 1d
```

You can focus on one error by looking at the status message for that entry.

```azurecli-interactive
az monitor activity-log list -g ExampleGroup --status Failed --offset 1d --query [].properties.statusMessage
```

You can select specific values to limit the data that is returned.

```azurecli-interactive
az monitor activity-log list -g ExampleGroup --offset 1d --query '[].{Operation: operationName.value, Status: status.value, SubStatus: subStatus.localizedValue}'
```

Depending on the start time you specify, the previous commands can return a long list of operations for the resource group. You can filter the results for what you are looking for by providing search criteria. For example, you can filter by the type of operation.

```azurecli-interactive
az monitor activity-log list -g ExampleGroup --offset 1d --query "[?operationName.value=='Microsoft.Storage/storageAccounts/write']"
```

You can use Resource Graph to see the change history for a resource. For more information, see [Get resource changes](../governance/resource-graph/how-to/get-resource-changes.md).
>>>>>>> 6a383dfd

## REST API

The REST operations for working with the activity log are part of the [Insights REST API](/rest/api/monitor/). To retrieve activity log events, see [List the management events in a subscription](/rest/api/monitor/activitylogs).

## Next steps

* Azure Activity logs can be used with Power BI to gain greater insights about the actions in your subscription. See [View and analyze Azure Activity Logs in Power BI and more](https://azure.microsoft.com/blog/analyze-azure-audit-logs-in-powerbi-more/).
* To learn about setting security policies, see [Azure Role-based Access Control](../role-based-access-control/role-assignments-portal.md).
* To learn about the commands for viewing deployment operations, see [View deployment operations](resource-manager-deployment-operations.md).
* To learn how to prevent deletions on a resource for all users, see [Lock resources with Azure Resource Manager](resource-group-lock-resources.md).
* To see the list of operations available for each Microsoft Azure Resource Manager provider, see [Azure Resource Manager Resource Provider operations](../role-based-access-control/resource-provider-operations.md)<|MERGE_RESOLUTION|>--- conflicted
+++ resolved
@@ -2,17 +2,9 @@
 title: View Azure activity logs to monitor resources | Microsoft Docs
 description: Use the activity logs to review user actions and errors. Shows Azure portal PowerShell, Azure CLI, and REST.
 author: tfitzmac
-<<<<<<< HEAD
-ms.assetid: fcdb3125-13ce-4c3b-9087-f514c5e41e73
-=======
->>>>>>> 6a383dfd
 ms.service: azure-resource-manager
 ms.topic: conceptual
-<<<<<<< HEAD
-ms.date: 01/23/2019
-=======
 ms.date: 05/13/2019
->>>>>>> 6a383dfd
 ms.author: tomfitz
 
 ---
@@ -26,21 +18,13 @@
 * the status of the operation
 * the values of other properties that might help you research the operation
 
-<<<<<<< HEAD
-The activity log contains all write operations (PUT, POST, DELETE) performed on your resources. It doesn't include read operations (GET). For a list of resource actions, see [Azure Resource Manager Resource Provider operations](../role-based-access-control/resource-provider-operations.md). You can use the audit logs to find an error when troubleshooting or to monitor how a user in your organization modified a resource.
-=======
 The activity log contains all write operations (PUT, POST, DELETE) for your resources. It doesn't include read operations (GET). For a list of resource actions, see [Azure Resource Manager Resource Provider operations](../role-based-access-control/resource-provider-operations.md). You can use the activity logs to find an error when troubleshooting or to monitor how a user in your organization modified a resource.
->>>>>>> 6a383dfd
 
 Activity logs are kept for 90 days. You can query for any range of dates, as long as the starting date isn't more than 90 days in the past.
 
 You can retrieve information from the activity logs through the portal, PowerShell, Azure CLI, Insights REST API, or [Insights .NET Library](https://www.nuget.org/packages/Microsoft.Azure.Insights/).
 
-<<<<<<< HEAD
-## The Azure portal
-=======
 ## Azure portal
->>>>>>> 6a383dfd
 
 1. To view the activity logs through the portal, select **Monitor**.
 
@@ -50,24 +34,6 @@
 
     ![Select activity log](./media/resource-group-audit/select-activity-log.png)
 
-<<<<<<< HEAD
-1. You see a summary of recent operations. A default set of filters is applied to the operations.
-
-    ![View summary of recent operations](./media/resource-group-audit/audit-summary.png)
-
-1. To quickly run a pre-defined set of filters, select **Quick Insights** and pick one of the options.
-
-    ![select query](./media/resource-group-audit/quick-insights.png)
-
-1. To focus on specific operations, change the filters or apply new ones. For example, the following image shows a new value for the **Timespan** and **Resource type** is set to storage accounts. 
-
-    ![Set filter options](./media/resource-group-audit/set-filter.png)
-
-1. If you need to run the query again later, select **Pin current filters**.
-
-    ![Pin filters](./media/resource-group-audit/pin-filters.png)
-
-=======
 1. You see a summary of recent operations. A default set of filters is applied to the operations. Notice the information on the summary includes who started the action and when it happened.
 
     ![View summary of recent operations](./media/resource-group-audit/audit-summary.png)
@@ -92,7 +58,6 @@
 
     ![Pin filters](./media/resource-group-audit/pin-filters.png)
 
->>>>>>> 6a383dfd
 1. Give the filter a name.
 
     ![Name filters](./media/resource-group-audit/name-filters.png)
@@ -100,8 +65,6 @@
 1. The filter is available in the dashboard.
 
     ![Show filter on dashboard](./media/resource-group-audit/show-dashboard.png)
-<<<<<<< HEAD
-=======
 
 1. From the portal, you can view changes to a resource. Go back to the default view in Monitor, and select an operation that involved changing a resource.
 
@@ -116,78 +79,23 @@
     ![Show changes](./media/resource-group-audit/show-changes.png)
 
 To learn more about change history, see [Get resource changes](../governance/resource-graph/how-to/get-resource-changes.md).
->>>>>>> 6a383dfd
 
 ## PowerShell
 
 [!INCLUDE [updated-for-az](../../includes/updated-for-az.md)]
-<<<<<<< HEAD
-
-* To retrieve log entries, run the **Get-AzLog** command. You provide additional parameters to filter the list of entries. If you don't specify a start and end time, entries for the last seven days are returned.
-
-  ```azurepowershell-interactive
-  Get-AzLog -ResourceGroup ExampleGroup
-  ```
-=======
 
 To retrieve log entries, run the **Get-AzLog** command. You provide additional parameters to filter the list of entries. If you don't specify a start and end time, entries for the last seven days are returned.
->>>>>>> 6a383dfd
 
 ```azurepowershell-interactive
 Get-AzLog -ResourceGroup ExampleGroup
 ```
 
-<<<<<<< HEAD
-  ```azurepowershell-interactive
-  Get-AzLog -ResourceGroup ExampleGroup -StartTime 2019-01-09T06:00 -EndTime 2019-01-15T06:00
-  ```
-=======
 The following example shows how to use the activity log to research operations taken during a specified time. The start and end dates are specified in a date format.
->>>>>>> 6a383dfd
 
 ```azurepowershell-interactive
 Get-AzLog -ResourceGroup ExampleGroup -StartTime 2019-05-05T06:00 -EndTime 2019-05-09T06:00
 ```
 
-<<<<<<< HEAD
-  ```azurepowershell-interactive
-  Get-AzLog -ResourceGroup ExampleGroup -StartTime (Get-Date).AddDays(-14)
-  ```
-
-* You can look up the actions taken by a particular user, even for a resource group that no longer exists.
-
-  ```azurepowershell-interactive
-  Get-AzLog -ResourceGroup deletedgroup -StartTime (Get-Date).AddDays(-14) -Caller someone@contoso.com
-  ```
-
-* You can filter for failed operations.
-
-  ```azurepowershell-interactive
-  Get-AzLog -ResourceGroup ExampleGroup -Status Failed
-  ```
-
-* You can focus on one error by looking at the status message for that entry.
-
-  ```azurepowershell-interactive
-  ((Get-AzLog -ResourceGroup ExampleGroup -Status Failed).Properties[0].Content.statusMessage | ConvertFrom-Json).error
-  ```
-
-* You can select specific values to limit the data that is returned.
-
-  ```azurepowershell-interactive
-  Get-AzLog -ResourceGroupName ExampleGroup | Format-table EventTimeStamp, Caller, @{n='Operation'; e={$_.OperationName.value}}, @{n='Status'; e={$_.Status.value}}, @{n='SubStatus'; e={$_.SubStatus.LocalizedValue}}
-  ```
-
-* Depending on the start time you specify, the previous commands can return a long list of operations for the resource group. You can filter the results for what you are looking for by providing search criteria. For example, you can filter by the type of operation.
-
-  ```azurepowershell-interactive
-  Get-AzLog -ResourceGroup ExampleGroup | Where-Object {$_.OperationName.value -eq "Microsoft.Resources/deployments/write"}
-  ```
-
-## Azure CLI
-
-* To retrieve log entries, run the [az monitor activity-log list](/cli/azure/monitor/activity-log#az-monitor-activity-log-list) command with an offset to indicate the time span.
-=======
 Or, you can use date functions to specify the date range, such as the last 14 days.
 
 ```azurepowershell-interactive
@@ -225,49 +133,9 @@
 ```
 
 You can use Resource Graph to see the change history for a resource. For more information, see [Get resource changes](../governance/resource-graph/how-to/get-resource-changes.md).
->>>>>>> 6a383dfd
 
-  ```azurecli-interactive
-  az monitor activity-log list --resource-group ExampleGroup --offset 7d
-  ```
+## Azure CLI
 
-  The following example shows how to use the activity log to research operations taken during a specified time. The start and end dates are specified in a date format.
-
-  ```azurecli-interactive
-  az monitor activity-log list -g ExampleGroup --start-time 2019-01-01 --end-time 2019-01-15
-  ```
-
-* You can look up the actions taken by a particular user, even for a resource group that no longer exists.
-
-  ```azurecli-interactive
-  az monitor activity-log list -g ExampleGroup --caller someone@contoso.com --offset 5d
-  ```
-
-* You can filter for failed operations.
-
-  ```azurecli-interactive
-  az monitor activity-log list -g demoRG --status Failed --offset 1d
-  ```
-
-* You can focus on one error by looking at the status message for that entry.
-
-  ```azurecli-interactive
-  az monitor activity-log list -g ExampleGroup --status Failed --offset 1d --query [].properties.statusMessage
-  ```
-
-* You can select specific values to limit the data that is returned.
-
-  ```azurecli-interactive
-  az monitor activity-log list -g ExampleGroup --offset 1d --query '[].{Operation: operationName.value, Status: status.value, SubStatus: subStatus.localizedValue}'
-  ```
-
-<<<<<<< HEAD
-* Depending on the start time you specify, the previous commands can return a long list of operations for the resource group. You can filter the results for what you are looking for by providing search criteria. For example, you can filter by the type of operation.
-
-  ```azurecli-interactive
-  az monitor activity-log list -g ExampleGroup --offset 1d --query "[?operationName.value=='Microsoft.Storage/storageAccounts/write']"
-  ```
-=======
 To retrieve log entries, run the [az monitor activity-log list](/cli/azure/monitor/activity-log#az-monitor-activity-log-list) command with an offset to indicate the time span.
 
 ```azurecli-interactive
@@ -311,7 +179,6 @@
 ```
 
 You can use Resource Graph to see the change history for a resource. For more information, see [Get resource changes](../governance/resource-graph/how-to/get-resource-changes.md).
->>>>>>> 6a383dfd
 
 ## REST API
 
