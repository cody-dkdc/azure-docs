--- conflicted
+++ resolved
@@ -13,11 +13,7 @@
 ms.topic: article
 ms.tgt_pltfrm: multiple
 ms.workload: na
-<<<<<<< HEAD
-ms.date: 01/03/2017
-=======
 ms.date: 01/17/2017
->>>>>>> e8cfaf0d
 ms.author: tomfitz
 
 ---
@@ -64,7 +60,6 @@
 * assign the Reader role to the service principal
 
 To quickly perform these steps, see the following cmdlets:
-<<<<<<< HEAD
 
 ```powershell
 $app = New-AzureRmADApplication -DisplayName "{app-name}" -HomePage "https://{your-domain}/{app-name}" -IdentifierUris "https://{your-domain}/{app-name}" -Password "{your-password}"
@@ -73,18 +68,7 @@
 New-AzureRmRoleAssignment -RoleDefinitionName Reader -ServicePrincipalName $app.ApplicationId
 ```
 
-The script sleeps for 15 seconds to allow some time for the new service principal to propagate throughout Active Directory. If your script does not wait long enough, you see an error stating **PrincipalNotFound: Principal {id} does not exist in the directory**. If you receive this error, you can rerun the cmdlet to assign it to a role.
-=======
-
-```powershell
-$app = New-AzureRmADApplication -DisplayName "{app-name}" -HomePage "https://{your-domain}/{app-name}" -IdentifierUris "https://{your-domain}/{app-name}" -Password "{your-password}"
-New-AzureRmADServicePrincipal -ApplicationId $app.ApplicationId
-Start-Sleep 15
-New-AzureRmRoleAssignment -RoleDefinitionName Reader -ServicePrincipalName $app.ApplicationId
-```
-
 The script sleeps for 15 seconds to allow some time for the new service principal to propagate throughout Active Directory. If your script does not wait long enough, you see an error stating: "PrincipalNotFound: Principal {id} does not exist in the directory." If you receive this error, you can rerun the cmdlet to assign it to a role.
->>>>>>> e8cfaf0d
 
 Let's go through these steps more carefully to make sure you understand the process.
 
@@ -109,11 +93,7 @@
    $app
    ```
    
-<<<<<<< HEAD
-     Note in particular the **ApplicationId** property, which is needed for creating service principals, role assignments, and acquiring the access token.
-=======
      Note in particular the `ApplicationId` property, which is needed for creating service principals, role assignments, and acquiring the access token.
->>>>>>> e8cfaf0d
    
    ```powershell
    DisplayName             : exampleapp
@@ -132,42 +112,26 @@
    New-AzureRmADServicePrincipal -ApplicationId $app.ApplicationId
    ```
 
-<<<<<<< HEAD
-5. Grant the service principal permissions on your subscription. In this example, you add the service principal to the **Reader** role, which grants permission to read all resources in the subscription. For other roles, see [RBAC: Built-in roles](../active-directory/role-based-access-built-in-roles.md). For the **ServicePrincipalName** parameter, provide the **ApplicationId** that you used when creating the application. Before running this cmdlet, you must allow some time for the new service principal to propagate throughout Active Directory. When you run these cmdlets manually, usually enough time has elapsed between cmdlets. In a script, you should add a step to sleep between the cmdlets (like `Start-Sleep 15`). If you see an error stating **PrincipalNotFound: Principal {id} does not exist in the directory**, rerun the cmdlet.
-=======
 5. Grant the service principal permissions on your subscription. In this example, you add the service principal to the Reader role, which grants permission to read all resources in the subscription. For other roles, see [RBAC: Built-in roles](../active-directory/role-based-access-built-in-roles.md). For the `ServicePrincipalName` parameter, provide the `ApplicationId` that you used when creating the application. Before running this cmdlet, you must allow some time for the new service principal to propagate throughout Active Directory. When you run these cmdlets manually, usually enough time has elapsed between cmdlets. In a script, you should add a step to sleep between the cmdlets (like `Start-Sleep 15`). If you see an error stating: "PrincipalNotFound: Principal {id} does not exist in the directory", rerun the cmdlet.
->>>>>>> e8cfaf0d
 
    ```powershell   
    New-AzureRmRoleAssignment -RoleDefinitionName Reader -ServicePrincipalName $app.ApplicationId
    ```
 
-<<<<<<< HEAD
-    If your account does not have sufficient permissions to assign a role, you see an error message. The message states your account **does not have authorization to perform action 'Microsoft.Authorization/roleAssignments/write' over scope '/subscriptions/{guid}'**. 
-=======
     If your account does not have sufficient permissions to assign a role, you see an error message. The message states your account "does not have authorization to perform action 'Microsoft.Authorization/roleAssignments/write' over scope '/subscriptions/{guid}'." 
->>>>>>> e8cfaf0d
 
 That's it! Your AD application and service principal are set up. The next section shows you how to log in with the credential through PowerShell. If you want to use the credential in your code application, you can jump to the [Sample applications](#sample-applications). 
 
 ### Provide credentials through PowerShell
 Now, you need to log in as the application to perform operations.
 
-<<<<<<< HEAD
-1. Create a **PSCredential** object that contains your credentials by running the **Get-Credential** command. You need the **ApplicationId** before running this command so make sure you have that available to paste.
-=======
 1. Create a `PSCredential` object that contains your credentials by running the `Get-Credential` command. You need the `ApplicationId` before running this command so make sure you have that available to paste.
->>>>>>> e8cfaf0d
 
    ```powershell   
    $creds = Get-Credential
    ```
 
-<<<<<<< HEAD
-2. You are prompted you to enter your credentials. For the user name, use the **ApplicationId** that you used when creating the application. For the password, use the one you specified when creating the account.
-=======
 2. You are prompted you to enter your credentials. For the user name, use the `ApplicationId` that you used when creating the application. For the password, use the one you specified when creating the account.
->>>>>>> e8cfaf0d
    
      ![enter credentials](./media/resource-group-authenticate-service-principal/arm-get-credential.png)
 3. Whenever you sign in as a service principal, you need to provide the tenant id of the directory for your AD app. A tenant is an instance of Active Directory. If you only have one subscription, you can use:
@@ -210,11 +174,7 @@
   > The access token expires, so using a saved profile only works for as long as the token is valid.
   >  
 
-<<<<<<< HEAD
-Alternatively, you can invoke REST operations from PowerShell to log in. From the authentication response, you can retrieve the access token for use with other operations. For an example of retrieving the access token by invoking REST operations, see [Using the Azure Resource Manager REST API – Get Access Token](https://blogs.technet.microsoft.com/stefan_stranger/2016/10/21/using-the-azure-arm-rest-apin-get-access-token/).
-=======
 Alternatively, you can invoke REST operations from PowerShell to log in. From the authentication response, you can retrieve the access token for use with other operations. For an example of retrieving the access token by invoking REST operations, see [Generating an Access Token](resource-manager-rest-api.md#generating-an-access-token).
->>>>>>> e8cfaf0d
 
 ## Create service principal with certificate
 In this section, you perform the steps to:
@@ -235,20 +195,7 @@
 New-AzureRmRoleAssignment -RoleDefinitionName Reader -ServicePrincipalName $app.ApplicationId
 ```
 
-<<<<<<< HEAD
-```powershell
-$cert = New-SelfSignedCertificate -CertStoreLocation "cert:\CurrentUser\My" -Subject "CN=exampleapp" -KeySpec KeyExchange
-$keyValue = [System.Convert]::ToBase64String($cert.GetRawCertData())
-$app = New-AzureRmADApplication -DisplayName "exampleapp" -HomePage "https://www.contoso.org" -IdentifierUris "https://www.contoso.org/example" -CertValue $keyValue -EndDate $cert.NotAfter -StartDate $cert.NotBefore
-New-AzureRmADServicePrincipal -ApplicationId $app.ApplicationId
-Start-Sleep 15
-New-AzureRmRoleAssignment -RoleDefinitionName Reader -ServicePrincipalName $app.ApplicationId
-```
-
-The script sleeps for 15 seconds to allow some time for the new service principal to propagate throughout Active Directory. If your script does not wait long enough, you see an error stating **PrincipalNotFound: Principal {id} does not exist in the directory**. If you receive this error, you can rerun the cmdlet to assign it to a role.
-=======
 The script sleeps for 15 seconds to allow some time for the new service principal to propagate throughout Active Directory. If your script does not wait long enough, you see an error stating: "PrincipalNotFound: Principal {id} does not exist in the directory." If you receive this error, you can rerun the cmdlet to assign it to a role.
->>>>>>> e8cfaf0d
 
 Let's go through these steps more carefully to make sure you understand the process. This article also shows how to accomplish the tasks when using earlier versions of Azure PowerShell or operating systems.
 
@@ -328,11 +275,7 @@
    ```powershell
    New-AzureRmADServicePrincipal -ApplicationId $app.ApplicationId
    ```
-<<<<<<< HEAD
-5. Grant the service principal permissions on your subscription. In this example, you add the service principal to the **Reader** role, which grants permission to read all resources in the subscription. For other roles, see [RBAC: Built-in roles](../active-directory/role-based-access-built-in-roles.md). For the **ServicePrincipalName** parameter, provide the **ApplicationId** that you used when creating the application. Before running this cmdlet, you must allow some time for the new service principal to propagate throughout Active Directory. When you run these cmdlets manually, usually enough time has elapsed between cmdlets. In a script, you should add a step to sleep between the cmdlets (like `Start-Sleep 15`). If you see an error stating **PrincipalNotFound: Principal {id} does not exist in the directory**, rerun the cmdlet.
-=======
 5. Grant the service principal permissions on your subscription. In this example, you add the service principal to the Reader role, which grants permission to read all resources in the subscription. For other roles, see [RBAC: Built-in roles](../active-directory/role-based-access-built-in-roles.md). For the `ServicePrincipalName` parameter, provide the `ApplicationId` that you used when creating the application. Before running this cmdlet, you must allow some time for the new service principal to propagate throughout Active Directory. When you run these cmdlets manually, usually enough time has elapsed between cmdlets. In a script, you should add a step to sleep between the cmdlets (like `Start-Sleep 15`). If you see an error stating: "PrincipalNotFound: Principal {id} does not exist in the directory", rerun the cmdlet.
->>>>>>> e8cfaf0d
    
    ```powershell
    New-AzureRmRoleAssignment -RoleDefinitionName Reader -ServicePrincipalName $app.ApplicationId
@@ -365,11 +308,7 @@
 
 ## Change credentials
 
-<<<<<<< HEAD
-To change the credentials for an AD app, either because of a security compromise or a credential expiration, use the `Remove-AzureRmADAppCredential` and `New-AzureRmADAppCredential` cmdlets.
-=======
 To change the credentials for an AD app, either because of a security compromise or a credential expiration, use the [Remove-AzureRmADAppCredential](/powershell/resourcemanager/azurerm.resources/v3.3.0/remove-azurermadappcredential) and [New-AzureRmADAppCredential](/powershell/resourcemanager/azurerm.resources/v3.3.0/new-azurermadappcredential) cmdlets.
->>>>>>> e8cfaf0d
 
 To remove all the credentials for an application, use:
 
