--- conflicted
+++ resolved
@@ -13,35 +13,18 @@
 ms.topic: article
 ms.tgt_pltfrm: multiple
 ms.workload: na
-<<<<<<< HEAD
-ms.date: 04/03/2017
-=======
 ms.date: 05/15/2017
->>>>>>> a42dbad0
 ms.author: tomfitz
 
 ---
 # Use Azure PowerShell to create a service principal to access resources
-<<<<<<< HEAD
-> [!div class="op_single_selector"]
-> * [PowerShell](resource-group-authenticate-service-principal.md)
-> * [Azure CLI](resource-group-authenticate-service-principal-cli.md)
-> * [Portal](resource-group-create-service-principal-portal.md)
-> 
-> 
-=======
->>>>>>> a42dbad0
 
 When you have an app or script that needs to access resources, you can set up an identity for the app and authenticate the app with its own credentials. This identity is known as a service principal. This approach enables you to:
 
 * Assign permissions to the app identity that are different than your own permissions. Typically, these permissions are restricted to exactly what the app needs to do.
 * Use a certificate for authentication when executing an unattended script.
 
-<<<<<<< HEAD
-This topic shows you how to use [Azure PowerShell](/powershell/azureps-cmdlets-docs) to set up everything you need for an application to run under its own credentials and identity.
-=======
 This topic shows you how to use [Azure PowerShell](/powershell/azure/overview) to set up everything you need for an application to run under its own credentials and identity.
->>>>>>> a42dbad0
 
 ## Required permissions
 To complete this topic, you must have sufficient permissions in both your Azure Active Directory and your Azure subscription. Specifically, you must be able to create an app in the Azure Active Directory, and assign the service principal to a role. 
@@ -50,178 +33,6 @@
 
 Now, proceed to a section for either [password](#create-service-principal-with-password) or [certificate](#create-service-principal-with-certificate) authentication.
 
-<<<<<<< HEAD
-## Create service principal with password
-The following script creates an identity for your application, and assigns it to the Contributor role for the specified scope:
-
-```powershell
-Param (
-
- # Use to set scope to resource group. If no value is provided, scope is set to subscription.
- [Parameter(Mandatory=$false)]
- [String] $ResourceGroup,
-
- # Use to set subscription. If no value is provided, default subscription is used. 
- [Parameter(Mandatory=$false)]
- [String] $SubscriptionId,
-
- [Parameter(Mandatory=$true)]
- [String] $ApplicationDisplayName,
-
- [Parameter(Mandatory=$true)]
- [String] $Password
- )
-
- Login-AzureRmAccount
- Import-Module AzureRM.Resources
-
- if ($SubscriptionId -eq "") 
- {
-    $SubscriptionId = (Get-AzureRmContext).Subscription.SubscriptionId
- }
- else
- {
-    Set-AzureRmContext -SubscriptionId $SubscriptionId
- }
-
- if ($ResourceGroup -eq "")
- {
-    $Scope = "/subscriptions/" + $SubscriptionId
- }
- else
- {
-    $Scope = (Get-AzureRmResourceGroup -Name $ResourceGroup -ErrorAction Stop).ResourceId
- }
-
- # Create Active Directory application with password
- $Application = New-AzureRmADApplication -DisplayName $ApplicationDisplayName -HomePage ("http://" + $ApplicationDisplayName) -IdentifierUris ("http://" + $ApplicationDisplayName) -Password $Password
-
- # Create Service Principal for the AD app
- $ServicePrincipal = New-AzureRMADServicePrincipal -ApplicationId $Application.ApplicationId 
- Get-AzureRmADServicePrincipal -ObjectId $ServicePrincipal.Id 
-
- $NewRole = $null
- $Retries = 0;
- While ($NewRole -eq $null -and $Retries -le 6)
- {
-    # Sleep here for a few seconds to allow the service principal application to become active (should only take a couple of seconds normally)
-    Sleep 15
-    New-AzureRMRoleAssignment -RoleDefinitionName Contributor -ServicePrincipalName $Application.ApplicationId -Scope $Scope | Write-Verbose -ErrorAction SilentlyContinue
-    $NewRole = Get-AzureRMRoleAssignment -ServicePrincipalName $Application.ApplicationId -ErrorAction SilentlyContinue
-    $Retries++;
- }
-```
-
-A few items to note about the script:
-
-* To grant the identity access to the default subscription, you do not need to provide either ResourceGroup or SubscriptionId parameters.
-* Specify the ResourceGroup parameter only when you want to limit the scope of the role assignment to a resource group.
-* For single-tenant applications, the home page and identifier URIs are not validated.
-*  In this example, you add the service principal to the Contributor role. For other roles, see [RBAC: Built-in roles](../active-directory/role-based-access-built-in-roles.md).
-* The script sleeps for 15 seconds to allow some time for the new service principal to propagate throughout Active Directory. If your script does not wait long enough, you see an error stating: "PrincipalNotFound: Principal {id} does not exist in the directory."
-* If you need to grant the service principal access to more subscriptions or resource groups, run the `New-AzureRMRoleAssignment` cmdlet again with different scopes.
-
-
-### Provide credentials through PowerShell
-Now, you need to log in as the application to perform operations. For the user name, use the `ApplicationId` that you created for the application. For the password, use the one you specified when creating the account. 
-
-```powershell   
-$creds = Get-Credential
-Login-AzureRmAccount -Credential $creds -ServicePrincipal -TenantId {tenant-id}
-```
-
-The tenant ID is not sensitive, so you can embed it directly in your script. If you need to retrieve the tenant ID, use:
-
-```powershell
-(Get-AzureRmSubscription -SubscriptionName "Contoso Default").TenantId
-```
-
-## Create service principal with self-signed certificate
-To generate a self-signed certificate and service principal with Azure PowerShell 2.0 on Windows 10 or Windows Server 2016 Technical Preview, use the following script:
-
-```powershell
-Param (
-
- # Use to set scope to resource group. If no value is provided, scope is set to subscription.
- [Parameter(Mandatory=$false)]
- [String] $ResourceGroup,
-
- # Use to set subscription. If no value is provided, default subscription is used. 
- [Parameter(Mandatory=$false)]
- [String] $SubscriptionId,
-
- [Parameter(Mandatory=$true)]
- [String] $ApplicationDisplayName
- )
-
- Login-AzureRmAccount
- Import-Module AzureRM.Resources
-
- if ($SubscriptionId -eq "") 
- {
-    $SubscriptionId = (Get-AzureRmContext).Subscription.SubscriptionId
- }
- else
- {
-    Set-AzureRmContext -SubscriptionId $SubscriptionId
- }
-
- if ($ResourceGroup -eq "")
- {
-    $Scope = "/subscriptions/" + $SubscriptionId
- }
- else
- {
-    $Scope = (Get-AzureRmResourceGroup -Name $ResourceGroup -ErrorAction Stop).ResourceId
- }
-
- $cert = New-SelfSignedCertificate -CertStoreLocation "cert:\CurrentUser\My" -Subject "CN=exampleappScriptCert" -KeySpec KeyExchange
- $keyValue = [System.Convert]::ToBase64String($cert.GetRawCertData())
-
- # Use Key credentials
- $Application = New-AzureRmADApplication -DisplayName $ApplicationDisplayName -HomePage ("http://" + $ApplicationDisplayName) -IdentifierUris ("http://" + $ApplicationDisplayName) -CertValue $keyValue -EndDate $cert.NotAfter -StartDate $cert.NotBefore
-
- $ServicePrincipal = New-AzureRMADServicePrincipal -ApplicationId $Application.ApplicationId 
- Get-AzureRmADServicePrincipal -ObjectId $ServicePrincipal.Id 
-
- $NewRole = $null
- $Retries = 0;
- While ($NewRole -eq $null -and $Retries -le 6)
- {
-    # Sleep here for a few seconds to allow the service principal application to become active (should only take a couple of seconds normally)
-    Sleep 15
-    New-AzureRMRoleAssignment -RoleDefinitionName Contributor -ServicePrincipalName $Application.ApplicationId -Scope $Scope | Write-Verbose -ErrorAction SilentlyContinue
-    $NewRole = Get-AzureRMRoleAssignment -ServicePrincipalName $Application.ApplicationId -ErrorAction SilentlyContinue
-    $Retries++;
- }
-```
-
-A few items to note about the script:
-
-* To grant the identity access to the default subscription, you do not need to provide either ResourceGroup or SubscriptionId parameters.
-* Specify the ResourceGroup parameter only when you want to limit the scope of the role assignment to a resource group.
-* For single-tenant applications, the home page and identifier URIs are not validated.
-*  In this example, you add the service principal to the Contributor role. For other roles, see [RBAC: Built-in roles](../active-directory/role-based-access-built-in-roles.md).
-* The script sleeps for 15 seconds to allow some time for the new service principal to propagate throughout Active Directory. If your script does not wait long enough, you see an error stating: "PrincipalNotFound: Principal {id} does not exist in the directory."
-* If you need to grant the service principal access to more subscriptions or resource groups, run the `New-AzureRMRoleAssignment` cmdlet again with different scopes.
-
-If you **do not have Windows 10 or Windows Server 2016 Technical Preview**, you need to download the [Self-signed certificate generator](https://gallery.technet.microsoft.com/scriptcenter/Self-signed-certificate-5920a7c6/) from Microsoft Script Center. Extract its contents and import the cmdlet you need.
-
-```powershell  
-# Only run if you could not use New-SelfSignedCertificate
-Import-Module -Name c:\ExtractedModule\New-SelfSignedCertificateEx.ps1
-```
-  
-In the script, substitute the following two lines to generate the certificate.
-  
-```powershell
-New-SelfSignedCertificateEx  -StoreLocation CurrentUser -StoreName My -Subject "CN=exampleapp" -KeySpec "Exchange" -FriendlyName "exampleapp"
-$cert = Get-ChildItem -path Cert:\CurrentUser\my | where {$PSitem.Subject -eq 'CN=exampleapp' }
-```
-
-### Provide certificate through automated PowerShell script
-Whenever you sign in as a service principal, you need to provide the tenant id of the directory for your AD app. A tenant is an instance of Active Directory. If you only have one subscription, you can use:
-=======
 ## PowerShell commands
 
 To set up a service principal, you use:
@@ -407,7 +218,6 @@
 * If you need to grant the service principal access to more subscriptions or resource groups, run the `New-AzureRMRoleAssignment` cmdlet again with different scopes.
 
 If you **do not have Windows 10 or Windows Server 2016 Technical Preview**, you need to download the [Self-signed certificate generator](https://gallery.technet.microsoft.com/scriptcenter/Self-signed-certificate-5920a7c6/) from Microsoft Script Center. Extract its contents and import the cmdlet you need.
->>>>>>> a42dbad0
 
 ```powershell  
 # Only run if you could not use New-SelfSignedCertificate
@@ -417,7 +227,14 @@
 In the script, substitute the following two lines to generate the certificate.
   
 ```powershell
-<<<<<<< HEAD
+New-SelfSignedCertificateEx  -StoreLocation CurrentUser -StoreName My -Subject "CN=exampleapp" -KeySpec "Exchange" -FriendlyName "exampleapp"
+$cert = Get-ChildItem -path Cert:\CurrentUser\my | where {$PSitem.Subject -eq 'CN=exampleapp' }
+```
+
+### Provide certificate through automated PowerShell script
+Whenever you sign in as a service principal, you need to provide the tenant id of the directory for your AD app. A tenant is an instance of Azure Active Directory. If you only have one subscription, you can use:
+
+```powershell
 Param (
  
  [Parameter(Mandatory=$true)]
@@ -471,7 +288,7 @@
  $KeyId = (New-Guid).Guid
  $CertPassword = ConvertTo-SecureString $CertPlainPassword -AsPlainText -Force
 
- $PFXCert = New-Object -TypeName System.Security.Cryptography.X509Certificates.X509Certificate2 -ArgumentList @($CertPath, $CertPlainPassword)
+ $PFXCert = New-Object -TypeName System.Security.Cryptography.X509Certificates.X509Certificate2 -ArgumentList @($CertPath, $CertPassword)
  $KeyValue = [System.Convert]::ToBase64String($PFXCert.GetRawCertData())
 
  $KeyCredential = New-Object  Microsoft.Azure.Commands.Resources.Models.ActiveDirectory.PSADKeyCredential
@@ -480,10 +297,7 @@
  $KeyCredential.KeyId = $KeyId
  $KeyCredential.CertValue = $KeyValue
 
- # Use Key credentials
- $Application = New-AzureRmADApplication -DisplayName $ApplicationDisplayName -HomePage ("http://" + $ApplicationDisplayName) -IdentifierUris ("http://" + $KeyId) -KeyCredentials $keyCredential
-
- $ServicePrincipal = New-AzureRMADServicePrincipal -ApplicationId $Application.ApplicationId 
+ $ServicePrincipal = New-AzureRMADServicePrincipal -DisplayName $ApplicationDisplayName -KeyCredentials $keyCredential
  Get-AzureRmADServicePrincipal -ObjectId $ServicePrincipal.Id 
 
  $NewRole = $null
@@ -496,102 +310,6 @@
     $NewRole = Get-AzureRMRoleAssignment -ServicePrincipalName $Application.ApplicationId -ErrorAction SilentlyContinue
     $Retries++;
  }
-```
-
-A few items to note about the script:
-
-* Access is scoped to the subscription.
-* For single-tenant applications, the home page and identifier URIs are not validated.
-*  In this example, you add the service principal to the Contributor role. For other roles, see [RBAC: Built-in roles](../active-directory/role-based-access-built-in-roles.md).
-* The script sleeps for 15 seconds to allow some time for the new service principal to propagate throughout Active Directory. If your script does not wait long enough, you see an error stating: "PrincipalNotFound: Principal {id} does not exist in the directory."
-* If you need to grant the service principal access to more subscriptions or resource groups, run the `New-AzureRMRoleAssignment` cmdlet again with different scopes.
-
-### Provide certificate through automated PowerShell script
-Whenever you sign in as a service principal, you need to provide the tenant id of the directory for your AD app. A tenant is an instance of Active Directory.
-=======
-New-SelfSignedCertificateEx  -StoreLocation CurrentUser -StoreName My -Subject "CN=exampleapp" -KeySpec "Exchange" -FriendlyName "exampleapp"
-$cert = Get-ChildItem -path Cert:\CurrentUser\my | where {$PSitem.Subject -eq 'CN=exampleapp' }
-```
-
-### Provide certificate through automated PowerShell script
-Whenever you sign in as a service principal, you need to provide the tenant id of the directory for your AD app. A tenant is an instance of Azure Active Directory. If you only have one subscription, you can use:
-
-```powershell
-Param (
- 
- [Parameter(Mandatory=$true)]
- [String] $CertSubject,
- 
- [Parameter(Mandatory=$true)]
- [String] $ApplicationId,
-
- [Parameter(Mandatory=$true)]
- [String] $TenantId
- )
-
- $Thumbprint = (Get-ChildItem cert:\CurrentUser\My\ | Where-Object {$_.Subject -match $CertSubject }).Thumbprint
- Login-AzureRmAccount -ServicePrincipal -CertificateThumbprint $Thumbprint -ApplicationId $ApplicationId -TenantId $TenantId
-```
-
-The application ID and tenant ID are not sensitive, so you can embed them directly in your script. If you need to retrieve the tenant ID, use:
-
-```powershell
-(Get-AzureRmSubscription -SubscriptionName "Contoso Default").TenantId
-```
-
-If you need to retrieve the application ID, use:
-
-```powershell
-(Get-AzureRmADApplication -DisplayNameStartWith {display-name}).ApplicationId
-```
-
-## Create service principal with certificate from Certificate Authority
-To use a certificate issued from a Certificate Authority to create service principal, use the following script:
-
-```powershell
-Param (
- [Parameter(Mandatory=$true)]
- [String] $ApplicationDisplayName,
-
- [Parameter(Mandatory=$true)]
- [String] $SubscriptionId,
-
- [Parameter(Mandatory=$true)]
- [String] $CertPath,
-
- [Parameter(Mandatory=$true)]
- [String] $CertPlainPassword
- )
-
- Login-AzureRmAccount
- Import-Module AzureRM.Resources
- Set-AzureRmContext -SubscriptionId $SubscriptionId
-
- $KeyId = (New-Guid).Guid
- $CertPassword = ConvertTo-SecureString $CertPlainPassword -AsPlainText -Force
-
- $PFXCert = New-Object -TypeName System.Security.Cryptography.X509Certificates.X509Certificate2 -ArgumentList @($CertPath, $CertPassword)
- $KeyValue = [System.Convert]::ToBase64String($PFXCert.GetRawCertData())
-
- $KeyCredential = New-Object  Microsoft.Azure.Commands.Resources.Models.ActiveDirectory.PSADKeyCredential
- $KeyCredential.StartDate = $PFXCert.NotBefore
- $KeyCredential.EndDate= $PFXCert.NotAfter
- $KeyCredential.KeyId = $KeyId
- $KeyCredential.CertValue = $KeyValue
-
- $ServicePrincipal = New-AzureRMADServicePrincipal -DisplayName $ApplicationDisplayName -KeyCredentials $keyCredential
- Get-AzureRmADServicePrincipal -ObjectId $ServicePrincipal.Id 
-
- $NewRole = $null
- $Retries = 0;
- While ($NewRole -eq $null -and $Retries -le 6)
- {
-    # Sleep here for a few seconds to allow the service principal application to become active (should only take a couple of seconds normally)
-    Sleep 15
-    New-AzureRMRoleAssignment -RoleDefinitionName Contributor -ServicePrincipalName $Application.ApplicationId | Write-Verbose -ErrorAction SilentlyContinue
-    $NewRole = Get-AzureRMRoleAssignment -ServicePrincipalName $Application.ApplicationId -ErrorAction SilentlyContinue
-    $Retries++;
- }
  
  $NewRole
 ```
@@ -605,7 +323,6 @@
 
 ### Provide certificate through automated PowerShell script
 Whenever you sign in as a service principal, you need to provide the tenant id of the directory for your AD app. A tenant is an instance of Azure Active Directory.
->>>>>>> a42dbad0
 
 ```powershell
 Param (
@@ -624,11 +341,7 @@
  )
 
  $CertPassword = ConvertTo-SecureString $CertPlainPassword -AsPlainText -Force
-<<<<<<< HEAD
- $PFXCert = New-Object -TypeName System.Security.Cryptography.X509Certificates.X509Certificate2 -ArgumentList @($CertPath, $CertPlainPassword)
-=======
  $PFXCert = New-Object -TypeName System.Security.Cryptography.X509Certificates.X509Certificate2 -ArgumentList @($CertPath, $CertPassword)
->>>>>>> a42dbad0
  $Thumbprint = $PFXCert.Thumbprint
 
  Login-AzureRmAccount -ServicePrincipal -CertificateThumbprint $Thumbprint -ApplicationId $ApplicationId -TenantId $TenantId
@@ -693,11 +406,7 @@
 
 You may encounter the following errors when creating a service principal:
 
-<<<<<<< HEAD
-* **"Authentication_Unauthorized"** or **"No subscription found in the context."** - You see this error when your account does not have the [required permissions](#required-permissions) on the Active Directory to register an app. Typically, you see this error when only admin users in your Active Directory can register apps, and your account is not an admin. Ask your administrator to either assign you to an administrator role, or to enable users to register apps.
-=======
 * **"Authentication_Unauthorized"** or **"No subscription found in the context."** - You see this error when your account does not have the [required permissions](#required-permissions) on the Azure Active Directory to register an app. Typically, you see this error when only admin users in your Azure Active Directory can register apps, and your account is not an admin. Ask your administrator to either assign you to an administrator role, or to enable users to register apps.
->>>>>>> a42dbad0
 
 * Your account **"does not have authorization to perform action 'Microsoft.Authorization/roleAssignments/write' over scope '/subscriptions/{guid}'."** - You see this error when your account does not have sufficient permissions to assign a role to an identity. Ask your subscription administrator to add you to User Access Administrator role.
 
