---
title: Deployment history with Azure Resource Manager | Microsoft Docs
description: Describes how to view Azure Resource Manager deployment operations with the portal, PowerShell, Azure CLI, and REST API.
tags: top-support-issue
author: tfitzmac
ms.service: azure-resource-manager
ms.topic: conceptual
ms.date: 05/13/2019
ms.author: tomfitz
---
# View deployment history with Azure Resource Manager

Azure Resource Manager enables you to view your deployment history and examine specific operations in past deployments. You can see the resources that were deployed, and get information about any errors.

For help with resolving particular deployment errors, see [Resolve common errors when deploying resources to Azure with Azure Resource Manager](resource-manager-common-deployment-errors.md).

[!INCLUDE [updated-for-az](../../includes/updated-for-az.md)]

## Portal
<<<<<<< HEAD

To see the deployment operations, use the following steps:
=======
>>>>>>> 6a383dfd

To get details about a deployment from the deployment history.

1. Select the resource group you want to examine.

1. Select the link under **Deployments**.

   ![Select deployment history](./media/resource-manager-deployment-operations/select-deployment-history.png)

1. Select one of the deployments from the deployment history.

   ![Select deployment](./media/resource-manager-deployment-operations/select-details.png)

1. A summary of the deployment is displayed, including a list of the resources that were deployed.

    ![Deployment summary](./media/resource-manager-deployment-operations/view-deployment-summary.png)

1. To view the template used for the deployment, select **Template**. You can download the template to reuse it.

    ![Show template](./media/resource-manager-deployment-operations/show-template-from-history.png)

1. If your deployment failed, you see an error message. Select the error message for more details.

    ![View failed deployment](./media/resource-manager-deployment-operations/show-error.png)

1. The detailed error message is displayed.

    ![View error details](./media/resource-manager-deployment-operations/show-details.png)

1. The correlation ID is used to track related events, and can be helpful when working with technical support to troubleshoot a deployment.

    ![Get correlation ID](./media/resource-manager-deployment-operations/get-correlation-id.png)

1. To learn more about the step that failed, select **Operation details**.

    ![Select deployment operations](./media/resource-manager-deployment-operations/select-deployment-operations.png)

1. You see the details for that step of the deployment.

    ![Show operation details](./media/resource-manager-deployment-operations/show-operation-details.png)

## PowerShell
<<<<<<< HEAD
1. To get the overall status of a deployment, use the **Get-AzResourceGroupDeployment** command. 

   ```powershell
   Get-AzResourceGroupDeployment -ResourceGroupName ExampleGroup
   ```
=======

[!INCLUDE [updated-for-az](../../includes/updated-for-az.md)]
>>>>>>> 6a383dfd

To get the overall status of a deployment, use the **Get-AzResourceGroupDeployment** command.

<<<<<<< HEAD
   ```powershell
   Get-AzResourceGroupDeployment -ResourceGroupName ExampleGroup | Where-Object ProvisioningState -eq Failed
   ```
   
2. To get the correlation ID, use:

   ```powershell
   (Get-AzResourceGroupDeployment -ResourceGroupName ExampleGroup -DeploymentName azuredeploy).CorrelationId
   ```

3. Each deployment includes multiple operations. Each operation represents a step in the deployment process. To discover what went wrong with a deployment, you usually need to see details about the deployment operations. You can see the status of the operations with **Get-AzResourceGroupDeploymentOperation**.

   ```powershell 
   Get-AzResourceGroupDeploymentOperation -ResourceGroupName ExampleGroup -DeploymentName vmDeployment
   ```
=======
```azurepowershell-interactive
Get-AzResourceGroupDeployment -ResourceGroupName ExampleGroup
```

Or, you can filter the results for only those deployments that have failed.

```azurepowershell-interactive
Get-AzResourceGroupDeployment -ResourceGroupName ExampleGroup | Where-Object ProvisioningState -eq Failed
```

The correlation ID is used to track related events, and can be helpful when working with technical support to troubleshoot a deployment. To get the correlation ID, use:
>>>>>>> 6a383dfd

```azurepowershell-interactive
(Get-AzResourceGroupDeployment -ResourceGroupName ExampleGroup -DeploymentName azuredeploy).CorrelationId
```

<<<<<<< HEAD
   ```powershell
   Id             : /subscriptions/{guid}/resourceGroups/ExampleGroup/providers/Microsoft.Resources/deployments/Microsoft.Template/operations/A3EB2DA598E0A780
   OperationId    : A3EB2DA598E0A780
   Properties     : @{provisioningOperation=Create; provisioningState=Succeeded; timestamp=2016-06-14T21:55:15.0156208Z;
                   duration=PT23.0227078S; trackingId=11d376e8-5d6d-4da8-847e-6f23c6443fbf;
                   serviceRequestId=0196828d-8559-4bf6-b6b8-8b9057cb0e23; statusCode=OK; targetResource=}
   PropertiesText : {duration:PT23.0227078S, provisioningOperation:Create, provisioningState:Succeeded,
                   serviceRequestId:0196828d-8559-4bf6-b6b8-8b9057cb0e23...}
   ```

4. To get more details about failed operations, retrieve the properties for operations with **Failed** state.

   ```powershell
   (Get-AzResourceGroupDeploymentOperation -DeploymentName Microsoft.Template -ResourceGroupName ExampleGroup).Properties | Where-Object ProvisioningState -eq Failed
   ```
   
    Which returns all the failed operations with each one in the following format:

   ```powershell
   provisioningOperation : Create
   provisioningState     : Failed
   timestamp             : 2016-06-14T21:54:55.1468068Z
   duration              : PT3.1449887S
   trackingId            : f4ed72f8-4203-43dc-958a-15d041e8c233
   serviceRequestId      : a426f689-5d5a-448d-a2f0-9784d14c900a
   statusCode            : BadRequest
   statusMessage         : @{error=}
   targetResource        : @{id=/subscriptions/{guid}/resourceGroups/ExampleGroup/providers/
                          Microsoft.Network/publicIPAddresses/myPublicIP;
                          resourceType=Microsoft.Network/publicIPAddresses; resourceName=myPublicIP}
   ```

    Note the serviceRequestId and the trackingId for the operation. The serviceRequestId can be helpful when working with technical support to troubleshoot a deployment. You will use the trackingId in the next step to focus on a particular operation.
5. To get the status message of a particular failed operation, use the following command:

   ```powershell
   ((Get-AzResourceGroupDeploymentOperation -DeploymentName Microsoft.Template -ResourceGroupName ExampleGroup).Properties | Where-Object trackingId -eq f4ed72f8-4203-43dc-958a-15d041e8c233).StatusMessage.error
   ```

    Which returns:

   ```powershell
   code           message                                                                        details
   ----           -------                                                                        -------
   DnsRecordInUse DNS record dns.westus.cloudapp.azure.com is already used by another public IP. {}
   ```
6. Every deployment operation in Azure includes request and response content. The request content is what you sent to Azure during deployment (for example, create a VM, OS disk, and other resources). The response content is what Azure sent back from your deployment request. During deployment, you can use **DeploymentDebugLogLevel** parameter to specify that the request and/or response are retained in the log. 

   You get that information from the log, and save it locally by using the following PowerShell commands:

   ```powershell
   (Get-AzResourceGroupDeploymentOperation -DeploymentName "TestDeployment" -ResourceGroupName "Test-RG").Properties.request | ConvertTo-Json |  Out-File -FilePath <PathToFile>

   (Get-AzResourceGroupDeploymentOperation -DeploymentName "TestDeployment" -ResourceGroupName "Test-RG").Properties.response | ConvertTo-Json |  Out-File -FilePath <PathToFile>
   ```
=======
Each deployment includes multiple operations. Each operation represents a step in the deployment process. To discover what went wrong with a deployment, you usually need to see details about the deployment operations. You can see the status of the operations with **Get-AzResourceGroupDeploymentOperation**.

```azurepowershell-interactive
Get-AzResourceGroupDeploymentOperation -ResourceGroupName ExampleGroup -DeploymentName azuredeploy
```

Which returns multiple operations with each one in the following format:

```powershell
Id             : /subscriptions/{guid}/resourceGroups/ExampleGroup/providers/Microsoft.Resources/deployments/Microsoft.Template/operations/A3EB2DA598E0A780
OperationId    : A3EB2DA598E0A780
Properties     : @{provisioningOperation=Create; provisioningState=Succeeded; timestamp=2019-05-13T21:42:40.7151512Z;
                duration=PT23.0227078S; trackingId=11d376e8-5d6d-4da8-847e-6f23c6443fbf;
                serviceRequestId=0196828d-8559-4bf6-b6b8-8b9057cb0e23; statusCode=OK; targetResource=}
PropertiesText : {duration:PT23.0227078S, provisioningOperation:Create, provisioningState:Succeeded,
                serviceRequestId:0196828d-8559-4bf6-b6b8-8b9057cb0e23...}
```

To get more details about failed operations, retrieve the properties for operations with **Failed** state.

```azurepowershell-interactive
(Get-AzResourceGroupDeploymentOperation -DeploymentName azuredeploy -ResourceGroupName ExampleGroup).Properties | Where-Object ProvisioningState -eq Failed
```

Which returns all the failed operations with each one in the following format:

```powershell
provisioningOperation : Create
provisioningState     : Failed
timestamp             : 2019-05-13T21:42:40.7151512Z
duration              : PT3.1449887S
trackingId            : f4ed72f8-4203-43dc-958a-15d041e8c233
serviceRequestId      : a426f689-5d5a-448d-a2f0-9784d14c900a
statusCode            : BadRequest
statusMessage         : @{error=}
targetResource        : @{id=/subscriptions/{guid}/resourceGroups/ExampleGroup/providers/
                       Microsoft.Network/publicIPAddresses/myPublicIP;
                       resourceType=Microsoft.Network/publicIPAddresses; resourceName=myPublicIP}
```

Note the serviceRequestId and the trackingId for the operation. The serviceRequestId can be helpful when working with technical support to troubleshoot a deployment. You'll use the trackingId in the next step to focus on a particular operation.

To get the status message of a particular failed operation, use the following command:

```azurepowershell-interactive
((Get-AzResourceGroupDeploymentOperation -DeploymentName azuredeploy -ResourceGroupName ExampleGroup).Properties | Where-Object trackingId -eq f4ed72f8-4203-43dc-958a-15d041e8c233).StatusMessage.error
```

Which returns:

```powershell
code           message                                                                        details
----           -------                                                                        -------
DnsRecordInUse DNS record dns.westus.cloudapp.azure.com is already used by another public IP. {}
```

Every deployment operation in Azure includes request and response content. During deployment, you can use **DeploymentDebugLogLevel** parameter to specify that the request and/or response are logged.

You get that information from the log, and save it locally by using the following PowerShell commands:

```powershell
(Get-AzResourceGroupDeploymentOperation -DeploymentName "TestDeployment" -ResourceGroupName "Test-RG").Properties.request | ConvertTo-Json |  Out-File -FilePath <PathToFile>

(Get-AzResourceGroupDeploymentOperation -DeploymentName "TestDeployment" -ResourceGroupName "Test-RG").Properties.response | ConvertTo-Json |  Out-File -FilePath <PathToFile>
```
>>>>>>> 6a383dfd

## Azure CLI

To get the overall status of a deployment, use the **azure group deployment show** command.

<<<<<<< HEAD
   ```azurecli
   az group deployment show -g ExampleGroup -n ExampleDeployment
   ```
  
2. One of the returned values is the **correlationId**. This value is used to track related events, and can be helpful when working with technical support to troubleshoot a deployment.

   ```azurecli
   az group deployment show -g ExampleGroup -n ExampleDeployment --query properties.correlationId
   ```

3. To see the operations for a deployment, use:

   ```azurecli
   az group deployment operation list -g ExampleGroup -n ExampleDeployment
   ```

## REST

1. Get information about a deployment with the [Get information about a template deployment](https://docs.microsoft.com/rest/api/resources/deployments) operation.

   ```http
   GET https://management.azure.com/subscriptions/{subscription-id}/resourcegroups/{resource-group-name}/providers/microsoft.resources/deployments/{deployment-name}?api-version={api-version}
   ```

    In the response, note in particular the **provisioningState**, **correlationId**, and **error** elements. The **correlationId** is used to track related events, and can be helpful when working with technical support to troubleshoot a deployment.

   ```json
   { 
    ...
    "properties": {
      "provisioningState":"Failed",
      "correlationId":"d5062e45-6e9f-4fd3-a0a0-6b2c56b15757",
      ...
      "error":{
        "code":"DeploymentFailed","message":"At least one resource deployment operation failed. Please list deployment operations for details. Please see https://aka.ms/arm-debug for usage details.",
        "details":[{"code":"Conflict","message":"{\r\n  \"error\": {\r\n    \"message\": \"Conflict\",\r\n    \"code\": \"Conflict\"\r\n  }\r\n}"}]
      }  
    }
   }
   ```

2. Get information about deployments with [List all template deployment operations](https://docs.microsoft.com/rest/api/resources/deployments). 

   ```http
   GET https://management.azure.com/subscriptions/{subscription-id}/resourcegroups/{resource-group-name}/providers/microsoft.resources/deployments/{deployment-name}/operations?$skiptoken={skiptoken}&api-version={api-version}
   ```
   
    The response includes request and/or response information based on what you specified in the **debugSetting** property during deployment.

   ```json
   {
    ...
    "properties": 
    {
      ...
      "request":{
        "content":{
          "location":"West US",
          "properties":{
            "accountType": "Standard_LRS"
          }
        }
      },
      "response":{
        "content":{
          "error":{
            "message":"Conflict","code":"Conflict"
          }
        }
      }
    }
   }
   ```

=======
```azurecli-interactive
az group deployment show -g ExampleGroup -n ExampleDeployment
```
  
The correlation ID is used to track related events, and can be helpful when working with technical support to troubleshoot a deployment.

```azurecli-interactive
az group deployment show -g ExampleGroup -n ExampleDeployment --query properties.correlationId
```

To see the operations for a deployment, use:

```azurecli-interactive
az group deployment operation list -g ExampleGroup -n ExampleDeployment
```

## REST

To get information about a deployment, use the [Get information about a template deployment](https://docs.microsoft.com/rest/api/resources/deployments) operation.

```
GET https://management.azure.com/subscriptions/{subscription-id}/resourcegroups/{resource-group-name}/providers/microsoft.resources/deployments/{deployment-name}?api-version={api-version}
```

In the response, note in particular the **provisioningState**, **correlationId**, and **error** elements. The **correlationId** is used to track related events, and can be helpful when working with technical support to troubleshoot a deployment.

```json
{ 
 ...
 "properties": {
   "provisioningState":"Failed",
   "correlationId":"d5062e45-6e9f-4fd3-a0a0-6b2c56b15757",
   ...
   "error":{
     "code":"DeploymentFailed","message":"At least one resource deployment operation failed. Please list deployment operations for details. Please see https://aka.ms/arm-debug for usage details.",
     "details":[{"code":"Conflict","message":"{\r\n  \"error\": {\r\n    \"message\": \"Conflict\",\r\n    \"code\": \"Conflict\"\r\n  }\r\n}"}]
   }  
 }
}
```

To get information about deployments, use [List all template deployment operations](https://docs.microsoft.com/rest/api/resources/deployments). 

```
GET https://management.azure.com/subscriptions/{subscription-id}/resourcegroups/{resource-group-name}/providers/microsoft.resources/deployments/{deployment-name}/operations?$skiptoken={skiptoken}&api-version={api-version}
```
   
The response includes request and/or response information based on what you specified in the **debugSetting** property during deployment.

```json
{
 ...
 "properties": 
 {
   ...
   "request":{
     "content":{
       "location":"West US",
       "properties":{
         "accountType": "Standard_LRS"
       }
     }
   },
   "response":{
     "content":{
       "error":{
         "message":"Conflict","code":"Conflict"
       }
     }
   }
 }
}
```
>>>>>>> 6a383dfd

## Next steps
* For help with resolving particular deployment errors, see [Resolve common errors when deploying resources to Azure with Azure Resource Manager](resource-manager-common-deployment-errors.md).
* To learn about using the activity logs to monitor other types of actions, see [View activity logs to manage Azure resources](resource-group-audit.md).
* To validate your deployment before executing it, see [Deploy a resource group with Azure Resource Manager template](resource-group-template-deploy.md).
<|MERGE_RESOLUTION|>--- conflicted
+++ resolved
@@ -14,86 +14,54 @@
 
 For help with resolving particular deployment errors, see [Resolve common errors when deploying resources to Azure with Azure Resource Manager](resource-manager-common-deployment-errors.md).
 
+## Portal
+
+To get details about a deployment from the deployment history.
+
+1. Select the resource group you want to examine.
+
+1. Select the link under **Deployments**.
+
+   ![Select deployment history](./media/resource-manager-deployment-operations/select-deployment-history.png)
+
+1. Select one of the deployments from the deployment history.
+
+   ![Select deployment](./media/resource-manager-deployment-operations/select-details.png)
+
+1. A summary of the deployment is displayed, including a list of the resources that were deployed.
+
+    ![Deployment summary](./media/resource-manager-deployment-operations/view-deployment-summary.png)
+
+1. To view the template used for the deployment, select **Template**. You can download the template to reuse it.
+
+    ![Show template](./media/resource-manager-deployment-operations/show-template-from-history.png)
+
+1. If your deployment failed, you see an error message. Select the error message for more details.
+
+    ![View failed deployment](./media/resource-manager-deployment-operations/show-error.png)
+
+1. The detailed error message is displayed.
+
+    ![View error details](./media/resource-manager-deployment-operations/show-details.png)
+
+1. The correlation ID is used to track related events, and can be helpful when working with technical support to troubleshoot a deployment.
+
+    ![Get correlation ID](./media/resource-manager-deployment-operations/get-correlation-id.png)
+
+1. To learn more about the step that failed, select **Operation details**.
+
+    ![Select deployment operations](./media/resource-manager-deployment-operations/select-deployment-operations.png)
+
+1. You see the details for that step of the deployment.
+
+    ![Show operation details](./media/resource-manager-deployment-operations/show-operation-details.png)
+
+## PowerShell
+
 [!INCLUDE [updated-for-az](../../includes/updated-for-az.md)]
 
-## Portal
-<<<<<<< HEAD
-
-To see the deployment operations, use the following steps:
-=======
->>>>>>> 6a383dfd
-
-To get details about a deployment from the deployment history.
-
-1. Select the resource group you want to examine.
-
-1. Select the link under **Deployments**.
-
-   ![Select deployment history](./media/resource-manager-deployment-operations/select-deployment-history.png)
-
-1. Select one of the deployments from the deployment history.
-
-   ![Select deployment](./media/resource-manager-deployment-operations/select-details.png)
-
-1. A summary of the deployment is displayed, including a list of the resources that were deployed.
-
-    ![Deployment summary](./media/resource-manager-deployment-operations/view-deployment-summary.png)
-
-1. To view the template used for the deployment, select **Template**. You can download the template to reuse it.
-
-    ![Show template](./media/resource-manager-deployment-operations/show-template-from-history.png)
-
-1. If your deployment failed, you see an error message. Select the error message for more details.
-
-    ![View failed deployment](./media/resource-manager-deployment-operations/show-error.png)
-
-1. The detailed error message is displayed.
-
-    ![View error details](./media/resource-manager-deployment-operations/show-details.png)
-
-1. The correlation ID is used to track related events, and can be helpful when working with technical support to troubleshoot a deployment.
-
-    ![Get correlation ID](./media/resource-manager-deployment-operations/get-correlation-id.png)
-
-1. To learn more about the step that failed, select **Operation details**.
-
-    ![Select deployment operations](./media/resource-manager-deployment-operations/select-deployment-operations.png)
-
-1. You see the details for that step of the deployment.
-
-    ![Show operation details](./media/resource-manager-deployment-operations/show-operation-details.png)
-
-## PowerShell
-<<<<<<< HEAD
-1. To get the overall status of a deployment, use the **Get-AzResourceGroupDeployment** command. 
-
-   ```powershell
-   Get-AzResourceGroupDeployment -ResourceGroupName ExampleGroup
-   ```
-=======
-
-[!INCLUDE [updated-for-az](../../includes/updated-for-az.md)]
->>>>>>> 6a383dfd
-
 To get the overall status of a deployment, use the **Get-AzResourceGroupDeployment** command.
 
-<<<<<<< HEAD
-   ```powershell
-   Get-AzResourceGroupDeployment -ResourceGroupName ExampleGroup | Where-Object ProvisioningState -eq Failed
-   ```
-   
-2. To get the correlation ID, use:
-
-   ```powershell
-   (Get-AzResourceGroupDeployment -ResourceGroupName ExampleGroup -DeploymentName azuredeploy).CorrelationId
-   ```
-
-3. Each deployment includes multiple operations. Each operation represents a step in the deployment process. To discover what went wrong with a deployment, you usually need to see details about the deployment operations. You can see the status of the operations with **Get-AzResourceGroupDeploymentOperation**.
-
-   ```powershell 
-   Get-AzResourceGroupDeploymentOperation -ResourceGroupName ExampleGroup -DeploymentName vmDeployment
-   ```
-=======
 ```azurepowershell-interactive
 Get-AzResourceGroupDeployment -ResourceGroupName ExampleGroup
 ```
@@ -105,69 +73,11 @@
 ```
 
 The correlation ID is used to track related events, and can be helpful when working with technical support to troubleshoot a deployment. To get the correlation ID, use:
->>>>>>> 6a383dfd
 
 ```azurepowershell-interactive
 (Get-AzResourceGroupDeployment -ResourceGroupName ExampleGroup -DeploymentName azuredeploy).CorrelationId
 ```
 
-<<<<<<< HEAD
-   ```powershell
-   Id             : /subscriptions/{guid}/resourceGroups/ExampleGroup/providers/Microsoft.Resources/deployments/Microsoft.Template/operations/A3EB2DA598E0A780
-   OperationId    : A3EB2DA598E0A780
-   Properties     : @{provisioningOperation=Create; provisioningState=Succeeded; timestamp=2016-06-14T21:55:15.0156208Z;
-                   duration=PT23.0227078S; trackingId=11d376e8-5d6d-4da8-847e-6f23c6443fbf;
-                   serviceRequestId=0196828d-8559-4bf6-b6b8-8b9057cb0e23; statusCode=OK; targetResource=}
-   PropertiesText : {duration:PT23.0227078S, provisioningOperation:Create, provisioningState:Succeeded,
-                   serviceRequestId:0196828d-8559-4bf6-b6b8-8b9057cb0e23...}
-   ```
-
-4. To get more details about failed operations, retrieve the properties for operations with **Failed** state.
-
-   ```powershell
-   (Get-AzResourceGroupDeploymentOperation -DeploymentName Microsoft.Template -ResourceGroupName ExampleGroup).Properties | Where-Object ProvisioningState -eq Failed
-   ```
-   
-    Which returns all the failed operations with each one in the following format:
-
-   ```powershell
-   provisioningOperation : Create
-   provisioningState     : Failed
-   timestamp             : 2016-06-14T21:54:55.1468068Z
-   duration              : PT3.1449887S
-   trackingId            : f4ed72f8-4203-43dc-958a-15d041e8c233
-   serviceRequestId      : a426f689-5d5a-448d-a2f0-9784d14c900a
-   statusCode            : BadRequest
-   statusMessage         : @{error=}
-   targetResource        : @{id=/subscriptions/{guid}/resourceGroups/ExampleGroup/providers/
-                          Microsoft.Network/publicIPAddresses/myPublicIP;
-                          resourceType=Microsoft.Network/publicIPAddresses; resourceName=myPublicIP}
-   ```
-
-    Note the serviceRequestId and the trackingId for the operation. The serviceRequestId can be helpful when working with technical support to troubleshoot a deployment. You will use the trackingId in the next step to focus on a particular operation.
-5. To get the status message of a particular failed operation, use the following command:
-
-   ```powershell
-   ((Get-AzResourceGroupDeploymentOperation -DeploymentName Microsoft.Template -ResourceGroupName ExampleGroup).Properties | Where-Object trackingId -eq f4ed72f8-4203-43dc-958a-15d041e8c233).StatusMessage.error
-   ```
-
-    Which returns:
-
-   ```powershell
-   code           message                                                                        details
-   ----           -------                                                                        -------
-   DnsRecordInUse DNS record dns.westus.cloudapp.azure.com is already used by another public IP. {}
-   ```
-6. Every deployment operation in Azure includes request and response content. The request content is what you sent to Azure during deployment (for example, create a VM, OS disk, and other resources). The response content is what Azure sent back from your deployment request. During deployment, you can use **DeploymentDebugLogLevel** parameter to specify that the request and/or response are retained in the log. 
-
-   You get that information from the log, and save it locally by using the following PowerShell commands:
-
-   ```powershell
-   (Get-AzResourceGroupDeploymentOperation -DeploymentName "TestDeployment" -ResourceGroupName "Test-RG").Properties.request | ConvertTo-Json |  Out-File -FilePath <PathToFile>
-
-   (Get-AzResourceGroupDeploymentOperation -DeploymentName "TestDeployment" -ResourceGroupName "Test-RG").Properties.response | ConvertTo-Json |  Out-File -FilePath <PathToFile>
-   ```
-=======
 Each deployment includes multiple operations. Each operation represents a step in the deployment process. To discover what went wrong with a deployment, you usually need to see details about the deployment operations. You can see the status of the operations with **Get-AzResourceGroupDeploymentOperation**.
 
 ```azurepowershell-interactive
@@ -233,88 +143,11 @@
 
 (Get-AzResourceGroupDeploymentOperation -DeploymentName "TestDeployment" -ResourceGroupName "Test-RG").Properties.response | ConvertTo-Json |  Out-File -FilePath <PathToFile>
 ```
->>>>>>> 6a383dfd
 
 ## Azure CLI
 
 To get the overall status of a deployment, use the **azure group deployment show** command.
 
-<<<<<<< HEAD
-   ```azurecli
-   az group deployment show -g ExampleGroup -n ExampleDeployment
-   ```
-  
-2. One of the returned values is the **correlationId**. This value is used to track related events, and can be helpful when working with technical support to troubleshoot a deployment.
-
-   ```azurecli
-   az group deployment show -g ExampleGroup -n ExampleDeployment --query properties.correlationId
-   ```
-
-3. To see the operations for a deployment, use:
-
-   ```azurecli
-   az group deployment operation list -g ExampleGroup -n ExampleDeployment
-   ```
-
-## REST
-
-1. Get information about a deployment with the [Get information about a template deployment](https://docs.microsoft.com/rest/api/resources/deployments) operation.
-
-   ```http
-   GET https://management.azure.com/subscriptions/{subscription-id}/resourcegroups/{resource-group-name}/providers/microsoft.resources/deployments/{deployment-name}?api-version={api-version}
-   ```
-
-    In the response, note in particular the **provisioningState**, **correlationId**, and **error** elements. The **correlationId** is used to track related events, and can be helpful when working with technical support to troubleshoot a deployment.
-
-   ```json
-   { 
-    ...
-    "properties": {
-      "provisioningState":"Failed",
-      "correlationId":"d5062e45-6e9f-4fd3-a0a0-6b2c56b15757",
-      ...
-      "error":{
-        "code":"DeploymentFailed","message":"At least one resource deployment operation failed. Please list deployment operations for details. Please see https://aka.ms/arm-debug for usage details.",
-        "details":[{"code":"Conflict","message":"{\r\n  \"error\": {\r\n    \"message\": \"Conflict\",\r\n    \"code\": \"Conflict\"\r\n  }\r\n}"}]
-      }  
-    }
-   }
-   ```
-
-2. Get information about deployments with [List all template deployment operations](https://docs.microsoft.com/rest/api/resources/deployments). 
-
-   ```http
-   GET https://management.azure.com/subscriptions/{subscription-id}/resourcegroups/{resource-group-name}/providers/microsoft.resources/deployments/{deployment-name}/operations?$skiptoken={skiptoken}&api-version={api-version}
-   ```
-   
-    The response includes request and/or response information based on what you specified in the **debugSetting** property during deployment.
-
-   ```json
-   {
-    ...
-    "properties": 
-    {
-      ...
-      "request":{
-        "content":{
-          "location":"West US",
-          "properties":{
-            "accountType": "Standard_LRS"
-          }
-        }
-      },
-      "response":{
-        "content":{
-          "error":{
-            "message":"Conflict","code":"Conflict"
-          }
-        }
-      }
-    }
-   }
-   ```
-
-=======
 ```azurecli-interactive
 az group deployment show -g ExampleGroup -n ExampleDeployment
 ```
@@ -388,7 +221,6 @@
  }
 }
 ```
->>>>>>> 6a383dfd
 
 ## Next steps
 * For help with resolving particular deployment errors, see [Resolve common errors when deploying resources to Azure with Azure Resource Manager](resource-manager-common-deployment-errors.md).
