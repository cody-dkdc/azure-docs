--- conflicted
+++ resolved
@@ -4,11 +4,7 @@
 author: tfitzmac
 ms.service: azure-resource-manager
 ms.topic: reference
-<<<<<<< HEAD
-ms.date: 03/22/2019
-=======
 ms.date: 5/17/2019
->>>>>>> 6a383dfd
 ms.author: tomfitz
 ---
 
@@ -27,14 +23,11 @@
 | ------------- | ----------- | ---------- |
 | tenants | No | No |
 
-<<<<<<< HEAD
-=======
 ## Microsoft.AlertsManagement
 | Resource type | Resource group | Subscription |
 | ------------- | ----------- | ---------- |
 | actionrules | Yes | Yes |
 
->>>>>>> 6a383dfd
 ## Microsoft.AnalysisServices
 | Resource type | Resource group | Subscription |
 | ------------- | ----------- | ---------- |
@@ -45,14 +38,11 @@
 | ------------- | ----------- | ---------- |
 | service | Yes | Yes |
 
-<<<<<<< HEAD
-=======
 ## Microsoft.AppConfiguration
 | Resource type | Resource group | Subscription |
 | ------------- | ----------- | ---------- |
 | configurationstores | Yes | Yes |
 
->>>>>>> 6a383dfd
 ## Microsoft.AppService
 | Resource type | Resource group | Subscription |
 | ------------- | ----------- | ---------- |
@@ -113,11 +103,7 @@
 ## Microsoft.Blockchain
 | Resource type | Resource group | Subscription |
 | ------------- | ----------- | ---------- |
-<<<<<<< HEAD
-| blockchainmembers | No | No |
-=======
 | blockchainmembers | Yes | Yes |
->>>>>>> 6a383dfd
 
 ## Microsoft.Blueprint
 | Resource type | Resource group | Subscription |
@@ -203,11 +189,7 @@
 | ------------- | ----------- | ---------- |
 | registries | Yes | Yes |
 | registries/buildtasks | Yes | Yes |
-<<<<<<< HEAD
-| registries/replications | No | No |
-=======
 | registries/replications | Yes | Yes |
->>>>>>> 6a383dfd
 | registries/tasks | Yes | Yes |
 | registries/webhooks | Yes | Yes |
 
@@ -270,17 +252,6 @@
 | packages | No | No |
 | plans | No | No |
 
-## Microsoft.DataConnect
-| Resource type | Resource group | Subscription |
-| ------------- | ----------- | ---------- |
-| connectionmanagers | No | No |
-
-## Microsoft.DataExchange
-| Resource type | Resource group | Subscription |
-| ------------- | ----------- | ---------- |
-| packages | No | No |
-| plans | No | No |
-
 ## Microsoft.DataFactory
 | Resource type | Resource group | Subscription |
 | ------------- | ----------- | ---------- |
@@ -329,21 +300,12 @@
 ## Microsoft.DeploymentManager
 | Resource type | Resource group | Subscription |
 | ------------- | ----------- | ---------- |
-<<<<<<< HEAD
-| artifactsources | No | No |
-| rollouts | No | No |
-| servicetopologies | No | No |
-| servicetopologies/services | No | No |
-| servicetopologies/services/serviceunits | No | No |
-| steps | No | No |
-=======
 | artifactsources | Yes | Yes |
 | rollouts | Yes | Yes |
 | servicetopologies | Yes | Yes |
 | servicetopologies/services | Yes | Yes |
 | servicetopologies/services/serviceunits | Yes | Yes |
 | steps | Yes | Yes |
->>>>>>> 6a383dfd
 
 ## Microsoft.Devices
 | Resource type | Resource group | Subscription |
@@ -423,8 +385,6 @@
 | ------------- | ----------- | ---------- |
 | clusters | Yes | Yes |
 
-<<<<<<< HEAD
-=======
 ## Microsoft.HealthcareApis
 | Resource type | Resource group | Subscription |
 | ------------- | ----------- | ---------- |
@@ -435,7 +395,6 @@
 | ------------- | ----------- | ---------- |
 | machines | No | No |
 
->>>>>>> 6a383dfd
 ## Microsoft.HybridData
 | Resource type | Resource group | Subscription |
 | ------------- | ----------- | ---------- |
@@ -488,11 +447,7 @@
 ## Microsoft.LabServices
 | Resource type | Resource group | Subscription |
 | ------------- | ----------- | ---------- |
-<<<<<<< HEAD
-| labaccounts | No | No |
-=======
 | labaccounts | Yes | Yes |
->>>>>>> 6a383dfd
 
 ## Microsoft.LocationBasedServices
 | Resource type | Resource group | Subscription |
@@ -502,11 +457,7 @@
 ## Microsoft.LocationServices
 | Resource type | Resource group | Subscription |
 | ------------- | ----------- | ---------- |
-<<<<<<< HEAD
-| accounts | Yes | Yes |
-=======
 | accounts | No | No |
->>>>>>> 6a383dfd
 
 ## Microsoft.Logic
 | Resource type | Resource group | Subscription |
@@ -532,21 +483,12 @@
 ## Microsoft.MachineLearningExperimentation
 | Resource type | Resource group | Subscription |
 | ------------- | ----------- | ---------- |
-<<<<<<< HEAD
-| accounts | Yes | Yes |
-| accounts/workspaces | Yes | Yes |
-| accounts/workspaces/projects | Yes | Yes |
-| teamaccounts | Yes | Yes |
-| teamaccounts/workspaces | Yes | Yes |
-| teamaccounts/workspaces/projects | Yes | Yes |
-=======
 | accounts | No | No |
 | accounts/workspaces | No | No |
 | accounts/workspaces/projects | No | No |
 | teamaccounts | No | No |
 | teamaccounts/workspaces | No | No |
 | teamaccounts/workspaces/projects | No | No |
->>>>>>> 6a383dfd
 
 ## Microsoft.MachineLearningModelManagement
 | Resource type | Resource group | Subscription |
@@ -566,11 +508,7 @@
 ## Microsoft.ManagedIdentity
 | Resource type | Resource group | Subscription |
 | ------------- | ----------- | ---------- |
-<<<<<<< HEAD
-| userassignedidentities | Yes | Yes |
-=======
 | userassignedidentities | No | No |
->>>>>>> 6a383dfd
 
 ## Microsoft.Maps
 | Resource type | Resource group | Subscription |
@@ -609,10 +547,7 @@
 | Resource type | Resource group | Subscription |
 | ------------- | ----------- | ---------- |
 | applicationgateways | No | No |
-<<<<<<< HEAD
-=======
 | applicationgatewaywebapplicationfirewallpolicies | No | No |
->>>>>>> 6a383dfd
 | applicationsecuritygroups | Yes | Yes |
 | azurefirewalls | Yes | Yes |
 | bastionhosts | No | No |
@@ -626,10 +561,6 @@
 | expressrouteports | No | No |
 | frontdoors | Yes | Yes |
 | frontdoorwebapplicationfirewallpolicies | Yes | Yes |
-<<<<<<< HEAD
-| interfaceendpoints | No | No |
-=======
->>>>>>> 6a383dfd
 | loadbalancers | Yes | Yes |
 | localnetworkgateways | Yes | Yes |
 | natgateways | Yes | Yes |
@@ -642,22 +573,15 @@
 | networkwatchers/lenses | Yes | Yes |
 | networkwatchers/pingmeshes | Yes | Yes |
 | p2svpngateways | No | No |
-<<<<<<< HEAD
-=======
 | privatednszones | Yes | Yes |
 | privatednszones/virtualnetworklinks | Yes | Yes |
 | privateendpoints | No | No |
->>>>>>> 6a383dfd
 | privatelinkservices | No | No |
 | publicipaddresses | Yes | Yes |
 | publicipprefixes | Yes | Yes |
 | routefilters | No | No |
 | routetables | Yes | Yes |
-<<<<<<< HEAD
-| securegateways | No | No |
-=======
 | securegateways | Yes | Yes |
->>>>>>> 6a383dfd
 | serviceendpointpolicies | Yes | Yes |
 | trafficmanagerprofiles | Yes | Yes |
 | virtualhubs | No | No |
@@ -666,11 +590,7 @@
 | virtualnetworktaps | No | No |
 | virtualwans | No | No |
 | vpngateways | No | No |
-<<<<<<< HEAD
-| vpnsites | Yes | Yes |
-=======
 | vpnsites | No | No |
->>>>>>> 6a383dfd
 | webapplicationfirewallpolicies | Yes | Yes |
 
 ## Microsoft.NotificationHubs
@@ -747,14 +667,11 @@
 | ------------- | ----------- | ---------- |
 | searchservices | Yes | Yes |
 
-<<<<<<< HEAD
-=======
 ## Microsoft.Security
 | Resource type | Resource group | Subscription |
 | ------------- | ----------- | ---------- |
 | iotsecuritysolutions | Yes | Yes |
 
->>>>>>> 6a383dfd
 ## Microsoft.ServerManagement
 | Resource type | Resource group | Subscription |
 | ------------- | ----------- | ---------- |
@@ -810,17 +727,12 @@
 ## Microsoft.Sql
 | Resource type | Resource group | Subscription |
 | ------------- | ----------- | ---------- |
-<<<<<<< HEAD
-=======
 | instancepools | Yes | Yes |
->>>>>>> 6a383dfd
 | managedinstances | Yes | Yes |
 | managedinstances/databases | Yes | Yes |
 | servers | Yes | Yes |
 | servers/databases | Yes | Yes |
 | servers/elasticpools | Yes | Yes |
-| servers/jobaccounts | No | No |
-| servers/jobagents | No | No |
 | virtualclusters | Yes | Yes |
 
 ## Microsoft.SqlVirtualMachine
@@ -891,14 +803,11 @@
 | environments/eventsources | Yes | Yes |
 | environments/referencedatasets | Yes | Yes |
 
-<<<<<<< HEAD
-=======
 ## Microsoft.Token
 | Resource type | Resource group | Subscription |
 | ------------- | ----------- | ---------- |
 | stores | No | No |
 
->>>>>>> 6a383dfd
 ## Microsoft.VirtualMachineImages
 | Resource type | Resource group | Subscription |
 | ------------- | ----------- | ---------- |
@@ -934,10 +843,6 @@
 ## Microsoft.WindowsIoT
 | Resource type | Resource group | Subscription |
 | ------------- | ----------- | ---------- |
-<<<<<<< HEAD
-| deviceservices | Yes | Yes |
-
-=======
 | deviceservices | No | No |
 
 ## Microsoft.WindowsVirtualDesktop
@@ -947,7 +852,6 @@
 | hostpools | No | No |
 | workspaces | No | No |
 
->>>>>>> 6a383dfd
 ## Third-party services
 
 Third-party services currently don't support the move operation.
