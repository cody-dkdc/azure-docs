﻿---
title: Integrate Azure Key Vault in Resource Manager template deployment | Microsoft Docs
description: Learn how to use Azure Key Vault to pass secure parameter values during Resource Manager template deployment
services: azure-resource-manager
documentationcenter: ''
author: mumian
manager: dougeby
editor: tysonn

ms.service: azure-resource-manager
ms.workload: multiple
ms.tgt_pltfrm: na
ms.devlang: na
ms.date: 05/23/2019
ms.topic: tutorial
ms.author: jgao
ms.custom: seodec18
---

# Tutorial: Integrate Azure Key Vault in Resource Manager Template deployment

Learn how to retrieve secrets from Azure Key Vault and pass the secrets as parameters during Resource Manager deployment. The value is never exposed because you only reference its key vault ID. For more information, see [Use Azure Key Vault to pass secure parameter value during deployment](./resource-manager-keyvault-parameter.md)

In the [Set resource deployment order](./resource-manager-tutorial-create-templates-with-dependent-resources.md) tutorial, you create a virtual machine. You need to provide the virtual machine administrator username and password. Instead of providing the password, you can pre-store the password in an Azure Key Vault and then customize the template to retrieve the password from the key vault during the deployment.

![Resource Manager template Key Vault integration diagram](./media/resource-manager-tutorial-use-key-vault/resource-manager-template-key-vault-diagram.png)

This tutorial covers the following tasks:

> [!div class="checklist"]
> * Prepare a key vault
> * Open a QuickStart template
> * Edit the parameters file
> * Deploy the template
> * Validate the deployment
> * Clean up resources

If you don't have an Azure subscription, [create a free account](https://azure.microsoft.com/free/) before you begin.

[!INCLUDE [updated-for-az](../../includes/updated-for-az.md)]

## Prerequisites

To complete this article, you need:

* [Visual Studio Code](https://code.visualstudio.com/) with [Resource Manager Tools extension](./resource-manager-quickstart-create-templates-use-visual-studio-code.md#prerequisites).
* To increase security, use a generated password for the virtual machine administrator account. Here is a sample for generating a password:

    ```azurecli-interactive
    openssl rand -base64 32
    ```
    Verify the generated password meets the virtual machine password requirements. Each Azure service has specific password requirements. For the VM password requirements, see [What are the password requirements when creating a VM?](../virtual-machines/windows/faq.md#what-are-the-password-requirements-when-creating-a-vm).

## Prepare a key vault

In this section, you create a key vault and add a secret to the key vault, so that you can retrieve the secret when you deploy your template. There are many ways to create a key vault. In this tutorial, you use Azure PowerShell to deploy a [Resource Manager template](https://raw.githubusercontent.com/Azure/azure-docs-json-samples/master/tutorials-use-key-vault/CreateKeyVault.json). This template does:

* Create a key vault with the `enabledForTemplateDeployment` property enables. This property must be true before the template deployment process can access the secrets defined in this key vault.
* Add a secret to the key vault.  The secret stores the virtual machine administrator password.

> [!NOTE]
> If you (as the user to deploy the virtual machine template) are not the owner or the contributor of the key vault, the Owner or a Contributor of the key vault must grant you the access to the Microsoft.KeyVault/vaults/deploy/action permission for the key vault. For more information, see [Use Azure Key Vault to pass secure parameter value during deployment](./resource-manager-keyvault-parameter.md)

To run the following PowerShell script, select **Try it** to open the Cloud shell. To paste the script, right-click the shell pane, and then select **Paste**.

```azurepowershell-interactive
$projectName = Read-Host -Prompt "Enter a project name that is used for generating resource names"
$location = Read-Host -Prompt "Enter the location (i.e. centralus)"
$upn = Read-Host -Prompt "Enter your user principal name (email address) used to sign in to Azure"
$secretValue = Read-Host -Prompt "Enter the virtual machine administrator password" -AsSecureString

$resourceGroupName = "${projectName}rg"
$keyVaultName = $projectName
$adUserId = (Get-AzADUser -UserPrincipalName $upn).Id
$templateUri = "https://raw.githubusercontent.com/Azure/azure-docs-json-samples/master/tutorials-use-key-vault/CreateKeyVault.json"

New-AzResourceGroup -Name $resourceGroupName -Location $location
New-AzResourceGroupDeployment -ResourceGroupName $resourceGroupName -TemplateUri $templateUri -keyVaultName $keyVaultName -adUserId $adUserId -secretValue $secretValue
```

A few pieces of important information:

* The resource group name is the project name with **rg** appended. To make it easier to [clean up the resources created in this tutorial](#clean-up-resources), use the same project name and resource group name when you [deploy the next template](#deploy-the-template).
* The default name for the secret name is **vmAdminPassword**. It is hardcoded in the template.
* To be able for the template to retrieve the secret, you must enable an access policy called **Enable access to Azure Resource Manager for template deployment** for the key vault. This policy is enabled in the template. For more information about this access policy, see [Deploy key vaults and secrets](./resource-manager-keyvault-parameter.md#deploy-key-vaults-and-secrets).

The template has one output value called **keyVaultId**. Write down the value. You need this ID when you deploy the virtual machine. The Resource ID format is:

```json
/subscriptions/<SubscriptionID>/resourceGroups/mykeyvaultdeploymentrg/providers/Microsoft.KeyVault/vaults/<KeyVaultName>
```

<<<<<<< HEAD
When you copy and paste the ID, the ID might be broken into multiple lines. You must merge the lines and trim the extra spaces.
=======
    * **Subscription**: select an Azure subscription.
    * **Resource group**: assign a unique name. Write down this name, you use the same resource group to deploy the virtual machine in the next session. Placing both the key vault and the virtual machine in the same resource group makes it easier to clean up the resource at the end of the tutorial.
    * **Location**: select a location.  The default location is **Central US**.
    * **Key Vault Name**: assign a unique name. 
    * **Tenant Id**: the template function automatically retrieve your tenant id.  Don't change the default value
    * **Ad User Id**: enter your Azure AD user object ID that you retrieved from the last procedure.
    * **Secret Name**: The default name is **vmAdminPassword**. If you change the secret name here, you need to update the secret name when you deploy the virtual machine.
    * **Secret Value**: Enter your secret.  The secret is the password used to sign in to the virtual machine. It is recommended to use the generated password you created in the last procedure.
    * **I agree to the terms and conditions state above**: Select.
3. Select **Edit template** from the top to take a look of the template.
4. Browse to line 28 of the template JSON file. This is the key vault resource definition.
5. Browse to line 35:
>>>>>>> 280c8333

To validate the deployment, run the following PowerShell command in the same shell pane to retrieve the secret in clear text. The command only works in the same shell session because it uses a variable $keyVaultName defined in the previous PowerShell script.

```azurepowershell
(Get-AzKeyVaultSecret -vaultName $keyVaultName  -name "vmAdminPassword").SecretValueText
```

Now you have prepared a key vault and a secret, the following sections show you how to customize an existing template to retrieve the secret during the deployment.

## Open a Quickstart template

Azure QuickStart Templates is a repository for Resource Manager templates. Instead of creating a template from scratch, you can find a sample template and customize it. The template used in this tutorial is called [Deploy a simple Windows VM](https://azure.microsoft.com/resources/templates/101-vm-simple-windows/).

1. From Visual Studio Code, select **File**>**Open File**.
2. In **File name**, paste the following URL:

    ```url
    https://raw.githubusercontent.com/Azure/azure-quickstart-templates/master/101-vm-simple-windows/azuredeploy.json
    ```

3. Select **Open** to open the file. It is the same scenario used in [Tutorial: create Azure Resource Manager templates with dependent resources](./resource-manager-tutorial-create-templates-with-dependent-resources.md).
4. There are five resources defined by the template:

   * `Microsoft.Storage/storageAccounts`. See the [template reference](https://docs.microsoft.com/azure/templates/Microsoft.Storage/storageAccounts).
   * `Microsoft.Network/publicIPAddresses`. See the [template reference](https://docs.microsoft.com/azure/templates/microsoft.network/publicipaddresses).
   * `Microsoft.Network/virtualNetworks`. See the [template reference](https://docs.microsoft.com/azure/templates/microsoft.network/virtualnetworks).
   * `Microsoft.Network/networkInterfaces`. See the [template reference](https://docs.microsoft.com/azure/templates/microsoft.network/networkinterfaces).
   * `Microsoft.Compute/virtualMachines`. See the [template reference](https://docs.microsoft.com/azure/templates/microsoft.compute/virtualmachines).

     It is helpful to get some basic understanding of the template before customizing it.
5. Select **File**>**Save As** to save a copy of the file to your local computer with the name **azuredeploy.json**.
6. Repeat steps 1-4 to open the following URL, and then save the file as **azuredeploy.parameters.json**.

    ```url
    https://raw.githubusercontent.com/Azure/azure-quickstart-templates/master/101-vm-simple-windows/azuredeploy.parameters.json
    ```

## Edit the parameters file

You don't need to make any changes to the template file.

1. Open **azuredeploy.parameters.json** in Visual Studio Code if it is not opened.
2. Update the **adminPassword** parameter to:

    ```json
    "adminPassword": {
        "reference": {
            "keyVault": {
            "id": "/subscriptions/<SubscriptionID>/resourceGroups/mykeyvaultdeploymentrg/providers/Microsoft.KeyVault/vaults/<KeyVaultName>"
            },
            "secretName": "vmAdminPassword"
        }
    },
    ```

    > [!IMPORTANT]
    > Replace the value of **id** with the resource ID of your key vault created in the last procedure.

    ![integrate key vault and Resource Manager template virtual machine deployment parameters file](./media/resource-manager-tutorial-use-key-vault/resource-manager-tutorial-create-vm-parameters-file.png)
3. Give the values to:

    * **adminUsername**: name the virtual machine administrator account.
    * **dnsLabelPrefix**: name the dnsLabelPrefix.

    See an example in the previous screenshot.

4. Save the changes.

## Deploy the template

Follow the instructions in [Deploy the template](./resource-manager-tutorial-create-templates-with-dependent-resources.md#deploy-the-template) to deploy the template. You must upload both **azuredeploy.json** and **azuredeploy.parameters.json** to the Cloud shell, and then use the following PowerShell script to deploy the template:

```azurepowershell
$projectName = Read-Host -Prompt "Enter the same project name that is used for creating the key vault"
$location = Read-Host -Prompt "Enter the same location that is used for creating the key vault (i.e. centralus)"
$resourceGroupName = "${projectName}rg"

New-AzResourceGroupDeployment `
    -ResourceGroupName $resourceGroupName `
    -TemplateFile "$HOME/azuredeploy.json" `
    -TemplateParameterFile "$HOME/azuredeploy.parameters.json"
```

When you deploy the template, use the same resource group as the key vault. It makes easier when you clean up the resources. You only need to delete one resource group instead of two.

## Validate the deployment

After you have successfully deployed the virtual machine, test the login using the password stored in the key vault.

1. Open the [Azure portal](https://portal.azure.com).
2. Select **Resource grouips**/**YourResourceGroupName>**/**simpleWinVM**
3. Select **connect** from the top.
4. Select **Download RDP File** and then follow the instructions to sign in into the virtual machine using the password stored in the key vault.

## Clean up resources

When the Azure resources are no longer needed, clean up the resources you deployed by deleting the resource group.

```azurepowershell-interactive
$projectName = Read-Host -Prompt "Enter the same project name that is used for creating the key vault"
$resourceGroupName = "${projectName}rg"

Remove-AzResourceGroup -Name $resourceGroupName
```

## Next steps

In this tutorial, you retrieved a secret from Azure Key Vault, and used the secret in your template deployment.  To learn how to create linked templates, see:

> [!div class="nextstepaction"]
> [Create linked templates](./resource-manager-tutorial-create-linked-templates.md)<|MERGE_RESOLUTION|>--- conflicted
+++ resolved
@@ -90,22 +90,7 @@
 /subscriptions/<SubscriptionID>/resourceGroups/mykeyvaultdeploymentrg/providers/Microsoft.KeyVault/vaults/<KeyVaultName>
 ```
 
-<<<<<<< HEAD
 When you copy and paste the ID, the ID might be broken into multiple lines. You must merge the lines and trim the extra spaces.
-=======
-    * **Subscription**: select an Azure subscription.
-    * **Resource group**: assign a unique name. Write down this name, you use the same resource group to deploy the virtual machine in the next session. Placing both the key vault and the virtual machine in the same resource group makes it easier to clean up the resource at the end of the tutorial.
-    * **Location**: select a location.  The default location is **Central US**.
-    * **Key Vault Name**: assign a unique name. 
-    * **Tenant Id**: the template function automatically retrieve your tenant id.  Don't change the default value
-    * **Ad User Id**: enter your Azure AD user object ID that you retrieved from the last procedure.
-    * **Secret Name**: The default name is **vmAdminPassword**. If you change the secret name here, you need to update the secret name when you deploy the virtual machine.
-    * **Secret Value**: Enter your secret.  The secret is the password used to sign in to the virtual machine. It is recommended to use the generated password you created in the last procedure.
-    * **I agree to the terms and conditions state above**: Select.
-3. Select **Edit template** from the top to take a look of the template.
-4. Browse to line 28 of the template JSON file. This is the key vault resource definition.
-5. Browse to line 35:
->>>>>>> 280c8333
 
 To validate the deployment, run the following PowerShell command in the same shell pane to retrieve the secret in clear text. The command only works in the same shell session because it uses a variable $keyVaultName defined in the previous PowerShell script.
 
