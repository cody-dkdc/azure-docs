---
title: Azure resource provider registration errors | Microsoft Docs
description: Describes how to resolve Azure resource provider registration errors.
services: azure-resource-manager
documentationcenter: ''
author: tfitzmac
manager: timlt
editor: ''

ms.service: azure-resource-manager
ms.workload: multiple
ms.tgt_pltfrm: na
ms.devlang: na
ms.topic: troubleshooting
ms.date: 12/10/2018
ms.author: tomfitz

---
# Resolve errors for resource provider registration

This article describes the errors you may encounter when using a resource provider that you haven't previously used in your subscription.

[!INCLUDE [updated-for-az](../../includes/updated-for-az.md)]

## Symptom

When deploying resource, you may receive the following error code and message:

```
Code: NoRegisteredProviderFound
Message: No registered resource provider found for location {location}
and API version {api-version} for type {resource-type}.
```

Or, you may receive a similar message that states:

```
Code: MissingSubscriptionRegistration
Message: The subscription is not registered to use namespace {resource-provider-namespace}
```

The error message should give you suggestions for the supported locations and API versions. You can change your template to one of the suggested values. Most providers are registered automatically by the Azure portal or the command-line interface you're using, but not all. If you haven't used a particular resource provider before, you may need to register that provider.

## Cause

You receive these errors for one of three reasons:

* The resource provider hasn't been registered for your subscription
* API version not supported for the resource type
* Location not supported for the resource type

## Solution 1 - PowerShell

<<<<<<< HEAD
[!INCLUDE [updated-for-az](../../includes/updated-for-az.md)]

=======
>>>>>>> 244a3468
For PowerShell, use **Get-AzResourceProvider** to see your registration status.

```powershell
Get-AzResourceProvider -ListAvailable
```

To register a provider, use **Register-AzResourceProvider** and provide the name of the resource provider you wish to register.

```powershell
Register-AzResourceProvider -ProviderNamespace Microsoft.Cdn
```

To get the supported locations for a particular type of resource, use:

```powershell
((Get-AzResourceProvider -ProviderNamespace Microsoft.Web).ResourceTypes | Where-Object ResourceTypeName -eq sites).Locations
```

To get the supported API versions for a particular type of resource, use:

```powershell
((Get-AzResourceProvider -ProviderNamespace Microsoft.Web).ResourceTypes | Where-Object ResourceTypeName -eq sites).ApiVersions
```

## Solution 2 - Azure CLI

To see whether the provider is registered, use the `az provider list` command.

```azurecli-interactive
az provider list
```

To register a resource provider, use the `az provider register` command, and specify the *namespace* to register.

```azurecli-interactive
az provider register --namespace Microsoft.Cdn
```

To see the supported locations and API versions for a resource type, use:

```azurecli-interactive
az provider show -n Microsoft.Web --query "resourceTypes[?resourceType=='sites'].locations"
```

## Solution 3 - Azure portal

You can see the registration status and register a resource provider namespace through the portal.

1. From the portal, select **All services**.

   ![Select all services](./media/resource-manager-register-provider-errors/select-all-services.png)

1. Select **Subscriptions**.

   ![Select subscriptions](./media/resource-manager-register-provider-errors/select-subscriptions.png)

1. From the list of subscriptions, select the subscription you want to use for registering the resource provider.

   ![Select subscription to register resource provider](./media/resource-manager-register-provider-errors/select-subscription-to-register.png)

1. For your subscription, select **Resource providers**.

   ![Select resource providers](./media/resource-manager-register-provider-errors/select-resource-provider.png)

1. Look at the list of resource providers, and if necessary, select the **Register** link to register the resource provider of the type you're trying to deploy.

   ![List resource providers](./media/resource-manager-register-provider-errors/list-resource-providers.png)<|MERGE_RESOLUTION|>--- conflicted
+++ resolved
@@ -51,11 +51,6 @@
 
 ## Solution 1 - PowerShell
 
-<<<<<<< HEAD
-[!INCLUDE [updated-for-az](../../includes/updated-for-az.md)]
-
-=======
->>>>>>> 244a3468
 For PowerShell, use **Get-AzResourceProvider** to see your registration status.
 
 ```powershell
