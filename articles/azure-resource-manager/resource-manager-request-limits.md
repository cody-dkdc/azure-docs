---
title: Request limits and throttling - Azure Resource Manager
description: Describes how to use throttling with Azure Resource Manager requests when subscription limits have been reached.
author: tfitzmac
ms.service: azure-resource-manager
ms.topic: conceptual
<<<<<<< HEAD
ms.tgt_pltfrm: na
ms.workload: na
ms.date: 03/05/2019
=======
ms.date: 05/14/2019
>>>>>>> 6a383dfd
ms.author: tomfitz
ms.custom: seodec18
---
# Throttling Resource Manager requests

For each Azure subscription and tenant, Resource Manager allows up to 12,000 read requests per hour and 1,200 write requests per hour. These limits are scoped to the principal ID making the requests and the subscription ID or tenant ID. If your requests come from more than one principal ID, your limit across the subscription or tenant is greater than 12,000 and 1,200 per hour.

Requests are applied to either your subscription or your tenant. Subscription requests are ones the involve passing your subscription ID, such as retrieving the resource groups in your subscription. Tenant requests don't include your subscription ID, such as retrieving valid Azure locations.

These limits apply to each Azure Resource Manager instance. There are multiple instances in every Azure region, and Azure Resource Manager is deployed to all Azure regions.  So, in practice, limits are effectively much higher than these limits, as user requests are usually serviced by many different instances.

If your application or script reaches these limits, you need to throttle your requests. This article shows you how to determine the remaining requests you have before reaching the limit, and how to respond when you've reached the limit.

When you reach the limit, you receive the HTTP status code **429 Too many requests**.

<<<<<<< HEAD
[!INCLUDE [updated-for-az](../../includes/updated-for-az.md)]
=======
Azure Resource Graph limits the number of requests to its operations. The steps in this article to determine the remaining requests and how to respond when the limit is reached also apply to Resource Graph. However, Resource Graph sets its own limit and reset rate. For more information, see [Throttle in Azure Resource Graph](../governance/resource-graph/overview.md#throttling).
>>>>>>> 6a383dfd

## Remaining requests
You can determine the number of remaining requests by examining response headers. Read requests return a value in the header for the number of remaining read requests. Write requests include a value for the number of remaining write requests. The following table describes the response headers you can examine for those values:

| Response header | Description |
| --- | --- |
| x-ms-ratelimit-remaining-subscription-reads |Subscription scoped reads remaining. This value is returned on read operations. |
| x-ms-ratelimit-remaining-subscription-writes |Subscription scoped writes remaining. This value is returned on write operations. |
| x-ms-ratelimit-remaining-tenant-reads |Tenant scoped reads remaining |
| x-ms-ratelimit-remaining-tenant-writes |Tenant scoped writes remaining |
| x-ms-ratelimit-remaining-subscription-resource-requests |Subscription scoped resource type requests remaining.<br /><br />This header value is only returned if a service has overridden the default limit. Resource Manager adds this value instead of the subscription reads or writes. |
| x-ms-ratelimit-remaining-subscription-resource-entities-read |Subscription scoped resource type collection requests remaining.<br /><br />This header value is only returned if a service has overridden the default limit. This value provides the number of remaining collection requests (list resources). |
| x-ms-ratelimit-remaining-tenant-resource-requests |Tenant scoped resource type requests remaining.<br /><br />This header is only added for requests at tenant level, and only if a service has overridden the default limit. Resource Manager adds this value instead of the tenant reads or writes. |
| x-ms-ratelimit-remaining-tenant-resource-entities-read |Tenant scoped resource type collection requests remaining.<br /><br />This header is only added for requests at tenant level, and only if a service has overridden the default limit. |

## Retrieving the header values
Retrieving these header values in your code or script is no different than retrieving any header value. 

For example, in **C#**, you retrieve the header value from an **HttpWebResponse** object named **response** with the following code:

```cs
response.Headers.GetValues("x-ms-ratelimit-remaining-subscription-reads").GetValue(0)
```

In **PowerShell**, you retrieve the header value from an Invoke-WebRequest operation.

```powershell
$r = Invoke-WebRequest -Uri https://management.azure.com/subscriptions/{guid}/resourcegroups?api-version=2016-09-01 -Method GET -Headers $authHeaders
$r.Headers["x-ms-ratelimit-remaining-subscription-reads"]
```

For a complete PowerShell example, see [Check Resource Manager Limits for a Subscription](https://github.com/Microsoft/csa-misc-utils/tree/master/psh-GetArmLimitsViaAPI).

If you want to see the remaining requests for debugging, you can provide the **-Debug** parameter on your **PowerShell** cmdlet.

```powershell
Get-AzResourceGroup -Debug
```

Which returns many values, including the following response value:

```powershell
DEBUG: ============================ HTTP RESPONSE ============================

Status Code:
OK

Headers:
Pragma                        : no-cache
x-ms-ratelimit-remaining-subscription-reads: 11999
```

To get write limits, use a write operation: 

```powershell
New-AzResourceGroup -Name myresourcegroup -Location westus -Debug
```

Which returns many values, including the following values:

```powershell
DEBUG: ============================ HTTP RESPONSE ============================

Status Code:
Created

Headers:
Pragma                        : no-cache
x-ms-ratelimit-remaining-subscription-writes: 1199
```

In **Azure CLI**, you retrieve the header value by using the more verbose option.

```azurecli
az group list --verbose --debug
```

Which returns many values, including the following values:

```azurecli
msrest.http_logger : Response status: 200
msrest.http_logger : Response headers:
msrest.http_logger :     'Cache-Control': 'no-cache'
msrest.http_logger :     'Pragma': 'no-cache'
msrest.http_logger :     'Content-Type': 'application/json; charset=utf-8'
msrest.http_logger :     'Content-Encoding': 'gzip'
msrest.http_logger :     'Expires': '-1'
msrest.http_logger :     'Vary': 'Accept-Encoding'
msrest.http_logger :     'x-ms-ratelimit-remaining-subscription-reads': '11998'
```

To get write limits, use a write operation: 

```azurecli
az group create -n myresourcegroup --location westus --verbose --debug
```

Which returns many values, including the following values:

```azurecli
msrest.http_logger : Response status: 201
msrest.http_logger : Response headers:
msrest.http_logger :     'Cache-Control': 'no-cache'
msrest.http_logger :     'Pragma': 'no-cache'
msrest.http_logger :     'Content-Length': '163'
msrest.http_logger :     'Content-Type': 'application/json; charset=utf-8'
msrest.http_logger :     'Expires': '-1'
msrest.http_logger :     'x-ms-ratelimit-remaining-subscription-writes': '1199'
```

## Waiting before sending next request
When you reach the request limit, Resource Manager returns the **429** HTTP status code and a **Retry-After** value in the header. The **Retry-After** value specifies the number of seconds your application should wait (or sleep) before sending the next request. If you send a request before the retry value has elapsed, your request isn't processed and a new retry value is returned.

## Next steps

* For a complete PowerShell example, see [Check Resource Manager Limits for a Subscription](https://github.com/Microsoft/csa-misc-utils/tree/master/psh-GetArmLimitsViaAPI).
* For more information about limits and quotas, see [Azure subscription and service limits, quotas, and constraints](../azure-subscription-service-limits.md).
* To learn about handling asynchronous REST requests, see [Track asynchronous Azure operations](resource-manager-async-operations.md).<|MERGE_RESOLUTION|>--- conflicted
+++ resolved
@@ -4,13 +4,7 @@
 author: tfitzmac
 ms.service: azure-resource-manager
 ms.topic: conceptual
-<<<<<<< HEAD
-ms.tgt_pltfrm: na
-ms.workload: na
-ms.date: 03/05/2019
-=======
 ms.date: 05/14/2019
->>>>>>> 6a383dfd
 ms.author: tomfitz
 ms.custom: seodec18
 ---
@@ -26,11 +20,7 @@
 
 When you reach the limit, you receive the HTTP status code **429 Too many requests**.
 
-<<<<<<< HEAD
-[!INCLUDE [updated-for-az](../../includes/updated-for-az.md)]
-=======
 Azure Resource Graph limits the number of requests to its operations. The steps in this article to determine the remaining requests and how to respond when the limit is reached also apply to Resource Graph. However, Resource Graph sets its own limit and reset rate. For more information, see [Throttle in Azure Resource Graph](../governance/resource-graph/overview.md#throttling).
->>>>>>> 6a383dfd
 
 ## Remaining requests
 You can determine the number of remaining requests by examining response headers. Read requests return a value in the header for the number of remaining read requests. Write requests include a value for the number of remaining write requests. The following table describes the response headers you can examine for those values:
