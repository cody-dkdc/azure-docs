---
title: Azure Resource Manager Overview | Microsoft Docs
description: Describes how to use Azure Resource Manager for deployment, management, and access control of resources on Azure.
services: azure-resource-manager
documentationcenter: na
author: tfitzmac
manager: timlt
editor: tysonn

ms.assetid: 76df7de1-1d3b-436e-9b44-e1b3766b3961
ms.service: azure-resource-manager
ms.devlang: na
ms.topic: get-started-article
ms.tgt_pltfrm: na
ms.workload: na
ms.date: 01/30/2018
ms.author: tomfitz

---
# Azure Resource Manager overview
The infrastructure for your application is typically made up of many components – maybe a virtual machine, storage account, and virtual network, or a web app, database, database server, and 3rd party services. You do not see these components as separate entities, instead you see them as related and interdependent parts of a single entity. You want to deploy, manage, and monitor them as a group. Azure Resource Manager enables you to work with the resources in your solution as a group. You can deploy, update, or delete all the resources for your solution in a single, coordinated operation. You use a template for deployment and that template can work for different environments such as testing, staging, and production. Resource Manager provides security, auditing, and tagging features to help you manage your resources after deployment. 

## Terminology
If you are new to Azure Resource Manager, there are some terms you might not be familiar with.

* **resource** - A manageable item that is available through Azure. Some common resources are a virtual machine, storage account, web app, database, and virtual network, but there are many more.
* **resource group** - A container that holds related resources for an Azure solution. The resource group can include all the resources for the solution, or only those resources that you want to manage as a group. You decide how you want to allocate resources to resource groups based on what makes the most sense for your organization. See [Resource groups](#resource-groups).
* **resource provider** - A service that supplies the resources you can deploy and manage through Resource Manager. Each resource provider offers operations for working with the resources that are deployed. Some common resource providers are Microsoft.Compute, which supplies the virtual machine resource, Microsoft.Storage, which supplies the storage account resource, and Microsoft.Web, which supplies resources related to web apps. See [Resource providers](#resource-providers).
* **Resource Manager template** - A JavaScript Object Notation (JSON) file that defines one or more resources to deploy to a resource group. It also defines the dependencies between the deployed resources. The template can be used to deploy the resources consistently and repeatedly. See [Template deployment](#template-deployment).
* **declarative syntax** - Syntax that lets you state "Here is what I intend to create" without having to write the sequence of programming commands to create it. The Resource Manager template is an example of declarative syntax. In the file, you define the properties for the infrastructure to deploy to Azure. 

## The benefits of using Resource Manager
Resource Manager provides several benefits:

* You can deploy, manage, and monitor all the resources for your solution as a group, rather than handling these resources individually.
* You can repeatedly deploy your solution throughout the development lifecycle and have confidence your resources are deployed in a consistent state.
* You can manage your infrastructure through declarative templates rather than scripts.
* You can define the dependencies between resources so they are deployed in the correct order.
* You can apply access control to all services in your resource group because Role-Based Access Control (RBAC) is natively integrated into the management platform.
* You can apply tags to resources to logically organize all the resources in your subscription.
* You can clarify your organization's billing by viewing costs for a group of resources sharing the same tag.  

Resource Manager provides a new way to deploy and manage your solutions. If you used the earlier deployment model and want to learn about the changes, see [Understanding Resource Manager deployment and classic deployment](resource-manager-deployment-model.md).

## Consistent management layer
Resource Manager provides a consistent management layer for the tasks you perform through Azure PowerShell, Azure CLI, Azure portal, REST API, and development tools. All the tools use a common set of operations. You use the tools that work best for you, and can use them interchangeably without confusion. 

The following image shows how all the tools interact with the same Azure Resource Manager API. The API passes requests to the Resource Manager service, which authenticates and authorizes the requests. Resource Manager then routes the requests to the appropriate resource providers.

![Resource Manager request model](./media/resource-group-overview/consistent-management-layer.png)

## Guidance
The following suggestions help you take full advantage of Resource Manager when working with your solutions.

1. Define and deploy your infrastructure through the declarative syntax in Resource Manager templates, rather than through imperative commands.
2. Define all deployment and configuration steps in the template. You should have no manual steps for setting up your solution.
3. Run imperative commands to manage your resources, such as to start or stop an app or machine.
4. Arrange resources with the same lifecycle in a resource group. Use tags for all other organizing of resources.

For guidance on how enterprises can use Resource Manager to effectively manage subscriptions, see [Azure enterprise scaffold - prescriptive subscription governance](resource-manager-subscription-governance.md).

## Resource groups
There are some important factors to consider when defining your resource group:

1. All the resources in your group should share the same lifecycle. You deploy, update, and delete them together. If one resource, such as a database server, needs to exist on a different deployment cycle it should be in another resource group.
2. Each resource can only exist in one resource group.
3. You can add or remove a resource to a resource group at any time.
4. You can move a resource from one resource group to another group. For more information, see [Move resources to new resource group or subscription](resource-group-move-resources.md).
5. A resource group can contain resources that reside in different regions.
6. A resource group can be used to scope access control for administrative actions.
7. A resource can interact with resources in other resource groups. This interaction is common when the two resources are related but do not share the same lifecycle (for example, web apps connecting to a database).

When creating a resource group, you need to provide a location for that resource group. You may be wondering, "Why does a resource group need a location? And, if the resources can have different locations than the resource group, why does the resource group location matter at all?" The resource group stores metadata about the resources. Therefore, when you specify a location for the resource group, you are specifying where that metadata is stored. For compliance reasons, you may need to ensure that your data is stored in a particular region.

## Resource providers
Each resource provider offers a set of resources and operations for working with an Azure service. For example, if you want to store keys and secrets, you work with the **Microsoft.KeyVault** resource provider. This resource provider offers a resource type called **vaults** for creating the key vault. 

The name of a resource type is in the format: **{resource-provider}/{resource-type}**. For example, the key vault type is **Microsoft.KeyVault/vaults**.

Before getting started with deploying your resources, you should gain an understanding of the available resource providers. Knowing the names of resource providers and resources helps you define resources you want to deploy to Azure. Also, you need to know the valid locations and API versions for each resource type. For more information, see [Resource providers and types](resource-manager-supported-services.md).

## Template deployment
With Resource Manager, you can create a template (in JSON format) that defines the infrastructure and configuration of your Azure solution. By using a template, you can repeatedly deploy your solution throughout its lifecycle and have confidence your resources are deployed in a consistent state. When you create a solution from the portal, the solution automatically includes a deployment template. You do not have to create your template from scratch because you can start with the template for your solution and customize it to meet your specific needs. You can retrieve a template for an existing resource group by either exporting the current state of the resource group, or viewing the template used for a particular deployment. Viewing the [exported template](resource-manager-export-template.md) is a helpful way to learn about the template syntax.

To learn about the format of the template and how you construct it, see [Create your first Azure Resource Manager template](resource-manager-create-first-template.md). To view the JSON syntax for resources types, see [Define resources in Azure Resource Manager templates](/azure/templates/).

Resource Manager processes the template like any other request (see the image for [Consistent management layer](#consistent-management-layer)). It parses the template and converts its syntax into REST API operations for the appropriate resource providers. For example, when Resource Manager receives a template with the following resource definition:

```json
"resources": [
  {
    "apiVersion": "2016-01-01",
    "type": "Microsoft.Storage/storageAccounts",
    "name": "mystorageaccount",
    "location": "westus",
    "sku": {
      "name": "Standard_LRS"
    },
    "kind": "Storage",
    "properties": {
    }
  }
]
```

It converts the definition to the following REST API operation, which is sent to the Microsoft.Storage resource provider:

```HTTP
PUT
https://management.azure.com/subscriptions/{subscriptionId}/resourceGroups/{resourceGroupName}/providers/Microsoft.Storage/storageAccounts/mystorageaccount?api-version=2016-01-01
REQUEST BODY
{
  "location": "westus",
  "properties": {
  }
  "sku": {
    "name": "Standard_LRS"
  },   
  "kind": "Storage"
}
```

How you define templates and resource groups is entirely up to you and how you want to manage your solution. For example, you can deploy your three tier application through a single template to a single resource group.

![three tier template](./media/resource-group-overview/3-tier-template.png)

But, you do not have to define your entire infrastructure in a single template. Often, it makes sense to divide your deployment requirements into a set of targeted, purpose-specific templates. You can easily reuse these templates for different solutions. To deploy a particular solution, you create a master template that links all the required templates. The following image shows how to deploy a three tier solution through a parent template that includes three nested templates.

![nested tier template](./media/resource-group-overview/nested-tiers-template.png)

If you envision your tiers having separate lifecycles, you can deploy your three tiers to separate resource groups. Notice the resources can still be linked to resources in other resource groups.

![tier template](./media/resource-group-overview/tier-templates.png)

For information about nested templates, see [Using linked templates with Azure Resource Manager](resource-group-linked-templates.md).

Azure Resource Manager analyzes dependencies to ensure resources are created in the correct order. If one resource relies on a value from another resource (such as a virtual machine needing a storage account for disks), you set a dependency. For more information, see [Defining dependencies in Azure Resource Manager templates](resource-group-define-dependencies.md).

You can also use the template for updates to the infrastructure. For example, you can add a resource to your solution and add configuration rules for the resources that are already deployed. If the template specifies creating a resource but that resource already exists, Azure Resource Manager performs an update instead of creating a new asset. Azure Resource Manager updates the existing asset to the same state as it would be as new.  

Resource Manager provides extensions for scenarios when you need additional operations such as installing particular software that is not included in the setup. If you are already using a configuration management service, like DSC, Chef or Puppet, you can continue working with that service by using extensions. For information about virtual machine extensions, see [About virtual machine extensions and features](../virtual-machines/windows/extensions-features.md?toc=%2fazure%2fvirtual-machines%2fwindows%2ftoc.json). 

Finally, the template becomes part of the source code for your app. You can check it in to your source code repository and update it as your app evolves. You can edit the template through Visual Studio.

After defining your template, you are ready to deploy the resources to Azure. For the commands to deploy the resources, see:

* [Deploy resources with Resource Manager templates and Azure PowerShell](resource-group-template-deploy.md)
* [Deploy resources with Resource Manager templates and Azure CLI](resource-group-template-deploy-cli.md)
* [Deploy resources with Resource Manager templates and Azure portal](resource-group-template-deploy-portal.md)
* [Deploy resources with Resource Manager templates and Resource Manager REST API](resource-group-template-deploy-rest.md)

## Tags
Resource Manager provides a tagging feature that enables you to categorize resources according to your requirements for managing or billing. Use tags when you have a complex collection of resource groups and resources, and need to visualize those assets in the way that makes the most sense to you. For example, you could tag resources that serve a similar role in your organization or belong to the same department. Without tags, users in your organization can create multiple resources that may be difficult to later identify and manage. For example, you may wish to delete all the resources for a particular project. If those resources are not tagged for the project, you have to manually find them. Tagging can be an important way for you to reduce unnecessary costs in your subscription. 

Resources do not need to reside in the same resource group to share a tag. You can create your own tag taxonomy to ensure that all users in your organization use common tags rather than users inadvertently applying slightly different tags (such as "dept" instead of "department").

The following example shows a tag applied to a virtual machine.

```json
"resources": [    
  {
    "type": "Microsoft.Compute/virtualMachines",
    "apiVersion": "2015-06-15",
    "name": "SimpleWindowsVM",
    "location": "[resourceGroup().location]",
    "tags": {
        "costCenter": "Finance"
    },
    ...
  }
]
```

To retrieve all the resources with a tag value, use the following PowerShell cmdlet:

```powershell
Find-AzureRmResource -TagName costCenter -TagValue Finance
```

Or, the following Azure CLI 2.0 command:

```azurecli
az resource list --tag costCenter=Finance
```

You can also view tagged resources through the Azure portal.

The [usage report](../billing/billing-understand-your-bill.md) for your subscription includes tag names and values, which enables you to break out costs by tags. For more information about tags, see [Using tags to organize your Azure resources](resource-group-using-tags.md).

## Access control
Resource Manager enables you to control who has access to specific actions for your organization. It natively integrates role-based access control (RBAC) into the management platform and applies that access control to all services in your resource group. 

There are two main concepts to understand when working with role-based access control:

* Role definitions - describe a set of permissions and can be used in many assignments.
* Role assignments - associate a definition with an identity (user or group) for a particular scope (subscription, resource group, or resource). The assignment is inherited by lower scopes.

You can add users to pre-defined platform and resource-specific roles. For example, you can take advantage of the pre-defined role called Reader that permits users to view resources but not change them. You add users in your organization that need this type of access to the Reader role and apply the role to the subscription, resource group, or resource.

Azure provides the following four platform roles:

1. Owner - can manage everything, including access
2. Contributor - can manage everything except access
3. Reader - can view everything, but can't make changes
4. User Access Administrator - can manage user access to Azure resources

Azure also provides several resource-specific roles. Some common ones are:

1. Virtual Machine Contributor - can manage virtual machines but not grant access to them, and cannot manage the virtual network or storage account to which they are connected
2. Network Contributor - can manage all network resources, but not grant access to them
3. Storage Account Contributor - Can manage storage accounts, but not grant access to them
4. SQL Server Contributor - Can manage SQL servers and databases, but not their security-related policies
5. Website Contributor - Can manage websites, but not the web plans to which they are connected

<<<<<<< HEAD
For the full list of roles and permitted actions, see [RBAC: Built in Roles](../active-directory/role-based-access-built-in-roles.md). For more information about role-based access control, see [Azure Role-based Access Control](../role-based-access-control/role-assignments-portal.md). 
=======
For the full list of roles and permitted actions, see [RBAC: Built in Roles](../role-based-access-control/built-in-roles.md). For more information about role-based access control, see [Azure Role-based Access Control](../active-directory/role-based-access-control-configure.md). 
>>>>>>> d3ff23f7

In some cases, you want to run code or script that accesses resources, but you do not want to run it under a user’s credentials. Instead, you want to create an identity called a service principal for the application and assign the appropriate role for the service principal. Resource Manager enables you to create credentials for the application and programmatically authenticate the application. To learn about creating service principals, see one of following topics:

* [Use Azure PowerShell to create a service principal to access resources](resource-group-authenticate-service-principal.md)
* [Use Azure CLI to create a service principal to access resources](resource-group-authenticate-service-principal-cli.md)
* [Use portal to create Azure Active Directory application and service principal that can access resources](resource-group-create-service-principal-portal.md)

You can also explicitly lock critical resources to prevent users from deleting or modifying them. For more information, see [Lock resources with Azure Resource Manager](resource-group-lock-resources.md).

## Activity logs
Resource Manager logs all operations that create, modify, or delete a resource. You can use the activity logs to find an error when troubleshooting or to monitor how a user in your organization modified a resource. To see the logs, select **Activity logs** in the **Settings** blade for a resource group. You can filter the logs by many different values including which user initiated the operation. For information about working with the activity logs, see [View activity logs to manage Azure resources](resource-group-audit.md).

## Customized policies
Resource Manager enables you to create customized policies for managing your resources. The types of policies you create can include diverse scenarios. You can enforce a naming convention on resources, limit which types and instances of resources can be deployed, or limit which regions can host a type of resource. You can require a tag value on resources to organize billing by departments. You create policies to help reduce costs and maintain consistency in your subscription. 

You define policies with JSON and then apply those policies either across your subscription or within a resource group. Policies are different than role-based access control because they are applied to resource types.

The following example shows a policy that ensures tag consistency by specifying that all resources include a costCenter tag.

```json
{
  "if": {
    "not" : {
      "field" : "tags",
      "containsKey" : "costCenter"
    }
  },
  "then" : {
    "effect" : "deny"
  }
}
```

There are many more types of policies you can create. For more information, see [What is Azure Policy?](../azure-policy/azure-policy-introduction.md).

## SDKs
Azure SDKs are available for multiple languages and platforms. Each of these language implementations is available through its ecosystem package manager and GitHub.

Here are our Open Source SDK repositories. We welcome feedback, issues, and pull requests.

* [Azure SDK for .NET](https://github.com/Azure/azure-sdk-for-net)
* [Azure Management Libraries for Java](https://github.com/Azure/azure-sdk-for-java)
* [Azure SDK for Node.js](https://github.com/Azure/azure-sdk-for-node)
* [Azure SDK for PHP](https://github.com/Azure/azure-sdk-for-php)
* [Azure SDK for Python](https://github.com/Azure/azure-sdk-for-python)
* [Azure SDK for Ruby](https://github.com/Azure/azure-sdk-for-ruby)

For information about using these languages with your resources, see:

* [Azure for .NET developers](/dotnet/azure/?view=azure-dotnet)
* [Azure for Java developers](/java/azure/)
* [Azure for Node.js developers](/nodejs/azure/)
* [Azure for Python developers](/python/azure/)

> [!NOTE]
> If the SDK doesn't provide the required functionality,
> you can also call to the [Azure REST API](https://docs.microsoft.com/rest/api/resources/) directly.
> 
> 

## Next steps
* For a simple introduction to working with templates, see [Export an Azure Resource Manager template from existing resources](resource-manager-export-template.md).
* For a more thorough walkthrough of creating a template, see [Create your first Azure Resource Manager template](resource-manager-create-first-template.md).
* To understand the functions you can use in a template, see [Template functions](resource-group-template-functions.md)
* For information about using Visual Studio with Resource Manager, see [Creating and deploying Azure resource groups through Visual Studio](vs-azure-tools-resource-groups-deployment-projects-create-deploy.md).

Here's a video demonstration of this overview:

>[!VIDEO https://channel9.msdn.com/Blogs/Azure-Documentation-Shorts/Azure-Resource-Manager-Overview/player]


[powershellref]: https://docs.microsoft.com/powershell/resourcemanager/azurerm.resources/v3.2.0/azurerm.resources<|MERGE_RESOLUTION|>--- conflicted
+++ resolved
@@ -212,11 +212,7 @@
 4. SQL Server Contributor - Can manage SQL servers and databases, but not their security-related policies
 5. Website Contributor - Can manage websites, but not the web plans to which they are connected
 
-<<<<<<< HEAD
-For the full list of roles and permitted actions, see [RBAC: Built in Roles](../active-directory/role-based-access-built-in-roles.md). For more information about role-based access control, see [Azure Role-based Access Control](../role-based-access-control/role-assignments-portal.md). 
-=======
-For the full list of roles and permitted actions, see [RBAC: Built in Roles](../role-based-access-control/built-in-roles.md). For more information about role-based access control, see [Azure Role-based Access Control](../active-directory/role-based-access-control-configure.md). 
->>>>>>> d3ff23f7
+For the full list of roles and permitted actions, see [RBAC: Built in Roles](../role-based-access-control/built-in-roles.md). For more information about role-based access control, see [Azure Role-based Access Control](../role-based-access-control/role-assignments-portal.md). 
 
 In some cases, you want to run code or script that accesses resources, but you do not want to run it under a user’s credentials. Instead, you want to create an identity called a service principal for the application and assign the appropriate role for the service principal. Resource Manager enables you to create credentials for the application and programmatically authenticate the application. To learn about creating service principals, see one of following topics:
 
