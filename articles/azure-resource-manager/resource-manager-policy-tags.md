--- conflicted
+++ resolved
@@ -13,11 +13,7 @@
 ms.topic: article
 ms.tgt_pltfrm: na
 ms.workload: na
-<<<<<<< HEAD
-ms.date: 03/30/2017
-=======
 ms.date: 04/20/2017
->>>>>>> a42dbad0
 ms.author: tomfitz
 
 ---
