--- conflicted
+++ resolved
@@ -17,11 +17,7 @@
 ms.author: tomfitz
 
 ---
-<<<<<<< HEAD
-# Manage Azure resources with PowerShell and Resource Manager
-=======
 # Manage resources with Azure PowerShell and Resource Manager
->>>>>>> e8cfaf0d
 > [!div class="op_single_selector"]
 > * [Portal](resource-group-portal.md)
 > * [Azure CLI](xplat-cli-azure-resource-manager.md)
