--- conflicted
+++ resolved
@@ -13,367 +13,235 @@
 ms.tgt_pltfrm: powershell
 ms.devlang: na
 ms.topic: article
-ms.date: 08/18/2016
+ms.date: 12/05/2016
 ms.author: tomfitz
 
 ---
-# Using Azure PowerShell with Azure Resource Manager
+# Manage Azure resources with PowerShell and Resource Manager
 > [!div class="op_single_selector"]
 > * [Portal](resource-group-portal.md)
 > * [Azure CLI](xplat-cli-azure-resource-manager.md)
 > * [Azure PowerShell](powershell-azure-resource-manager.md)
 > * [REST API](resource-manager-rest-api.md)
-<<<<<<< HEAD
-=======
->
->
->>>>>>> f1ea3417
-
-Azure Resource Manager implements a modern approach to Azure resources lifecycle control. Instead of creating and managing individual resources, you begin by imagining an entire solution, such as a blog, a photo gallery, a SharePoint portal, or a wiki. You use a template -- a declarative representation of the solution --  to define a resource group that contains all of the resources you need to support the solution. Then, you deploy and manage that resource group as a logical unit.
-
-In this tutorial, you learn how to use Azure PowerShell with Azure Resource Manager. It walks you through the process of deploying a solution, and working with that solution. You will use Azure PowerShell and a Resource Manager template to deploy:
-
-* SQL server - to host the database
-* SQL database - to store the data
-* Firewall rules - to allow the web app to connect to the database
-* App Service plan - for defining the capabilities and cost of the web app
-* Web site - for running the web app
-* Web config - for storing the connection string to the database
-* Alert rules - for monitoring performance and errors
-* App Insights - for auto-scale settings
-
-<<<<<<< HEAD
-To get Azure PowerShell, see [How to install and configure Azure PowerShell](/powershell/azureps-cmdlets-docs).
-=======
+>
+>
+
+In this topic, you learn how to manage your solutions with Azure PowerShell and Azure Resource Manager. If you are not familiar with Resource Manager, see [Resource Manager Overview](resource-group-overview.md). This topic focuses on management tasks. You will:
+
+1. Create a resource group
+2. Add a resource to the resource group
+3. Add a tag to the resource
+4. Query resources based on names or tag values
+5. Apply and remove a lock on the resource
+6. Create a Resource Manager template from your resource group
+7. Delete a resource group
+
+## Get started with Azure PowerShell
+
 If you have not installed Azure PowerShell, see [How to install and configure Azure PowerShell](/powershell/azureps-cmdlets-docs).
->>>>>>> f1ea3417
-
-## Get help for cmdlets
-To get detailed help for any cmdlet that you see in this tutorial, use the Get-Help cmdlet.
-
-    Get-Help <cmdlet-name> -Detailed
-
-<<<<<<< HEAD
-For example, to get help for the Get-AzureRmResource cmdlet, type:
-=======
+
+If you have installed Azure PowerShell in the past but have not updated it recently, consider installing the latest version. You can update the version through the same method you used to install it. For example, if you used the Web Platform Installer, launch it again and look for an update.
+
+To check your version of the Azure Resources module, use the following cmdlet:
+
 ```powershell
 Get-Module -ListAvailable -Name AzureRm.Resources | Select Version
 ```
->>>>>>> f1ea3417
-
-    Get-Help Get-AzureRmResource -Detailed
-
-To get a list of cmdlets in the Resources module with a help synopsis, type:
-
-    Get-Command -Module AzureRM.Resources | Get-Help | Format-Table Name, Synopsis
-
-The output will look similar to the following excerpt:
-
-<<<<<<< HEAD
-    Name                                   Synopsis
-    ----                                   --------
-    Find-AzureRmResource                   Searches for resources using the specified parameters.
-    Find-AzureRmResourceGroup              Searches for resource group using the specified parameters.
-    Get-AzureRmADGroup                     Filters active directory groups.
-    Get-AzureRmADGroupMember               Get a group members.
-    ...
-=======
+
+This topic was updated for version 3.3.0. If you have an earlier version, your experience might not match the steps shown in this topic. For documentation about the cmdlets in this version, see [AzureRM.Resources Module](/en-us/powershell/resourcemanager/azurerm.resources/v3.3.0/azurerm.resources).
+
+## Log in to your Azure account
+Before working on your solution, you must log in to your account.
+
+To log in to your Azure account, use the **Add-AzureRmAccount** cmdlet.
+
+```powershell
+Add-AzureRmAccount
+```
+
 The cmdlet prompts you for the login credentials for your Azure account. After logging in, it downloads your account settings so they are available to Azure PowerShell.
->>>>>>> f1ea3417
-
-To get full help for a cmdlet, type a command with the format:
-
-    Get-Help <cmdlet-name> -Full
-
-## Login to your Azure account
-Before working on your solution, you must login to your account.
-
-To login to your Azure account, use the **Add-AzureRmAccount** cmdlet.
-
-    Add-AzureRmAccount
-
-The cmdlet prompts you for the login credentials for your Azure account. After logging in, it downloads your account settings so they are available to Azure PowerShell.
-
-The account settings expire, so you need to refresh them occasionally. To refresh the account settings, run **Add-AzureRmAccount** again.
-
-> [!NOTE]
-> The Resource Manager modules requires Add-AzureRmAccount. A Publish Settings file is not sufficient.
->
->
-
-If you have more than one subscription, provide the subscription id you wish to use for deployment with the **Set-AzureRmContext** cmdlet.
-
-    Set-AzureRmContext -SubscriptionID <YourSubscriptionId>
+
+The cmdlet returns information about your account and the subscription to use for the tasks.
+
+```powershell
+Environment           : AzureCloud
+Account               : example@contoso.com
+TenantId              : {guid}
+SubscriptionId        : {guid}
+SubscriptionName      : Example Subscription One
+CurrentStorageAccount :
+
+```
+
+If you have more than one subscription, you can switch to a different subscription. First, let's see all the subscriptions for your account.
+
+```powershell
+Get-AzureRmSubscription
+```
+
+It returns enabled and disabled subscriptions.
+
+```powershell
+SubscriptionName : Example Subscription One
+SubscriptionId   : {guid}
+TenantId         : {guid}
+State            : Enabled
+
+SubscriptionName : Example Subscription Two
+SubscriptionId   : {guid}
+TenantId         : {guid}
+State            : Enabled
+
+SubscriptionName : Example Subscription Three
+SubscriptionId   : {guid}
+TenantId         : {guid}
+State            : Disabled
+```
+
+To switch to a different subscription, provide the subscription name with the **Set-AzureRmContext** cmdlet.
+
+```powershell
+Set-AzureRmContext -SubscriptionName "Example Subscription Two"
+```
 
 ## Create a resource group
 Before deploying any resources to your subscription, you must create a resource group that will contain the resources.
 
-<<<<<<< HEAD
-To create a resource group, use the **New-AzureRmResourceGroup** cmdlet.
-=======
 To create a resource group, use the **New-AzureRmResourceGroup** cmdlet. The command uses the **Name** parameter to specify a name for the resource group and the **Location** parameter to specify its location.
->>>>>>> f1ea3417
-
-The command uses the **Name** parameter to specify a name for the resource group and the **Location** parameter to specify its location. Based on what we discovered in the previous section, we will use "West US" for
-the location.
-
-    New-AzureRmResourceGroup -Name TestRG1 -Location "West US"
-
-The output will be similar to:
-
-    ResourceGroupName : TestRG1
-    Location          : westus
-    ProvisioningState : Succeeded
-    Tags              :
-    ResourceId        : /subscriptions/{guid}/resourceGroups/TestRG1
-
-Your resource group has been successfully created.
-
-## Deploy your solution
-This topic does not show you how to create your template or discuss the structure of the template. For that information, see [Authoring Azure Resource Manager templates](resource-group-authoring-templates.md) and [Resource Manager Template Walkthrough](resource-manager-template-walkthrough.md). You will deploy the pre-defined [Provision a Web App with a SQL Database](https://azure.microsoft.com/documentation/templates/201-web-app-sql-database/) template from [Azure Quickstart Templates](https://azure.microsoft.com/documentation/templates/).
-
-You have your resource group and you have your template, so you are now ready to deploy the infrastructure defined in your template to the resource group. You deploy resources with the **New-AzureRmResourceGroupDeployment** cmdlet. The template specifies many default values, which we will use so you do not need to provide values for those parameters. The basic syntax looks like:
-
-    New-AzureRmResourceGroupDeployment -ResourceGroupName TestRG1 -administratorLogin exampleadmin -TemplateUri https://raw.githubusercontent.com/Azure/azure-quickstart-templates/master/201-web-app-sql-database/azuredeploy.json
-
-You specify the resource group and the location of the template. If your template is a local file, you use the **-TemplateFile** parameter and specify the path to the template. You can set the
-**-Mode** parameter to either **Incremental** or **Complete**. By default, Resource Manager performs an incremental update during deployment; therefore, it is not essential to set **-Mode** when you want **Incremental**.
-To understand the differences between these deployment modes, see [Deploy an application with Azure Resource Manager template](resource-group-template-deploy.md).
-
-### Dynamic Template Parameters
-If you are familiar with PowerShell, you know that you can cycle through the available parameters for a cmdlet by typing a minus sign (-) and then pressing the TAB key. This same functionality also works with parameters that you define in your template. As soon as you type the template name, the cmdlet fetches the template, parses it, and adds the template parameters to the command dynamically. This makes it very easy to specify the template parameter values.
-
-When you enter the command, you are prompted for the missing mandatory parameter, **administratorLoginPassword**. And, when you type the password, the secure string value is obscured. This strategy eliminates the risk of providing a password in plain text.
-
-    cmdlet New-AzureRmResourceGroupDeployment at command pipeline position 1
-    Supply values for the following parameters:
-    (Type !? for Help.)
-    administratorLoginPassword: ********
-
-If the template includes a parameter with a name that matches one of the parameters in the command to deploy the template (such as including a parameter named **ResourceGroupName** in your template which is the same as the **ResourceGroupName** parameter in the [New-AzureRmResourceGroupDeployment](https://docs.microsoft.com/powershell/resourcemanager/azurerm.resources/v3.2.0/new-azurermresourcegroupdeployment) cmdlet), you will be prompted to provide a value for a parameter with the postfix **FromTemplate** (such as **ResourceGroupNameFromTemplate**). In general, you should avoid this confusion by not naming parameters with the same name as parameters used for deployment operations.
-
-The command runs and returns messages as the resources are created. Ultimately, you see the result of your deployment.
-
-    DeploymentName    : azuredeploy
-    ResourceGroupName : TestRG1
-    ProvisioningState : Succeeded
-    Timestamp         : 4/11/2016 7:26:11 PM
-    Mode              : Incremental
-    TemplateLink      :
-                Uri            : https://raw.githubusercontent.com/Azure/azure-quickstart-templates/master/201-web-app-sql-database/azuredeploy.json
-                ContentVersion : 1.0.0.0
-    Parameters        :
-                Name             Type                       Value
-                ===============  =========================  ==========
-                skuName          String                     F1
-                skuCapacity      Int                        1
-                administratorLogin  String                  exampleadmin
-                administratorLoginPassword  SecureString
-                databaseName     String                     sampledb
-                collation        String                     SQL_Latin1_General_CP1_CI_AS
-                edition          String                     Basic
-                maxSizeBytes     String                     1073741824
-                requestedServiceObjectiveName  String       Basic
-
-    Outputs           :
-                Name             Type                       Value
-                ===============  =========================  ==========
-                siteUri          String                     websites5wdai7p2k2g4.azurewebsites.net
-                sqlSvrFqdn       String                     sqlservers5wdai7p2k2g4.database.windows.net
-
-    DeploymentDebugLogLevel :
-
-In just a few steps, we created and deployed the resources required for a complex website.
-
-### Log debug information
-When deploying a template, you can log additional information about the request and response by specifying the **-DeploymentDebugLogLevel** parameter when running **New-AzureRmResourceGroupDeployment**. This information may help you troubleshoot deployment errors. The default value is **None** which means no request or response content is logged. You can specify logging the content from request, response, or both.  For more information about troubleshooting deployments and logging debug information, see [Troubleshooting resource group deployments with Azure PowerShell](resource-manager-troubleshoot-deployments-powershell.md). The following example logs the request content and response content for the deployment.
-
-    New-AzureRmResourceGroupDeployment -ResourceGroupName TestRG1 -DeploymentDebugLogLevel All -TemplateUri https://raw.githubusercontent.com/Azure/azure-quickstart-templates/master/201-web-app-sql-database/azuredeploy.json
-
-<<<<<<< HEAD
-> [!NOTE]
-> When setting the DeploymentDebugLogLevel parameter, carefully consider the type of information you are passing in during deployment. By logging information about the request or response, you could potentially expose sensitive data that is retrieved through the deployment operations.
-=======
+
+```powershell
+New-AzureRmResourceGroup -Name TestRG1 -Location "South Central US"
+```
+
+The output is in the following format:
+
+```powershell
+ResourceGroupName : TestRG1
+Location          : southcentralus
+ProvisioningState : Succeeded
+Tags              :
+ResourceId        : /subscriptions/{guid}/resourceGroups/TestRG1
+```
+
+If you need to retrieve the resource group later, use the following cmdlet:
+
+```powershell
+Get-AzureRmResourceGroup -ResourceGroupName TestRG1
+```
+
+To get all the resource groups in your subscription, do not specify a name:
+
+```powershell
+Get-AzureRmResourceGroup
+```
+
+## Add resources to a resource group
+To add a resource to the resource group, you can use the **New-AzureRmResource** cmdlet or a cmdlet that is specific to the type of resource you are creating (like **New-AzureRmStorageAccount**). You might find it easier to use a cmdlet that is specific to a resource type because it includes parameters for the properties that are needed for the new resource. To use **New-AzureRmResource**, you must know all the properties to set without being prompted for them.
+
+However, adding a resource through cmdlets might cause future confusion because the new resource does not exist in a Resource Manager template. Microsoft recommends defining the infrastructure for your Azure solution in a Resource Manager template. Templates enable you to reliably and repeatedly deploy your solution. This topic does not show how to deploy a Resource Manager template to your subscription. For that information, see [Deploy resources with Resource Manager templates and Azure PowerShell](resource-group-template-deploy.md). For this topic, you create a storage account with a PowerShell cmdlet, but later you generate a template from your resource group.
+
+The following cmdlet creates a storage account. Instead of using the name shown in the example, provide a unique name for the storage account. The name must be between 3 and 24 characters in length, and use only numbers and lower-case letters. If you use the name shown in the example, you receive an error because that name is already in use.
+
+```powershell
+New-AzureRmStorageAccount -ResourceGroupName TestRG1 -AccountName mystoragename -Type "Standard_LRS" -Location "South Central US"
+```
+
+If you need to retrieve this resource later, use the following cmdlet:
+
+```powershell
+Get-AzureRmResource -ResourceName mystoragename -ResourceGroupName TestRG1
+```
+
+## Add a tag
+
+Tags enable you to organize your resources according to different properties. For example, you may have several resources in different resource groups that belong to the same department. You can apply a department tag and value to those resources to mark them as belonging to the same category. Or, you can mark whether a resource is used in a production or test environment. In this topic, you apply tags to only one resource, but in your environment it most likely makes sense to apply tags to all your resources.
+
+The following cmdlet applies two tags to your storage account:
+
+```powershell
+Set-AzureRmResource -Tag @{ Dept="IT"; Environment="Test" } -ResourceName mystoragename -ResourceGroupName TestRG1 -ResourceType Microsoft.Storage/storageAccounts
+ ```
+
+Tags are updated as a single object. To add a tag to a resource that already includes tags, first retrieve the existing tags. Add the new tag to the object that contains the existing tags, and reapply all the tags to the resource.
+
+```powershell
+$tags = (Get-AzureRmResource -ResourceName mystoragename -ResourceGroupName TestRG1).Tags
+$tags += @{Status="Approved"}
+Set-AzureRmResource -Tag $tags -ResourceName mystoragename -ResourceGroupName TestRG1 -ResourceType Microsoft.Storage/storageAccounts
+```
+
+## Search for resources
+
 Use the **Find-AzureRmResource** cmdlet to retrieve resources for different search conditions.
 
 * To get a resource by name, provide the **ResourceNameContains** parameter:
->>>>>>> f1ea3417
-
-## Get information about your resource groups
-After creating a resource group, you can use the cmdlets in the Resource Manager module to manage your resource groups.
-
-* To get a resource group in your subscription, use the **Get-AzureRmResourceGroup** cmdlet:
-
-        Get-AzureRmResourceGroup -ResourceGroupName TestRG1
-
-    Which returns the following information:
-
-<<<<<<< HEAD
-        ResourceGroupName : TestRG1
-        Location          : westus
-        ProvisioningState : Succeeded
-        Tags              :
-        ResourceId        : /subscriptions/{guid}/resourceGroups/TestRG
-=======
+
+  ```powershell
+  Find-AzureRmResource -ResourceNameContains mystoragename
+  ```
+
+* To get all the resources in a resource group, provide the **ResourceGroupNameContains** parameter:
+
+  ```powershell
+  Find-AzureRmResource -ResourceGroupNameContains TestRG1
+  ```
+
+* To get all the resources with a tag name and value, provide the **TagName** and **TagValue** parameters:
+
   ```powershell
   Find-AzureRmResource -TagName Dept -TagValue IT
   ```
->>>>>>> f1ea3417
-
-        ...
-
-<<<<<<< HEAD
-    If you do not specify a resource group name, the cmdlet returns all of the resource groups in your subscription.
-* To get the resources in the resource group, use the **Find-AzureRmResource** cmdlet and its **ResourceGroupNameContains** parameter. Without parameters, Find-AzureRmResource gets all resources in your Azure subscription.
-=======
+
+* To all the resources with a particular resource type, provide the **ResourceType** parameter:
+
   ```powershell
   Find-AzureRmResource -ResourceType Microsoft.Storage/storageAccounts
   ```
->>>>>>> f1ea3417
-
-        Find-AzureRmResource -ResourceGroupNameContains TestRG1
-
-<<<<<<< HEAD
-     Which returns a list of resources formated like:
-=======
+
+## Lock a resource
+
 When you need to make sure a critical resource is not accidentally deleted or modified, apply a lock to the resource. You can specify either a **CanNotDelete** or **ReadOnly**.
->>>>>>> f1ea3417
-
-        Name              : sqlservers5wdai7p2k2g4
-        ResourceId        : /subscriptions/{guid}/resourceGroups/TestRG1/providers/Microsoft.Sql/servers/sqlservers5wdai7p2k2g4
-        ResourceName      : sqlservers5wdai7p2k2g4
-        ResourceType      : Microsoft.Sql/servers
-        Kind              : v2.0
-        ResourceGroupName : TestRG1
-        Location          : westus
-        SubscriptionId    : {guid}
-        Tags              : {System.Collections.Hashtable}
-        ...
-* You can use tags to logically organize the resources in your subscription, and retrieve resources with the **Find-AzureRmResource** and **Find-AzureRmResourceGroup** cmdlets.
-
-        Find-AzureRmResource -TagName displayName -TagValue Website
-
-        Name              : webSites5wdai7p2k2g4
-        ResourceId        : /subscriptions/{guid}/resourceGroups/TestRG1/providers/Microsoft.Web/sites/webSites5wdai7p2k2g4
-        ResourceName      : webSites5wdai7p2k2g4
-        ResourceType      : Microsoft.Web/sites
-        ResourceGroupName : TestRG1
-        Location          : westus
-        SubscriptionId    : {guid}
-
-      There is much more you can do with tags. For more information, see [Using tags to organize your Azure resources](resource-group-using-tags.md).
-
-## Add to a resource group
-To add a resource to the resource group, you can use the **New-AzureRmResource** cmdlet. However, adding a resource this way might cause future confusion because the new resource does not exist in your template. If you re-deployed the old template, you would deploy an incomplete solution. If you are deploying often, you will find it easier and more reliable to add the new resource to your template and re-deploy it.
-
-## Move a resource
-You can move existing resources to a new resource group. For examples, see [Move Resources to New Resource Group or Subscription](resource-group-move-resources.md).
-
-## Export template
+
+To create or delete management locks, you must have access to `Microsoft.Authorization/*` or `Microsoft.Authorization/locks/*` actions. Of the built-in roles, only Owner and User Access Administrator are granted those actions.
+
+To apply a lock, use the following cmdlet:
+
+```powershell
+New-AzureRmResourceLock -LockLevel CanNotDelete -LockName LockStorage -ResourceName mystoragename -ResourceType Microsoft.Storage/storageAccounts -ResourceGroupName TestRG1
+```
+
+The locked resource in the preceding example cannot be deleted until the lock is removed. To remove a lock, use:
+
+```powershell
+Remove-AzureRmResourceLock -LockName LockStorage -ResourceName mystoragename -ResourceType Microsoft.Storage/storageAccounts -ResourceGroupName TestRG1
+```
+
+For more information about setting locks, see [Lock resources with Azure Resource Manager](resource-group-lock-resources.md).
+
+## Export Resource Manager template
 For an existing resource group (deployed through PowerShell or one of the other methods like the portal), you can view the Resource Manager template for the resource group. Exporting the template offers two benefits:
 
-1. You can easily automate future deployments of the solution because all of the infrastructure is defined in the template.
+1. You can easily automate future deployments of the solution because all the infrastructure is defined in the template.
 2. You can become familiar with template syntax by looking at the JavaScript Object Notation (JSON) that represents your solution.
-
-Through the PowerShell, you can either generate a template that represents the current state of your resource group, or retrieve the template that was used for a particular deployment.
-
-Exporting the template for a resource group is helpful when you have made changes to a resource group, and need to retrieve the JSON representation of its current state. However, the generated template contains only a minimal number of parameters and no variables. Most of the values in the template are hard-coded. Before deploying the generated template, you may wish to convert more of the values into parameters so you can customize the deployment for different environments.
-
-Exporting the template for a particular deployment is helpful when you need to view the actual template that was used to deploy resources. The template will include all of the parameters and variables defined for the original deployment. However, if someone in your organization has made changes to the resource group outside of what is defined in the template, this template will not represent the current state of the resource group.
 
 > [!NOTE]
 > The export template feature is in preview, and not all resource types currently support exporting a template. When attempting to export a template, you may see an error that states some resources were not exported. If needed, you can manually define these resources in your template after downloading it.
-<<<<<<< HEAD
-=======
->
->
->>>>>>> f1ea3417
-
-
-### Export template from resource group
+>
+>
+
 To view the template for a resource group, run the **Export-AzureRmResourceGroup** cmdlet.
 
-    Export-AzureRmResourceGroup -ResourceGroupName TestRG1 -Path c:\Azure\Templates\Downloads\TestRG1.json
-
-### Download template from deployment
-To download the template used for a particular deployment, run the **Save-AzureRmResourceGroupDeploymentTemplate** cmdlet.
-
-<<<<<<< HEAD
-    Save-AzureRmResourceGroupDeploymentTemplate -DeploymentName azuredeploy -ResourceGroupName TestRG1 -Path c:\Azure\Templates\Downloads\azuredeploy.json
-=======
+```powershell
+Export-AzureRmResourceGroup -ResourceGroupName TestRG1 -Path c:\Azure\Templates\Downloads\TestRG1.json
+```
+
+There are many options and scenarios for exporting a Resource Manager template. For more information, see [Export an Azure Resource Manager template from existing resources](resource-manager-export-template.md).
+
 ## Remove resources or resource group
 You can remove a resource or resource group. When you remove a resource group, you also remove all the resources within that resource group.
->>>>>>> f1ea3417
-
-## Delete resources or resource group
+
 * To delete a resource from the resource group, use the **Remove-AzureRmResource** cmdlet. This cmdlet deletes the resource, but does not delete the resource group.
 
-<<<<<<< HEAD
-    This command removes the TestSite website from the TestRG1 resource group.
-
-        Remove-AzureRmResource -Name TestSite -ResourceGroupName TestRG1 -ResourceType "Microsoft.Web/sites" -ApiVersion 2015-08-01
-* To delete a resource group, use the **Remove-AzureRmResourceGroup** cmdlet. This cmdlet deletes the resource group and its resources.
-
-        Remove-AzureRmResourceGroup -Name TestRG1
-
-    You are asked to confirm the deletion.
-
-        Confirm
-        Are you sure you want to remove resource group 'TestRG1'
-        [Y] Yes  [N] No  [S] Suspend  [?] Help (default is "Y"): Y
-
-## Deployment script
-The earlier deployment examples in this topic showed only the individual cmdlets needed to deploy resources to Azure. The following example shows a deployment script that creates the resource group, and deploys the resources.
-
-    <#
-      .SYNOPSIS
-      Deploys a template to Azure
-
-      .DESCRIPTION
-      Deploys an Azure Resource Manager template
-
-      .PARAMETER subscriptionId
-      The subscription id where the template will be deployed.
-
-      .PARAMETER resourceGroupName
-      The resource group where the template will be deployed. Can be the name of an existing or a new resource group.
-
-      .PARAMETER resourceGroupLocation
-      Optional, a resource group location. If specified, will try to create a new resource group in this location. If not specified, assumes resource group is existing.
-
-      .PARAMETER deploymentName
-      The deployment name.
-
-      .PARAMETER templateFilePath
-      Optional, path to the template file. Defaults to template.json.
-
-      .PARAMETER parametersFilePath
-      Optional, path to the parameters file. Defaults to parameters.json. If file is not found, will prompt for parameter values based on template.
-    #>
-
-    param(
-      [Parameter(Mandatory=$True)]
-      [string]
-      $subscriptionId,
-
-      [Parameter(Mandatory=$True)]
-      [string]
-      $resourceGroupName,
-
-      [string]
-      $resourceGroupLocation,
-
-      [Parameter(Mandatory=$True)]
-      [string]
-      $deploymentName,
-
-      [string]
-      $templateFilePath = "template.json",
-
-      [string]
-      $parametersFilePath = "parameters.json"
-    )
-=======
   ```powershell
   Remove-AzureRmResource -ResourceName mystoragename -ResourceType Microsoft.Storage/storageAccounts -ResourceGroupName TestRG1
   ```
@@ -383,52 +251,22 @@
   ```powershell
   Remove-AzureRmResourceGroup -Name TestRG1
   ```
->>>>>>> f1ea3417
-
-    #******************************************************************************
-    # Script body
-    # Execution begins here
-    #******************************************************************************
-    $ErrorActionPreference = "Stop"
-
-    # sign in
-    Write-Host "Logging in...";
-    Add-AzureRmAccount;
-
-<<<<<<< HEAD
-    # select subscription
-    Write-Host "Selecting subscription '$subscriptionId'";
-    Set-AzureRmContext -SubscriptionID $subscriptionId;
-=======
+
+For both cmdlets, you are asked to confirm that you wish to remove the resource or resource group. If the operation successfully deletes the resource or resource group, it returns **True**.
+
+## Run Resource Manager scripts with Azure Automation
+
 This topic shows you how to perform basic operations on your resources with Azure PowerShell. For more advanced management scenarios, you typically want to create a script, and reuse that script as needed or on a schedule. [Azure Automation](../automation/automation-intro.md) provides a way for you to automate frequently used scripts that manage your Azure solutions.
->>>>>>> f1ea3417
-
-    #Create or check for existing resource group
-    $resourceGroup = Get-AzureRmResourceGroup -Name $resourceGroupName -ErrorAction SilentlyContinue
-    if(!$resourceGroup)
-    {
-      Write-Host "Resource group '$resourceGroupName' does not exist. To create a new resource group, please enter a location.";
-      if(!$resourceGroupLocation) {
-        $resourceGroupLocation = Read-Host "resourceGroupLocation";
-      }
-      Write-Host "Creating resource group '$resourceGroupName' in location '$resourceGroupLocation'";
-      New-AzureRmResourceGroup -Name $resourceGroupName -Location $resourceGroupLocation
-    }
-    else{
-      Write-Host "Using existing resource group '$resourceGroupName'";
-    }
-
-    # Start the deployment
-    Write-Host "Starting deployment...";
-    if(Test-Path $parametersFilePath) {
-      New-AzureRmResourceGroupDeployment -ResourceGroupName $resourceGroupName -TemplateFile $templateFilePath -TemplateParameterFile $parametersFilePath;
-    } else {
-      New-AzureRmResourceGroupDeployment -ResourceGroupName $resourceGroupName -TemplateFile $templateFilePath;
-    }
+
+The following topics show you how to use Azure Automation, Resource Manager, and PowerShell to effectively perform management tasks:
+
+- For information about creating a runbook, see [My first PowerShell runbook](../automation/automation-first-runbook-textual-powershell.md).
+- For information about working with galleries of scripts, see [Runbook and module galleries for Azure Automation](../automation/automation-runbook-gallery.md).
+- For runbooks that start and stop virtual machines, see [Azure Automation scenario: Using JSON-formatted tags to create a schedule for Azure VM startup and shutdown](../automation/automation-scenario-start-stop-vm-wjson-tags.md).
+- For runbooks that start and stop virtual machines off-hours, see [Start/Stop VMs during off-hours solution in Automation](../automation/automation-solution-vm-management.md).
 
 ## Next Steps
 * To learn about creating Resource Manager templates, see [Authoring Azure Resource Manager Templates](resource-group-authoring-templates.md).
 * To learn about deploying templates, see [Deploy an application with Azure Resource Manager Template](resource-group-template-deploy.md).
-* For a detailed example of deploying a project, see [Deploy microservices predictably in Azure](../app-service-web/app-service-deploy-complex-application-predictably.md).
-* To learn about troubleshooting a deployment that failed, see [Troubleshooting resource group deployments in Azure](resource-manager-troubleshoot-deployments-powershell.md).
+* You can move existing resources to a new resource group. For examples, see [Move Resources to New Resource Group or Subscription](resource-group-move-resources.md).
 * For guidance on how enterprises can use Resource Manager to effectively manage subscriptions, see [Azure enterprise scaffold - prescriptive subscription governance](resource-manager-subscription-governance.md).
