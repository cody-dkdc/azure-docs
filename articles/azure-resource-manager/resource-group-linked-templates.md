--- conflicted
+++ resolved
@@ -17,8 +17,6 @@
 ms.author: tomfitz
 ---
 # Using linked and nested templates when deploying Azure resources
-
-[!INCLUDE [updated-for-az](../../includes/updated-for-az.md)]
 
 To deploy your solution, you can use either a single template or a main template with many related templates. The related template can be either a separate file that is linked to from the main template, or a template that is nested within the main template.
 
@@ -464,13 +462,8 @@
 
 ```azurepowershell-interactive
 Set-AzCurrentStorageAccount -ResourceGroupName ManageGroup -Name storagecontosotemplates
-<<<<<<< HEAD
 $token = New-AzStorageContainerSASToken -Name templates -Permission r -ExpiryTime (Get-Date).AddMinutes(30.0)
 $url = (Get-AzStorageBlob -Container templates -Blob parent.json).ICloudBlob.uri.AbsoluteUri
-=======
-$token = New-AzureStorageContainerSASToken -Name templates -Permission r -ExpiryTime (Get-Date).AddMinutes(30.0)
-$url = (Get-AzureStorageBlob -Container templates -Blob parent.json).ICloudBlob.uri.AbsoluteUri
->>>>>>> 244a3468
 New-AzResourceGroupDeployment -ResourceGroupName ExampleGroup -TemplateUri ($url + $token) -containerSasToken $token
 ```
 
