--- conflicted
+++ resolved
@@ -2,18 +2,9 @@
 title: Lock Azure resources to prevent changes | Microsoft Docs
 description: Prevent users from updating or deleting critical Azure resources by applying a lock for all users and roles.
 author: tfitzmac
-<<<<<<< HEAD
-
-ms.assetid: 53c57e8f-741c-4026-80e0-f4c02638c98b
-=======
->>>>>>> 6a383dfd
 ms.service: azure-resource-manager
 ms.topic: conceptual
-<<<<<<< HEAD
-ms.date: 04/08/2019
-=======
 ms.date: 05/14/2019
->>>>>>> 6a383dfd
 ms.author: tomfitz
 ---
 
@@ -33,21 +24,15 @@
 Unlike role-based access control, you use management locks to apply a restriction across all users and roles. To learn about setting permissions for users and roles, see [Azure Role-based Access Control](../role-based-access-control/role-assignments-portal.md).
 
 Resource Manager locks apply only to operations that happen in the management plane, which consists of operations sent to `https://management.azure.com`. The locks don't restrict how resources perform their own functions. Resource changes are restricted, but resource operations aren't restricted. For example, a ReadOnly lock on a SQL Database prevents you from deleting or modifying the database. It doesn't prevent you from creating, updating, or deleting data in the database. Data transactions are permitted because those operations aren't sent to `https://management.azure.com`.
-<<<<<<< HEAD
-=======
 
 Applying **ReadOnly** can lead to unexpected results because some operations that don't seem to modify the resource actually require actions that are blocked by the lock. The **ReadOnly** lock can be applied to the resource or to the resource group containing the resource. Some common examples of the operations that are blocked by a **ReadOnly** lock are:
 
 * A **ReadOnly** lock on a storage account prevents all users from listing the keys. The list keys operation is handled through a POST request because the returned keys are available for write operations.
->>>>>>> 6a383dfd
 
 * A **ReadOnly** lock on an App Service resource prevents Visual Studio Server Explorer from displaying files for the resource because that interaction requires write access.
 
-<<<<<<< HEAD
-=======
 * A **ReadOnly** lock on a resource group that contains a virtual machine prevents all users from starting or restarting the virtual machine. These operations require a POST request.
 
->>>>>>> 6a383dfd
 ## Who can create or delete locks
 To create or delete management locks, you must have access to `Microsoft.Authorization/*` or `Microsoft.Authorization/locks/*` actions. Of the built-in roles, only **Owner** and **User Access Administrator** are granted those actions.
 
