---
title: Azure Resource Manager template functions - resources | Microsoft Docs
description: Describes the functions to use in an Azure Resource Manager template to retrieve values about resources.
author: tfitzmac
<<<<<<< HEAD

ms.assetid: 
=======
>>>>>>> 6a383dfd
ms.service: azure-resource-manager
ms.topic: reference
<<<<<<< HEAD
ms.tgt_pltfrm: na
ms.workload: na
ms.date: 04/09/2019
=======
ms.date: 05/20/2019
>>>>>>> 6a383dfd
ms.author: tomfitz

---
# Resource functions for Azure Resource Manager templates

Resource Manager provides the following functions for getting resource values:

* [list*](#list)
* [providers](#providers)
* [reference](#reference)
* [resourceGroup](#resourcegroup)
* [resourceId](#resourceid)
* [subscription](#subscription)

To get values from parameters, variables, or the current deployment, see [Deployment value functions](resource-group-template-functions-deployment.md).

<a id="listkeys" />
<a id="list" />

## list*

`list{Value}(resourceName or resourceIdentifier, apiVersion, functionValues)`

The syntax for this function varies by name of the list operations. Each implementation returns values for the resource type that supports a list operation. The operation name must start with `list`. Some common usages are `listKeys` and `listSecrets`. 

### Parameters

| Parameter | Required | Type | Description |
|:--- |:--- |:--- |:--- |
| resourceName or resourceIdentifier |Yes |string |Unique identifier for the resource. |
| apiVersion |Yes |string |API version of resource runtime state. Typically, in the format, **yyyy-mm-dd**. |
| functionValues |No |object | An object that has values for the function. Only provide this object for functions that support receiving an object with parameter values, such as **listAccountSas** on a storage account. An example of passing function values is shown in this article. | 

### Implementations

The possible uses of list* are shown in the following table.

| Resource type | Function name |
| ------------- | ------------- |
| Microsoft.AnalysisServices/servers | [listGatewayStatus](/rest/api/analysisservices/servers/listgatewaystatus) |
| Microsoft.Automation/automationAccounts | [listKeys](/rest/api/automation/keys/listbyautomationaccount) |
| Microsoft.Batch/batchAccounts | [listkeys](/rest/api/batchmanagement/batchaccount/getkeys) |
| Microsoft.BatchAI/workspaces/experiments/jobs | [listoutputfiles](/rest/api/batchai/jobs/listoutputfiles) |
| Microsoft.Cache/redis | [listKeys](/rest/api/redis/redis/listkeys) |
| Microsoft.CognitiveServices/accounts | [listKeys](/rest/api/cognitiveservices/accountmanagement/accounts/listkeys) |
| Microsoft.ContainerRegistry/registries | [listBuildSourceUploadUrl](/rest/api/containerregistry/registries%20(tasks)/getbuildsourceuploadurl) |
| Microsoft.ContainerRegistry/registries | [listCredentials](/rest/api/containerregistry/registries/listcredentials) |
| Microsoft.ContainerRegistry/registries | [listPolicies](/rest/api/containerregistry/registries/listpolicies) |
| Microsoft.ContainerRegistry/registries | [listUsages](/rest/api/containerregistry/registries/listusages) |
| Microsoft.ContainerRegistry/registries/webhooks | [listEvents](/rest/api/containerregistry/webhooks/listevents) |
| Microsoft.ContainerService/managedClusters | [listClusterAdminCredential](/rest/api/aks/managedclusters/listclusteradmincredentials) |
| Microsoft.ContainerService/managedClusters | [listClusterUserCredential](/rest/api/aks/managedclusters/listclusterusercredentials) |
| Microsoft.DataFactory/datafactories/gateways | listauthkeys |
| Microsoft.DataFactory/factories/integrationruntimes | [listauthkeys](/rest/api/datafactory/integrationruntimes/listauthkeys) |
| Microsoft.DataLakeAnalytics/accounts/storageAccounts/Containers | [listSasTokens](/rest/api/datalakeanalytics/storageaccounts/listsastokens) |
| Microsoft.Devices/iotHubs | [listkeys](/rest/api/iothub/iothubresource/listkeys) |
| Microsoft.Devices/provisioningServices/keys | [listkeys](/rest/api/iot-dps/iotdpsresource/listkeysforkeyname) |
| Microsoft.Devices/provisioningServices | [listkeys](/rest/api/iot-dps/iotdpsresource/listkeys) |
| Microsoft.DevTestLab/labs | [ListVhds](/rest/api/dtl/labs/listvhds) |
| Microsoft.DevTestLab/labs/schedules | [ListApplicable](/rest/api/dtl/schedules/listapplicable) |
| Microsoft.DevTestLab/labs/users/serviceFabrics | [ListApplicableSchedules](/rest/api/dtl/servicefabrics/listapplicableschedules) |
| Microsoft.DevTestLab/labs/virtualMachines | [ListApplicableSchedules](/rest/api/dtl/virtualmachines/listapplicableschedules) |
| Microsoft.DocumentDB/databaseAccounts | [listConnectionStrings](/rest/api/cosmos-db-resource-provider/databaseaccounts/listconnectionstrings) |
| Microsoft.DocumentDB/databaseAccounts | [listKeys](/rest/api/cosmos-db-resource-provider/databaseaccounts/listkeys) |
| Microsoft.DomainRegistration | [listDomainRecommendations](/rest/api/appservice/domains/listrecommendations) |
| Microsoft.DomainRegistration/topLevelDomains | [listAgreements](/rest/api/appservice/topleveldomains/listagreements) |
| Microsoft.EventGrid/topics | [listKeys](/rest/api/eventgrid/topics/listsharedaccesskeys) |
| Microsoft.EventHub/namespaces/authorizationRules | [listkeys](/rest/api/eventhub/namespaces/listkeys) |
| Microsoft.EventHub/namespaces/disasterRecoveryConfigs/authorizationRules | [listkeys](/rest/api/eventhub/disasterrecoveryconfigs/listkeys) |
| Microsoft.EventHub/namespaces/eventhubs/authorizationRules | [listkeys](/rest/api/eventhub/eventhubs/listkeys) |
| Microsoft.ImportExport/jobs | [listBitLockerKeys](/rest/api/storageimportexport/bitlockerkeys/list) |
| Microsoft.Logic/integrationAccounts/agreements | [listContentCallbackUrl](/rest/api/logic/agreements/listcontentcallbackurl) |
| Microsoft.Logic/integrationAccounts/assemblies | [listContentCallbackUrl](/rest/api/logic/integrationaccountassemblies/listcontentcallbackurl) |
| Microsoft.Logic/integrationAccounts | [listCallbackUrl](/rest/api/logic/integrationaccounts/getcallbackurl) |
| Microsoft.Logic/integrationAccounts | [listKeyVaultKeys](/rest/api/logic/integrationaccounts/listkeyvaultkeys) |
| Microsoft.Logic/integrationAccounts/maps | [listContentCallbackUrl](/rest/api/logic/maps/listcontentcallbackurl) |
| Microsoft.Logic/integrationAccounts/partners | [listContentCallbackUrl](/rest/api/logic/partners/listcontentcallbackurl) |
| Microsoft.Logic/integrationAccounts/schemas | [listContentCallbackUrl](/rest/api/logic/schemas/listcontentcallbackurl) |
| Microsoft.Logic/workflows | [listCallbackUrl](/rest/api/logic/workflows/listcallbackurl) |
| Microsoft.Logic/workflows | [listSwagger](/rest/api/logic/workflows/listswagger) |
| Microsoft.MachineLearning/webServices | [listkeys](/rest/api/machinelearning/webservices/listkeys) |
| Microsoft.MachineLearning/Workspaces | listworkspacekeys |
| Microsoft.MachineLearningServices/workspaces/computes | listKeys |
| Microsoft.MachineLearningServices/workspaces | listKeys |
| Microsoft.Maps/accounts | [listKeys](/rest/api/maps-management/accounts/listkeys) |
| Microsoft.Media/mediaservices/assets | [listContainerSas](/rest/api/media/assets/listcontainersas) |
| Microsoft.Media/mediaservices/assets | [listStreamingLocators](/rest/api/media/assets/liststreaminglocators) |
| Microsoft.Media/mediaservices/streamingLocators | [listContentKeys](/rest/api/media/streaminglocators/listcontentkeys) |
| Microsoft.Media/mediaservices/streamingLocators | [listPaths](/rest/api/media/streaminglocators/listpaths) |
| Microsoft.NotificationHubs/Namespaces/authorizationRules | [listkeys](/rest/api/notificationhubs/namespaces/listkeys) |
| Microsoft.NotificationHubs/Namespaces/NotificationHubs/authorizationRules | [listkeys](/rest/api/notificationhubs/notificationhubs/listkeys) |
| Microsoft.OperationalInsights/workspaces | [listKeys](/rest/api/loganalytics/workspaces%202015-03-20/listkeys) |
| Microsoft.Relay/namespaces/authorizationRules | [listkeys](/rest/api/relay/namespaces/listkeys) |
| Microsoft.Relay/namespaces/HybridConnections/authorizationRules | [listkeys](/rest/api/relay/hybridconnections/listkeys) |
| Microsoft.Relay/namespaces/WcfRelays/authorizationRules | [listkeys](/rest/api/relay/wcfrelays/listkeys) |
| Microsoft.Search/searchServices | [listAdminKeys](/rest/api/searchmanagement/adminkeys/get) |
| Microsoft.Search/searchServices | [listQueryKeys](/rest/api/searchmanagement/querykeys/listbysearchservice) |
| Microsoft.ServiceBus/namespaces/authorizationRules | [listkeys](/rest/api/servicebus/namespaces/listkeys) |
| Microsoft.ServiceBus/namespaces/disasterRecoveryConfigs/authorizationRules | [listkeys](/rest/api/servicebus/disasterrecoveryconfigs/listkeys) |
| Microsoft.ServiceBus/namespaces/queues/authorizationRules | [listkeys](/rest/api/servicebus/queues/listkeys) |
| Microsoft.ServiceBus/namespaces/topics/authorizationRules | [listkeys](/rest/api/servicebus/topics/listkeys) |
| Microsoft.SignalRService/SignalR | [listkeys](/rest/api/signalr/signalr/listkeys) |
| Microsoft.Storage/storageAccounts | [listAccountSas](/rest/api/storagerp/storageaccounts/listaccountsas) |
| Microsoft.Storage/storageAccounts | [listkeys](/rest/api/storagerp/storageaccounts/listkeys) |
| Microsoft.Storage/storageAccounts | [listServiceSas](/rest/api/storagerp/storageaccounts/listservicesas) |
| Microsoft.StorSimple/managers/devices | [listFailoverSets](/rest/api/storsimple/devices/listfailoversets) |
| Microsoft.StorSimple/managers/devices | [listFailoverTargets](/rest/api/storsimple/devices/listfailovertargets) |
| Microsoft.StorSimple/managers | [listActivationKey](/rest/api/storsimple/managers/getactivationkey) |
| Microsoft.StorSimple/managers | [listPublicEncryptionKey](/rest/api/storsimple/managers/getpublicencryptionkey) |
| Microsoft.Web/connectionGateways | ListStatus |
| microsoft.web/connections | listconsentlinks |
| Microsoft.Web/customApis | listWsdlInterfaces |
| microsoft.web/locations | listwsdlinterfaces |
| microsoft.web/sites/functions | [listsecrets](/rest/api/appservice/webapps/listfunctionsecrets) |
| microsoft.web/sites/hybridconnectionnamespaces/relays | [listkeys](/rest/api/appservice/webapps/listhybridconnectionkeys) |
| microsoft.web/sites | [listsyncfunctiontriggerstatus](/rest/api/appservice/webapps/listsyncfunctiontriggers) |
| microsoft.web/sites/slots/functions | [listsecrets](/rest/api/appservice/webapps/listfunctionsecretsslot) |

To determine which resource types have a list operation, you have the following options:

* View the [REST API operations](/rest/api/) for a resource provider, and look for list operations. For example, storage accounts have the [listKeys operation](/rest/api/storagerp/storageaccounts).
* Use the [Get-​AzProvider​Operation](/powershell/module/az.resources/get-azprovideroperation) PowerShell cmdlet. The following example gets all list operations for storage accounts:

  ```powershell
  Get-AzProviderOperation -OperationSearchString "Microsoft.Storage/*" | where {$_.Operation -like "*list*"} | FT Operation
  ```
* Use the following Azure CLI command to filter only the list operations:

  ```azurecli
  az provider operation show --namespace Microsoft.Storage --query "resourceTypes[?name=='storageAccounts'].operations[].name | [?contains(@, 'list')]"
  ```

### Return value

The returned object varies by the list function you use. For example, the listKeys for a storage account returns the following format:

```json
{
  "keys": [
    {
      "keyName": "key1",
      "permissions": "Full",
      "value": "{value}"
    },
    {
      "keyName": "key2",
      "permissions": "Full",
      "value": "{value}"
    }
  ]
}
```

Other list functions have different return formats. To see the format of a function, include it in the outputs section as shown in the example template.

### Remarks

Specify the resource by using either the resource name or the [resourceId function](#resourceid). When using a list function in the same template that deploys the referenced resource, use the resource name.

<<<<<<< HEAD
If you use a **list** function in a resource that is conditionally deployed, the function is evaluated even if the resource isn't deployed. You get an error if the **list** function refers to a resource that doesn't exist. Use the **if** function to make sure the function is only evaluated when the resource exists. See the [if function](resource-group-template-functions-logical.md#if) for a sample template that uses if and list with a conditionally deployed resource.
=======
If you use a **list** function in a resource that is conditionally deployed, the function is evaluated even if the resource isn't deployed. You get an error if the **list** function refers to a resource that doesn't exist. Use the **if** function to make sure the function is only evaluated when the resource is being deployed. See the [if function](resource-group-template-functions-logical.md#if) for a sample template that uses if and list with a conditionally deployed resource.
>>>>>>> 6a383dfd

### Example

The following [example template](https://github.com/Azure/azure-docs-json-samples/blob/master/azure-resource-manager/functions/listkeys.json) shows how to return the primary and secondary keys from a storage account in the outputs section. It also returns a SAS token for the storage account. 

To get the SAS token, pass an object for the expiry time. The expiry time must be in the future. This example is intended to show how you use the list functions. Typically, you would use the SAS token in a resource value rather than return it as an output value. Output values are stored in the deployment history and aren't secure.

```json
{
    "$schema": "https://schema.management.azure.com/schemas/2015-01-01/deploymentTemplate.json#",
    "contentVersion": "1.0.0.0",
    "parameters": {
        "storagename": {
            "type": "string"
        },
        "location": {
            "type": "string",
            "defaultValue": "southcentralus"
        },
        "accountSasProperties": {
            "type": "object",
            "defaultValue": {
                "signedServices": "b",
                "signedPermission": "r",
                "signedExpiry": "2018-08-20T11:00:00Z",
                "signedResourceTypes": "s"
            }
        }
    },
    "resources": [
        {
            "apiVersion": "2018-02-01",
            "name": "[parameters('storagename')]",
            "location": "[parameters('location')]",
            "type": "Microsoft.Storage/storageAccounts",
            "sku": {
                "name": "Standard_LRS"
            },
            "kind": "StorageV2",
            "properties": {
                "supportsHttpsTrafficOnly": false,
                "accessTier": "Hot",
                "encryption": {
                    "services": {
                        "blob": {
                            "enabled": true
                        },
                        "file": {
                            "enabled": true
                        }
                    },
                    "keySource": "Microsoft.Storage"
                }
            },
            "dependsOn": []
        }
    ],
    "outputs": {
        "keys": {
            "type": "object",
            "value": "[listKeys(parameters('storagename'), '2018-02-01')]"
        },
        "accountSAS": {
            "type": "object",
            "value": "[listAccountSas(parameters('storagename'), '2018-02-01', parameters('accountSasProperties'))]"
        }
    }
}
```

## providers

`providers(providerNamespace, [resourceType])`

Returns information about a resource provider and its supported resource types. If you don't provide a resource type, the function returns all the supported types for the resource provider.

### Parameters

| Parameter | Required | Type | Description |
|:--- |:--- |:--- |:--- |
| providerNamespace |Yes |string |Namespace of the provider |
| resourceType |No |string |The type of resource within the specified namespace. |

### Return value

Each supported type is returned in the following format: 

```json
{
    "resourceType": "{name of resource type}",
    "locations": [ all supported locations ],
    "apiVersions": [ all supported API versions ]
}
```

Array ordering of the returned values isn't guaranteed.

### Example

The following [example template](https://github.com/Azure/azure-docs-json-samples/blob/master/azure-resource-manager/functions/providers.json) shows how to use the provider function:

```json
{
    "$schema": "https://schema.management.azure.com/schemas/2015-01-01/deploymentTemplate.json#",
    "contentVersion": "1.0.0.0",
    "parameters": {
        "providerNamespace": {
            "type": "string"
        },
        "resourceType": {
            "type": "string"
        }
    },
    "resources": [],
    "outputs": {
        "providerOutput": {
            "value": "[providers(parameters('providerNamespace'), parameters('resourceType'))]",
            "type" : "object"
        }
    }
}
```

For the **Microsoft.Web** resource provider and **sites** resource type, the preceding example returns an object in the following format:

```json
{
  "resourceType": "sites",
  "locations": [
    "South Central US",
    "North Europe",
    "West Europe",
    "Southeast Asia",
    ...
  ],
  "apiVersions": [
    "2016-08-01",
    "2016-03-01",
    "2015-08-01-preview",
    "2015-08-01",
    ...
  ]
}
```

## reference

`reference(resourceName or resourceIdentifier, [apiVersion], ['Full'])`

Returns an object representing a resource's runtime state.

### Parameters

| Parameter | Required | Type | Description |
|:--- |:--- |:--- |:--- |
| resourceName or resourceIdentifier |Yes |string |Name or unique identifier of a resource. |
| apiVersion |No |string |API version of the specified resource. Include this parameter when the resource isn't provisioned within same template. Typically, in the format, **yyyy-mm-dd**. |
| 'Full' |No |string |Value that specifies whether to return the full resource object. If you don't specify `'Full'`, only the properties object of the resource is returned. The full object includes values such as the resource ID and location. |

### Return value

Every resource type returns different properties for the reference function. The function doesn't return a single, predefined format. Also, the returned value differs based on whether you specified the full object. To see the properties for a resource type, return the object in the outputs section as shown in the example.

### Remarks

The reference function retrieves the runtime state of either a previously deployed resource or a resource deployed in the current template. This article shows examples for both scenarios. When referencing a resource in the current template, provide only the resource name as a parameter. When referencing a previously deployed resource, provide the resource ID and an API version for the resource. You can determine valid API versions for your resource in the [template reference](/azure/templates/).

The reference function can only be used in the properties of a resource definition and the outputs section of a template or deployment.

By using the reference function, you implicitly declare that one resource depends on another resource if the referenced resource is provisioned within same template and you refer to the resource by its name (not resource ID). You don't need to also use the dependsOn property. The function isn't evaluated until the referenced resource has completed deployment.

<<<<<<< HEAD
If you use the **reference** function in a resource that is conditionally deployed, the function is evaluated even if the resource isn't deployed.  You get an error if the **reference** function refers to a resource that doesn't exist. Use the **if** function to make sure the function is only evaluated when the resource exists. See the [if function](resource-group-template-functions-logical.md#if) for a sample template that uses if and reference with a conditionally deployed resource.
=======
If you use the **reference** function in a resource that is conditionally deployed, the function is evaluated even if the resource isn't deployed.  You get an error if the **reference** function refers to a resource that doesn't exist. Use the **if** function to make sure the function is only evaluated when the resource is being deployed. See the [if function](resource-group-template-functions-logical.md#if) for a sample template that uses if and reference with a conditionally deployed resource.
>>>>>>> 6a383dfd

To see the property names and values for a resource type, create a template that returns the object in the outputs section. If you have an existing resource of that type, your template returns the object without deploying any new resources. 

Typically, you use the **reference** function to return a particular value from an object, such as the blob endpoint URI or fully qualified domain name.

```json
"outputs": {
    "BlobUri": {
        "value": "[reference(concat('Microsoft.Storage/storageAccounts/', parameters('storageAccountName')), '2016-01-01').primaryEndpoints.blob]",
        "type" : "string"
    },
    "FQDN": {
        "value": "[reference(concat('Microsoft.Network/publicIPAddresses/', parameters('ipAddressName')), '2016-03-30').dnsSettings.fqdn]",
        "type" : "string"
    }
}
```

Use `'Full'` when you need resource values that aren't part of the properties schema. For example, to set key vault access policies, get the identity properties for a virtual machine.

```json
{
  "type": "Microsoft.KeyVault/vaults",
  "properties": {
    "tenantId": "[reference(concat('Microsoft.Compute/virtualMachines/', variables('vmName')), '2017-03-30', 'Full').identity.tenantId]",
    "accessPolicies": [
      {
        "tenantId": "[reference(concat('Microsoft.Compute/virtualMachines/', variables('vmName')), '2017-03-30', 'Full').identity.tenantId]",
        "objectId": "[reference(concat('Microsoft.Compute/virtualMachines/', variables('vmName')), '2017-03-30', 'Full').identity.principalId]",
        "permissions": {
          "keys": [
            "all"
          ],
          "secrets": [
            "all"
          ]
        }
      }
    ],
    ...
```

For the complete example of the preceding template, see [Windows to Key Vault](https://github.com/rjmax/AzureSaturday/blob/master/Demo02.ManagedServiceIdentity/demo08.msiWindowsToKeyvault.json). A similar example is available for [Linux](https://github.com/rjmax/AzureSaturday/blob/master/Demo02.ManagedServiceIdentity/demo07.msiLinuxToArm.json).

### Example

The following [example template](https://github.com/Azure/azure-docs-json-samples/blob/master/azure-resource-manager/functions/referencewithstorage.json) deploys a resource, and references that resource.

```json
{
  "$schema": "https://schema.management.azure.com/schemas/2015-01-01/deploymentTemplate.json#",
  "contentVersion": "1.0.0.0",
  "parameters": {
      "storageAccountName": { 
          "type": "string"
      }
  },
  "resources": [
    {
      "name": "[parameters('storageAccountName')]",
      "type": "Microsoft.Storage/storageAccounts",
      "apiVersion": "2016-12-01",
      "sku": {
        "name": "Standard_LRS"
      },
      "kind": "Storage",
      "location": "[resourceGroup().location]",
      "tags": {},
      "properties": {
      }
    }
  ],
  "outputs": {
      "referenceOutput": {
          "type": "object",
          "value": "[reference(parameters('storageAccountName'))]"
      },
      "fullReferenceOutput": {
        "type": "object",
        "value": "[reference(parameters('storageAccountName'), '2016-12-01', 'Full')]"
      }
    }
}
``` 

The preceding example returns the two objects. The properties object is in the following format:

```json
{
   "creationTime": "2017-10-09T18:55:40.5863736Z",
   "primaryEndpoints": {
     "blob": "https://examplestorage.blob.core.windows.net/",
     "file": "https://examplestorage.file.core.windows.net/",
     "queue": "https://examplestorage.queue.core.windows.net/",
     "table": "https://examplestorage.table.core.windows.net/"
   },
   "primaryLocation": "southcentralus",
   "provisioningState": "Succeeded",
   "statusOfPrimary": "available",
   "supportsHttpsTrafficOnly": false
}
```

The full object is in the following format:

```json
{
  "apiVersion":"2016-12-01",
  "location":"southcentralus",
  "sku": {
    "name":"Standard_LRS",
    "tier":"Standard"
  },
  "tags":{},
  "kind":"Storage",
  "properties": {
    "creationTime":"2017-10-09T18:55:40.5863736Z",
    "primaryEndpoints": {
      "blob":"https://examplestorage.blob.core.windows.net/",
      "file":"https://examplestorage.file.core.windows.net/",
      "queue":"https://examplestorage.queue.core.windows.net/",
      "table":"https://examplestorage.table.core.windows.net/"
    },
    "primaryLocation":"southcentralus",
    "provisioningState":"Succeeded",
    "statusOfPrimary":"available",
    "supportsHttpsTrafficOnly":false
  },
  "subscriptionId":"<subscription-id>",
  "resourceGroupName":"functionexamplegroup",
  "resourceId":"Microsoft.Storage/storageAccounts/examplestorage",
  "referenceApiVersion":"2016-12-01",
  "condition":true,
  "isConditionTrue":true,
  "isTemplateResource":false,
  "isAction":false,
  "provisioningOperation":"Read"
}
```

The following [example template](https://github.com/Azure/azure-docs-json-samples/blob/master/azure-resource-manager/functions/reference.json) references a storage account that isn't deployed in this template. The storage account already exists within the same subscription.

```json
{
    "$schema": "https://schema.management.azure.com/schemas/2015-01-01/deploymentTemplate.json#",
    "contentVersion": "1.0.0.0",
    "parameters": {
        "storageResourceGroup": {
            "type": "string"
        },
        "storageAccountName": {
            "type": "string"
        }
    },
    "resources": [],
    "outputs": {
        "ExistingStorage": {
            "value": "[reference(resourceId(parameters('storageResourceGroup'), 'Microsoft.Storage/storageAccounts', parameters('storageAccountName')), '2018-07-01')]",
            "type": "object"
        }
    }
}
```

## resourceGroup

`resourceGroup()`

Returns an object that represents the current resource group. 

### Return value

The returned object is in the following format:

```json
{
  "id": "/subscriptions/{subscriptionId}/resourceGroups/{resourceGroupName}",
  "name": "{resourceGroupName}",
  "location": "{resourceGroupLocation}",
  "tags": {
  },
  "properties": {
    "provisioningState": "{status}"
  }
}
```

### Remarks

The `resourceGroup()` function can't be used in a template that is [deployed at the subscription level](deploy-to-subscription.md). It can only be used in templates that are deployed to a resource group.

A common use of the resourceGroup function is to create resources in the same location as the resource group. The following example uses the resource group location to assign the location for a web site.

```json
"resources": [
   {
      "apiVersion": "2016-08-01",
      "type": "Microsoft.Web/sites",
      "name": "[parameters('siteName')]",
      "location": "[resourceGroup().location]",
      ...
   }
]
```

### Example

The following [example template](https://github.com/Azure/azure-docs-json-samples/blob/master/azure-resource-manager/functions/resourcegroup.json) returns the properties of the resource group.

```json
{
    "$schema": "https://schema.management.azure.com/schemas/2015-01-01/deploymentTemplate.json#",
    "contentVersion": "1.0.0.0",
    "resources": [],
    "outputs": {
        "resourceGroupOutput": {
            "value": "[resourceGroup()]",
            "type" : "object"
        }
    }
}
```

The preceding example returns an object in the following format:

```json
{
  "id": "/subscriptions/{subscription-id}/resourceGroups/examplegroup",
  "name": "examplegroup",
  "location": "southcentralus",
  "properties": {
    "provisioningState": "Succeeded"
  }
}
```

## resourceId

`resourceId([subscriptionId], [resourceGroupName], resourceType, resourceName1, [resourceName2]...)`

Returns the unique identifier of a resource. You use this function when the resource name is ambiguous or not provisioned within the same template. 

### Parameters

| Parameter | Required | Type | Description |
|:--- |:--- |:--- |:--- |
| subscriptionId |No |string (In GUID format) |Default value is the current subscription. Specify this value when you need to retrieve a resource in another subscription. |
| resourceGroupName |No |string |Default value is current resource group. Specify this value when you need to retrieve a resource in another resource group. |
| resourceType |Yes |string |Type of resource including resource provider namespace. |
| resourceName1 |Yes |string |Name of resource. |
| resourceName2 |No |string |Next resource name segment if resource is nested. |

### Return value

The identifier is returned in the following format:

```json
/subscriptions/{subscriptionId}/resourceGroups/{resourceGroupName}/providers/{resourceProviderNamespace}/{resourceType}/{resourceName}
```

### Remarks

When used with a [subscription-level deployment](deploy-to-subscription.md), the `resourceId()` function can only retrieve the ID of resources deployed at that level. For example, you can get the ID of a policy definition or role definition, but not the ID of a storage account. For deployments to a resource group, the opposite is true. You can't get the resource ID of resources deployed at the subscription-level.

The parameter values you specify depend on whether the resource is in the same subscription and resource group as the current deployment. To get the resource ID for a storage account in the same subscription and resource group, use:

```json
"[resourceId('Microsoft.Storage/storageAccounts','examplestorage')]"
```

To get the resource ID for a storage account in the same subscription but a different resource group, use:

```json
"[resourceId('otherResourceGroup', 'Microsoft.Storage/storageAccounts','examplestorage')]"
```

To get the resource ID for a storage account in a different subscription and resource group, use:

```json
"[resourceId('xxxxxxxx-xxxx-xxxx-xxxx-xxxxxxxxxxxx', 'otherResourceGroup', 'Microsoft.Storage/storageAccounts','examplestorage')]"
```

To get the resource ID for a database in a different resource group, use:

```json
"[resourceId('otherResourceGroup', 'Microsoft.SQL/servers/databases', parameters('serverName'), parameters('databaseName'))]"
```

To get the resource ID of a subscription-level resource when deploying at the subscription scope, use:

```json
"[resourceId('Microsoft.Authorization/policyDefinitions', 'locationpolicy')]"
```

Often, you need to use this function when using a storage account or virtual network in an alternate resource group. The following example shows how a resource from an external resource group can easily be used:

```json
{
  "$schema": "https://schema.management.azure.com/schemas/2015-01-01/deploymentTemplate.json#",
  "contentVersion": "1.0.0.0",
  "parameters": {
      "virtualNetworkName": {
          "type": "string"
      },
      "virtualNetworkResourceGroup": {
          "type": "string"
      },
      "subnet1Name": {
          "type": "string"
      },
      "nicName": {
          "type": "string"
      }
  },
  "variables": {
      "subnet1Ref": "[resourceId(parameters('virtualNetworkResourceGroup'), 'Microsoft.Network/virtualNetworks/subnets', parameters('virtualNetworkName'), parameters('subnet1Name'))]"
  },
  "resources": [
  {
      "apiVersion": "2015-05-01-preview",
      "type": "Microsoft.Network/networkInterfaces",
      "name": "[parameters('nicName')]",
      "location": "[parameters('location')]",
      "properties": {
          "ipConfigurations": [{
              "name": "ipconfig1",
              "properties": {
                  "privateIPAllocationMethod": "Dynamic",
                  "subnet": {
                      "id": "[variables('subnet1Ref')]"
                  }
              }
          }]
       }
  }]
}
```

### Example

The following [example template](https://github.com/Azure/azure-docs-json-samples/blob/master/azure-resource-manager/functions/resourceid.json) returns the resource ID for a storage account in the resource group:

```json
{
    "$schema": "https://schema.management.azure.com/schemas/2015-01-01/deploymentTemplate.json#",
    "contentVersion": "1.0.0.0",
    "resources": [],
    "outputs": {
        "sameRGOutput": {
            "value": "[resourceId('Microsoft.Storage/storageAccounts','examplestorage')]",
            "type" : "string"
        },
        "differentRGOutput": {
            "value": "[resourceId('otherResourceGroup', 'Microsoft.Storage/storageAccounts','examplestorage')]",
            "type" : "string"
        },
        "differentSubOutput": {
            "value": "[resourceId('11111111-1111-1111-1111-111111111111', 'otherResourceGroup', 'Microsoft.Storage/storageAccounts','examplestorage')]",
            "type" : "string"
        },
        "nestedResourceOutput": {
            "value": "[resourceId('Microsoft.SQL/servers/databases', 'serverName', 'databaseName')]",
            "type" : "string"
        }
    }
}
```

The output from the preceding example with the default values is:

| Name | Type | Value |
| ---- | ---- | ----- |
| sameRGOutput | String | /subscriptions/{current-sub-id}/resourceGroups/examplegroup/providers/Microsoft.Storage/storageAccounts/examplestorage |
| differentRGOutput | String | /subscriptions/{current-sub-id}/resourceGroups/otherResourceGroup/providers/Microsoft.Storage/storageAccounts/examplestorage |
| differentSubOutput | String | /subscriptions/11111111-1111-1111-1111-111111111111/resourceGroups/otherResourceGroup/providers/Microsoft.Storage/storageAccounts/examplestorage |
| nestedResourceOutput | String | /subscriptions/{current-sub-id}/resourceGroups/examplegroup/providers/Microsoft.SQL/servers/serverName/databases/databaseName |

## subscription

`subscription()`

Returns details about the subscription for the current deployment. 

### Return value

The function returns the following format:

```json
{
    "id": "/subscriptions/{subscription-id}",
    "subscriptionId": "{subscription-id}",
    "tenantId": "{tenant-id}",
    "displayName": "{name-of-subscription}"
}
```

### Example

The following [example template](https://github.com/Azure/azure-docs-json-samples/blob/master/azure-resource-manager/functions/subscription.json) shows the subscription function called in the outputs section. 

```json
{
    "$schema": "https://schema.management.azure.com/schemas/2015-01-01/deploymentTemplate.json#",
    "contentVersion": "1.0.0.0",
    "resources": [],
    "outputs": {
        "subscriptionOutput": {
            "value": "[subscription()]",
            "type" : "object"
        }
    }
}
```

## Next steps

* For a description of the sections in an Azure Resource Manager template, see [Authoring Azure Resource Manager templates](resource-group-authoring-templates.md).
* To merge multiple templates, see [Using linked templates with Azure Resource Manager](resource-group-linked-templates.md).
* To iterate a specified number of times when creating a type of resource, see [Create multiple instances of resources in Azure Resource Manager](resource-group-create-multiple.md).
* To see how to deploy the template you've created, see [Deploy an application with Azure Resource Manager template](resource-group-template-deploy.md).
<|MERGE_RESOLUTION|>--- conflicted
+++ resolved
@@ -2,20 +2,9 @@
 title: Azure Resource Manager template functions - resources | Microsoft Docs
 description: Describes the functions to use in an Azure Resource Manager template to retrieve values about resources.
 author: tfitzmac
-<<<<<<< HEAD
-
-ms.assetid: 
-=======
->>>>>>> 6a383dfd
 ms.service: azure-resource-manager
 ms.topic: reference
-<<<<<<< HEAD
-ms.tgt_pltfrm: na
-ms.workload: na
-ms.date: 04/09/2019
-=======
 ms.date: 05/20/2019
->>>>>>> 6a383dfd
 ms.author: tomfitz
 
 ---
@@ -175,11 +164,7 @@
 
 Specify the resource by using either the resource name or the [resourceId function](#resourceid). When using a list function in the same template that deploys the referenced resource, use the resource name.
 
-<<<<<<< HEAD
-If you use a **list** function in a resource that is conditionally deployed, the function is evaluated even if the resource isn't deployed. You get an error if the **list** function refers to a resource that doesn't exist. Use the **if** function to make sure the function is only evaluated when the resource exists. See the [if function](resource-group-template-functions-logical.md#if) for a sample template that uses if and list with a conditionally deployed resource.
-=======
 If you use a **list** function in a resource that is conditionally deployed, the function is evaluated even if the resource isn't deployed. You get an error if the **list** function refers to a resource that doesn't exist. Use the **if** function to make sure the function is only evaluated when the resource is being deployed. See the [if function](resource-group-template-functions-logical.md#if) for a sample template that uses if and list with a conditionally deployed resource.
->>>>>>> 6a383dfd
 
 ### Example
 
@@ -351,11 +336,7 @@
 
 By using the reference function, you implicitly declare that one resource depends on another resource if the referenced resource is provisioned within same template and you refer to the resource by its name (not resource ID). You don't need to also use the dependsOn property. The function isn't evaluated until the referenced resource has completed deployment.
 
-<<<<<<< HEAD
-If you use the **reference** function in a resource that is conditionally deployed, the function is evaluated even if the resource isn't deployed.  You get an error if the **reference** function refers to a resource that doesn't exist. Use the **if** function to make sure the function is only evaluated when the resource exists. See the [if function](resource-group-template-functions-logical.md#if) for a sample template that uses if and reference with a conditionally deployed resource.
-=======
 If you use the **reference** function in a resource that is conditionally deployed, the function is evaluated even if the resource isn't deployed.  You get an error if the **reference** function refers to a resource that doesn't exist. Use the **if** function to make sure the function is only evaluated when the resource is being deployed. See the [if function](resource-group-template-functions-logical.md#if) for a sample template that uses if and reference with a conditionally deployed resource.
->>>>>>> 6a383dfd
 
 To see the property names and values for a resource type, create a template that returns the object in the outputs section. If you have an existing resource of that type, your template returns the object without deploying any new resources. 
 
