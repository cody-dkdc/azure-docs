---
title: Deploy resources with PowerShell and template | Microsoft Docs
description: Use Azure Resource Manager and Azure PowerShell to deploy resources to Azure. The resources are defined in a Resource Manager template.
<<<<<<< HEAD
services: azure-resource-manager
documentationcenter: na
=======
>>>>>>> 6a383dfd
author: tfitzmac
ms.service: azure-resource-manager
ms.topic: conceptual
<<<<<<< HEAD
ms.tgt_pltfrm: na
ms.workload: na
ms.date: 03/28/2019
=======
ms.date: 05/14/2019
>>>>>>> 6a383dfd
ms.author: tomfitz

---
# Deploy resources with Resource Manager templates and Azure PowerShell

Learn how to use Azure PowerShell with Resource Manager templates to deploy your resources to Azure. For more information about the concepts of deploying and managing your Azure solutions, see [Azure Resource Manager overview](resource-group-overview.md).

[!INCLUDE [updated-for-az](../../includes/updated-for-az.md)]

## Deployment scope

You can target your deployment to either an Azure subscription or a resource group within a subscription. In most cases, you'll target deployment to a resource group. Use subscription deployments to apply policies and role assignments across the subscription. You also use subscription deployments to create a resource group and deploy resources to it. Depending on the scope of the deployment, you use different commands.

To deploy to a **resource group**, use [New-AzResourceGroupDeployment](/powershell/module/az.resources/new-azresourcegroupdeployment):

```azurepowershell
New-AzResourceGroupDeployment -ResourceGroupName <resource-group-name> -TemplateFile <path-to-template>
```

To deploy to a **subscription**, use [New-AzDeployment](/powershell/module/az.resources/new-azdeployment):

```azurepowershell
New-AzDeployment -Location <location> -TemplateFile <path-to-template>
```

The examples in this article use resource group deployments. For more information about subscription deployments, see [Create resource groups and resources at the subscription level](deploy-to-subscription.md).

## Prerequisites

You need a template to deploy. If you don't already have one, download and save an [example template](https://raw.githubusercontent.com/Azure/azure-quickstart-templates/master/101-storage-account-create/azuredeploy.json) from the Azure Quickstart templates repo. The local file name used in this article is **c:\MyTemplates\azuredeploy.json**.

Unless you use the Azure Cloud shell to deploy templates, you need to install Azure PowerShell and connect to Azure:

- **Install Azure PowerShell cmdlets on your local computer.** For more information, see [Get started with Azure PowerShell](/powershell/azure/get-started-azureps).
- **Connect to Azure by using [Connect-AZAccount](/powershell/module/az.accounts/connect-azaccount)**. If you have multiple Azure subscriptions, you might also need to run [Set-AzContext](/powershell/module/Az.Accounts/Set-AzContext). For more information, see [Use multiple Azure subscriptions](/powershell/azure/manage-subscriptions-azureps).

## Deploy local template

The following example creates a resource group, and deploys a template from your local machine. The name of the resource group can only include alphanumeric characters, periods, underscores, hyphens, and parenthesis. It can be up to 90 characters. It can't end in a period.

```azurepowershell
$resourceGroupName = Read-Host -Prompt "Enter the Resource Group name"
$location = Read-Host -Prompt "Enter the location (i.e. centralus)"

New-AzResourceGroup -Name $resourceGroupName -Location $location
New-AzResourceGroupDeployment -ResourceGroupName $resourceGroupName `
  -TemplateFile c:\MyTemplates\azuredeploy.json
```

The deployment can take a few minutes to complete.

## Deploy remote template

Instead of storing Resource Manager templates on your local machine, you may prefer to store them in an external location. You can store templates in a source control repository (such as GitHub). Or, you can store them in an Azure storage account for shared access in your organization.

To deploy an external template, use the **TemplateUri** parameter. Use the URI in the example to deploy the sample template from GitHub.

```azurepowershell
$resourceGroupName = Read-Host -Prompt "Enter the Resource Group name"
$location = Read-Host -Prompt "Enter the location (i.e. centralus)"

New-AzResourceGroup -Name $resourceGroupName -Location $location
New-AzResourceGroupDeployment -ResourceGroupName $resourceGroupName `
  -TemplateUri https://raw.githubusercontent.com/Azure/azure-quickstart-templates/master/101-storage-account-create/azuredeploy.json
```

The preceding example requires a publicly accessible URI for the template, which works for most scenarios because your template shouldn't include sensitive data. If you need to specify sensitive data (like an admin password), pass that value as a secure parameter. However, if you don't want your template to be publicly accessible, you can protect it by storing it in a private storage container. For information about deploying a template that requires a shared access signature (SAS) token, see [Deploy private template with SAS token](resource-manager-powershell-sas-token.md). To go through a tutorial, see [Tutorial: Integrate Azure Key Vault in Resource Manager Template deployment](./resource-manager-tutorial-use-key-vault.md).

## Deploy from Azure Cloud shell

You can use the [Azure Cloud Shell](https://shell.azure.com) to deploy your template. To deploy an external template, provide the URI of the template. To deploy a local template, you must first load your template into the storage account for your Cloud Shell. To upload files to the shell, select the **Upload/Download files** menu icon from the shell window.

To open the Cloud shell, browse to [https://shell.azure.com](https://shell.azure.com), or select **Try-It** from the following code section:

```azurepowershell-interactive
$resourceGroupName = Read-Host -Prompt "Enter the Resource Group name"
$location = Read-Host -Prompt "Enter the location (i.e. centralus)"

New-AzResourceGroup -Name $resourceGroupName -Location $location
New-AzResourceGroupDeployment -ResourceGroupName $resourceGroupName `
  -TemplateUri https://raw.githubusercontent.com/Azure/azure-quickstart-templates/master/101-storage-account-create/azuredeploy.json
```

To paste the code into the shell, right-click inside the shell and then select **Paste**.

## Redeploy when deployment fails
<<<<<<< HEAD

This feature is also known as *Rollback on error*. When a deployment fails, you can automatically redeploy an earlier, successful deployment from your deployment history. To specify redeployment, use either the `-RollbackToLastDeployment` or `-RollBackDeploymentName` parameter in the deployment command. This functionality is useful if you have got a known good state for your infrastructure deployment and want this to be reverted to. There are a number of caveats and restrictions:

- The redeployment is run exactly as it was run previously with the same parameters. You can not change the parameters.
- The previous deployment is run using the [complete mode](./deployment-modes.md#complete-mode). Any resources not included in the previous deployment are deleted, and any resource configurations are set to their previous state. Make sure you fully understand the [deployment modes](./deployment-modes.md).
- The redeployment only affects the resources, any data changes are not affected.
- This feature is only supported on Resource Group deployments, not subscription level deployments. For more information about subscription level deployment, see [Create resource groups and resources at the subscription level](./deploy-to-subscription.md).

To use this option, your deployments must have unique names so they can be identified in the history. If you don't have unique names, the current failed deployment might overwrite the previously successful deployment in the history. You can only use this option with root level deployments. Deployments from a nested template aren't available for redeployment.

To redeploy the last successful deployment, add the `-RollbackToLastDeployment` parameter as a flag.

```azurepowershell-interactive
New-AzResourceGroupDeployment -Name ExampleDeployment02 `
  -ResourceGroupName $resourceGroupName `
  -TemplateFile c:\MyTemplates\azuredeploy.json `
  -RollbackToLastDeployment
```

To redeploy a specific deployment, use the `-RollBackDeploymentName` parameter and provide the name of the deployment.

```azurepowershell-interactive
New-AzResourceGroupDeployment -Name ExampleDeployment02 `
  -ResourceGroupName $resourceGroupName `
  -TemplateFile c:\MyTemplates\azuredeploy.json `
  -RollBackDeploymentName ExampleDeployment01
```

=======

This feature is also known as *Rollback on error*. When a deployment fails, you can automatically redeploy an earlier, successful deployment from your deployment history. To specify redeployment, use either the `-RollbackToLastDeployment` or `-RollBackDeploymentName` parameter in the deployment command. This functionality is useful if you've got a known good state for your infrastructure deployment and want to revert to this state. There are a number of caveats and restrictions:

- The redeployment is run exactly as it was run previously with the same parameters. You cannot change the parameters.
- The previous deployment is run using the [complete mode](./deployment-modes.md#complete-mode). Any resources not included in the previous deployment are deleted, and any resource configurations are set to their previous state. Make sure you fully understand the [deployment modes](./deployment-modes.md).
- The redeployment only affects the resources, any data changes aren't affected.
- This feature is only supported on Resource Group deployments, not subscription level deployments. For more information about subscription level deployment, see [Create resource groups and resources at the subscription level](./deploy-to-subscription.md).

To use this option, your deployments must have unique names so they can be identified in the history. If you don't have unique names, the current failed deployment might overwrite the previously successful deployment in the history. You can only use this option with root level deployments. Deployments from a nested template aren't available for redeployment.

To redeploy the last successful deployment, add the `-RollbackToLastDeployment` parameter as a flag.

```azurepowershell-interactive
New-AzResourceGroupDeployment -Name ExampleDeployment02 `
  -ResourceGroupName $resourceGroupName `
  -TemplateFile c:\MyTemplates\azuredeploy.json `
  -RollbackToLastDeployment
```

To redeploy a specific deployment, use the `-RollBackDeploymentName` parameter and provide the name of the deployment.

```azurepowershell-interactive
New-AzResourceGroupDeployment -Name ExampleDeployment02 `
  -ResourceGroupName $resourceGroupName `
  -TemplateFile c:\MyTemplates\azuredeploy.json `
  -RollBackDeploymentName ExampleDeployment01
```

>>>>>>> 6a383dfd
The specified deployment must have succeeded.

## Pass parameter values

To pass parameter values, you can use either inline parameters or a parameter file. The preceding examples in this article show inline parameters.

### Inline parameters

To pass inline parameters, provide the names of the parameter with the `New-AzResourceGroupDeployment` command. For example, to pass a string and array to a template, use:

```powershell
$arrayParam = "value1", "value2"
New-AzResourceGroupDeployment -ResourceGroupName testgroup `
  -TemplateFile c:\MyTemplates\demotemplate.json `
  -exampleString "inline string" `
  -exampleArray $arrayParam
```

You can also get the contents of file and provide that content as an inline parameter.

```powershell
$arrayParam = "value1", "value2"
New-AzResourceGroupDeployment -ResourceGroupName testgroup `
  -TemplateFile c:\MyTemplates\demotemplate.json `
  -exampleString $(Get-Content -Path c:\MyTemplates\stringcontent.txt -Raw) `
  -exampleArray $arrayParam
```

Getting a parameter value from a file is helpful when you need to provide configuration values. For example, you can provide [cloud-init values for a Linux virtual machine](../virtual-machines/linux/using-cloud-init.md).

If you need to pass in an array of objects, create hash tables in PowerShell and add them to an array. Pass that array as a parameter during deployment.

```powershell
$hash1 = @{ Name = "firstSubnet"; AddressPrefix = "10.0.0.0/24"}
$hash2 = @{ Name = "secondSubnet"; AddressPrefix = "10.0.1.0/24"}
$subnetArray = $hash1, $hash2
New-AzResourceGroupDeployment -ResourceGroupName testgroup `
  -TemplateFile c:\MyTemplates\demotemplate.json `
  -exampleArray $subnetArray
```


### Parameter files

Rather than passing parameters as inline values in your script, you may find it easier to use a JSON file that contains the parameter values. The parameter file can be a local file or an external file with an accessible URI.

The parameter file must be in the following format:

```json
{
  "$schema": "https://schema.management.azure.com/schemas/2015-01-01/deploymentParameters.json#",
  "contentVersion": "1.0.0.0",
  "parameters": {
     "storageAccountType": {
         "value": "Standard_GRS"
     }
  }
}
```

Notice that the parameters section includes a parameter name that matches the parameter defined in your template (storageAccountType). The parameter file contains a value for the parameter. This value is automatically passed to the template during deployment. You can create more than one parameter file, and then pass in the appropriate parameter file for the scenario.

Copy the preceding example and save it as a file named `storage.parameters.json`.

To pass a local parameter file, use the **TemplateParameterFile** parameter:

```powershell
New-AzResourceGroupDeployment -Name ExampleDeployment -ResourceGroupName ExampleResourceGroup `
  -TemplateFile c:\MyTemplates\azuredeploy.json `
  -TemplateParameterFile c:\MyTemplates\storage.parameters.json
```

To pass an external parameter file, use the **TemplateParameterUri** parameter:

```powershell
New-AzResourceGroupDeployment -Name ExampleDeployment -ResourceGroupName ExampleResourceGroup `
  -TemplateUri https://raw.githubusercontent.com/Azure/azure-quickstart-templates/master/101-storage-account-create/azuredeploy.json `
  -TemplateParameterUri https://raw.githubusercontent.com/Azure/azure-quickstart-templates/master/101-storage-account-create/azuredeploy.parameters.json
```

### Parameter precedence

You can use inline parameters and a local parameter file in the same deployment operation. For example, you can specify some values in the local parameter file and add other values inline during deployment. If you provide values for a parameter in both the local parameter file and inline, the inline value takes precedence.

However, when you use an external parameter file, you can't pass other values either inline or from a local file. When you specify a parameter file in the **TemplateParameterUri** parameter, all inline parameters are ignored. Provide all parameter values in the external file. If your template includes a sensitive value that you can't include in the parameter file, either add that value to a key vault, or dynamically provide all parameter values inline.

### Parameter name conflicts

If your template includes a parameter with the same name as one of the parameters in the PowerShell command, PowerShell presents the parameter from your template with the postfix **FromTemplate**. For example, a parameter named **ResourceGroupName** in your template conflicts with the **ResourceGroupName** parameter in the [New-AzResourceGroupDeployment](/powershell/module/az.resources/new-azresourcegroupdeployment) cmdlet. You're prompted to provide a value for **ResourceGroupNameFromTemplate**. In general, you should avoid this confusion by not naming parameters with the same name as parameters used for deployment operations.

## Test template deployments

To test your template and parameter values without actually deploying any resources, use [Test-​Azure​Rm​Resource​Group​Deployment](/powershell/module/az.resources/test-azresourcegroupdeployment). 

```powershell
Test-AzResourceGroupDeployment -ResourceGroupName ExampleResourceGroup `
  -TemplateFile c:\MyTemplates\azuredeploy.json -storageAccountType Standard_GRS
```

If no errors are detected, the command finishes without a response. If an error is detected, the command returns an error message. For example, passing an incorrect value for the storage account SKU, returns the following error:

```powershell
Test-AzResourceGroupDeployment -ResourceGroupName testgroup `
  -TemplateFile c:\MyTemplates\azuredeploy.json -storageAccountType badSku

Code    : InvalidTemplate
Message : Deployment template validation failed: 'The provided value 'badSku' for the template parameter 'storageAccountType'
          at line '15' and column '24' is not valid. The parameter value is not part of the allowed value(s):
          'Standard_LRS,Standard_ZRS,Standard_GRS,Standard_RAGRS,Premium_LRS'.'.
Details :
```

If your template has a syntax error, the command returns an error indicating it couldn't parse the template. The message indicates the line number and position of the parsing error.

```powershell
Test-AzResourceGroupDeployment : After parsing a value an unexpected character was encountered: 
  ". Path 'variables', line 31, position 3.
```

## Next steps

- To safely roll out your service to more than one region, see [Azure Deployment Manager](deployment-manager-overview.md).
- To specify how to handle resources that exist in the resource group but aren't defined in the template, see [Azure Resource Manager deployment modes](deployment-modes.md).
- To understand how to define parameters in your template, see [Understand the structure and syntax of Azure Resource Manager templates](resource-group-authoring-templates.md).
- For information about deploying a template that requires a SAS token, see [Deploy private template with SAS token](resource-manager-powershell-sas-token.md).<|MERGE_RESOLUTION|>--- conflicted
+++ resolved
@@ -1,21 +1,10 @@
 ---
 title: Deploy resources with PowerShell and template | Microsoft Docs
 description: Use Azure Resource Manager and Azure PowerShell to deploy resources to Azure. The resources are defined in a Resource Manager template.
-<<<<<<< HEAD
-services: azure-resource-manager
-documentationcenter: na
-=======
->>>>>>> 6a383dfd
 author: tfitzmac
 ms.service: azure-resource-manager
 ms.topic: conceptual
-<<<<<<< HEAD
-ms.tgt_pltfrm: na
-ms.workload: na
-ms.date: 03/28/2019
-=======
 ms.date: 05/14/2019
->>>>>>> 6a383dfd
 ms.author: tomfitz
 
 ---
@@ -102,13 +91,12 @@
 To paste the code into the shell, right-click inside the shell and then select **Paste**.
 
 ## Redeploy when deployment fails
-<<<<<<< HEAD
-
-This feature is also known as *Rollback on error*. When a deployment fails, you can automatically redeploy an earlier, successful deployment from your deployment history. To specify redeployment, use either the `-RollbackToLastDeployment` or `-RollBackDeploymentName` parameter in the deployment command. This functionality is useful if you have got a known good state for your infrastructure deployment and want this to be reverted to. There are a number of caveats and restrictions:
-
-- The redeployment is run exactly as it was run previously with the same parameters. You can not change the parameters.
+
+This feature is also known as *Rollback on error*. When a deployment fails, you can automatically redeploy an earlier, successful deployment from your deployment history. To specify redeployment, use either the `-RollbackToLastDeployment` or `-RollBackDeploymentName` parameter in the deployment command. This functionality is useful if you've got a known good state for your infrastructure deployment and want to revert to this state. There are a number of caveats and restrictions:
+
+- The redeployment is run exactly as it was run previously with the same parameters. You cannot change the parameters.
 - The previous deployment is run using the [complete mode](./deployment-modes.md#complete-mode). Any resources not included in the previous deployment are deleted, and any resource configurations are set to their previous state. Make sure you fully understand the [deployment modes](./deployment-modes.md).
-- The redeployment only affects the resources, any data changes are not affected.
+- The redeployment only affects the resources, any data changes aren't affected.
 - This feature is only supported on Resource Group deployments, not subscription level deployments. For more information about subscription level deployment, see [Create resource groups and resources at the subscription level](./deploy-to-subscription.md).
 
 To use this option, your deployments must have unique names so they can be identified in the history. If you don't have unique names, the current failed deployment might overwrite the previously successful deployment in the history. You can only use this option with root level deployments. Deployments from a nested template aren't available for redeployment.
@@ -131,36 +119,6 @@
   -RollBackDeploymentName ExampleDeployment01
 ```
 
-=======
-
-This feature is also known as *Rollback on error*. When a deployment fails, you can automatically redeploy an earlier, successful deployment from your deployment history. To specify redeployment, use either the `-RollbackToLastDeployment` or `-RollBackDeploymentName` parameter in the deployment command. This functionality is useful if you've got a known good state for your infrastructure deployment and want to revert to this state. There are a number of caveats and restrictions:
-
-- The redeployment is run exactly as it was run previously with the same parameters. You cannot change the parameters.
-- The previous deployment is run using the [complete mode](./deployment-modes.md#complete-mode). Any resources not included in the previous deployment are deleted, and any resource configurations are set to their previous state. Make sure you fully understand the [deployment modes](./deployment-modes.md).
-- The redeployment only affects the resources, any data changes aren't affected.
-- This feature is only supported on Resource Group deployments, not subscription level deployments. For more information about subscription level deployment, see [Create resource groups and resources at the subscription level](./deploy-to-subscription.md).
-
-To use this option, your deployments must have unique names so they can be identified in the history. If you don't have unique names, the current failed deployment might overwrite the previously successful deployment in the history. You can only use this option with root level deployments. Deployments from a nested template aren't available for redeployment.
-
-To redeploy the last successful deployment, add the `-RollbackToLastDeployment` parameter as a flag.
-
-```azurepowershell-interactive
-New-AzResourceGroupDeployment -Name ExampleDeployment02 `
-  -ResourceGroupName $resourceGroupName `
-  -TemplateFile c:\MyTemplates\azuredeploy.json `
-  -RollbackToLastDeployment
-```
-
-To redeploy a specific deployment, use the `-RollBackDeploymentName` parameter and provide the name of the deployment.
-
-```azurepowershell-interactive
-New-AzResourceGroupDeployment -Name ExampleDeployment02 `
-  -ResourceGroupName $resourceGroupName `
-  -TemplateFile c:\MyTemplates\azuredeploy.json `
-  -RollBackDeploymentName ExampleDeployment01
-```
-
->>>>>>> 6a383dfd
 The specified deployment must have succeeded.
 
 ## Pass parameter values
