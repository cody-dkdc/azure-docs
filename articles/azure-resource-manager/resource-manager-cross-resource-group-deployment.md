---
title: Deploy Azure resources to multiple subscription and resource groups | Microsoft Docs
description: Shows how to target more than one Azure subscription and resource group during deployment.
services: azure-resource-manager
documentationcenter: na
author: tfitzmac
manager: timlt
editor: ''

ms.service: azure-resource-manager
ms.devlang: na
ms.topic: article
ms.tgt_pltfrm: na
ms.workload: na
ms.date: 12/01/2017
ms.author: tomfitz

---

# Deploy Azure resources to more than one subscription or resource group

Typically, you deploy all the resources in your template to a single resource group. However, there are scenarios where you want to deploy a set of resources together but place them in different resource groups or subscriptions. For example, you may want to deploy the backup virtual machine for Azure Site Recovery to a separate resource group and location. Resource Manager enables you to use nested templates to target different subscriptions and resource groups than the subscription and resource group used for the parent template.

The resource group is the lifecycle container for the application and its collection of resources. You create the resource group outside of the template, and specify the resource group to target during deployment. For an introduction to resource groups, see [Azure Resource Manager overview](resource-group-overview.md).

<<<<<<< HEAD
## Specify subscription and resource group
=======
## Specify a subscription and resource group
>>>>>>> 9b120416

To target a different resource, you must use a nested or linked template during deployment. The `Microsoft.Resources/deployments` resource type provides parameters for `subscriptionId` and `resourceGroup`. These properties enable you to specify a different subscription and resource group for the nested deployment. All the resource groups must exist before running the deployment. If you do not specify either the subscription ID or resource group, the subscription and resource group from the parent template is used.

The following example deploys two storage accounts - one in the resource group specified during deployment, and one in a resource group specified in the `secondResourceGroup` parameter:

```json
{
    "$schema": "https://schema.management.azure.com/schemas/2015-01-01/deploymentTemplate.json#",
    "contentVersion": "1.0.0.0",
    "parameters": {
        "storagePrefix": {
            "type": "string",
            "maxLength": 11
        },
        "secondResourceGroup": {
            "type": "string"
        },
        "secondSubscriptionID": {
            "type": "string",
            "defaultValue": ""
        },
        "secondStorageLocation": {
            "type": "string",
            "defaultValue": "[resourceGroup().location]"
        }
    },
    "variables": {
        "firstStorageName": "[concat(parameters('storagePrefix'), uniqueString(resourceGroup().id))]",
        "secondStorageName": "[concat(parameters('storagePrefix'), uniqueString(parameters('secondSubscriptionID'), parameters('secondResourceGroup')))]"
    },
    "resources": [
        {
            "apiVersion": "2017-05-10",
            "name": "nestedTemplate",
            "type": "Microsoft.Resources/deployments",
            "resourceGroup": "[parameters('secondResourceGroup')]",
            "subscriptionId": "[parameters('secondSubscriptionID')]",
            "properties": {
                "mode": "Incremental",
                "template": {
                    "$schema": "https://schema.management.azure.com/schemas/2015-01-01/deploymentTemplate.json#",
                    "contentVersion": "1.0.0.0",
                    "parameters": {},
                    "variables": {},
                    "resources": [
                        {
                            "type": "Microsoft.Storage/storageAccounts",
                            "name": "[variables('secondStorageName')]",
                            "apiVersion": "2017-06-01",
                            "location": "[parameters('secondStorageLocation')]",
                            "sku":{
                                "name": "Standard_LRS"
                            },
                            "kind": "Storage",
                            "properties": {
                            }
                        }
                    ]
                },
                "parameters": {}
            }
        },
        {
            "type": "Microsoft.Storage/storageAccounts",
            "name": "[variables('firstStorageName')]",
            "apiVersion": "2017-06-01",
            "location": "[resourceGroup().location]",
            "sku":{
                "name": "Standard_LRS"
            },
            "kind": "Storage",
            "properties": {
            }
        }
    ]
}
```

If you set `resourceGroup` to the name of a resource group that does not exist, the deployment fails.

## Deploy the template

To deploy the example template, use a release of Azure PowerShell or Azure CLI from May 2017 or later. For these examples, use the [cross subscription template](https://github.com/Azure/azure-docs-json-samples/blob/master/azure-resource-manager/crosssubscription.json) in GitHub.

<<<<<<< HEAD
### Two resource groups in same subscription
=======
### Two resource groups in the same subscription
>>>>>>> 9b120416

For PowerShell, to deploy two storage accounts to two resource groups in the same subscription, use:

```powershell
$firstRG = "primarygroup"
$secondRG = "secondarygroup"

New-AzureRmResourceGroup -Name $firstRG -Location southcentralus
New-AzureRmResourceGroup -Name $secondRG -Location eastus

New-AzureRmResourceGroupDeployment `
  -ResourceGroupName $firstRG `
  -TemplateUri https://raw.githubusercontent.com/Azure/azure-docs-json-samples/master/azure-resource-manager/crosssubscription.json `
  -storagePrefix storage `
  -secondResourceGroup $secondRG `
  -secondStorageLocation eastus
```

For Azure CLI, to deploy two storage accounts to two resource groups in the same subscription, use:

```azurecli-interactive
firstRG="primarygroup"
secondRG="secondarygroup"

az group create --name $firstRG --location southcentralus
az group create --name $secondRG --location eastus
az group deployment create \
  --name ExampleDeployment \
  --resource-group $firstRG \
  --template-uri https://raw.githubusercontent.com/Azure/azure-docs-json-samples/master/azure-resource-manager/crosssubscription.json \
  --parameters storagePrefix=tfstorage secondResourceGroup=$secondRG secondStorageLocation=eastus
```

After deployment completes, you see two resource groups. Each resource group contains a storage account.

### Two resource groups in different subscriptions

For PowerShell, to deploy two storage accounts to two subscriptions, use:

```powershell
$firstRG = "primarygroup"
$secondRG = "secondarygroup"

$firstSub = "<first-subscription-id>"
$secondSub = "<second-subscription-id>"

Select-AzureRmSubscription -Subscription $secondSub
New-AzureRmResourceGroup -Name $secondRG -Location eastus

Select-AzureRmSubscription -Subscription $firstSub
New-AzureRmResourceGroup -Name $firstRG -Location southcentralus

New-AzureRmResourceGroupDeployment `
  -ResourceGroupName $firstRG `
  -TemplateUri https://raw.githubusercontent.com/Azure/azure-docs-json-samples/master/azure-resource-manager/crosssubscription.json `
  -storagePrefix storage `
  -secondResourceGroup $secondRG `
  -secondStorageLocation eastus `
  -secondSubscriptionID $secondSub
```

For Azure CLI, to deploy two storage accounts to two subscriptions, use:

```azurecli-interactive
firstRG="primarygroup"
secondRG="secondarygroup"

firstSub="<first-subscription-id>"
secondSub="<second-subscription-id>"
<<<<<<< HEAD

az account set --subscription $secondSub
az group create --name $secondRG --location eastus

az account set --subscription $firstSub
az group create --name $firstRG --location southcentralus

az group deployment create \
  --name ExampleDeployment \
  --resource-group $firstRG \
  --template-uri https://raw.githubusercontent.com/Azure/azure-docs-json-samples/master/azure-resource-manager/crosssubscription.json \
  --parameters storagePrefix=storage secondResourceGroup=$secondRG secondStorageLocation=eastus secondSubscriptionID=$secondSub
```

## Use resourceGroup() function
=======
>>>>>>> 9b120416

az account set --subscription $secondSub
az group create --name $secondRG --location eastus

az account set --subscription $firstSub
az group create --name $firstRG --location southcentralus

az group deployment create \
  --name ExampleDeployment \
  --resource-group $firstRG \
  --template-uri https://raw.githubusercontent.com/Azure/azure-docs-json-samples/master/azure-resource-manager/crosssubscription.json \
  --parameters storagePrefix=storage secondResourceGroup=$secondRG secondStorageLocation=eastus secondSubscriptionID=$secondSub
```

## Use the resourceGroup() function

For cross resource group deployments, the [resourceGroup() function](resource-group-template-functions-resource.md#resourcegroup) resolves differently based on how you specify the nested template. 

If you embed one template within another template, resourceGroup() in the nested template resolves to the parent resource group. An embedded template uses the following format:

```json
"apiVersion": "2017-05-10",
"name": "embeddedTemplate",
"type": "Microsoft.Resources/deployments",
"resourceGroup": "crossResourceGroupDeployment",
"properties": {
    "mode": "Incremental",
    "template": {
        ...
        resourceGroup() refers to parent resource group
    }
}
```

If you link to a separate template, resourceGroup() in the linked template resolves to the nested resource group. A linked template uses the following format:

```json
"apiVersion": "2017-05-10",
"name": "linkedTemplate",
"type": "Microsoft.Resources/deployments",
"resourceGroup": "crossResourceGroupDeployment",
"properties": {
    "mode": "Incremental",
    "templateLink": {
        ...
        resourceGroup() in linked template refers to linked resource group
    }
}
```

To test the different ways `resourceGroup()` resolves, deploy an [example template](https://github.com/Azure/azure-docs-json-samples/blob/master/azure-resource-manager/crossresourcegroupproperties.json) that returns the resource group object for the parent template, inline template, and linked template. The parent and inline template both resolve to the same resource group. The linked template resolves to the linked resource group.

For PowerShell, use:

```powershell
New-AzureRmResourceGroup -Name parentGroup -Location southcentralus
New-AzureRmResourceGroup -Name inlineGroup -Location southcentralus
New-AzureRmResourceGroup -Name linkedGroup -Location southcentralus

New-AzureRmResourceGroupDeployment `
  -ResourceGroupName parentGroup `
  -TemplateUri https://raw.githubusercontent.com/Azure/azure-docs-json-samples/master/azure-resource-manager/crossresourcegroupproperties.json
```

For Azure CLI, use:

```azurecli-interactive
az group create --name parentGroup --location southcentralus
az group create --name inlineGroup --location southcentralus
az group create --name linkedGroup --location southcentralus

az group deployment create \
  --name ExampleDeployment \
  --resource-group parentGroup \
  --template-uri https://raw.githubusercontent.com/Azure/azure-docs-json-samples/master/azure-resource-manager/crossresourcegroupproperties.json 
```

## Next steps

* To understand how to define parameters in your template, see [Understand the structure and syntax of Azure Resource Manager templates](resource-group-authoring-templates.md).
* For tips on resolving common deployment errors, see [Troubleshoot common Azure deployment errors with Azure Resource Manager](resource-manager-common-deployment-errors.md).
* For information about deploying a template that requires a SAS token, see [Deploy private template with SAS token](resource-manager-powershell-sas-token.md).<|MERGE_RESOLUTION|>--- conflicted
+++ resolved
@@ -23,11 +23,7 @@
 
 The resource group is the lifecycle container for the application and its collection of resources. You create the resource group outside of the template, and specify the resource group to target during deployment. For an introduction to resource groups, see [Azure Resource Manager overview](resource-group-overview.md).
 
-<<<<<<< HEAD
-## Specify subscription and resource group
-=======
 ## Specify a subscription and resource group
->>>>>>> 9b120416
 
 To target a different resource, you must use a nested or linked template during deployment. The `Microsoft.Resources/deployments` resource type provides parameters for `subscriptionId` and `resourceGroup`. These properties enable you to specify a different subscription and resource group for the nested deployment. All the resource groups must exist before running the deployment. If you do not specify either the subscription ID or resource group, the subscription and resource group from the parent template is used.
 
@@ -112,11 +108,7 @@
 
 To deploy the example template, use a release of Azure PowerShell or Azure CLI from May 2017 or later. For these examples, use the [cross subscription template](https://github.com/Azure/azure-docs-json-samples/blob/master/azure-resource-manager/crosssubscription.json) in GitHub.
 
-<<<<<<< HEAD
-### Two resource groups in same subscription
-=======
 ### Two resource groups in the same subscription
->>>>>>> 9b120416
 
 For PowerShell, to deploy two storage accounts to two resource groups in the same subscription, use:
 
@@ -186,24 +178,6 @@
 
 firstSub="<first-subscription-id>"
 secondSub="<second-subscription-id>"
-<<<<<<< HEAD
-
-az account set --subscription $secondSub
-az group create --name $secondRG --location eastus
-
-az account set --subscription $firstSub
-az group create --name $firstRG --location southcentralus
-
-az group deployment create \
-  --name ExampleDeployment \
-  --resource-group $firstRG \
-  --template-uri https://raw.githubusercontent.com/Azure/azure-docs-json-samples/master/azure-resource-manager/crosssubscription.json \
-  --parameters storagePrefix=storage secondResourceGroup=$secondRG secondStorageLocation=eastus secondSubscriptionID=$secondSub
-```
-
-## Use resourceGroup() function
-=======
->>>>>>> 9b120416
 
 az account set --subscription $secondSub
 az group create --name $secondRG --location eastus
