---
title: Deploy Azure resources to multiple subscription and resource groups | Microsoft Docs
description: Shows how to target more than one Azure subscription and resource group during deployment.
services: azure-resource-manager
documentationcenter: na
author: tfitzmac
manager: timlt
editor: ''

ms.service: azure-resource-manager
ms.devlang: na
ms.topic: article
ms.tgt_pltfrm: na
ms.workload: na
<<<<<<< HEAD
ms.date: 03/09/2018
=======
ms.date: 03/13/2018
>>>>>>> 3e25f00b
ms.author: tomfitz

---

# Deploy Azure resources to more than one subscription or resource group

Typically, you deploy all the resources in your template to a single [resource group](resource-group-overview.md). However, there are scenarios where you want to deploy a set of resources together but place them in different resource groups or subscriptions. For example, you may want to deploy the backup virtual machine for Azure Site Recovery to a separate resource group and location. Resource Manager enables you to use nested templates to target different subscriptions and resource groups than the subscription and resource group used for the parent template.

> [!NOTE]
> You can deploy to only five resource groups in a single deployment. Typically, this limitation means you can deploy to one resource group specified for the parent template, and up to four resource groups in nested or linked deployments. However, if your parent template contains only nested or linked templates and does not itself deploy any resources, then you can include up to five resource groups in nested or linked deployments.

## Specify a subscription and resource group

To target a different resource, use a nested or linked template. The `Microsoft.Resources/deployments` resource type provides parameters for `subscriptionId` and `resourceGroup`. These properties enable you to specify a different subscription and resource group for the nested deployment. All the resource groups must exist before running the deployment. If you do not specify either the subscription ID or resource group, the subscription and resource group from the parent template is used.

To specify a different resource group and subscription, use:

```json
"resources": [
    {
        "apiVersion": "2017-05-10",
        "name": "nestedTemplate",
        "type": "Microsoft.Resources/deployments",
        "resourceGroup": "[parameters('secondResourceGroup')]",
        "subscriptionId": "[parameters('secondSubscriptionID')]",
        ...
    }
]
```

If your resource groups are in the same subscription, you can remove the **subscriptionId** value.

The following example deploys two storage accounts - one in the resource group specified during deployment, and one in a resource group specified in the `secondResourceGroup` parameter:

```json
{
    "$schema": "https://schema.management.azure.com/schemas/2015-01-01/deploymentTemplate.json#",
    "contentVersion": "1.0.0.0",
    "parameters": {
        "storagePrefix": {
            "type": "string",
            "maxLength": 11
        },
        "secondResourceGroup": {
            "type": "string"
        },
        "secondSubscriptionID": {
            "type": "string",
            "defaultValue": ""
        },
        "secondStorageLocation": {
            "type": "string",
            "defaultValue": "[resourceGroup().location]"
        }
    },
    "variables": {
        "firstStorageName": "[concat(parameters('storagePrefix'), uniqueString(resourceGroup().id))]",
        "secondStorageName": "[concat(parameters('storagePrefix'), uniqueString(parameters('secondSubscriptionID'), parameters('secondResourceGroup')))]"
    },
    "resources": [
        {
            "apiVersion": "2017-05-10",
            "name": "nestedTemplate",
            "type": "Microsoft.Resources/deployments",
            "resourceGroup": "[parameters('secondResourceGroup')]",
            "subscriptionId": "[parameters('secondSubscriptionID')]",
            "properties": {
                "mode": "Incremental",
                "template": {
                    "$schema": "https://schema.management.azure.com/schemas/2015-01-01/deploymentTemplate.json#",
                    "contentVersion": "1.0.0.0",
                    "parameters": {},
                    "variables": {},
                    "resources": [
                        {
                            "type": "Microsoft.Storage/storageAccounts",
                            "name": "[variables('secondStorageName')]",
                            "apiVersion": "2017-06-01",
                            "location": "[parameters('secondStorageLocation')]",
                            "sku":{
                                "name": "Standard_LRS"
                            },
                            "kind": "Storage",
                            "properties": {
                            }
                        }
                    ]
                },
                "parameters": {}
            }
        },
        {
            "type": "Microsoft.Storage/storageAccounts",
            "name": "[variables('firstStorageName')]",
            "apiVersion": "2017-06-01",
            "location": "[resourceGroup().location]",
            "sku":{
                "name": "Standard_LRS"
            },
            "kind": "Storage",
            "properties": {
            }
        }
    ]
}
```

If you set `resourceGroup` to the name of a resource group that does not exist, the deployment fails.

To deploy the example template, use Azure PowerShell 4.0.0 or later, or Azure CLI 2.0.0 or later.

## Use the resourceGroup() function

For cross resource group deployments, the [resourceGroup() function](resource-group-template-functions-resource.md#resourcegroup) resolves differently based on how you specify the nested template. 

If you embed one template within another template, resourceGroup() in the nested template resolves to the parent resource group. An embedded template uses the following format:

```json
"apiVersion": "2017-05-10",
"name": "embeddedTemplate",
"type": "Microsoft.Resources/deployments",
"resourceGroup": "crossResourceGroupDeployment",
"properties": {
    "mode": "Incremental",
    "template": {
        ...
        resourceGroup() refers to parent resource group
    }
}
```

If you link to a separate template, resourceGroup() in the linked template resolves to the nested resource group. A linked template uses the following format:

```json
"apiVersion": "2017-05-10",
"name": "linkedTemplate",
"type": "Microsoft.Resources/deployments",
"resourceGroup": "crossResourceGroupDeployment",
"properties": {
    "mode": "Incremental",
    "templateLink": {
        ...
        resourceGroup() in linked template refers to linked resource group
    }
}
```

## Example templates

The following templates demonstrate multiple resource group deployments. Scripts to deploy the templates are shown after the table.

|Template  |Description  |
|---------|---------|
|[Cross subscription template](https://github.com/Azure/azure-docs-json-samples/blob/master/azure-resource-manager/crosssubscription.json) |Deploys one storage account to one resource group and one storage account to a second resource group. Include a value for the subscription ID when the second resource group is in a different subscription. |
|[Cross resource group properties template](https://github.com/Azure/azure-docs-json-samples/blob/master/azure-resource-manager/crossresourcegroupproperties.json) |Demonstrates how the `resourceGroup()` function resolves. It does not deploy any resources. |

### PowerShell

For PowerShell, to deploy two storage accounts to two resource groups in the **same subscription**, use:

```azurepowershell-interactive
$firstRG = "primarygroup"
$secondRG = "secondarygroup"

New-AzureRmResourceGroup -Name $firstRG -Location southcentralus
New-AzureRmResourceGroup -Name $secondRG -Location eastus

New-AzureRmResourceGroupDeployment `
  -ResourceGroupName $firstRG `
  -TemplateUri https://raw.githubusercontent.com/Azure/azure-docs-json-samples/master/azure-resource-manager/crosssubscription.json `
  -storagePrefix storage `
  -secondResourceGroup $secondRG `
  -secondStorageLocation eastus
```

For PowerShell, to deploy two storage accounts to **two subscriptions**, use:

```azurepowershell-interactive
$firstRG = "primarygroup"
$secondRG = "secondarygroup"

$firstSub = "<first-subscription-id>"
$secondSub = "<second-subscription-id>"

Select-AzureRmSubscription -Subscription $secondSub
New-AzureRmResourceGroup -Name $secondRG -Location eastus

Select-AzureRmSubscription -Subscription $firstSub
New-AzureRmResourceGroup -Name $firstRG -Location southcentralus

New-AzureRmResourceGroupDeployment `
  -ResourceGroupName $firstRG `
  -TemplateUri https://raw.githubusercontent.com/Azure/azure-docs-json-samples/master/azure-resource-manager/crosssubscription.json `
  -storagePrefix storage `
  -secondResourceGroup $secondRG `
  -secondStorageLocation eastus `
  -secondSubscriptionID $secondSub
```

For PowerShell, to test how the **resource group object** resolves for the parent template, inline template, and linked template, use:

```azurepowershell-interactive
New-AzureRmResourceGroup -Name parentGroup -Location southcentralus
New-AzureRmResourceGroup -Name inlineGroup -Location southcentralus
New-AzureRmResourceGroup -Name linkedGroup -Location southcentralus

New-AzureRmResourceGroupDeployment `
  -ResourceGroupName parentGroup `
  -TemplateUri https://raw.githubusercontent.com/Azure/azure-docs-json-samples/master/azure-resource-manager/crossresourcegroupproperties.json
```

In the preceding example, both **parentRG** and **inlineRG** resolve to **parentGroup**. **linkedRG** resolves to **linkedGroup**. The output from the preceding example is:

```powershell
 Name             Type                       Value
 ===============  =========================  ==========
 parentRG         Object                     {
                                               "id": "/subscriptions/<subscription-id>/resourceGroups/parentGroup",
                                               "name": "parentGroup",
                                               "location": "southcentralus",
                                               "properties": {
                                                 "provisioningState": "Succeeded"
                                               }
                                             }
 inlineRG         Object                     {
                                               "id": "/subscriptions/<subscription-id>/resourceGroups/parentGroup",
                                               "name": "parentGroup",
                                               "location": "southcentralus",
                                               "properties": {
                                                 "provisioningState": "Succeeded"
                                               }
                                             }
 linkedRG         Object                     {
                                               "id": "/subscriptions/<subscription-id>/resourceGroups/linkedGroup",
                                               "name": "linkedGroup",
                                               "location": "southcentralus",
                                               "properties": {
                                                 "provisioningState": "Succeeded"
                                               }
                                             }
```

### Azure CLI

For Azure CLI, to deploy two storage accounts to two resource groups in the **same subscription**, use:

```azurecli-interactive
firstRG="primarygroup"
secondRG="secondarygroup"

az group create --name $firstRG --location southcentralus
az group create --name $secondRG --location eastus
az group deployment create \
  --name ExampleDeployment \
  --resource-group $firstRG \
  --template-uri https://raw.githubusercontent.com/Azure/azure-docs-json-samples/master/azure-resource-manager/crosssubscription.json \
  --parameters storagePrefix=tfstorage secondResourceGroup=$secondRG secondStorageLocation=eastus
```

For Azure CLI, to deploy two storage accounts to **two subscriptions**, use:

```azurecli-interactive
firstRG="primarygroup"
secondRG="secondarygroup"

firstSub="<first-subscription-id>"
secondSub="<second-subscription-id>"

az account set --subscription $secondSub
az group create --name $secondRG --location eastus

az account set --subscription $firstSub
az group create --name $firstRG --location southcentralus

az group deployment create \
  --name ExampleDeployment \
  --resource-group $firstRG \
  --template-uri https://raw.githubusercontent.com/Azure/azure-docs-json-samples/master/azure-resource-manager/crosssubscription.json \
  --parameters storagePrefix=storage secondResourceGroup=$secondRG secondStorageLocation=eastus secondSubscriptionID=$secondSub
```

For Azure CLI, to test how the **resource group object** resolves for the parent template, inline template, and linked template, use:

```azurecli-interactive
az group create --name parentGroup --location southcentralus
az group create --name inlineGroup --location southcentralus
az group create --name linkedGroup --location southcentralus

az group deployment create \
  --name ExampleDeployment \
  --resource-group parentGroup \
  --template-uri https://raw.githubusercontent.com/Azure/azure-docs-json-samples/master/azure-resource-manager/crossresourcegroupproperties.json 
```

In the preceding example, both **parentRG** and **inlineRG** resolve to **parentGroup**. **linkedRG** resolves to **linkedGroup**. The output from the preceding example is:

```azurecli
...
"outputs": {
  "inlineRG": {
    "type": "Object",
    "value": {
      "id": "/subscriptions/<subscription-id>/resourceGroups/parentGroup",
      "location": "southcentralus",
      "name": "parentGroup",
      "properties": {
        "provisioningState": "Succeeded"
      }
    }
  },
  "linkedRG": {
    "type": "Object",
    "value": {
      "id": "/subscriptions/<subscription-id>/resourceGroups/linkedGroup",
      "location": "southcentralus",
      "name": "linkedGroup",
      "properties": {
        "provisioningState": "Succeeded"
      }
    }
  },
  "parentRG": {
    "type": "Object",
    "value": {
      "id": "/subscriptions/<subscription-id>/resourceGroups/parentGroup",
      "location": "southcentralus",
      "name": "parentGroup",
      "properties": {
        "provisioningState": "Succeeded"
      }
    }
  }
},
...
```

## Next steps

* To understand how to define parameters in your template, see [Understand the structure and syntax of Azure Resource Manager templates](resource-group-authoring-templates.md).
* For tips on resolving common deployment errors, see [Troubleshoot common Azure deployment errors with Azure Resource Manager](resource-manager-common-deployment-errors.md).
* For information about deploying a template that requires a SAS token, see [Deploy private template with SAS token](resource-manager-powershell-sas-token.md).<|MERGE_RESOLUTION|>--- conflicted
+++ resolved
@@ -12,11 +12,7 @@
 ms.topic: article
 ms.tgt_pltfrm: na
 ms.workload: na
-<<<<<<< HEAD
-ms.date: 03/09/2018
-=======
 ms.date: 03/13/2018
->>>>>>> 3e25f00b
 ms.author: tomfitz
 
 ---
