- name: Azure Resource Manager Documentation
  href: index.yml
- name: Overview
  items:
  - name: What is Resource Manager?
    href: resource-group-overview.md
- name: Quickstarts
  expanded: true
  items:
  - name: Create templates - portal
    href: resource-manager-quickstart-create-templates-use-the-portal.md
  - name: Create templates - VS Code
    href: resource-manager-quickstart-create-templates-use-visual-studio-code.md
  - name: Create templates - Visual Studio
    href: vs-azure-tools-resource-groups-deployment-projects-create-deploy.md
- name: Tutorials
  items:
  - name: Utilize template reference
    href: resource-manager-tutorial-create-encrypted-storage-accounts.md
  - name: Create multiple instances
    displayName: iteration,copy
    href: resource-manager-tutorial-create-multiple-instances.md
  - name: Set resource deployment order
    displayName: dependent resources, dependency
    href: resource-manager-tutorial-create-templates-with-dependent-resources.md
  - name: Use conditions
    href: resource-manager-tutorial-use-conditions.md
  - name: Integrate Key Vault
    displayName: secrets
    href: resource-manager-tutorial-use-key-vault.md
  - name: Create linked templates
    href: resource-manager-tutorial-create-linked-templates.md
  - name: Deploy VM extensions
    displayName: virtual machine extensions
    href: resource-manager-tutorial-deploy-vm-extensions.md
  - name: Deploy SQL extensions
    href: resource-manager-tutorial-deploy-sql-extensions-bacpac.md
  - name: Secure artifacts
    href: resource-manager-tutorial-secure-artifacts.md
  - name: Use safe deployment practices
    displayName: adm
    href: deployment-manager-tutorial.md
  - name: Use health check in Deployment Manager
    displayName: adm
    href: deployment-manager-tutorial-health-check.md
  - name: Troubleshoot template deployment
    href: resource-manager-tutorial-troubleshoot.md
- name: Samples
  items:
  - name: Resource Manager templates
    href: template-samples.md
  - name: Code samples
    href: https://azure.microsoft.com/resources/samples/?sort=0&service=azure-resource-manager
- name: Concepts
  items:
  - name: Template file structure
    displayName: parameters,variables,resources,outputs
    href: resource-group-authoring-templates.md
  - name: Template best practices
    href: template-best-practices.md
  - name: Templates for cloud consistency
    href: templates-cloud-consistency.md
  - name: Resource providers and types
    href: resource-manager-supported-services.md
  - name: Deployment Manager
    displayName: adm
    href: deployment-manager-overview.md
  - name: Deployment Manager health check
    displayName: adm
    href: deployment-manager-health-check.md
  - name: Deployment modes
    href: deployment-modes.md
  - name: Resource deletion
    href: resource-group-delete.md
  - name: Resource Manager and classic deployment
    href: resource-manager-deployment-model.md
  - name: Azure common security attributes
    href: azure-resource-manager-security-attributes.md
- name: How to
  items:
  - name: Create templates
    items:
    - name: Create template
      href: how-to-create-template.md
    - name: Create resource groups and resources at subscription
      displayName: subscription level deployment
      href: deploy-to-subscription.md
    - name: Define resource dependencies
      href: resource-group-define-dependencies.md
    - name: Modularize templates
      displayName: linked templates, nested templates
      href: resource-group-linked-templates.md
    - name: Manage secrets
      displayname: key vault
      href: resource-manager-keyvault-parameter.md
    - name: Create multiple instances
      href: resource-group-create-multiple.md
    - name: Use template extensions
      href: resource-manager-use-extensions.md
    - name: Update resources
      href: /azure/architecture/building-blocks/extending-templates/update-resource
  - name: Deploy templates
    items:
    - name: Deploy - portal
      displayName: deployment
      href: resource-group-template-deploy-portal.md
    - name: Deploy - CLI
      displayName: deployment,rollback on error,redeploy
      href: resource-group-template-deploy-cli.md
    - name: Deploy - PowerShell
      displayName: deployment,rollback on error,redeploy
      href: resource-group-template-deploy.md
    - name: Deploy - REST API
      displayName: deployment,rollback on error,redeploy
      href: resource-group-template-deploy-rest.md
    - name: Secure templates with SAS token
      items:
      - name: Use the Azure CLI
        href: resource-manager-cli-sas-token.md
      - name: Use Azure PowerShell
        href: resource-manager-powershell-sas-token.md
    - name: Deploy to multiple resource groups or subscriptions
      href: resource-manager-cross-resource-group-deployment.md
    - name: Continuous integration with Azure DevOps Services
      href: ../vs-azure-tools-resource-groups-ci-in-vsts.md
      maintainContext: true
<<<<<<< HEAD
=======
  - name: Export template
    href: export-template-portal.md
>>>>>>> 6a383dfd
  - name: Manage
    items:
    - name: Manage resource groups
      items:
      - name: Use the Azure portal
        displayName: create,list,open,delete,deploy,move,lock,tag,export
        href: manage-resource-groups-portal.md
      - name: Use the Azure CLI
        displayName: create,list,open,delete,deploy,move,lock,tag,export
        href: manage-resource-groups-cli.md
      - name: Use Azure PowerShell
        displayName: create,list,open,delete,deploy,move,lock,tag,export
        href: manage-resource-groups-powershell.md
    - name: Manage resources
      items:
      - name: Use the Azure portal
        displayName: open,delete,deploy,move,lock,tag,monitor
        href: manage-resources-portal.md
      - name: Use the Azure CLI
        displayName: open,delete,deploy,move,lock,tag
        href: manage-resources-cli.md
      - name: Use Azure PowerShell
        displayName: open,delete,deploy,move,lock,tag
        href: manage-resources-powershell.md
    - name: Move resources
      href: resource-group-move-resources.md
    - name: Organize resources
      displayName: tags
      href: resource-group-using-tags.md
    - name: Lock resources
      href: resource-group-lock-resources.md
    - name: Authentication API to access subscriptions
      href: resource-manager-api-authentication.md
    - name: Create EA subscriptions
      href: programmatically-create-subscription.md
    - name: Grant access to create EA subscriptions
      href: grant-access-to-create-subscription.md
    - name: Authenticate across tenants
      href: authenticate-multi-tenant.md
  - name: Audit changes
    items:
    - name: View activity logs
      href: resource-group-audit.md
    - name: View deployment operations
      href: resource-manager-deployment-operations.md
  - name: Troubleshoot deployments
    items:
    - name: Troubleshoot deployment errors
      href: resource-manager-common-deployment-errors.md
    - name: AccountNameInvalid
      href: resource-manager-storage-account-name-errors.md
    - name: InvalidTemplate
      href: resource-manager-invalid-template-errors.md
    - name: Linux deployment issues
      href: ../virtual-machines/linux/troubleshoot-deploy-vm.md
    - name: NoRegisteredProviderFound
      href: resource-manager-register-provider-errors.md
    - name: NotFound
      href: resource-manager-not-found-errors.md
    - name: ParentResourceNotFound
      href: resource-manager-parent-resource-errors.md
    - name: Provisioning and allocation issues for Linux
      href: ../virtual-machines/linux/troubleshoot-deployment-new-vm.md
    - name: Provisioning and allocation issues for Windows
      href: ../virtual-machines/windows/troubleshoot-deployment-new-vm.md
    - name: RequestDisallowedByPolicy
      href: resource-manager-policy-requestdisallowedbypolicy-error.md
    - name: ReservedResourceName
      href: resource-manager-reserved-resource-name.md
    - name: ResourceQuotaExceeded
      href: resource-manager-quota-errors.md
    - name: SkuNotAvailable
      href: resource-manager-sku-not-available-errors.md
    - name: Windows deployment issues
      href: ../virtual-machines/windows/troubleshoot-deploy-vm.md
  - name: Throttling requests
    href: resource-manager-request-limits.md
  - name: Track asynchronous operations
    href: resource-manager-async-operations.md
- name: Reference
  items:
  - name: Template reference
    href: subtoc/toc.yml
  - name: Template functions
    items:
    - name: All functions
      href: resource-group-template-functions.md
    - name: Array and object functions
      href: resource-group-template-functions-array.md
    - name: Comparison functions
      href: resource-group-template-functions-comparison.md
    - name: Deployment functions
      href: resource-group-template-functions-deployment.md
    - name: Logical functions
      href: resource-group-template-functions-logical.md
    - name: Numeric functions
      href: resource-group-template-functions-numeric.md
    - name: Resource functions
      href: resource-group-template-functions-resource.md
    - name: String functions
      href: resource-group-template-functions-string.md
  - name: Resource capabilities
    items:
    - name: Complete mode deletion
      href: complete-mode-deletion.md
    - name: Move support
      href: move-support-resources.md
    - name: Tag support
      href: tag-support.md
<<<<<<< HEAD
=======
  - name: Resource providers by service
    href: azure-services-resource-providers.md
>>>>>>> 6a383dfd
  - name: REST - Resource Manager
    href: /rest/api/resources/
  - name: REST - Deployment Manager
    href: /rest/api/deploymentmanager/
  - name: Azure PowerShell
    href: /powershell/module/az.resources
  - name: Azure CLI
    href: /cli/azure/resource
  - name: .NET
    href: /dotnet/api/microsoft.azure.management.resourcemanager
  - name: Java
    href: /java/api/com.microsoft.azure.management.resources
  - name: Python
    href: /python/api/overview/azure/resources?view=azure-python
- name: Resources
  items:
  - name: Azure Roadmap
    href: https://azure.microsoft.com/roadmap/?category=monitoring-management
  - name: Pricing calculator
    href: https://azure.microsoft.com/pricing/calculator/
  - name: Service updates
    href: https://azure.microsoft.com/updates/?product=azure-resource-manager
  - name: Stack Overflow
    href: https://stackoverflow.com/questions/tagged/azure-resource-manager
  - name: Manage personal data
    href: resource-manager-personal-data.md
  - name: Videos
    href: https://azure.microsoft.com/documentation/videos/index/?services=azure-resource-manager<|MERGE_RESOLUTION|>--- conflicted
+++ resolved
@@ -124,11 +124,8 @@
     - name: Continuous integration with Azure DevOps Services
       href: ../vs-azure-tools-resource-groups-ci-in-vsts.md
       maintainContext: true
-<<<<<<< HEAD
-=======
   - name: Export template
     href: export-template-portal.md
->>>>>>> 6a383dfd
   - name: Manage
     items:
     - name: Manage resource groups
@@ -238,11 +235,8 @@
       href: move-support-resources.md
     - name: Tag support
       href: tag-support.md
-<<<<<<< HEAD
-=======
   - name: Resource providers by service
     href: azure-services-resource-providers.md
->>>>>>> 6a383dfd
   - name: REST - Resource Manager
     href: /rest/api/resources/
   - name: REST - Deployment Manager
