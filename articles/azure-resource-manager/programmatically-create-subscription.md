--- conflicted
+++ resolved
@@ -2,13 +2,9 @@
 title: Programmatically create Azure Enterprise subscriptions| Microsoft Docs
 description: Learn how to create additional Azure Enterprise or Enterprise Dev/Test subscriptions programmatically.
 services: azure-resource-manager
-<<<<<<< HEAD
 author: jureid
 manager: jureid
 editor: ''
-=======
-author: tfitzmac
->>>>>>> f00db411
 
 ms.assetid: 
 ms.service: azure-resource-manager
@@ -16,13 +12,8 @@
 ms.topic: conceptual
 ms.tgt_pltfrm: na
 ms.workload: na
-<<<<<<< HEAD
 ms.date: 04/10/2019
 ms.author: jureid
-=======
-ms.date: 04/05/2019
-ms.author: tomfitz
->>>>>>> f00db411
 ---
 
 # Programmatically create Azure Enterprise subscriptions (preview)
