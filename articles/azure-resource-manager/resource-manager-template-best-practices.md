--- conflicted
+++ resolved
@@ -390,10 +390,5 @@
 
 ## Next steps
 * For guidance on architecting your solution for virtual machines, see [Run a Windows VM in Azure](../guidance/guidance-compute-single-vm.md) and [Run a Linux VM in Azure](../guidance/guidance-compute-single-vm-linux.md).
-<<<<<<< HEAD
 * For guidance on setting up a storage account, see [Azure Storage performance and scalability checklist](../storage/common/storage-performance-checklist.md).
-* For help with virtual networks, see the [networking infrastructure guidelines](../virtual-machines/windows/infrastructure-networking-guidelines.md).
-=======
-* For guidance on setting up a storage account, see [Azure Storage performance and scalability checklist](../storage/storage-performance-checklist.md).
->>>>>>> 0bd93838
 * To learn about how an enterprise can use Resource Manager to effectively manage subscriptions, see [Azure enterprise scaffold: Prescriptive subscription governance](resource-manager-subscription-governance.md).
