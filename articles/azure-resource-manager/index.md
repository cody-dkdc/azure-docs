---
layout: LandingPage
---
#Azure Resource Manager Documentation

The infrastructure for your application is typically made up of many components – maybe a virtual machine, storage account, and virtual network, or a web app, database, database server, and 3rd party services. You do not see these components as separate entities, instead you see them as related and interdependent parts of a single entity. You want to deploy, manage, and monitor them as a group. Azure Resource Manager enables you to work with the resources in your solution as a group. You can deploy, update, or delete all the resources for your solution in a single, coordinated operation. You use a template for deployment and that template can work for different environments such as testing, staging, and production. Resource Manager provides security, auditing, and tagging features to help you manage your resources after deployment

<ul class="panelContent cardsFTitle">
	<li>
        <a href="/azure/Azure-Resource-Manager/resource-group-overview">
        <div class="cardSize">
            <div class="cardPadding">
                <div class="card">
                    <div class="cardImageOuter">
                        <div class="cardImage">
                            <img src="media/index/azure-resource-manager.svg" alt="" />
                        </div>
                    </div>
                    <div class="cardText">
                        <h3>Learn about Azure Resource Manager</h3>
                    </div>
                </div>
            </div>
        </div>
        </a>
    </li>
    <li>
        <a href="https://azure.microsoft.com/documentation/videos/index/?services=azure-resource-manager">
        <div class="cardSize">
            <div class="cardPadding">
                <div class="card">
                    <div class="cardImageOuter">
                        <div class="cardImage">
                            <img src="media/index/video-library.svg" alt="" />
                        </div>
                    </div>
                    <div class="cardText">
                        <h3>Azure Resource Manager Video Library</h3>
                    </div>
                </div>
            </div>
        </div>
        </a>
    </li>
	<li>
        <a href="/azure/resource-manager-template-walkthrough">
        <div class="cardSize">
            <div class="cardPadding">
                <div class="card">
                    <div class="cardImageOuter">
                        <div class="cardImage">
                            <img src="media/index/get-started.svg" alt="" />
                        </div>
                    </div>
                    <div class="cardText">
                        <h3>Get Started with Azure Resource Manager</h3>
                    </div>
                </div>
            </div>
        </div>
        </a>
    </li>
	<li>
        <a href="/azure/resource-group-define-dependencies">
        <div class="cardSize">
            <div class="cardPadding">
                <div class="card">
                    <div class="cardImageOuter">
                        <div class="cardImage">
                            <img src="media/index/get-started.svg" alt="" />
                        </div>
                    </div>
                    <div class="cardText">
                        <h3>Get Started creating dependencies in Azure Resource Manager templates</h3>
                    </div>
                </div>
            </div>
        </div>
        </a>
    </li>
    <li>
        <a href="/azure/resource-group-create-multiple">
        <div class="cardSize">
            <div class="cardPadding">
                <div class="card">
                    <div class="cardImageOuter">
                        <div class="cardImage">
                            <img src="media/index/get-started.svg" alt="" />
                        </div>
                    </div>
                    <div class="cardText">
                        <h3>Get Started with multiple resource instances in Azure Resource Manager</h3>
                    </div>
                </div>
            </div>
        </div>
        </a>
    </li>
</ul>

---
 
<h2>Reference</h2>
<ul class="panelContent cardsW">
    <li>
        <div class="cardSize">
            <div class="cardPadding">
                <div class="card">
                    <div class="cardText">
                        <h3>Command-Line</h3>
                        <p><a href="/powershell/resourcemanager/azurerm.resources/v3.2.0/azurerm.resources">PowerShell</a></p>
                        <p><a href="/cli/azure/resource">Azure CLI</a></p>
                    </div>
                </div>
            </div>
        </div>
    </li>
    <li>
<<<<<<< HEAD
        <div class="cardSize"><p />
=======
        <div class="cardSize">
>>>>>>> f1ea3417
            <div class="cardPadding">
                <div class="card">
                    <div class="cardText">
                        <h3>Languages</h3>
                        <p><a href="/dotnet/api/microsoft.azure.management.resourcemanager">.NET</a></p>
                        <p><a href="/java/api/com.microsoft.azure.management.resources">Java</a></p>
                        <p><a href="http://azure-sdk-for-python.readthedocs.io/en/latest/resourcemanagement.html">Python</a></p>
                        <p><a href="https://github.com/Azure/azure-resource-manager-schemas">Template schemas</a></p>
                    </div>
                </div>
            </div>
        </div>
    </li>
    <li>
<<<<<<< HEAD
        <div class="cardSize"><p />
=======
        <div class="cardSize">
>>>>>>> f1ea3417
            <div class="cardPadding">
                <div class="card">
                    <div class="cardText">
                        <h3>REST</h3>
                        <p><a href="/rest/api/resources/">REST API</a></p>
                    </div>
                </div>
            </div>
        </div>
    </li>
</ul>

---
<div class="downloadHolder">
    <a href="https://opbuildstorageprod.blob.core.windows.net/output-pdf-files/en-us/Azure.azure-documents/live/azure-resource-manager.pdf">
        <div class="img"></div>
        <div class="text">
            Download Azure Resource Manager Documentation
        </div>
    </a>
</div><|MERGE_RESOLUTION|>--- conflicted
+++ resolved
@@ -116,11 +116,7 @@
         </div>
     </li>
     <li>
-<<<<<<< HEAD
-        <div class="cardSize"><p />
-=======
         <div class="cardSize">
->>>>>>> f1ea3417
             <div class="cardPadding">
                 <div class="card">
                     <div class="cardText">
@@ -135,11 +131,7 @@
         </div>
     </li>
     <li>
-<<<<<<< HEAD
-        <div class="cardSize"><p />
-=======
         <div class="cardSize">
->>>>>>> f1ea3417
             <div class="cardPadding">
                 <div class="card">
                     <div class="cardText">
