---
title: Quickstart - Azure SignalR Service REST API | Microsoft Docs
description: A quickstart for using the Azure SignalR Service REST API.
services: signalr
documentationcenter: ''
author: sffamily
manager: cfowler
editor: 

ms.assetid: 
ms.service: signalr
ms.devlang: dotnet
ms.topic: quickstart
ms.tgt_pltfrm: ASP.NET
ms.workload: tbd
ms.date: 06/13/2018
ms.author: zhshang
#Customer intent: As an ASP.NET Core developer, I want to push real-time data in my ASP.NET Core apps. So that my clients are updated without the need to poll, or request updates.
---
# Quickstart: Broadcast real-time messages from console app

Azure SignalR Service provides [REST API](https://github.com/Azure/azure-signalr/blob/dev/docs/rest-api.md) to support server to client communication scenarios, such as broadcasting. You can choose any programming language that can make REST API call. You can post messages to all connected clients, a specific client by name, or a group of clients.

In this quickstart, you will learn how to send messages from a command-line app to connected client apps in C#.

## Prerequisites

This quickstart can be run on macOS, Windows, or Linux.
* [.NET Core SDK](https://www.microsoft.com/net/download/core)
* A text editor or code editor of your choice.


[!INCLUDE [quickstarts-free-trial-note](../../includes/quickstarts-free-trial-note.md)]


## Sign in to Azure

Sign in to the Azure portal at <https://portal.azure.com/> with your Azure account.


[!INCLUDE [Create instance](includes/signalr-quickstart-create-instance.md)]

## Clone the sample application

While the service is deploying, let's switch to prepare the code. Clone the [sample app from GitHub](https://github.com/aspnet/AzureSignalR-samples.git), set the SignalR Service connection string, and run the application locally.

1. Open a git terminal window. Change to a folder where you want to clone the sample project.

1. Run the following command to clone the sample repository. This command creates a copy of the sample app on your computer.

    ```bash
    git clone https://github.com/aspnet/AzureSignalR-samples.git
    ```

## Build and run the sample

This sample is a console app showing the use of Azure SignalR Service. It provides two modes:

- Server Mode: use simple commands to call Azure SignalR Service REST API.
- Client Mode: connect to Azure SignalR Service and receive messages from server.

Also you can find how to generate an access token to authenticate with Azure SignalR Service.

### Build the executable file

We use macOS osx.10.13-x64 as example. You can find [reference](https://docs.microsoft.com/dotnet/core/rid-catalog) on how to build on other platforms.
```bash
cd AzureSignalR-samples/samples/Serverless/

dotnet publish -c Release -r osx.10.13-x64
```

### Start a client

```bash
cd bin/Release/netcoreapp2.1/osx.10.13-x64/

Serverless client <ClientName> -c "<ConnectionString>" -h <HubName>
```

### Start a server

```bash
cd bin/Release/netcoreapp2.1/osx.10.13-x64/

Serverless server -c "<ConnectionString>" -h <HubName>
```

## Run the sample without publishing

You can also run the command below to start a server or client

```bash
# Start a server
dotnet run -- server -c "<ConnectionString>" -h <HubName>

# Start a client
dotnet run -- client <ClientName> -c "<ConnectionString>" -h <HubName>
```

### Use user-secrets to specify Connection String

You can run `dotnet user-secrets set Azure:SignalR:ConnectionString "<ConnectionString>"` in the root directory of the sample. After that, you don't need the option `-c "<ConnectionString>"` anymore.

## Usage

After the server started, use the command to send message

```
send user <User Id>
send users <User List>
send group <Group Name>
send groups <Group List>
broadcast
```

You can start multiple clients with different client names.

## <a name="usage"> </a> Integration with third-party services
The Azure SignalR service allows third-party services to integrate with the system.
### <a name="usage"> </a> Definition of technical specifications
The following table shows all the versions of the REST APIs supported to date. You can also find the definition file for each specific version

Version | API State | Door | Specific
--- | --- | --- | ---
`1.0-preview` | Available | 5002 | [Swagger](https://github.com/Azure/azure-signalr/tree/dev/docs/swagger/v1-preview.json)
`1.0` | Available | Standard | [Swagger](https://github.com/Azure/azure-signalr/tree/dev/docs/swagger/v1.json)
<<<<<<< HEAD

=======
>>>>>>> 66df18cc
The list of available APIs for each specific version is available in the following list.

API | `1.0-preview` | `1.0`
--- | --- | ---
<<<<<<< HEAD
[Broadcast to all](#broadcast) | :heavy_check_mark: | :heavy_check_mark:
[Broadcast to a group](#broadcast-group) | :heavy_check_mark: | :heavy_check_mark:
Broadcast to some groups | :heavy_check_mark: (Deprecated) | `N / A`
[Send to specific users](#send-user) | :heavy_check_mark: | :heavy_check_mark:
Send to some users | :heavy_check_mark: (Deprecated) | `N / A`
[Adding a user to a group](#add-user-to-group) | `N / A` | :heavy_check_mark:
[Removing a user from a group](#remove-user-from-group) | `N / A` | :heavy_check_mark:

=======
[Broadcast to all](#broadcast) | : heavy_check_mark: | : Heavy_check_mark:
[Broadcast to a group](#broadcast-group) | : heavy_check_mark: | : Heavy_check_mark:
Broadcast to some groups | : heavy_check_mark: (Deprecated) | `N / A`
[Send to specific users](#send-user) | : heavy_check_mark: | : Heavy_check_mark:
Send to some users | : heavy_check_mark: (Deprecated) | `N / A`
[Adding a user to a group](#add-user-to-group) | `N / A` | : Heavy_check_mark:
[Removing a user from a group](#remove-user-from-group) | `N / A` | : Heavy_check_mark:
>>>>>>> 66df18cc
<a name="broadcast"> </a>
### Broadcast to everyone
Version | API HTTP Method | Request URL | Request body
--- | --- | --- | ---
`1.0-preview` | `POST` | `https://<instance-name>.service.signalr.net:5002/api/v1-preview/hub/<hub-name>` | `{"target": "<method-name>", "arguments": [...]}`
`1.0` | `POST` | `https://<instance-name>.service.signalr.net/api/v1/hubs/<hub-name>` | Same as above

<a name="broadcast-group"> </a>
### Broadcast to a group
Version | API HTTP Method | Request URL | Request body
--- | --- | --- | ---
`1.0-preview` | `POST` | `https://<instance-name>.service.signalr.net:5002/api/v1-preview/hub/<hub-name>/group/<group-name>` | `{"target": "<method-name>", "arguments": [...]}`
`1.0` | `POST` | `https://<instance-name>.service.signalr.net/api/v1/hubs/<hub-name>/groups/<group-name>` | Same as above

<a name="send-user"> </a>
### Sending to specific users
Version | API HTTP Method | Request URL | Request body
--- | --- | --- | ---
`1.0-preview` | `POST` | `https://<instance-name>.service.signalr.net:5002/api/v1-preview/hub/<hub-name>/user/<user-id>` | `{"target": "<method-name>", "arguments": [...]}`
`1.0` | `POST` | `https://<instance-name>.service.signalr.net/api/v1/hubs/<hub-name>/users/<user-id>` | Same as above

<a name="add-user-to-group"> </a>
### Adding a user to a group
Version | API HTTP Method | Request URL
--- | --- | ---
`1.0` | `PUT` | `https://<instance-name>.service.signalr.net/api/v1/hubs/<hub-name>/groups/<group-name>/users/<userid>`

<a name="remove-user-from-group"> </a>
### Removing a user from a group
Version | API HTTP Method | Request URL
--- | --- | ---
`1.0` | `DELETE` | `https://<instance-name>.service.signalr.net/api/v1/hubs/<hub-name>/groups/<group-name>/users/<userid>`

[!INCLUDE [Cleanup](includes/signalr-quickstart-cleanup.md)]<|MERGE_RESOLUTION|>--- conflicted
+++ resolved
@@ -17,6 +17,7 @@
 ms.author: zhshang
 #Customer intent: As an ASP.NET Core developer, I want to push real-time data in my ASP.NET Core apps. So that my clients are updated without the need to poll, or request updates.
 ---
+
 # Quickstart: Broadcast real-time messages from console app
 
 Azure SignalR Service provides [REST API](https://github.com/Azure/azure-signalr/blob/dev/docs/rest-api.md) to support server to client communication scenarios, such as broadcasting. You can choose any programming language that can make REST API call. You can post messages to all connected clients, a specific client by name, or a group of clients.
@@ -125,15 +126,12 @@
 --- | --- | --- | ---
 `1.0-preview` | Available | 5002 | [Swagger](https://github.com/Azure/azure-signalr/tree/dev/docs/swagger/v1-preview.json)
 `1.0` | Available | Standard | [Swagger](https://github.com/Azure/azure-signalr/tree/dev/docs/swagger/v1.json)
-<<<<<<< HEAD
 
-=======
->>>>>>> 66df18cc
 The list of available APIs for each specific version is available in the following list.
 
 API | `1.0-preview` | `1.0`
 --- | --- | ---
-<<<<<<< HEAD
+
 [Broadcast to all](#broadcast) | :heavy_check_mark: | :heavy_check_mark:
 [Broadcast to a group](#broadcast-group) | :heavy_check_mark: | :heavy_check_mark:
 Broadcast to some groups | :heavy_check_mark: (Deprecated) | `N / A`
@@ -142,15 +140,6 @@
 [Adding a user to a group](#add-user-to-group) | `N / A` | :heavy_check_mark:
 [Removing a user from a group](#remove-user-from-group) | `N / A` | :heavy_check_mark:
 
-=======
-[Broadcast to all](#broadcast) | : heavy_check_mark: | : Heavy_check_mark:
-[Broadcast to a group](#broadcast-group) | : heavy_check_mark: | : Heavy_check_mark:
-Broadcast to some groups | : heavy_check_mark: (Deprecated) | `N / A`
-[Send to specific users](#send-user) | : heavy_check_mark: | : Heavy_check_mark:
-Send to some users | : heavy_check_mark: (Deprecated) | `N / A`
-[Adding a user to a group](#add-user-to-group) | `N / A` | : Heavy_check_mark:
-[Removing a user from a group](#remove-user-from-group) | `N / A` | : Heavy_check_mark:
->>>>>>> 66df18cc
 <a name="broadcast"> </a>
 ### Broadcast to everyone
 Version | API HTTP Method | Request URL | Request body
