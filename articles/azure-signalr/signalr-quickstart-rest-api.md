---
title: Quickstart - Azure SignalR Service REST API
description: A quickstart for using the Azure SignalR Service REST API.
author: sffamily
ms.service: signalr
ms.devlang: dotnet
ms.topic: quickstart
ms.date: 06/13/2018
ms.author: zhshang
---
# Quickstart: Broadcast real-time messages from console app

Azure SignalR Service provides [REST API](https://github.com/Azure/azure-signalr/blob/dev/docs/rest-api.md) to support server to client communication scenarios, such as broadcasting. You can choose any programming language that can make REST API call. You can post messages to all connected clients, a specific client by name, or a group of clients.

In this quickstart, you will learn how to send messages from a command-line app to connected client apps in C#.

## Prerequisites

This quickstart can be run on macOS, Windows, or Linux.

* [.NET Core SDK](https://www.microsoft.com/net/download/core)
* A text editor or code editor of your choice.

[!INCLUDE [quickstarts-free-trial-note](../../includes/quickstarts-free-trial-note.md)]

## Sign in to Azure

Sign in to the Azure portal at <https://portal.azure.com/> with your Azure account.

[!INCLUDE [Create instance](includes/signalr-quickstart-create-instance.md)]

## Clone the sample application

While the service is deploying, let's switch to prepare the code. Clone the [sample app from GitHub](https://github.com/aspnet/AzureSignalR-samples.git), set the SignalR Service connection string, and run the application locally.

1. Open a git terminal window. Change to a folder where you want to clone the sample project.

1. Run the following command to clone the sample repository. This command creates a copy of the sample app on your computer.

    ```bash
    git clone https://github.com/aspnet/AzureSignalR-samples.git
    ```

## Build and run the sample

This sample is a console app showing the use of Azure SignalR Service. It provides two modes:

- Server Mode: use simple commands to call Azure SignalR Service REST API.
- Client Mode: connect to Azure SignalR Service and receive messages from server.

Also you can find how to generate an access token to authenticate with Azure SignalR Service.

### Build the executable file

We use macOS osx.10.13-x64 as example. You can find [reference](https://docs.microsoft.com/dotnet/core/rid-catalog) on how to build on other platforms.

```bash
cd AzureSignalR-samples/samples/Serverless/

dotnet publish -c Release -r osx.10.13-x64
```

### Start a client

```bash
cd bin/Release/netcoreapp2.1/osx.10.13-x64/

Serverless client <ClientName> -c "<ConnectionString>" -h <HubName>
```

### Start a server

```bash
cd bin/Release/netcoreapp2.1/osx.10.13-x64/

Serverless server -c "<ConnectionString>" -h <HubName>
```

## Run the sample without publishing

You can also run the command below to start a server or client

```bash
# Start a server
dotnet run -- server -c "<ConnectionString>" -h <HubName>

# Start a client
dotnet run -- client <ClientName> -c "<ConnectionString>" -h <HubName>
```

### Use user-secrets to specify Connection String

You can run `dotnet user-secrets set Azure:SignalR:ConnectionString "<ConnectionString>"` in the root directory of the sample. After that, you don't need the option `-c "<ConnectionString>"` anymore.

## Usage

After the server started, use the command to send message:

```
send user <User Id>
send users <User List>
send group <Group Name>
send groups <Group List>
broadcast
```

You can start multiple clients with different client names.

## <a name="usage"> </a> Integration with third-party services

The Azure SignalR service allows third-party services to integrate with the system.

### Definition of technical specifications

The following table shows all the versions of the REST APIs supported to date. You can also find the definition file for each specific version

Version | API State | Door | Specific
--- | --- | --- | ---
`1.0-preview` | Available | 5002 | [Swagger](https://github.com/Azure/azure-signalr/tree/dev/docs/swagger/v1-preview.json)
`1.0` | Available | Standard | [Swagger](https://github.com/Azure/azure-signalr/tree/dev/docs/swagger/v1.json)
<<<<<<< HEAD
=======

>>>>>>> 5d3cf200
The list of available APIs for each specific version is available in the following list.

API | `1.0-preview` | `1.0`
--- | --- | ---
<<<<<<< HEAD
[Broadcast to all](#broadcast) | **&#x2713;** | **&#x2713;**
[Broadcast to a group](#broadcast-group) | **&#x2713;** | **&#x2713;**
Broadcast to some groups | **&#x2713;** (Deprecated) | `N / A`
[Send to specific users](#send-user) | **&#x2713;** | **&#x2713;**
Send to some users | **&#x2713;** (Deprecated) | `N / A`
[Adding a user to a group](#add-user-to-group) | `N / A` | **&#x2713;**
[Removing a user from a group](#remove-user-from-group) | `N / A` | **&#x2713;**
=======
[Broadcast to all](#broadcast) | :heavy_check_mark: | :heavy_check_mark:
[Broadcast to a group](#broadcast-group) | :heavy_check_mark: | :heavy_check_mark:
Broadcast to some groups | :heavy_check_mark: (Deprecated) | `N / A`
[Send to specific users](#send-user) | :heavy_check_mark: | :heavy_check_mark:
Send to some users | :heavy_check_mark: (Deprecated) | `N / A`
[Adding a user to a group](#add-user-to-group) | `N / A` | :heavy_check_mark:
[Removing a user from a group](#remove-user-from-group) | `N / A` | :heavy_check_mark:

>>>>>>> 5d3cf200
<a name="broadcast"> </a>
### Broadcast to everyone

Version | API HTTP Method | Request URL | Request body
--- | --- | --- | ---
`1.0-preview` | `POST` | `https://<instance-name>.service.signalr.net:5002/api/v1-preview/hub/<hub-name>` | `{"target": "<method-name>", "arguments": [...]}`
`1.0` | `POST` | `https://<instance-name>.service.signalr.net/api/v1/hubs/<hub-name>` | Same as above

<a name="broadcast-group"> </a>
### Broadcast to a group

Version | API HTTP Method | Request URL | Request body
--- | --- | --- | ---
`1.0-preview` | `POST` | `https://<instance-name>.service.signalr.net:5002/api/v1-preview/hub/<hub-name>/group/<group-name>` | `{"target": "<method-name>", "arguments": [...]}`
`1.0` | `POST` | `https://<instance-name>.service.signalr.net/api/v1/hubs/<hub-name>/groups/<group-name>` | Same as above

<a name="send-user"> </a>
### Sending to specific users

Version | API HTTP Method | Request URL | Request body
--- | --- | --- | ---
`1.0-preview` | `POST` | `https://<instance-name>.service.signalr.net:5002/api/v1-preview/hub/<hub-name>/user/<user-id>` | `{"target": "<method-name>", "arguments": [...]}`
`1.0` | `POST` | `https://<instance-name>.service.signalr.net/api/v1/hubs/<hub-name>/users/<user-id>` | Same as above

<a name="add-user-to-group"> </a>
### Adding a user to a group

Version | API HTTP Method | Request URL
--- | --- | ---
`1.0` | `PUT` | `https://<instance-name>.service.signalr.net/api/v1/hubs/<hub-name>/groups/<group-name>/users/<userid>`

<a name="remove-user-from-group"> </a>
### Removing a user from a group

Version | API HTTP Method | Request URL
--- | --- | ---
`1.0` | `DELETE` | `https://<instance-name>.service.signalr.net/api/v1/hubs/<hub-name>/groups/<group-name>/users/<userid>`

[!INCLUDE [Cleanup](includes/signalr-quickstart-cleanup.md)]<|MERGE_RESOLUTION|>--- conflicted
+++ resolved
@@ -118,15 +118,11 @@
 --- | --- | --- | ---
 `1.0-preview` | Available | 5002 | [Swagger](https://github.com/Azure/azure-signalr/tree/dev/docs/swagger/v1-preview.json)
 `1.0` | Available | Standard | [Swagger](https://github.com/Azure/azure-signalr/tree/dev/docs/swagger/v1.json)
-<<<<<<< HEAD
-=======
 
->>>>>>> 5d3cf200
 The list of available APIs for each specific version is available in the following list.
 
 API | `1.0-preview` | `1.0`
 --- | --- | ---
-<<<<<<< HEAD
 [Broadcast to all](#broadcast) | **&#x2713;** | **&#x2713;**
 [Broadcast to a group](#broadcast-group) | **&#x2713;** | **&#x2713;**
 Broadcast to some groups | **&#x2713;** (Deprecated) | `N / A`
@@ -134,16 +130,7 @@
 Send to some users | **&#x2713;** (Deprecated) | `N / A`
 [Adding a user to a group](#add-user-to-group) | `N / A` | **&#x2713;**
 [Removing a user from a group](#remove-user-from-group) | `N / A` | **&#x2713;**
-=======
-[Broadcast to all](#broadcast) | :heavy_check_mark: | :heavy_check_mark:
-[Broadcast to a group](#broadcast-group) | :heavy_check_mark: | :heavy_check_mark:
-Broadcast to some groups | :heavy_check_mark: (Deprecated) | `N / A`
-[Send to specific users](#send-user) | :heavy_check_mark: | :heavy_check_mark:
-Send to some users | :heavy_check_mark: (Deprecated) | `N / A`
-[Adding a user to a group](#add-user-to-group) | `N / A` | :heavy_check_mark:
-[Removing a user from a group](#remove-user-from-group) | `N / A` | :heavy_check_mark:
 
->>>>>>> 5d3cf200
 <a name="broadcast"> </a>
 ### Broadcast to everyone
 
