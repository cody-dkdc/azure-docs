--- conflicted
+++ resolved
@@ -333,11 +333,6 @@
     ```
 
 5. Save your changes.
-<<<<<<< HEAD
-=======
-
-
->>>>>>> f569d65c
 
 ## Build and Run the app locally
 
@@ -372,10 +367,6 @@
     ![Account identified](media/signalr-authenticate-oauth/signalr-oauth-account-identified.png)
 
     Now that the chat app performs authentication with GitHub and stores the authentication information as cookies, you should deploy it to Azure so other users can authenticate with their accounts and communicate from other workstations.
-<<<<<<< HEAD
-=======
-
->>>>>>> f569d65c
 
 [!INCLUDE [cloud-shell-try-it.md](../../includes/cloud-shell-try-it.md)]
 
@@ -418,17 +409,9 @@
 
 | Parameter | Description |
 | -------------------- | --------------- |
-<<<<<<< HEAD
 | ResourceGroupName | This resource group name was suggested in previous tutorials. It is a good idea to keep all tutorial resources grouped together. Use the same resource group you used in the previous tutorials. |
 | WebAppPlan | Enter a new, unique, App Service Plan name. |
 | WebAppName | This will be the name of the new web app and part of the URL. Use a unique name. For example, signalrtestwebapp22665120.   |
-=======
-| ResourceGroupName | This resource group name was suggested in previous tutorials. It is a good idea to keep all tutorial resources grouped together. Use the same resource group you used in the previous tutorials. | 
-| WebAppPlan | Enter a new, unique, App Service Plan name. | 
-| WebAppName | This will be the name of the new web app and part of the URL. Use a unique name. For example, signalrtestwebapp22665120.   |
-
-
->>>>>>> f569d65c
 
 ### Add app settings to the web app
 
@@ -477,10 +460,6 @@
 az webapp config appsettings set --name $WebAppName \
     --resource-group $ResourceGroupName \
     --settings "GitHubClientSecret=$GitHubClientSecret"
-<<<<<<< HEAD
-=======
-
->>>>>>> f569d65c
 ```
 
 | Parameter | Description |
@@ -545,16 +524,11 @@
 
 3. Stage all files in the initialized repository and add a commit.
 
-<<<<<<< HEAD
     ```bash
     git add -A
     git commit -m "init commit"
     ```
-=======
-        git add -A
-        git commit -m "init commit"
-
->>>>>>> f569d65c
+
 4. Deploy your code to the web app in Azure.
 
     ```bash
