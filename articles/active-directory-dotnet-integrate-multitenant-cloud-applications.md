<<<<<<< HEAD
<properties urlDisplayName="" pageTitle="" metaKeywords="" description="" metaCanonical="" services="" documentationCenter="" title="Integrating Multi-Tenant Cloud Applications with Azure Active Directory" authors="terrylan" solutions="" manager="terrylan" editor="" />

<tags ms.service="active-directory" ms.workload="identity" ms.tgt_pltfrm="na" ms.devlang="dotnet" ms.topic="article" ms.date="01/01/1900" ms.author="terrylan" />
=======
<properties urlDisplayName="" pageTitle="Integrating Multi-Tenant Cloud Applications with Azure Active Directory" metaKeywords="" description="" metaCanonical="" services="" documentationCenter="" title="Integrating Multi-Tenant Cloud Applications with Azure Active Directory" authors="" solutions="" manager="" editor="" />

<tags ms.service="active-directory" ms.workload="identity" ms.tgt_pltfrm="na" ms.devlang="dotnet" ms.topic="article" ms.date="01/01/1900" ms.author="" />
>>>>>>> 84dc6da2

# Integrating Multi-Tenant Cloud Applications with Azure Active Directory

##<a name="introduction"></a>Introduction

Azure Active Directory (Azure AD) is a modern, REST-based service that provides identity management and access control capabilities for cloud applications. Azure AD easily integrates with cloud services as well as Azure, Microsoft Office 365, Dynamics CRM Online, and Windows Intune. Existing on-premise Active Directory deployments can also take full advantage of Azure AD. To learn more, see the [Identity page][] on [windowsazure.com][].

This walkthrough is intended for .NET developers who want to integrate a multi-tenant application with Azure AD. You will learn how to:

* Enable customers to sign up for your application using Azure AD
* Enable single sign-on (SSO) with Azure AD
* Query a customer's directory data using the Azure AD Graph API

The companion sample application for this walkthrough can be [downloaded here][]. The sample can be run without changes, but you may need to change your [port assignment in Visual Studio][] to use https. Follow the instructions in the link, but set the binding protocol to "https" in the bindings section of the ApplicationHost.config file. All code snippets in the steps below have been taken from the sample.

> [WACOM.NOTE]
> The multi-tenant directory app sample is provided for illustration purposes only.  This sample (including its helper library classes) should not be used in production.


###Prerequisites
The following developer prerequisites are required for this walkthrough:

* [Visual Studio 2012][]
* [WCF Data Services for OData][]

###Table of Contents
* [Introduction][]
* [Part 1: Get a Client ID for Accessing Azure AD][]
* [Part 2: Enable Customers to Sign-Up Using Azure AD][]
* [Part 3: Enable Single Sign-On][]
* [Part 4: Access Azure AD Graph][]
* [Part 5: Publish Your Application][]
* [Summary][]


##<a name="getclientid"></a>Part 1: Get a Client ID for Accessing Azure AD
This section describes how to get a Client ID and Client Secret after you have created a Microsoft Seller Dashboard account. A Client ID is the unique identifier for your application, and a Client Secret is the associated key required when making requests using the Client ID. Both are required to integrate your application with Azure AD.

###Step 1: Create an Account with the Microsoft Seller Dashboard
To develop and publish applications that integrate with Azure AD, you must sign up for a [Microsoft Seller Dashboard][] account. Then you will be prompted to [create an account profile][] as either a company or an individual. This profile is used to publish applications on the Azure Marketplace or other marketplaces, and it is required to generate a Client ID and Client Secret.  

New accounts are put into an "Account Pending Approval" state. This state does not prevent you from starting development - you can still create Client IDs as well as draft app listings. However, an app listing can only be submitted for approval once the account itself is approved. The submitted app listing will only be visible to customers in the Azure Marketplace after it has been approved.

###Step 2: Get a Client ID for your Application
You need a Client ID and Client Secret to integrate your application with Azure AD. A Client ID is the unique identifier for your application, and it is primarily used to identify an application for single sign-on or for authenticating calls to the Azure AD Graph. For more information about obtaining a Client ID and Client Secret, see [Create Client IDs and Secrets in the Microsoft Seller Dashboard][]. 

> [WACOM.NOTE]
> Your Client ID and Client Secret will be needed later in this walkthrough, so make sure that you record them.

To generate a Client ID and Client Secret, you will need to enter the following properties in the Microsoft Seller Dashboard:

**App Domain**: The hostname of your application, for example "contoso.com". This property must not contain any port number. During development, this property should be set to "localhost".

**App Redirect URL**: The redirect URL where Azure AD will send a response after user sign-in and when an organization has authorized your application, for example: "https://contoso.com/." During development, this property should be set to "https://localhost:&#60;port number&#62;"

###Step 3: Configure Your Application to Use the Client ID and Client Secret
This step requires the Client ID and Client Secret that were generated during signup on the Seller Dashboard. The Client ID is used for SSO, and both the Client ID and Client Secret will be used later to obtain an access token to call the Azure AD Graph API.  

The sample application has been pre-wired to use Azure AD, and loads the Client ID and Client Secret from config. In the **Web.config** file in the sample application, make the following changes: 

1. In the **appSettings** node, replace the values for "clientId" and "SymmetricKey" with your Client ID, Client Secret, and your App Domain: 

		<appSettings>
    		<add key="clientId" value="(Your Client ID value)"/>
	    	<add key="SymmetricKey" value="(Your Client Secret value)"/>
			<add key="AppHostname" value="(Your App Domain)"/>
		</appSettings>

2. In the **audienceUris** node of **system.identityModel**, insert your Client ID after "spn:":

		<system.identityModel>
    		<audienceUris>
            	<add value="spn:(Your Client ID value)" />
    		</audienceUris>


##<a name="enablesignup"></a>Part 2: Enable Customers to Sign-Up Using Azure AD

This section describes how to enable customers to sign up for your application using Azure AD. Before a customer can use an application integrated with Azure AD, a tenant administrator must authorize the application. This authorization process starts with a consent request from your application to Azure, which generates a response that must be handled by your application. The following steps describe how to generate a consent request and handle the response.

The steps in this section use helper classes from the sample application. These classes are contained in the *Microsoft.IdentityModel.WAAD.Preview* library of the sample, and they make it easier to focus on application code rather than identity and protocol specifics.

###Step 1: Requesting Consent for Your Application
The following example interaction demonstrates the process of requesting consent for your application:

1. The customer clicks a "sign up using Azure AD" link on a web page in your application.
2.	You redirect the customer to the Azure AD authorization page with your application's information appended to the request.
3.	The customer either grants or denies consent for your application.
4.	Azure AD redirects the customer to your specified App Redirect URL. You specified this URL when you generated a Client ID and Client Secret on the Microsoft Seller Dashboard.  The redirect request indicates the result of the consent request, including information about their tenant if consent was granted.

To generate the redirect request in step 2 above, you must append querystring parameters to the following URL for the Azure AD authorization page: *http://activedirectory.windowsazure.com/Consent/AuthorizeApplication.aspx*

The querystring parameters are described below:

**ApplicationID**: (Required) The **ClientID** value you received in the Seller Dashboard.

**RequestedPermissions**: (Optional) The permissions that must be granted to your application by the tenant.
During development, these permissions are used for testing unpublished applications. For published applications, this parameter will be ignored. Instead, the requested permissions in your application listing will be used. See Part 5 for more information about this listing.
There are three possible values for this parameter:

**DirectoryReader**: Grants permission to read directory data, such as user accounts, groups, and information about your organization. Enables SSO.

**UserAccountAdministrator**: Grants permission to read and write data, such as users, groups and information about your organization. Enables SSO.

**None**: Enables single sign-on but disables access to directory data.

The default value is "None" if the parameter is unspecified or incorrectly specified.

The following is an example valid consent request URL:
*https://activedirectory.windowsazure.com/Consent/AuthorizeApplication.aspx?ApplicationId=33E48BD5-1C3E-4862-BA79-1C0D2B51FB26&RequestedPermissions=DirectoryReader*

In the sample application, the "Register" link contains a similar URL for consent request, as shown below:

![login][login]


> [WACOM.NOTE]
> When you test your unpublished application, you will go through a consent experience that is similar to your customers. However, the authorization page for an unpublished application looks different than the authorization page for a published application. A published application displays your app name, logo, and publisher details, whereas an unpublished application does not.

###Step 2: Handling the Consent Response
After a customer has granted or denied consent for your application, the Azure AD sends a response to your application's App Redirect URL. This response contains the following querystring parameters:

**TenantId**: The unique GUID for the Azure AD tenant that has authorized your application. This parameter will only be specified if the customer has authorized your application.

**Consent**: The value will be set to "Granted" if the application has been authorized, or "Denied" if the request has been rejected.

The following is an example valid response to the consent request that indicates the application has been authorized:
*https://app.litware.com/redirect.aspx&TenantId=7F3CE253-66DB-4AEF-980A-D8312D76FDC2&Consent=Granted*

Your application will need to maintain context such that the request sent to the Azure AD authorization page is tied to the response (and would reject any responses without an associated request).

<div class="dev-callout"><strong>Note</strong><p>After consent is granted, Azure AD may take some time before SSO and Graph access are provisioned. The first user in each organization that signs up for your application may see see sign-in errors until the provisioning completes.</p></div>

After a customer has granted consent to your application, it's important to associate and store the newly created tenant in your application with the TenantId returned by the consent response. The sample application contains an *HttpModule* in the *Microsoft.IdentityModel.WAAD.Preview.Consent* namespace that automatically records the TenantId to a customer/TenantId "data store" on all successful consent responses.  The code for this is included below, and recording of the TenantId to a customer/TenantId "data store" is performed by the *TrustedIssuers.Add* method:

	private void Application_BeginRequest(Object source,
             EventArgs e)
    {
    	HttpApplication application = (HttpApplication)source;
        HttpRequest req = application.Context.Request;             

        if((!string.IsNullOrEmpty(req.QueryString["TenantId"]) && (!string.IsNullOrEmpty(req.QueryString["Consent"]))))
        { 
        	if(req.QueryString["Consent"].Equals("Granted",StringComparison.InvariantCultureIgnoreCase))
            {
            	// For this sample we store the consenting tenants in
                // an XML file. We strongly recommend that you change
                // this to use your DataStore
                TrustedIssuers.Add(req.QueryString["TenantId"];	
            }
        }            
    }

Before you can test the consent request/response code for your application, you must get an Azure AD directory tenant.

<h3>Step 3: Get an Azure AD Tenant to Test Your Application</h3>
To test your application's ability to integrate with Azure AD, you'll need an Azure AD tenant. If you already have a tenant that you use for testing another application, you can reuse it. We recommend getting at least two tenants to ensure your app can be tested and used by multiple tenants. We do not recommend using a production tenant for this purpose. [Get an Azure AD tenant][].

Once you have obtained an Azure AD tenant, you can build and run the application by pressing **F5**. Additionally, you can try to sign up for your application using the new  tenant. 

<div class="dev-callout"><strong>Note</strong><p>If your customers sign up for a new Azure AD tenant, it may take some time for that tenant to be fully provisioned. Users may see errors on the consent page until the provisioning completes.</p></div>

<h2><a name="enablesso"></a>Part 3: Enable Single Sign-On</h2>

This section shows you how to enable Single Sign-On (SSO). The process starts with constructing a sign-in request to Azure AD that authenticates a user to your application, then verifies in the sign-in response that the customer belongs to a tenant that has authorized your application. The sign-in request requires your Client ID from the Seller Dashboard and the Tenant ID of the customer's organization.

The sign-in request is specific to a directory tenant, and must include a TenantID.  A TenantID can be determined from an Azure AD directory tenant's domain name. There are two common ways to get this domain name from the end user as they sign-in:

* If the URL of the application is *https://contoso.myapp.com* or *https://myapp.com/contoso.com*, *contoso* and *contoso.com* represent the Azure AD domain name and *myapp.com* represents your application's URL. 
* Your application can prompt the user for their email address or their Azure AD domain name. This approach is used in the sample application, where the user must enter their Azure AD domain name, as shown below:

![login][login]

<h3>Step 1: Look up the Tenant ID</h3>
Using the Azure AD domain name supplied by the customer, you can look up their Tenant ID by parsing the Azure AD federation metadata. In the sample application, this process is handled by the *Domain2TenantId* method of the *Microsoft.IdentityModel.WAAD.Preview.TenantUtils.Globals* class.

To demonstrate this process, the following steps use the contoso.com domain name.

1.	Get the **FederationMetadata.xml** file for the Azure AD tenant. For example:  
*https://accounts.accesscontrol.windows.net/contoso.com/FederationMetadata/2007-06/FederationMetadata.xml*
2.	In the **FederationMetadata.xml** file, locate the **Entity Descriptor** entry. The Tenant ID is included as part of the **entityID** property following the "https://sts.windows.net", as shown below:

		 <EntityDescriptor xmlns="urn:oasis:names:tc:SAML:2.0:metadata" entityID="https://sts.windows.net/a7456b11-6fe2-4e5b-bc83-67508c201e4b/" ID="_cba45203-f8f4-4fc3-a3bb-0b136a2bafa5"> 
In this case, the TenantID value is **a7456b11-6fe2-4e5b-bc83-67508c201e4b**.
3.	In your application's customer/TenantId "data store," you should store the domain and its associated TenantID.  These two values can be used together for future sign-in requests and eliminate the need to get the **FederationMetadata.xml** each time. The sample application does not feature this optimization.

<h3>Step 2: Generate the Sign-In Request</h3>
When a customer signs in to your application, such as by clicking a sign-in button, the sign-in request must be generated by using the customer's Tenant ID and your application's Client ID. In the sample application, this request is generated by the *GenerateSignInMessage* method of the *Microsoft.IdentityModel.WAAD.Preview.WebSSO.URLUtils* class. This method verifies that the customer's TenantID represents an organization that has authorized your application, and it generates the destination URL for the sign-in button, as shown below:

![login][login]

Clicking the button will navigate the user's browser a sign-in page for Azure AD. Once signed in, Azure AD will return a sign-in response to the application.

###Step 3: Validate the Issuer of the Incoming Token in the Sign-In Response

When a customer signs in to your application, you need to validate that their tenant has authorized your application. Their sign-in response contains a token, and the token contains properties and claims that can be inspected by your application.

To perform this validation, you must get the TenantID from the Issuer property in the token and ensure that it exists in the customer/TenantId "data store". In the sample application, this validation is achieved by creating a custom token handler class that extends Windows Identity Foundation's *Saml2SecurityTokenHandler*. The custom token handler verifies the incoming security token and makes its claims and properties available to the application so that the TenantID can be validated. The code snippet for this class is shown below.

In the sample application, the original code can be found under the *Microsoft.IdentityModel.WAAD.Preview.WebSSO* namespace. The token handler also uses the Contains method of the *Microsoft.IdentityModel.WAAD.Preview.WebSSO.TrustedIssuers* class, which verifies that the TenantID is persisted in the customer/TenantId "data store."

	/// <summary>
    /// Extends the out of the box SAML2 token handler by ensuring
    /// that incoming tokens have been issued by registered tenants 
    /// </summary>
    public class ConfigurationBasedSaml2SecurityTokenHandler : Saml2SecurityTokenHandler
    {
        public override ReadOnlyCollection<System.Security.Claims.ClaimsIdentity> ValidateToken(SecurityToken token)
        {
            ReadOnlyCollection<System.Security.Claims.ClaimsIdentity> aa = base.ValidateToken(token);
            Saml2SecurityToken ss = token as Saml2SecurityToken;
            string tenant = ss.Assertion.Issuer.Value.Split('/')[3];
            if (!TrustedIssuers.Contains(tenant))
            {
                throw new SecurityTokenValidationException(string.Format("The tenant {0} is not registered with the application", tenant));
            }
            return aa;
        }
    }

Once the token is validated, the user is signed in to the application. Run the application and try signing in using an Azure AD account in the consented tenant that you created earlier.

<h2><a name="accessgraph"></a>Part 4: Access Azure AD Graph</h2>

This section describes how to obtain an access token and call the Azure AD Graph API to access a tenant's directory data. For example, while the token obtained during sign in contains user information such as a name and email address, your application may need information such as group memberships or the name of the user's manager. This information can be obtained from the tenant's directory by using the Graph API. For more information about the Graph API, see [this topic][].

Before your application can call the Azure AD Graph, it must authenticate itself and obtain an access token. Access tokens are obtained by authenticating your application with its Client ID and Client Secret. The following steps will show you how to:

1.	Use a generated proxy class to call the Azure AD Graph
2.	Acquire an access token using Azure Authentication Library (AAL) 
3.	Call the Azure AD Graph to get a list of tenant users

<div class="dev-callout"><strong>Note</strong><p>The sample application helper library Microsoft.IdentityModel.WAAD.Preview already contains an auto-generated proxy class (created by adding a Service Reference to https://graph.windows.net/your-domain-name called GraphService). The application will use this proxy class to call into the Azure AD Graph service.</p></div>

<h3>Step 1: Use the Proxy Class to Call the Azure AD Graph</h3>
In this step, we are going to use the sample application to show you how to:

1.	Create an tenant-specific Azure AD Graph endpoint
2.	Use the endpoint to instantiate the proxy to call the Graph
3.	Add the authorization header to the request and acquire the token.  

In the sample application, these calls to the API are handled by the GraphInterface method in the *Microsoft.IdentityModel.WAAD.Preview.Graph.GraphInterface* class, as shown in the following code.

	public GraphInterface()
    {
    	// 1a: When the customer was signed in, we get a security token 
        // that contains a tenant id. Extract that here
        TenantDomainName = ClaimsPrincipal.Current.FindFirst("http://schemas.microsoft.com/ws/2012/10/identity/claims/tenantid").Value;

        // 1b: We generate a URL (https://graph.windows.net/<CustomerDomainName>)
        // to access the Azure AD Graph API endpoint for the tenant 
        connectionUri = new Uri(string.Format(@"https://{0}/{1}", TenantUtils.Globals.endpoint, TenantDomainName));

        // 2: create an instance of the AzureAD Service proxy with the connection URL
        dataService = new DirectoryDataService(connectionUri);

        // This flags ignores the resource not found exception
        // If AzureAD Service throws this exception, it returns null
        dataService.IgnoreResourceNotFoundException = true;
        dataService.MergeOption = MergeOption.OverwriteChanges;
        dataService.AddAndUpdateResponsePreference = DataServiceResponsePreference.IncludeContent;

        // 3: This adds the default required headers to each request
        AddHeaders(GetAuthorizationHeader());
    }

<h3>Step 2: Acquire an Access Token Using Azure Authentication Library</h3>
The sample application uses the Azure Authentication Library (AAL) to acquire tokens for accessing the Graph API.  The token acquisition process is managed by the *GetAuthorizationHeader* method in the *Microsoft.IdentityModel.WAAD.Preview.Graph.GraphInterface* class, and is shown below.  

<div class="dev-callout"><strong>Note</strong><p>AAL is available as a NuGet package and can be installed within Visual Studio.</p></div>

	/// <summary>
    /// Method to get the Oauth2 Authorization header from ACS
    /// </summary>
    /// <returns>AOauth2 Authorization header</returns>
    private string GetAuthorizationHeader()
    {
        // AAL values
        string fullTenantName = TenantUtils.Globals.StsUrl + TenantDomainName;
        string serviceRealm = string.Format("{0}/{1}@{2}", TenantUtils.Globals.GraphServicePrincipalId, TenantUtils.Globals.GraphServiceHost, TenantDomainName);
        string issuingResource = string.Format("{0}@{1}", Globals.ClientId, TenantDomainName);
        string clientResource = string.Format("{0}/{1}@{2}", Globals.ClientId, Globals.AppHostname, TenantDomainName);

        string authzHeader = null;
        AuthenticationContext _authContext = new AuthenticationContext(fullTenantName);

        try
        {
            ClientCredential credential = new ClientCredential(issuingResource, clientResource, Globals.ServicePrincipalKey);
            AssertionCredential _assertionCredential = _authContext.AcquireToken(serviceRealm, credential);
            authzHeader = _assertionCredential.CreateAuthorizationHeader();
        }
        catch (Exception ex)
        {
            AALException aex = ex as AALException;
            string a = aex.InnerException.Message;
        }

        return authzHeader;
    }

The following information is used to acquire the access token, as demonstrated in the code above:

1.	The application's information (ClientID, ServicePrincipalKey and AppHostname)
2.	The target information, which is the Graph and referred to as ServiceRealm above
3.	The TenantDomainName that you acquired earlier

<h3>Step 3: Call the Azure AD Graph to Get a List of Users</h3>
The following method in the *Microsoft.IdentityModel.WAAD.Preview.Graph.GraphInterface* class gets a list of all users for your tenant, using the *DataService* proxy generated earlier.

	public List<User> GetUsers()
    {
        // Add the page size using top
        var users = dataService.Users.AddQueryOption("$top", 20);

        // Execute the Query
        var userQuery = users.Execute();

        // Get the return users list
        return userQuery.ToList();
    }

This method is called from the **HomeController.cs** file to show the user list on the Users tab in the web application.

<h2><a name="publish"></a>Part 5: Publish Your Application</h2>

Once you have thoroughly tested your application, you can create an application listing and publish your application listing on the Azure Marketplace. These steps are performed on the Microsoft Seller Dashboard.  

<div class="dev-callout"><strong>Note</strong><p>Your app is responsible for managing any billing relationship with your customers. The Azure Marketplace only provides links to your application's website and information about it.</p></div>

<h3>Step 1: Creating an Application Manifest and App Listing</h3>

Before creating an app listing, you must generate a new Client ID and Client Secret for the production version of your application. In Part 1 of this walkthrough, you generated a Client ID and Client Secret intended for a test version of your application. Repeat those steps and configure your application to use the new values, ensuring that you set a production App Domain and App Redirect URL.

Next, you must create an application manifest that lists the permissions your application will request for customer consent. This manifest is written in an XML format governed by an XSD file.  The manifest must be uploaded as part of the application listing you are creating. 

There are three different permission levels, as described in Part 1 of the walkthrough:

**DirectoryReader**: Grants permission to read directory data, such as user accounts, groups, and information about your organization. Enables SSO.

**UserAccountAdministrator**: Grants permission to read and write data, such as users, groups and information about your organization. Enables SSO.

**None**: Enables single sign-on but disables access to directory data.

Two application manifest examples are included below. The first demonstrates permissions for a SSO-only application, and the second demonstrates permissions for a read-only application:

	<?xml version="1.0" encoding="utf-16"?>
	<AppRequiredPermissions>
  	  <AppPermissionRequests Policy="AppOnly">
        <AppPermissionRequest Right="None" Scope="http://directory" />
      </AppPermissionRequests>
    </AppRequiredPermissions>


	<?xml version="1.0" encoding="utf-16"?>
	<AppRequiredPermissions>
      <AppPermissionRequests Policy="AppOnly">
        <AppPermissionRequest Right="Directory Reader" Scope="http://directory">
          <Reason culture="en-us" value="Needs to read the app"/>
        </AppPermissionRequest>
      </AppPermissionRequests>
    </AppRequiredPermissions>

The *Policy* attribute in the examples above describes the type of application permission being requested. Currently, only the "AppOnly" permission attribute is supported. This permission type indicates that the application only accesses the Directory as itself. 

The optional *Reason* element allows you to specify (in multiple cultures) your justification for the required permission level. This text is displayed on the consent page to aid the customer when they are approving or rejecting your application.

Using your new Client ID and your application manifest, you can create an application listing by following the instructions in [Add Apps in the Microsoft Seller Dashboard][]. When creating an application listing, make sure to select the Azure AD application type. Once you have finished creating your application listing, click "submit" to publish your application to the Azure Marketplace. You'll need to wait until your application is approved before publication completes.

<div class="dev-callout"><strong>Note</strong><p>If you are prompted to "add tax and payout information", you can skip this step because you are selling your application directly to customer and not through Microsoft.</p></div>

<h3>Step 2: Finalize Testing and Make Your Application Public</h3>
Once your application listing is approved, you should test your application again end-to-end. For example, make sure that your application has been updated with the production ClientID and Client Secret.  Run through the testing checklist a final time, ensuring that the consent page now shows the information you included in your application listing.

<h2><a name="summary"></a>Summary</h2>
In this walkthrough, you have learned how to integrate your multi-tenant application with Azure AD. The process included three steps:

* Enable customers to sign up for your application using Azure AD
* Enable single sign-on (SSO) with Azure AD
* Query a customer's directory data using the Azure AD Graph API

Integrating with Azure AD allows your customers to sign up and sign in to your application using an identity management system that they already maintain, which reduces or eliminates the need to do separate identity management tasks with your application. This functionality gives your customers a more seamless experience when using your application, and it frees up the time spent doing management tasks.


[Introduction]: #introduction
[Part 1: Get a Client ID for Accessing Azure AD]: #getclientid
[Part 2: Enable Customers to Sign-Up Using Azure AD]: #enablesignup
[Part 3: Enable Single Sign-On]: #enablesso
[Part 4: Access Azure AD Graph]: #accessgraph
[Part 5: Publish Your Application]: #publish
[Summary]: #summary
[Visual Studio 2012]: http://www.microsoft.com/visualstudio/eng/downloads
[AAL x86 NuGet  Package]: http://g.microsoftonline.com/1AX00en/124
[AAL x64 NuGet Package]: http://g.microsoftonline.com/1AX00en/125
[Visual Studio Identity & Access Tool]: http://g.microsoftonline.com/1AX00en/126
[Windows Identity Foundation 3.5]: http://g.microsoftonline.com/1AX00en/127
[WCF Data Services for OData]: http://www.microsoft.com/download/en/details.aspx?id=29306
[Identity page]: http://www.windowsazure.com/en-us/home/features/identity/

[downloaded here]: http://go.microsoft.com/fwlink/?LinkId=271213
[port assignment in Visual Studio]: http://msdn.microsoft.com/en-us/library/ms178109(v=vs.100).aspx
[Microsoft Seller Dashboard]: https://sellerdashboard.microsoft.com/
[create an account profile]: http://msdn.microsoft.com/en-us/library/jj552460.aspx
[Create Client IDs and Secrets in the Microsoft Seller Dashboard]: http://msdn.microsoft.com/en-us/library/jj552461.aspx
[Get an Azure AD tenant]: http://g.microsoftonline.com/0AX00en/5
[this topic]: http://msdn.microsoft.com/en-us/library/windowsazure/hh974476.aspx
[Add Apps in the Microsoft Seller Dashboard]: http://msdn.microsoft.com/en-us/library/jj552465.aspx
[login]: ./media/active-directory-dotnet-integrate-multitent-cloud-applications/login.png
<|MERGE_RESOLUTION|>--- conflicted
+++ resolved
@@ -1,417 +1,411 @@
-<<<<<<< HEAD
-<properties urlDisplayName="" pageTitle="" metaKeywords="" description="" metaCanonical="" services="" documentationCenter="" title="Integrating Multi-Tenant Cloud Applications with Azure Active Directory" authors="terrylan" solutions="" manager="terrylan" editor="" />
-
+<properties urlDisplayName="" pageTitle="Integrating Multi-Tenant Cloud Applications with Azure Active Directory" metaKeywords="" description="" metaCanonical="" services="" documentationCenter="" title="Integrating Multi-Tenant Cloud Applications with Azure Active Directory" authors="" solutions="" manager="terrylan" editor="" />
+
 <tags ms.service="active-directory" ms.workload="identity" ms.tgt_pltfrm="na" ms.devlang="dotnet" ms.topic="article" ms.date="01/01/1900" ms.author="terrylan" />
-=======
-<properties urlDisplayName="" pageTitle="Integrating Multi-Tenant Cloud Applications with Azure Active Directory" metaKeywords="" description="" metaCanonical="" services="" documentationCenter="" title="Integrating Multi-Tenant Cloud Applications with Azure Active Directory" authors="" solutions="" manager="" editor="" />
-
-<tags ms.service="active-directory" ms.workload="identity" ms.tgt_pltfrm="na" ms.devlang="dotnet" ms.topic="article" ms.date="01/01/1900" ms.author="" />
->>>>>>> 84dc6da2
-
-# Integrating Multi-Tenant Cloud Applications with Azure Active Directory
-
-##<a name="introduction"></a>Introduction
-
-Azure Active Directory (Azure AD) is a modern, REST-based service that provides identity management and access control capabilities for cloud applications. Azure AD easily integrates with cloud services as well as Azure, Microsoft Office 365, Dynamics CRM Online, and Windows Intune. Existing on-premise Active Directory deployments can also take full advantage of Azure AD. To learn more, see the [Identity page][] on [windowsazure.com][].
-
-This walkthrough is intended for .NET developers who want to integrate a multi-tenant application with Azure AD. You will learn how to:
-
-* Enable customers to sign up for your application using Azure AD
-* Enable single sign-on (SSO) with Azure AD
-* Query a customer's directory data using the Azure AD Graph API
-
-The companion sample application for this walkthrough can be [downloaded here][]. The sample can be run without changes, but you may need to change your [port assignment in Visual Studio][] to use https. Follow the instructions in the link, but set the binding protocol to "https" in the bindings section of the ApplicationHost.config file. All code snippets in the steps below have been taken from the sample.
-
-> [WACOM.NOTE]
-> The multi-tenant directory app sample is provided for illustration purposes only.  This sample (including its helper library classes) should not be used in production.
-
-
-###Prerequisites
-The following developer prerequisites are required for this walkthrough:
-
-* [Visual Studio 2012][]
-* [WCF Data Services for OData][]
-
-###Table of Contents
-* [Introduction][]
-* [Part 1: Get a Client ID for Accessing Azure AD][]
-* [Part 2: Enable Customers to Sign-Up Using Azure AD][]
-* [Part 3: Enable Single Sign-On][]
-* [Part 4: Access Azure AD Graph][]
-* [Part 5: Publish Your Application][]
-* [Summary][]
-
-
-##<a name="getclientid"></a>Part 1: Get a Client ID for Accessing Azure AD
-This section describes how to get a Client ID and Client Secret after you have created a Microsoft Seller Dashboard account. A Client ID is the unique identifier for your application, and a Client Secret is the associated key required when making requests using the Client ID. Both are required to integrate your application with Azure AD.
-
-###Step 1: Create an Account with the Microsoft Seller Dashboard
-To develop and publish applications that integrate with Azure AD, you must sign up for a [Microsoft Seller Dashboard][] account. Then you will be prompted to [create an account profile][] as either a company or an individual. This profile is used to publish applications on the Azure Marketplace or other marketplaces, and it is required to generate a Client ID and Client Secret.  
-
-New accounts are put into an "Account Pending Approval" state. This state does not prevent you from starting development - you can still create Client IDs as well as draft app listings. However, an app listing can only be submitted for approval once the account itself is approved. The submitted app listing will only be visible to customers in the Azure Marketplace after it has been approved.
-
-###Step 2: Get a Client ID for your Application
-You need a Client ID and Client Secret to integrate your application with Azure AD. A Client ID is the unique identifier for your application, and it is primarily used to identify an application for single sign-on or for authenticating calls to the Azure AD Graph. For more information about obtaining a Client ID and Client Secret, see [Create Client IDs and Secrets in the Microsoft Seller Dashboard][]. 
-
-> [WACOM.NOTE]
-> Your Client ID and Client Secret will be needed later in this walkthrough, so make sure that you record them.
-
-To generate a Client ID and Client Secret, you will need to enter the following properties in the Microsoft Seller Dashboard:
-
-**App Domain**: The hostname of your application, for example "contoso.com". This property must not contain any port number. During development, this property should be set to "localhost".
-
-**App Redirect URL**: The redirect URL where Azure AD will send a response after user sign-in and when an organization has authorized your application, for example: "https://contoso.com/." During development, this property should be set to "https://localhost:&#60;port number&#62;"
-
-###Step 3: Configure Your Application to Use the Client ID and Client Secret
-This step requires the Client ID and Client Secret that were generated during signup on the Seller Dashboard. The Client ID is used for SSO, and both the Client ID and Client Secret will be used later to obtain an access token to call the Azure AD Graph API.  
-
-The sample application has been pre-wired to use Azure AD, and loads the Client ID and Client Secret from config. In the **Web.config** file in the sample application, make the following changes: 
-
-1. In the **appSettings** node, replace the values for "clientId" and "SymmetricKey" with your Client ID, Client Secret, and your App Domain: 
-
-		<appSettings>
-    		<add key="clientId" value="(Your Client ID value)"/>
-	    	<add key="SymmetricKey" value="(Your Client Secret value)"/>
-			<add key="AppHostname" value="(Your App Domain)"/>
-		</appSettings>
-
-2. In the **audienceUris** node of **system.identityModel**, insert your Client ID after "spn:":
-
-		<system.identityModel>
-    		<audienceUris>
-            	<add value="spn:(Your Client ID value)" />
-    		</audienceUris>
-
-
-##<a name="enablesignup"></a>Part 2: Enable Customers to Sign-Up Using Azure AD
-
-This section describes how to enable customers to sign up for your application using Azure AD. Before a customer can use an application integrated with Azure AD, a tenant administrator must authorize the application. This authorization process starts with a consent request from your application to Azure, which generates a response that must be handled by your application. The following steps describe how to generate a consent request and handle the response.
-
-The steps in this section use helper classes from the sample application. These classes are contained in the *Microsoft.IdentityModel.WAAD.Preview* library of the sample, and they make it easier to focus on application code rather than identity and protocol specifics.
-
-###Step 1: Requesting Consent for Your Application
-The following example interaction demonstrates the process of requesting consent for your application:
-
-1. The customer clicks a "sign up using Azure AD" link on a web page in your application.
-2.	You redirect the customer to the Azure AD authorization page with your application's information appended to the request.
-3.	The customer either grants or denies consent for your application.
-4.	Azure AD redirects the customer to your specified App Redirect URL. You specified this URL when you generated a Client ID and Client Secret on the Microsoft Seller Dashboard.  The redirect request indicates the result of the consent request, including information about their tenant if consent was granted.
-
-To generate the redirect request in step 2 above, you must append querystring parameters to the following URL for the Azure AD authorization page: *http://activedirectory.windowsazure.com/Consent/AuthorizeApplication.aspx*
-
-The querystring parameters are described below:
-
-**ApplicationID**: (Required) The **ClientID** value you received in the Seller Dashboard.
-
-**RequestedPermissions**: (Optional) The permissions that must be granted to your application by the tenant.
-During development, these permissions are used for testing unpublished applications. For published applications, this parameter will be ignored. Instead, the requested permissions in your application listing will be used. See Part 5 for more information about this listing.
-There are three possible values for this parameter:
-
-**DirectoryReader**: Grants permission to read directory data, such as user accounts, groups, and information about your organization. Enables SSO.
-
-**UserAccountAdministrator**: Grants permission to read and write data, such as users, groups and information about your organization. Enables SSO.
-
-**None**: Enables single sign-on but disables access to directory data.
-
-The default value is "None" if the parameter is unspecified or incorrectly specified.
-
-The following is an example valid consent request URL:
-*https://activedirectory.windowsazure.com/Consent/AuthorizeApplication.aspx?ApplicationId=33E48BD5-1C3E-4862-BA79-1C0D2B51FB26&RequestedPermissions=DirectoryReader*
-
-In the sample application, the "Register" link contains a similar URL for consent request, as shown below:
-
-![login][login]
-
-
-> [WACOM.NOTE]
-> When you test your unpublished application, you will go through a consent experience that is similar to your customers. However, the authorization page for an unpublished application looks different than the authorization page for a published application. A published application displays your app name, logo, and publisher details, whereas an unpublished application does not.
-
-###Step 2: Handling the Consent Response
-After a customer has granted or denied consent for your application, the Azure AD sends a response to your application's App Redirect URL. This response contains the following querystring parameters:
-
-**TenantId**: The unique GUID for the Azure AD tenant that has authorized your application. This parameter will only be specified if the customer has authorized your application.
-
-**Consent**: The value will be set to "Granted" if the application has been authorized, or "Denied" if the request has been rejected.
-
-The following is an example valid response to the consent request that indicates the application has been authorized:
-*https://app.litware.com/redirect.aspx&TenantId=7F3CE253-66DB-4AEF-980A-D8312D76FDC2&Consent=Granted*
-
-Your application will need to maintain context such that the request sent to the Azure AD authorization page is tied to the response (and would reject any responses without an associated request).
-
-<div class="dev-callout"><strong>Note</strong><p>After consent is granted, Azure AD may take some time before SSO and Graph access are provisioned. The first user in each organization that signs up for your application may see see sign-in errors until the provisioning completes.</p></div>
-
-After a customer has granted consent to your application, it's important to associate and store the newly created tenant in your application with the TenantId returned by the consent response. The sample application contains an *HttpModule* in the *Microsoft.IdentityModel.WAAD.Preview.Consent* namespace that automatically records the TenantId to a customer/TenantId "data store" on all successful consent responses.  The code for this is included below, and recording of the TenantId to a customer/TenantId "data store" is performed by the *TrustedIssuers.Add* method:
-
-	private void Application_BeginRequest(Object source,
-             EventArgs e)
-    {
-    	HttpApplication application = (HttpApplication)source;
-        HttpRequest req = application.Context.Request;             
-
-        if((!string.IsNullOrEmpty(req.QueryString["TenantId"]) && (!string.IsNullOrEmpty(req.QueryString["Consent"]))))
-        { 
-        	if(req.QueryString["Consent"].Equals("Granted",StringComparison.InvariantCultureIgnoreCase))
-            {
-            	// For this sample we store the consenting tenants in
-                // an XML file. We strongly recommend that you change
-                // this to use your DataStore
-                TrustedIssuers.Add(req.QueryString["TenantId"];	
-            }
-        }            
-    }
-
-Before you can test the consent request/response code for your application, you must get an Azure AD directory tenant.
-
-<h3>Step 3: Get an Azure AD Tenant to Test Your Application</h3>
-To test your application's ability to integrate with Azure AD, you'll need an Azure AD tenant. If you already have a tenant that you use for testing another application, you can reuse it. We recommend getting at least two tenants to ensure your app can be tested and used by multiple tenants. We do not recommend using a production tenant for this purpose. [Get an Azure AD tenant][].
-
-Once you have obtained an Azure AD tenant, you can build and run the application by pressing **F5**. Additionally, you can try to sign up for your application using the new  tenant. 
-
-<div class="dev-callout"><strong>Note</strong><p>If your customers sign up for a new Azure AD tenant, it may take some time for that tenant to be fully provisioned. Users may see errors on the consent page until the provisioning completes.</p></div>
-
-<h2><a name="enablesso"></a>Part 3: Enable Single Sign-On</h2>
-
-This section shows you how to enable Single Sign-On (SSO). The process starts with constructing a sign-in request to Azure AD that authenticates a user to your application, then verifies in the sign-in response that the customer belongs to a tenant that has authorized your application. The sign-in request requires your Client ID from the Seller Dashboard and the Tenant ID of the customer's organization.
-
-The sign-in request is specific to a directory tenant, and must include a TenantID.  A TenantID can be determined from an Azure AD directory tenant's domain name. There are two common ways to get this domain name from the end user as they sign-in:
-
-* If the URL of the application is *https://contoso.myapp.com* or *https://myapp.com/contoso.com*, *contoso* and *contoso.com* represent the Azure AD domain name and *myapp.com* represents your application's URL. 
-* Your application can prompt the user for their email address or their Azure AD domain name. This approach is used in the sample application, where the user must enter their Azure AD domain name, as shown below:
-
-![login][login]
-
-<h3>Step 1: Look up the Tenant ID</h3>
-Using the Azure AD domain name supplied by the customer, you can look up their Tenant ID by parsing the Azure AD federation metadata. In the sample application, this process is handled by the *Domain2TenantId* method of the *Microsoft.IdentityModel.WAAD.Preview.TenantUtils.Globals* class.
-
-To demonstrate this process, the following steps use the contoso.com domain name.
-
-1.	Get the **FederationMetadata.xml** file for the Azure AD tenant. For example:  
-*https://accounts.accesscontrol.windows.net/contoso.com/FederationMetadata/2007-06/FederationMetadata.xml*
-2.	In the **FederationMetadata.xml** file, locate the **Entity Descriptor** entry. The Tenant ID is included as part of the **entityID** property following the "https://sts.windows.net", as shown below:
-
-		 <EntityDescriptor xmlns="urn:oasis:names:tc:SAML:2.0:metadata" entityID="https://sts.windows.net/a7456b11-6fe2-4e5b-bc83-67508c201e4b/" ID="_cba45203-f8f4-4fc3-a3bb-0b136a2bafa5"> 
-In this case, the TenantID value is **a7456b11-6fe2-4e5b-bc83-67508c201e4b**.
-3.	In your application's customer/TenantId "data store," you should store the domain and its associated TenantID.  These two values can be used together for future sign-in requests and eliminate the need to get the **FederationMetadata.xml** each time. The sample application does not feature this optimization.
-
-<h3>Step 2: Generate the Sign-In Request</h3>
-When a customer signs in to your application, such as by clicking a sign-in button, the sign-in request must be generated by using the customer's Tenant ID and your application's Client ID. In the sample application, this request is generated by the *GenerateSignInMessage* method of the *Microsoft.IdentityModel.WAAD.Preview.WebSSO.URLUtils* class. This method verifies that the customer's TenantID represents an organization that has authorized your application, and it generates the destination URL for the sign-in button, as shown below:
-
-![login][login]
-
-Clicking the button will navigate the user's browser a sign-in page for Azure AD. Once signed in, Azure AD will return a sign-in response to the application.
-
-###Step 3: Validate the Issuer of the Incoming Token in the Sign-In Response
-
-When a customer signs in to your application, you need to validate that their tenant has authorized your application. Their sign-in response contains a token, and the token contains properties and claims that can be inspected by your application.
-
-To perform this validation, you must get the TenantID from the Issuer property in the token and ensure that it exists in the customer/TenantId "data store". In the sample application, this validation is achieved by creating a custom token handler class that extends Windows Identity Foundation's *Saml2SecurityTokenHandler*. The custom token handler verifies the incoming security token and makes its claims and properties available to the application so that the TenantID can be validated. The code snippet for this class is shown below.
-
-In the sample application, the original code can be found under the *Microsoft.IdentityModel.WAAD.Preview.WebSSO* namespace. The token handler also uses the Contains method of the *Microsoft.IdentityModel.WAAD.Preview.WebSSO.TrustedIssuers* class, which verifies that the TenantID is persisted in the customer/TenantId "data store."
-
-	/// <summary>
-    /// Extends the out of the box SAML2 token handler by ensuring
-    /// that incoming tokens have been issued by registered tenants 
-    /// </summary>
-    public class ConfigurationBasedSaml2SecurityTokenHandler : Saml2SecurityTokenHandler
-    {
-        public override ReadOnlyCollection<System.Security.Claims.ClaimsIdentity> ValidateToken(SecurityToken token)
-        {
-            ReadOnlyCollection<System.Security.Claims.ClaimsIdentity> aa = base.ValidateToken(token);
-            Saml2SecurityToken ss = token as Saml2SecurityToken;
-            string tenant = ss.Assertion.Issuer.Value.Split('/')[3];
-            if (!TrustedIssuers.Contains(tenant))
-            {
-                throw new SecurityTokenValidationException(string.Format("The tenant {0} is not registered with the application", tenant));
-            }
-            return aa;
-        }
-    }
-
-Once the token is validated, the user is signed in to the application. Run the application and try signing in using an Azure AD account in the consented tenant that you created earlier.
-
-<h2><a name="accessgraph"></a>Part 4: Access Azure AD Graph</h2>
-
-This section describes how to obtain an access token and call the Azure AD Graph API to access a tenant's directory data. For example, while the token obtained during sign in contains user information such as a name and email address, your application may need information such as group memberships or the name of the user's manager. This information can be obtained from the tenant's directory by using the Graph API. For more information about the Graph API, see [this topic][].
-
-Before your application can call the Azure AD Graph, it must authenticate itself and obtain an access token. Access tokens are obtained by authenticating your application with its Client ID and Client Secret. The following steps will show you how to:
-
-1.	Use a generated proxy class to call the Azure AD Graph
-2.	Acquire an access token using Azure Authentication Library (AAL) 
-3.	Call the Azure AD Graph to get a list of tenant users
-
-<div class="dev-callout"><strong>Note</strong><p>The sample application helper library Microsoft.IdentityModel.WAAD.Preview already contains an auto-generated proxy class (created by adding a Service Reference to https://graph.windows.net/your-domain-name called GraphService). The application will use this proxy class to call into the Azure AD Graph service.</p></div>
-
-<h3>Step 1: Use the Proxy Class to Call the Azure AD Graph</h3>
-In this step, we are going to use the sample application to show you how to:
-
-1.	Create an tenant-specific Azure AD Graph endpoint
-2.	Use the endpoint to instantiate the proxy to call the Graph
-3.	Add the authorization header to the request and acquire the token.  
-
-In the sample application, these calls to the API are handled by the GraphInterface method in the *Microsoft.IdentityModel.WAAD.Preview.Graph.GraphInterface* class, as shown in the following code.
-
-	public GraphInterface()
-    {
-    	// 1a: When the customer was signed in, we get a security token 
-        // that contains a tenant id. Extract that here
-        TenantDomainName = ClaimsPrincipal.Current.FindFirst("http://schemas.microsoft.com/ws/2012/10/identity/claims/tenantid").Value;
-
-        // 1b: We generate a URL (https://graph.windows.net/<CustomerDomainName>)
-        // to access the Azure AD Graph API endpoint for the tenant 
-        connectionUri = new Uri(string.Format(@"https://{0}/{1}", TenantUtils.Globals.endpoint, TenantDomainName));
-
-        // 2: create an instance of the AzureAD Service proxy with the connection URL
-        dataService = new DirectoryDataService(connectionUri);
-
-        // This flags ignores the resource not found exception
-        // If AzureAD Service throws this exception, it returns null
-        dataService.IgnoreResourceNotFoundException = true;
-        dataService.MergeOption = MergeOption.OverwriteChanges;
-        dataService.AddAndUpdateResponsePreference = DataServiceResponsePreference.IncludeContent;
-
-        // 3: This adds the default required headers to each request
-        AddHeaders(GetAuthorizationHeader());
-    }
-
-<h3>Step 2: Acquire an Access Token Using Azure Authentication Library</h3>
-The sample application uses the Azure Authentication Library (AAL) to acquire tokens for accessing the Graph API.  The token acquisition process is managed by the *GetAuthorizationHeader* method in the *Microsoft.IdentityModel.WAAD.Preview.Graph.GraphInterface* class, and is shown below.  
-
-<div class="dev-callout"><strong>Note</strong><p>AAL is available as a NuGet package and can be installed within Visual Studio.</p></div>
-
-	/// <summary>
-    /// Method to get the Oauth2 Authorization header from ACS
-    /// </summary>
-    /// <returns>AOauth2 Authorization header</returns>
-    private string GetAuthorizationHeader()
-    {
-        // AAL values
-        string fullTenantName = TenantUtils.Globals.StsUrl + TenantDomainName;
-        string serviceRealm = string.Format("{0}/{1}@{2}", TenantUtils.Globals.GraphServicePrincipalId, TenantUtils.Globals.GraphServiceHost, TenantDomainName);
-        string issuingResource = string.Format("{0}@{1}", Globals.ClientId, TenantDomainName);
-        string clientResource = string.Format("{0}/{1}@{2}", Globals.ClientId, Globals.AppHostname, TenantDomainName);
-
-        string authzHeader = null;
-        AuthenticationContext _authContext = new AuthenticationContext(fullTenantName);
-
-        try
-        {
-            ClientCredential credential = new ClientCredential(issuingResource, clientResource, Globals.ServicePrincipalKey);
-            AssertionCredential _assertionCredential = _authContext.AcquireToken(serviceRealm, credential);
-            authzHeader = _assertionCredential.CreateAuthorizationHeader();
-        }
-        catch (Exception ex)
-        {
-            AALException aex = ex as AALException;
-            string a = aex.InnerException.Message;
-        }
-
-        return authzHeader;
-    }
-
-The following information is used to acquire the access token, as demonstrated in the code above:
-
-1.	The application's information (ClientID, ServicePrincipalKey and AppHostname)
-2.	The target information, which is the Graph and referred to as ServiceRealm above
-3.	The TenantDomainName that you acquired earlier
-
-<h3>Step 3: Call the Azure AD Graph to Get a List of Users</h3>
-The following method in the *Microsoft.IdentityModel.WAAD.Preview.Graph.GraphInterface* class gets a list of all users for your tenant, using the *DataService* proxy generated earlier.
-
-	public List<User> GetUsers()
-    {
-        // Add the page size using top
-        var users = dataService.Users.AddQueryOption("$top", 20);
-
-        // Execute the Query
-        var userQuery = users.Execute();
-
-        // Get the return users list
-        return userQuery.ToList();
-    }
-
-This method is called from the **HomeController.cs** file to show the user list on the Users tab in the web application.
-
-<h2><a name="publish"></a>Part 5: Publish Your Application</h2>
-
-Once you have thoroughly tested your application, you can create an application listing and publish your application listing on the Azure Marketplace. These steps are performed on the Microsoft Seller Dashboard.  
-
-<div class="dev-callout"><strong>Note</strong><p>Your app is responsible for managing any billing relationship with your customers. The Azure Marketplace only provides links to your application's website and information about it.</p></div>
-
-<h3>Step 1: Creating an Application Manifest and App Listing</h3>
-
-Before creating an app listing, you must generate a new Client ID and Client Secret for the production version of your application. In Part 1 of this walkthrough, you generated a Client ID and Client Secret intended for a test version of your application. Repeat those steps and configure your application to use the new values, ensuring that you set a production App Domain and App Redirect URL.
-
-Next, you must create an application manifest that lists the permissions your application will request for customer consent. This manifest is written in an XML format governed by an XSD file.  The manifest must be uploaded as part of the application listing you are creating. 
-
-There are three different permission levels, as described in Part 1 of the walkthrough:
-
-**DirectoryReader**: Grants permission to read directory data, such as user accounts, groups, and information about your organization. Enables SSO.
-
-**UserAccountAdministrator**: Grants permission to read and write data, such as users, groups and information about your organization. Enables SSO.
-
-**None**: Enables single sign-on but disables access to directory data.
-
-Two application manifest examples are included below. The first demonstrates permissions for a SSO-only application, and the second demonstrates permissions for a read-only application:
-
-	<?xml version="1.0" encoding="utf-16"?>
-	<AppRequiredPermissions>
-  	  <AppPermissionRequests Policy="AppOnly">
-        <AppPermissionRequest Right="None" Scope="http://directory" />
-      </AppPermissionRequests>
-    </AppRequiredPermissions>
-
-
-	<?xml version="1.0" encoding="utf-16"?>
-	<AppRequiredPermissions>
-      <AppPermissionRequests Policy="AppOnly">
-        <AppPermissionRequest Right="Directory Reader" Scope="http://directory">
-          <Reason culture="en-us" value="Needs to read the app"/>
-        </AppPermissionRequest>
-      </AppPermissionRequests>
-    </AppRequiredPermissions>
-
-The *Policy* attribute in the examples above describes the type of application permission being requested. Currently, only the "AppOnly" permission attribute is supported. This permission type indicates that the application only accesses the Directory as itself. 
-
-The optional *Reason* element allows you to specify (in multiple cultures) your justification for the required permission level. This text is displayed on the consent page to aid the customer when they are approving or rejecting your application.
-
-Using your new Client ID and your application manifest, you can create an application listing by following the instructions in [Add Apps in the Microsoft Seller Dashboard][]. When creating an application listing, make sure to select the Azure AD application type. Once you have finished creating your application listing, click "submit" to publish your application to the Azure Marketplace. You'll need to wait until your application is approved before publication completes.
-
-<div class="dev-callout"><strong>Note</strong><p>If you are prompted to "add tax and payout information", you can skip this step because you are selling your application directly to customer and not through Microsoft.</p></div>
-
-<h3>Step 2: Finalize Testing and Make Your Application Public</h3>
-Once your application listing is approved, you should test your application again end-to-end. For example, make sure that your application has been updated with the production ClientID and Client Secret.  Run through the testing checklist a final time, ensuring that the consent page now shows the information you included in your application listing.
-
-<h2><a name="summary"></a>Summary</h2>
-In this walkthrough, you have learned how to integrate your multi-tenant application with Azure AD. The process included three steps:
-
-* Enable customers to sign up for your application using Azure AD
-* Enable single sign-on (SSO) with Azure AD
-* Query a customer's directory data using the Azure AD Graph API
-
-Integrating with Azure AD allows your customers to sign up and sign in to your application using an identity management system that they already maintain, which reduces or eliminates the need to do separate identity management tasks with your application. This functionality gives your customers a more seamless experience when using your application, and it frees up the time spent doing management tasks.
-
-
-[Introduction]: #introduction
-[Part 1: Get a Client ID for Accessing Azure AD]: #getclientid
-[Part 2: Enable Customers to Sign-Up Using Azure AD]: #enablesignup
-[Part 3: Enable Single Sign-On]: #enablesso
-[Part 4: Access Azure AD Graph]: #accessgraph
-[Part 5: Publish Your Application]: #publish
-[Summary]: #summary
-[Visual Studio 2012]: http://www.microsoft.com/visualstudio/eng/downloads
-[AAL x86 NuGet  Package]: http://g.microsoftonline.com/1AX00en/124
-[AAL x64 NuGet Package]: http://g.microsoftonline.com/1AX00en/125
-[Visual Studio Identity & Access Tool]: http://g.microsoftonline.com/1AX00en/126
-[Windows Identity Foundation 3.5]: http://g.microsoftonline.com/1AX00en/127
-[WCF Data Services for OData]: http://www.microsoft.com/download/en/details.aspx?id=29306
-[Identity page]: http://www.windowsazure.com/en-us/home/features/identity/
-
-[downloaded here]: http://go.microsoft.com/fwlink/?LinkId=271213
-[port assignment in Visual Studio]: http://msdn.microsoft.com/en-us/library/ms178109(v=vs.100).aspx
-[Microsoft Seller Dashboard]: https://sellerdashboard.microsoft.com/
-[create an account profile]: http://msdn.microsoft.com/en-us/library/jj552460.aspx
-[Create Client IDs and Secrets in the Microsoft Seller Dashboard]: http://msdn.microsoft.com/en-us/library/jj552461.aspx
-[Get an Azure AD tenant]: http://g.microsoftonline.com/0AX00en/5
-[this topic]: http://msdn.microsoft.com/en-us/library/windowsazure/hh974476.aspx
-[Add Apps in the Microsoft Seller Dashboard]: http://msdn.microsoft.com/en-us/library/jj552465.aspx
-[login]: ./media/active-directory-dotnet-integrate-multitent-cloud-applications/login.png
+
+# Integrating Multi-Tenant Cloud Applications with Azure Active Directory
+
+##<a name="introduction"></a>Introduction
+
+Azure Active Directory (Azure AD) is a modern, REST-based service that provides identity management and access control capabilities for cloud applications. Azure AD easily integrates with cloud services as well as Azure, Microsoft Office 365, Dynamics CRM Online, and Windows Intune. Existing on-premise Active Directory deployments can also take full advantage of Azure AD. To learn more, see the [Identity page][] on [windowsazure.com][].
+
+This walkthrough is intended for .NET developers who want to integrate a multi-tenant application with Azure AD. You will learn how to:
+
+* Enable customers to sign up for your application using Azure AD
+* Enable single sign-on (SSO) with Azure AD
+* Query a customer's directory data using the Azure AD Graph API
+
+The companion sample application for this walkthrough can be [downloaded here][]. The sample can be run without changes, but you may need to change your [port assignment in Visual Studio][] to use https. Follow the instructions in the link, but set the binding protocol to "https" in the bindings section of the ApplicationHost.config file. All code snippets in the steps below have been taken from the sample.
+
+> [WACOM.NOTE]
+> The multi-tenant directory app sample is provided for illustration purposes only.  This sample (including its helper library classes) should not be used in production.
+
+
+###Prerequisites
+The following developer prerequisites are required for this walkthrough:
+
+* [Visual Studio 2012][]
+* [WCF Data Services for OData][]
+
+###Table of Contents
+* [Introduction][]
+* [Part 1: Get a Client ID for Accessing Azure AD][]
+* [Part 2: Enable Customers to Sign-Up Using Azure AD][]
+* [Part 3: Enable Single Sign-On][]
+* [Part 4: Access Azure AD Graph][]
+* [Part 5: Publish Your Application][]
+* [Summary][]
+
+
+##<a name="getclientid"></a>Part 1: Get a Client ID for Accessing Azure AD
+This section describes how to get a Client ID and Client Secret after you have created a Microsoft Seller Dashboard account. A Client ID is the unique identifier for your application, and a Client Secret is the associated key required when making requests using the Client ID. Both are required to integrate your application with Azure AD.
+
+###Step 1: Create an Account with the Microsoft Seller Dashboard
+To develop and publish applications that integrate with Azure AD, you must sign up for a [Microsoft Seller Dashboard][] account. Then you will be prompted to [create an account profile][] as either a company or an individual. This profile is used to publish applications on the Azure Marketplace or other marketplaces, and it is required to generate a Client ID and Client Secret.  
+
+New accounts are put into an "Account Pending Approval" state. This state does not prevent you from starting development - you can still create Client IDs as well as draft app listings. However, an app listing can only be submitted for approval once the account itself is approved. The submitted app listing will only be visible to customers in the Azure Marketplace after it has been approved.
+
+###Step 2: Get a Client ID for your Application
+You need a Client ID and Client Secret to integrate your application with Azure AD. A Client ID is the unique identifier for your application, and it is primarily used to identify an application for single sign-on or for authenticating calls to the Azure AD Graph. For more information about obtaining a Client ID and Client Secret, see [Create Client IDs and Secrets in the Microsoft Seller Dashboard][]. 
+
+> [WACOM.NOTE]
+> Your Client ID and Client Secret will be needed later in this walkthrough, so make sure that you record them.
+
+To generate a Client ID and Client Secret, you will need to enter the following properties in the Microsoft Seller Dashboard:
+
+**App Domain**: The hostname of your application, for example "contoso.com". This property must not contain any port number. During development, this property should be set to "localhost".
+
+**App Redirect URL**: The redirect URL where Azure AD will send a response after user sign-in and when an organization has authorized your application, for example: "https://contoso.com/." During development, this property should be set to "https://localhost:&#60;port number&#62;"
+
+###Step 3: Configure Your Application to Use the Client ID and Client Secret
+This step requires the Client ID and Client Secret that were generated during signup on the Seller Dashboard. The Client ID is used for SSO, and both the Client ID and Client Secret will be used later to obtain an access token to call the Azure AD Graph API.  
+
+The sample application has been pre-wired to use Azure AD, and loads the Client ID and Client Secret from config. In the **Web.config** file in the sample application, make the following changes: 
+
+1. In the **appSettings** node, replace the values for "clientId" and "SymmetricKey" with your Client ID, Client Secret, and your App Domain: 
+
+		<appSettings>
+    		<add key="clientId" value="(Your Client ID value)"/>
+	    	<add key="SymmetricKey" value="(Your Client Secret value)"/>
+			<add key="AppHostname" value="(Your App Domain)"/>
+		</appSettings>
+
+2. In the **audienceUris** node of **system.identityModel**, insert your Client ID after "spn:":
+
+		<system.identityModel>
+    		<audienceUris>
+            	<add value="spn:(Your Client ID value)" />
+    		</audienceUris>
+
+
+##<a name="enablesignup"></a>Part 2: Enable Customers to Sign-Up Using Azure AD
+
+This section describes how to enable customers to sign up for your application using Azure AD. Before a customer can use an application integrated with Azure AD, a tenant administrator must authorize the application. This authorization process starts with a consent request from your application to Azure, which generates a response that must be handled by your application. The following steps describe how to generate a consent request and handle the response.
+
+The steps in this section use helper classes from the sample application. These classes are contained in the *Microsoft.IdentityModel.WAAD.Preview* library of the sample, and they make it easier to focus on application code rather than identity and protocol specifics.
+
+###Step 1: Requesting Consent for Your Application
+The following example interaction demonstrates the process of requesting consent for your application:
+
+1. The customer clicks a "sign up using Azure AD" link on a web page in your application.
+2.	You redirect the customer to the Azure AD authorization page with your application's information appended to the request.
+3.	The customer either grants or denies consent for your application.
+4.	Azure AD redirects the customer to your specified App Redirect URL. You specified this URL when you generated a Client ID and Client Secret on the Microsoft Seller Dashboard.  The redirect request indicates the result of the consent request, including information about their tenant if consent was granted.
+
+To generate the redirect request in step 2 above, you must append querystring parameters to the following URL for the Azure AD authorization page: *http://activedirectory.windowsazure.com/Consent/AuthorizeApplication.aspx*
+
+The querystring parameters are described below:
+
+**ApplicationID**: (Required) The **ClientID** value you received in the Seller Dashboard.
+
+**RequestedPermissions**: (Optional) The permissions that must be granted to your application by the tenant.
+During development, these permissions are used for testing unpublished applications. For published applications, this parameter will be ignored. Instead, the requested permissions in your application listing will be used. See Part 5 for more information about this listing.
+There are three possible values for this parameter:
+
+**DirectoryReader**: Grants permission to read directory data, such as user accounts, groups, and information about your organization. Enables SSO.
+
+**UserAccountAdministrator**: Grants permission to read and write data, such as users, groups and information about your organization. Enables SSO.
+
+**None**: Enables single sign-on but disables access to directory data.
+
+The default value is "None" if the parameter is unspecified or incorrectly specified.
+
+The following is an example valid consent request URL:
+*https://activedirectory.windowsazure.com/Consent/AuthorizeApplication.aspx?ApplicationId=33E48BD5-1C3E-4862-BA79-1C0D2B51FB26&RequestedPermissions=DirectoryReader*
+
+In the sample application, the "Register" link contains a similar URL for consent request, as shown below:
+
+![login][login]
+
+
+> [WACOM.NOTE]
+> When you test your unpublished application, you will go through a consent experience that is similar to your customers. However, the authorization page for an unpublished application looks different than the authorization page for a published application. A published application displays your app name, logo, and publisher details, whereas an unpublished application does not.
+
+###Step 2: Handling the Consent Response
+After a customer has granted or denied consent for your application, the Azure AD sends a response to your application's App Redirect URL. This response contains the following querystring parameters:
+
+**TenantId**: The unique GUID for the Azure AD tenant that has authorized your application. This parameter will only be specified if the customer has authorized your application.
+
+**Consent**: The value will be set to "Granted" if the application has been authorized, or "Denied" if the request has been rejected.
+
+The following is an example valid response to the consent request that indicates the application has been authorized:
+*https://app.litware.com/redirect.aspx&TenantId=7F3CE253-66DB-4AEF-980A-D8312D76FDC2&Consent=Granted*
+
+Your application will need to maintain context such that the request sent to the Azure AD authorization page is tied to the response (and would reject any responses without an associated request).
+
+<div class="dev-callout"><strong>Note</strong><p>After consent is granted, Azure AD may take some time before SSO and Graph access are provisioned. The first user in each organization that signs up for your application may see see sign-in errors until the provisioning completes.</p></div>
+
+After a customer has granted consent to your application, it's important to associate and store the newly created tenant in your application with the TenantId returned by the consent response. The sample application contains an *HttpModule* in the *Microsoft.IdentityModel.WAAD.Preview.Consent* namespace that automatically records the TenantId to a customer/TenantId "data store" on all successful consent responses.  The code for this is included below, and recording of the TenantId to a customer/TenantId "data store" is performed by the *TrustedIssuers.Add* method:
+
+	private void Application_BeginRequest(Object source,
+             EventArgs e)
+    {
+    	HttpApplication application = (HttpApplication)source;
+        HttpRequest req = application.Context.Request;             
+
+        if((!string.IsNullOrEmpty(req.QueryString["TenantId"]) && (!string.IsNullOrEmpty(req.QueryString["Consent"]))))
+        { 
+        	if(req.QueryString["Consent"].Equals("Granted",StringComparison.InvariantCultureIgnoreCase))
+            {
+            	// For this sample we store the consenting tenants in
+                // an XML file. We strongly recommend that you change
+                // this to use your DataStore
+                TrustedIssuers.Add(req.QueryString["TenantId"];	
+            }
+        }            
+    }
+
+Before you can test the consent request/response code for your application, you must get an Azure AD directory tenant.
+
+<h3>Step 3: Get an Azure AD Tenant to Test Your Application</h3>
+To test your application's ability to integrate with Azure AD, you'll need an Azure AD tenant. If you already have a tenant that you use for testing another application, you can reuse it. We recommend getting at least two tenants to ensure your app can be tested and used by multiple tenants. We do not recommend using a production tenant for this purpose. [Get an Azure AD tenant][].
+
+Once you have obtained an Azure AD tenant, you can build and run the application by pressing **F5**. Additionally, you can try to sign up for your application using the new  tenant. 
+
+<div class="dev-callout"><strong>Note</strong><p>If your customers sign up for a new Azure AD tenant, it may take some time for that tenant to be fully provisioned. Users may see errors on the consent page until the provisioning completes.</p></div>
+
+<h2><a name="enablesso"></a>Part 3: Enable Single Sign-On</h2>
+
+This section shows you how to enable Single Sign-On (SSO). The process starts with constructing a sign-in request to Azure AD that authenticates a user to your application, then verifies in the sign-in response that the customer belongs to a tenant that has authorized your application. The sign-in request requires your Client ID from the Seller Dashboard and the Tenant ID of the customer's organization.
+
+The sign-in request is specific to a directory tenant, and must include a TenantID.  A TenantID can be determined from an Azure AD directory tenant's domain name. There are two common ways to get this domain name from the end user as they sign-in:
+
+* If the URL of the application is *https://contoso.myapp.com* or *https://myapp.com/contoso.com*, *contoso* and *contoso.com* represent the Azure AD domain name and *myapp.com* represents your application's URL. 
+* Your application can prompt the user for their email address or their Azure AD domain name. This approach is used in the sample application, where the user must enter their Azure AD domain name, as shown below:
+
+![login][login]
+
+<h3>Step 1: Look up the Tenant ID</h3>
+Using the Azure AD domain name supplied by the customer, you can look up their Tenant ID by parsing the Azure AD federation metadata. In the sample application, this process is handled by the *Domain2TenantId* method of the *Microsoft.IdentityModel.WAAD.Preview.TenantUtils.Globals* class.
+
+To demonstrate this process, the following steps use the contoso.com domain name.
+
+1.	Get the **FederationMetadata.xml** file for the Azure AD tenant. For example:  
+*https://accounts.accesscontrol.windows.net/contoso.com/FederationMetadata/2007-06/FederationMetadata.xml*
+2.	In the **FederationMetadata.xml** file, locate the **Entity Descriptor** entry. The Tenant ID is included as part of the **entityID** property following the "https://sts.windows.net", as shown below:
+
+		 <EntityDescriptor xmlns="urn:oasis:names:tc:SAML:2.0:metadata" entityID="https://sts.windows.net/a7456b11-6fe2-4e5b-bc83-67508c201e4b/" ID="_cba45203-f8f4-4fc3-a3bb-0b136a2bafa5"> 
+In this case, the TenantID value is **a7456b11-6fe2-4e5b-bc83-67508c201e4b**.
+3.	In your application's customer/TenantId "data store," you should store the domain and its associated TenantID.  These two values can be used together for future sign-in requests and eliminate the need to get the **FederationMetadata.xml** each time. The sample application does not feature this optimization.
+
+<h3>Step 2: Generate the Sign-In Request</h3>
+When a customer signs in to your application, such as by clicking a sign-in button, the sign-in request must be generated by using the customer's Tenant ID and your application's Client ID. In the sample application, this request is generated by the *GenerateSignInMessage* method of the *Microsoft.IdentityModel.WAAD.Preview.WebSSO.URLUtils* class. This method verifies that the customer's TenantID represents an organization that has authorized your application, and it generates the destination URL for the sign-in button, as shown below:
+
+![login][login]
+
+Clicking the button will navigate the user's browser a sign-in page for Azure AD. Once signed in, Azure AD will return a sign-in response to the application.
+
+###Step 3: Validate the Issuer of the Incoming Token in the Sign-In Response
+
+When a customer signs in to your application, you need to validate that their tenant has authorized your application. Their sign-in response contains a token, and the token contains properties and claims that can be inspected by your application.
+
+To perform this validation, you must get the TenantID from the Issuer property in the token and ensure that it exists in the customer/TenantId "data store". In the sample application, this validation is achieved by creating a custom token handler class that extends Windows Identity Foundation's *Saml2SecurityTokenHandler*. The custom token handler verifies the incoming security token and makes its claims and properties available to the application so that the TenantID can be validated. The code snippet for this class is shown below.
+
+In the sample application, the original code can be found under the *Microsoft.IdentityModel.WAAD.Preview.WebSSO* namespace. The token handler also uses the Contains method of the *Microsoft.IdentityModel.WAAD.Preview.WebSSO.TrustedIssuers* class, which verifies that the TenantID is persisted in the customer/TenantId "data store."
+
+	/// <summary>
+    /// Extends the out of the box SAML2 token handler by ensuring
+    /// that incoming tokens have been issued by registered tenants 
+    /// </summary>
+    public class ConfigurationBasedSaml2SecurityTokenHandler : Saml2SecurityTokenHandler
+    {
+        public override ReadOnlyCollection<System.Security.Claims.ClaimsIdentity> ValidateToken(SecurityToken token)
+        {
+            ReadOnlyCollection<System.Security.Claims.ClaimsIdentity> aa = base.ValidateToken(token);
+            Saml2SecurityToken ss = token as Saml2SecurityToken;
+            string tenant = ss.Assertion.Issuer.Value.Split('/')[3];
+            if (!TrustedIssuers.Contains(tenant))
+            {
+                throw new SecurityTokenValidationException(string.Format("The tenant {0} is not registered with the application", tenant));
+            }
+            return aa;
+        }
+    }
+
+Once the token is validated, the user is signed in to the application. Run the application and try signing in using an Azure AD account in the consented tenant that you created earlier.
+
+<h2><a name="accessgraph"></a>Part 4: Access Azure AD Graph</h2>
+
+This section describes how to obtain an access token and call the Azure AD Graph API to access a tenant's directory data. For example, while the token obtained during sign in contains user information such as a name and email address, your application may need information such as group memberships or the name of the user's manager. This information can be obtained from the tenant's directory by using the Graph API. For more information about the Graph API, see [this topic][].
+
+Before your application can call the Azure AD Graph, it must authenticate itself and obtain an access token. Access tokens are obtained by authenticating your application with its Client ID and Client Secret. The following steps will show you how to:
+
+1.	Use a generated proxy class to call the Azure AD Graph
+2.	Acquire an access token using Azure Authentication Library (AAL) 
+3.	Call the Azure AD Graph to get a list of tenant users
+
+<div class="dev-callout"><strong>Note</strong><p>The sample application helper library Microsoft.IdentityModel.WAAD.Preview already contains an auto-generated proxy class (created by adding a Service Reference to https://graph.windows.net/your-domain-name called GraphService). The application will use this proxy class to call into the Azure AD Graph service.</p></div>
+
+<h3>Step 1: Use the Proxy Class to Call the Azure AD Graph</h3>
+In this step, we are going to use the sample application to show you how to:
+
+1.	Create an tenant-specific Azure AD Graph endpoint
+2.	Use the endpoint to instantiate the proxy to call the Graph
+3.	Add the authorization header to the request and acquire the token.  
+
+In the sample application, these calls to the API are handled by the GraphInterface method in the *Microsoft.IdentityModel.WAAD.Preview.Graph.GraphInterface* class, as shown in the following code.
+
+	public GraphInterface()
+    {
+    	// 1a: When the customer was signed in, we get a security token 
+        // that contains a tenant id. Extract that here
+        TenantDomainName = ClaimsPrincipal.Current.FindFirst("http://schemas.microsoft.com/ws/2012/10/identity/claims/tenantid").Value;
+
+        // 1b: We generate a URL (https://graph.windows.net/<CustomerDomainName>)
+        // to access the Azure AD Graph API endpoint for the tenant 
+        connectionUri = new Uri(string.Format(@"https://{0}/{1}", TenantUtils.Globals.endpoint, TenantDomainName));
+
+        // 2: create an instance of the AzureAD Service proxy with the connection URL
+        dataService = new DirectoryDataService(connectionUri);
+
+        // This flags ignores the resource not found exception
+        // If AzureAD Service throws this exception, it returns null
+        dataService.IgnoreResourceNotFoundException = true;
+        dataService.MergeOption = MergeOption.OverwriteChanges;
+        dataService.AddAndUpdateResponsePreference = DataServiceResponsePreference.IncludeContent;
+
+        // 3: This adds the default required headers to each request
+        AddHeaders(GetAuthorizationHeader());
+    }
+
+<h3>Step 2: Acquire an Access Token Using Azure Authentication Library</h3>
+The sample application uses the Azure Authentication Library (AAL) to acquire tokens for accessing the Graph API.  The token acquisition process is managed by the *GetAuthorizationHeader* method in the *Microsoft.IdentityModel.WAAD.Preview.Graph.GraphInterface* class, and is shown below.  
+
+<div class="dev-callout"><strong>Note</strong><p>AAL is available as a NuGet package and can be installed within Visual Studio.</p></div>
+
+	/// <summary>
+    /// Method to get the Oauth2 Authorization header from ACS
+    /// </summary>
+    /// <returns>AOauth2 Authorization header</returns>
+    private string GetAuthorizationHeader()
+    {
+        // AAL values
+        string fullTenantName = TenantUtils.Globals.StsUrl + TenantDomainName;
+        string serviceRealm = string.Format("{0}/{1}@{2}", TenantUtils.Globals.GraphServicePrincipalId, TenantUtils.Globals.GraphServiceHost, TenantDomainName);
+        string issuingResource = string.Format("{0}@{1}", Globals.ClientId, TenantDomainName);
+        string clientResource = string.Format("{0}/{1}@{2}", Globals.ClientId, Globals.AppHostname, TenantDomainName);
+
+        string authzHeader = null;
+        AuthenticationContext _authContext = new AuthenticationContext(fullTenantName);
+
+        try
+        {
+            ClientCredential credential = new ClientCredential(issuingResource, clientResource, Globals.ServicePrincipalKey);
+            AssertionCredential _assertionCredential = _authContext.AcquireToken(serviceRealm, credential);
+            authzHeader = _assertionCredential.CreateAuthorizationHeader();
+        }
+        catch (Exception ex)
+        {
+            AALException aex = ex as AALException;
+            string a = aex.InnerException.Message;
+        }
+
+        return authzHeader;
+    }
+
+The following information is used to acquire the access token, as demonstrated in the code above:
+
+1.	The application's information (ClientID, ServicePrincipalKey and AppHostname)
+2.	The target information, which is the Graph and referred to as ServiceRealm above
+3.	The TenantDomainName that you acquired earlier
+
+<h3>Step 3: Call the Azure AD Graph to Get a List of Users</h3>
+The following method in the *Microsoft.IdentityModel.WAAD.Preview.Graph.GraphInterface* class gets a list of all users for your tenant, using the *DataService* proxy generated earlier.
+
+	public List<User> GetUsers()
+    {
+        // Add the page size using top
+        var users = dataService.Users.AddQueryOption("$top", 20);
+
+        // Execute the Query
+        var userQuery = users.Execute();
+
+        // Get the return users list
+        return userQuery.ToList();
+    }
+
+This method is called from the **HomeController.cs** file to show the user list on the Users tab in the web application.
+
+<h2><a name="publish"></a>Part 5: Publish Your Application</h2>
+
+Once you have thoroughly tested your application, you can create an application listing and publish your application listing on the Azure Marketplace. These steps are performed on the Microsoft Seller Dashboard.  
+
+<div class="dev-callout"><strong>Note</strong><p>Your app is responsible for managing any billing relationship with your customers. The Azure Marketplace only provides links to your application's website and information about it.</p></div>
+
+<h3>Step 1: Creating an Application Manifest and App Listing</h3>
+
+Before creating an app listing, you must generate a new Client ID and Client Secret for the production version of your application. In Part 1 of this walkthrough, you generated a Client ID and Client Secret intended for a test version of your application. Repeat those steps and configure your application to use the new values, ensuring that you set a production App Domain and App Redirect URL.
+
+Next, you must create an application manifest that lists the permissions your application will request for customer consent. This manifest is written in an XML format governed by an XSD file.  The manifest must be uploaded as part of the application listing you are creating. 
+
+There are three different permission levels, as described in Part 1 of the walkthrough:
+
+**DirectoryReader**: Grants permission to read directory data, such as user accounts, groups, and information about your organization. Enables SSO.
+
+**UserAccountAdministrator**: Grants permission to read and write data, such as users, groups and information about your organization. Enables SSO.
+
+**None**: Enables single sign-on but disables access to directory data.
+
+Two application manifest examples are included below. The first demonstrates permissions for a SSO-only application, and the second demonstrates permissions for a read-only application:
+
+	<?xml version="1.0" encoding="utf-16"?>
+	<AppRequiredPermissions>
+  	  <AppPermissionRequests Policy="AppOnly">
+        <AppPermissionRequest Right="None" Scope="http://directory" />
+      </AppPermissionRequests>
+    </AppRequiredPermissions>
+
+
+	<?xml version="1.0" encoding="utf-16"?>
+	<AppRequiredPermissions>
+      <AppPermissionRequests Policy="AppOnly">
+        <AppPermissionRequest Right="Directory Reader" Scope="http://directory">
+          <Reason culture="en-us" value="Needs to read the app"/>
+        </AppPermissionRequest>
+      </AppPermissionRequests>
+    </AppRequiredPermissions>
+
+The *Policy* attribute in the examples above describes the type of application permission being requested. Currently, only the "AppOnly" permission attribute is supported. This permission type indicates that the application only accesses the Directory as itself. 
+
+The optional *Reason* element allows you to specify (in multiple cultures) your justification for the required permission level. This text is displayed on the consent page to aid the customer when they are approving or rejecting your application.
+
+Using your new Client ID and your application manifest, you can create an application listing by following the instructions in [Add Apps in the Microsoft Seller Dashboard][]. When creating an application listing, make sure to select the Azure AD application type. Once you have finished creating your application listing, click "submit" to publish your application to the Azure Marketplace. You'll need to wait until your application is approved before publication completes.
+
+<div class="dev-callout"><strong>Note</strong><p>If you are prompted to "add tax and payout information", you can skip this step because you are selling your application directly to customer and not through Microsoft.</p></div>
+
+<h3>Step 2: Finalize Testing and Make Your Application Public</h3>
+Once your application listing is approved, you should test your application again end-to-end. For example, make sure that your application has been updated with the production ClientID and Client Secret.  Run through the testing checklist a final time, ensuring that the consent page now shows the information you included in your application listing.
+
+<h2><a name="summary"></a>Summary</h2>
+In this walkthrough, you have learned how to integrate your multi-tenant application with Azure AD. The process included three steps:
+
+* Enable customers to sign up for your application using Azure AD
+* Enable single sign-on (SSO) with Azure AD
+* Query a customer's directory data using the Azure AD Graph API
+
+Integrating with Azure AD allows your customers to sign up and sign in to your application using an identity management system that they already maintain, which reduces or eliminates the need to do separate identity management tasks with your application. This functionality gives your customers a more seamless experience when using your application, and it frees up the time spent doing management tasks.
+
+
+[Introduction]: #introduction
+[Part 1: Get a Client ID for Accessing Azure AD]: #getclientid
+[Part 2: Enable Customers to Sign-Up Using Azure AD]: #enablesignup
+[Part 3: Enable Single Sign-On]: #enablesso
+[Part 4: Access Azure AD Graph]: #accessgraph
+[Part 5: Publish Your Application]: #publish
+[Summary]: #summary
+[Visual Studio 2012]: http://www.microsoft.com/visualstudio/eng/downloads
+[AAL x86 NuGet  Package]: http://g.microsoftonline.com/1AX00en/124
+[AAL x64 NuGet Package]: http://g.microsoftonline.com/1AX00en/125
+[Visual Studio Identity & Access Tool]: http://g.microsoftonline.com/1AX00en/126
+[Windows Identity Foundation 3.5]: http://g.microsoftonline.com/1AX00en/127
+[WCF Data Services for OData]: http://www.microsoft.com/download/en/details.aspx?id=29306
+[Identity page]: http://www.windowsazure.com/en-us/home/features/identity/
+
+[downloaded here]: http://go.microsoft.com/fwlink/?LinkId=271213
+[port assignment in Visual Studio]: http://msdn.microsoft.com/en-us/library/ms178109(v=vs.100).aspx
+[Microsoft Seller Dashboard]: https://sellerdashboard.microsoft.com/
+[create an account profile]: http://msdn.microsoft.com/en-us/library/jj552460.aspx
+[Create Client IDs and Secrets in the Microsoft Seller Dashboard]: http://msdn.microsoft.com/en-us/library/jj552461.aspx
+[Get an Azure AD tenant]: http://g.microsoftonline.com/0AX00en/5
+[this topic]: http://msdn.microsoft.com/en-us/library/windowsazure/hh974476.aspx
+[Add Apps in the Microsoft Seller Dashboard]: http://msdn.microsoft.com/en-us/library/jj552465.aspx
+[login]: ./media/active-directory-dotnet-integrate-multitent-cloud-applications/login.png