--- conflicted
+++ resolved
@@ -1,242 +1,238 @@
-<<<<<<< HEAD
-<properties pageTitle="Get started with push notifications (legacy push) | Mobile Dev Center" metaKeywords="" description="Learn how to use Azure Mobile Services to send push notifications to your Windows Phone app (legacy push)." metaCanonical="" services="mobile-services,notification-hubs" documentationCenter="Mobile" title="Get started with push notifications in Mobile Services (legacy push)" authors="glenga" solutions="" manager="dwrede" editor="" />
-=======
-<properties pageTitle="Get started with push notifications (legacy push) | Mobile Dev Center" metaKeywords="" description="Learn how to use Azure Mobile Services to send push notifications to your Windows Phone app (legacy push)." metaCanonical="" services="mobile-services" documentationCenter="Mobile" title="Get started with push notifications in Mobile Services (legacy push)" authors="glenga" solutions="" manager="dwrede" editor="" />
->>>>>>> 315408c3
-
-<tags ms.service="mobile-services" ms.workload="mobile" ms.tgt_pltfrm="mobile-windows-phone" ms.devlang="dotnet" ms.topic="article" ms.date="09/25/2014" ms.author="glenga" />
-
-
-# Get started with push notifications in Mobile Services (legacy push)
-
-<div class="dev-center-tutorial-selector sublanding">
-    <a href="/en-us/documentation/articles/mobile-services-windows-store-dotnet-get-started-push" title="Windows Store C#" >Windows Store C#</a>
-    <a href="/en-us/documentation/articles/mobile-services-windows-store-javascript-get-started-push" title="Windows Store JavaScript">Windows Store JavaScript</a>
-    <a href="/en-us/documentation/articles/mobile-services-windows-phone-get-started-push" title="Windows Phone" class="current">Windows Phone</a>
-    <a href="/en-us/documentation/articles/mobile-services-ios-get-started-push" title="iOS">iOS</a>
-    <a href="/en-us/documentation/articles/mobile-services-android-get-started-push" title="Android">Android</a>
-<!--    <a href="/en-us/documentation/articles/partner-xamarin-mobile-services-ios-get-started-push" title="Xamarin.iOS">Xamarin.iOS</a>
-    <a href="/en-us/documentation/articles/partner-xamarin-mobile-services-android-get-started-push" title="Xamarin.Android">Xamarin.Android</a>    -->
-	<a href="/en-us/documentation/articles/partner-appcelerator-mobile-services-javascript-backend-appcelerator-get-started-push" title="Appcelerator">Appcelerator</a>
-</div>
-
-<div class="dev-center-tutorial-subselector"><a href="/en-us/documentation/articles/mobile-services-dotnet-backend-windows-phone-get-started-push/" title=".NET backend">.NET backend</a> | <a href="/en-us/documentation/articles/mobile-services-windows-phone-get-started-push/"  title="JavaScript backend" class="current">JavaScript backend</a>
-</div>
-
-This topic shows you how to use Azure Mobile Services to send push notifications to a Windows Phone 8 app. 
-In this tutorial you add push notifications using the Microsoft Push Notification Service (MPNS) to the quickstart project. When complete, your mobile service will send a push notification each time a record is inserted.
-
->[WACOM.NOTE]This topic supports <em>existing</em> mobile services that have <em>not yet been upgraded</em> to use Notification Hubs integration. When you create a <em>new</em> mobile service, this integrated functionality is automatically enabled. For new mobile services, see [Get started with push notifications](/en-us/documentation/articles/mobile-services-javascript-backend-windows-phone-get-started-push/).
->
->Mobile Services integrates with Azure Notification Hubs to support additional push notification functionality, such as templates, multiple platforms, and improved scale. <em>You should upgrade your existing mobile services to use Notification Hubs when possible</em>. Once you have upgraded, see this version of [Get started with push notifications](/en-us/documentation/articles/mobile-services-javascript-backend-windows-phone-get-started-push/).
-
-This tutorial walks you through these basic steps to enable push notifications:
-
-1. [Create the Registrations table]
-2. [Add push notifications to the app]
-3. [Update scripts to send push notifications]
-4. [Insert data to receive notifications]
-
-This tutorial requires [Visual Studio 2012 Express for Windows Phone], or a later version.
-
-This tutorial is based on the Mobile Services quickstart. Before you start this tutorial, you must first complete [Get started with Mobile Services]. 
-
-   >[WACOM.NOTE]When you send more than 500 messages per user each day, you must instead use Notification Hubs. For more information, see <a href="/en-us/manage/services/notification-hubs/getting-started-windows-dotnet/">Get started with Notification Hubs</a>.
-
-## <a name="create-table"></a>Create a new table
-
-[WACOM.INCLUDE [mobile-services-create-new-push-table](../includes/mobile-services-create-new-push-table.md)]
-
-<h2><a name="add-push"></a><span class="short-header">Add push notifications</span>Add push notifications to your app</h2>
-		
-1. In Visual Studio, open the project file MainPage.xaml.cs and add the following code that creates a new **Registrations** class:
-
-	    public class Registrations
-	    {
-	        public string Id { get; set; }
-	
-	        [JsonProperty(PropertyName = "handle")]
-	        public string Handle { get; set; }
-	    }
-	
-	The Handle property is used to store the channel URI.
-
-2. Open the file App.xaml.cs and add the following using statement:
-
-        using Microsoft.Phone.Notification;
-
-3. Add the following to App.xaml.cs:
-	
-        public static HttpNotificationChannel CurrentChannel { get; private set; }
-
-		private async void AcquirePushChannel()
-        {
-            CurrentChannel = HttpNotificationChannel.Find("MyPushChannel");
-
-            if (CurrentChannel == null)
-            {
-                CurrentChannel = new HttpNotificationChannel("MyPushChannel");
-                CurrentChannel.Open();
-                CurrentChannel.BindToShellTile();
-            }
-                  
-	       IMobileServiceTable<Registrations> registrationsTable = App.MobileService.GetTable<Registrations>();
-	       var registration = new Registrations { Handle = CurrentChannel.ChannelUri.AbsoluteUri };
-	       await registrationsTable.InsertAsync(registration);
-        }
-
-   	This code acquires and stores a channel for a push notification subscription and binds it to the app's default tile.
-
-	<div class="dev-callout"><b>Note</b>
-		<p>In this this tutorial, the mobile service sends a flip Tile notification to the device. When you send a toast notification, you must instead call the <strong>BindToShellToast</strong> method on the channel. To support both toast and tile notifications, call both <strong>BindToShellTile</strong> and  <strong>BindToShellToast</strong> </p>
-	</div>
-    
-4. At the top of the **Application_Launching** event handler in App.xaml.cs, add the following call to the new **AcquirePushChannel** method:
-
-        AcquirePushChannel();
-
-   	This guarantees that the **CurrentChannel** property is initialized each time the application is launched.
-
-
-5.	In the Solution Explorer, expand **Properties**, open the WMAppManifest.xml file, click the **Capabilities** tab and make sure that the **ID___CAP___PUSH_NOTIFICATION** capability is checked.
-
-   	![][1]
-
-   	This makes sure that your app can receive push notifications.
-
-<h2><a name="update-scripts"></a><span class="short-header">Update the insert script</span>Update the registered insert scripts in the Management Portal</h2>
-
-[WACOM.INCLUDE [mobile-services-update-registrations-script](../includes/mobile-services-update-registrations-script.md)]
-
-4. Click **TodoItem**, click **Script** and select **Insert**. 
-
-   	![][10]
-
-3. Replace the insert function with the following code, and then click **Save**:
-
-	    function insert(item, user, request) {
-    	    request.execute({
-        	    success: function() {
-            	    request.respond();
-            	    sendNotifications();
-        	    }
-    	    });
-
-	        function sendNotifications() {
-        	    var registrationsTable = tables.getTable('Registrations');
-        	    registrationsTable.read({
-            	    success: function(registrations) {
-                	    registrations.forEach(function(registration) {
-                    	    push.mpns.sendFlipTile(registration.handle, {
-                        	    title: item.text
-                    	    }, {
-                        	    success: function(pushResponse) {
-                            	    console.log("Sent push:", pushResponse);
-                        	    }
-                    	    });
-                	    });
-            	    }
-        	    });
-    	    }
-	    }
-
-    This insert script sends a push notification (with the text of the inserted item) to all channels stored in the **Registrations** table.
-
-<h2><a name="test"></a><span class="short-header">Test the app</span>Test push notifications in your app</h2>
-
-1. In Visual Studio, select **Deploy Solution** on the **Build**  menu.
-
-2. In the emulator, swipe to the left to reveal the list of installed apps and find the new **TodoList** app.
-
-3. Tap and hold on the app icon, and then select **pin to start** from the context menu.
-
-  	![][2]
-
-  	This pins a tile named **TodoList** to the start menu.
-
-4. Tap the tile named **TodoList** to launch the app. 
-
-  	![][3]
-
-5. In the app, enter the text "hello push" in the textbox, and then click **Save**.
-
-   	![][4]
-
-  	This sends an insert request to the mobile service to store the added item.
-
-6. Press the **Start** button to return to the start menu. 
-
-  	![][5]
-
-  	Notice that the application received the push notification and that the title of the tile is now **hello push**.
-
-## <a name="next-steps"> </a>Next steps
-
-This tutorial demonstrates the basic push notification functionality provided by Mobile Services. If your app requires more advanced functionalities, such as sending cross-platform notifications, subscription-based routing, or very large volumes, consider using Azure Notification Hubs with your mobile service. For more information, see one of the following Notification Hubs topics:
-
-+ [Get started with Notification Hubs]
-  <br/>Learn how to leverage Notification Hubs in your Windows Store app.
-
-+ [What are Notification Hubs?]
-	<br/>Learn how to create and push notifications to users on multiple platforms.
-
-+ [Send notifications to subscribers]
-	<br/>Learn how users can register and receive push notifications for categories they're interested in.
-
-<!--+ [Send notifications to users]
-	<br/>Learn how to send push notifications from a Mobile Service to specific users on any device.
-
-+ [Send cross-platform notifications to users]
-	<br/>Learn how to use templates to send push notifications from a Mobile Service, without having to craft platform-specific payloads in your back-end.
--->
-
-Consider finding out more about the following Mobile Services topics:
-
-* [Get started with data]
-  <br/>Learn more about storing and querying data using Mobile Services.
-
-* [Get started with authentication]
-  <br/>Learn how to authenticate users of your app with Windows Account.
-
-* [Mobile Services server script reference]
-  <br/>Learn more about registering and using server scripts.
-
-* [Mobile Services .NET How-to Conceptual Reference]
-  <br/>Learn more about how to use Mobile Services with .NET. 
-
-<!-- Anchors. -->
-[Create the Registrations table]: #create-table
-[Update scripts to send push notifications]: #update-scripts
-[Add push notifications to the app]: #add-push
-[Insert data to receive notifications]: #test
-[Next Steps]:#next-steps
-
-<!-- Images. -->
-[1]: ./media/mobile-services-windows-phone-get-started-push/mobile-app-enable-push-wp8.png
-[2]: ./media/mobile-services-windows-phone-get-started-push/mobile-quickstart-push1-wp8.png
-[3]: ./media/mobile-services-windows-phone-get-started-push/mobile-quickstart-push2-wp8.png
-[4]: ./media/mobile-services-windows-phone-get-started-push/mobile-quickstart-push3-wp8.png
-[5]: ./media/mobile-services-windows-phone-get-started-push/mobile-quickstart-push4-wp8.png
-[10]: ./media/mobile-services-windows-phone-get-started-push/mobile-insert-script-push2.png
-
-
-
-<!-- URLs. -->
-[Mobile Services SDK]: https://go.microsoft.com/fwLink/p/?LinkID=268375
-[Visual Studio 2012 Express for Windows Phone]: https://go.microsoft.com/fwLink/p/?LinkID=268374
-[Get started with Mobile Services]: /en-us/develop/mobile/tutorials/get-started-wp8
-[Get started with data]: /en-us/develop/mobile/tutorials/get-started-with-data-wp8
-[Get started with authentication]: /en-us/develop/mobile/tutorials/get-started-with-users-wp8
-[Get started with push notifications]: /en-us/develop/mobile/tutorials/get-started-with-push-wp8
-[Push notifications to app users]: /en-us/develop/mobile/tutorials/push-notifications-to-users-wp8
-[Authorize users with scripts]: /en-us/develop/mobile/tutorials/authorize-users-in-scripts-wp8
-
-[Azure Management Portal]: https://manage.windowsazure.com/
-[mpns object]: http://go.microsoft.com/fwlink/p/?LinkId=271130
-[Mobile Services server script reference]: http://go.microsoft.com/fwlink/?LinkId=262293
-[Mobile Services .NET How-to Conceptual Reference]: /en-us/develop/mobile/how-to-guides/work-with-net-client-library/
-[Get started with Notification Hubs]: /en-us/manage/services/notification-hubs/get-started-notification-hubs-wp8/
-[What are Notification Hubs?]: /en-us/develop/net/how-to-guides/service-bus-notification-hubs/
-[Send notifications to subscribers]: /en-us/manage/services/notification-hubs/breaking-news-wp8/
-[Send notifications to users]: /en-us/manage/services/notification-hubs/notify-users/
-[Send cross-platform notifications to users]: /en-us/manage/services/notification-hubs/notify-users-xplat-mobile-services/
+<properties pageTitle="Get started with push notifications (legacy push) | Mobile Dev Center" metaKeywords="" description="Learn how to use Azure Mobile Services to send push notifications to your Windows Phone app (legacy push)." metaCanonical="" services="mobile-services,notification-hubs" documentationCenter="Mobile" title="Get started with push notifications in Mobile Services (legacy push)" authors="glenga" solutions="" manager="dwrede" editor="" />
+
+<tags ms.service="mobile-services" ms.workload="mobile" ms.tgt_pltfrm="mobile-windows-phone" ms.devlang="dotnet" ms.topic="article" ms.date="09/25/2014" ms.author="glenga" />
+
+
+# Get started with push notifications in Mobile Services (legacy push)
+
+<div class="dev-center-tutorial-selector sublanding">
+    <a href="/en-us/documentation/articles/mobile-services-windows-store-dotnet-get-started-push" title="Windows Store C#" >Windows Store C#</a>
+    <a href="/en-us/documentation/articles/mobile-services-windows-store-javascript-get-started-push" title="Windows Store JavaScript">Windows Store JavaScript</a>
+    <a href="/en-us/documentation/articles/mobile-services-windows-phone-get-started-push" title="Windows Phone" class="current">Windows Phone</a>
+    <a href="/en-us/documentation/articles/mobile-services-ios-get-started-push" title="iOS">iOS</a>
+    <a href="/en-us/documentation/articles/mobile-services-android-get-started-push" title="Android">Android</a>
+<!--    <a href="/en-us/documentation/articles/partner-xamarin-mobile-services-ios-get-started-push" title="Xamarin.iOS">Xamarin.iOS</a>
+    <a href="/en-us/documentation/articles/partner-xamarin-mobile-services-android-get-started-push" title="Xamarin.Android">Xamarin.Android</a>    -->
+	<a href="/en-us/documentation/articles/partner-appcelerator-mobile-services-javascript-backend-appcelerator-get-started-push" title="Appcelerator">Appcelerator</a>
+</div>
+
+<div class="dev-center-tutorial-subselector"><a href="/en-us/documentation/articles/mobile-services-dotnet-backend-windows-phone-get-started-push/" title=".NET backend">.NET backend</a> | <a href="/en-us/documentation/articles/mobile-services-windows-phone-get-started-push/"  title="JavaScript backend" class="current">JavaScript backend</a>
+</div>
+
+This topic shows you how to use Azure Mobile Services to send push notifications to a Windows Phone 8 app. 
+In this tutorial you add push notifications using the Microsoft Push Notification Service (MPNS) to the quickstart project. When complete, your mobile service will send a push notification each time a record is inserted.
+
+>[WACOM.NOTE]This topic supports <em>existing</em> mobile services that have <em>not yet been upgraded</em> to use Notification Hubs integration. When you create a <em>new</em> mobile service, this integrated functionality is automatically enabled. For new mobile services, see [Get started with push notifications](/en-us/documentation/articles/mobile-services-javascript-backend-windows-phone-get-started-push/).
+>
+>Mobile Services integrates with Azure Notification Hubs to support additional push notification functionality, such as templates, multiple platforms, and improved scale. <em>You should upgrade your existing mobile services to use Notification Hubs when possible</em>. Once you have upgraded, see this version of [Get started with push notifications](/en-us/documentation/articles/mobile-services-javascript-backend-windows-phone-get-started-push/).
+
+This tutorial walks you through these basic steps to enable push notifications:
+
+1. [Create the Registrations table]
+2. [Add push notifications to the app]
+3. [Update scripts to send push notifications]
+4. [Insert data to receive notifications]
+
+This tutorial requires [Visual Studio 2012 Express for Windows Phone], or a later version.
+
+This tutorial is based on the Mobile Services quickstart. Before you start this tutorial, you must first complete [Get started with Mobile Services]. 
+
+   >[WACOM.NOTE]When you send more than 500 messages per user each day, you must instead use Notification Hubs. For more information, see <a href="/en-us/manage/services/notification-hubs/getting-started-windows-dotnet/">Get started with Notification Hubs</a>.
+
+## <a name="create-table"></a>Create a new table
+
+[WACOM.INCLUDE [mobile-services-create-new-push-table](../includes/mobile-services-create-new-push-table.md)]
+
+<h2><a name="add-push"></a><span class="short-header">Add push notifications</span>Add push notifications to your app</h2>
+		
+1. In Visual Studio, open the project file MainPage.xaml.cs and add the following code that creates a new **Registrations** class:
+
+	    public class Registrations
+	    {
+	        public string Id { get; set; }
+	
+	        [JsonProperty(PropertyName = "handle")]
+	        public string Handle { get; set; }
+	    }
+	
+	The Handle property is used to store the channel URI.
+
+2. Open the file App.xaml.cs and add the following using statement:
+
+        using Microsoft.Phone.Notification;
+
+3. Add the following to App.xaml.cs:
+	
+        public static HttpNotificationChannel CurrentChannel { get; private set; }
+
+		private async void AcquirePushChannel()
+        {
+            CurrentChannel = HttpNotificationChannel.Find("MyPushChannel");
+
+            if (CurrentChannel == null)
+            {
+                CurrentChannel = new HttpNotificationChannel("MyPushChannel");
+                CurrentChannel.Open();
+                CurrentChannel.BindToShellTile();
+            }
+                  
+	       IMobileServiceTable<Registrations> registrationsTable = App.MobileService.GetTable<Registrations>();
+	       var registration = new Registrations { Handle = CurrentChannel.ChannelUri.AbsoluteUri };
+	       await registrationsTable.InsertAsync(registration);
+        }
+
+   	This code acquires and stores a channel for a push notification subscription and binds it to the app's default tile.
+
+	<div class="dev-callout"><b>Note</b>
+		<p>In this this tutorial, the mobile service sends a flip Tile notification to the device. When you send a toast notification, you must instead call the <strong>BindToShellToast</strong> method on the channel. To support both toast and tile notifications, call both <strong>BindToShellTile</strong> and  <strong>BindToShellToast</strong> </p>
+	</div>
+    
+4. At the top of the **Application_Launching** event handler in App.xaml.cs, add the following call to the new **AcquirePushChannel** method:
+
+        AcquirePushChannel();
+
+   	This guarantees that the **CurrentChannel** property is initialized each time the application is launched.
+
+
+5.	In the Solution Explorer, expand **Properties**, open the WMAppManifest.xml file, click the **Capabilities** tab and make sure that the **ID___CAP___PUSH_NOTIFICATION** capability is checked.
+
+   	![][1]
+
+   	This makes sure that your app can receive push notifications.
+
+<h2><a name="update-scripts"></a><span class="short-header">Update the insert script</span>Update the registered insert scripts in the Management Portal</h2>
+
+[WACOM.INCLUDE [mobile-services-update-registrations-script](../includes/mobile-services-update-registrations-script.md)]
+
+4. Click **TodoItem**, click **Script** and select **Insert**. 
+
+   	![][10]
+
+3. Replace the insert function with the following code, and then click **Save**:
+
+	    function insert(item, user, request) {
+    	    request.execute({
+        	    success: function() {
+            	    request.respond();
+            	    sendNotifications();
+        	    }
+    	    });
+
+	        function sendNotifications() {
+        	    var registrationsTable = tables.getTable('Registrations');
+        	    registrationsTable.read({
+            	    success: function(registrations) {
+                	    registrations.forEach(function(registration) {
+                    	    push.mpns.sendFlipTile(registration.handle, {
+                        	    title: item.text
+                    	    }, {
+                        	    success: function(pushResponse) {
+                            	    console.log("Sent push:", pushResponse);
+                        	    }
+                    	    });
+                	    });
+            	    }
+        	    });
+    	    }
+	    }
+
+    This insert script sends a push notification (with the text of the inserted item) to all channels stored in the **Registrations** table.
+
+<h2><a name="test"></a><span class="short-header">Test the app</span>Test push notifications in your app</h2>
+
+1. In Visual Studio, select **Deploy Solution** on the **Build**  menu.
+
+2. In the emulator, swipe to the left to reveal the list of installed apps and find the new **TodoList** app.
+
+3. Tap and hold on the app icon, and then select **pin to start** from the context menu.
+
+  	![][2]
+
+  	This pins a tile named **TodoList** to the start menu.
+
+4. Tap the tile named **TodoList** to launch the app. 
+
+  	![][3]
+
+5. In the app, enter the text "hello push" in the textbox, and then click **Save**.
+
+   	![][4]
+
+  	This sends an insert request to the mobile service to store the added item.
+
+6. Press the **Start** button to return to the start menu. 
+
+  	![][5]
+
+  	Notice that the application received the push notification and that the title of the tile is now **hello push**.
+
+## <a name="next-steps"> </a>Next steps
+
+This tutorial demonstrates the basic push notification functionality provided by Mobile Services. If your app requires more advanced functionalities, such as sending cross-platform notifications, subscription-based routing, or very large volumes, consider using Azure Notification Hubs with your mobile service. For more information, see one of the following Notification Hubs topics:
+
++ [Get started with Notification Hubs]
+  <br/>Learn how to leverage Notification Hubs in your Windows Store app.
+
++ [What are Notification Hubs?]
+	<br/>Learn how to create and push notifications to users on multiple platforms.
+
++ [Send notifications to subscribers]
+	<br/>Learn how users can register and receive push notifications for categories they're interested in.
+
+<!--+ [Send notifications to users]
+	<br/>Learn how to send push notifications from a Mobile Service to specific users on any device.
+
++ [Send cross-platform notifications to users]
+	<br/>Learn how to use templates to send push notifications from a Mobile Service, without having to craft platform-specific payloads in your back-end.
+-->
+
+Consider finding out more about the following Mobile Services topics:
+
+* [Get started with data]
+  <br/>Learn more about storing and querying data using Mobile Services.
+
+* [Get started with authentication]
+  <br/>Learn how to authenticate users of your app with Windows Account.
+
+* [Mobile Services server script reference]
+  <br/>Learn more about registering and using server scripts.
+
+* [Mobile Services .NET How-to Conceptual Reference]
+  <br/>Learn more about how to use Mobile Services with .NET. 
+
+<!-- Anchors. -->
+[Create the Registrations table]: #create-table
+[Update scripts to send push notifications]: #update-scripts
+[Add push notifications to the app]: #add-push
+[Insert data to receive notifications]: #test
+[Next Steps]:#next-steps
+
+<!-- Images. -->
+[1]: ./media/mobile-services-windows-phone-get-started-push/mobile-app-enable-push-wp8.png
+[2]: ./media/mobile-services-windows-phone-get-started-push/mobile-quickstart-push1-wp8.png
+[3]: ./media/mobile-services-windows-phone-get-started-push/mobile-quickstart-push2-wp8.png
+[4]: ./media/mobile-services-windows-phone-get-started-push/mobile-quickstart-push3-wp8.png
+[5]: ./media/mobile-services-windows-phone-get-started-push/mobile-quickstart-push4-wp8.png
+[10]: ./media/mobile-services-windows-phone-get-started-push/mobile-insert-script-push2.png
+
+
+
+<!-- URLs. -->
+[Mobile Services SDK]: https://go.microsoft.com/fwLink/p/?LinkID=268375
+[Visual Studio 2012 Express for Windows Phone]: https://go.microsoft.com/fwLink/p/?LinkID=268374
+[Get started with Mobile Services]: /en-us/develop/mobile/tutorials/get-started-wp8
+[Get started with data]: /en-us/develop/mobile/tutorials/get-started-with-data-wp8
+[Get started with authentication]: /en-us/develop/mobile/tutorials/get-started-with-users-wp8
+[Get started with push notifications]: /en-us/develop/mobile/tutorials/get-started-with-push-wp8
+[Push notifications to app users]: /en-us/develop/mobile/tutorials/push-notifications-to-users-wp8
+[Authorize users with scripts]: /en-us/develop/mobile/tutorials/authorize-users-in-scripts-wp8
+
+[Azure Management Portal]: https://manage.windowsazure.com/
+[mpns object]: http://go.microsoft.com/fwlink/p/?LinkId=271130
+[Mobile Services server script reference]: http://go.microsoft.com/fwlink/?LinkId=262293
+[Mobile Services .NET How-to Conceptual Reference]: /en-us/develop/mobile/how-to-guides/work-with-net-client-library/
+[Get started with Notification Hubs]: /en-us/manage/services/notification-hubs/get-started-notification-hubs-wp8/
+[What are Notification Hubs?]: /en-us/develop/net/how-to-guides/service-bus-notification-hubs/
+[Send notifications to subscribers]: /en-us/manage/services/notification-hubs/breaking-news-wp8/
+[Send notifications to users]: /en-us/manage/services/notification-hubs/notify-users/
+[Send cross-platform notifications to users]: /en-us/manage/services/notification-hubs/notify-users-xplat-mobile-services/