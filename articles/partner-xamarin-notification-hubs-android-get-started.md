<properties
	pageTitle="Get started with Notification Hubs for Xamarin.Android apps"
	description="Learn how to use Azure Notification Hubs to send push notifications to a Xamarin Android application."
	authors="ysxu"
	manager="dwrede"
	editor=""
	services="notification-hubs"
	documentationCenter="xamarin"/>

<tags
	ms.service="notification-hubs"
	ms.workload="mobile"
	ms.tgt_pltfrm="mobile-xamarin-android"
	ms.devlang="dotnet"
	ms.topic="hero-article"
	ms.date="04/14/2015"
	ms.author="yuaxu"/>

# Get started with Notification Hubs

[AZURE.INCLUDE [notification-hubs-selector-get-started](../includes/notification-hubs-selector-get-started.md)]

##Overview

This topic shows you how to use Azure Notification Hubs to send push notifications to a Xamarin.Android application.
In this tutorial, you create a blank Xamarin.Android app that receives push notifications using Google Cloud Messaging (GCM). When complete, you will be able to broadcast push notifications to all the devices running your app using your notification hub. The finished code is available in the [NotificationHubs app][GitHub] sample.

This tutorial demonstrates the simple broadcast scenario using Notification Hubs. 

##Prerequisites

This tutorial requires the following:

+ [Xamarin.Android]
+ Active Google account
+ [Azure Mobile Services Component]
+ [Azure Messaging Component]
+ [Google Cloud Messaging Client Component]

Completing this tutorial is a prerequisite for all other notification hub tutorials for Xamarin.Android apps.

<<<<<<< HEAD
> [AZURE.IMPORTANT] To complete this tutorial, you must have an active Azure account. If you don't have an account, you can create a free trial account in just a couple of minutes. For details, see [Azure Free Trial](http://www.windowsazure.com/pricing/free-trial/?WT.mc_id=A9C9624B5&amp;returnurl=http%3A%2F%2Fwww.windowsazure.com%2Fen-us%2Fmanage%2Fservices%2Fnotification-hubs%2Fgetting-started-xamarin-android%2F"%20target="_blank).
=======
> [AZURE.IMPORTANT] To complete this tutorial, you must have an active Azure account. If you don't have an account, you can create a free trial account in just a couple of minutes. For details, see [Azure Free Trial](http://azure.microsoft.com/pricing/free-trial/?WT.mc_id=A9C9624B5&amp;returnurl=http%3A%2F%2Fazure.microsoft.com%2Fen-us%2Fdocumentation%2Farticles%2Fpartner-xamarin-notification-hubs-android-get-started%2F).
>>>>>>> 8f5664f7

##<a name="register"></a>Enable Google Cloud Messaging

[AZURE.INCLUDE [mobile-services-enable-Google-cloud-messaging](../includes/mobile-services-enable-Google-cloud-messaging.md)]

##<a name="configure-hub"></a>Configure your Notification Hub

[AZURE.INCLUDE [notification-hubs-android-configure-push](../includes/notification-hubs-android-configure-push.md)]

##<a name="connecting-app"></a>Connect your app to the Notification Hub

### Create a new project

1. In Xamarin Studio (or Visual Studio), click **File** and **New**, then click **Android Application** in the **New Solution** dialog, and finally click **OK**.

   	![][14]

	This creates a new Android project.

2. Open the project properties by right clicking on your new project in the Solution view, and choosing **Options**. Select the **Android Application** item in the **Build** section.

   	![][15]

3. Set the **Minimum Android version** to API Level 8.

4. Set the **Target Android version** to the API version you would like to target (must be API level 8 or higher).

5. Ensure that the first letter of your **Package name** is lowercase.

	> [AZURE.IMPORTANT] The first letter of the package name must be lowercase. Otherwise you will receive application manifest errors when registering your **BroadcastReceiver** and **IntentFilter**s for push notifications below.

### Add the required Components to your project

The Google Cloud Messaging Client available on the Xamarin Component Store simplifies the process of supporting push notifications in Xamarin.Android.

1. Right-click the Components folder in Xamarin.Android app and choose **Get More Components...**

2. Search for the **Azure Mobile Services** component and add it to the project.

3. Search for the **Azure Messaging** component and add it to the project.

4. Search for the **Google Cloud Messaging Client** component and add it to the project.


### Setup Notification Hubs in your project

1. Create a **Constants.cs** class and define the following constant values (replacing placeholders with values):

        public const string SenderID = "<GoogleProjectNumber>"; // Google API Project Number

        // Azure app specific connection string and hub path
        public const string ConnectionString = "<Azure connection string>";
        public const string NotificationHubPath = "<hub path>";

2. Add the following using statements to **MainActivity.cs**:

		using Microsoft.WindowsAzure.MobileServices;
		using Gcm.Client;

3. Create the following method in the **MainActivity** class:

		private void RegisterWithGCM()
        {
            // Check to ensure everything's setup right
            GcmClient.CheckDevice(this);
            GcmClient.CheckManifest(this);

            // Register for push notifications
            System.Diagnostics.Debug.WriteLine("Registering...");
            GcmClient.Register(this, Constants.SenderID);
        }

4. Create a new class **MyBroadcastReceiver**.

	> [AZURE.NOTE] We will walk through creating a **BroadcastReceiver** from scratch below. However, a quick alternative to manually creating a **MyBroadcastReceiver.cs** is to refer to the **GcmService.cs** file found in the sample Xamarin.Android project on GitHub. Duplicating the **GcmService.cs** and changing class names can be a great place to start as well.

5. Add the following using statements to **MyBroadcastReceiver.cs** (referring to the component and assembly added earlier):

		using WindowsAzure.Messaging;
		using Gcm.Client;

5. Add the following permission requests between the **using** statements and the **namespace** declaration:

		[assembly: Permission(Name = "@PACKAGE_NAME@.permission.C2D_MESSAGE")]
		[assembly: UsesPermission(Name = "@PACKAGE_NAME@.permission.C2D_MESSAGE")]
		[assembly: UsesPermission(Name = "com.google.android.c2dm.permission.RECEIVE")]

		//GET_ACCOUNTS is only needed for android versions 4.0.3 and below
		[assembly: UsesPermission(Name = "android.permission.GET_ACCOUNTS")]
		[assembly: UsesPermission(Name = "android.permission.INTERNET")]
		[assembly: UsesPermission(Name = "android.permission.WAKE_LOCK")]

6. In **MyBroadcastReceiver.cs** change the **MyBroadcastReceiver** class to match the following:

    	[BroadcastReceiver(Permission=Gcm.Client.Constants.PERMISSION_GCM_INTENTS)]
        [IntentFilter(new string[] { Gcm.Client.Constants.INTENT_FROM_GCM_MESSAGE }, 
			Categories = new string[] { "@PACKAGE_NAME@" })]
        [IntentFilter(new string[] { Gcm.Client.Constants.INTENT_FROM_GCM_REGISTRATION_CALLBACK }, 
			Categories = new string[] { "@PACKAGE_NAME@" })]
        [IntentFilter(new string[] { Gcm.Client.Constants.INTENT_FROM_GCM_LIBRARY_RETRY }, 
			Categories = new string[] { "@PACKAGE_NAME@" })]
        public class MyBroadcastReceiver : GcmBroadcastReceiverBase<PushHandlerService>
        {
            public static string[] SENDER_IDS = new string[] { Constants.SenderID };

            public const string TAG = "MyBroadcastReceiver-GCM";
        }

7. Add another class in **MyBroadcastReceiver.cs** named **PushHandlerService** which derives from **GcmServiceBase**. Make sure to apply the **Service** attribute to the class:

    	[Service] // Must use the service tag
    	public class PushHandlerService : GcmServiceBase
    	{
        	public static string RegistrationID { get; private set; }
        	private NotificationHub Hub { get; set; }

        	public PushHandlerService() : base(Constants.SenderID)
       		{
            	Log.Info(MyBroadcastReceiver.TAG, "PushHandlerService() constructor");
        	}
    	}


8. **GcmServiceBase** implements methods **OnRegistered()**, **OnUnRegistered()**, **OnMessage()**, **OnRecoverableError()**, and **OnError()**. Our implementation class **PushHandlerService** must override these methods, and these methods will fire in response to interacting with the notification hub.

9. Override the **OnRegistered()** method in **PushHandlerService** with the following code:

        protected override void OnRegistered(Context context, string registrationId)
        {
            Log.Verbose(MyBroadcastReceiver.TAG, "GCM Registered: " + registrationId);
            RegistrationID = registrationId;

            createNotification("PushHandlerService-GCM Registered...", "The device has been Registered, Tap to View!");

            Hub = new NotificationHub (Constants.NotificationHubPath, Constants.ConnectionString);
            try
            {
                Hub.UnregisterAll(registrationId);
            }
            catch (Exception ex)
            {
                Debug.WriteLine(ex.Message);
                Debugger.Break();
            }

            var tags = new List<string>() { "falcons" }; // create tags if you want

            try
            {
                var hubRegistration = Hub.RegisterNative (registrationId, tags);
            }
            catch (Exception ex)
            {
                Debug.WriteLine(ex.Message);
                Debugger.Break();
            }
        }

	> [AZURE.NOTE] In the **OnRegistered()** code above you should note the ability to specify tags to register for specific messaging channels.

10. Override the **OnMessage** method in **PushHandlerService** with the following code:

        protected override void OnMessage(Context context, Intent intent)
        {
            Log.Info(MyBroadcastReceiver.TAG, "GCM Message Received!");

            var msg = new StringBuilder();

            if (intent != null && intent.Extras != null)
            {
                foreach (var key in intent.Extras.KeySet())
                    msg.AppendLine(key + "=" + intent.Extras.Get(key).ToString());
            }

            string messageText = intent.Extras.GetString("msg");
            if (!string.IsNullOrEmpty(messageText))
            {
                createNotification("New hub message!", messageText);
                return;
            }

            createNotification("Unknown message details", msg.ToString());
        }

11. Add the following **createNotification** method to **PushHandlerService** for notifying users as used above:

        void createNotification(string title, string desc)
        {
            //Create notification
            var notificationManager = GetSystemService(Context.NotificationService) as NotificationManager;

            //Create an intent to show ui
            var uiIntent = new Intent(this, typeof(MainActivity));

            //Create the notification
            var notification = new Notification(Android.Resource.Drawable.SymActionEmail, title);

            //Auto cancel will remove the notification once the user touches it
            notification.Flags = NotificationFlags.AutoCancel;

            //Set the notification info
            //we use the pending intent, passing our ui intent over which will get called
            //when the notification is tapped.
            notification.SetLatestEventInfo(this, title, desc, PendingIntent.GetActivity(this, 0, uiIntent, 0));

            //Show the notification
            notificationManager.Notify(1, notification);
        }

12. Override abstract members **OnUnRegistered()**, **OnRecoverableError()**, and **OnError()** so that your code compiles.


##<a name="run-app"></a>Run your app in the emulator

When you run this app in the emulator, make sure that you use an Android Virtual Device (AVD) that supports Google APIs.

	> [AZURE.IMPORTANT] In order to receive push notifications, you must set up a Google account on your Android Virtual Device (in the emulator, navigate to **Settings** and click **Add Account**). Also, make sure that the emulator is connected to the Internet.

1. From **Tools**, click **Open Android Emulator Manager**, select your device, and then click **Edit**.

   	![][18]

2. Select **Google APIs** in **Target**, then click **OK**.

   	![][19]

3. On the top toolbar, click **Run**, and then select your app. This starts the emulator and runs the app.

  The app retrieves the *registrationId* from GCM and registers with the Notification Hub.

<a name="send"></a>Send notification from your back-end

You can send notifications using Notification Hubs from any back-end using the <a href="http://msdn.microsoft.com/library/windowsazure/dn223264.aspx">REST interface</a>. In this tutorial we will send notifications with a .NET console app, and with a Mobile Service using a node script.

To send notifications using a .NET app:

1. Create a new Visual C# console application:

   	![][20]

2. Add a reference to the Azure Service Bus SDK with the <a href="http://nuget.org/packages/WindowsAzure.ServiceBus/">WindowsAzure.ServiceBus NuGet package</a>. In the Visual Studio main menu, click **Tools**, then **Library Package Manager**, then **Package Manager Console**. Then, in the console window type:

        Install-Package WindowsAzure.ServiceBus

    and press Enter.

2. Open the file Program.cs and add the following using statement:

        using Microsoft.ServiceBus.Notifications;

3. In your `Program` class add the following method:

        private static async void SendNotificationAsync()
        {
            NotificationHubClient hub = NotificationHubClient.CreateClientFromConnectionString("<connection string with full access>", "<hub name>");
            await hub.SendGcmNativeNotificationAsync("{ \"data\" : {\"msg\":\"Hello from Azure!\"}}");
        }

4. Then add the following lines in your Main method:

         SendNotificationAsync();
		 Console.ReadLine();

5. Press the F5 key to run the app. You should receive a toast notification.

   	![][21]

To send a notification using a Mobile Service, follow [Get started with Mobile Services], then:

1. Log on to the [Azure Management Portal], and select your Mobile Service.

2. Select the tab **Scheduler** on the top.

   	![][22]

3. Create a new scheduled job, insert a name, and select **On demand**.

   	![][23]

4. When the job is created, click the job name. Then click the tab **Script** in the top bar.

5. Insert the following script inside your scheduler function. Make sure to replace the placeholders with your notification hub name and the connection string for *DefaultFullSharedAccessSignature* that you obtained earlier. Click **Save**.

        var azure = require('azure');
		var notificationHubService = azure.createNotificationHubService('<hub name>', '<connection string>');
		notificationHubService.gcm.send(null,'{"data":{"msg" : "Hello from Mobile Services!"}}',
    	  function (error)
    	  {
        	if (!error) {
               console.warn("Notification successful");
            }
            else
            {
              console.warn("Notification failed" + error);
            }
          }
	    );

6. Click **Run Once** on the bottom bar. You should receive a toast notification.

## <a name="next-steps"> </a>Next steps

In this simple example you broadcast notifications to all your Android devices. In order to target specific users refer to the tutorial [Use Notification Hubs to push notifications to users], while if you want to segment your users by interest groups you can read [Use Notification Hubs to send breaking news]. Learn more about how to use Notification Hubs in [Notification Hubs Guidance] and on the [Notification Hubs How-To for Android].

<!-- Anchors. -->
[Enable Google Cloud Messaging]: #register
[Configure your Notification Hub]: #configure-hub
[Connecting your app to the Notification Hub]: #connecting-app
[Run your app with the emulator]: #run-app
[Send notifications from your back-end]: #send
[Next Steps]:#next-steps

<!-- Images. -->
[1]: ./media/partner-xamarin-notification-hubs-android-get-started/mobile-services-google-developers.png
[2]: ./media/partner-xamarin-notification-hubs-android-get-started/mobile-services-google-create-server.png
[3]: ./media/partner-xamarin-notification-hubs-android-get-started/mobile-services-google-create-server2.png
[4]: ./media/partner-xamarin-notification-hubs-android-get-started/mobile-services-google-create-server3.png

[7]: ./media/partner-xamarin-notification-hubs-android-get-started/notification-hub-create-from-portal.png
[8]: ./media/partner-xamarin-notification-hubs-android-get-started/notification-hub-create-from-portal2.png
[9]: ./media/partner-xamarin-notification-hubs-android-get-started/notification-hub-select-from-portal.png
[10]: ./media/partner-xamarin-notification-hubs-android-get-started/notification-hub-select-from-portal2.png
[11]: ./media/partner-xamarin-notification-hubs-android-get-started/notification-hub-configure-android.png
[12]: ./media/partner-xamarin-notification-hubs-android-get-started/notification-hub-connection-strings.png

[13]: ./media/partner-xamarin-notification-hubs-android-get-started/notification-hub-create-xamarin-android-app1.png
[14]: ./media/partner-xamarin-notification-hubs-android-get-started/notification-hub-create-xamarin-android-app2.png
[15]: ./media/partner-xamarin-notification-hubs-android-get-started/notification-hub-create-xamarin-android-app3.png

[18]: ./media/partner-xamarin-notification-hubs-android-get-started/notification-hub-create-android-app7.png
[19]: ./media/partner-xamarin-notification-hubs-android-get-started/notification-hub-create-android-app8.png

[20]: ./media/partner-xamarin-notification-hubs-android-get-started/notification-hub-create-console-app.png
[21]: ./media/partner-xamarin-notification-hubs-android-get-started/notification-hub-android-toast.png
[22]: ./media/partner-xamarin-notification-hubs-android-get-started/notification-hub-scheduler1.png
[23]: ./media/partner-xamarin-notification-hubs-android-get-started/notification-hub-scheduler2.png

<!-- URLs. -->
[Submit an app page]: http://go.microsoft.com/fwlink/p/?LinkID=266582
[My Applications]: http://go.microsoft.com/fwlink/p/?LinkId=262039
[Live SDK for Windows]: http://go.microsoft.com/fwlink/p/?LinkId=262253
[Get started with Mobile Services]: /develop/mobile/tutorials/get-started-xamarin-android/#create-new-service
[JavaScript and HTML]: /develop/mobile/tutorials/get-started-with-push-js

[Azure Management Portal]: https://manage.windowsazure.com/
[wns object]: http://go.microsoft.com/fwlink/p/?LinkId=260591
[Notification Hubs Guidance]: http://msdn.microsoft.com/library/jj927170.aspx
[Notification Hubs How-To for Android]: http://msdn.microsoft.com/library/dn282661.aspx

[Use Notification Hubs to push notifications to users]: /manage/services/notification-hubs/notify-users-aspnet
[Use Notification Hubs to send breaking news]: /manage/services/notification-hubs/breaking-news-dotnet
[GCMClient Component page]: http://components.xamarin.com/view/GCMClient
[Xamarin.NotificationHub GitHub page]: https://github.com/SaschaDittmann/Xamarin.NotificationHub
[GitHub]: http://go.microsoft.com/fwlink/p/?LinkId=331329
[Xamarin.Android]: http://xamarin.com/download/
[Azure Mobile Services Component]: http://components.xamarin.com/view/azure-mobile-services/
[Google Cloud Messaging Client Component]: http://components.xamarin.com/view/GCMClient/
[Azure Messaging Component]: http://components.xamarin.com/view/azure-messaging<|MERGE_RESOLUTION|>--- conflicted
+++ resolved
@@ -1,404 +1,400 @@
-<properties
-	pageTitle="Get started with Notification Hubs for Xamarin.Android apps"
-	description="Learn how to use Azure Notification Hubs to send push notifications to a Xamarin Android application."
-	authors="ysxu"
-	manager="dwrede"
-	editor=""
-	services="notification-hubs"
-	documentationCenter="xamarin"/>
-
-<tags
-	ms.service="notification-hubs"
-	ms.workload="mobile"
-	ms.tgt_pltfrm="mobile-xamarin-android"
-	ms.devlang="dotnet"
-	ms.topic="hero-article"
-	ms.date="04/14/2015"
-	ms.author="yuaxu"/>
-
-# Get started with Notification Hubs
-
-[AZURE.INCLUDE [notification-hubs-selector-get-started](../includes/notification-hubs-selector-get-started.md)]
-
-##Overview
-
-This topic shows you how to use Azure Notification Hubs to send push notifications to a Xamarin.Android application.
-In this tutorial, you create a blank Xamarin.Android app that receives push notifications using Google Cloud Messaging (GCM). When complete, you will be able to broadcast push notifications to all the devices running your app using your notification hub. The finished code is available in the [NotificationHubs app][GitHub] sample.
-
-This tutorial demonstrates the simple broadcast scenario using Notification Hubs. 
-
-##Prerequisites
-
-This tutorial requires the following:
-
-+ [Xamarin.Android]
-+ Active Google account
-+ [Azure Mobile Services Component]
-+ [Azure Messaging Component]
-+ [Google Cloud Messaging Client Component]
-
-Completing this tutorial is a prerequisite for all other notification hub tutorials for Xamarin.Android apps.
-
-<<<<<<< HEAD
-> [AZURE.IMPORTANT] To complete this tutorial, you must have an active Azure account. If you don't have an account, you can create a free trial account in just a couple of minutes. For details, see [Azure Free Trial](http://www.windowsazure.com/pricing/free-trial/?WT.mc_id=A9C9624B5&amp;returnurl=http%3A%2F%2Fwww.windowsazure.com%2Fen-us%2Fmanage%2Fservices%2Fnotification-hubs%2Fgetting-started-xamarin-android%2F"%20target="_blank).
-=======
-> [AZURE.IMPORTANT] To complete this tutorial, you must have an active Azure account. If you don't have an account, you can create a free trial account in just a couple of minutes. For details, see [Azure Free Trial](http://azure.microsoft.com/pricing/free-trial/?WT.mc_id=A9C9624B5&amp;returnurl=http%3A%2F%2Fazure.microsoft.com%2Fen-us%2Fdocumentation%2Farticles%2Fpartner-xamarin-notification-hubs-android-get-started%2F).
->>>>>>> 8f5664f7
-
-##<a name="register"></a>Enable Google Cloud Messaging
-
-[AZURE.INCLUDE [mobile-services-enable-Google-cloud-messaging](../includes/mobile-services-enable-Google-cloud-messaging.md)]
-
-##<a name="configure-hub"></a>Configure your Notification Hub
-
-[AZURE.INCLUDE [notification-hubs-android-configure-push](../includes/notification-hubs-android-configure-push.md)]
-
-##<a name="connecting-app"></a>Connect your app to the Notification Hub
-
-### Create a new project
-
-1. In Xamarin Studio (or Visual Studio), click **File** and **New**, then click **Android Application** in the **New Solution** dialog, and finally click **OK**.
-
-   	![][14]
-
-	This creates a new Android project.
-
-2. Open the project properties by right clicking on your new project in the Solution view, and choosing **Options**. Select the **Android Application** item in the **Build** section.
-
-   	![][15]
-
-3. Set the **Minimum Android version** to API Level 8.
-
-4. Set the **Target Android version** to the API version you would like to target (must be API level 8 or higher).
-
-5. Ensure that the first letter of your **Package name** is lowercase.
-
-	> [AZURE.IMPORTANT] The first letter of the package name must be lowercase. Otherwise you will receive application manifest errors when registering your **BroadcastReceiver** and **IntentFilter**s for push notifications below.
-
-### Add the required Components to your project
-
-The Google Cloud Messaging Client available on the Xamarin Component Store simplifies the process of supporting push notifications in Xamarin.Android.
-
-1. Right-click the Components folder in Xamarin.Android app and choose **Get More Components...**
-
-2. Search for the **Azure Mobile Services** component and add it to the project.
-
-3. Search for the **Azure Messaging** component and add it to the project.
-
-4. Search for the **Google Cloud Messaging Client** component and add it to the project.
-
-
-### Setup Notification Hubs in your project
-
-1. Create a **Constants.cs** class and define the following constant values (replacing placeholders with values):
-
-        public const string SenderID = "<GoogleProjectNumber>"; // Google API Project Number
-
-        // Azure app specific connection string and hub path
-        public const string ConnectionString = "<Azure connection string>";
-        public const string NotificationHubPath = "<hub path>";
-
-2. Add the following using statements to **MainActivity.cs**:
-
-		using Microsoft.WindowsAzure.MobileServices;
-		using Gcm.Client;
-
-3. Create the following method in the **MainActivity** class:
-
-		private void RegisterWithGCM()
-        {
-            // Check to ensure everything's setup right
-            GcmClient.CheckDevice(this);
-            GcmClient.CheckManifest(this);
-
-            // Register for push notifications
-            System.Diagnostics.Debug.WriteLine("Registering...");
-            GcmClient.Register(this, Constants.SenderID);
-        }
-
-4. Create a new class **MyBroadcastReceiver**.
-
-	> [AZURE.NOTE] We will walk through creating a **BroadcastReceiver** from scratch below. However, a quick alternative to manually creating a **MyBroadcastReceiver.cs** is to refer to the **GcmService.cs** file found in the sample Xamarin.Android project on GitHub. Duplicating the **GcmService.cs** and changing class names can be a great place to start as well.
-
-5. Add the following using statements to **MyBroadcastReceiver.cs** (referring to the component and assembly added earlier):
-
-		using WindowsAzure.Messaging;
-		using Gcm.Client;
-
-5. Add the following permission requests between the **using** statements and the **namespace** declaration:
-
-		[assembly: Permission(Name = "@PACKAGE_NAME@.permission.C2D_MESSAGE")]
-		[assembly: UsesPermission(Name = "@PACKAGE_NAME@.permission.C2D_MESSAGE")]
-		[assembly: UsesPermission(Name = "com.google.android.c2dm.permission.RECEIVE")]
-
-		//GET_ACCOUNTS is only needed for android versions 4.0.3 and below
-		[assembly: UsesPermission(Name = "android.permission.GET_ACCOUNTS")]
-		[assembly: UsesPermission(Name = "android.permission.INTERNET")]
-		[assembly: UsesPermission(Name = "android.permission.WAKE_LOCK")]
-
-6. In **MyBroadcastReceiver.cs** change the **MyBroadcastReceiver** class to match the following:
-
-    	[BroadcastReceiver(Permission=Gcm.Client.Constants.PERMISSION_GCM_INTENTS)]
-        [IntentFilter(new string[] { Gcm.Client.Constants.INTENT_FROM_GCM_MESSAGE }, 
-			Categories = new string[] { "@PACKAGE_NAME@" })]
-        [IntentFilter(new string[] { Gcm.Client.Constants.INTENT_FROM_GCM_REGISTRATION_CALLBACK }, 
-			Categories = new string[] { "@PACKAGE_NAME@" })]
-        [IntentFilter(new string[] { Gcm.Client.Constants.INTENT_FROM_GCM_LIBRARY_RETRY }, 
-			Categories = new string[] { "@PACKAGE_NAME@" })]
-        public class MyBroadcastReceiver : GcmBroadcastReceiverBase<PushHandlerService>
-        {
-            public static string[] SENDER_IDS = new string[] { Constants.SenderID };
-
-            public const string TAG = "MyBroadcastReceiver-GCM";
-        }
-
-7. Add another class in **MyBroadcastReceiver.cs** named **PushHandlerService** which derives from **GcmServiceBase**. Make sure to apply the **Service** attribute to the class:
-
-    	[Service] // Must use the service tag
-    	public class PushHandlerService : GcmServiceBase
-    	{
-        	public static string RegistrationID { get; private set; }
-        	private NotificationHub Hub { get; set; }
-
-        	public PushHandlerService() : base(Constants.SenderID)
-       		{
-            	Log.Info(MyBroadcastReceiver.TAG, "PushHandlerService() constructor");
-        	}
-    	}
-
-
-8. **GcmServiceBase** implements methods **OnRegistered()**, **OnUnRegistered()**, **OnMessage()**, **OnRecoverableError()**, and **OnError()**. Our implementation class **PushHandlerService** must override these methods, and these methods will fire in response to interacting with the notification hub.
-
-9. Override the **OnRegistered()** method in **PushHandlerService** with the following code:
-
-        protected override void OnRegistered(Context context, string registrationId)
-        {
-            Log.Verbose(MyBroadcastReceiver.TAG, "GCM Registered: " + registrationId);
-            RegistrationID = registrationId;
-
-            createNotification("PushHandlerService-GCM Registered...", "The device has been Registered, Tap to View!");
-
-            Hub = new NotificationHub (Constants.NotificationHubPath, Constants.ConnectionString);
-            try
-            {
-                Hub.UnregisterAll(registrationId);
-            }
-            catch (Exception ex)
-            {
-                Debug.WriteLine(ex.Message);
-                Debugger.Break();
-            }
-
-            var tags = new List<string>() { "falcons" }; // create tags if you want
-
-            try
-            {
-                var hubRegistration = Hub.RegisterNative (registrationId, tags);
-            }
-            catch (Exception ex)
-            {
-                Debug.WriteLine(ex.Message);
-                Debugger.Break();
-            }
-        }
-
-	> [AZURE.NOTE] In the **OnRegistered()** code above you should note the ability to specify tags to register for specific messaging channels.
-
-10. Override the **OnMessage** method in **PushHandlerService** with the following code:
-
-        protected override void OnMessage(Context context, Intent intent)
-        {
-            Log.Info(MyBroadcastReceiver.TAG, "GCM Message Received!");
-
-            var msg = new StringBuilder();
-
-            if (intent != null && intent.Extras != null)
-            {
-                foreach (var key in intent.Extras.KeySet())
-                    msg.AppendLine(key + "=" + intent.Extras.Get(key).ToString());
-            }
-
-            string messageText = intent.Extras.GetString("msg");
-            if (!string.IsNullOrEmpty(messageText))
-            {
-                createNotification("New hub message!", messageText);
-                return;
-            }
-
-            createNotification("Unknown message details", msg.ToString());
-        }
-
-11. Add the following **createNotification** method to **PushHandlerService** for notifying users as used above:
-
-        void createNotification(string title, string desc)
-        {
-            //Create notification
-            var notificationManager = GetSystemService(Context.NotificationService) as NotificationManager;
-
-            //Create an intent to show ui
-            var uiIntent = new Intent(this, typeof(MainActivity));
-
-            //Create the notification
-            var notification = new Notification(Android.Resource.Drawable.SymActionEmail, title);
-
-            //Auto cancel will remove the notification once the user touches it
-            notification.Flags = NotificationFlags.AutoCancel;
-
-            //Set the notification info
-            //we use the pending intent, passing our ui intent over which will get called
-            //when the notification is tapped.
-            notification.SetLatestEventInfo(this, title, desc, PendingIntent.GetActivity(this, 0, uiIntent, 0));
-
-            //Show the notification
-            notificationManager.Notify(1, notification);
-        }
-
-12. Override abstract members **OnUnRegistered()**, **OnRecoverableError()**, and **OnError()** so that your code compiles.
-
-
-##<a name="run-app"></a>Run your app in the emulator
-
-When you run this app in the emulator, make sure that you use an Android Virtual Device (AVD) that supports Google APIs.
-
-	> [AZURE.IMPORTANT] In order to receive push notifications, you must set up a Google account on your Android Virtual Device (in the emulator, navigate to **Settings** and click **Add Account**). Also, make sure that the emulator is connected to the Internet.
-
-1. From **Tools**, click **Open Android Emulator Manager**, select your device, and then click **Edit**.
-
-   	![][18]
-
-2. Select **Google APIs** in **Target**, then click **OK**.
-
-   	![][19]
-
-3. On the top toolbar, click **Run**, and then select your app. This starts the emulator and runs the app.
-
-  The app retrieves the *registrationId* from GCM and registers with the Notification Hub.
-
-<a name="send"></a>Send notification from your back-end
-
-You can send notifications using Notification Hubs from any back-end using the <a href="http://msdn.microsoft.com/library/windowsazure/dn223264.aspx">REST interface</a>. In this tutorial we will send notifications with a .NET console app, and with a Mobile Service using a node script.
-
-To send notifications using a .NET app:
-
-1. Create a new Visual C# console application:
-
-   	![][20]
-
-2. Add a reference to the Azure Service Bus SDK with the <a href="http://nuget.org/packages/WindowsAzure.ServiceBus/">WindowsAzure.ServiceBus NuGet package</a>. In the Visual Studio main menu, click **Tools**, then **Library Package Manager**, then **Package Manager Console**. Then, in the console window type:
-
-        Install-Package WindowsAzure.ServiceBus
-
-    and press Enter.
-
-2. Open the file Program.cs and add the following using statement:
-
-        using Microsoft.ServiceBus.Notifications;
-
-3. In your `Program` class add the following method:
-
-        private static async void SendNotificationAsync()
-        {
-            NotificationHubClient hub = NotificationHubClient.CreateClientFromConnectionString("<connection string with full access>", "<hub name>");
-            await hub.SendGcmNativeNotificationAsync("{ \"data\" : {\"msg\":\"Hello from Azure!\"}}");
-        }
-
-4. Then add the following lines in your Main method:
-
-         SendNotificationAsync();
-		 Console.ReadLine();
-
-5. Press the F5 key to run the app. You should receive a toast notification.
-
-   	![][21]
-
-To send a notification using a Mobile Service, follow [Get started with Mobile Services], then:
-
-1. Log on to the [Azure Management Portal], and select your Mobile Service.
-
-2. Select the tab **Scheduler** on the top.
-
-   	![][22]
-
-3. Create a new scheduled job, insert a name, and select **On demand**.
-
-   	![][23]
-
-4. When the job is created, click the job name. Then click the tab **Script** in the top bar.
-
-5. Insert the following script inside your scheduler function. Make sure to replace the placeholders with your notification hub name and the connection string for *DefaultFullSharedAccessSignature* that you obtained earlier. Click **Save**.
-
-        var azure = require('azure');
-		var notificationHubService = azure.createNotificationHubService('<hub name>', '<connection string>');
-		notificationHubService.gcm.send(null,'{"data":{"msg" : "Hello from Mobile Services!"}}',
-    	  function (error)
-    	  {
-        	if (!error) {
-               console.warn("Notification successful");
-            }
-            else
-            {
-              console.warn("Notification failed" + error);
-            }
-          }
-	    );
-
-6. Click **Run Once** on the bottom bar. You should receive a toast notification.
-
-## <a name="next-steps"> </a>Next steps
-
-In this simple example you broadcast notifications to all your Android devices. In order to target specific users refer to the tutorial [Use Notification Hubs to push notifications to users], while if you want to segment your users by interest groups you can read [Use Notification Hubs to send breaking news]. Learn more about how to use Notification Hubs in [Notification Hubs Guidance] and on the [Notification Hubs How-To for Android].
-
-<!-- Anchors. -->
-[Enable Google Cloud Messaging]: #register
-[Configure your Notification Hub]: #configure-hub
-[Connecting your app to the Notification Hub]: #connecting-app
-[Run your app with the emulator]: #run-app
-[Send notifications from your back-end]: #send
-[Next Steps]:#next-steps
-
-<!-- Images. -->
-[1]: ./media/partner-xamarin-notification-hubs-android-get-started/mobile-services-google-developers.png
-[2]: ./media/partner-xamarin-notification-hubs-android-get-started/mobile-services-google-create-server.png
-[3]: ./media/partner-xamarin-notification-hubs-android-get-started/mobile-services-google-create-server2.png
-[4]: ./media/partner-xamarin-notification-hubs-android-get-started/mobile-services-google-create-server3.png
-
-[7]: ./media/partner-xamarin-notification-hubs-android-get-started/notification-hub-create-from-portal.png
-[8]: ./media/partner-xamarin-notification-hubs-android-get-started/notification-hub-create-from-portal2.png
-[9]: ./media/partner-xamarin-notification-hubs-android-get-started/notification-hub-select-from-portal.png
-[10]: ./media/partner-xamarin-notification-hubs-android-get-started/notification-hub-select-from-portal2.png
-[11]: ./media/partner-xamarin-notification-hubs-android-get-started/notification-hub-configure-android.png
-[12]: ./media/partner-xamarin-notification-hubs-android-get-started/notification-hub-connection-strings.png
-
-[13]: ./media/partner-xamarin-notification-hubs-android-get-started/notification-hub-create-xamarin-android-app1.png
-[14]: ./media/partner-xamarin-notification-hubs-android-get-started/notification-hub-create-xamarin-android-app2.png
-[15]: ./media/partner-xamarin-notification-hubs-android-get-started/notification-hub-create-xamarin-android-app3.png
-
-[18]: ./media/partner-xamarin-notification-hubs-android-get-started/notification-hub-create-android-app7.png
-[19]: ./media/partner-xamarin-notification-hubs-android-get-started/notification-hub-create-android-app8.png
-
-[20]: ./media/partner-xamarin-notification-hubs-android-get-started/notification-hub-create-console-app.png
-[21]: ./media/partner-xamarin-notification-hubs-android-get-started/notification-hub-android-toast.png
-[22]: ./media/partner-xamarin-notification-hubs-android-get-started/notification-hub-scheduler1.png
-[23]: ./media/partner-xamarin-notification-hubs-android-get-started/notification-hub-scheduler2.png
-
-<!-- URLs. -->
-[Submit an app page]: http://go.microsoft.com/fwlink/p/?LinkID=266582
-[My Applications]: http://go.microsoft.com/fwlink/p/?LinkId=262039
-[Live SDK for Windows]: http://go.microsoft.com/fwlink/p/?LinkId=262253
-[Get started with Mobile Services]: /develop/mobile/tutorials/get-started-xamarin-android/#create-new-service
-[JavaScript and HTML]: /develop/mobile/tutorials/get-started-with-push-js
-
-[Azure Management Portal]: https://manage.windowsazure.com/
-[wns object]: http://go.microsoft.com/fwlink/p/?LinkId=260591
-[Notification Hubs Guidance]: http://msdn.microsoft.com/library/jj927170.aspx
-[Notification Hubs How-To for Android]: http://msdn.microsoft.com/library/dn282661.aspx
-
-[Use Notification Hubs to push notifications to users]: /manage/services/notification-hubs/notify-users-aspnet
-[Use Notification Hubs to send breaking news]: /manage/services/notification-hubs/breaking-news-dotnet
-[GCMClient Component page]: http://components.xamarin.com/view/GCMClient
-[Xamarin.NotificationHub GitHub page]: https://github.com/SaschaDittmann/Xamarin.NotificationHub
-[GitHub]: http://go.microsoft.com/fwlink/p/?LinkId=331329
-[Xamarin.Android]: http://xamarin.com/download/
-[Azure Mobile Services Component]: http://components.xamarin.com/view/azure-mobile-services/
-[Google Cloud Messaging Client Component]: http://components.xamarin.com/view/GCMClient/
+<properties
+	pageTitle="Get started with Notification Hubs for Xamarin.Android apps"
+	description="Learn how to use Azure Notification Hubs to send push notifications to a Xamarin Android application."
+	authors="ysxu"
+	manager="dwrede"
+	editor=""
+	services="notification-hubs"
+	documentationCenter="xamarin"/>
+
+<tags
+	ms.service="notification-hubs"
+	ms.workload="mobile"
+	ms.tgt_pltfrm="mobile-xamarin-android"
+	ms.devlang="dotnet"
+	ms.topic="hero-article"
+	ms.date="04/14/2015"
+	ms.author="yuaxu"/>
+
+# Get started with Notification Hubs
+
+[AZURE.INCLUDE [notification-hubs-selector-get-started](../includes/notification-hubs-selector-get-started.md)]
+
+##Overview
+
+This topic shows you how to use Azure Notification Hubs to send push notifications to a Xamarin.Android application.
+In this tutorial, you create a blank Xamarin.Android app that receives push notifications using Google Cloud Messaging (GCM). When complete, you will be able to broadcast push notifications to all the devices running your app using your notification hub. The finished code is available in the [NotificationHubs app][GitHub] sample.
+
+This tutorial demonstrates the simple broadcast scenario using Notification Hubs. 
+
+##Prerequisites
+
+This tutorial requires the following:
+
++ [Xamarin.Android]
++ Active Google account
++ [Azure Mobile Services Component]
++ [Azure Messaging Component]
++ [Google Cloud Messaging Client Component]
+
+Completing this tutorial is a prerequisite for all other notification hub tutorials for Xamarin.Android apps.
+
+> [AZURE.IMPORTANT] To complete this tutorial, you must have an active Azure account. If you don't have an account, you can create a free trial account in just a couple of minutes. For details, see [Azure Free Trial](http://azure.microsoft.com/pricing/free-trial/?WT.mc_id=A9C9624B5&amp;returnurl=http%3A%2F%2Fazure.microsoft.com%2Fen-us%2Fdocumentation%2Farticles%2Fpartner-xamarin-notification-hubs-android-get-started%2F).
+
+##<a name="register"></a>Enable Google Cloud Messaging
+
+[AZURE.INCLUDE [mobile-services-enable-Google-cloud-messaging](../includes/mobile-services-enable-Google-cloud-messaging.md)]
+
+##<a name="configure-hub"></a>Configure your Notification Hub
+
+[AZURE.INCLUDE [notification-hubs-android-configure-push](../includes/notification-hubs-android-configure-push.md)]
+
+##<a name="connecting-app"></a>Connect your app to the Notification Hub
+
+### Create a new project
+
+1. In Xamarin Studio (or Visual Studio), click **File** and **New**, then click **Android Application** in the **New Solution** dialog, and finally click **OK**.
+
+   	![][14]
+
+	This creates a new Android project.
+
+2. Open the project properties by right clicking on your new project in the Solution view, and choosing **Options**. Select the **Android Application** item in the **Build** section.
+
+   	![][15]
+
+3. Set the **Minimum Android version** to API Level 8.
+
+4. Set the **Target Android version** to the API version you would like to target (must be API level 8 or higher).
+
+5. Ensure that the first letter of your **Package name** is lowercase.
+
+	> [AZURE.IMPORTANT] The first letter of the package name must be lowercase. Otherwise you will receive application manifest errors when registering your **BroadcastReceiver** and **IntentFilter**s for push notifications below.
+
+### Add the required Components to your project
+
+The Google Cloud Messaging Client available on the Xamarin Component Store simplifies the process of supporting push notifications in Xamarin.Android.
+
+1. Right-click the Components folder in Xamarin.Android app and choose **Get More Components...**
+
+2. Search for the **Azure Mobile Services** component and add it to the project.
+
+3. Search for the **Azure Messaging** component and add it to the project.
+
+4. Search for the **Google Cloud Messaging Client** component and add it to the project.
+
+
+### Setup Notification Hubs in your project
+
+1. Create a **Constants.cs** class and define the following constant values (replacing placeholders with values):
+
+        public const string SenderID = "<GoogleProjectNumber>"; // Google API Project Number
+
+        // Azure app specific connection string and hub path
+        public const string ConnectionString = "<Azure connection string>";
+        public const string NotificationHubPath = "<hub path>";
+
+2. Add the following using statements to **MainActivity.cs**:
+
+		using Microsoft.WindowsAzure.MobileServices;
+		using Gcm.Client;
+
+3. Create the following method in the **MainActivity** class:
+
+		private void RegisterWithGCM()
+        {
+            // Check to ensure everything's setup right
+            GcmClient.CheckDevice(this);
+            GcmClient.CheckManifest(this);
+
+            // Register for push notifications
+            System.Diagnostics.Debug.WriteLine("Registering...");
+            GcmClient.Register(this, Constants.SenderID);
+        }
+
+4. Create a new class **MyBroadcastReceiver**.
+
+	> [AZURE.NOTE] We will walk through creating a **BroadcastReceiver** from scratch below. However, a quick alternative to manually creating a **MyBroadcastReceiver.cs** is to refer to the **GcmService.cs** file found in the sample Xamarin.Android project on GitHub. Duplicating the **GcmService.cs** and changing class names can be a great place to start as well.
+
+5. Add the following using statements to **MyBroadcastReceiver.cs** (referring to the component and assembly added earlier):
+
+		using WindowsAzure.Messaging;
+		using Gcm.Client;
+
+5. Add the following permission requests between the **using** statements and the **namespace** declaration:
+
+		[assembly: Permission(Name = "@PACKAGE_NAME@.permission.C2D_MESSAGE")]
+		[assembly: UsesPermission(Name = "@PACKAGE_NAME@.permission.C2D_MESSAGE")]
+		[assembly: UsesPermission(Name = "com.google.android.c2dm.permission.RECEIVE")]
+
+		//GET_ACCOUNTS is only needed for android versions 4.0.3 and below
+		[assembly: UsesPermission(Name = "android.permission.GET_ACCOUNTS")]
+		[assembly: UsesPermission(Name = "android.permission.INTERNET")]
+		[assembly: UsesPermission(Name = "android.permission.WAKE_LOCK")]
+
+6. In **MyBroadcastReceiver.cs** change the **MyBroadcastReceiver** class to match the following:
+
+    	[BroadcastReceiver(Permission=Gcm.Client.Constants.PERMISSION_GCM_INTENTS)]
+        [IntentFilter(new string[] { Gcm.Client.Constants.INTENT_FROM_GCM_MESSAGE }, 
+			Categories = new string[] { "@PACKAGE_NAME@" })]
+        [IntentFilter(new string[] { Gcm.Client.Constants.INTENT_FROM_GCM_REGISTRATION_CALLBACK }, 
+			Categories = new string[] { "@PACKAGE_NAME@" })]
+        [IntentFilter(new string[] { Gcm.Client.Constants.INTENT_FROM_GCM_LIBRARY_RETRY }, 
+			Categories = new string[] { "@PACKAGE_NAME@" })]
+        public class MyBroadcastReceiver : GcmBroadcastReceiverBase<PushHandlerService>
+        {
+            public static string[] SENDER_IDS = new string[] { Constants.SenderID };
+
+            public const string TAG = "MyBroadcastReceiver-GCM";
+        }
+
+7. Add another class in **MyBroadcastReceiver.cs** named **PushHandlerService** which derives from **GcmServiceBase**. Make sure to apply the **Service** attribute to the class:
+
+    	[Service] // Must use the service tag
+    	public class PushHandlerService : GcmServiceBase
+    	{
+        	public static string RegistrationID { get; private set; }
+        	private NotificationHub Hub { get; set; }
+
+        	public PushHandlerService() : base(Constants.SenderID)
+       		{
+            	Log.Info(MyBroadcastReceiver.TAG, "PushHandlerService() constructor");
+        	}
+    	}
+
+
+8. **GcmServiceBase** implements methods **OnRegistered()**, **OnUnRegistered()**, **OnMessage()**, **OnRecoverableError()**, and **OnError()**. Our implementation class **PushHandlerService** must override these methods, and these methods will fire in response to interacting with the notification hub.
+
+9. Override the **OnRegistered()** method in **PushHandlerService** with the following code:
+
+        protected override void OnRegistered(Context context, string registrationId)
+        {
+            Log.Verbose(MyBroadcastReceiver.TAG, "GCM Registered: " + registrationId);
+            RegistrationID = registrationId;
+
+            createNotification("PushHandlerService-GCM Registered...", "The device has been Registered, Tap to View!");
+
+            Hub = new NotificationHub (Constants.NotificationHubPath, Constants.ConnectionString);
+            try
+            {
+                Hub.UnregisterAll(registrationId);
+            }
+            catch (Exception ex)
+            {
+                Debug.WriteLine(ex.Message);
+                Debugger.Break();
+            }
+
+            var tags = new List<string>() { "falcons" }; // create tags if you want
+
+            try
+            {
+                var hubRegistration = Hub.RegisterNative (registrationId, tags);
+            }
+            catch (Exception ex)
+            {
+                Debug.WriteLine(ex.Message);
+                Debugger.Break();
+            }
+        }
+
+	> [AZURE.NOTE] In the **OnRegistered()** code above you should note the ability to specify tags to register for specific messaging channels.
+
+10. Override the **OnMessage** method in **PushHandlerService** with the following code:
+
+        protected override void OnMessage(Context context, Intent intent)
+        {
+            Log.Info(MyBroadcastReceiver.TAG, "GCM Message Received!");
+
+            var msg = new StringBuilder();
+
+            if (intent != null && intent.Extras != null)
+            {
+                foreach (var key in intent.Extras.KeySet())
+                    msg.AppendLine(key + "=" + intent.Extras.Get(key).ToString());
+            }
+
+            string messageText = intent.Extras.GetString("msg");
+            if (!string.IsNullOrEmpty(messageText))
+            {
+                createNotification("New hub message!", messageText);
+                return;
+            }
+
+            createNotification("Unknown message details", msg.ToString());
+        }
+
+11. Add the following **createNotification** method to **PushHandlerService** for notifying users as used above:
+
+        void createNotification(string title, string desc)
+        {
+            //Create notification
+            var notificationManager = GetSystemService(Context.NotificationService) as NotificationManager;
+
+            //Create an intent to show ui
+            var uiIntent = new Intent(this, typeof(MainActivity));
+
+            //Create the notification
+            var notification = new Notification(Android.Resource.Drawable.SymActionEmail, title);
+
+            //Auto cancel will remove the notification once the user touches it
+            notification.Flags = NotificationFlags.AutoCancel;
+
+            //Set the notification info
+            //we use the pending intent, passing our ui intent over which will get called
+            //when the notification is tapped.
+            notification.SetLatestEventInfo(this, title, desc, PendingIntent.GetActivity(this, 0, uiIntent, 0));
+
+            //Show the notification
+            notificationManager.Notify(1, notification);
+        }
+
+12. Override abstract members **OnUnRegistered()**, **OnRecoverableError()**, and **OnError()** so that your code compiles.
+
+
+##<a name="run-app"></a>Run your app in the emulator
+
+When you run this app in the emulator, make sure that you use an Android Virtual Device (AVD) that supports Google APIs.
+
+	> [AZURE.IMPORTANT] In order to receive push notifications, you must set up a Google account on your Android Virtual Device (in the emulator, navigate to **Settings** and click **Add Account**). Also, make sure that the emulator is connected to the Internet.
+
+1. From **Tools**, click **Open Android Emulator Manager**, select your device, and then click **Edit**.
+
+   	![][18]
+
+2. Select **Google APIs** in **Target**, then click **OK**.
+
+   	![][19]
+
+3. On the top toolbar, click **Run**, and then select your app. This starts the emulator and runs the app.
+
+  The app retrieves the *registrationId* from GCM and registers with the Notification Hub.
+
+<a name="send"></a>Send notification from your back-end
+
+You can send notifications using Notification Hubs from any back-end using the <a href="http://msdn.microsoft.com/library/windowsazure/dn223264.aspx">REST interface</a>. In this tutorial we will send notifications with a .NET console app, and with a Mobile Service using a node script.
+
+To send notifications using a .NET app:
+
+1. Create a new Visual C# console application:
+
+   	![][20]
+
+2. Add a reference to the Azure Service Bus SDK with the <a href="http://nuget.org/packages/WindowsAzure.ServiceBus/">WindowsAzure.ServiceBus NuGet package</a>. In the Visual Studio main menu, click **Tools**, then **Library Package Manager**, then **Package Manager Console**. Then, in the console window type:
+
+        Install-Package WindowsAzure.ServiceBus
+
+    and press Enter.
+
+2. Open the file Program.cs and add the following using statement:
+
+        using Microsoft.ServiceBus.Notifications;
+
+3. In your `Program` class add the following method:
+
+        private static async void SendNotificationAsync()
+        {
+            NotificationHubClient hub = NotificationHubClient.CreateClientFromConnectionString("<connection string with full access>", "<hub name>");
+            await hub.SendGcmNativeNotificationAsync("{ \"data\" : {\"msg\":\"Hello from Azure!\"}}");
+        }
+
+4. Then add the following lines in your Main method:
+
+         SendNotificationAsync();
+		 Console.ReadLine();
+
+5. Press the F5 key to run the app. You should receive a toast notification.
+
+   	![][21]
+
+To send a notification using a Mobile Service, follow [Get started with Mobile Services], then:
+
+1. Log on to the [Azure Management Portal], and select your Mobile Service.
+
+2. Select the tab **Scheduler** on the top.
+
+   	![][22]
+
+3. Create a new scheduled job, insert a name, and select **On demand**.
+
+   	![][23]
+
+4. When the job is created, click the job name. Then click the tab **Script** in the top bar.
+
+5. Insert the following script inside your scheduler function. Make sure to replace the placeholders with your notification hub name and the connection string for *DefaultFullSharedAccessSignature* that you obtained earlier. Click **Save**.
+
+        var azure = require('azure');
+		var notificationHubService = azure.createNotificationHubService('<hub name>', '<connection string>');
+		notificationHubService.gcm.send(null,'{"data":{"msg" : "Hello from Mobile Services!"}}',
+    	  function (error)
+    	  {
+        	if (!error) {
+               console.warn("Notification successful");
+            }
+            else
+            {
+              console.warn("Notification failed" + error);
+            }
+          }
+	    );
+
+6. Click **Run Once** on the bottom bar. You should receive a toast notification.
+
+## <a name="next-steps"> </a>Next steps
+
+In this simple example you broadcast notifications to all your Android devices. In order to target specific users refer to the tutorial [Use Notification Hubs to push notifications to users], while if you want to segment your users by interest groups you can read [Use Notification Hubs to send breaking news]. Learn more about how to use Notification Hubs in [Notification Hubs Guidance] and on the [Notification Hubs How-To for Android].
+
+<!-- Anchors. -->
+[Enable Google Cloud Messaging]: #register
+[Configure your Notification Hub]: #configure-hub
+[Connecting your app to the Notification Hub]: #connecting-app
+[Run your app with the emulator]: #run-app
+[Send notifications from your back-end]: #send
+[Next Steps]:#next-steps
+
+<!-- Images. -->
+[1]: ./media/partner-xamarin-notification-hubs-android-get-started/mobile-services-google-developers.png
+[2]: ./media/partner-xamarin-notification-hubs-android-get-started/mobile-services-google-create-server.png
+[3]: ./media/partner-xamarin-notification-hubs-android-get-started/mobile-services-google-create-server2.png
+[4]: ./media/partner-xamarin-notification-hubs-android-get-started/mobile-services-google-create-server3.png
+
+[7]: ./media/partner-xamarin-notification-hubs-android-get-started/notification-hub-create-from-portal.png
+[8]: ./media/partner-xamarin-notification-hubs-android-get-started/notification-hub-create-from-portal2.png
+[9]: ./media/partner-xamarin-notification-hubs-android-get-started/notification-hub-select-from-portal.png
+[10]: ./media/partner-xamarin-notification-hubs-android-get-started/notification-hub-select-from-portal2.png
+[11]: ./media/partner-xamarin-notification-hubs-android-get-started/notification-hub-configure-android.png
+[12]: ./media/partner-xamarin-notification-hubs-android-get-started/notification-hub-connection-strings.png
+
+[13]: ./media/partner-xamarin-notification-hubs-android-get-started/notification-hub-create-xamarin-android-app1.png
+[14]: ./media/partner-xamarin-notification-hubs-android-get-started/notification-hub-create-xamarin-android-app2.png
+[15]: ./media/partner-xamarin-notification-hubs-android-get-started/notification-hub-create-xamarin-android-app3.png
+
+[18]: ./media/partner-xamarin-notification-hubs-android-get-started/notification-hub-create-android-app7.png
+[19]: ./media/partner-xamarin-notification-hubs-android-get-started/notification-hub-create-android-app8.png
+
+[20]: ./media/partner-xamarin-notification-hubs-android-get-started/notification-hub-create-console-app.png
+[21]: ./media/partner-xamarin-notification-hubs-android-get-started/notification-hub-android-toast.png
+[22]: ./media/partner-xamarin-notification-hubs-android-get-started/notification-hub-scheduler1.png
+[23]: ./media/partner-xamarin-notification-hubs-android-get-started/notification-hub-scheduler2.png
+
+<!-- URLs. -->
+[Submit an app page]: http://go.microsoft.com/fwlink/p/?LinkID=266582
+[My Applications]: http://go.microsoft.com/fwlink/p/?LinkId=262039
+[Live SDK for Windows]: http://go.microsoft.com/fwlink/p/?LinkId=262253
+[Get started with Mobile Services]: /develop/mobile/tutorials/get-started-xamarin-android/#create-new-service
+[JavaScript and HTML]: /develop/mobile/tutorials/get-started-with-push-js
+
+[Azure Management Portal]: https://manage.windowsazure.com/
+[wns object]: http://go.microsoft.com/fwlink/p/?LinkId=260591
+[Notification Hubs Guidance]: http://msdn.microsoft.com/library/jj927170.aspx
+[Notification Hubs How-To for Android]: http://msdn.microsoft.com/library/dn282661.aspx
+
+[Use Notification Hubs to push notifications to users]: /manage/services/notification-hubs/notify-users-aspnet
+[Use Notification Hubs to send breaking news]: /manage/services/notification-hubs/breaking-news-dotnet
+[GCMClient Component page]: http://components.xamarin.com/view/GCMClient
+[Xamarin.NotificationHub GitHub page]: https://github.com/SaschaDittmann/Xamarin.NotificationHub
+[GitHub]: http://go.microsoft.com/fwlink/p/?LinkId=331329
+[Xamarin.Android]: http://xamarin.com/download/
+[Azure Mobile Services Component]: http://components.xamarin.com/view/azure-mobile-services/
+[Google Cloud Messaging Client Component]: http://components.xamarin.com/view/GCMClient/
 [Azure Messaging Component]: http://components.xamarin.com/view/azure-messaging