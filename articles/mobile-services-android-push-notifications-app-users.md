--- conflicted
+++ resolved
@@ -1,14 +1,10 @@
-<<<<<<< HEAD
-<properties urlDisplayName="" pageTitle="Push notifications to users (Android ) | Mobile Dev Center" metaKeywords="" description="Learn how to use Mobile Services to push notifications to users of your Android app." metaCanonical="" services="" documentationCenter="Mobile" title="Push notifications to users by using Mobile Services" authors="ricksal" solutions="" manager="dwrede" editor="" />
-=======
-<properties linkid="develop-mobile-tutorials-push-notifications-to-users-android" urlDisplayName="" pageTitle="Push notifications to users (Android ) | Mobile Dev Center" metaKeywords="" description="Learn how to use Mobile Services to push notifications to users of your Android app." metaCanonical="" services="mobile-services,notification-hubs" documentationCenter="Mobile" title="Push notifications to users by using Mobile Services" authors="ricksal" solutions="" manager="dwrede" editor="" />
->>>>>>> 02a8d006
-
-<tags ms.service="mobile-services" ms.workload="mobile" ms.tgt_pltfrm="Mobile-Android" ms.devlang="Java" ms.topic="article" ms.date="10/07/2014" ms.author="ricksal" />
-
-# Push notifications to users by using Mobile Services
-
-This topic has been deprecated. Instead, please follow the updated guidance in these tutorials:
-
-+ [Add push notifications to your Mobile Services app](/en-us/documentation/articles/mobile-services-javascript-backend-android-get-started-push/)<br/>Update your TodoList mobile service to use Azure Notification Hubs to send notifications to users of the TodoList sample app.
+<properties urlDisplayName="" pageTitle="Push notifications to users (Android ) | Mobile Dev Center" metaKeywords="" description="Learn how to use Mobile Services to push notifications to users of your Android app." metaCanonical="" services="mobile-services,notification-hubs" documentationCenter="Mobile" title="Push notifications to users by using Mobile Services" authors="ricksal" solutions="" manager="dwrede" editor="" />
+
+<tags ms.service="mobile-services" ms.workload="mobile" ms.tgt_pltfrm="Mobile-Android" ms.devlang="Java" ms.topic="article" ms.date="10/07/2014" ms.author="ricksal" />
+
+# Push notifications to users by using Mobile Services
+
+This topic has been deprecated. Instead, please follow the updated guidance in these tutorials:
+
++ [Add push notifications to your Mobile Services app](/en-us/documentation/articles/mobile-services-javascript-backend-android-get-started-push/)<br/>Update your TodoList mobile service to use Azure Notification Hubs to send notifications to users of the TodoList sample app.
 + [Send push notifications to authenticated users](/en-us/documentation/articles/mobile-services-javascript-backend-android-push-notifications-app-users/)<br/>Extends the previous tutorial to only allow signed-in users to register for notifications.