--- conflicted
+++ resolved
@@ -1,720 +1,712 @@
-<properties linkid="manage-linux-common-task-upload-vhd" urlDisplayName="Upload a VHD" pageTitle="Create and upload a Linux VHD in Azure" metaKeywords="Azure VHD, uploading Linux VHD" description="Learn to create and upload an Azure virtual hard disk (VHD) that has the Linux operating system." metaCanonical="" services="virtual-machines" documentationCenter="" title="Creating and Uploading a Virtual Hard Disk that Contains the Linux Operating System" authors="kathydav" solutions="" manager="jeffreyg" editor="tysonn" />
-
-
-
-
-
-# Creating and Uploading a Virtual Hard Disk that Contains the Linux Operating System 
-
-A virtual machine in Azure runs the operating system that you choose when you create the virtual machine. Azure stores a virtual machine's operating system in a virtual hard disk in VHD format (a .vhd file). A VHD of an operating system that has been prepared for duplication is called an image. This article shows you how to create your own image by uploading a .vhd file with an operating system you've installed and generalized. For more information about disks and images in Azure, see [Manage Disks and Images](http://msdn.microsoft.com/en-us/library/windowsazure/jj672979.aspx).
-
-**Note**: When you create a virtual machine, you can customize the operating system settings to facilitate running your application. The configuration that you set is stored on disk for that virtual machine. For instructions, see [How to Create a Custom Virtual Machine](/en-us/manage/windows/how-to-guides/custom-create-a-vm/).
-
-**Important**: The Azure platform SLA applies to virtual machines running the Linux OS only when one of the endorsed distributions is used with the configuration details as specified in [this article](http://support.microsoft.com/kb/2805216). All Linux distributions that are provided in the Azure image gallery are endorsed distributions with the required configuration.
-
-
-##Prerequisites##
-This article assumes that you have the following items:
-
-- **A management certificate** - You have created a management certificate for the subscription for which you want to upload a VHD, and exported the certificate to a .cer file. For more information about creating certificates, see [Create a Management Certificate for Azure](http://msdn.microsoft.com/library/windowsazure/gg551722.aspx). 
-
-- **Linux operating system installed in a .vhd file.**  - You have installed a supported Linux operating system to a virtual hard disk. Multiple tools exist to create .vhd files. You can use a virtualization solutions such as Hyper-V to create the .vhd file and install the operating system. For instructions, see [Install the Hyper-V Role and Configure a Virtual Machine](http://technet.microsoft.com/library/hh846766.aspx). 
-
-	**Important**: The newer VHDX format is not supported in Azure. You can convert the disk to VHD format using Hyper-V Manager or the convert-vhd cmdlet.
-
-	For a list of endorsed distributions, see [Linux on Azure-Endorsed Distributions](../linux-endorsed-distributions). Alternatively, see the section at the end of this article for [Information for Non Endorsed Distributions][].
-
-- **Linux Azure command-line tool.** If you are using a Linux operating system to create your image, you use this tool to upload the VHD file. To download the tool, see [Azure Command-Line Tools for Linux and Mac](http://go.microsoft.com/fwlink/?LinkID=253691&clcid=0x409).
-
-- **Add-AzureVhd cmdlet**, which is part of the Azure PowerShell module. To download the module, see [Azure Downloads](/en-us/develop/downloads/). For reference information, see [Add-AzureVhd](http://msdn.microsoft.com/library/windowsazure/dn495173.aspx).
-
-**For all distributions please note the following:**
-
-- When installing the Linux system it is recommended to utilize standard partitions rather than LVM (often the default for many installations). This will avoid LVM name conflicts with cloned VMs, particularly if an OS disk ever needs to be attached to another VM for troubleshooting.
-
-- The Azure Linux Agent (waagent) is not compatible with NetworkManager. Networking configuration should be controllable via the ifup/ifdown scripts.  Most of the RPM/Deb packages provided by distributions configure NetworkManager as a conflict to the waagent package, and thus will uninstall NetworkManager when you install the Linux agent package.  The Azure Linux Agent also requires that the python-pyasn1 package is installed.
-
-- NUMA is not supported for larger VM sizes due to a bug in Linux kernel versions below 2.6.37. Manual installation of waagent will automatically disable NUMA in the GRUB configuration for the Linux kernel. This issue primarily impacts distributions using the upstream Red Hat 2.6.32 kernel.
-
-- It is recommended that you do not create a SWAP partition at installation time. You may configure SWAP space by using the Azure Linux Agent. It is also not recommended to use the mainstream Linux kernel with an Azure virtual machine without the patch available at the [Microsoft web site](http://go.microsoft.com/fwlink/?LinkID=253692&clcid=0x409) (many current distributions/kernels may already include this fix).
-
-- All of the VHDs must have sizes that are multiples of 1 MB.
-
-
-This task includes the following steps:
-
-- [Step 1: Prepare the image to be uploaded] []
-- [Step 2: Create a storage account in Azure] []
-- [Step 3: Prepare the connection to Azure] []
-- [Step 4: Upload the image to Azure] []
-
-## <a id="prepimage"> </a>Step 1: Prepare the image to be uploaded ##
-
-### Prepare CentOS 6.2+ ###
-
-You must complete specific configuration steps in the operating system for the virtual machine to run in Azure.
-
-1. In the center pane of Hyper-V Manager, select the virtual machine.
-
-2. Click **Connect** to open the window for the virtual machine.
-
-3. Uninstall NetworkManager by running the following command:
-
-		rpm -e --nodeps NetworkManager
-
-	**Note:** If the package is not already installed, this command will fail with an error message. This is expected.
-
-4.	Create a file named **network** in the `/etc/sysconfig/` directory that contains the following text:
-
-		NETWORKING=yes
-		HOSTNAME=localhost.localdomain
-
-5.	Create a file named **ifcfg-eth0** in the `/etc/sysconfig/network-scripts/` directory that contains the following text:
-
-		DEVICE=eth0
-		ONBOOT=yes
-		BOOTPROTO=dhcp
-		TYPE=Ethernet
-		USERCTL=no
-		PEERDNS=yes
-		IPV6INIT=no
-
-<<<<<<< HEAD
-6.	Move (or remove) udev rules to avoid generating static rules for the Ethernet interface.  These rules cause problems when cloning a virtual machine in Windows Azure or Hyper-V:
-=======
-6.	Remove udev rules to avoid generating static rules for the ethernet interface.  This would cause problems when cloning a VM in Azure or Hyper-V.
->>>>>>> a0e40225
-
-		# sudo mkdir -m 0700 /var/lib/waagent
-		# sudo mv /lib/udev/rules.d/75-persistent-net-generator.rules /var/lib/waagent/
-		# sudo mv /etc/udev/rules.d/70-persistent-net.rules /var/lib/waagent/
-
-7. Ensure the network service will start at boot time by running the following command:
-
-		# chkconfig network on
-
-8.	**CentOS 6.2 or 6.3 Only**: Install the drivers for the Linux Integration Services
-
-	**Note:** The step is only valid for CentOS 6.2 and 6.3.  In CentOS 6.4+ the Linux Integration Services are already available in the kernel.
-
-	a) Obtain the .iso file that contains the drivers for the Linux Integration Services from [Download Center](http://www.microsoft.com/en-us/download/details.aspx?id=34603).
-
-	b) In Hyper-V Manager, in the **Actions** pane, click **Settings**.
-
-	![Open Hyper-V settings](./media/virtual-machines-linux-create-upload-vhd/settings.png)
-
-	c) In the **Hardware** pane, click **IDE Controller 1**.
-
-	![Add DVD drive with install media](./media/virtual-machines-linux-create-upload-vhd/installiso.png)
-
-	d) In the **IDE Controller** box, click **DVD Drive**, and then click **Add**.
-
-	e) Select **Image file**, browse to **Linux IC v3.2.iso**, and then click **Open**.
-
-	f) In the **Settings** page, click **OK**.
-
-	g) Click **Connect** to open the window for the virtual machine.
-
-	h) In the Command Prompt window, type the following commands:
-
-		mount /dev/cdrom /media
-		/media/install.sh
-		reboot
-
-9. Install python-pyasn1 by running the following command:
-
-		# sudo yum install python-pyasn1
-
-10. Replace their /etc/yum.repos.d/CentOS-Base.repo file with the following text
-
-		[openlogic]
-		name=CentOS-$releasever - openlogic packages for $basearch
-		baseurl=http://olcentgbl.trafficmanager.net/openlogic/$releasever/openlogic/$basearch/
-		enabled=1
-		gpgcheck=0
-		
-		[base]
-		name=CentOS-$releasever - Base
-		baseurl=http://olcentgbl.trafficmanager.net/centos/$releasever/os/$basearch/
-		gpgcheck=1
-		gpgkey=file:///etc/pki/rpm-gpg/RPM-GPG-KEY-CentOS-6
-		
-		#released updates
-		[updates]
-		name=CentOS-$releasever - Updates
-		baseurl=http://olcentgbl.trafficmanager.net/centos/$releasever/updates/$basearch/
-		gpgcheck=1
-		gpgkey=file:///etc/pki/rpm-gpg/RPM-GPG-KEY-CentOS-6
-		
-		#additional packages that may be useful
-		[extras]
-		name=CentOS-$releasever - Extras
-		baseurl=http://olcentgbl.trafficmanager.net/centos/$releasever/extras/$basearch/
-		gpgcheck=1
-		gpgkey=file:///etc/pki/rpm-gpg/RPM-GPG-KEY-CentOS-6
-		
-		#additional packages that extend functionality of existing packages
-		[centosplus]
-		name=CentOS-$releasever - Plus
-		baseurl=http://olcentgbl.trafficmanager.net/centos/$releasever/centosplus/$basearch/
-		gpgcheck=1
-		enabled=0
-		gpgkey=file:///etc/pki/rpm-gpg/RPM-GPG-KEY-CentOS-6
-		
-		#contrib - packages by Centos Users
-		[contrib]
-		name=CentOS-$releasever - Contrib
-		baseurl=http://olcentgbl.trafficmanager.net/centos/$releasever/contrib/$basearch/
-		gpgcheck=1
-		enabled=0
-		gpgkey=file:///etc/pki/rpm-gpg/RPM-GPG-KEY-CentOS-6
-
-11.	Add the following line to /etc/yum.conf:
-
-		http_caching=packages
-
-	And on CentOS 6.2 & 6.3 only add the following line:
-
-		exclude=kernel*
-
-12. Disable the yum module "fastestmirror" by editing the file "/etc/yum/pluginconf.d/fastestmirror.conf", and under [main] type the following
-
-		set enabled=0
-
-13.	Run the following commend to clear the current yum metadata:
-
-		yum clean all
-
-14. For CentOS 6.2 and 6.3, update a running VM's kernel by running the following commands
-
-	For CentOS 6.2, run the following commands:
-
-		sudo yum remove kernel-firmware
-		sudo yum --disableexcludes=all install kernel
-
-	For CentOS 6.3+ type the following:
-
-		sudo yum --disableexcludes=all install kernel
-
-15.	Modify the kernel boot line in your grub configuration to include additional kernel parameters for Azure. To do this open /boot/grub/menu.lst in a text editor and ensure that the default kernel includes the following parameters:
-
-		console=ttyS0 earlyprintk=ttyS0 rootdelay=300 numa=off
-
-	This will also ensure all console messages are sent to the first serial port, which can assist Azure support with debugging issues. In addition this will disable NUMA due to a bug in the kernel version used by CentOS 6.
-
-16.	In /etc/sudoers, comment out the following line, if it exists:
-
-		Defaults targetpw
-
-17.	Ensure that the SSH server is installed and configured to start at boot time.
-
-18. Install the Azure Linux Agent by running the following command:
-
-		yum install WALinuxAgent
-
-	Note that installing the WALinuxAgent package will remove the NetworkManager and NetworkManager-gnome packages if they were not already removed as described in step 2.
-
-19.	Do not create swap space on the OS disk.
-
-	The Azure Linux Agent can automatically configure swap space using the local resource disk that is attached to the VM after provisioning on Azure.  After installing the Azure Linux Agent (see previous step), modify the following parameters in /etc/waagent.conf appropriately:
-
-		ResourceDisk.Format=y
-		ResourceDisk.Filesystem=ext4
-		ResourceDisk.MountPoint=/mnt/resource
-		ResourceDisk.EnableSwap=y
-		ResourceDisk.SwapSizeMB=2048    ## NOTE: set this to whatever you need it to be.
-
-20.	Run the following commands to deprovision the virtual machine and prepare it for provisioning on Azure:
-
-		waagent -force -deprovision
-		export HISTSIZE=0
-		logout
-
-21. Click **Shutdown** in Hyper-V Manager.
-
-
-### Prepare Ubuntu 12.04+ ###
-
-1. In the center pane of Hyper-V Manager, select the virtual machine.
-
-2. Click **Connect** to open the window for the virtual machine.
-
-3.	Replace the current repositories in your image to use the azure repositories that carry the kernel and agent package that you will need to upgrade the VM.  The steps vary slightly depending on the Ubuntu version.
-
-	Before editing /etc/apt/sources.list, it is recommended to make a backup
-		sudo cp /etc/apt/sources.list /etc/apt/sources.list.bak
-
-	Ubuntu 12.04:
-
-		sudo sed -i "s/[a-z][a-z].archive.ubuntu.com/azure.archive.ubuntu.com/g" /etc/apt/sources.list
-		sudo apt-add-repository 'http://archive.canonical.com/ubuntu precise-backports main'
-		sudo apt-get update
-
-	Ubuntu 12.10:
-
-		sudo sed -i "s/[a-z][a-z].archive.ubuntu.com/azure.archive.ubuntu.com/g" /etc/apt/sources.list
-		sudo apt-add-repository 'http://archive.canonical.com/ubuntu quantal-backports main'
-		sudo apt-get update
-
-	Ubuntu 13.04+:
-
-		sudo sed -i "s/[a-z][a-z].archive.ubuntu.com/azure.archive.ubuntu.com/g" /etc/apt/sources.list
-		sudo apt-get update
-
-4. Update the operating system to the latest kernel by running the following commands : 
-
-	Ubuntu 12.04:
-
-		sudo apt-get update
-		sudo apt-get install hv-kvp-daemon-init linux-backports-modules-hv-precise-virtual
-		(recommended) sudo apt-get dist-upgrade
-		sudo reboot
-
-	Ubuntu 12.10:
-
-		sudo apt-get update
-		sudo apt-get install hv-kvp-daemon-init linux-backports-modules-hv-quantal-virtual
-		(recommended) sudo apt-get dist-upgrade
-		sudo reboot
-	
-	Ubuntu 13.04, 13.10 and 14.04:
-
-		sudo apt-get update
-		sudo apt-get install hv-kvp-daemon-init
-		(recommended) sudo apt-get dist-upgrade
-		sudo reboot
-
-5.	Ubuntu will wait at the Grub prompt for user input after a system crash. To prevent this, complete the following steps:
-
-	a) Open the /etc/grub.d/00_header file.
-
-	b) In the function **make_timeout()**, search for **if ["\${recordfail}" = 1 ]; then**
-
-	c) Change the statement below this line to **set timeout=5**.
-
-	d) Run 'sudo update-grub'.
-
-6. Modify the kernel boot line for Grub to include additional kernel parameters for Azure. To do this open /etc/default/grub in a text editor, find the variable called "GRUB_CMDLINE_LINUX_DEFAULT" (or add it if needed) and edit it to include the following parameters:
-
-		GRUB_CMDLINE_LINUX_DEFAULT="console=ttyS0 earlyprintk=ttyS0 rootdelay=300"
-
-	Save and close this file, and then run 'sudo update-grub'. This will ensure all console messages are sent to the first serial port, which can assist Azure technical support with debugging issues. 
-
-7.	In /etc/sudoers, comment out the following line, if it exists:
-
-		Defaults targetpw
-
-8.	Ensure that the SSH server is installed and configured to start at boot time.
-
-9.	Install the agent by running the following commands with sudo:
-
-		apt-get update
-		apt-get install walinuxagent
-
-	Note that installing the walinuxagent package will remove the NetworkManager and NetworkManager-gnome packages, if they are installed.
-
-10.	Do not create swap space on the OS disk.
-
-	The Azure Linux Agent can automatically configure swap space using the local resource disk that is attached to the VM after provisioning on Azure.  After installing the Azure Linux Agent (see previous step), modify the following parameters in /etc/waagent.conf appropriately:
-
-		ResourceDisk.Format=y
-		ResourceDisk.Filesystem=ext4
-		ResourceDisk.MountPoint=/mnt/resource
-		ResourceDisk.EnableSwap=y
-		ResourceDisk.SwapSizeMB=2048    ## NOTE: set this to whatever you need it to be.
-
-11.	Run the following commands to deprovision the virtual machine and prepare it for provisioning on Azure:
-
-		waagent -force -deprovision
-		export HISTSIZE=0
-		logout
-
-12. Click **Shutdown** in Hyper-V Manager.
-
-
-### Prepare Oracle Linux 6.4+ ###
-
-You must complete specific configuration steps in the operating system for the virtual machine to run in Azure.
-
-1. In the center pane of Hyper-V Manager, select the virtual machine.
-
-2. Click **Connect** to open the window for the virtual machine.
-
-3. Uninstall NetworkManager by running the following command:
-
-		rpm -e --nodeps NetworkManager
-
-	**Note:** If the package is not already installed, this command will fail with an error message. This is expected.
-
-4.	Create a file named **network** in the `/etc/sysconfig/` directory that contains the following text:
-
-		NETWORKING=yes
-		HOSTNAME=localhost.localdomain
-
-5.	Create a file named **ifcfg-eth0** in the `/etc/sysconfig/network-scripts/` directory that contains the following text:
-
-		DEVICE=eth0
-		ONBOOT=yes
-		BOOTPROTO=dhcp
-		TYPE=Ethernet
-		USERCTL=no
-		PEERDNS=yes
-		IPV6INIT=no
-
-<<<<<<< HEAD
-6.	Move (or remove) udev rules to avoid generating static rules for the Ethernet interface.  These rules cause problems when cloning a virtual machine in Windows Azure or Hyper-V:
-=======
-6.	Remove udev rules to avoid generating static rules for the ethernet interface.  This would cause problems when cloning a VM in Azure or Hyper-V.
->>>>>>> a0e40225
-
-		# sudo mkdir -m 0700 /var/lib/waagent
-		# sudo mv /lib/udev/rules.d/75-persistent-net-generator.rules /var/lib/waagent/
-		# sudo mv /etc/udev/rules.d/70-persistent-net.rules /var/lib/waagent/
-
-7. Ensure the network service will start at boot time by running the following command:
-
-		# chkconfig network on
-
-8. Install python-pyasn1 by running the following command:
-
-		# sudo yum install python-pyasn1
-
-9.	Modify the kernel boot line in your grub configuration to include additional kernel parameters for Azure. To do this open /boot/grub/menu.lst in a text editor and ensure that the default kernel includes the following parameters:
-
-		console=ttyS0 earlyprintk=ttyS0 rootdelay=300 numa=off
-
-	This will also ensure all console messages are sent to the first serial port, which can assist Azure support with debugging issues. In addition this will disable NUMA due to a bug in the kernel version used by CentOS 6.
-
-10.	In /etc/sudoers, comment out the following line, if it exists:
-
-		Defaults targetpw
-
-11.	Ensure that the SSH server is installed and configured to start at boot time.
-
-12. Install the Azure Linux Agent by running the following command:
-
-		yum install WALinuxAgent
-
-	Note that installing the WALinuxAgent package will remove the NetworkManager and NetworkManager-gnome packages, if they are installed.
-
-13.	Do not create swap space on the OS disk.
-
-	The Azure Linux Agent can automatically configure swap space using the local resource disk that is attached to the VM after provisioning on Azure.  After installing the Azure Linux Agent (see previous step), modify the following parameters in /etc/waagent.conf appropriately:
-
-		ResourceDisk.Format=y
-		ResourceDisk.Filesystem=ext4
-		ResourceDisk.MountPoint=/mnt/resource
-		ResourceDisk.EnableSwap=y
-		ResourceDisk.SwapSizeMB=2048    ## NOTE: set this to whatever you need it to be.
-
-14.	Run the following commands to deprovision the virtual machine and prepare it for provisioning on Azure:
-
-		waagent -force -deprovision
-		export HISTSIZE=0
-		logout
-
-15. Click **Shutdown** in Hyper-V Manager.
-
-
-### Prepare SUSE Linux Enterprise Server 11 SP2 & SP3 ###
-
-**NOTE:** [SUSE Studio](http://www.susestudio.com) can easily create and manage your SLES/opeSUSE images for Azure and Hyper-V. In addition, the following official images in the SUSE Studio Gallery can be downloaded or cloned into your own SUSE Studio account for easy customization:
-
-> - [SLES 11 SP3 for Azure on SUSE Studio Gallery](http://susestudio.com/a/02kbT4/sles-11-sp3-for-windows-azure)
-
-1. In the center pane of Hyper-V Manager, select the virtual machine.
-
-2. Click **Connect** to open the window for the virtual machine.
-
-3. Add the repository containing the latest kernel and Azure Linux Agent. Run the command `zypper lr`. For example, with SLES 11 SP3 the output should look similar to the following:
-
-		# | Alias                        | Name               | Enabled | Refresh
-		--+------------------------------+--------------------+---------+--------
-		1 | susecloud:SLES11-SP1-Pool    | SLES11-SP1-Pool    | No      | Yes
-		2 | susecloud:SLES11-SP1-Updates | SLES11-SP1-Updates | No      | Yes
-		3 | susecloud:SLES11-SP2-Core    | SLES11-SP2-Core    | No      | Yes
-		4 | susecloud:SLES11-SP2-Updates | SLES11-SP2-Updates | No      | Yes
-		5 | susecloud:SLES11-SP3-Pool    | SLES11-SP3-Pool    | Yes     | Yes
-		6 | susecloud:SLES11-SP3-Updates | SLES11-SP3-Updates | Yes     | Yes
-
- 	In case the command returns an error message such as the following:
-
-		"No repositories defined. Use the 'zypper addrepo' command to add one or more repositories."
-
-	then the repositories may need to be re-enabled or the system registered.  This can be done via the suse_register utility.  For more information, please see the [SLES documentation](https://www.suse.com/documentation/sles11/).
-
-   In case one of the relevant update repositories is not enabled, enable it with following command:
-
-		zypper mr -e [REPOSITORY NUMBER]
-
-   In the above case, the command proper command would be
-
-		zypper mr -e 1 2 3 4
-
-4. Update the kernel to the latest available version:
-
-		zypper up kernel-default
-
-5. Install the Azure Linux Agent:
-
-		zypper up WALinuxAgent
-		
-	You may see message similar to the following:
-
-		"There is an update candidate for 'WALinuxAgent', but it is from different vendor.
-		Use 'zypper install WALinuxAgent-1.2-1.1.noarch' to install this candidate."
-
-	As the vendor of the package has changed from "Microsoft Corporation" to "SUSE LINUX Products GmbH, Nuernberg, Germany", one has to explicitely install the package as mentioned in the message.
-
-	Note: The version of the WALinuxAgent package might be slightly different.
-
-6. Modify the kernel boot line in your grub configuration to include additional kernel parameters for Azure. To do this open /boot/grub/menu.lst in a text editor and ensure that the default kernel includes the following parameters:
-
-		console=ttyS0 earlyprintk=ttyS0 rootdelay=300
-
-	This will ensure all console messages are sent to the first serial port, which can assist Azure support with debugging issues.
-
-7.	It is recommended that you set /etc/sysconfig/network/dhcp or equivalent from DHCLIENT_SET_HOSTNAME="yes" to DHCLIENT_SET_HOSTNAME="no"
-
-8.	In /etc/sudoers, comment out the following line, if it exists:
-
-		Defaults targetpw
-
-9.	Ensure that the SSH server is installed and configured to start at boot time
-
-10.	Do not create swap space on the OS disk
-
-	The Azure Linux Agent can automatically configure swap space using the local resource disk that is attached to the VM after provisioning on Azure.  After installing the Azure Linux Agent (see previous step), modify the following parameters in /etc/waagent.conf appropriately:
-
-		ResourceDisk.Format=y
-		ResourceDisk.Filesystem=ext4
-		ResourceDisk.MountPoint=/mnt/resource
-		ResourceDisk.EnableSwap=y
-		ResourceDisk.SwapSizeMB=2048    ## NOTE: set this to whatever you need it to be.
-
-11.	Run the following commands to deprovision the virtual machine and prepare it for provisioning on Azure:
-
-		waagent -force -deprovision
-		export HISTSIZE=0
-		logout
-
-12. Click **Shutdown** in Hyper-V Manager.
-
-
-### Prepare openSUSE 12.3+ ###
-
-**NOTE:** [SUSE Studio](http://www.susestudio.com) can easily create and manage your SLES/opeSUSE images for Azure and Hyper-V. In addition, the following official images in the SUSE Studio Gallery can be downloaded or cloned into your own SUSE Studio account for easy customization:
-
-> - [openSUSE 13.1 for Azure on SUSE Studio Gallery](https://susestudio.com/a/02kbT4/opensuse-13-1-for-windows-azure)
-
-1. In the center pane of Hyper-V Manager, select the virtual machine.
-
-2. Click **Connect** to open the window for the virtual machine.
-
-3. Update the operating system to the latest available kernel and patches
-
-4. On the shell, run the command '`zypper lr`'. If this command returns output similar to the following (note that version numbers may vary):
-
-		# | Alias                     | Name                      | Enabled | Refresh
-		--+---------------------------+---------------------------+---------+--------
-		1 | Cloud:Tools_openSUSE_12.3 | Cloud:Tools_openSUSE_12.3 | Yes     | Yes
-		2 | openSUSE_12.3_OSS         | openSUSE_12.3_OSS         | Yes     | Yes
-		3 | openSUSE_12.3_Updates     | openSUSE_12.3_Updates     | Yes     | Yes
-
-   then the repositories are configured as expected, no adjustments are necessary.
-
-   In case the command returns "No repositories defined. Use the 'zypper addrepo' command to add one 
-   or more repositories". then the repositories need to be re-enabled:
-
-		zypper ar -f http://download.opensuse.org/distribution/12.3/repo/oss openSUSE_12.3_OSS
-		zypper ar -f http://download.opensuse.org/update/12.3 openSUSE_12.3_Updates
-
-   Verify your repositories have been added by calling 'zypper lr' again.
-
-   In case one of the relevant update repositories is not enabled, enable it with following command:
-
-		zypper mr -e [NUMBER OF REPOSITORY]
-
-5.	Disable automatic DVD ROM probing.
-
-6.	Install the Azure Linux Agent:
-
-	First, add the repository containing the new WALinuxAgent:
-
-		zypper ar -f -r http://download.opensuse.org/repositories/Cloud:/Tools/openSUSE_12.3/Cloud:Tools.repo
-
-	Then, run the following command:
- 
-		zypper up WALinuxAgent
-
-	After you run this command, you may a similar message like the following:
-
-		"There is an update candidate for 'WALinuxAgent', but it is from different vendor. 
-		Use 'zypper install WALinuxAgent' to install this candidate."
-
-	This message is expected. As the vendor of the package has changed from "Microsoft Corporation" to "obs://build.opensuse.org/Cloud," one has to explicitely install the package as mentioned in the message.
-
-7.	Modify the kernel boot line in your grub configuration to include additional kernel parameters for Azure. To do this open /boot/grub/menu.lst in a text editor and ensure that the default kernel includes the following parameters:
-
-		console=ttyS0 earlyprintk=ttyS0 rootdelay=300
-
-	This will ensure all console messages are sent to the first serial port, which can assist Azure support with debugging issues.  In addition, remove the following parameters from the kernel boot line if they exist:
-
-		libata.atapi_enabled=0 reserve=0x1f0,0x8
-
-9.	It is recommended that you set /etc/sysconfig/network/dhcp or equivalent from DHCLIENT_SET_HOSTNAME="yes" to DHCLIENT_SET_HOSTNAME="no"
-
-10.	In /etc/sudoers, comment out the following line, if it exists:
-
-		Defaults targetpw
-
-11.	Ensure that the SSH server is installed and configured to start at boot time
-
-12.	Do not create swap space on the OS disk
-
-	The Azure Linux Agent can automatically configure swap space using the local resource disk that is attached to the VM after provisioning on Azure.  After installing the Azure Linux Agent (see previous step), modify the following parameters in /etc/waagent.conf appropriately:
-
-		ResourceDisk.Format=y
-		ResourceDisk.Filesystem=ext4
-		ResourceDisk.MountPoint=/mnt/resource
-		ResourceDisk.EnableSwap=y
-		ResourceDisk.SwapSizeMB=2048    ## NOTE: set this to whatever you need it to be.
-
-13.	Run the following commands to deprovision the virtual machine and prepare it for provisioning on Azure:
-
-		waagent -force -deprovision
-		export HISTSIZE=0
-		logout
-
-14. Ensure the Azure Linux Agent runs at startup:
-
-		systemctl enable waagent.service
-
-14. Click **Shutdown** in Hyper-V Manager.
-
-
-## <a id="createstorage"> </a>Step 2: Create a storage account in Azure ##
-
-A storage account represents the highest level of the namespace for accessing the storage services and is associated with your Azure subscription. You need a storage account in Azure to upload a .vhd file to Azure that can be used for creating a virtual machine. You can create a storage account by using the Azure Management Portal.
-
-1. Sign in to the Azure Management Portal.
-
-2. On the command bar, click **New**.
-
-	![Create storage account](./media/virtual-machines-linux-create-upload-vhd/create.png)
-
-3. Click **Storage Account**, and then click **Quick Create**.
-
-	![Quick create a storage account](./media/virtual-machines-linux-create-upload-vhd/storage-quick-create.png)
-
-4. Fill out the fields as follows:
-
-	![Enter storage account details](./media/virtual-machines-linux-create-upload-vhd/storage-create-account.png)
-
-- Under **URL**, type a subdomain name to use in the URL for the storage account. The entry can contain from 3-24 lowercase letters and numbers. This name becomes the host name within the URL that is used to address Blob, Queue, or Table resources for the subscription.
-	
-- Choose the location or affinity group for the storage account. By specifying an affinity group, you can co-locate your cloud services in the same data center with your storage.
- 
-- Decide whether to use geo-replication for the storage account. Geo-replication is turned on by default. This option replicates your data to a secondary location, at no cost to you, so that your storage fails over to a secondary location if a major failure occurs that can't be handled in the primary location. The secondary location is assigned automatically, and can't be changed. If legal requirements or organizational policy requires tighter control over the location of your cloud-based storage, you can turn off geo-replication. However, be aware that if you later turn on geo-replication, you will be charged a one-time data transfer fee to replicate your existing data to the secondary location. Storage services without geo-replication are offered at a discount.
-
-5. Click **Create Storage Account**.
-
-	The account is now listed under **Storage Accounts**.
-
-	![Storage account successfully created](./media/virtual-machines-linux-create-upload-vhd/Storagenewaccount.png)
-
-
-## <a id="#connect"> </a>Step 3: Prepare the connection to Azure ##
-
-Before you can upload a .vhd file, you need to establish a secure connection between your computer and your subscription in Azure. 
-
-1. Open an Azure PowerShell window.
-
-2. Type: 
-
-	`Get-AzurePublishSettingsFile`
-
-	This command opens a browser window and automatically downloads a .publishsettings file that contains information and a certificate for your Azure subscription. 
-
-3. Save the .publishsettings file. 
-
-4. Type:
-
-	`Import-AzurePublishSettingsFile <PathToFile>`
-
-	Where `<PathToFile>` is the full path to the .publishsettings file. 
-
-	For more information, see [Get Started with Azure Cmdlets](http://msdn.microsoft.com/en-us/library/windowsazure/jj554332.aspx) 
-
-
-## <a id="upload"> </a>Step 4: Upload the image to Azure ##
-
-When you upload the .vhd file, you can place the .vhd file anywhere within your blob storage. In the following command examples, **BlobStorageURL** is the URL for the storage account that you created in Step 2, **YourImagesFolder** is the container within blob storage where you want to store your images. **VHDName** is the label that appears in the Management Portal to identify the virtual hard disk. **PathToVHDFile** is the full path and name of the .vhd file. 
-
-Do one of the following:
-
-- From the Azure PowerShell window you used in the previous step, type:
-
-	`Add-AzureVhd -Destination <BlobStorageURL>/<YourImagesFolder>/<VHDName> -LocalFilePath <PathToVHDFile>`
-
-	For more information, see [Add-AzureVhd](http://msdn.microsoft.com/en-us/library/windowsazure/dn205185.aspx).
-
-- Use the Linux command-line tool to upload the image. You can upload an image by using the following command:
-
-		Azure vm image create <image name> --location <Location of the data center> --OS Linux <Sourcepath to the vhd>
-
-## <a id="nonendorsed"> </a>Information for Non Endorsed Distributions ##
-In essence all distributions running on Azure will need to meet the following prerequisites to have a chance to properly run in the platform. 
-
-This list is by no means comprehensive as every distribution is different; and it is quite possible that even if you meet all the criteria below you will still need to significantly tweak your image to ensure that it properly runs on top of the platform.
-
-It is for this reason that we recommend that you start with one of our [partners endorsed images](https://www.windowsazure.com/en-us/manage/linux/other-resources/endorsed-distributions/).
-
-The list below replaces step 1 of the process to create your own VHD:
-
-1.	You will need to ensure that you are running a kernel that either incorporates the latest LIS drivers for Hyper V or that you have successfully compiled them ( They have been Open Sourced). The Drivers can be found [at this location](http://go.microsoft.com/fwlink/p/?LinkID=254263&clcid=0x409)
-
-2.	Your kernel should also include the latest version of the ATA PiiX driver that is used to to provision the iamges and has the fixes committed to the kernel with commit cd006086fa5d91414d8ff9ff2b78fbb593878e3c Date:   Fri May 4 22:15:11 2012 +0100   ata_piix: defer disks to the Hyper-V drivers by default
-
-3.	Your compressed intird should be less than 40 MB (* we are continuously workign to increase this number so it might be outdated by now)
-
-4.	Modify the kernel boot line in Grub or Grub2 to include the following parameters. This will also ensure all console messages are sent to the first serial port, which can assist Azure support with debugging issues:
-
-		console=ttyS0 earlyprintk=ttyS0 rootdelay=300
-
-5.	It is recommended that you set /etc/sysconfig/network/dhcp or equivalent from DHCLIENT_SET_HOSTNAME="yes" to DHCLIENT_SET_HOSTNAME="no"
-
-6.	You should Ensure that all SCSI devices mounted in your kernel include an I/O timeout of  300 seconds or more.
-
-7.	You will need to install the Azure Linux Agent following the steps in the [Linux Agent Guide](https://www.windowsazure.com/en-us/manage/linux/how-to-guides/linux-agent-guide/). The agent has been released under the Apache 2 license and you can get the latest bits at the [Agent GitHub Location](http://go.microsoft.com/fwlink/p/?LinkID=250998&clcid=0x409)
-
-8.	In /etc/sudoers, comment out the following line, if it exists:
-
-		Defaults targetpw
-
-9.	Ensure that the SSH server is installed and configured to start at boot time
-
-10.	Do not create swap space on the OS disk
-
-	The Azure Linux Agent can automatically configure swap space using the local resource disk that is attached to the VM after provisioning on Azure.  After installing the Azure Linux Agent (see previous step), modify the following parameters in /etc/waagent.conf appropriately:
-
-		ResourceDisk.Format=y
-		ResourceDisk.Filesystem=ext4
-		ResourceDisk.MountPoint=/mnt/resource
-		ResourceDisk.EnableSwap=y
-		ResourceDisk.SwapSizeMB=2048    ## NOTE: set this to whatever you need it to be.
-
-11.	You will need to run the following commands to deprovision the virtual machine:
-
-        waagent -force -deprovision
-        export HISTSIZE=0
-        logout
-
-12.	You will then need to shut down the virtual machine and proceed with the upload.
-
-
-[Step 1: Prepare the image to be uploaded]: #prepimage
-[Step 2: Create a storage account in Azure]: #createstorage
-[Step 3: Prepare the connection to Azure]: #connect
-[Step 4: Upload the image to Azure]: #upload
-[Information for Non Endorsed Distributions]: #nonendorsed
+<properties linkid="manage-linux-common-task-upload-vhd" urlDisplayName="Upload a VHD" pageTitle="Create and upload a Linux VHD in Azure" metaKeywords="Azure VHD, uploading Linux VHD" description="Learn to create and upload an Azure virtual hard disk (VHD) that has the Linux operating system." metaCanonical="" services="virtual-machines" documentationCenter="" title="Creating and Uploading a Virtual Hard Disk that Contains the Linux Operating System" authors="kathydav" solutions="" manager="jeffreyg" editor="tysonn" />
+
+
+
+
+
+# Creating and Uploading a Virtual Hard Disk that Contains the Linux Operating System 
+
+A virtual machine in Azure runs the operating system that you choose when you create the virtual machine. Azure stores a virtual machine's operating system in a virtual hard disk in VHD format (a .vhd file). A VHD of an operating system that has been prepared for duplication is called an image. This article shows you how to create your own image by uploading a .vhd file with an operating system you've installed and generalized. For more information about disks and images in Azure, see [Manage Disks and Images](http://msdn.microsoft.com/en-us/library/windowsazure/jj672979.aspx).
+
+**Note**: When you create a virtual machine, you can customize the operating system settings to facilitate running your application. The configuration that you set is stored on disk for that virtual machine. For instructions, see [How to Create a Custom Virtual Machine](/en-us/manage/windows/how-to-guides/custom-create-a-vm/).
+
+**Important**: The Azure platform SLA applies to virtual machines running the Linux OS only when one of the endorsed distributions is used with the configuration details as specified in [this article](http://support.microsoft.com/kb/2805216). All Linux distributions that are provided in the Azure image gallery are endorsed distributions with the required configuration.
+
+
+##Prerequisites##
+This article assumes that you have the following items:
+
+- **A management certificate** - You have created a management certificate for the subscription for which you want to upload a VHD, and exported the certificate to a .cer file. For more information about creating certificates, see [Create a Management Certificate for Azure](http://msdn.microsoft.com/library/windowsazure/gg551722.aspx). 
+
+- **Linux operating system installed in a .vhd file.**  - You have installed a supported Linux operating system to a virtual hard disk. Multiple tools exist to create .vhd files. You can use a virtualization solutions such as Hyper-V to create the .vhd file and install the operating system. For instructions, see [Install the Hyper-V Role and Configure a Virtual Machine](http://technet.microsoft.com/library/hh846766.aspx). 
+
+	**Important**: The newer VHDX format is not supported in Azure. You can convert the disk to VHD format using Hyper-V Manager or the convert-vhd cmdlet.
+
+	For a list of endorsed distributions, see [Linux on Azure-Endorsed Distributions](../linux-endorsed-distributions). Alternatively, see the section at the end of this article for [Information for Non Endorsed Distributions][].
+
+- **Linux Azure command-line tool.** If you are using a Linux operating system to create your image, you use this tool to upload the VHD file. To download the tool, see [Azure Command-Line Tools for Linux and Mac](http://go.microsoft.com/fwlink/?LinkID=253691&clcid=0x409).
+
+- **Add-AzureVhd cmdlet**, which is part of the Azure PowerShell module. To download the module, see [Azure Downloads](/en-us/develop/downloads/). For reference information, see [Add-AzureVhd](http://msdn.microsoft.com/library/windowsazure/dn495173.aspx).
+
+**For all distributions please note the following:**
+
+- When installing the Linux system it is recommended to utilize standard partitions rather than LVM (often the default for many installations). This will avoid LVM name conflicts with cloned VMs, particularly if an OS disk ever needs to be attached to another VM for troubleshooting.
+
+- The Azure Linux Agent (waagent) is not compatible with NetworkManager. Networking configuration should be controllable via the ifup/ifdown scripts.  Most of the RPM/Deb packages provided by distributions configure NetworkManager as a conflict to the waagent package, and thus will uninstall NetworkManager when you install the Linux agent package.  The Azure Linux Agent also requires that the python-pyasn1 package is installed.
+
+- NUMA is not supported for larger VM sizes due to a bug in Linux kernel versions below 2.6.37. Manual installation of waagent will automatically disable NUMA in the GRUB configuration for the Linux kernel. This issue primarily impacts distributions using the upstream Red Hat 2.6.32 kernel.
+
+- It is recommended that you do not create a SWAP partition at installation time. You may configure SWAP space by using the Azure Linux Agent. It is also not recommended to use the mainstream Linux kernel with an Azure virtual machine without the patch available at the [Microsoft web site](http://go.microsoft.com/fwlink/?LinkID=253692&clcid=0x409) (many current distributions/kernels may already include this fix).
+
+- All of the VHDs must have sizes that are multiples of 1 MB.
+
+
+This task includes the following steps:
+
+- [Step 1: Prepare the image to be uploaded] []
+- [Step 2: Create a storage account in Azure] []
+- [Step 3: Prepare the connection to Azure] []
+- [Step 4: Upload the image to Azure] []
+
+## <a id="prepimage"> </a>Step 1: Prepare the image to be uploaded ##
+
+### Prepare CentOS 6.2+ ###
+
+You must complete specific configuration steps in the operating system for the virtual machine to run in Azure.
+
+1. In the center pane of Hyper-V Manager, select the virtual machine.
+
+2. Click **Connect** to open the window for the virtual machine.
+
+3. Uninstall NetworkManager by running the following command:
+
+		rpm -e --nodeps NetworkManager
+
+	**Note:** If the package is not already installed, this command will fail with an error message. This is expected.
+
+4.	Create a file named **network** in the `/etc/sysconfig/` directory that contains the following text:
+
+		NETWORKING=yes
+		HOSTNAME=localhost.localdomain
+
+5.	Create a file named **ifcfg-eth0** in the `/etc/sysconfig/network-scripts/` directory that contains the following text:
+
+		DEVICE=eth0
+		ONBOOT=yes
+		BOOTPROTO=dhcp
+		TYPE=Ethernet
+		USERCTL=no
+		PEERDNS=yes
+		IPV6INIT=no
+
+6.	Move (or remove) udev rules to avoid generating static rules for the Ethernet interface.  These rules cause problems when cloning a virtual machine in Windows Azure or Hyper-V:
+
+		# sudo mkdir -m 0700 /var/lib/waagent
+		# sudo mv /lib/udev/rules.d/75-persistent-net-generator.rules /var/lib/waagent/
+		# sudo mv /etc/udev/rules.d/70-persistent-net.rules /var/lib/waagent/
+
+7. Ensure the network service will start at boot time by running the following command:
+
+		# chkconfig network on
+
+8.	**CentOS 6.2 or 6.3 Only**: Install the drivers for the Linux Integration Services
+
+	**Note:** The step is only valid for CentOS 6.2 and 6.3.  In CentOS 6.4+ the Linux Integration Services are already available in the kernel.
+
+	a) Obtain the .iso file that contains the drivers for the Linux Integration Services from [Download Center](http://www.microsoft.com/en-us/download/details.aspx?id=34603).
+
+	b) In Hyper-V Manager, in the **Actions** pane, click **Settings**.
+
+	![Open Hyper-V settings](./media/virtual-machines-linux-create-upload-vhd/settings.png)
+
+	c) In the **Hardware** pane, click **IDE Controller 1**.
+
+	![Add DVD drive with install media](./media/virtual-machines-linux-create-upload-vhd/installiso.png)
+
+	d) In the **IDE Controller** box, click **DVD Drive**, and then click **Add**.
+
+	e) Select **Image file**, browse to **Linux IC v3.2.iso**, and then click **Open**.
+
+	f) In the **Settings** page, click **OK**.
+
+	g) Click **Connect** to open the window for the virtual machine.
+
+	h) In the Command Prompt window, type the following commands:
+
+		mount /dev/cdrom /media
+		/media/install.sh
+		reboot
+
+9. Install python-pyasn1 by running the following command:
+
+		# sudo yum install python-pyasn1
+
+10. Replace their /etc/yum.repos.d/CentOS-Base.repo file with the following text
+
+		[openlogic]
+		name=CentOS-$releasever - openlogic packages for $basearch
+		baseurl=http://olcentgbl.trafficmanager.net/openlogic/$releasever/openlogic/$basearch/
+		enabled=1
+		gpgcheck=0
+		
+		[base]
+		name=CentOS-$releasever - Base
+		baseurl=http://olcentgbl.trafficmanager.net/centos/$releasever/os/$basearch/
+		gpgcheck=1
+		gpgkey=file:///etc/pki/rpm-gpg/RPM-GPG-KEY-CentOS-6
+		
+		#released updates
+		[updates]
+		name=CentOS-$releasever - Updates
+		baseurl=http://olcentgbl.trafficmanager.net/centos/$releasever/updates/$basearch/
+		gpgcheck=1
+		gpgkey=file:///etc/pki/rpm-gpg/RPM-GPG-KEY-CentOS-6
+		
+		#additional packages that may be useful
+		[extras]
+		name=CentOS-$releasever - Extras
+		baseurl=http://olcentgbl.trafficmanager.net/centos/$releasever/extras/$basearch/
+		gpgcheck=1
+		gpgkey=file:///etc/pki/rpm-gpg/RPM-GPG-KEY-CentOS-6
+		
+		#additional packages that extend functionality of existing packages
+		[centosplus]
+		name=CentOS-$releasever - Plus
+		baseurl=http://olcentgbl.trafficmanager.net/centos/$releasever/centosplus/$basearch/
+		gpgcheck=1
+		enabled=0
+		gpgkey=file:///etc/pki/rpm-gpg/RPM-GPG-KEY-CentOS-6
+		
+		#contrib - packages by Centos Users
+		[contrib]
+		name=CentOS-$releasever - Contrib
+		baseurl=http://olcentgbl.trafficmanager.net/centos/$releasever/contrib/$basearch/
+		gpgcheck=1
+		enabled=0
+		gpgkey=file:///etc/pki/rpm-gpg/RPM-GPG-KEY-CentOS-6
+
+11.	Add the following line to /etc/yum.conf:
+
+		http_caching=packages
+
+	And on CentOS 6.2 & 6.3 only add the following line:
+
+		exclude=kernel*
+
+12. Disable the yum module "fastestmirror" by editing the file "/etc/yum/pluginconf.d/fastestmirror.conf", and under [main] type the following
+
+		set enabled=0
+
+13.	Run the following commend to clear the current yum metadata:
+
+		yum clean all
+
+14. For CentOS 6.2 and 6.3, update a running VM's kernel by running the following commands
+
+	For CentOS 6.2, run the following commands:
+
+		sudo yum remove kernel-firmware
+		sudo yum --disableexcludes=all install kernel
+
+	For CentOS 6.3+ type the following:
+
+		sudo yum --disableexcludes=all install kernel
+
+15.	Modify the kernel boot line in your grub configuration to include additional kernel parameters for Azure. To do this open /boot/grub/menu.lst in a text editor and ensure that the default kernel includes the following parameters:
+
+		console=ttyS0 earlyprintk=ttyS0 rootdelay=300 numa=off
+
+	This will also ensure all console messages are sent to the first serial port, which can assist Azure support with debugging issues. In addition this will disable NUMA due to a bug in the kernel version used by CentOS 6.
+
+16.	In /etc/sudoers, comment out the following line, if it exists:
+
+		Defaults targetpw
+
+17.	Ensure that the SSH server is installed and configured to start at boot time.
+
+18. Install the Azure Linux Agent by running the following command:
+
+		yum install WALinuxAgent
+
+	Note that installing the WALinuxAgent package will remove the NetworkManager and NetworkManager-gnome packages if they were not already removed as described in step 2.
+
+19.	Do not create swap space on the OS disk.
+
+	The Azure Linux Agent can automatically configure swap space using the local resource disk that is attached to the VM after provisioning on Azure.  After installing the Azure Linux Agent (see previous step), modify the following parameters in /etc/waagent.conf appropriately:
+
+		ResourceDisk.Format=y
+		ResourceDisk.Filesystem=ext4
+		ResourceDisk.MountPoint=/mnt/resource
+		ResourceDisk.EnableSwap=y
+		ResourceDisk.SwapSizeMB=2048    ## NOTE: set this to whatever you need it to be.
+
+20.	Run the following commands to deprovision the virtual machine and prepare it for provisioning on Azure:
+
+		waagent -force -deprovision
+		export HISTSIZE=0
+		logout
+
+21. Click **Shutdown** in Hyper-V Manager.
+
+
+### Prepare Ubuntu 12.04+ ###
+
+1. In the center pane of Hyper-V Manager, select the virtual machine.
+
+2. Click **Connect** to open the window for the virtual machine.
+
+3.	Replace the current repositories in your image to use the azure repositories that carry the kernel and agent package that you will need to upgrade the VM.  The steps vary slightly depending on the Ubuntu version.
+
+	Before editing /etc/apt/sources.list, it is recommended to make a backup
+		sudo cp /etc/apt/sources.list /etc/apt/sources.list.bak
+
+	Ubuntu 12.04:
+
+		sudo sed -i "s/[a-z][a-z].archive.ubuntu.com/azure.archive.ubuntu.com/g" /etc/apt/sources.list
+		sudo apt-add-repository 'http://archive.canonical.com/ubuntu precise-backports main'
+		sudo apt-get update
+
+	Ubuntu 12.10:
+
+		sudo sed -i "s/[a-z][a-z].archive.ubuntu.com/azure.archive.ubuntu.com/g" /etc/apt/sources.list
+		sudo apt-add-repository 'http://archive.canonical.com/ubuntu quantal-backports main'
+		sudo apt-get update
+
+	Ubuntu 13.04+:
+
+		sudo sed -i "s/[a-z][a-z].archive.ubuntu.com/azure.archive.ubuntu.com/g" /etc/apt/sources.list
+		sudo apt-get update
+
+4. Update the operating system to the latest kernel by running the following commands : 
+
+	Ubuntu 12.04:
+
+		sudo apt-get update
+		sudo apt-get install hv-kvp-daemon-init linux-backports-modules-hv-precise-virtual
+		(recommended) sudo apt-get dist-upgrade
+		sudo reboot
+
+	Ubuntu 12.10:
+
+		sudo apt-get update
+		sudo apt-get install hv-kvp-daemon-init linux-backports-modules-hv-quantal-virtual
+		(recommended) sudo apt-get dist-upgrade
+		sudo reboot
+	
+	Ubuntu 13.04, 13.10 and 14.04:
+
+		sudo apt-get update
+		sudo apt-get install hv-kvp-daemon-init
+		(recommended) sudo apt-get dist-upgrade
+		sudo reboot
+
+5.	Ubuntu will wait at the Grub prompt for user input after a system crash. To prevent this, complete the following steps:
+
+	a) Open the /etc/grub.d/00_header file.
+
+	b) In the function **make_timeout()**, search for **if ["\${recordfail}" = 1 ]; then**
+
+	c) Change the statement below this line to **set timeout=5**.
+
+	d) Run 'sudo update-grub'.
+
+6. Modify the kernel boot line for Grub to include additional kernel parameters for Azure. To do this open /etc/default/grub in a text editor, find the variable called "GRUB_CMDLINE_LINUX_DEFAULT" (or add it if needed) and edit it to include the following parameters:
+
+		GRUB_CMDLINE_LINUX_DEFAULT="console=ttyS0 earlyprintk=ttyS0 rootdelay=300"
+
+	Save and close this file, and then run 'sudo update-grub'. This will ensure all console messages are sent to the first serial port, which can assist Azure technical support with debugging issues. 
+
+7.	In /etc/sudoers, comment out the following line, if it exists:
+
+		Defaults targetpw
+
+8.	Ensure that the SSH server is installed and configured to start at boot time.
+
+9.	Install the agent by running the following commands with sudo:
+
+		apt-get update
+		apt-get install walinuxagent
+
+	Note that installing the walinuxagent package will remove the NetworkManager and NetworkManager-gnome packages, if they are installed.
+
+10.	Do not create swap space on the OS disk.
+
+	The Azure Linux Agent can automatically configure swap space using the local resource disk that is attached to the VM after provisioning on Azure.  After installing the Azure Linux Agent (see previous step), modify the following parameters in /etc/waagent.conf appropriately:
+
+		ResourceDisk.Format=y
+		ResourceDisk.Filesystem=ext4
+		ResourceDisk.MountPoint=/mnt/resource
+		ResourceDisk.EnableSwap=y
+		ResourceDisk.SwapSizeMB=2048    ## NOTE: set this to whatever you need it to be.
+
+11.	Run the following commands to deprovision the virtual machine and prepare it for provisioning on Azure:
+
+		waagent -force -deprovision
+		export HISTSIZE=0
+		logout
+
+12. Click **Shutdown** in Hyper-V Manager.
+
+
+### Prepare Oracle Linux 6.4+ ###
+
+You must complete specific configuration steps in the operating system for the virtual machine to run in Azure.
+
+1. In the center pane of Hyper-V Manager, select the virtual machine.
+
+2. Click **Connect** to open the window for the virtual machine.
+
+3. Uninstall NetworkManager by running the following command:
+
+		rpm -e --nodeps NetworkManager
+
+	**Note:** If the package is not already installed, this command will fail with an error message. This is expected.
+
+4.	Create a file named **network** in the `/etc/sysconfig/` directory that contains the following text:
+
+		NETWORKING=yes
+		HOSTNAME=localhost.localdomain
+
+5.	Create a file named **ifcfg-eth0** in the `/etc/sysconfig/network-scripts/` directory that contains the following text:
+
+		DEVICE=eth0
+		ONBOOT=yes
+		BOOTPROTO=dhcp
+		TYPE=Ethernet
+		USERCTL=no
+		PEERDNS=yes
+		IPV6INIT=no
+
+6.	Move (or remove) udev rules to avoid generating static rules for the Ethernet interface.  These rules cause problems when cloning a virtual machine in Windows Azure or Hyper-V:
+
+		# sudo mkdir -m 0700 /var/lib/waagent
+		# sudo mv /lib/udev/rules.d/75-persistent-net-generator.rules /var/lib/waagent/
+		# sudo mv /etc/udev/rules.d/70-persistent-net.rules /var/lib/waagent/
+
+7. Ensure the network service will start at boot time by running the following command:
+
+		# chkconfig network on
+
+8. Install python-pyasn1 by running the following command:
+
+		# sudo yum install python-pyasn1
+
+9.	Modify the kernel boot line in your grub configuration to include additional kernel parameters for Azure. To do this open /boot/grub/menu.lst in a text editor and ensure that the default kernel includes the following parameters:
+
+		console=ttyS0 earlyprintk=ttyS0 rootdelay=300 numa=off
+
+	This will also ensure all console messages are sent to the first serial port, which can assist Azure support with debugging issues. In addition this will disable NUMA due to a bug in the kernel version used by CentOS 6.
+
+10.	In /etc/sudoers, comment out the following line, if it exists:
+
+		Defaults targetpw
+
+11.	Ensure that the SSH server is installed and configured to start at boot time.
+
+12. Install the Azure Linux Agent by running the following command:
+
+		yum install WALinuxAgent
+
+	Note that installing the WALinuxAgent package will remove the NetworkManager and NetworkManager-gnome packages, if they are installed.
+
+13.	Do not create swap space on the OS disk.
+
+	The Azure Linux Agent can automatically configure swap space using the local resource disk that is attached to the VM after provisioning on Azure.  After installing the Azure Linux Agent (see previous step), modify the following parameters in /etc/waagent.conf appropriately:
+
+		ResourceDisk.Format=y
+		ResourceDisk.Filesystem=ext4
+		ResourceDisk.MountPoint=/mnt/resource
+		ResourceDisk.EnableSwap=y
+		ResourceDisk.SwapSizeMB=2048    ## NOTE: set this to whatever you need it to be.
+
+14.	Run the following commands to deprovision the virtual machine and prepare it for provisioning on Azure:
+
+		waagent -force -deprovision
+		export HISTSIZE=0
+		logout
+
+15. Click **Shutdown** in Hyper-V Manager.
+
+
+### Prepare SUSE Linux Enterprise Server 11 SP2 & SP3 ###
+
+**NOTE:** [SUSE Studio](http://www.susestudio.com) can easily create and manage your SLES/opeSUSE images for Azure and Hyper-V. In addition, the following official images in the SUSE Studio Gallery can be downloaded or cloned into your own SUSE Studio account for easy customization:
+
+> - [SLES 11 SP3 for Azure on SUSE Studio Gallery](http://susestudio.com/a/02kbT4/sles-11-sp3-for-windows-azure)
+
+1. In the center pane of Hyper-V Manager, select the virtual machine.
+
+2. Click **Connect** to open the window for the virtual machine.
+
+3. Add the repository containing the latest kernel and Azure Linux Agent. Run the command `zypper lr`. For example, with SLES 11 SP3 the output should look similar to the following:
+
+		# | Alias                        | Name               | Enabled | Refresh
+		--+------------------------------+--------------------+---------+--------
+		1 | susecloud:SLES11-SP1-Pool    | SLES11-SP1-Pool    | No      | Yes
+		2 | susecloud:SLES11-SP1-Updates | SLES11-SP1-Updates | No      | Yes
+		3 | susecloud:SLES11-SP2-Core    | SLES11-SP2-Core    | No      | Yes
+		4 | susecloud:SLES11-SP2-Updates | SLES11-SP2-Updates | No      | Yes
+		5 | susecloud:SLES11-SP3-Pool    | SLES11-SP3-Pool    | Yes     | Yes
+		6 | susecloud:SLES11-SP3-Updates | SLES11-SP3-Updates | Yes     | Yes
+
+ 	In case the command returns an error message such as the following:
+
+		"No repositories defined. Use the 'zypper addrepo' command to add one or more repositories."
+
+	then the repositories may need to be re-enabled or the system registered.  This can be done via the suse_register utility.  For more information, please see the [SLES documentation](https://www.suse.com/documentation/sles11/).
+
+   In case one of the relevant update repositories is not enabled, enable it with following command:
+
+		zypper mr -e [REPOSITORY NUMBER]
+
+   In the above case, the command proper command would be
+
+		zypper mr -e 1 2 3 4
+
+4. Update the kernel to the latest available version:
+
+		zypper up kernel-default
+
+5. Install the Azure Linux Agent:
+
+		zypper up WALinuxAgent
+		
+	You may see message similar to the following:
+
+		"There is an update candidate for 'WALinuxAgent', but it is from different vendor.
+		Use 'zypper install WALinuxAgent-1.2-1.1.noarch' to install this candidate."
+
+	As the vendor of the package has changed from "Microsoft Corporation" to "SUSE LINUX Products GmbH, Nuernberg, Germany", one has to explicitely install the package as mentioned in the message.
+
+	Note: The version of the WALinuxAgent package might be slightly different.
+
+6. Modify the kernel boot line in your grub configuration to include additional kernel parameters for Azure. To do this open /boot/grub/menu.lst in a text editor and ensure that the default kernel includes the following parameters:
+
+		console=ttyS0 earlyprintk=ttyS0 rootdelay=300
+
+	This will ensure all console messages are sent to the first serial port, which can assist Azure support with debugging issues.
+
+7.	It is recommended that you set /etc/sysconfig/network/dhcp or equivalent from DHCLIENT_SET_HOSTNAME="yes" to DHCLIENT_SET_HOSTNAME="no"
+
+8.	In /etc/sudoers, comment out the following line, if it exists:
+
+		Defaults targetpw
+
+9.	Ensure that the SSH server is installed and configured to start at boot time
+
+10.	Do not create swap space on the OS disk
+
+	The Azure Linux Agent can automatically configure swap space using the local resource disk that is attached to the VM after provisioning on Azure.  After installing the Azure Linux Agent (see previous step), modify the following parameters in /etc/waagent.conf appropriately:
+
+		ResourceDisk.Format=y
+		ResourceDisk.Filesystem=ext4
+		ResourceDisk.MountPoint=/mnt/resource
+		ResourceDisk.EnableSwap=y
+		ResourceDisk.SwapSizeMB=2048    ## NOTE: set this to whatever you need it to be.
+
+11.	Run the following commands to deprovision the virtual machine and prepare it for provisioning on Azure:
+
+		waagent -force -deprovision
+		export HISTSIZE=0
+		logout
+
+12. Click **Shutdown** in Hyper-V Manager.
+
+
+### Prepare openSUSE 12.3+ ###
+
+**NOTE:** [SUSE Studio](http://www.susestudio.com) can easily create and manage your SLES/opeSUSE images for Azure and Hyper-V. In addition, the following official images in the SUSE Studio Gallery can be downloaded or cloned into your own SUSE Studio account for easy customization:
+
+> - [openSUSE 13.1 for Azure on SUSE Studio Gallery](https://susestudio.com/a/02kbT4/opensuse-13-1-for-windows-azure)
+
+1. In the center pane of Hyper-V Manager, select the virtual machine.
+
+2. Click **Connect** to open the window for the virtual machine.
+
+3. Update the operating system to the latest available kernel and patches
+
+4. On the shell, run the command '`zypper lr`'. If this command returns output similar to the following (note that version numbers may vary):
+
+		# | Alias                     | Name                      | Enabled | Refresh
+		--+---------------------------+---------------------------+---------+--------
+		1 | Cloud:Tools_openSUSE_12.3 | Cloud:Tools_openSUSE_12.3 | Yes     | Yes
+		2 | openSUSE_12.3_OSS         | openSUSE_12.3_OSS         | Yes     | Yes
+		3 | openSUSE_12.3_Updates     | openSUSE_12.3_Updates     | Yes     | Yes
+
+   then the repositories are configured as expected, no adjustments are necessary.
+
+   In case the command returns "No repositories defined. Use the 'zypper addrepo' command to add one 
+   or more repositories". then the repositories need to be re-enabled:
+
+		zypper ar -f http://download.opensuse.org/distribution/12.3/repo/oss openSUSE_12.3_OSS
+		zypper ar -f http://download.opensuse.org/update/12.3 openSUSE_12.3_Updates
+
+   Verify your repositories have been added by calling 'zypper lr' again.
+
+   In case one of the relevant update repositories is not enabled, enable it with following command:
+
+		zypper mr -e [NUMBER OF REPOSITORY]
+
+5.	Disable automatic DVD ROM probing.
+
+6.	Install the Azure Linux Agent:
+
+	First, add the repository containing the new WALinuxAgent:
+
+		zypper ar -f -r http://download.opensuse.org/repositories/Cloud:/Tools/openSUSE_12.3/Cloud:Tools.repo
+
+	Then, run the following command:
+ 
+		zypper up WALinuxAgent
+
+	After you run this command, you may a similar message like the following:
+
+		"There is an update candidate for 'WALinuxAgent', but it is from different vendor. 
+		Use 'zypper install WALinuxAgent' to install this candidate."
+
+	This message is expected. As the vendor of the package has changed from "Microsoft Corporation" to "obs://build.opensuse.org/Cloud," one has to explicitely install the package as mentioned in the message.
+
+7.	Modify the kernel boot line in your grub configuration to include additional kernel parameters for Azure. To do this open /boot/grub/menu.lst in a text editor and ensure that the default kernel includes the following parameters:
+
+		console=ttyS0 earlyprintk=ttyS0 rootdelay=300
+
+	This will ensure all console messages are sent to the first serial port, which can assist Azure support with debugging issues.  In addition, remove the following parameters from the kernel boot line if they exist:
+
+		libata.atapi_enabled=0 reserve=0x1f0,0x8
+
+9.	It is recommended that you set /etc/sysconfig/network/dhcp or equivalent from DHCLIENT_SET_HOSTNAME="yes" to DHCLIENT_SET_HOSTNAME="no"
+
+10.	In /etc/sudoers, comment out the following line, if it exists:
+
+		Defaults targetpw
+
+11.	Ensure that the SSH server is installed and configured to start at boot time
+
+12.	Do not create swap space on the OS disk
+
+	The Azure Linux Agent can automatically configure swap space using the local resource disk that is attached to the VM after provisioning on Azure.  After installing the Azure Linux Agent (see previous step), modify the following parameters in /etc/waagent.conf appropriately:
+
+		ResourceDisk.Format=y
+		ResourceDisk.Filesystem=ext4
+		ResourceDisk.MountPoint=/mnt/resource
+		ResourceDisk.EnableSwap=y
+		ResourceDisk.SwapSizeMB=2048    ## NOTE: set this to whatever you need it to be.
+
+13.	Run the following commands to deprovision the virtual machine and prepare it for provisioning on Azure:
+
+		waagent -force -deprovision
+		export HISTSIZE=0
+		logout
+
+14. Ensure the Azure Linux Agent runs at startup:
+
+		systemctl enable waagent.service
+
+14. Click **Shutdown** in Hyper-V Manager.
+
+
+## <a id="createstorage"> </a>Step 2: Create a storage account in Azure ##
+
+A storage account represents the highest level of the namespace for accessing the storage services and is associated with your Azure subscription. You need a storage account in Azure to upload a .vhd file to Azure that can be used for creating a virtual machine. You can create a storage account by using the Azure Management Portal.
+
+1. Sign in to the Azure Management Portal.
+
+2. On the command bar, click **New**.
+
+	![Create storage account](./media/virtual-machines-linux-create-upload-vhd/create.png)
+
+3. Click **Storage Account**, and then click **Quick Create**.
+
+	![Quick create a storage account](./media/virtual-machines-linux-create-upload-vhd/storage-quick-create.png)
+
+4. Fill out the fields as follows:
+
+	![Enter storage account details](./media/virtual-machines-linux-create-upload-vhd/storage-create-account.png)
+
+- Under **URL**, type a subdomain name to use in the URL for the storage account. The entry can contain from 3-24 lowercase letters and numbers. This name becomes the host name within the URL that is used to address Blob, Queue, or Table resources for the subscription.
+	
+- Choose the location or affinity group for the storage account. By specifying an affinity group, you can co-locate your cloud services in the same data center with your storage.
+ 
+- Decide whether to use geo-replication for the storage account. Geo-replication is turned on by default. This option replicates your data to a secondary location, at no cost to you, so that your storage fails over to a secondary location if a major failure occurs that can't be handled in the primary location. The secondary location is assigned automatically, and can't be changed. If legal requirements or organizational policy requires tighter control over the location of your cloud-based storage, you can turn off geo-replication. However, be aware that if you later turn on geo-replication, you will be charged a one-time data transfer fee to replicate your existing data to the secondary location. Storage services without geo-replication are offered at a discount.
+
+5. Click **Create Storage Account**.
+
+	The account is now listed under **Storage Accounts**.
+
+	![Storage account successfully created](./media/virtual-machines-linux-create-upload-vhd/Storagenewaccount.png)
+
+
+## <a id="#connect"> </a>Step 3: Prepare the connection to Azure ##
+
+Before you can upload a .vhd file, you need to establish a secure connection between your computer and your subscription in Azure. 
+
+1. Open an Azure PowerShell window.
+
+2. Type: 
+
+	`Get-AzurePublishSettingsFile`
+
+	This command opens a browser window and automatically downloads a .publishsettings file that contains information and a certificate for your Azure subscription. 
+
+3. Save the .publishsettings file. 
+
+4. Type:
+
+	`Import-AzurePublishSettingsFile <PathToFile>`
+
+	Where `<PathToFile>` is the full path to the .publishsettings file. 
+
+	For more information, see [Get Started with Azure Cmdlets](http://msdn.microsoft.com/en-us/library/windowsazure/jj554332.aspx) 
+
+
+## <a id="upload"> </a>Step 4: Upload the image to Azure ##
+
+When you upload the .vhd file, you can place the .vhd file anywhere within your blob storage. In the following command examples, **BlobStorageURL** is the URL for the storage account that you created in Step 2, **YourImagesFolder** is the container within blob storage where you want to store your images. **VHDName** is the label that appears in the Management Portal to identify the virtual hard disk. **PathToVHDFile** is the full path and name of the .vhd file. 
+
+Do one of the following:
+
+- From the Azure PowerShell window you used in the previous step, type:
+
+	`Add-AzureVhd -Destination <BlobStorageURL>/<YourImagesFolder>/<VHDName> -LocalFilePath <PathToVHDFile>`
+
+	For more information, see [Add-AzureVhd](http://msdn.microsoft.com/en-us/library/windowsazure/dn205185.aspx).
+
+- Use the Linux command-line tool to upload the image. You can upload an image by using the following command:
+
+		Azure vm image create <image name> --location <Location of the data center> --OS Linux <Sourcepath to the vhd>
+
+## <a id="nonendorsed"> </a>Information for Non Endorsed Distributions ##
+In essence all distributions running on Azure will need to meet the following prerequisites to have a chance to properly run in the platform. 
+
+This list is by no means comprehensive as every distribution is different; and it is quite possible that even if you meet all the criteria below you will still need to significantly tweak your image to ensure that it properly runs on top of the platform.
+
+It is for this reason that we recommend that you start with one of our [partners endorsed images](https://www.windowsazure.com/en-us/manage/linux/other-resources/endorsed-distributions/).
+
+The list below replaces step 1 of the process to create your own VHD:
+
+1.	You will need to ensure that you are running a kernel that either incorporates the latest LIS drivers for Hyper V or that you have successfully compiled them ( They have been Open Sourced). The Drivers can be found [at this location](http://go.microsoft.com/fwlink/p/?LinkID=254263&clcid=0x409)
+
+2.	Your kernel should also include the latest version of the ATA PiiX driver that is used to to provision the iamges and has the fixes committed to the kernel with commit cd006086fa5d91414d8ff9ff2b78fbb593878e3c Date:   Fri May 4 22:15:11 2012 +0100   ata_piix: defer disks to the Hyper-V drivers by default
+
+3.	Your compressed intird should be less than 40 MB (* we are continuously workign to increase this number so it might be outdated by now)
+
+4.	Modify the kernel boot line in Grub or Grub2 to include the following parameters. This will also ensure all console messages are sent to the first serial port, which can assist Azure support with debugging issues:
+
+		console=ttyS0 earlyprintk=ttyS0 rootdelay=300
+
+5.	It is recommended that you set /etc/sysconfig/network/dhcp or equivalent from DHCLIENT_SET_HOSTNAME="yes" to DHCLIENT_SET_HOSTNAME="no"
+
+6.	You should Ensure that all SCSI devices mounted in your kernel include an I/O timeout of  300 seconds or more.
+
+7.	You will need to install the Azure Linux Agent following the steps in the [Linux Agent Guide](https://www.windowsazure.com/en-us/manage/linux/how-to-guides/linux-agent-guide/). The agent has been released under the Apache 2 license and you can get the latest bits at the [Agent GitHub Location](http://go.microsoft.com/fwlink/p/?LinkID=250998&clcid=0x409)
+
+8.	In /etc/sudoers, comment out the following line, if it exists:
+
+		Defaults targetpw
+
+9.	Ensure that the SSH server is installed and configured to start at boot time
+
+10.	Do not create swap space on the OS disk
+
+	The Azure Linux Agent can automatically configure swap space using the local resource disk that is attached to the VM after provisioning on Azure.  After installing the Azure Linux Agent (see previous step), modify the following parameters in /etc/waagent.conf appropriately:
+
+		ResourceDisk.Format=y
+		ResourceDisk.Filesystem=ext4
+		ResourceDisk.MountPoint=/mnt/resource
+		ResourceDisk.EnableSwap=y
+		ResourceDisk.SwapSizeMB=2048    ## NOTE: set this to whatever you need it to be.
+
+11.	You will need to run the following commands to deprovision the virtual machine:
+
+        waagent -force -deprovision
+        export HISTSIZE=0
+        logout
+
+12.	You will then need to shut down the virtual machine and proceed with the upload.
+
+
+[Step 1: Prepare the image to be uploaded]: #prepimage
+[Step 2: Create a storage account in Azure]: #createstorage
+[Step 3: Prepare the connection to Azure]: #connect
+[Step 4: Upload the image to Azure]: #upload
+[Information for Non Endorsed Distributions]: #nonendorsed