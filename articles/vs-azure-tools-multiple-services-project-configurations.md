<properties
<<<<<<< HEAD
   pageTitle="Configuring Your Azure project using multiple service configurations"
   description="Configuring Your Azure project using multiple service configurations"
=======
   pageTitle="Configuring your Azure project using multiple service configurations"
   description="Learn how to configure an Azure cloud service project by changing the ServiceDefinition.csdef and ServiceConfiguration.cscfg files."
>>>>>>> a3835ed1
   services="visual-studio-online"
   documentationCenter="na"
   authors="kempb"
   manager="douge"
   editor="tlee" />
<tags
   ms.service="multiple"
   ms.devlang="multiple"
   ms.topic="article"
   ms.tgt_pltfrm="na"
   ms.workload="na"
   ms.date="09/29/2015"
   ms.author="kempb" />

# Configuring Your Azure Project Using Multiple Service Configurations

An Azure cloud service project includes two configuration files: ServiceDefinition.csdef and ServiceConfiguration.cscfg. These files are packaged with your Azure cloud service application and deployed to Azure.

- The **ServiceDefinition.csdef** file contains the metadata that is required by the Azure environment for the requirements of your cloud service application, including what roles it contains. This file also contains configuration settings that apply to all instances. These configuration settings can be read at runtime using the Azure Service Hosting Runtime API. This file cannot be updated while your service is running in Azure.

- The **ServiceConfiguration.cscfg** file sets values for the configuration settings defined in the service definition file and specifies the number of instances to run for each role. This file can be updated while your cloud service is running in Azure.

The Azure Tools for Microsoft Visual Studio provide property pages that you can use to set configuration settings stored in these files. To access the property pages, double-click the role reference underneath the Azure cloud service project in Solution Explorer, or right-click the role reference and choose **Properties**, as shown in the following figure.

![VS_Solution_Explorer_Roles_Properties](./media/vs-azure-tools-multiple-services-project-configurations/IC784076.png)

For information about the underlying schemas for the service definition and service configuration files, see the [Schema Reference](https://msdn.microsoft.com/library/azure/dd179398.aspx). For more information about service configuration, see [How to Configure Cloud Services](cloud-services-how-to-configure.md).

## Configuring role properties

The property pages for a web role and a worker role are similar, although there are a few differences, pointed out in the following sections.

From the **Caching** page, you can configure the Azure caching services.

### Configuration page

On the **Configuration** page, you can set these properties:

**Instances**

Set the **Instance** count property to the number of instances the service should run for this role.

Set the **VM size** property to **Extra Small**, **Small**, **Medium**, **Large**, or **Extra Large**.  For more information, see [Sizes for Cloud Services](cloud-services-sizes-specs.md).

**Startup Action** (Web Role Only)

Set this property to specify that Visual Studio should launch a web browser for either the HTTP endpoints or the HTTPS endpoints, or both when you start debugging.

The HTTPS endpoint option is available only if you have already defined an HTTPS endpoint for your role. You can define an HTTPS endpoint on the **Endpoints** property page.

If you have already added an HTTPS endpoint, the HTTPS endpoint option is enabled by default, and Visual Studio will launch a browser for this endpoint when you start debugging, in addition to a browser for your HTTP endpoint. This assumes that both startup options are enabled.

**Diagnostics**

By default, diagnostics is enabled for the Web role. The Azure cloud service project and storage account are set to use the local storage emulator. When you are ready to deploy to Azure, you can click the builder button (**…**) to update the storage account to use Azure storage in the cloud. You can transfer the diagnostics data to the storage account on demand or at automatically scheduled intervals. For more information about Azure diagnostics, see [Enabling Diagnostics in Azure Cloud Services and Virtual Machines](cloud-services-dotnet-diagnostics.md).

## Settings page

On the **Settings** page, you can add configuration settings for your service. Configuration settings are name-value pairs. Code running in the role can read the values of your configuration settings at runtime using classes provided by the [Azure Managed Library](http://go.microsoft.com/fwlink?LinkID=171026). Specifically, the [GetConfigurationSettingValue](https://msdn.microsoft.com/library/azure/microsoft.windowsazure.serviceruntime.roleenvironment.getconfigurationsettingvalue.aspx) method returns the value of a named configuration setting at runtime.

### Configuring a connection string to a storage account

A connection string is a configuration setting that provides connection and authentication information for the storage emulator or for an Azure storage account. Whenever your code must access Azure storage services data – that is, blob, queue, or table data – from code running in a role, you will have to define a connection string for that storage account.

A connection string that points to an Azure storage account must use a defined format. For information about how to create connection strings, see [Configure Azure Storage Connection Strings](storage-configure-connection-string.md).

When you are ready to test your service against the Azure storage services, or when you are ready to deploy your cloud service to Azure, you can change the value of any connection strings to point to your Azure storage account. Click (**…**), select **Enter storage account credentials**. Enter your account information that includes your account name and account key. In the **Storage Account Connection String** dialog box, you can also indicate whether you want to use the default HTTPS endpoints (the default option), the default HTTP endpoints, or custom endpoints. You might decide to use custom endpoints if you have registered a custom domain name for your service, as described in [Configure a custom domain name for blob data in an Azure storage account](storage-custom-domain-name.md).

>[AZURE.IMPORTANT] You must modify your connection strings to point to an Azure storage account before you deploy your service. Failing to do this may cause your role not to start, or to cycle through the initializing, busy, and stopping states.

## Endpoints page

A worker role can have any number of HTTP, HTTPS, or TCP endpoints. Endpoints can be input endpoints, which are available to external clients, or internal endpoints, which are available to other roles that are running in the service.

- To make an HTTP endpoint available to external clients and Web browsers, change the endpoint type to input, and specify a name and a public port number.

- To make an HTTPS endpoint available to external clients and Web browsers, change the endpoint type to **input**, and specify a name, a public port number, and a management certificate name.

    Note that before you can specify a management certificate, you must define the certificate on the **Certificates** property page.

- To make an endpoint available for internal access by other roles in the cloud service, change the endpoint type to internal, and specify a name and possible private ports for this endpoint.

## Local storage page

<<<<<<< HEAD
You can use the **Local Storage** property page to reserve one or more local storage resources for a role. A local storage resource is a reserved directory in the file system of the Azure virtual machine in which an instance of a role is running. For more information about how to work with local storage resources, see [Configure Local Storage Resources](../cloud-services/cloud-services-configure-local-storage-resources.md).
=======
You can use the **Local Storage** property page to reserve one or more local storage resources for a role. A local storage resource is a reserved directory in the file system of the Azure virtual machine in which an instance of a role is running. For more information about how to work with local storage resources, see [Configure Local Storage Resources](cloud-services-configure-local-storage-resources.md).
>>>>>>> a3835ed1

## Certificates page

On the **Certificates** page, you can associate certificates with your role. The certificates that you add can be used to configure your HTTPS endpoints on the **Endpoints** property page.

The **Certificates** property page adds information about your certificates to your service configuration. Note that your certificates are not packaged with your service; you must upload your certificates separately to Azure through the [Azure Management portal](http://go.microsoft.com/fwlink/?LinkID=213885).

To associate a certificate with your role, provide a name for the certificate. You use this name to refer to the certificate when you configure an HTTPS endpoint on the **Endpoints** property page. Next, specify whether the certificate store is **Local Machine** or **Current User** and the name of the store. Finally, enter the certificate's thumbprint. If the certificate is in the Current User\Personal (My) store, you can enter the certificate's thumbprint by selecting the certificate from a populated list. If it resides in any other location, enter the thumbprint value by hand.

When you add a certificate from the certificate store, any intermediate certificates are automatically added to the configuration settings for you. These intermediate certificates must also be uploaded to Azure in order to correctly configure your service for SSL.

Any management certificates that you associate with your service apply to your service only when it is running in the cloud. When your service is running in the local development environment, it uses a standard certificate that is managed by the compute emulator.

## Configuring the Azure cloud service project

To configure settings that apply to an entire Azure cloud service project, you first open the shortcut menu for that project node, and then you choose Properties to open its property pages. The following table shows those property pages.

|Property Page|Description|
|---|---|
|Application|From this page, you can display information about the version of Azure Tools that this cloud service project uses, and you can upgrade to the current version of the tools.|
|Build Events|From this page, you can set pre-build and post-build events.|
|Development|From this page, you can specify build configuration instructions and the conditions under which any post-build events are run.|
<<<<<<< HEAD
|Web|From this page, you can configure settings that relate to the web server.|

## See Also

[Azure Tools for Microsoft Visual Studio](https://msdn.microsoft.com/library/azure/ee405484.aspx)
=======
|Web|From this page, you can configure settings that relate to the web server.|
>>>>>>> a3835ed1
<|MERGE_RESOLUTION|>--- conflicted
+++ resolved
@@ -1,11 +1,6 @@
 <properties
-<<<<<<< HEAD
-   pageTitle="Configuring Your Azure project using multiple service configurations"
-   description="Configuring Your Azure project using multiple service configurations"
-=======
    pageTitle="Configuring your Azure project using multiple service configurations"
    description="Learn how to configure an Azure cloud service project by changing the ServiceDefinition.csdef and ServiceConfiguration.cscfg files."
->>>>>>> a3835ed1
    services="visual-studio-online"
    documentationCenter="na"
    authors="kempb"
@@ -90,11 +85,7 @@
 
 ## Local storage page
 
-<<<<<<< HEAD
-You can use the **Local Storage** property page to reserve one or more local storage resources for a role. A local storage resource is a reserved directory in the file system of the Azure virtual machine in which an instance of a role is running. For more information about how to work with local storage resources, see [Configure Local Storage Resources](../cloud-services/cloud-services-configure-local-storage-resources.md).
-=======
 You can use the **Local Storage** property page to reserve one or more local storage resources for a role. A local storage resource is a reserved directory in the file system of the Azure virtual machine in which an instance of a role is running. For more information about how to work with local storage resources, see [Configure Local Storage Resources](cloud-services-configure-local-storage-resources.md).
->>>>>>> a3835ed1
 
 ## Certificates page
 
@@ -117,12 +108,4 @@
 |Application|From this page, you can display information about the version of Azure Tools that this cloud service project uses, and you can upgrade to the current version of the tools.|
 |Build Events|From this page, you can set pre-build and post-build events.|
 |Development|From this page, you can specify build configuration instructions and the conditions under which any post-build events are run.|
-<<<<<<< HEAD
-|Web|From this page, you can configure settings that relate to the web server.|
-
-## See Also
-
-[Azure Tools for Microsoft Visual Studio](https://msdn.microsoft.com/library/azure/ee405484.aspx)
-=======
-|Web|From this page, you can configure settings that relate to the web server.|
->>>>>>> a3835ed1
+|Web|From this page, you can configure settings that relate to the web server.|