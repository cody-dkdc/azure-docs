--- conflicted
+++ resolved
@@ -35,19 +35,11 @@
 - Deleting topics and subscriptions 
 
 For more information about topics and subscriptions, see [Next steps](#next-steps) section.
-<<<<<<< HEAD
-
-## Prerequisites
-1. An Azure subscription. To complete this tutorial, you need an Azure account. You can activate your [Visual Studio or MSDN subscriber benefits](https://azure.microsoft.com/pricing/member-offers/msdn-benefits-details/?WT.mc_id=A85619ABF) or sign up for a [free account](https://azure.microsoft.com/free/?WT.mc_id=A85619ABF).
-2. Follow steps in the [Quickstart: Use the Azure portal to create a Service Bus topic and subscriptions to the topic](service-bus-quickstart-topics-subscriptions-portal.md) to create a Service Bus **namespace** and get the **connection string**.
-
-=======
 
 ## Prerequisites
 - An Azure subscription. To complete this tutorial, you need an Azure account. You can activate your [Visual Studio or MSDN subscriber benefits](https://azure.microsoft.com/pricing/member-offers/msdn-benefits-details/?WT.mc_id=A85619ABF) or sign up for a [free account](https://azure.microsoft.com/free/?WT.mc_id=A85619ABF).
 - Follow steps in the [Quickstart: Use the Azure portal to create a Service Bus topic and subscriptions to the topic](service-bus-quickstart-topics-subscriptions-portal.md) to create a Service Bus **namespace** and get the **connection string**.
 
->>>>>>> 6a383dfd
     > [!NOTE]
     > You will create a **topic** and a **subscription** to the topic by using **Node.js** in this quickstart. 
 
