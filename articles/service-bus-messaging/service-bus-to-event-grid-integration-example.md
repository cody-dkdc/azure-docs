---
title: Azure Service Bus to Event Grid integration examples | Microsoft Docs
description: This article provides examples of Service Bus messaging and Event Grid integration.
services: service-bus-messaging
documentationcenter: .net
author: spelluru
manager: timlt
editor: ''

ms.assetid: f99766cb-8f4b-4baf-b061-4b1e2ae570e4
ms.service: service-bus-messaging
ms.workload: na
ms.tgt_pltfrm: na
ms.devlang: multiple
ms.topic: tutorial
ms.date: 05/14/2019
ms.author: spelluru

---
<<<<<<< HEAD
# Azure Service Bus to Azure Event Grid integration examples

In this article, you learn how to set up an Azure function and a logic app, which both receive messages based on receiving an event from Azure Event Grid. You'll do the following tasks:
 
* Create a test Azure function for debugging and viewing the initial flow of events from the Event Grid. Complete this step even if you don't complete the others.
* Create an Azure function to receive and process Azure Service Bus messages based on Event Grid events.
* Use the Logic Apps feature of Azure App Service.

The example that you create assumes that the Service Bus topic has two subscriptions. The example also assumes that the Event Grid subscription was created to send events for only one Service Bus subscription. 

In the example, you send messages to the Service Bus topic and then verify that the event has been generated for this Service Bus subscription. The function or logic app receives the messages from the Service Bus subscription and then completes it.

## Prerequisites
Before you begin, make sure that you've completed the steps in the next two sections.
=======
# Respond to Azure Service Bus events received via Azure Event Grid by using Azure Functions and Azure Logic Apps
In this tutorial, you learn how to respond to Azure Service Bus events that are received via Azure Event Grid by using Azure Functions and Azure Logic Apps. You'll do the following steps:
 
- Create a test Azure function for debugging and viewing the initial flow of events from the Event Grid.
- Create an Azure function to receive and process Azure Service Bus messages based on Event Grid events.
- Create a logic app to respond to Event Grid events

After you create the Service Bus, Event Grid, Azure Functions, and Logic Apps artifacts, you do the following actions: 
>>>>>>> d745df7a

1. Send messages to a Service Bus topic. 
2. Verify that the subscriptions to the topic received those messages
3. Verify that the function or logic app that subscribed for the event has received the event. 

## Create a Service Bus namespace
Follow instructions in this tutorial: [Quickstart: Use the Azure portal to create a Service Bus topic and subscriptions to the topic](service-bus-quickstart-topics-subscriptions-portal.md) to do the following tasks:

- Create a **premium** Service Bus namespace. 
- Get the connection string. 
- Create a Service Bus topic.
- Create two subscriptions to the topic. 

<<<<<<< HEAD
You can use any method to send a message to your Service Bus topic. The sample code at the end of this procedure assumes that you're using Visual Studio 2019.
=======
## Prepare a sample application to send messages
You can use any method to send a message to your Service Bus topic. The sample code at the end of this procedure assumes that you're using Visual Studio 2017.
>>>>>>> d745df7a

1. Clone [the GitHub azure-service-bus repository](https://github.com/Azure/azure-service-bus/).
2. In Visual Studio, go to the *\samples\DotNet\Microsoft.ServiceBus.Messaging\ServiceBusEventGridIntegration* folder, and then open the *SBEventGridIntegration.sln* file.
3. Go to the **MessageSender** project, and then select **Program.cs**.
4. Fill in your Service Bus topic name and the connection string you got from the previous step:

    ```CSharp
    const string ServiceBusConnectionString = "YOUR CONNECTION STRING";
    const string TopicName = "YOUR TOPIC NAME";
    ```
5. Build and run the program to send test messages to the Service Bus topic. 

## Set up a test function on Azure 
Before you work through the entire scenario, set up at least a small test function, which you can use to debug and observe the events that are flowing. Follow instructions in the [Create your first function in the Azure portal](../azure-functions/functions-create-first-azure-function.md) article to do the following tasks: 

1. Create a function app.
2. Create an HTTP triggered function. 

Then, do the following steps: 


# [Azure Functions V2](#tab/v2)

1. Expand **Functions** in the tree view, and select your function. Replace the code for the function with the following code: 

    ```CSharp
    #r "Newtonsoft.Json"
    
    using System.Net;
    using Microsoft.AspNetCore.Mvc;
    using Microsoft.Extensions.Primitives;
    using Newtonsoft.Json;
    
    public static async Task<IActionResult> Run(HttpRequest req, ILogger log)
    {
        log.LogInformation("C# HTTP trigger function processed a request.");
        var content = req.Body;
        string jsonContent = await new StreamReader(content).ReadToEndAsync();
        log.LogInformation($"Received Event with payload: {jsonContent}");
    
        IEnumerable<string> headerValues;
        headerValues = req.Headers.GetCommaSeparatedValues("Aeg-Event-Type");
    
        if (headerValues.Count() != 0)
        {
            var validationHeaderValue = headerValues.FirstOrDefault();
            if(validationHeaderValue == "SubscriptionValidation")
            {
                var events = JsonConvert.DeserializeObject<GridEvent[]>(jsonContent);
                var code = events[0].Data["validationCode"];
                log.LogInformation("Validation code: {code}");
                return (ActionResult) new OkObjectResult(new { validationResponse = code });
            }
        }
    
        return jsonContent == null
            ? new BadRequestObjectResult("Please pass a name on the query string or in the request body")
            : (ActionResult)new OkObjectResult($"Hello, {jsonContent}");
    }
    
    public class GridEvent
    {
        public string Id { get; set; }
        public string EventType { get; set; }
        public string Subject { get; set; }
        public DateTime EventTime { get; set; }
        public Dictionary<string, string> Data { get; set; }
        public string Topic { get; set; }
    }
    
    ```
2. Select **Save and run**.

    ![Function app output](./media/service-bus-to-event-grid-integration-example/function-run-output.png)
3. Select **Get function URL** and note down the URL. 

    ![Get function URL](./media/service-bus-to-event-grid-integration-example/get-function-url.png)

# [Azure Functions V1](#tab/v1)

1. Configure the function to use **V1** version: 
    1. Select your function app in the tree view, and select **Function app settings**. 

        ![Function app settings]()./media/service-bus-to-event-grid-integration-example/function-app-settings.png)
    2. Select **~1** for **Runtime version**. 
2. Expand **Functions** in the tree view, and select your function. Replace the code for the function with the following code: 

    ```CSharp
    #r "Newtonsoft.Json"
    using System.Net;
    using Newtonsoft.Json;
    using Newtonsoft.Json.Linq;
    
    public static async Task<HttpResponseMessage> Run(HttpRequestMessage req, TraceWriter log)
    {
        log.Info("C# HTTP trigger function processed a request.");
        // parse query parameter
        var content = req.Content;
    
        string jsonContent = await content.ReadAsStringAsync(); 
        log.Info($"Received Event with payload: {jsonContent}");
    
        IEnumerable<string> headerValues;
        if (req.Headers.TryGetValues("Aeg-Event-Type", out headerValues))
        {
            var validationHeaderValue = headerValues.FirstOrDefault();
            if(validationHeaderValue == "SubscriptionValidation")
            {
            var events = JsonConvert.DeserializeObject<GridEvent[]>(jsonContent);
                 var code = events[0].Data["validationCode"];
                 return req.CreateResponse(HttpStatusCode.OK,
                 new { validationResponse = code });
            }
        }
    
        return jsonContent == null
        ? req.CreateResponse(HttpStatusCode.BadRequest, "Pass a name on the query string or in the request body")
        : req.CreateResponse(HttpStatusCode.OK, "Hello " + jsonContent);
    }
    
    public class GridEvent
    {
        public string Id { get; set; }
        public string EventType { get; set; }
        public string Subject { get; set; }
        public DateTime EventTime { get; set; }
        public Dictionary<string, string> Data { get; set; }
        public string Topic { get; set; }
    }
    ```
4. Select **Save and run**.

    ![Function app output](./media/service-bus-to-event-grid-integration-example/function-run-output.png)
4. Select **Get function URL** and note down the URL. 

    ![Get function URL](./media/service-bus-to-event-grid-integration-example/get-function-url.png)

---

## Connect the function and namespace via Event Grid
In this section, you tie together the function and the Service Bus namespace by using the Azure portal. 

To create an Azure Event Grid subscription, follow these steps:

1. In the Azure portal, go to your namespace and then, in the left pane, select **Events**. Your namespace window opens, with two Event Grid subscriptions displayed in the right pane. 
    
    ![Service Bus - events page](./media/service-bus-to-event-grid-integration-example/service-bus-events-page.png)
2. Select **+ Event Subscription** on the toolbar. 
3. On the **Create Event Subscription** page, do the following steps:
    1. Enter a **name** for the subscription. 
    2. Select **Web Hook** for **Endpoint Type**. 

        ![Service Bus - Event Grid subscription](./media/service-bus-to-event-grid-integration-example/event-grid-subscription-page.png)
    3. Chose **Select an endpoint**, paste the function URL, and then select **Confirm selection**. 

        ![Function - select the endpoint](./media/service-bus-to-event-grid-integration-example/function-select-endpoint.png)
    4. Switch to the **Filters** tab, enter the name of the **first subscription** to the Service Bus topic you created earlier, and then select the **Create** button. 

        ![Event subscription filter](./media/service-bus-to-event-grid-integration-example/event-subscription-filter.png)
4. Confirm that you see the event subscription in the list.

    ![Event subscription in the list](./media/service-bus-to-event-grid-integration-example/event-subscription-in-list.png)

## Send messages to the Service Bus topic
1. Run the .NET C# application, which sends messages to the Service Bus topic. 

    ![Console app output](./media/service-bus-to-event-grid-integration-example/console-app-output.png)
1. On the page for your Azure function app, expand **Functions**, expand your **function**, and select **Monitor**. 

    ![Monitor function](./media/service-bus-to-event-grid-integration-example/function-monitor.png)

## Receive messages by using Azure Functions
In the preceding section, you observed a simple test and debugging scenario and ensured that events are flowing. 

In this section, you'll learn how to receive and process messages after you receive an event.

### Publish a function from Visual Studio
1. In the same Visual Studio solution (**SBEventGridIntegration**) that you opened, select **ReceiveMessagesOnEvent.cs** in the **SBEventGridIntegration** project. 
2. Enter your Service Bus connection string in the following code:

    ```Csharp
    const string ServiceBusConnectionString = "YOUR CONNECTION STRING";
    ```
<<<<<<< HEAD

1. In the Azure portal, download the publishing profile for the Azure function that you created in the "Set up a test function" section.

    ![11][]

1. In Visual Studio, right-click **SBEventGridIntegration**, and then select **Publish**. 

1. In the **Publish** pane for the publishing profile that you downloaded previously, select **Import profile**, and then select **Publish**.

    ![12][]

1. After you've published the new Azure function, create a new Azure Event Grid subscription that points to the new Azure function.  
    In the **Ends with** box, be sure to apply the correct filter, which should be your Service Bus subscription name.

1. Send a message to the Azure Service Bus topic that you created previously, and then monitor the Azure Functions log in the Azure portal to ensure that events are flowing and that messages are being received.

    ![12-1][]

### Receive messages by using Logic Apps

Connect a logic app with Azure Service Bus and Azure Event Grid by completing the following steps:

1. Create a new logic app in the Azure portal, and select **Event Grid** as the start action.

    ![13][]

    The Logic Apps designer window opens.

    ![14][]

1. Add your information by completing the following steps:

    a. In the **Resource Name** box, enter your own namespace name. 

    b. Under **Advanced options**, in the **Suffix Filter** box, enter filter for your subscription.

1. Add a Service Bus receive action to receive messages from a topic subscription.  
    The final action is shown in the following image:

    ![15][]

1. Add a complete event, as shown in the following image:

    ![16][]

1. Save the logic app, and send a message to your Service Bus topic, as mentioned in the "Prerequisites" section.  
    Observe the logic app execution. To view more data for the execution, select **Overview**, and then view the data under **Runs history**.

    ![17][]

    ![18][]
=======
3. Download the **publish profile** for the function:
    1. Select your function app. 
    2. Select the **Overview** tab if it isn't already selected. 
    3. Select **Get publish profile** on the toolbar. 

        ![Get publish profile for the function](./media/service-bus-to-event-grid-integration-example/function-download-publish-profile.png)
    4. Save the file to your project's folder. 
4. In Visual Studio, right-click **SBEventGridIntegration**, and then select **Publish**. 
5. Select *Start** on the **Publish** page. 
6. On the **Pick a publish target** page, do the following steps, select **Import Profile**. 

    ![Visual Studio - Import Profile button](./media/service-bus-to-event-grid-integration-example/visual-studio-import-profile-button.png)
7. Select the **publish profile file** you downloaded earlier. 
8. Select **Publish** on the **Publish** page. 

    ![Visual Studio - Publish](./media/service-bus-to-event-grid-integration-example/select-publish.png)
9. Confirm that you see the new Azure function **ReceiveMessagesOnEvent**. Refresh the page if needed. 

    ![Confirm that the new function is created](./media/service-bus-to-event-grid-integration-example/function-receive-messages.png)
10. Get the URL to the new function and note it down. 

### Event Grid subscription

1. Delete the existing Event Grid subscription:
    1. On the **Service Bus Namespace** page, select **Events** on the left menu. 
    2. Select the existing event subscription. 
    3. On the **Event Subscription** page, select **Delete**.
2. Follow instructions in the [Connect the function and namespace via Event Grid](#connect-the-function-and-namespace-via-event-grid) section to create an Event Grid subscription using the new function URL.
3. Follow instruction in the [Send messages to the Service Bus topic](#send-messages-to-the-service-bus-topic) section to send messages to the topic and monitor the function. 

## Receive messages by using Logic Apps
Connect a logic app with Azure Service Bus and Azure Event Grid by following these steps:

1. Create a logic app in the Azure portal.
    1. Select **+ Create a resource**, select **Integration**, and then select **Logic App**. 
    2. On the **Logic App - Create** page, enter a **name** for the logic app.
    3. Select your Azure **subscription**. 
    4. Select **Use existing** for the **Resource group**, and select the resource group that you used for other resources (like Azure function, Service Bus namespace) that you created earlier. 
    5. Select the **Location** for the logic app. 
    6. Select **Create** to create the logic app. 
2. On the **Logic Apps Designer** page, select **Blank Logic App** under **Templates**. 
3. On the designer, do the following steps:
    1. Search for **Event Grid**. 
    2. Select **When a resource event occurs (preview) - Azure Event Grid**. 

        ![Logic Apps Designer - select Event Grid trigger](./media/service-bus-to-event-grid-integration-example/logic-apps-event-grid-trigger.png)
4. Select **Sign in**, enter your Azure credentials, and select **Allow Access**. 
5. On the **When a resource event occurs** page, do the following steps:
    1. Select your Azure subscription. 
    2. For **Resource Type**, select **Microsoft.ServiceBus.Namespaces**. 
    3. For **Resource Name**, select your Service Bus namespace. 
    4. Select **Add new parameter**, and select **Suffix Filter**. 
    5. For **Suffix Filter**, enter the name of your second Service Bus topic subscription. 

        ![Logic Apps Designer - configure event](./media/service-bus-to-event-grid-integration-example/logic-app-configure-event.png)
6. Select **+ New Step** in the designer, and do the following steps:
    1. Search for **Service Bus**.
    2. Select **Service Bus** in the list. 
    3. Select for **Get messages** in the **Actions** list. 
    4. Select **Get messages from a topic subscription (peek-lock)**. 

        ![Logic Apps Designer - get messages action](./media/service-bus-to-event-grid-integration-example/service-bus-get-messages-step.png)
    5. Enter a **name for the connection**. For example: **Get messages from the topic subscription**, and select the Service Bus namespace. 

        ![Logic Apps Designer - select the Service Bus namespace](./media/service-bus-to-event-grid-integration-example/logic-apps-select-namespace.png) 
    6. Select **RootManageSharedAccessKey**.

        ![Logic Apps Designer - select the shared access key](./media/service-bus-to-event-grid-integration-example/logic-app-shared-access-key.png) 
    7. Select **Create**. 
    8. Select your topic and subscription. 
    
        ![Logic Apps Designer - select your Service Bus topic and subscription](./media/service-bus-to-event-grid-integration-example/logic-app-select-topic-subscription.png)
7. Select **+ New step**, and do the following steps: 
    1. Select **Service Bus**.
    2. Select **Complete the message in a topic subscription** from the list of actions. 
    3. Select your Service Bus **topic**.
    4. Select the second **subscription** to the topic.
    5. For **Lock token of the message**, select **Lock Token** from the **Dynamic content**. 

        ![Logic Apps Designer - select your Service Bus topic and subscription](./media/service-bus-to-event-grid-integration-example/logic-app-complete-message.png)
8. Select **Save** on the toolbar on the Logic Apps Designer to save the logic app. 
9. Follow instruction in the [Send messages to the Service Bus topic](#send-messages-to-the-service-bus-topic) section to send messages to the topic. 
10. Switch to the **Overview** page of your logic app. You see the logic app runs in the **Runs history** for the messages sent.

    ![Logic Apps Designer - logic app runs](./media/service-bus-to-event-grid-integration-example/logic-app-runs.png)
>>>>>>> d745df7a

## Next steps

* Learn more about [Azure Event Grid](https://docs.microsoft.com/azure/event-grid/).
* Learn more about [Azure Functions](https://docs.microsoft.com/azure/azure-functions/).
* Learn more about the [Logic Apps feature of Azure App Service](https://docs.microsoft.com/azure/logic-apps/).
* Learn more about [Azure Service Bus](https://docs.microsoft.com/azure/service-bus/).


[2]: ./media/service-bus-to-event-grid-integration-example/sbtoeventgrid2.png
[3]: ./media/service-bus-to-event-grid-integration-example/sbtoeventgrid3.png
[7]: ./media/service-bus-to-event-grid-integration-example/sbtoeventgrid7.png
[8]: ./media/service-bus-to-event-grid-integration-example/sbtoeventgrid8.png
[9]: ./media/service-bus-to-event-grid-integration-example/sbtoeventgrid9.png
[10]: ./media/service-bus-to-event-grid-integration-example/sbtoeventgrid10.png
[11]: ./media/service-bus-to-event-grid-integration-example/sbtoeventgrid11.png
[12]: ./media/service-bus-to-event-grid-integration-example/sbtoeventgrid12.png
[12-1]: ./media/service-bus-to-event-grid-integration-example/sbtoeventgrid12-1.png
[12-2]: ./media/service-bus-to-event-grid-integration-example/sbtoeventgrid12-2.png
[13]: ./media/service-bus-to-event-grid-integration-example/sbtoeventgrid13.png
[14]: ./media/service-bus-to-event-grid-integration-example/sbtoeventgrid14.png
[15]: ./media/service-bus-to-event-grid-integration-example/sbtoeventgrid15.png
[16]: ./media/service-bus-to-event-grid-integration-example/sbtoeventgrid16.png
[17]: ./media/service-bus-to-event-grid-integration-example/sbtoeventgrid17.png
[18]: ./media/service-bus-to-event-grid-integration-example/sbtoeventgrid18.png
[20]: ./media/service-bus-to-event-grid-integration-example/sbtoeventgridportal.png
[21]: ./media/service-bus-to-event-grid-integration-example/sbtoeventgridportal2.png<|MERGE_RESOLUTION|>--- conflicted
+++ resolved
@@ -17,22 +17,6 @@
 ms.author: spelluru
 
 ---
-<<<<<<< HEAD
-# Azure Service Bus to Azure Event Grid integration examples
-
-In this article, you learn how to set up an Azure function and a logic app, which both receive messages based on receiving an event from Azure Event Grid. You'll do the following tasks:
- 
-* Create a test Azure function for debugging and viewing the initial flow of events from the Event Grid. Complete this step even if you don't complete the others.
-* Create an Azure function to receive and process Azure Service Bus messages based on Event Grid events.
-* Use the Logic Apps feature of Azure App Service.
-
-The example that you create assumes that the Service Bus topic has two subscriptions. The example also assumes that the Event Grid subscription was created to send events for only one Service Bus subscription. 
-
-In the example, you send messages to the Service Bus topic and then verify that the event has been generated for this Service Bus subscription. The function or logic app receives the messages from the Service Bus subscription and then completes it.
-
-## Prerequisites
-Before you begin, make sure that you've completed the steps in the next two sections.
-=======
 # Respond to Azure Service Bus events received via Azure Event Grid by using Azure Functions and Azure Logic Apps
 In this tutorial, you learn how to respond to Azure Service Bus events that are received via Azure Event Grid by using Azure Functions and Azure Logic Apps. You'll do the following steps:
  
@@ -41,7 +25,6 @@
 - Create a logic app to respond to Event Grid events
 
 After you create the Service Bus, Event Grid, Azure Functions, and Logic Apps artifacts, you do the following actions: 
->>>>>>> d745df7a
 
 1. Send messages to a Service Bus topic. 
 2. Verify that the subscriptions to the topic received those messages
@@ -55,12 +38,8 @@
 - Create a Service Bus topic.
 - Create two subscriptions to the topic. 
 
-<<<<<<< HEAD
+## Prepare a sample application to send messages
 You can use any method to send a message to your Service Bus topic. The sample code at the end of this procedure assumes that you're using Visual Studio 2019.
-=======
-## Prepare a sample application to send messages
-You can use any method to send a message to your Service Bus topic. The sample code at the end of this procedure assumes that you're using Visual Studio 2017.
->>>>>>> d745df7a
 
 1. Clone [the GitHub azure-service-bus repository](https://github.com/Azure/azure-service-bus/).
 2. In Visual Studio, go to the *\samples\DotNet\Microsoft.ServiceBus.Messaging\ServiceBusEventGridIntegration* folder, and then open the *SBEventGridIntegration.sln* file.
@@ -244,59 +223,6 @@
     ```Csharp
     const string ServiceBusConnectionString = "YOUR CONNECTION STRING";
     ```
-<<<<<<< HEAD
-
-1. In the Azure portal, download the publishing profile for the Azure function that you created in the "Set up a test function" section.
-
-    ![11][]
-
-1. In Visual Studio, right-click **SBEventGridIntegration**, and then select **Publish**. 
-
-1. In the **Publish** pane for the publishing profile that you downloaded previously, select **Import profile**, and then select **Publish**.
-
-    ![12][]
-
-1. After you've published the new Azure function, create a new Azure Event Grid subscription that points to the new Azure function.  
-    In the **Ends with** box, be sure to apply the correct filter, which should be your Service Bus subscription name.
-
-1. Send a message to the Azure Service Bus topic that you created previously, and then monitor the Azure Functions log in the Azure portal to ensure that events are flowing and that messages are being received.
-
-    ![12-1][]
-
-### Receive messages by using Logic Apps
-
-Connect a logic app with Azure Service Bus and Azure Event Grid by completing the following steps:
-
-1. Create a new logic app in the Azure portal, and select **Event Grid** as the start action.
-
-    ![13][]
-
-    The Logic Apps designer window opens.
-
-    ![14][]
-
-1. Add your information by completing the following steps:
-
-    a. In the **Resource Name** box, enter your own namespace name. 
-
-    b. Under **Advanced options**, in the **Suffix Filter** box, enter filter for your subscription.
-
-1. Add a Service Bus receive action to receive messages from a topic subscription.  
-    The final action is shown in the following image:
-
-    ![15][]
-
-1. Add a complete event, as shown in the following image:
-
-    ![16][]
-
-1. Save the logic app, and send a message to your Service Bus topic, as mentioned in the "Prerequisites" section.  
-    Observe the logic app execution. To view more data for the execution, select **Overview**, and then view the data under **Runs history**.
-
-    ![17][]
-
-    ![18][]
-=======
 3. Download the **publish profile** for the function:
     1. Select your function app. 
     2. Select the **Overview** tab if it isn't already selected. 
@@ -382,7 +308,6 @@
 10. Switch to the **Overview** page of your logic app. You see the logic app runs in the **Runs history** for the messages sent.
 
     ![Logic Apps Designer - logic app runs](./media/service-bus-to-event-grid-integration-example/logic-app-runs.png)
->>>>>>> d745df7a
 
 ## Next steps
 
