---
title: Azure Service Bus frequently asked questions (FAQ) | Microsoft Docs
description: Answers some frequently asked questions about Azure Service Bus.
services: service-bus-messaging
author: axisc
manager: timlt
editor: spelluru

ms.service: service-bus-messaging
ms.topic: article
ms.date: 01/23/2019
ms.author: aschhab

---
# Service Bus FAQ

This article discusses some frequently asked questions about Microsoft Azure Service Bus. You can also visit the [Azure Support FAQs](https://azure.microsoft.com/support/faq/) for general Azure pricing and support information.

[!INCLUDE [updated-for-az](../../includes/updated-for-az.md)]

## General questions about Azure Service Bus
### What is Azure Service Bus?
[Azure Service Bus](service-bus-messaging-overview.md) is an asynchronous messaging cloud platform that enables you to send data between decoupled systems. Microsoft offers this feature as a service, which means that you do not need to host your own hardware to use it.

### What is a Service Bus namespace?
A [namespace](service-bus-create-namespace-portal.md) provides a scoping container for addressing Service Bus resources within your application. Creating a namespace is necessary to use Service Bus and is one of the first steps in getting started.

### What is an Azure Service Bus queue?
A [Service Bus queue](service-bus-queues-topics-subscriptions.md) is an entity in which messages are stored. Queues are useful when you have multiple applications, or multiple parts of a distributed application that need to communicate with each other. The queue is similar to a distribution center in that multiple products (messages) are received and then sent from that location.

### What are Azure Service Bus topics and subscriptions?
A topic can be visualized as a queue and when using multiple subscriptions, it becomes a richer messaging model; essentially a one-to-many communication tool. This publish/subscribe model (or *pub/sub*) enables an application that sends a message to a topic with multiple subscriptions to have that message received by multiple applications.

### What is a partitioned entity?
A conventional queue or topic is handled by a single message broker and stored in one messaging store. Supported only in the Basic and Standard messaging tiers, a [partitioned queue or topic](service-bus-partitioning.md) is handled by multiple message brokers and stored in multiple messaging stores. This feature means that the overall throughput of a partitioned queue or topic is no longer limited by the performance of a single message broker or messaging store. In addition, a temporary outage of a messaging store does not render a partitioned queue or topic unavailable.

Ordering is not ensured when using partitioned entities. In the event that a partition is unavailable, you can still send and receive messages from the other partitions.

 Partitioned entities are no longer supported in the [Premium SKU](service-bus-premium-messaging.md). 

### What ports do I need to open on the firewall? 
You can use the following protocols with Azure Service Bus to send and receive messages:

- Advanced Message Queuing Protocol (AMQP)
- Service Bus Messaging Protocol (SBMP)
- HTTP

See the following table for the outbound ports you need to open to use these protocols to communicate with Azure Event Hubs. 

| Protocol | Ports | Details | 
| -------- | ----- | ------- | 
| AMQP | 5671 and 5672 | See [AMQP protocol guide](service-bus-amqp-protocol-guide.md) | 
| SBMP | 9350 to 9354 | See [Connectivity mode](/dotnet/api/microsoft.servicebus.connectivitymode?view=azure-dotnet) |
| HTTP, HTTPS | 80, 443 | 

<<<<<<< HEAD
=======
### What IP addresses do I need to whitelist?
To find the right IP addresses to white list for your connections, follow these steps:

1. Run the following command from a command prompt: 

    ```
    nslookup <YourNamespaceName>.servicebus.windows.net
    ```
2. Note down the IP address returned in `Non-authoritative answer`. This IP address is static. The only point in time it would change is if you restore the namespace on to a different cluster.

If you use the zone redundancy for your namespace, you need to do a few additional steps: 

1. First, you run nslookup on the namespace.

    ```
    nslookup <yournamespace>.servicebus.windows.net
    ```
2. Note down the name in the **non-authoritative answer** section, which is in one of the following formats: 

    ```
    <name>-s1.servicebus.windows.net
    <name>-s2.servicebus.windows.net
    <name>-s3.servicebus.windows.net
    ```
3. Run nslookup for each one with suffixes s1, s2, and s3 to get the IP addresses of all three instances running in three availability zones, 


>>>>>>> 6a383dfd
## Best practices
### What are some Azure Service Bus best practices?
See [Best practices for performance improvements using Service Bus][Best practices for performance improvements using Service Bus] – this article describes how to optimize performance when exchanging messages.

### What should I know before creating entities?
The following properties of a queue and topic are immutable. Consider this limitation when you provision your entities, as these properties cannot be modified without creating a new replacement entity.

* Partitioning
* Sessions
* Duplicate detection
* Express entity

## Pricing
This section answers some frequently asked questions about the Service Bus pricing structure.

The [Service Bus pricing and billing](https://azure.microsoft.com/pricing/details/service-bus/) article explains the billing meters in Service Bus. For specific information about Service Bus pricing options, see [Service Bus pricing details](https://azure.microsoft.com/pricing/details/service-bus/).

You can also visit the [Azure Support FAQs](https://azure.microsoft.com/support/faq/) for general Azure pricing information. 

### How do you charge for Service Bus?
For complete information about Service Bus pricing, see [Service Bus pricing details][Pricing overview]. In addition to the prices noted, you are charged for associated data transfers for egress outside of the data center in which your application is provisioned.

### What usage of Service Bus is subject to data transfer? What is not?
Any data transfer within a given Azure region is provided at no charge, as well as any inbound data transfer. Data transfer outside a region is subject to egress charges, which can be found [here](https://azure.microsoft.com/pricing/details/bandwidth/).

### Does Service Bus charge for storage?
No, Service Bus does not charge for storage. However, there is a quota limiting the maximum amount of data that can be persisted per queue/topic. See the next FAQ.

## Quotas

For a list of Service Bus limits and quotas, see the [Service Bus quotas overview][Quotas overview].

### Does Service Bus have any usage quotas?
By default, for any cloud service Microsoft sets an aggregate monthly usage quota that is calculated across all of a customer's subscriptions. If you need more than these limits, you can contact customer service at any time to understand your needs and adjust these limits appropriately. For Service Bus, the aggregate usage quota is 5 billion messages per month.

While Microsoft reserves the right to disable a customer account that has exceeded its usage quotas in a given month, e-mail notifications are sent and multiple attempts are made to contact a customer before taking any action. Customers exceeding these quotas are still responsible for charges that exceed the quotas.

As with other services on Azure, Service Bus enforces a set of specific quotas to ensure that there is fair usage of resources. You can find more details about these quotas in the [Service Bus quotas overview][Quotas overview].

### How to handle messages of size > 1 MB?
Service Bus messaging services (queues and topics/subscriptions) allow application to send messages of size up to 256 KB (standard tier) or 1 MB (premium tier). If you are dealing with messages of size greater than 1 MB, use the claim check pattern described in [this blog post](https://www.serverless360.com/blog/deal-with-large-service-bus-messages-using-claim-check-pattern).

## Troubleshooting
### Why am I not able to create a namespace after deleting it from another subscription? 
When you delete a namespace from a subscription, wait for 4 hours before recreating it with the same name in another subscription. Otherwise, you may receive the following error message: `Namespace already exists`. 

### What are some of the exceptions generated by Azure Service Bus APIs and their suggested actions?
For a list of possible Service Bus exceptions, see [Exceptions overview][Exceptions overview].

### What is a Shared Access Signature and which languages support generating a signature?
Shared Access Signatures are an authentication mechanism based on SHA-256 secure hashes or URIs. For information about how to generate your own signatures in Node.js, PHP, Java, and C\#, see the [Shared Access Signatures][Shared Access Signatures] article.

## Subscription and namespace management
### How do I migrate a namespace to another Azure subscription?

You can move a namespace from one Azure subscription to another, using either the [Azure portal](https://portal.azure.com) or PowerShell commands. In order to execute the operation, the namespace must already be active. The user executing the commands must be an administrator on both the source and target subscriptions.

#### Portal

To use the Azure portal to migrate Service Bus namespaces to another subscription, follow the directions [here](../azure-resource-manager/resource-group-move-resources.md#use-portal). 

#### PowerShell

The following sequence of PowerShell commands moves a namespace from one Azure subscription to another. To execute this operation, the namespace must already be active, and the user running the PowerShell commands must be an administrator on both the source and target subscriptions.

```powershell
# Create a new resource group in target subscription
Select-AzSubscription -SubscriptionId 'ffffffff-ffff-ffff-ffff-ffffffffffff'
New-AzResourceGroup -Name 'targetRG' -Location 'East US'

# Move namespace from source subscription to target subscription
Select-AzSubscription -SubscriptionId 'aaaaaaaa-aaaa-aaaa-aaaa-aaaaaaaaaaaa'
$res = Find-AzResource -ResourceNameContains mynamespace -ResourceType 'Microsoft.ServiceBus/namespaces'
Move-AzResource -DestinationResourceGroupName 'targetRG' -DestinationSubscriptionId 'ffffffff-ffff-ffff-ffff-ffffffffffff' -ResourceId $res.ResourceId
```

## Next steps
To learn more about Service Bus, see the following articles:

* [Introducing Azure Service Bus Premium (blog post)](https://azure.microsoft.com/blog/introducing-azure-service-bus-premium-messaging/)
* [Introducing Azure Service Bus Premium (Channel9)](https://channel9.msdn.com/Blogs/Subscribe/Introducing-Azure-Service-Bus-Premium-Messaging)
* [Service Bus overview](service-bus-messaging-overview.md)
* [Get started with Service Bus queues](service-bus-dotnet-get-started-with-queues.md)

[Best practices for performance improvements using Service Bus]: service-bus-performance-improvements.md
[Best practices for insulating applications against Service Bus outages and disasters]: service-bus-outages-disasters.md
[Pricing overview]: https://azure.microsoft.com/pricing/details/service-bus/
[Quotas overview]: service-bus-quotas.md
[Exceptions overview]: service-bus-messaging-exceptions.md
[Shared Access Signatures]: service-bus-sas.md<|MERGE_RESOLUTION|>--- conflicted
+++ resolved
@@ -53,8 +53,6 @@
 | SBMP | 9350 to 9354 | See [Connectivity mode](/dotnet/api/microsoft.servicebus.connectivitymode?view=azure-dotnet) |
 | HTTP, HTTPS | 80, 443 | 
 
-<<<<<<< HEAD
-=======
 ### What IP addresses do I need to whitelist?
 To find the right IP addresses to white list for your connections, follow these steps:
 
@@ -82,7 +80,6 @@
 3. Run nslookup for each one with suffixes s1, s2, and s3 to get the IP addresses of all three instances running in three availability zones, 
 
 
->>>>>>> 6a383dfd
 ## Best practices
 ### What are some Azure Service Bus best practices?
 See [Best practices for performance improvements using Service Bus][Best practices for performance improvements using Service Bus] – this article describes how to optimize performance when exchanging messages.
