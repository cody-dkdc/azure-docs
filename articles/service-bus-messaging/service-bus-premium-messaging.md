--- conflicted
+++ resolved
@@ -33,11 +33,7 @@
 | Ability to scale workload up and down |N/A |
 | Message size up to 1 MB |Message size up to 256 KB |
 
-<<<<<<< HEAD
-**Service Bus Premium Messaging** provides resource isolation at the CPU and memory level so that each customer workload runs in isolation. This resource container is called a *messaging unit*. Each premium namespace is allocated at least one messaging unit. You can purchase 1, 2, or 4 messaging units for each Service Bus Premium namespace. A single workload or entity can span multiple messaging units and the number of messaging units can be changed at will. The result is predictable and repeatable performance for your Service Bus-based solution.
-=======
 **Service Bus Premium Messaging** provides resource isolation at the CPU and memory level so that each customer workload runs in isolation. This resource container is called a *messaging unit*. Each premium namespace is allocated at least one messaging unit. You can purchase 1, 2, 4 or 8 messaging units for each Service Bus Premium namespace. A single workload or entity can span multiple messaging units and the number of messaging units can be changed at will. The result is predictable and repeatable performance for your Service Bus-based solution.
->>>>>>> 6a383dfd
 
 Not only is this performance more predictable and available, but it is also faster. Service Bus Premium Messaging builds on the storage engine introduced in [Azure Event Hubs](https://azure.microsoft.com/services/event-hubs/). With Premium Messaging, peak performance is much faster than with the Standard tier.
 
