--- conflicted
+++ resolved
@@ -1,11 +1,6 @@
 ---
-<<<<<<< HEAD
-title: Migrate existing Azure Service Bus Standard namespaces to the Premium tier| Microsoft Docs
-description: Guide to allow migration of existing Azure Service Bus Standard namespaces to Premium
-=======
 title: Migrate existing Azure Service Bus standard namespaces to the premium tier| Microsoft Docs
 description: Guide to allow migration of existing Azure Service Bus standard namespaces to premium
->>>>>>> 019e65b5
 services: service-bus-messaging
 documentationcenter: ''
 author: axisc
@@ -21,47 +16,6 @@
 ms.author: aschhab
 ---
 
-<<<<<<< HEAD
-# Migrate existing Azure Service Bus Standard namespaces to the Premium tier
-
-Previously, Azure Service Bus offered namespaces only on the Standard tier. Namespaces are multi-tenant setups that are optimized for low throughput and developer environments. The Premium tier offers dedicated resources per namespace for predictable latency and increased throughput at a fixed price. The Premium tier is optimized for high throughput and production environments that require additional enterprise features.
-
-This article describes how to migrate existing Standard tier namespaces to the Premium tier.
-
->[!WARNING]
-> Migration is intended for Service Bus Standard namespaces to be upgraded to the Premium tier. The migration tool does not support downgrading.
-
->[!NOTE]
-> This migration is meant to happen in place, meaning that existing sender and receiver applications don't require any changes to code or configuration. The existing connection string will automatically point to the new premium namespace. Additionally, all entities in the Standard namespace are copied to the Premium namespace during the migration process.
->
-> Migration supports 1,000 entities per messaging unit on the Premium tier. To identify how many messaging units you need, start with the number of entities that you have on your current Standard namespace.
-
-## Migration steps
-
->[!IMPORTANT]
-> Some conditions are associated with the migration process. Familiarize yourself with the following steps to reduce the possibility of errors.
-
-The following steps outline the migration process, and the step-by-step details are listed in the sections that follow.
-
-1. Create a new Premium namespace.
-1. Pair the Standard and Premium namespaces to each other.
-1. Sync (copy-over) entities from the Standard to the Premium namespace.
-1. Commit the migration.
-1. Drain entities in the Standard namespace by using the post-migration name of the namespace.
-1. Delete the Standard namespace.
-
->[!NOTE]
-> After the migration has been committed, it is important to access the old Standard namespace and drain the queues and subscriptions. After the messages have been drained, they may be sent to the new premium namespace to be processed by the receiver applications. After the queues and subscriptions have been drained, we recommend that you delete the old Standard namespace.
-
-### Migrate by using the Azure CLI or PowerShell
-
-To migrate your Service Bus Standard namespace to Premium by using the Azure CLI or PowerShell tool, follow these steps.
-
-1. Create a new Service Bus Premium namespace. You can reference the [Azure Resource Manager templates](service-bus-resource-manager-namespace.md) or [use the Azure portal](service-bus-create-namespace-portal.md). Be sure to select **Premium** for the **serviceBusSku** parameter.
-
-1. Set the following environment variables to simplify the migration commands.
-   ```
-=======
 # Migrate existing Azure Service Bus standard namespaces to the premium tier
 Previously, Azure Service Bus offered namespaces only on the standard tier. Namespaces are multi-tenant setups that are optimized for low throughput and developer environments. The premium tier offers dedicated resources per namespace for predictable latency and increased throughput at a fixed price. The premium tier is optimized for high throughput and production environments that require additional enterprise features.
 
@@ -97,7 +51,6 @@
 
 1. Set the following environment variables to simplify the migration commands.
    ```azurecli
->>>>>>> 019e65b5
    resourceGroup = <resource group for the standard namespace>
    standardNamespace = <standard namespace to migrate>
    premiumNamespaceArmId = <Azure Resource Manager ID of the premium namespace to migrate to>
@@ -105,15 +58,9 @@
    ```
 
     >[!IMPORTANT]
-<<<<<<< HEAD
-    > The Post-migration name (post_migration_dns_name) will be used to access the old Standard namespace post migration. Use this to drain the queues and the subscriptions, and then delete the namespace.
-
-1. Pair the Standard and Premium namespaces and start the sync by using the following command:
-=======
     > The Post-migration name (post_migration_dns_name) will be used to access the old standard namespace post migration. Use this to drain the queues and the subscriptions, and then delete the namespace.
 
 1. Pair the standard and premium namespaces and start the sync by using the following command:
->>>>>>> 019e65b5
 
     ```azurecli
     az servicebus migration start --resource-group $resourceGroup --name $standardNamespace --target-namespace $premiumNamespaceArmId --post-migration-name $postMigrationDnsName
@@ -121,11 +68,7 @@
 
 
 1. Check the status of the migration by using the following command:
-<<<<<<< HEAD
-    ```
-=======
     ```azurecli
->>>>>>> 019e65b5
     az servicebus migration show --resource-group $resourceGroup --name $standardNamespace
     ```
 
@@ -134,17 +77,10 @@
     * pendingReplicationsOperationsCount = 0
     * provisioningState = "Succeeded"
 
-<<<<<<< HEAD
-    This command also displays the migration configuration. Check to ensure the values are set correctly. Also check the Premium namespace in the portal to ensure that all the queues and topics have been created, and that they match what existed in the Standard namespace.
-
-1. Commit the migration by executing the following complete command:
-   ```
-=======
     This command also displays the migration configuration. Check to ensure the values are set correctly. Also check the premium namespace in the portal to ensure all the queues and topics have been created, and that they match what existed in the standard namespace.
 
 1. Commit the migration by executing the following complete command:
    ```azurecli
->>>>>>> 019e65b5
    az servicebus migration complete --resource-group $resourceGroup --name $standardNamespace
    ```
 
@@ -159,17 +95,10 @@
    ![Setup namespace][]
    1. Create and assign the premium namespace to migrate the existing standard namespace to.
         ![Setup namespace - create premium namespace][]
-<<<<<<< HEAD
-   1. Choose a **Post Migration name**. You'll use this name to access the Standard namespace after the migration is complete.
-        ![Setup namespace - pick post migration name][]
-   1. Select **'Next'** to continue.
-1. Sync entities between the Standard and Premium namespaces.
-=======
    1. Choose a **Post Migration name**. You'll use this name to access the standard namespace after the migration is complete.
         ![Setup namespace - pick post migration name][]
    1. Select **'Next'** to continue.
 1. Sync entities between the standard and premium namespaces.
->>>>>>> 019e65b5
     ![Setup namespace - sync entities - start][]
 
    1. Select **Start Sync** to begin syncing the entities.
@@ -195,24 +124,6 @@
 
 ### What do I do after the standard to premium migration is complete?
 
-<<<<<<< HEAD
-The Standard to Premium migration ensures that the entity metadata such as topics, subscriptions, and filters are copied from the Standard namespace to the Premium namespace. The message data that was committed to the Standard namespace is not copied from the Standard namespace to the Premium namespace.
-
-The Standard namespace may have some messages that were sent and committed while the migration was underway. Manually drain these messages from the Standard Namespace and manually send them to the Premium Namespace. To manually drain the messages, use a console app or a script that drains the Standard namespace entities by using the Post Migration DNS name that you specified in the migration commands. Send these messages to the Premium namespace so that they can be processed by the receivers.
-
-After the messages have been drained, delete the Standard namespace.
-
->[!IMPORTANT]
-> After the messages from the Standard namespace have been drained, delete the Standard namespace. This is important because the connection string that initially referred to the Standard namespace now refers to the Premium namespace. You won't need the Standard Namespace anymore. Deleting the Standard namespace that you migrated helps reduce later confusion.
-
-### How much downtime do I expect?
-The migration process is meant to reduce the expected downtime for the applications. Downtime is reduced by utilizing the connection string that the sender and receiver applications use to point to the new Premium namespace.
-
-The downtime that is experienced by the application is limited to the time it takes to update the DNS entry to point to the Premium namespace. Downtime is approximately 5 minutes.
-
-### Do I have to make any configuration changes while performing the migration?
-No, there are no code or configuration changes needed to perform the migration. The connection string that sender and receiver applications use to access the Standard Namespace is automatically mapped to act as an alias for the Premium namespace.
-=======
 The standard to premium migration ensures that the entity metadata such as topics, subscriptions, and filters are copied from the standard namespace to the premium namespace. The message data that was committed to the standard namespace isn't copied from the standard namespace to the premium namespace.
 
 The standard namespace may have some messages that were sent and committed while the migration was underway. Manually drain these messages from the standard Namespace and manually send them to the premium Namespace. To manually drain the messages, use a console app or a script that drains the standard namespace entities by using the Post Migration DNS name that you specified in the migration commands. Send these messages to the premium namespace so that they can be processed by the receivers.
@@ -229,16 +140,11 @@
 
 ### Do I have to make any configuration changes while doing the migration?
 No, there are no code or configuration changes needed to do the migration. The connection string that sender and receiver applications use to access the standard Namespace is automatically mapped to act as an alias for the premium namespace.
->>>>>>> 019e65b5
 
 ### What happens when I abort the migration?
 The migration can be aborted either by using the `Abort` command or by using the Azure portal. 
 
-<<<<<<< HEAD
-#### The Azure CLI or PowerShell
-=======
 #### Azure CLI
->>>>>>> 019e65b5
 
 ```azurecli
 az servicebus migration abort --resource-group $resourceGroup --name $standardNamespace
@@ -249,29 +155,6 @@
 ![Abort flow - abort sync][]
 ![Abort flow - abort complete][]
 
-<<<<<<< HEAD
-When the migration process is aborted, it aborts the process of copying the entities (topics, subscriptions, and filters) from the Standard to the Premium namespace and breaks the pairing.
-
-The connection string is not updated to point to the Premium namespace. Your existing applications continue to work as they did before you started the migration.
-
-However, it doesn't delete the entities on the Premium namespace or delete the Premium namespace. Delete the entities manually if you decided not to move forward with the migration.
-
->[!IMPORTANT]
-> If you decide to abort the migration, delete the Premium Namespace that you had provisioned for the migration so that you are not charged for the resources.
-
-#### I don't want to have to drain the messages. What do I do?
-
-There may be messages that are sent by the sender applications and committed to the storage on the Standard Namespace while the migration is taking place and just before the migration is committed.
-
-During migration, the actual message data/payload is not copied from the Standard to the Premium namespace. The messages have to be manually drained and then sent to the Premium namespace.
-
-However, if you can migrate during a planned maintenance/housekeeping window, and you don't want to manually drain and send the messages, follow these steps:
-
-1. Stop the sender applications. The receiver applications will process the messages that are currently in the Standard namespace and will drain the queue.
-1. After the queues and subscriptions in the Standard Namespace are empty, follow the procedure that is described earlier to execute the migration from the Standard to the Premium namespace.
-1. After the migration is complete, you can restart the sender applications.
-1. The senders and receivers will now automatically connect with the Premium namespace.
-=======
 When the migration process is aborted, it aborts the process of copying the entities (topics, subscriptions, and filters) from the standard to the premium namespace and breaks the pairing.
 
 The connection string isn't updated to point to the premium namespace. Your existing applications continue to work as they did before you started the migration.
@@ -293,26 +176,16 @@
 1. After the queues and subscriptions in the standard Namespace are empty, follow the procedure that is described earlier to execute the migration from the standard to the premium namespace.
 1. After the migration is complete, you can restart the sender applications.
 1. The senders and receivers will now automatically connect with the premium namespace.
->>>>>>> 019e65b5
 
     >[!NOTE]
     > You do not have to stop the receiver applications for the migration.
     >
-<<<<<<< HEAD
-    > After the migration is complete, the receiver applications will disconnect from the Standard namespace and automatically connect to the Premium namespace.
-
-## Next steps
-
-* Learn more about the [differences between Standard and Premium Messaging](./service-bus-premium-messaging.md).
-* Learn about the [High-Availability and Geo-Disaster recovery aspects for Service Bus Premium](service-bus-outages-disasters.md#protecting-against-outages-and-disasters---service-bus-premium).
-=======
     > After the migration is complete, the receiver applications will disconnect from the standard namespace and automatically connect to the premium namespace.
 
 ## Next steps
 
 * Learn more about the [differences between standard and premium Messaging](./service-bus-premium-messaging.md).
 * Learn about the [High-Availability and Geo-Disaster recovery aspects for Service Bus premium](service-bus-outages-disasters.md#protecting-against-outages-and-disasters---service-bus-premium).
->>>>>>> 019e65b5
 
 [Migration Landing Page]: ./media/service-bus-standard-premium-migration/1.png
 [Setup namespace]: ./media/service-bus-standard-premium-migration/2.png
