--- conflicted
+++ resolved
@@ -44,14 +44,8 @@
 The pattern to manipulate any Service Bus resource follows a common protocol:
 
 1. Obtain a token from Azure Active Directory using the **Microsoft.IdentityModel.Clients.ActiveDirectory** library.
-<<<<<<< HEAD
-    ```csharp
-    var context = new AuthenticationContext($"https://login.microsoftonline.com/{tenantId}");
-=======
->>>>>>> 9c995685
-
    ```csharp
-   var context = new AuthenticationContext($"https://login.windows.net/{tenantId}");
+   var context = new AuthenticationContext($"https://login.microsoftonline.com/{tenantId}");
 
    var result = await context.AcquireTokenAsync("https://management.core.windows.net/", new ClientCredential(clientId, clientSecret));
    ```
