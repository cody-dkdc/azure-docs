---
title: Create partitioned Azure Service Bus queues and topics | Microsoft Docs
description: Describes how to partition Service Bus queues and topics by using multiple message brokers.
services: service-bus-messaging
documentationcenter: na
author: sethmanheim
manager: timlt
editor: ''

ms.assetid: a0c7d5a2-4876-42cb-8344-a1fc988746e7
ms.service: service-bus-messaging
ms.devlang: na
ms.topic: article
ms.tgt_pltfrm: na
ms.workload: na
<<<<<<< HEAD
ms.date: 03/28/2017
=======
ms.date: 04/28/2017
>>>>>>> a42dbad0
ms.author: sethm;hillaryc

---
# Partitioned queues and topics
<<<<<<< HEAD
Azure Service Bus employs multiple message brokers to process messages and multiple messaging stores to store messages. A conventional queue or topic is handled by a single message broker and stored in one messaging store. Service Bus *partitions* enable queues or topics to be partitioned across multiple message brokers and messaging stores. This means that the overall throughput of a partitioned queue or topic is no longer limited by the performance of a single message broker or messaging store. In addition, a temporary outage of a messaging store does not render a partitioned queue or topic unavailable. Partitioned queues and topics can contain all advanced Service Bus features, such as support for transactions and sessions.

For more information about Service Bus internals, see the [Service Bus architecture][Service Bus architecture] article.
=======
Azure Service Bus employs multiple message brokers to process messages and multiple messaging stores to store messages. A conventional queue or topic is handled by a single message broker and stored in one messaging store. Service Bus *partitions* enable queues and topics, or *messaging entities*, to be partitioned across multiple message brokers and messaging stores. This means that the overall throughput of a partitioned entity is no longer limited by the performance of a single message broker or messaging store. In addition, a temporary outage of a messaging store does not render a partitioned queue or topic unavailable. Partitioned queues and topics can contain all advanced Service Bus features, such as support for transactions and sessions.

For more information about Service Bus internals, see the [Service Bus architecture][Service Bus architecture] article.

Partitioning is enabled by default at entity creation on all queues and topics in both Standard and Premium messaging. You can create Standard messaging tier entities without partitioning, but queues and topics in a Premium namespace are always partitioned; this option cannot be disabled. 

It is not possible to change the partitioning option on an existing queue or topic in either Standard or Premium tiers, you can only set the option when you create the entity.
>>>>>>> a42dbad0

## How it works
Each partitioned queue or topic consists of multiple fragments. Each fragment is stored in a different messaging store and handled by a different message broker. When a message is sent to a partitioned queue or topic, Service Bus assigns the message to one of the fragments. The selection is done randomly by Service Bus or by using a partition key that the sender can specify.

When a client wants to receive a message from a partitioned queue, or from a subscription to a partitioned topic, Service Bus queries all fragments for messages, then returns the first message that is obtained from any of the messaging stores to the receiver. Service Bus caches the other messages and returns them when it receives additional receive requests. A receiving client is not aware of the partitioning; the client-facing behavior of a partitioned queue or topic (for example, read, complete, defer, deadletter, prefetching) is identical to the behavior of a regular entity.

There is no additional cost when sending a message to, or receiving a message from, a partitioned queue or topic.

## Enable partitioning
To use partitioned queues and topics with Azure Service Bus, use the Azure SDK version 2.2 or later, or specify `api-version=2013-10` in your HTTP requests.

### Standard

In the Standard messaging tier, you can create Service Bus queues and topics in 1, 2, 3, 4, or 5 GB sizes (the default is 1 GB). With partitioning enabled, Service Bus creates 16 copies (16 partitions) of the entity for each GB you specify. As such, if you create a queue that's 5 GB in size, with 16 partitions the maximum queue size becomes (5 \* 16) = 80 GB. You can see the maximum size of your partitioned queue or topic by looking at its entry on the [Azure portal][Azure portal], in the **Overview** blade for that entity.

### Premium

In a Premium tier namespace, you can create Service Bus queues and topics in 1, 2, 3, 4, 5, 10, 20, 40, or 80 GB sizes (the default is 1 GB). With partitioning enabled by default, Service Bus creates two partitions per entity. You can see the maximum size of your partitioned queue or topic by looking at its entry on the [Azure portal][Azure portal], in the **Overview** blade for that entity.

For more information about partitioning in the Premium messaging tier, see [Service Bus Premium and Standard messaging tiers](service-bus-premium-messaging.md). 

### Create a partitioned entity

There are several ways to create a partitioned queue or topic. When you create the queue or topic from your application, you can enable partitioning for the queue or topic by respectively setting the [QueueDescription.EnablePartitioning][QueueDescription.EnablePartitioning] or [TopicDescription.EnablePartitioning][TopicDescription.EnablePartitioning] property to **true**. These properties must be set at the time the queue or topic is created. As stated previously, it is not possible to change these properties on an existing queue or topic. For example:

```csharp
// Create partitioned topic
NamespaceManager ns = NamespaceManager.CreateFromConnectionString(myConnectionString);
TopicDescription td = new TopicDescription(TopicName);
td.EnablePartitioning = true;
ns.CreateTopic(td);
```

<<<<<<< HEAD
Alternatively, you can create a partitioned queue or topic in Visual Studio or in the [Azure portal][Azure portal]. When you create a queue or topic in the portal, set the **Enable Partitioning** option in the **General settings** blade of the queue or topic **Settings** window to **true**. In Visual Studio, click the **Enable Partitioning** checkbox in the **New Queue** or **New Topic** dialog box.
=======
Alternatively, you can create a partitioned queue or topic in the [Azure portal][Azure portal] or in Visual Studio. When you create a queue or topic in the portal, the **Enable partitioning** option in the queue or topic **Create** blade is checked by default. You can only disable this option in a Standard tier entity; in the Premium tier partitioning is always enabled. In Visual Studio, click the **Enable Partitioning** checkbox in the **New Queue** or **New Topic** dialog box.
>>>>>>> a42dbad0

## Use of partition keys
When a message is enqueued into a partitioned queue or topic, Service Bus checks for the presence of a partition key. If it finds one, it selects the fragment based on that key. If it does not find a partition key, it selects the fragment based on an internal algorithm.

### Using a partition key
Some scenarios, such as sessions or transactions, require messages to be stored in a specific fragment. All these scenarios require the use of a partition key. All messages that use the same partition key are assigned to the same fragment. If the fragment is temporarily unavailable, Service Bus returns an error.

Depending on the scenario, different message properties are used as a partition key:

**SessionId**: If a message has the [BrokeredMessage.SessionId][BrokeredMessage.SessionId] property set, then Service Bus uses this property as the partition key. This way, all messages that belong to the same session are handled by the same message broker. This enables Service Bus to guarantee message ordering as well as the consistency of session states.

**PartitionKey**: If a message has the [BrokeredMessage.PartitionKey][BrokeredMessage.PartitionKey] property but not the [BrokeredMessage.SessionId][BrokeredMessage.SessionId] property set, then Service Bus uses the [PartitionKey][PartitionKey] property as the partition key. If the message has both the [SessionId][SessionId] and the [PartitionKey][PartitionKey] properties set, both properties must be identical. If the [PartitionKey][PartitionKey] property is set to a different value than the [SessionId][SessionId] property, Service Bus returns an invalid operation exception. The [PartitionKey][PartitionKey] property should be used if a sender sends non-session aware transactional messages. The partition key ensures that all messages that are sent within a transaction are handled by the same messaging broker.

**MessageId**: If the queue or topic has the [QueueDescription.RequiresDuplicateDetection][QueueDescription.RequiresDuplicateDetection] property set to **true** and the [BrokeredMessage.SessionId][BrokeredMessage.SessionId] or [BrokeredMessage.PartitionKey][BrokeredMessage.PartitionKey] properties are not set, then the [BrokeredMessage.MessageId][BrokeredMessage.MessageId] property serves as the partition key. (Note that the Microsoft .NET and AMQP libraries automatically assign a message ID if the sending application does not.) In this case, all copies of the same message are handled by the same message broker. This enables Service Bus to detect and eliminate duplicate messages. If the [QueueDescription.RequiresDuplicateDetection][QueueDescription.RequiresDuplicateDetection] property is not set to **true**, Service Bus does not consider the [MessageId][MessageId] property as a partition key.

### Not using a partition key
In the absence of a partition key, Service Bus distributes messages in a round-robin fashion to all the fragments of the partitioned queue or topic. If the chosen fragment is not available, Service Bus assigns the message to a different fragment. This way, the send operation succeeds despite the temporary unavailability of a messaging store. However, you will not achieve the guaranteed ordering that a partition key provides.

For a more in-depth discussion of the tradeoff between availability (no partition key) and consistency (using a partition key), see [this article](../event-hubs/event-hubs-availability-and-consistency.md). This information applies equally to partitioned Service Bus entities and Event Hubs partitions.

To give Service Bus enough time to enqueue the message into a different fragment, the [MessagingFactorySettings.OperationTimeout][MessagingFactorySettings.OperationTimeout] value specified by the client that sends the message must be greater than 15 seconds. It is recommended that you set the [OperationTimeout][OperationTimeout] property to the default value of 60 seconds.

Note that a partition key "pins" a message to a specific fragment. If the messaging store that holds this fragment is unavailable, Service Bus returns an error. In the absence of a partition key, Service Bus can choose a different fragment and the operation succeeds. Therefore, it is recommended that you do not supply a partition key unless it is required.

## Advanced topics: use transactions with partitioned entities
Messages that are sent as part of a transaction must specify a partition key. This can be one of the following properties: [BrokeredMessage.SessionId][BrokeredMessage.SessionId], [BrokeredMessage.PartitionKey][BrokeredMessage.PartitionKey], or [BrokeredMessage.MessageId][BrokeredMessage.MessageId]. All messages that are sent as part of the same transaction must specify the same partition key. If you attempt to send a message without a partition key within a transaction, Service Bus returns an invalid operation exception. If you attempt to send multiple messages within the same transaction that have different partition keys, Service Bus returns an invalid operation exception. For example:

```csharp
CommittableTransaction committableTransaction = new CommittableTransaction();
using (TransactionScope ts = new TransactionScope(committableTransaction))
{
    BrokeredMessage msg = new BrokeredMessage("This is a message");
    msg.PartitionKey = "myPartitionKey";
    messageSender.Send(msg); 
    ts.Complete();
}
committableTransaction.Commit();
```

If any of the properties that serve as a partition key are set, Service Bus pins the message to a specific fragment. This behavior occurs whether or not a transaction is used. It is recommended that you do not specify a partition key if it is not necessary.

## Using sessions with partitioned entities
To send a transactional message to a session-aware topic or queue, the message must have the [BrokeredMessage.SessionId][BrokeredMessage.SessionId] property set. If the [BrokeredMessage.PartitionKey][BrokeredMessage.PartitionKey] property is specified as well, it must be identical to the [SessionId][SessionId] property. If they differ, Service Bus returns an invalid operation exception.

Unlike regular (non-partitioned) queues or topics, it is not possible to use a single transaction to send multiple messages to different sessions. If attempted, Service Bus returns an invalid operation exception. For example:

```csharp
CommittableTransaction committableTransaction = new CommittableTransaction();
using (TransactionScope ts = new TransactionScope(committableTransaction))
{
    BrokeredMessage msg = new BrokeredMessage("This is a message");
    msg.SessionId = "mySession";
    messageSender.Send(msg); 
    ts.Complete();
}
committableTransaction.Commit();
```

## Automatic message forwarding with partitioned entities
Service Bus supports automatic message forwarding from, to, or between partitioned entities. To enable automatic message forwarding, set the [QueueDescription.ForwardTo][QueueDescription.ForwardTo] property on the source queue or subscription. If the message specifies a partition key ([SessionId][SessionId], [PartitionKey][PartitionKey], or [MessageId][MessageId]), that partition key is used for the destination entity.

## Considerations and guidelines
* **High consistency features**: If an entity uses features such as sessions, duplicate detection, or explicit control of partitioning key, then the messaging operations are always routed to specific fragments. If any of the fragments experience high traffic or the underlying store is unhealthy, those operations fail and availability is reduced. Overall, the consistency is still much higher than non-partitioned entities; only a subset of traffic is experiencing issues, as opposed to all the traffic. For more information, see this [discussion of availability and consistency](../event-hubs/event-hubs-availability-and-consistency.md).
* **Management**: Operations such as Create, Update and Delete must be performed on all the fragments of the entity. If any fragment is unhealthy it could result in failures for these operations. For the Get operation, information such as message counts must be aggregated from all fragments. If any fragment is unhealthy, the entity availability status is reported as limited.
* **Low volume message scenarios**: For such scenarios, especially when using the HTTP protocol, you may have to perform multiple receive operations in order to obtain all the messages. For receive requests, the front end performs a receive on all the fragments and caches all the responses received. A subsequent receive request on the same connection would benefit from this caching and receive latencies will be lower. However, if you have multiple connections or use HTTP, that establishes a new connection for each request. As such, there is no guarantee that it would land on the same node. If all existing messages are locked and cached in another front end, the receive operation returns **null**. Messages eventually expire and you can receive them again. HTTP keep-alive is recommended.
* **Browse/Peek messages**: [PeekBatch](/dotnet/api/microsoft.servicebus.messaging.queueclient#Microsoft_ServiceBus_Messaging_QueueClient_PeekBatch_System_Int32_) does not always return the number of messages specified in the [MessageCount](/dotnet/api/microsoft.servicebus.messaging.queuedescription#Microsoft_ServiceBus_Messaging_QueueDescription_MessageCount) property. There are two common reasons for this. One reason is that the aggregated size of the collection of messages exceeds the maximum size of 256KB. Another reason is that if the queue or topic has the [EnablePartitioning property](/dotnet/api/microsoft.servicebus.messaging.queuedescription#Microsoft_ServiceBus_Messaging_QueueDescription_EnablePartitioning) set to **true**, a partition may not have enough messages to complete the requested number of messages. In general, if an application wants to receive a specific number of messages, it should call [PeekBatch](/dotnet/api/microsoft.servicebus.messaging.queueclient#Microsoft_ServiceBus_Messaging_QueueClient_PeekBatch_System_Int32_) repeatedly until it gets that number of messages, or there are no more messages to peek. For more information, including code samples, see [QueueClient.PeekBatch](/dotnet/api/microsoft.servicebus.messaging.queueclient#Microsoft_ServiceBus_Messaging_QueueClient_PeekBatch_System_Int32_) or [SubscriptionClient.PeekBatch](/dotnet/api/microsoft.servicebus.messaging.subscriptionclient#Microsoft_ServiceBus_Messaging_SubscriptionClient_PeekBatch_System_Int32_).

## Latest added features
* Add or remove rule is now supported with partitioned entities. Different from non-partitioned entities, these operations are not supported under transactions. 
* AMQP is now supported for sending and receiving messages to and from a partitioned entity.
* AMQP is now supported for the following operations: [Batch Send](/dotnet/api/microsoft.servicebus.messaging.queueclient#Microsoft_ServiceBus_Messaging_QueueClient_SendBatch_System_Collections_Generic_IEnumerable_Microsoft_ServiceBus_Messaging_BrokeredMessage__), [Batch Receive](/dotnet/api/microsoft.servicebus.messaging.queueclient#Microsoft_ServiceBus_Messaging_QueueClient_ReceiveBatch_System_Int32_), [Receive by Sequence Number](/dotnet/api/microsoft.servicebus.messaging.queueclient#Microsoft_ServiceBus_Messaging_QueueClient_Receive_System_Int64_), [Peek](/dotnet/api/microsoft.servicebus.messaging.queueclient#Microsoft_ServiceBus_Messaging_QueueClient_Peek), [Renew Lock](/dotnet/api/microsoft.servicebus.messaging.queueclient#Microsoft_ServiceBus_Messaging_QueueClient_RenewMessageLock_System_Guid_), [Schedule Message](/dotnet/api/microsoft.servicebus.messaging.queueclient#Microsoft_ServiceBus_Messaging_QueueClient_ScheduleMessageAsync_Microsoft_ServiceBus_Messaging_BrokeredMessage_System_DateTimeOffset_), [Cancel Scheduled Message](/dotnet/api/microsoft.servicebus.messaging.queueclient#Microsoft_ServiceBus_Messaging_QueueClient_CancelScheduledMessageAsync_System_Int64_), [Add Rule](/dotnet/api/microsoft.servicebus.messaging.ruledescription), [Remove Rule](/dotnet/api/microsoft.servicebus.messaging.ruledescription), [Session Renew Lock](/dotnet/api/microsoft.servicebus.messaging.messagesession#Microsoft_ServiceBus_Messaging_MessageSession_RenewLock), [Set Session State](/dotnet/api/microsoft.servicebus.messaging.messagesession#Microsoft_ServiceBus_Messaging_MessageSession_SetState_System_IO_Stream_), [Get Session State](/dotnet/api/microsoft.servicebus.messaging.messagesession#Microsoft_ServiceBus_Messaging_MessageSession_GetState), and [Enumerate Sessions](/dotnet/api/microsoft.servicebus.messaging.queueclient#Microsoft_ServiceBus_Messaging_QueueClient_GetMessageSessionsAsync).

## Partitioned entities limitations
Currently Service Bus imposes the following limitations on partitioned queues and topics:

* Partitioned queues and topics do not support sending messages that belong to different sessions in a single transaction.
* Service Bus currently allows up to 100 partitioned queues or topics per namespace. Each partitioned queue or topic counts towards the quota of 10,000 entities per namespace (does not apply to Premium tier).

## Next steps
See the discussion of [AMQP 1.0 support for Service Bus partitioned queues and topics][AMQP 1.0 support for Service Bus partitioned queues and topics] to learn more about partitioning messaging entities. 

[Service Bus architecture]: service-bus-architecture.md
[Azure portal]: https://portal.azure.com
[QueueDescription.EnablePartitioning]: /dotnet/api/microsoft.servicebus.messaging.queuedescription#Microsoft_ServiceBus_Messaging_QueueDescription_EnablePartitioning
[TopicDescription.EnablePartitioning]: /dotnet/api/microsoft.servicebus.messaging.topicdescription#Microsoft_ServiceBus_Messaging_TopicDescription_EnablePartitioning
[BrokeredMessage.SessionId]: /dotnet/api/microsoft.servicebus.messaging.brokeredmessage#Microsoft_ServiceBus_Messaging_BrokeredMessage_SessionId
[BrokeredMessage.PartitionKey]: /dotnet/api/microsoft.servicebus.messaging.brokeredmessage#Microsoft_ServiceBus_Messaging_BrokeredMessage_PartitionKey
[SessionId]: /dotnet/api/microsoft.servicebus.messaging.brokeredmessage#Microsoft_ServiceBus_Messaging_BrokeredMessage_SessionId
[PartitionKey]: /dotnet/api/microsoft.servicebus.messaging.brokeredmessage#Microsoft_ServiceBus_Messaging_BrokeredMessage_PartitionKey
[QueueDescription.RequiresDuplicateDetection]: /dotnet/api/microsoft.servicebus.messaging.queuedescription#Microsoft_ServiceBus_Messaging_QueueDescription_RequiresDuplicateDetection
[BrokeredMessage.MessageId]: /dotnet/api/microsoft.servicebus.messaging.brokeredmessage#Microsoft_ServiceBus_Messaging_BrokeredMessage_MessageId
[MessageId]: /dotnet/api/microsoft.servicebus.messaging.brokeredmessage#Microsoft_ServiceBus_Messaging_BrokeredMessage_MessageId
[MessagingFactorySettings.OperationTimeout]: /dotnet/api/microsoft.servicebus.messaging.messagingfactorysettings#Microsoft_ServiceBus_Messaging_MessagingFactorySettings_OperationTimeout
[OperationTimeout]: /dotnet/api/microsoft.servicebus.messaging.messagingfactorysettings#Microsoft_ServiceBus_Messaging_MessagingFactorySettings_OperationTimeout
[QueueDescription.ForwardTo]: /dotnet/api/microsoft.servicebus.messaging.queuedescription#Microsoft_ServiceBus_Messaging_QueueDescription_ForwardTo
[AMQP 1.0 support for Service Bus partitioned queues and topics]: service-bus-partitioned-queues-and-topics-amqp-overview.md<|MERGE_RESOLUTION|>--- conflicted
+++ resolved
@@ -13,20 +13,11 @@
 ms.topic: article
 ms.tgt_pltfrm: na
 ms.workload: na
-<<<<<<< HEAD
-ms.date: 03/28/2017
-=======
 ms.date: 04/28/2017
->>>>>>> a42dbad0
 ms.author: sethm;hillaryc
 
 ---
 # Partitioned queues and topics
-<<<<<<< HEAD
-Azure Service Bus employs multiple message brokers to process messages and multiple messaging stores to store messages. A conventional queue or topic is handled by a single message broker and stored in one messaging store. Service Bus *partitions* enable queues or topics to be partitioned across multiple message brokers and messaging stores. This means that the overall throughput of a partitioned queue or topic is no longer limited by the performance of a single message broker or messaging store. In addition, a temporary outage of a messaging store does not render a partitioned queue or topic unavailable. Partitioned queues and topics can contain all advanced Service Bus features, such as support for transactions and sessions.
-
-For more information about Service Bus internals, see the [Service Bus architecture][Service Bus architecture] article.
-=======
 Azure Service Bus employs multiple message brokers to process messages and multiple messaging stores to store messages. A conventional queue or topic is handled by a single message broker and stored in one messaging store. Service Bus *partitions* enable queues and topics, or *messaging entities*, to be partitioned across multiple message brokers and messaging stores. This means that the overall throughput of a partitioned entity is no longer limited by the performance of a single message broker or messaging store. In addition, a temporary outage of a messaging store does not render a partitioned queue or topic unavailable. Partitioned queues and topics can contain all advanced Service Bus features, such as support for transactions and sessions.
 
 For more information about Service Bus internals, see the [Service Bus architecture][Service Bus architecture] article.
@@ -34,7 +25,6 @@
 Partitioning is enabled by default at entity creation on all queues and topics in both Standard and Premium messaging. You can create Standard messaging tier entities without partitioning, but queues and topics in a Premium namespace are always partitioned; this option cannot be disabled. 
 
 It is not possible to change the partitioning option on an existing queue or topic in either Standard or Premium tiers, you can only set the option when you create the entity.
->>>>>>> a42dbad0
 
 ## How it works
 Each partitioned queue or topic consists of multiple fragments. Each fragment is stored in a different messaging store and handled by a different message broker. When a message is sent to a partitioned queue or topic, Service Bus assigns the message to one of the fragments. The selection is done randomly by Service Bus or by using a partition key that the sender can specify.
@@ -68,11 +58,7 @@
 ns.CreateTopic(td);
 ```
 
-<<<<<<< HEAD
-Alternatively, you can create a partitioned queue or topic in Visual Studio or in the [Azure portal][Azure portal]. When you create a queue or topic in the portal, set the **Enable Partitioning** option in the **General settings** blade of the queue or topic **Settings** window to **true**. In Visual Studio, click the **Enable Partitioning** checkbox in the **New Queue** or **New Topic** dialog box.
-=======
 Alternatively, you can create a partitioned queue or topic in the [Azure portal][Azure portal] or in Visual Studio. When you create a queue or topic in the portal, the **Enable partitioning** option in the queue or topic **Create** blade is checked by default. You can only disable this option in a Standard tier entity; in the Premium tier partitioning is always enabled. In Visual Studio, click the **Enable Partitioning** checkbox in the **New Queue** or **New Topic** dialog box.
->>>>>>> a42dbad0
 
 ## Use of partition keys
 When a message is enqueued into a partitioned queue or topic, Service Bus checks for the presence of a partition key. If it finds one, it selects the fragment based on that key. If it does not find a partition key, it selects the fragment based on an internal algorithm.
