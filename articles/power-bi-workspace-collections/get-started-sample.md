--- conflicted
+++ resolved
@@ -203,15 +203,9 @@
     }
 }
 ```
-<<<<<<< HEAD
-
-Task<ActionResult> Report(string reportId)
-
-=======
 
 Task\<ActionResult> Report(string reportId)
 
->>>>>>> 6a383dfd
 ```csharp
 public async Task<ActionResult> Report(string reportId)
 {
