--- conflicted
+++ resolved
@@ -5,11 +5,7 @@
 manager: carmon
 ms.service: multiple
 ms.topic: article
-<<<<<<< HEAD
-ms.date: 04/17/2019
-=======
 ms.date: 04/28/2019
->>>>>>> 6a383dfd
 ms.author: raynew
 ---
 
@@ -37,7 +33,6 @@
 | Europe |North Europe |West Europe |
 | France |France Central|France South|
 | Germany |Germany Central |Germany Northeast |
-| Germany |Germany North | Germany West Central
 | India |Central India |South India |
 | India |West India |South India |
 | Japan |Japan East |Japan West |
@@ -46,18 +41,8 @@
 | North America |East US 2 |Central US |
 | North America |North Central US |South Central US |
 | North America |West US 2 |West Central US 
-<<<<<<< HEAD
-| North America |West US 3 |East US
-| Norway |Norway East |Norway West
-| South Africa | South Africa North | South Africa West
-| Sweden |Sweden Central |Sweden South
-| Switzerland | Switzerland North | Switzerland West
-| UK |UK West |UK South |
-| UK |UK North |UK South 2
-=======
 | South Africa | South Africa North | South Africa West
 | UK |UK West |UK South |
->>>>>>> 6a383dfd
 | United Arab Emirates | UAE North | UAE Center
 | US Department of Defense |US DoD East |US DoD Central |
 | US Government |US Gov Arizona |US Gov Texas |
