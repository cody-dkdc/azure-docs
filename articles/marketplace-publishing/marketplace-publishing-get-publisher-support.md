<properties
<<<<<<< HEAD
   pageTitle="Accessing publisher support for Azure Marketplace | Microsoft Azure"
   description="How to access and submit publisher support requests for Azure Marketplace"
   services="azure-portal"
=======
   pageTitle="Accessing Publisher Support | Microsoft Azure"
   description="How to access and submit Publisher support requests"
   services="marketplace-publishing"
>>>>>>> c7418a28
   documentationCenter="na"
   authors="v-jeana"
   manager="lakoch"
   editor=""/>

<tags
<<<<<<< HEAD
   ms.service="store"
   ms.devlang="NA"
   ms.topic="article"
   ms.tgt_pltfrm="NA"
   ms.workload="NA"
   ms.date="09-28-2015"
   ms.author="v-jeana@microsoft.com"/>
=======
   ms.service="marketplace-publishing"
   ms.devlang="na"
   ms.topic="article"
   ms.tgt_pltfrm="na"
   ms.workload="na"
   ms.date="09/27/2015"
   ms.author="v-jeana; hascipio"/>
>>>>>>> c7418a28

# Accessing publisher support for Azure Marketplace

Microsoft provides support for a wide variety of products and services, and ensuring your query finds the right support team is important to ensure an appropriate and timely response. Please consider the following scenarios which should help you route your query to the appropriate team.

- If you are a publisher in the Marketplace and are still developing your VM, you should engage with your Microsoft Onboarding or Compute teams.

- If you are a publisher in the Marketplace and have a question from a customer, please tell your customer to request support via the support links at https://ms.portal.azure.com/

- If you are a publisher in the Marketplace and have a question relating to your app or service, continue reading below.

## This article will show you how to:

- Sign-in to your Microsoft account
- Navigate to the Publisher Support pages
- Select the Problem Type and Category
- Request Support
- Provide Contact Information
- Describe the problem

## 1. Sign-in to your Microsoft account

Navigate to https://publish.windowsazure.com/ and sign-in with your Microsoft account credentials

![Login screen][1]

## 2. Navigate to Publisher Support pages

From the upper right-hand menu, select "Get Support"

![Get Support][2]

## 3. Select Problem Type and Category

![Problem Type & Category][3]

Available Problem Types are as follows:
- Account Management
- Reports and Insights
- VM Image Certification
- Managing Customers
- Managing Offers
- Payouts
- Seller Dashboard
- Other

## 4. Request support

After selecting the Problem Type and Category, click the "Start request" button

![Start Support][4]

## 5. Provide contact information and describe the problem

Describe the problem as fully as you can, and provide any files (e.g. screenshots, network traces, etc.) which may be helpful in solving your issue.

![Describe problem][5]

## Step 6 - Submission confirmation

Once you have submitted your issue, we will acknowledge receipt within 24 hours, and assign your issue a priority and severity. Our dedicated team of Support Engineers will assist with its resolution according to our Service Level Agreement response times.

![Confirmation][6]
- If you need to talk to us about your issue, use the Confirmation Number in all correspondence
- You can view progress on your issue at any time

<!--Every topic should have next steps and links to the next logical set of content to keep the customer engaged-->
## Additional resources

<<<<<<< HEAD
To learn how to resolve specific support issues, please visit: [Troubleshoot common publishing problems in the Azure Marketplace](ResolvingSpecificSupportIssues.md).
=======
To learn how to resolve specific support issues, please visit: [Troubleshooting common issues on the Azure Marketplace](marketplace-publishing-support-common-issues.md).
>>>>>>> c7418a28

<!--Image references-->
[1]: ./media/marketplace-publishing-get-publisher-support/step1.png
[2]: ./media/marketplace-publishing-get-publisher-support/step2.png
[3]: ./media/marketplace-publishing-get-publisher-support/step3.png
[4]: ./media/marketplace-publishing-get-publisher-support/step4.png
[5]: ./media/marketplace-publishing-get-publisher-support/step5.png
[6]: ./media/marketplace-publishing-get-publisher-support/step6.png

<!--Reference style links - using these makes the source content way more readable than using inline links--><|MERGE_RESOLUTION|>--- conflicted
+++ resolved
@@ -1,36 +1,21 @@
 <properties
-<<<<<<< HEAD
    pageTitle="Accessing publisher support for Azure Marketplace | Microsoft Azure"
    description="How to access and submit publisher support requests for Azure Marketplace"
-   services="azure-portal"
-=======
-   pageTitle="Accessing Publisher Support | Microsoft Azure"
-   description="How to access and submit Publisher support requests"
    services="marketplace-publishing"
->>>>>>> c7418a28
    documentationCenter="na"
    authors="v-jeana"
    manager="lakoch"
    editor=""/>
 
 <tags
-<<<<<<< HEAD
-   ms.service="store"
-   ms.devlang="NA"
-   ms.topic="article"
-   ms.tgt_pltfrm="NA"
-   ms.workload="NA"
-   ms.date="09-28-2015"
-   ms.author="v-jeana@microsoft.com"/>
-=======
    ms.service="marketplace-publishing"
    ms.devlang="na"
    ms.topic="article"
    ms.tgt_pltfrm="na"
    ms.workload="na"
-   ms.date="09/27/2015"
+   ms.date="09-28-2015"
    ms.author="v-jeana; hascipio"/>
->>>>>>> c7418a28
+
 
 # Accessing publisher support for Azure Marketplace
 
@@ -89,7 +74,7 @@
 
 ![Describe problem][5]
 
-## Step 6 - Submission confirmation
+## 6. Submission confirmation
 
 Once you have submitted your issue, we will acknowledge receipt within 24 hours, and assign your issue a priority and severity. Our dedicated team of Support Engineers will assist with its resolution according to our Service Level Agreement response times.
 
@@ -100,11 +85,7 @@
 <!--Every topic should have next steps and links to the next logical set of content to keep the customer engaged-->
 ## Additional resources
 
-<<<<<<< HEAD
-To learn how to resolve specific support issues, please visit: [Troubleshoot common publishing problems in the Azure Marketplace](ResolvingSpecificSupportIssues.md).
-=======
 To learn how to resolve specific support issues, please visit: [Troubleshooting common issues on the Azure Marketplace](marketplace-publishing-support-common-issues.md).
->>>>>>> c7418a28
 
 <!--Image references-->
 [1]: ./media/marketplace-publishing-get-publisher-support/step1.png
