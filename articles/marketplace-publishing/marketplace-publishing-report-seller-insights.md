<properties
   pageTitle="Understanding Azure Marketplace usage-based reports and Seller Insights Reporting | Microsoft Azure"
   description="As a seller on the Azure Marketplace, understand your usage-based report, also known as a Seller Insights Report"
   services="Azure Marketplace"
   documentationCenter="na"
   authors="v-jeana"
   manager="lakoch"
   editor=""/>

<tags
   ms.service="marketplace-publishing"
   ms.devlang="na"
   ms.topic="article"
   ms.tgt_pltfrm="na"
   ms.workload="na"
<<<<<<< HEAD
   ms.date="10/08/2015"
=======
   ms.date="10-01-2015"
>>>>>>> 86a2b7da
   ms.author="v-jeana; hascipio"/>

# Understanding your Seller Insights Reports

**What are Seller Insights?**

All VM and usage-based billing developer services publishers will receive monthly reports from Microsoft, if your offers are generating usage.

**What will I receive?**

- **Welcome Email:** As a new publisher, you will receive a welcome email to notify you that will you will begin receiving the seller insights monthly reports.

- **Monthly Sales Reports:**  If you have usage, you will receive a second email attaching your reports and instructions on how to access your password

    - If you have a VM or Usage-based Billing Developer Services SKU generating usage, your monthly report will show you details about the orders, usage, markets, and customer details for your non-BYOL offers;
    - These files are locked with a password only you and Microsoft know in order to protect your customers’ data.
    - We will NOT send a report if none of your offers have not generated usage during the month.

## How to read your Seller Insights Report


**Orders by SKU and License Type:  Marketplace Orders tab**

![readingreportbyorders][2]

- Slicers will help filter your report by each element.
- There is a chart showing monthly orders by Azure license type – each bar shows total orders for that month, broken out by Azure license type.
- There is a chart showing monthly orders by SKU – each bar shows total monthly orders for all SKU’s, broken out by SKU
- There is a chart for monthly trend of orders by Azure license type and Marketplace license type.
- There are pie charts of orders by Azure license type and Marketplace license type.
- There is a table showing total monthly orders by Marketplace license type, monthly totals, and cumulative totals for all months.


**Orders by SKU and License Type:  Marketplace Usage tab**

![readingreportbyusage][3]

- Slicers will help filter your report by each element.
- You should select either normalized VM usage or raw usage.
- There is a chart showing monthly usage by Azure license type – each bar shows total usage for that month, broken out by Azure license type.
- There is a chart showing monthly usage by SKU – each bar shows total monthly usage for all SKU’s, broken out by SKU.
- There is a chart for monthly trend of usage by Azure license type and Marketplace license type.
- There are pie charts of usage by Azure license type and Marketplace license type.
- There is a table showing total monthly usage by Marketplace license type, monthly totals, and cumulative totals for all months.


**Order Data and Usage Data tabs**

These tabs provide you with the detailed data used to generate the report.

![orderdata][4]

![usagedata][5]



**Usage by SKU and License Type:  Customers tab**

![customerstab][6]

- Please note the confidentiality clause
- Contains list of customers by SKU, profile information, transaction date, and opt-in for promotional contact.
- Report includes order count by SKU, and totals.


**Legal Disclaimers:**

![legal][1]

Please read the legal disclaimers carefully. If you have any questions or feedback, click the link at the bottom of the disclaimers to be routed to the Marketplace support page.

## How do I request a password reminder?

**Navigate to https://publish.windowsazure.com/ and sign-in with your Microsoft account credentials**
![passwordreminder][7]

**Select the Publishers tab**
![selectpublisherstab][8]


**Find the Publisher ID in the URL**
- Use this ID as the password to open your Seller Insights Excel file.
We will continue to use this as your password until further notice.
- In addition, we recommend using MS Office 2013 with Windows as your workbook reader of choice.  Some users have reported problems using MS Office for Mac.

![publisherid][9]

## Next steps  
If you have a question relating to Reports and Insights, please contact our support team.

1. Navigate to the Support pages at https://publish.windowsazure.com/
2. Select ‘Reports and Insights’
3. Select ‘Questions related to reports’
4. Click 'Start request'
![sellerinsightsquestions][10]



[1]: ./media/marketplace-publishing-report-seller-insights/legal.png
[2]: ./media/marketplace-publishing-report-seller-insights/readingreportbyorders.png
[3]: ./media/marketplace-publishing-report-seller-insights/readingreportbyusage.png
[4]: ./media/marketplace-publishing-report-seller-insights/orderdata.png
[5]: ./media/marketplace-publishing-report-seller-insights/usagedata.png
[6]: ./media/marketplace-publishing-report-seller-insights/customerstab.png
[7]: ./media/marketplace-publishing-report-seller-insights/passwordreminder.png
[8]: ./media/marketplace-publishing-report-seller-insights/selectpublisherstab.png
[9]: ./media/marketplace-publishing-report-seller-insights/publisherid.png
[10]: ./media/marketplace-publishing-report-seller-insights/sellerinsightsquestions.png<|MERGE_RESOLUTION|>--- conflicted
+++ resolved
@@ -13,11 +13,7 @@
    ms.topic="article"
    ms.tgt_pltfrm="na"
    ms.workload="na"
-<<<<<<< HEAD
    ms.date="10/08/2015"
-=======
-   ms.date="10-01-2015"
->>>>>>> 86a2b7da
    ms.author="v-jeana; hascipio"/>
 
 # Understanding your Seller Insights Reports
@@ -105,6 +101,11 @@
 
 ![publisherid][9]
 
+Find the Publisher ID in the URL
++ Use this ID as the password to open your Seller Insights Excel file.
+We will continue to use this as your password until further notice.
++ In addition, we recommend using MS Office 2013 with Windows as your workbook reader of choice.  Some users have reported problems using MS Office for Mac.
+
 ## Next steps  
 If you have a question relating to Reports and Insights, please contact our support team.
 
