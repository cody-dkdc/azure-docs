--- conflicted
+++ resolved
@@ -41,18 +41,11 @@
 > [AZURE.TIP] The company registration must be completed to get started. However, while your company works on the tax and bank information in the Seller Dashboard account, the developers can start working on creating the virtual machine image in the [Publishing Portal](https://publish.windowsazure.com), getting them certified and testing them in Azure Staging Environment. You will need the complete seller account approval only for the final step of publishing your offer to the Marketplace.
 
 > [AZURE.TIP] If you have issues with Seller Registration completion, please log a Support ticket as below:
-<<<<<<< HEAD
-
 1. Contact [Support](http://go.microsoft.com/fwlink?LinkId=272975)
 2. Choose **Seller Dashboard registration and your account**
 3. Choose **Registering for a developer account**
 4. Choose contact **method**
-=======
-> 1. Contact [Support](http://go.microsoft.com/fwlink?LinkId=272975)
-> 2. Choose **Seller Dashboard registration and your account**
-> 3. Choose **Registering for a developer account**
-> 4. Choose contact **method**
->>>>>>> 1dc549c3
+
 
 ## Acquire an Azure "pay-as-you-go" Subscription
 This is the subscription you will use to create your VM images and hand over the images to [Azure Marketplace](http://azure.microsoft.com/marketplace). If you do not have an existing subscription, then please sign up here, https://account.windowsazure.com/signup?offer=ms-azr-0003p
