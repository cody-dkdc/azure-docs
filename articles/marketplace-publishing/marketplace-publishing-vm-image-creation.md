---
title: Creating a virtual machine image for the Azure Marketplace | Microsoft Docs
description: Detailed instructions on how to create a virtual machine image for the Azure Marketplace for others to purchase.
services: Azure Marketplace
documentationcenter: ''
author: HannibalSII
manager: hascipio
editor: ''

ms.assetid: 5c937b8e-e28d-4007-9fef-624046bca2ae
ms.service: marketplace
ms.devlang: na
ms.topic: article
ms.tgt_pltfrm: Azure
ms.workload: na
ms.date: 01/05/2017
ms.author: hascipio; v-divte
---
# Guide to create a virtual machine image for the Azure Marketplace
This article, **Step 2**, walks you through preparing the virtual hard disks (VHDs) that you will deploy to the Azure Marketplace. Your VHDs are the foundation of your SKU. The process differs depending on whether you are providing a Linux-based or Windows-based SKU. This article covers both scenarios. This process can be performed in parallel with [Account creation and registration][link-acct-creation].

## 1. Define Offers and SKUs
In this section, you learn to define the offers and their associated SKUs.

An offer is a "parent" to all of its SKUs. You can have multiple offers. How you decide to structure your offers is up to you. When an offer is pushed to staging, it is pushed along with all of its SKUs. Carefully consider your SKU identifiers, because they will be visible in the URL:

* Azure.com: http://azure.microsoft.com/marketplace/partners/{PartnerNamespace}/{OfferIdentifier}-{SKUidentifier}
* Azure preview portal: https://portal.azure.com/#gallery/{PublisherNamespace}.{OfferIdentifier}{SKUIDdentifier}  

A SKU is the commercial name for a VM image. A VM image contains one operating system disk and zero or more data disks. It is essentially the complete storage profile for a virtual machine. One VHD is needed per disk. Even blank data disks require a VHD to be created.

Regardless of which operating system you use, add only the minimum number of data disks needed by the SKU. Customers cannot remove disks that are part of an image at the time of deployment but can always add disks during or after deployment if they need them.

> [!IMPORTANT]
> **Do not change disk count in a new image version.** If you must reconfigure Data disks in the image, define a new SKU. Publishing a new image version with different disk counts will have the potential of breaking new deployment based on the new image version in cases of auto-scaling, automatic deployments of solutions through ARM templates and other scenarios.
>
>

### 1.1 Add an offer
1. Sign in to the [Publishing Portal][link-pubportal] by using your seller account.
2. Select the **Virtual Machines** tab of the Publishing Portal. In the prompted entry field, enter your offer name. The offer name is typically the name of the product or service that you plan to sell in the Azure Marketplace.
3. Select **Create**.

### 1.2 Define a SKU
After you have added an offer, you need to define and identify your SKUs. You can have multiple offers, and each offer can have multiple SKUs under it. When an offer is pushed to staging, it is pushed along with all of its SKUs.

1. **Add a SKU.** The SKU requires an identifier, which is used in the URL. The identifier must be unique within your publishing profile, but there is no risk of identifier collision with other publishers.

   > [!NOTE]
   > The offer and SKU identifiers are displayed in the offer URL in the Marketplace.
   >
   >
2. **Add a summary description for your SKU.** Summary descriptions are visible to customers, so you should make them easily readable. This information does not need to be locked until the "Push to Staging" phase. Until then, you are free to edit it.
3. If you are using Windows-based SKUs, follow the suggested links to acquire the approved versions of Windows Server.

## 2. Create an Azure-compatible VHD (Linux-based)
This section focuses on best practices for creating a Linux-based VM image for the Azure Marketplace. For a step-by-step walkthrough, refer to the following documentation:
[Create a custom Linux VM image](../virtual-machines/linux/create-upload-generic.md?toc=%2fazure%2fvirtual-machines%2flinux%2ftoc.json).

## 3. Create an Azure-compatible VHD (Windows-based)
This section focuses on the steps to create a SKU based on Windows Server for the Azure Marketplace.

### 3.1 Ensure that you are using the correct base VHDs
The operating system VHD for your VM image must be based on an Azure-approved base image that contains Windows Server or SQL Server.

To begin, create a VM from one of the following images, located at the [Microsoft Azure portal][link-azure-portal]:

* Windows Server ([2012 R2 Datacenter][link-datactr-2012-r2], [2012 Datacenter][link-datactr-2012], [2008 R2 SP1][link-datactr-2008-r2])
* SQL Server 2014 
* SQL Server 2012 SP2 

These links can also be found in the Publishing Portal under the SKU page.

> [!TIP]
> If you are using the current Azure portal or PowerShell, Windows Server images published on September 8, 2014 and later are approved.
>
>

### 3.2 Create your Windows-based VM
From the Microsoft Azure portal, you can create your VM based on an approved base image in just a few simple steps. The following is an overview of the process:

1. From the base image page, select **Create Virtual Machine** to be directed to the new [Microsoft Azure portal][link-azure-portal].

    ![drawing][img-acom-1]
2. Sign in to the portal with the Microsoft account and password for the Azure subscription you want to use.
3. Follow the prompts to create a VM by using the base image you have selected. You need to provide a host name (name of the computer), user name (registered as an administrator), and password for the VM.

    ![drawing][img-portal-vm-create]
4. Select the size of the VM to deploy:

    a.    If you plan to develop the VHD on-premises, the size does not matter. Consider using one of the smaller VMs.

    b.    If you plan to develop the image in Azure, consider using one of the recommended VM sizes for the selected image.

    c.    For pricing information, refer to the **Recommended pricing tiers** selector displayed on the portal. It will provide the three recommended sizes provided by the publisher. (In this case, the publisher is Microsoft.)

    ![drawing][img-portal-vm-size]
5. Set properties:

    a.    For quick deployment, you can leave the default values for the properties under **Optional Configuration** and **Resource Group**.

    b.    Under **Storage Account**, you can optionally select the storage account in which the operating system VHD will be stored.

    c.    Under **Resource Group**, you can optionally select the logical group in which to place the VM.
6. Select the **Location** for deployment:

    a.    If you plan to develop the VHD on-premises, the location does not matter because you will upload the image to Azure later.

    b.    If you plan to develop the image in Azure, consider using one of the US-based Microsoft Azure regions from the beginning. This speeds up the VHD copying process that Microsoft performs on your behalf when you submit your image for certification.

    ![drawing][img-portal-vm-location]
7. Click **Create**. The VM starts to deploy. Within minutes, you will have a successful deployment and can begin to create the image for your SKU.

### 3.3 Develop your VHD in the cloud
We strongly recommend that you develop your VHD in the cloud by using Remote Desktop Protocol (RDP). You connect to RDP with the user name and password specified during provisioning.

> [!IMPORTANT]
> **Do not use discs managed.** The virtual machine used to develop the VHD to the cloud must not be based on disks managed as it currently does not support the creation of an image from them.
> Creating the virtual machine in the optional feature change the default for disks managed.

> If you develop your VHD on-premises (which is not recommended), see [Creating a virtual machine image on-premises](marketplace-publishing-vm-image-creation-on-premise.md). Downloading your VHD is not necessary if you are developing in the cloud.
>
>

**Connect via RDP using the [Microsoft Azure portal][link-azure-portal]**

1. Select **All services** > **VMs**.
2. The Virtual machines blade opens. Ensure that the VM that you want to connect with is running, and then select it from the list of deployed VMs.
3. A blade opens that describes the selected VM. At the top, click **Connect**.
4. You are prompted to enter the user name and password that you specified during provisioning.

**Connect via RDP using PowerShell**

To download a remote desktop file to a local machine, use the [Get-AzureRemoteDesktopFile cmdlet][link-technet-2]. In order to use this cmdlet, you need to know the name of the service and name of the VM. If you created the VM from the [Microsoft Azure portal][link-azure-portal], you can find this information under VM properties:

1. In the Microsoft Azure portal, select **All services** > **VMs**.
2. The Virtual machines blade opens. Select the VM that you deployed.
3. A blade opens that describes the selected VM.
4. Click **Properties**.
5. The first portion of the domain name is the service name. The host name is the VM name.

    ![drawing][img-portal-vm-rdp]
6. The cmdlet to download the RDP file for the created VM to the administrator's local desktop is as follows.

        Get‐AzureRemoteDesktopFile ‐ServiceName “baseimagevm‐6820cq00” ‐Name “BaseImageVM” –LocalPath “C:\Users\Administrator\Desktop\BaseImageVM.rdp”

More information about RDP can be found on MSDN in the article [Connect to an Azure VM with RDP or SSH](http://msdn.microsoft.com/library/azure/dn535788.aspx).

**Configure a VM and create your SKU**

After the operating system VHD is downloaded, use Hyper­V and configure a VM to begin creating your SKU. Detailed steps can be found at the following TechNet link: [Install Hyper­V and Configure a VM](http://technet.microsoft.com/library/hh846766.aspx).

### 3.4 Choose the correct VHD size
The Windows operating system VHD in your VM image should be created as a 128-GB fixed-format VHD.  

If the physical size is less than 128 GB, the VHD should be sparse. The base Windows and SQL Server images provided already meet these requirements, so do not change the format or the size of the VHD obtained.  

Data disks can be as large as 1 TB. When deciding on the disk size, remember that customers cannot resize VHDs within an image at the time of deployment. Data disk VHDs should be created as a fixed-format VHD. They should also be sparse. Data disks can be empty or contain data.

### 3.5 Install the latest Windows patches
The base images contain the latest patches up to their published date. Before publishing the operating system VHD you have created, ensure that Windows Update has been run and that all the latest Critical and Important security updates have been installed.

### 3.6 Perform additional configuration and schedule tasks as necessary
If additional configuration is needed, consider using a scheduled task that runs at startup to make any final changes to the VM after it has been deployed:

* It is a best practice to have the task delete itself upon successful execution.
* No configuration should rely on drives other than drives C or D, because these are the only two drives that are always guaranteed to exist. Drive C is the operating system disk, and drive D is the temporary local disk.

### 3.7 Generalize the image
All images in the Azure Marketplace must be reusable in a generic fashion. In other words, the operating system VHD must be generalized:

* For Windows, the image should be "sysprepped," and no configurations should be done that do not support the **sysprep** command.
* You can run the following command from the directory %windir%\System32\Sysprep.

        sysprep.exe /generalize /oobe /shutdown

  Guidance on how to sysprep the operating system is provided in Step of the following MSDN article: [Create and upload a Windows Server VHD to Azure](../virtual-machines/windows/classic/createupload-vhd.md?toc=%2fazure%2fvirtual-machines%2fwindows%2fclassic%2ftoc.json).

## 4. Deploy a VM from your VHDs
After you have uploaded your VHDs (the generalized operating system VHD and zero or more data disk VHDs) to an Azure storage account, you can register them as a user VM image. Then you can test that image. Note that because your operating system VHD is generalized, you cannot directly deploy the VM by providing the VHD URL.

To learn more about VM images, review the following blog posts:

* [VM Image](https://azure.microsoft.com/blog/vm-image-blog-post/)
* [VM Image PowerShell How To](https://azure.microsoft.com/blog/vm-image-powershell-how-to-blog-post/)
* [About VM images in Azure](https://msdn.microsoft.com/library/azure/dn790290.aspx)

### Set up the necessary tools, PowerShell and Azure classic CLI
* [How to setup PowerShell](/powershell/azure/overview)
<<<<<<< HEAD
* [How to setup Azure CLI](https://docs.microsoft.com/en-us/cli/azure/install-azure-cli?view=azure-cli-latest)
=======
* [How to setup Azure classic CLI](../cli-install-nodejs.md)
>>>>>>> f1699a6b

### 4.1 Create a user VM image
#### Capture VM
Please read the links given below for guidance on capturing the VM using API/PowerShell/Azure CLI.

* [API](https://msdn.microsoft.com/library/mt163560.aspx)
* [PowerShell](../virtual-machines/windows/capture-image.md?toc=%2fazure%2fvirtual-machines%2fwindows%2ftoc.json)
* [Azure CLI](../virtual-machines/linux/capture-image.md?toc=%2fazure%2fvirtual-machines%2flinux%2ftoc.json)

### Generalize Image
Please read the links given below for guidance on capturing the VM using API/PowerShell/Azure CLI.

* [API](https://msdn.microsoft.com/library/mt269439.aspx)
* [PowerShell](../virtual-machines/windows/capture-image.md?toc=%2fazure%2fvirtual-machines%2fwindows%2ftoc.json)
* [Azure CLI](../virtual-machines/linux/capture-image.md?toc=%2fazure%2fvirtual-machines%2flinux%2ftoc.json)

### 4.2 Deploy a VM from a user VM image
To deploy a VM from a user VM image, you can use the current [Azure portal](https://manage.windowsazure.com) or PowerShell.

**Deploy a VM from the current Azure portal**

1. Go to **New** > **Compute** > **Virtual machine** > **From gallery**.

2. Go to **My images**, and then select the VM image from which to deploy a VM:

   1. Pay close attention to which image you select, because the **My images** view lists both operating system images and VM images.
   2. Looking at the number of disks can help determine what type of image you are deploying, because the majority of VM images have more than one disk. However, it is still possible to have a VM image with only a single operating system disk, which would then have **Number of disks** set to 1.

      ![drawing][img-manage-vm-select]
3. Follow the VM creation wizard and specify the VM name, VM size, location, user name, and password.

**Deploy a VM from PowerShell**

To deploy a large VM from the generalized VM image just created, you can use the following cmdlets.

    $img = Get-AzureVMImage -ImageName "myVMImage"
    $user = "user123"
    $pass = "adminPassword123"
    $myVM = New-AzureVMConfig -Name "VMImageVM" -InstanceSize "Large" -ImageName $img.ImageName | Add-AzureProvisioningConfig -Windows -AdminUsername $user -Password $pass
    New-AzureVM -ServiceName "VMImageCloudService" -VMs $myVM -Location "West US" -WaitForBoot

> [!IMPORTANT]
> Please refer [Troubleshooting common issues encountered during VHD creation] for additional assistance.
>
>

## 5. Obtain certification for your VM image
The next step in preparing your VM image for the Azure Marketplace is to have it certified.

This process includes running a special certification tool, uploading the verification results to the Azure container where your VHDs reside, adding an offer, defining your SKU, and submitting your VM image for certification.

### 5.1 Download and run the Certification Test Tool for Azure Certified
The certification tool runs on a running VM, provisioned from your user VM image, to ensure that the VM image is compatible with Microsoft Azure. It will verify that the guidance and requirements about preparing your VHD have been met. The output of the tool is a compatibility report, which should be uploaded on the Publishing Portal while requesting certification.

The certification tool can be used with both Windows and Linux VMs. It connects to Windows-based VMs via PowerShell and connects to Linux VMs via SSH.Net:

1. First, download the certification tool at the [Microsoft download site][link-msft-download].
2. Open the certification tool, and then click the **Start New Test** button.
3. From the **Test Information** screen, enter a name for the test run.
4. Choose whether your VM is on Linux or Windows. Depending on which you choose, select the subsequent
   options.

### **Connect the certification tool to a Linux VM image**
1. Select the SSH authentication mode: password or key file.
2. If using password-­based authentication, enter the Domain Name System (DNS) name, user name, and password.
3. If using key file authentication, enter the DNS name, user name, and private key location.

   ![Password authentication of Linux VM Image][img-cert-vm-pswd-lnx]

   ![Key file authentication of Linux VM Image][img-cert-vm-key-lnx]

### **Connect the certification tool to a Windows-based VM image**
1. Enter the fully qualified VM DNS name (for example, MyVMName.Cloudapp.net).
2. Enter the user name and password.

   ![Password authentication of Windows VM Image][img-cert-vm-pswd-win]

After you have selected the correct options for your Linux or Windows-based VM image, select **Test Connection** to ensure
that SSH.Net or PowerShell has a valid connection for testing purposes. After a connection is established, select **Next** to start the test.

When the test is complete, you will receive the results (Pass/Fail/Warning) for each test element.

![Test cases for Linux VM Image][img-cert-vm-test-lnx]

![Test cases for Windows VM Image][img-cert-vm-test-win]

If any of the tests fail, your image will not be certified. If this occurs, review the requirements and make any necessary changes.

After the automated test, you are asked to provide additional input on your VM image via a questionnaire screen.  Complete the questions, and then select **Next**.

![Certification Tool Questionnaire][img-cert-vm-questionnaire]

![Certification Tool Questionnaire][img-cert-vm-questionnaire-2]

After you have completed the questionnaire, you can provide additional information such as SSH access information for the Linux VM image and an explanation for any failed assessments. You can download the test results and log files for the executed test cases in addition to your answers to the questionnaire. Save the results in the same container as your VHDs.

![Save certification test results][img-cert-vm-results]

### 5.2 Get the shared access signature URI for your VM images
During the publishing process, you specify the uniform resource identifiers (URIs) that lead to each of the VHDs you have created for your SKU. Microsoft needs access to these VHDs during the certification process. Therefore, you need to create a shared access signature URI for each VHD. This is the URI that should be entered in the
**Images** tab in the Publishing Portal.

The shared access signature URI created should adhere to the following requirements:

Note:The following instructions are applicable only for unmanaged disks which are the only kind supported.

* When generating shared access signature URIs for your VHDs, List and Read­ permissions are sufficient. Do not provide Write or Delete access.
* The duration for access should be a minimum of three (3) weeks from when the shared access signature URI is created.
* To safeguard for UTC time, select the day before the current date. For example, if the current date is October 6, 2014, select 10/5/2014.

SAS URL can be generated in multiple ways to share your VHD for Azure Marketplace.
Following are the 3 recommended tools:

1.	Azure Storage Explorer
2.	Microsoft Storage Explorer
3.	Azure CLI

**Azure Storage Explorer (Recommended for Windows Users)**

Following are the steps for generating SAS URL by using Azure Storage Explorer

1. Download [Azure Storage Explorer 6 Preview 3](https://azurestorageexplorer.codeplex.com/) from CodePlex. Go to [Azure Storage Explorer 6 Preview](https://azurestorageexplorer.codeplex.com/) and click **"Downloads"**.

    ![drawing](media/marketplace-publishing-vm-image-creation/img5.2_01.png)

2. Download [AzureStorageExplorer6Preview3.zip](https://azurestorageexplorer.codeplex.com/downloads/get/891668) and install after unzipping it.

    ![drawing](media/marketplace-publishing-vm-image-creation/img5.2_02.png)

3. After it is installed, open the application.
4. Click **Add Account**.

    ![drawing](media/marketplace-publishing-vm-image-creation/img5.2_03.png)

5. Specify the storage account name, storage account key, and storage endpoints domain. This is the storage account in your Azure subscription where you have kept your VHD on Azure portal.

    ![drawing](media/marketplace-publishing-vm-image-creation/img5.2_04.png)

6. Once Azure Storage Explorer is connected to your specific storage account, it will start showing all of the contains within the storage account. Select the container where you copied the operating system disk VHD file (also data disks if they are applicable for your scenario).

    ![drawing](media/marketplace-publishing-vm-image-creation/img5.2_05.png)

7. After selecting the blob container, Azure Storage Explorer starts showing the files within the container. Select the image file (.vhd) that needs to be submitted.

    ![drawing](media/marketplace-publishing-vm-image-creation/img5.2_06.png)

8.	After selecting the .vhd file in the container, click the **Security** tab.

    ![drawing](media/marketplace-publishing-vm-image-creation/img5.2_07.png)

9.	In the **Blob Container Security** dialog box, leave the defaults on the **Access Level** tab, and then click **Shared Access Signatures** tab.

    ![drawing](media/marketplace-publishing-vm-image-creation/img5.2_08.png)

10.	Follow the steps below to generate a shared access signature URI for the .vhd image:

    ![drawing](media/marketplace-publishing-vm-image-creation/img5.2_09.png)

    a. **Access permitted from:** To safeguard for UTC time, select the day before the current date. For example, if the current date is October 6, 2014, select 10/5/2014.

    b. **Access permitted to:** Select a date that is at least 3 weeks after the **Access permitted from** date.

    c. **Actions permitted:** Select the **List** and **Read** permissions.

    d. If you have selected your .vhd file correctly, then your file appears in **Blob name to access** with extension .vhd.

    e. Click **Generate Signature**.

    f. In **Generated Shared Access Signature URI of this container**, check for the following as highlighted above:

       - Make sure that your image file name and **".vhd"** are in the URI.
       - At the end of the signature, make sure that **"=rl"** appears. This demonstrates that Read and List access was provided successfully.
       - In middle of the signature, make sure that **"sr=c"** appears. This demonstrates that you have container level access

11.	To ensure that the generated shared access signature URI works, click **Test in Browser**. It should start the download process.

12.	Copy the shared access signature URI. This is the URI to paste into the Publishing Portal.

13.	Repeat steps 6-10 for each VHD in the SKU.

**Microsoft Azure Storage Explorer (Windows/MAC/Linux)**

Following are the steps for generating SAS URL by using Microsoft Azure Storage Explorer

1.	Download Microsoft Azure Storage Explorer form [http://storageexplorer.com/](http://storageexplorer.com/) website. Go to [Microsoft Azure Storage Explorer](http://storageexplorer.com/releasenotes.html) and click **“Download for Windows”**.

    ![drawing](media/marketplace-publishing-vm-image-creation/img5.2_10.png)

2.	After it is installed, open the application.

3.	Click **Add Account**.

4.	Configure Microsoft Azure Storage Explorer to your subscription by sign in to your account

    ![drawing](media/marketplace-publishing-vm-image-creation/img5.2_11.png)

5.	Go to storage account and select the Container

6.	Select **“Get Share Access Signature..”** by using Right Click of the **container**

    ![drawing](media/marketplace-publishing-vm-image-creation/img5.2_12.png)

7.	Update Start time, Expiry time and Permissions as per following

    ![drawing](media/marketplace-publishing-vm-image-creation/img5.2_13.png)

    a.	**Start Time:** To safeguard for UTC time, select the day before the current date. For example, if the current date is October 6, 2014, select 10/5/2014.

    b.	**Expiry Time:** Select a date that is at least 3 weeks after the **Start Time** date.

    c.	**Permissions:** Select the **List** and **Read** permissions

8.	Copy Container shared access signature URI

    ![drawing](media/marketplace-publishing-vm-image-creation/img5.2_14.png)

    Generated SAS URL is for container Level and now we need to add VHD name in it.

    Format of Container Level SAS URL: `https://testrg009.blob.core.windows.net/vhds?st=2016-04-22T23%3A05%3A00Z&se=2016-04-30T23%3A05%3A00Z&sp=rl&sv=2015-04-05&sr=c&sig=J3twCQZv4L4EurvugRW2klE2l2EFB9XyM6K9FkuVB58%3D`

    Insert VHD name after the container name in SAS URL as below
    `https://testrg009.blob.core.windows.net/vhds/<VHD NAME>?st=2016-04-22T23%3A05%3A00Z&se=2016-04-30T23%3A05%3A00Z&sp=rl&sv=2015-04-05&sr=c&sig=J3twCQZv4L4EurvugRW2klE2l2EFB9XyM6K9FkuVB58%3D`

    Example:

    ![drawing](media/marketplace-publishing-vm-image-creation/img5.2_15.png)

    TestRGVM201631920152.vhd is the VHD Name then VHD SAS URL will be
`https://testrg009.blob.core.windows.net/vhds/TestRGVM201631920152.vhd?st=2016-04-22T23%3A05%3A00Z&se=2016-04-30T23%3A05%3A00Z&sp=rl&sv=2015-04-05&sr=c&sig=J3twCQZv4L4EurvugRW2klE2l2EFB9XyM6K9FkuVB58%3D`

    - Make sure that your image file name and **".vhd"** are in the URI.
    - In middle of the signature, make sure that **"sp=rl"** appears. This demonstrates that Read and List access was provided successfully.
    - In middle of the signature, make sure that **"sr=c"** appears. This demonstrates that you have container level access

9.	To ensure that the generated shared access signature URI works, test it in browser. It should start the download process

10.	Copy the shared access signature URI. This is the URI to paste into the Publishing Portal.

11.	Repeat these steps for each VHD in the SKU.

<<<<<<< HEAD
**Azure CLI 2.0 (Recommended for Non-Windows & Continuous Integration)**
=======
**Azure classic CLI (Recommended for Non-Windows & Continuous Integration)**

Following are the steps for generating SAS URL by using Azure classic CLI
>>>>>>> f1699a6b

[!INCLUDE [outdated-cli-content](../../includes/contains-classic-cli-content.md)]

<<<<<<< HEAD
1.	Download Microsoft Azure CLI from [here](https://docs.microsoft.com/cli/azure/install-azure-cli?view=azure-cli-latest). You can also find different links for **[Windows](https://docs.microsoft.com/cli/azure/install-azure-cli-windows?view=azure-cli-latest)** and **[MAC OS](https://docs.microsoft.com/cli/azure/install-azure-cli-macos?view=azure-cli-latest)**.
=======
1.	Download the Azure classic CLI from [here](https://azure.microsoft.com/documentation/articles/xplat-cli-install/). You can also find different links for **[Windows](http://aka.ms/webpi-azure-cli)** and **[MAC OS](http://aka.ms/mac-azure-cli)**.
>>>>>>> f1699a6b

2.	Once it is downloaded, please install

3.	Create a Bash (or other equivalent script executable) file with the following code and save it locally

        export AZURE_STORAGE_ACCOUNT=<Storage Account Name>
        EXPIRY=$(date -d "3 weeks" '+%Y-%m-%dT%H:%MZ')
        CONTAINER_SAS=$(az storage container generate-sas --account-name -n vhds --permissions rl --expiry $EXPIRY -otsv)
        BLOB_URL=$(az storage blob url -c vhds -n <VHD Blob Name> -otsv)
        echo $BLOB_URL\?$CONTAINER_SAS

    Update the following parameters in above

    a. **`<Storage Account Name>`**: Give your storage account name

    b. **`<VHD Blob Name>`**: Give the name of your VHD blob.

<<<<<<< HEAD
    Select a date that is at least 3 weeks after the start date (defaults to time of sas-token generation). An example value is: **2018-10-11T23:56Z**.
=======
    c. **`<Permission Start Date>`**: To safeguard for UTC time, select the day before the current date. For example, if the current date is October 26, 2016, then value should be 10/25/2016. If using Azure CLI version 2.0 or higher, provide both the date and time in the Start and End Dates, for example: 10-25-2016T00:00:00Z.

    d. **`<Permission End Date>`**: Select a date that is at least 3 weeks after the **Start Date**. The value should be **11/02/2016**. If using Azure CLI version 2.0 or higher, provide both the date and time in the Start and End Dates, for example: 11-02-2016T00:00:00Z.
>>>>>>> f1699a6b

    Following is the example code after updating proper parameters
        export AZURE_STORAGE_ACCOUNT=vhdstorage1ba78dfb6bc2d8
        EXPIRY=$(date -d "3 weeks" '+%Y-%m-%dT%H:%MZ')
        CONTAINER_SAS=$(az storage container generate-sas -n vhds --permissions rl --expiry $EXPIRY -otsv)
        BLOB_URL=$(az storage blob url -c vhds -n osdisk_1ba78dfb6b.vhd -otsv)
        echo $BLOB_URL\?$CONTAINER_SAS

4.	Run the script and it will provide you the SAS URL for container level access.

5.	Check your SAS URL.

    - Make sure that your image file name and ".vhd" are in the URI.
    -	In middle of the signature, make sure that "sp=rl" appears. This demonstrates that Read and List access was provided successfully.
    -	In middle of the signature, make sure that "sr=c" appears. This demonstrates that you have container level access

    Example:

    `https://vhdstorage1ba78dfb6bc2d8.blob.core.windows.net/vhds/osdisk_1ba78dfb6b.vhd?se=2018-10-12T00%3A04Z&sp=rl&sv=2018-03-28&sr=c&sig=...`

8.	To ensure that the generated shared access signature URI works, test it in browser. It should start the download process

9.	Copy the shared access signature URI. This is the URI to paste into the Publishing Portal.

10.	Repeat these steps for each VHD in the SKU.


### 5.3 Provide information about the VM image and request certification in the Publishing Portal
After you have created your offer and SKU, you should enter the image details associated with that SKU:

1. Go to the [Publishing Portal][link-pubportal], and then sign in with your seller account.
2. Select the **VM images** tab.
3. The identifier listed at the top of the page is actually the offer identifier and not the SKU identifier.
4. Fill out the properties under the **SKUs** section.
5. Under **Operating system family**, click the operating system type associated with the operating system VHD.
6. In the **Operating system** box, describe the operating system. Consider a format such as operating system family, type, version, and updates. An example is "Windows Server Datacenter 2014 R2."
7. Select up to six recommended virtual machine sizes. These are recommendations that get displayed to the customer in the Pricing tier blade in the Azure Portal when they decide to purchase and deploy your image. **These are only recommendations. The customer is able to select any VM size that accommodates the disks specified in your image.**
8. Enter the version. The version field encapsulates a semantic version to identify the product and its updates:
   * Versions should be of the form X.Y.Z, where X, Y, and Z are integers.
   * Images in different SKUs can have different major and minor versions.
   * Versions within a SKU should only be incremental changes, which increase the patch version (Z from X.Y.Z).
9. In the **OS VHD URL** box, enter the shared access signature URI created for the operating system VHD.
10. If there are data disks associated with this SKU, select the logical unit number (LUN) to which you would like this data disk to be mounted upon deployment.
11. In the **LUN X VHD URL** box, enter the shared access signature URI created for the first data VHD.

    ![drawing](media/marketplace-publishing-vm-image-creation/vm-image-pubportal-skus-3.png)


## Common SAS URL issues & fixes

|Issue|Failure Message|Fix|Documentation Link|
|---|---|---|---|
|Failure in copying images - "?" is not found in SAS url|Failure: Copying Images. Not able to download blob using provided SAS Uri.|Update the SAS Url using recommended tools|[https://azure.microsoft.com/documentation/articles/storage-dotnet-shared-access-signature-part-1/](https://azure.microsoft.com/documentation/articles/storage-dotnet-shared-access-signature-part-1/)|
|Failure in copying images - “st” and “se” parameters not in SAS url|Failure: Copying Images. Not able to download blob using provided SAS Uri.|Update the SAS Url with Start and End dates on it|[https://azure.microsoft.com/documentation/articles/storage-dotnet-shared-access-signature-part-1/](https://azure.microsoft.com/documentation/articles/storage-dotnet-shared-access-signature-part-1/)|
|Failure in copying images - “sp=rl” not in SAS url|Failure: Copying Images. Not able to download blob using provided SAS Uri|Update the SAS Url with permissions set as “Read” & “List|[https://azure.microsoft.com/documentation/articles/storage-dotnet-shared-access-signature-part-1/](https://azure.microsoft.com/documentation/articles/storage-dotnet-shared-access-signature-part-1/)|
|Failure in copying images - SAS url have white spaces in vhd name|Failure: Copying Images. Not able to download blob using provided SAS Uri.|Update the SAS Url without white spaces|[https://azure.microsoft.com/documentation/articles/storage-dotnet-shared-access-signature-part-1/](https://azure.microsoft.com/documentation/articles/storage-dotnet-shared-access-signature-part-1/)|
|Failure in copying images – SAS Url Authorization error|Failure: Copying Images. Not able to download blob due to authorization error|Regenerate the SAS Url|[https://azure.microsoft.com/documentation/articles/storage-dotnet-shared-access-signature-part-1/](https://azure.microsoft.com/documentation/articles/storage-dotnet-shared-access-signature-part-1/)|
|Failure in copying images – SAS Url "st" and "se" parameters do not have full date-time specification|Failure: Copying Images. Not able to download blob due to incorrect SAS Url |SAS Url Start and End Date parameters ("st", "se") are required to have full date-time specification, such as 11-02-2017T00:00:00Z, and not only the date or shortened versions for the time. It is possible to encounter this scenario using Azure CLI version 2.0 or higher. Be sure to provide the full date-time specification and regenerate the SAS Url.|[https://azure.microsoft.com/documentation/articles/storage-dotnet-shared-access-signature-part-1/](https://azure.microsoft.com/documentation/articles/storage-dotnet-shared-access-signature-part-1/)|

## Next step
After you are done with the SKU details, you can move forward to the [Azure Marketplace marketing content guide][link-pushstaging]. In that step of the publishing process, you provide the marketing content, pricing, and other information necessary prior to **Step 3: Testing your VM offer in staging**, where you test various use-case scenarios before deploying the offer to the Azure Marketplace for public visibility and purchase.  

## See also
* [Getting started: How to publish an offer to the Azure Marketplace](marketplace-publishing-getting-started.md)

[img-acom-1]:media/marketplace-publishing-vm-image-creation/vm-image-acom-datacenter.png
[img-portal-vm-size]:media/marketplace-publishing-vm-image-creation/vm-image-portal-size.png
[img-portal-vm-create]:media/marketplace-publishing-vm-image-creation/vm-image-portal-create-vm.png
[img-portal-vm-location]:media/marketplace-publishing-vm-image-creation/vm-image-portal-location.png
[img-portal-vm-rdp]:media/marketplace-publishing-vm-image-creation/vm-image-portal-rdp.png
[img-azstg-add]:media/marketplace-publishing-vm-image-creation/vm-image-storage-add.png
[img-manage-vm-new]:media/marketplace-publishing-vm-image-creation/vm-image-manage-new.png
[img-manage-vm-select]:media/marketplace-publishing-vm-image-creation/vm-image-manage-select.png
[img-cert-vm-key-lnx]:media/marketplace-publishing-vm-image-creation/vm-image-certification-keyfile-linux.png
[img-cert-vm-pswd-lnx]:media/marketplace-publishing-vm-image-creation/vm-image-certification-password-linux.png
[img-cert-vm-pswd-win]:media/marketplace-publishing-vm-image-creation/vm-image-certification-password-win.png
[img-cert-vm-test-lnx]:media/marketplace-publishing-vm-image-creation/vm-image-certification-test-sample-linux.png
[img-cert-vm-test-win]:media/marketplace-publishing-vm-image-creation/vm-image-certification-test-sample-win.png
[img-cert-vm-results]:media/marketplace-publishing-vm-image-creation/vm-image-certification-results.png
[img-cert-vm-questionnaire]:media/marketplace-publishing-vm-image-creation/vm-image-certification-questionnaire.png
[img-cert-vm-questionnaire-2]:media/marketplace-publishing-vm-image-creation/vm-image-certification-questionnaire-2.png
[img-pubportal-vm-skus]:media/marketplace-publishing-vm-image-creation/vm-image-pubportal-skus.png
[img-pubportal-vm-skus-2]:media/marketplace-publishing-vm-image-creation/vm-image-pubportal-skus-2.png

[link-pushstaging]:marketplace-publishing-push-to-staging.md
[link-github-waagent]:https://github.com/Azure/WALinuxAgent
[link-azure-codeplex]:https://azurestorageexplorer.codeplex.com/
[link-azure-2]:../storage/blobs/storage-dotnet-shared-access-signature-part-2.md
[link-azure-1]:../storage/common/storage-dotnet-shared-access-signature-part-1.md
[link-msft-download]:http://www.microsoft.com/download/details.aspx?id=44299
[link-technet-3]:https://technet.microsoft.com/library/hh846766.aspx
[link-technet-2]:https://msdn.microsoft.com/library/dn495261.aspx
[link-azure-portal]:https://portal.azure.com
[link-pubportal]:https://publish.windowsazure.com
[link-acct-creation]:marketplace-publishing-accounts-creation-registration.md
[link-technet-1]:https://technet.microsoft.com/library/hh848454.aspx
[link-azure-vm-2]:./virtual-machines-linux-agent-user-guide/
[link-openssl]:https://www.openssl.org/
[link-intsvc]:http://www.microsoft.com/download/details.aspx?id=41554
[link-python]:https://www.python.org/<|MERGE_RESOLUTION|>--- conflicted
+++ resolved
@@ -187,11 +187,7 @@
 
 ### Set up the necessary tools, PowerShell and Azure classic CLI
 * [How to setup PowerShell](/powershell/azure/overview)
-<<<<<<< HEAD
 * [How to setup Azure CLI](https://docs.microsoft.com/en-us/cli/azure/install-azure-cli?view=azure-cli-latest)
-=======
-* [How to setup Azure classic CLI](../cli-install-nodejs.md)
->>>>>>> f1699a6b
 
 ### 4.1 Create a user VM image
 #### Capture VM
@@ -432,21 +428,13 @@
 
 11.	Repeat these steps for each VHD in the SKU.
 
-<<<<<<< HEAD
 **Azure CLI 2.0 (Recommended for Non-Windows & Continuous Integration)**
-=======
-**Azure classic CLI (Recommended for Non-Windows & Continuous Integration)**
 
 Following are the steps for generating SAS URL by using Azure classic CLI
->>>>>>> f1699a6b
 
 [!INCLUDE [outdated-cli-content](../../includes/contains-classic-cli-content.md)]
 
-<<<<<<< HEAD
 1.	Download Microsoft Azure CLI from [here](https://docs.microsoft.com/cli/azure/install-azure-cli?view=azure-cli-latest). You can also find different links for **[Windows](https://docs.microsoft.com/cli/azure/install-azure-cli-windows?view=azure-cli-latest)** and **[MAC OS](https://docs.microsoft.com/cli/azure/install-azure-cli-macos?view=azure-cli-latest)**.
-=======
-1.	Download the Azure classic CLI from [here](https://azure.microsoft.com/documentation/articles/xplat-cli-install/). You can also find different links for **[Windows](http://aka.ms/webpi-azure-cli)** and **[MAC OS](http://aka.ms/mac-azure-cli)**.
->>>>>>> f1699a6b
 
 2.	Once it is downloaded, please install
 
@@ -464,13 +452,7 @@
 
     b. **`<VHD Blob Name>`**: Give the name of your VHD blob.
 
-<<<<<<< HEAD
     Select a date that is at least 3 weeks after the start date (defaults to time of sas-token generation). An example value is: **2018-10-11T23:56Z**.
-=======
-    c. **`<Permission Start Date>`**: To safeguard for UTC time, select the day before the current date. For example, if the current date is October 26, 2016, then value should be 10/25/2016. If using Azure CLI version 2.0 or higher, provide both the date and time in the Start and End Dates, for example: 10-25-2016T00:00:00Z.
-
-    d. **`<Permission End Date>`**: Select a date that is at least 3 weeks after the **Start Date**. The value should be **11/02/2016**. If using Azure CLI version 2.0 or higher, provide both the date and time in the Start and End Dates, for example: 11-02-2016T00:00:00Z.
->>>>>>> f1699a6b
 
     Following is the example code after updating proper parameters
         export AZURE_STORAGE_ACCOUNT=vhdstorage1ba78dfb6bc2d8
