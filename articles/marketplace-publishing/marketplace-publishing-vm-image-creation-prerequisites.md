<properties
   pageTitle="Technical prerequisites for creating a virtual machine image for the Azure Marketplace | Microsoft Azure"
   description="Understand the requirements for creating and deploying a virtual machine image to the Azure Marketplace for others to purchase."
   services="marketplace-publishing"
   documentationCenter=""
   authors="HannibalSII"
   manager=""
   editor=""/>

<tags
  ms.service="marketplace"
  ms.devlang="na"
  ms.topic="article"
  ms.tgt_pltfrm="Azure"
  ms.workload="na"
  ms.date="04/29/2016"
  ms.author="hascipio; v-divte"/>

# Technical prerequisites for creating a virtual machine image for the Azure Marketplace
Read the process thoroughly before beginning and understand where and why each step is performed. As much as possible, you should prepare your company information and other data, download necessary tools, and/or create technical components before beginning the offer creation process. These items should be clear from reviewing this article.  

## Download needed tools & applications
You should have the following items ready before beginning the process:

- Depending on which operating system you are targeting, install the [Azure PowerShell cmdlets](https://www.microsoft.com/web/handlers/webpi.ashx/getinstaller/WindowsAzurePowershellGet.3f.3f.3fnew.appids) or [Linux command-line interface tool](https://go.microsoft.com/fwlink/?LinkId=253472&clcid=0x409) from the [Azure Downloads](https://azure.microsoft.com/downloads/) page.
- Install Azure Storage Explorer from CodePlex.
- Download and install the Certification Test Tool for Azure Certified:
  - [http://go.microsoft.com/fwlink/?LinkID=526913](http://go.microsoft.com/fwlink/?LinkID=526913). You need a Windows-based computer to run the certification tool. If you do not have a Windows-based computer available, you can run the tool using a Windows-based VM in Azure.

## Platforms supported
You can develop Azure-based VMs on Windows or Linux. Some elements of the publishing process--such as creating an Azure-compatible virtual hard disk (VHD)--use different tools and steps depending on which operating system you are using:  

- If you are using Linux, refer to the “Create an Azure-compatible VHD (Linux-based)” section of the [Virtual machine image publishing guide](marketplace-publishing-vm-image-creation.md).
- If you are using Windows, refer to the “Create an Azure-compatible VHD (Windows-based)” section of the [Virtual machine image publishing guide](marketplace-publishing-vm-image-creation.md).

> [AZURE.NOTE] You need access to a Windows-based machine to:
- Run the certification validation tool.
- Create the VHD shared access signature URL for the VHD certification submission.

## Develop your VHD
You can develop Azure VHDs in the cloud or on-premises:

- Cloud-based development means all development steps are performed remotely on a VHD resident on Azure.
- On-premises development requires downloading a VHD and developing it using on-premises infrastructure. Although this is possible, we do not recommend it. Note that developing for Windows or SQL on-premises requires you to have the relevant on-premises license keys. You cannot include or install SQL Server after creating a VM. You must also base your offer on an approved SQL image from the Azure portal. If you decide to develop on-premises, you must perform some steps differently than if you were developing in the cloud. You can find relevant information in [Create an on-premises VM image](marketplace-publishing-vm-image-creation-on-premise.md).

## Next steps
Now that you reviewed the prerequisites and completed the necessary tasks, you can move forward with creating your virtual machine image offer as detailed in the [Virtual machine image publishing guide](marketplace-publishing-vm-image-creation.md).

## See also
<<<<<<< HEAD
- [Getting started: How to publish an offer to the Azure Marketplace](marketplace-publisvirtual-machines/hing-getting-started.md)
=======
- [Getting started: How to publish an offer to the Azure Marketplace](marketplace-publishing-getting-started.md)
>>>>>>> b79a7141
- [Create a virtual machine running Windows in the Azure preview portal](../virtual-machines/virtual-machines-windows-hero-tutorial.md)


[link-acct-creation]:marketplace-publishing-accounts-creation-registration.md<|MERGE_RESOLUTION|>--- conflicted
+++ resolved
@@ -47,11 +47,7 @@
 Now that you reviewed the prerequisites and completed the necessary tasks, you can move forward with creating your virtual machine image offer as detailed in the [Virtual machine image publishing guide](marketplace-publishing-vm-image-creation.md).
 
 ## See also
-<<<<<<< HEAD
-- [Getting started: How to publish an offer to the Azure Marketplace](marketplace-publisvirtual-machines/hing-getting-started.md)
-=======
 - [Getting started: How to publish an offer to the Azure Marketplace](marketplace-publishing-getting-started.md)
->>>>>>> b79a7141
 - [Create a virtual machine running Windows in the Azure preview portal](../virtual-machines/virtual-machines-windows-hero-tutorial.md)
 
 
