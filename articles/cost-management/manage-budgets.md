---
title: Manage Cloudyn budgets in Azure | Microsoft Docs
description: This article helps you quickly create budgets and start managing them in Cloudyn.
services: cost-management
keywords:
author: bandersmsft
ms.author: banders
<<<<<<< HEAD
ms.date: 03/14/2019
=======
ms.date: 05/20/2019
>>>>>>> 6a383dfd
ms.topic: conceptual
ms.service: cost-management
manager: vitavor
ms.custom: seodec18
---

# Manage Azure budgets with Cloudyn

Setting up budgets and budget-based alerts help to improve your cloud governance and accountability. This article helps you quickly create budgets and start managing them in Cloudyn.

When you have an Enterprise or MSP account, you can use your hierarchical cost entity structure to assign monthly budget quotas to different business units, departments, or any other cost entity. When you have a Premium account, you can use the budget management functionality, which is then applied to your entire cloud expenditure. All budgets are manually assigned.

Based on assigned budgets, you can set threshold alerts based on the percentage of your budget that's consumed and define the severity of each threshold.

Budget reports show the assigned budget. Users can view when their spending is over, under, or at par with their consumption over time. When you select **Show/Hide Fields** at the top of a budget report, you can view cost, budget, accumulated cost, or total budget.

Azure Cost Management offers similar functionality to Cloudyn. Azure Cost Management is a native Azure cost management solution. It helps you analyze costs, create and manage budgets, export data, and review and act on optimization recommendations to save money. For more information about budgets in Cost Management, see [Create and manage budgets](tutorial-acm-create-budgets.md).

## Create budgets

When you create a budget, you set it for your fiscal year and it applies to a specific entity.

To create a budget and assign it to an entity:

1. Navigate to **Costs** &gt; **Cost Management** &gt; **Budget**.
2. On the Budget Management page, under **Entities**, select the entity where you want to create the budget.
3. In the budget year, select the year where you want to create the budget.
4. For each month, set a budget value. When you're done, click  **Save**.
In this example, the monthly budget for June 2018 is set to $135,000. The total budget for the year is $1,615,000.00.
![Create a budget page where you set a budget for each month](./media/manage-budgets/set-budget.png)


To import a file for the annual budget:

1. Under **Actions**, select **Export** to download an empty CSV template to use as your basis for the budget.
2. Fill in the CSV file with your budget entries and save it locally.
3. Under **Actions**, select **Import**.
4. Select your saved file and then click **OK**.

To export your completed budget as a CSV file, under **Actions**, select **Export** to download the file.

## View budget in reports

When completed, your budget is shown in most Cost reports under **Costs** &gt; **Cost Analysis** and in the Cost vs. Budget Over Time report. You can also schedule reports based on budget thresholds using **Actions**.

Here's an example of the Cost Analysis report. It shows the total budget and cost by workload and usage types since the beginning of the year.

![Example Cost Analysis report with budget](./media/manage-budgets/cost-analysis-budget-example.png)

In this example, assume the current date is June 22. The cost for June 2018 is $71,611.28 compared to the monthly budget of $135,000. The cost is much lower than the monthly budget because there are still eight days of spending before the end of the month.

Another way to view the report is to look at accumulated cost vs your budget. To see accumulated costs, under **Show/Hide Fields**, select **Accumulated Cost** and **Total Budget**. Here's an example showing the accumulated cost since the beginning of the year.

![Example accumulated cost and total budget shown in the Cost vs. Budget Over Time report](./media/manage-budgets/accumulated-budget.png)

Sometime in the future your accumulated cost might exceed your budget. You can more easily see that if you change the chart view to the _line_ type.

![Budget shown in a line chart in the Cost by Months report](./media/manage-budgets/budget-line.png)

## Create budget alerts for a filter

In the previous example, you can see that the accumulated cost approached the budget. You can create automatic budget alerts so that you're notified when spending approaches or exceeds your budget. Basically, the alert is a scheduled report with a threshold. Budget alert threshold metrics include:

- Remaining cost vs. budget – to specify a currency value threshold
- Cost percentage vs. budget – to specify a percentage value threshold

Let's look at an example.

In the Cost vs. Budget Over Time report, click **Actions** and then select **Schedule report**. On the Threshold tab, select a threshold metric. For example, **Cost percentage vs budget**. Select an alert type and enter a percentage value of the budget. If you want to get notified only once, select **Number of consecutive alerts** and then type _1_. Click **Save**.

![Creating a budget alert on the Save or Schedule this report box](./media/manage-budgets/budget-alert.png)

## Next steps

- If you haven't already completed the first tutorial for Cloudyn, read it at  [Review usage and costs](tutorial-review-usage.md).
- Learn more about the [reports available in Cloudyn](use-reports.md).
<|MERGE_RESOLUTION|>--- conflicted
+++ resolved
@@ -1,88 +1,84 @@
----
-title: Manage Cloudyn budgets in Azure | Microsoft Docs
-description: This article helps you quickly create budgets and start managing them in Cloudyn.
-services: cost-management
-keywords:
-author: bandersmsft
-ms.author: banders
-<<<<<<< HEAD
-ms.date: 03/14/2019
-=======
-ms.date: 05/20/2019
->>>>>>> 6a383dfd
-ms.topic: conceptual
-ms.service: cost-management
-manager: vitavor
-ms.custom: seodec18
----
-
-# Manage Azure budgets with Cloudyn
-
-Setting up budgets and budget-based alerts help to improve your cloud governance and accountability. This article helps you quickly create budgets and start managing them in Cloudyn.
-
-When you have an Enterprise or MSP account, you can use your hierarchical cost entity structure to assign monthly budget quotas to different business units, departments, or any other cost entity. When you have a Premium account, you can use the budget management functionality, which is then applied to your entire cloud expenditure. All budgets are manually assigned.
-
-Based on assigned budgets, you can set threshold alerts based on the percentage of your budget that's consumed and define the severity of each threshold.
-
-Budget reports show the assigned budget. Users can view when their spending is over, under, or at par with their consumption over time. When you select **Show/Hide Fields** at the top of a budget report, you can view cost, budget, accumulated cost, or total budget.
-
-Azure Cost Management offers similar functionality to Cloudyn. Azure Cost Management is a native Azure cost management solution. It helps you analyze costs, create and manage budgets, export data, and review and act on optimization recommendations to save money. For more information about budgets in Cost Management, see [Create and manage budgets](tutorial-acm-create-budgets.md).
-
-## Create budgets
-
-When you create a budget, you set it for your fiscal year and it applies to a specific entity.
-
-To create a budget and assign it to an entity:
-
-1. Navigate to **Costs** &gt; **Cost Management** &gt; **Budget**.
-2. On the Budget Management page, under **Entities**, select the entity where you want to create the budget.
-3. In the budget year, select the year where you want to create the budget.
-4. For each month, set a budget value. When you're done, click  **Save**.
-In this example, the monthly budget for June 2018 is set to $135,000. The total budget for the year is $1,615,000.00.
-![Create a budget page where you set a budget for each month](./media/manage-budgets/set-budget.png)
-
-
-To import a file for the annual budget:
-
-1. Under **Actions**, select **Export** to download an empty CSV template to use as your basis for the budget.
-2. Fill in the CSV file with your budget entries and save it locally.
-3. Under **Actions**, select **Import**.
-4. Select your saved file and then click **OK**.
-
-To export your completed budget as a CSV file, under **Actions**, select **Export** to download the file.
-
-## View budget in reports
-
-When completed, your budget is shown in most Cost reports under **Costs** &gt; **Cost Analysis** and in the Cost vs. Budget Over Time report. You can also schedule reports based on budget thresholds using **Actions**.
-
-Here's an example of the Cost Analysis report. It shows the total budget and cost by workload and usage types since the beginning of the year.
-
-![Example Cost Analysis report with budget](./media/manage-budgets/cost-analysis-budget-example.png)
-
-In this example, assume the current date is June 22. The cost for June 2018 is $71,611.28 compared to the monthly budget of $135,000. The cost is much lower than the monthly budget because there are still eight days of spending before the end of the month.
-
-Another way to view the report is to look at accumulated cost vs your budget. To see accumulated costs, under **Show/Hide Fields**, select **Accumulated Cost** and **Total Budget**. Here's an example showing the accumulated cost since the beginning of the year.
-
-![Example accumulated cost and total budget shown in the Cost vs. Budget Over Time report](./media/manage-budgets/accumulated-budget.png)
-
-Sometime in the future your accumulated cost might exceed your budget. You can more easily see that if you change the chart view to the _line_ type.
-
-![Budget shown in a line chart in the Cost by Months report](./media/manage-budgets/budget-line.png)
-
-## Create budget alerts for a filter
-
-In the previous example, you can see that the accumulated cost approached the budget. You can create automatic budget alerts so that you're notified when spending approaches or exceeds your budget. Basically, the alert is a scheduled report with a threshold. Budget alert threshold metrics include:
-
-- Remaining cost vs. budget – to specify a currency value threshold
-- Cost percentage vs. budget – to specify a percentage value threshold
-
-Let's look at an example.
-
-In the Cost vs. Budget Over Time report, click **Actions** and then select **Schedule report**. On the Threshold tab, select a threshold metric. For example, **Cost percentage vs budget**. Select an alert type and enter a percentage value of the budget. If you want to get notified only once, select **Number of consecutive alerts** and then type _1_. Click **Save**.
-
-![Creating a budget alert on the Save or Schedule this report box](./media/manage-budgets/budget-alert.png)
-
-## Next steps
-
-- If you haven't already completed the first tutorial for Cloudyn, read it at  [Review usage and costs](tutorial-review-usage.md).
-- Learn more about the [reports available in Cloudyn](use-reports.md).
+---
+title: Manage Cloudyn budgets in Azure | Microsoft Docs
+description: This article helps you quickly create budgets and start managing them in Cloudyn.
+services: cost-management
+keywords:
+author: bandersmsft
+ms.author: banders
+ms.date: 05/20/2019
+ms.topic: conceptual
+ms.service: cost-management
+manager: vitavor
+ms.custom: seodec18
+---
+
+# Manage Azure budgets with Cloudyn
+
+Setting up budgets and budget-based alerts help to improve your cloud governance and accountability. This article helps you quickly create budgets and start managing them in Cloudyn.
+
+When you have an Enterprise or MSP account, you can use your hierarchical cost entity structure to assign monthly budget quotas to different business units, departments, or any other cost entity. When you have a Premium account, you can use the budget management functionality, which is then applied to your entire cloud expenditure. All budgets are manually assigned.
+
+Based on assigned budgets, you can set threshold alerts based on the percentage of your budget that's consumed and define the severity of each threshold.
+
+Budget reports show the assigned budget. Users can view when their spending is over, under, or at par with their consumption over time. When you select **Show/Hide Fields** at the top of a budget report, you can view cost, budget, accumulated cost, or total budget.
+
+Azure Cost Management offers similar functionality to Cloudyn. Azure Cost Management is a native Azure cost management solution. It helps you analyze costs, create and manage budgets, export data, and review and act on optimization recommendations to save money. For more information about budgets in Cost Management, see [Create and manage budgets](tutorial-acm-create-budgets.md).
+
+## Create budgets
+
+When you create a budget, you set it for your fiscal year and it applies to a specific entity.
+
+To create a budget and assign it to an entity:
+
+1. Navigate to **Costs** &gt; **Cost Management** &gt; **Budget**.
+2. On the Budget Management page, under **Entities**, select the entity where you want to create the budget.
+3. In the budget year, select the year where you want to create the budget.
+4. For each month, set a budget value. When you're done, click  **Save**.
+In this example, the monthly budget for June 2018 is set to $135,000. The total budget for the year is $1,615,000.00.
+![Create a budget page where you set a budget for each month](./media/manage-budgets/set-budget.png)
+
+
+To import a file for the annual budget:
+
+1. Under **Actions**, select **Export** to download an empty CSV template to use as your basis for the budget.
+2. Fill in the CSV file with your budget entries and save it locally.
+3. Under **Actions**, select **Import**.
+4. Select your saved file and then click **OK**.
+
+To export your completed budget as a CSV file, under **Actions**, select **Export** to download the file.
+
+## View budget in reports
+
+When completed, your budget is shown in most Cost reports under **Costs** &gt; **Cost Analysis** and in the Cost vs. Budget Over Time report. You can also schedule reports based on budget thresholds using **Actions**.
+
+Here's an example of the Cost Analysis report. It shows the total budget and cost by workload and usage types since the beginning of the year.
+
+![Example Cost Analysis report with budget](./media/manage-budgets/cost-analysis-budget-example.png)
+
+In this example, assume the current date is June 22. The cost for June 2018 is $71,611.28 compared to the monthly budget of $135,000. The cost is much lower than the monthly budget because there are still eight days of spending before the end of the month.
+
+Another way to view the report is to look at accumulated cost vs your budget. To see accumulated costs, under **Show/Hide Fields**, select **Accumulated Cost** and **Total Budget**. Here's an example showing the accumulated cost since the beginning of the year.
+
+![Example accumulated cost and total budget shown in the Cost vs. Budget Over Time report](./media/manage-budgets/accumulated-budget.png)
+
+Sometime in the future your accumulated cost might exceed your budget. You can more easily see that if you change the chart view to the _line_ type.
+
+![Budget shown in a line chart in the Cost by Months report](./media/manage-budgets/budget-line.png)
+
+## Create budget alerts for a filter
+
+In the previous example, you can see that the accumulated cost approached the budget. You can create automatic budget alerts so that you're notified when spending approaches or exceeds your budget. Basically, the alert is a scheduled report with a threshold. Budget alert threshold metrics include:
+
+- Remaining cost vs. budget – to specify a currency value threshold
+- Cost percentage vs. budget – to specify a percentage value threshold
+
+Let's look at an example.
+
+In the Cost vs. Budget Over Time report, click **Actions** and then select **Schedule report**. On the Threshold tab, select a threshold metric. For example, **Cost percentage vs budget**. Select an alert type and enter a percentage value of the budget. If you want to get notified only once, select **Number of consecutive alerts** and then type _1_. Click **Save**.
+
+![Creating a budget alert on the Save or Schedule this report box](./media/manage-budgets/budget-alert.png)
+
+## Next steps
+
+- If you haven't already completed the first tutorial for Cloudyn, read it at  [Review usage and costs](tutorial-review-usage.md).
+- Learn more about the [reports available in Cloudyn](use-reports.md).