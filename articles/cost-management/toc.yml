- name: Azure Cost Management Documentation
  href: index.yml
  items:
  - name: Overview
    items:
    - name: What is Cost Management?
      href: overview-cost-mgt.md
  - name: Quickstarts
    expanded: true
    items:
    - name: Start analyzing costs
      href: quick-acm-cost-analysis.md
  - name: Tutorials
    items:
    - name: 1 - Create and manage budgets
      href: tutorial-acm-create-budgets.md
    - name: 2 - Export data
      href: tutorial-export-acm-data.md
    - name: 3 - Act on recommendations
      href: tutorial-acm-opt-recommendations.md
  - name: Concepts
    items:
    - name: Azure Cost Management best practices
      href: cost-mgt-best-practices.md
    - name: Understand Cost Management data
      href: understand-cost-mgt-data.md
    - name: Understand and work with scopes
      href: understand-work-scopes.md
<<<<<<< HEAD
    - name: Migrate from EA to MCA APIs 
=======
    - name: Migrate from EA to MCA APIs
>>>>>>> 6a383dfd
      href: migrate-cost-management-api.md
  - name: How-to guides
    items:
    - name: Assign access to data
      href: assign-access-acm-data.md
    - name: Use cost alerts
      href: cost-mgt-alerts-monitor-usage-spending.md
<<<<<<< HEAD
=======
    - name: Set up and configure AWS integration
      href: aws-integration-set-up-configure.md
    - name: Manage AWS cost and usage
      href: aws-integration-manage.md
>>>>>>> 6a383dfd
  - name: Reference
    items:
    - name: Azure Cost Management REST API
      href: https://docs.microsoft.com/rest/api/cost-management
    - name: Azure Consumption REST API
      href: https://docs.microsoft.com/rest/api/consumption
    - name: Resource Manager template
      href: /azure/templates/microsoft.consumption/budgets
  - name: Resources
    items:
    - name: Build your skills with Microsoft Learn
      href: /learn/browse/?products=azure-cost-management
    - name: Cost Management feedback forum
      href: https://feedback.azure.com/forums/906772-cost-management
    - name: Azure Roadmap
      href: https://azure.microsoft.com/roadmap/
    - name: Pricing
      href: https://azure.microsoft.com/pricing/details/cost-management
    - name: Regional Availability
      href: https://azure.microsoft.com/regions/services/
  - name: Cloudyn
    items:
    - name: Overview
      items:
      - name: What is Cloudyn?
        href: overview.md
    - name: Quickstarts
      items:
      - name: View cost data
        href: quick-register-azure-sub.md
      - name: View cost data - EA
        href: quick-register-ea.md
      - name: View cost data - CSP
        href: quick-register-csp.md
    - name: Tutorials
      items:
      - name: 1 - Review usage and costs
        href: tutorial-review-usage.md
      - name: 2 - Forecast spending
        href: tutorial-forecast-spending.md
      - name: 3 - Manage costs
        href: tutorial-manage-costs.md
      - name: 4 - Optimize reserved instances
        href: tutorial-optimize-reserved-instances.md
      - name: 5 - Control access to data
        href: tutorial-user-access.md
    - name: Concepts
      items:
      - name: Understanding cost reports
        href: understanding-cost-reports.md
    - name: How-to guides
      items:
      - name: Activate Azure subscriptions and accounts
        href: activate-subs-accounts.md
      - name: Add extended metrics for VMs
        href: azure-vm-extended-metrics.md
      - name: Connect a Google account
        href: connect-google-account.md
      - name: Connect an AWS account
        href: connect-aws-account.md
      - name: Configure storage accounts
        href: storage-accounts.md
      - name: Use Cloudyn reports
        href: use-reports.md
      - name: Use dashboards
        href: dashboards.md
      - name: Manage budgets
        href: manage-budgets.md
    - name: Resources
      items:
      - name: Cloudyn videos
        href: ref-videos.md
      - name: Azure Roadmap
        href: https://azure.microsoft.com/roadmap/
      - name: Cloudyn Pricing
        href: https://azure.microsoft.com/pricing/details/cost-management
      - name: Cloudyn Regional Availability
        href: https://azure.microsoft.com/regions/services/
      - name: Cloudyn FAQ
        href: cost-mgt-faq.md
      - name: Contact Cloudyn support
        href: support-request-cost-management.md<|MERGE_RESOLUTION|>--- conflicted
+++ resolved
@@ -26,11 +26,7 @@
       href: understand-cost-mgt-data.md
     - name: Understand and work with scopes
       href: understand-work-scopes.md
-<<<<<<< HEAD
-    - name: Migrate from EA to MCA APIs 
-=======
     - name: Migrate from EA to MCA APIs
->>>>>>> 6a383dfd
       href: migrate-cost-management-api.md
   - name: How-to guides
     items:
@@ -38,13 +34,10 @@
       href: assign-access-acm-data.md
     - name: Use cost alerts
       href: cost-mgt-alerts-monitor-usage-spending.md
-<<<<<<< HEAD
-=======
     - name: Set up and configure AWS integration
       href: aws-integration-set-up-configure.md
     - name: Manage AWS cost and usage
       href: aws-integration-manage.md
->>>>>>> 6a383dfd
   - name: Reference
     items:
     - name: Azure Cost Management REST API
