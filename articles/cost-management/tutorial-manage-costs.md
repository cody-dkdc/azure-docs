---
title: Tutorial - Manage costs with Cloudyn in Azure | Microsoft Docs
description: In this tutorial you learn to manage costs by using cost allocation and showback and chargeback reports.
services: cost-management
keywords:
author: bandersmsft
ms.author: banders
<<<<<<< HEAD
ms.date: 03/18/2019
=======
ms.date: 05/20/2019
>>>>>>> 6a383dfd
ms.topic: tutorial
ms.service: cost-management
ms.custom: seodec18
manager: benshy
---

# Tutorial: Manage costs by using Cloudyn

You manage costs and produce showback reports in Cloudyn by allocating costs based on tags. The process of cost allocation assigns costs to your consumed cloud resources. Costs are fully allocated when all your resources are categorized with tags. After costs are allocated, you can provide showback or chargeback to your users with dashboards and reports. However, many resources might be untagged or untaggable when you start to use Cloudyn.

For example, you might want to get reimbursed for engineering costs. You need to be able to show your engineering team that you need a specific amount, based on resource costs. You can show them a report for all the consumed resources that are tagged *engineering*.

In this article, tags and categories are sometimes synonymous. Categories are broad collections and can be many things. They might include business units, cost centers, web services, or anything that is tagged. Tags are name/value pairs that enable you to categorize resources and to view and manage consolidated billing information by applying the same tag to multiple resources and resource groups. In earlier versions of the Azure portal, a *tag name* was referred to as a *key*. Tags are created for and stored by a single Azure subscription. Tags in AWS consist of key/value pairs. Because both Azure and AWS have used the term *key*, Cloudyn uses that term. Category Manager uses keys (tag names) to merge tags.

In this tutorial, you learn how to:

> [!div class="checklist"]
> * Use custom tags to allocate costs.
> * Create showback and chargeback reports.

If you don't have an Azure subscription, create a  [free account](https://azure.microsoft.com/free/?WT.mc_id=A261C142F) before you begin.

## Prerequisites

- You must have an Azure account.
- You must have either a trial registration or paid subscription for Cloudyn.
- [Unactivated accounts must be activated](activate-subs-accounts.md) in the Cloudyn portal.
- [Guest-level monitoring](azure-vm-extended-metrics.md) must be enabled on your virtual machines.


## Use custom tags to allocate costs

Cloudyn gets resource group tag data from Azure and automatically propagates tag information to resources. In cost allocation, you can see cost by resource tags.

Using the Cost Allocation model, you define categories (tags) that get applied internally to uncategorized (untagged) resources to group your costs and define rules to handle the untagged costs. Cost allocation rules are your saved instructions where a service's costs are distributed to some other service. Afterward, those resources then show tags/categories in *cost allocation* reports by selecting the model that you created.

Keep in mind that tag information doesn’t appear for those resources in *cost analysis* reports. Also, tags applied in Cloudyn using cost allocation aren’t sent to Azure, so you won’t see them in the Azure portal.

When you start cost allocation, the first thing you do is define the scope by using a cost model. The cost model does not change costs, it distributes them. When you create a cost model, you segment your data by cost entity, account, or subscription, and by multiple tags. Common example tags might include a billing code, cost center, or group name. Tags also help you perform showback or chargeback to other parts of your organization.

To create a custom cost allocation model, select **Costs** &gt; **Cost Management** &gt; **Cost Allocation 360°** on the report's menu.

![Example showing a dashboard where you select Cost Allocation 360](./media/tutorial-manage-costs/cost-allocation-360.png)

On the **Cost Allocation 360** page, select **Add** and then enter a name and description for your cost model. Select either all accounts or individual accounts. If you want to use individual accounts, you can select multiple accounts from multiple cloud service providers. Next, click **Categorization** to choose the discovered tags that categorize your cost data. Choose tags (categories) that you want to include in your model. In the following example, the **Unit** tag is selected.

![Example showing cost model categorization](./media/tutorial-manage-costs/cost-model01.png)

The example shows that $19,680 is uncategorized (without tags).

Next, select **Uncategorized Resources** and select services that have unallocated costs. Then, define rules to allocate costs.

For example, you might want to take your Azure storage costs and distribute the costs equally to Azure virtual machines (VMs). To do so, select the **Azure/Storage** service, select **Proportional to Categorized**, and then select **Azure/VM**. Then, select **Create**.

![Example cost model allocation rule for equal distribution](./media/tutorial-manage-costs/cost-model02.png)



In a different example, you might want to allocate all your Azure network costs to a specific business unit in your organization. To do so, select the **Azure/Network** service and then under **Define Allocation Rule**, select **Explicit Distribution**. Then, set the distribution percentage to 100 and select the business unit—**G&amp;A** in the following image:

![Example cost model allocation rule for a specific business unit](./media/tutorial-manage-costs/cost-model03.png)



For all remaining uncategorized resources, create additional allocation rules.

If you have any unallocated Amazon Web Services (AWS) reserved instances, you can assign them to tagged categories with **Reserved Instances**.

To view information about the choices that you made to allocate costs, select **Summary**. To save your information and to continue working on additional rules later, select **Save As Draft**. Or, to save your information and have Cloudyn start processing your cost allocation model, select **Save and Activate**.

The list of cost models shows your new cost model with **Processing status**. It can take some time before the Cloudyn database is updated with your cost model. When processing is done, the status is updated to **Completed**. You can then view data from your cost model in the Cost Analysis report under **Extended Filters** &gt; **Cost Model**.

### Category Manager

Category Manager is a data-cleansing tool that helps you merge the values of multiple categories (tags) to create new ones. It's a simple rule-based tool where you select a category and create rules to merge existing values. For example, you might have existing categories for **R&amp;D** and **dev** where both represent the development group.

In the Cloudyn portal, click the gear symbol in the upper right and select **Category Manager**. To create a new category, select the plus symbol (**+**). Enter a name for the category and then under **Keys**, enter the category keys that you want to include in the new category.

When you define a rule, you can add multiple values with an OR condition. You can also do some basic string operations. For either case, click the ellipsis symbol (**…**) to the right of **Rule**.

To define a new rule, in the **Rules** area, create a new rule. For example, enter **dev** under **Rules** and then enter **R&amp;D** under **Actions**. When you're done, save your new category.

The following image shows an example of rules created for a new category named **Work-Load**:

![Example showing the new work-load category](./media/tutorial-manage-costs/category01.png)

### Tag sources and reports

Tag data that you see in Cloudyn reports originates in three places:

- Cloud provider resources APIs
- Cloud provider billing APIs
- Manually-created tags from the following sources:
    - Cloudyn entity tags - user-defined meta data applied to Cloudyn entities
    - Category Manager - a data cleansing tool that creates new tags based on rules that are applied to existing tags

To view cloud provider tags in Cloudyn cost reports you must create a custom cost allocation model using Cost Allocation 360. To do so, go to **Costs** > **Cost Management** > **Cost Allocation 360**, select the desired tags, and then define rules to handle untagged costs. Then, create a new cost model. Afterward, you can view reports in Cost Allocation Analysis to view, filter, and sort on your Azure resource tags.

Azure resource tags only appear in **Costs** > **Cost Allocation Analysis** reports.

Cloud provider billing tags appear in all cost reports.

Cloudyn entity tags and tags that you manually create appear in all cost reports.


## Create showback and chargeback reports

The method that organizations use to perform showback and chargeback varies greatly. However, you can use any of the dashboards and reports in the Cloudyn portal as the basis for either purpose. You can provide user access to anyone in your organization so that they can view dashboards and reports on demand. All Cost Analysis reports support showback because they show users the resources that they consumed. And, they allow users to drill into cost or usage data that's specific to their group within your organization.

To view the results of cost allocation, open the Cost Analysis report and select the cost model that you created. Then, add a grouping by one or more of the tags selected in the cost model.

![Cost Analysis report showing an example of data from the new cost](./media/tutorial-manage-costs/cost-analysis.png)

You can easily create and save reports that focus on specific services consumed by specific groups. For example, you might have a department that uses Azure VMs extensively. You can create a report that's filtered on Azure VMs to show consumption and costs.

If you need to provide snapshot data to other teams, you can export any report in PDF or CSV format.


## Next steps

In this tutorial, you learned how to:

> [!div class="checklist"]
> * Use custom tags to allocate costs.
> * Create showback and chargeback reports.



Advance to the next tutorial to learn about controlling access to data.

> [!div class="nextstepaction"]
> [Control access to data](tutorial-user-access.md)
<|MERGE_RESOLUTION|>--- conflicted
+++ resolved
@@ -1,144 +1,140 @@
----
-title: Tutorial - Manage costs with Cloudyn in Azure | Microsoft Docs
-description: In this tutorial you learn to manage costs by using cost allocation and showback and chargeback reports.
-services: cost-management
-keywords:
-author: bandersmsft
-ms.author: banders
-<<<<<<< HEAD
-ms.date: 03/18/2019
-=======
-ms.date: 05/20/2019
->>>>>>> 6a383dfd
-ms.topic: tutorial
-ms.service: cost-management
-ms.custom: seodec18
-manager: benshy
----
-
-# Tutorial: Manage costs by using Cloudyn
-
-You manage costs and produce showback reports in Cloudyn by allocating costs based on tags. The process of cost allocation assigns costs to your consumed cloud resources. Costs are fully allocated when all your resources are categorized with tags. After costs are allocated, you can provide showback or chargeback to your users with dashboards and reports. However, many resources might be untagged or untaggable when you start to use Cloudyn.
-
-For example, you might want to get reimbursed for engineering costs. You need to be able to show your engineering team that you need a specific amount, based on resource costs. You can show them a report for all the consumed resources that are tagged *engineering*.
-
-In this article, tags and categories are sometimes synonymous. Categories are broad collections and can be many things. They might include business units, cost centers, web services, or anything that is tagged. Tags are name/value pairs that enable you to categorize resources and to view and manage consolidated billing information by applying the same tag to multiple resources and resource groups. In earlier versions of the Azure portal, a *tag name* was referred to as a *key*. Tags are created for and stored by a single Azure subscription. Tags in AWS consist of key/value pairs. Because both Azure and AWS have used the term *key*, Cloudyn uses that term. Category Manager uses keys (tag names) to merge tags.
-
-In this tutorial, you learn how to:
-
-> [!div class="checklist"]
-> * Use custom tags to allocate costs.
-> * Create showback and chargeback reports.
-
-If you don't have an Azure subscription, create a  [free account](https://azure.microsoft.com/free/?WT.mc_id=A261C142F) before you begin.
-
-## Prerequisites
-
-- You must have an Azure account.
-- You must have either a trial registration or paid subscription for Cloudyn.
-- [Unactivated accounts must be activated](activate-subs-accounts.md) in the Cloudyn portal.
-- [Guest-level monitoring](azure-vm-extended-metrics.md) must be enabled on your virtual machines.
-
-
-## Use custom tags to allocate costs
-
-Cloudyn gets resource group tag data from Azure and automatically propagates tag information to resources. In cost allocation, you can see cost by resource tags.
-
-Using the Cost Allocation model, you define categories (tags) that get applied internally to uncategorized (untagged) resources to group your costs and define rules to handle the untagged costs. Cost allocation rules are your saved instructions where a service's costs are distributed to some other service. Afterward, those resources then show tags/categories in *cost allocation* reports by selecting the model that you created.
-
-Keep in mind that tag information doesn’t appear for those resources in *cost analysis* reports. Also, tags applied in Cloudyn using cost allocation aren’t sent to Azure, so you won’t see them in the Azure portal.
-
-When you start cost allocation, the first thing you do is define the scope by using a cost model. The cost model does not change costs, it distributes them. When you create a cost model, you segment your data by cost entity, account, or subscription, and by multiple tags. Common example tags might include a billing code, cost center, or group name. Tags also help you perform showback or chargeback to other parts of your organization.
-
-To create a custom cost allocation model, select **Costs** &gt; **Cost Management** &gt; **Cost Allocation 360°** on the report's menu.
-
-![Example showing a dashboard where you select Cost Allocation 360](./media/tutorial-manage-costs/cost-allocation-360.png)
-
-On the **Cost Allocation 360** page, select **Add** and then enter a name and description for your cost model. Select either all accounts or individual accounts. If you want to use individual accounts, you can select multiple accounts from multiple cloud service providers. Next, click **Categorization** to choose the discovered tags that categorize your cost data. Choose tags (categories) that you want to include in your model. In the following example, the **Unit** tag is selected.
-
-![Example showing cost model categorization](./media/tutorial-manage-costs/cost-model01.png)
-
-The example shows that $19,680 is uncategorized (without tags).
-
-Next, select **Uncategorized Resources** and select services that have unallocated costs. Then, define rules to allocate costs.
-
-For example, you might want to take your Azure storage costs and distribute the costs equally to Azure virtual machines (VMs). To do so, select the **Azure/Storage** service, select **Proportional to Categorized**, and then select **Azure/VM**. Then, select **Create**.
-
-![Example cost model allocation rule for equal distribution](./media/tutorial-manage-costs/cost-model02.png)
-
-
-
-In a different example, you might want to allocate all your Azure network costs to a specific business unit in your organization. To do so, select the **Azure/Network** service and then under **Define Allocation Rule**, select **Explicit Distribution**. Then, set the distribution percentage to 100 and select the business unit—**G&amp;A** in the following image:
-
-![Example cost model allocation rule for a specific business unit](./media/tutorial-manage-costs/cost-model03.png)
-
-
-
-For all remaining uncategorized resources, create additional allocation rules.
-
-If you have any unallocated Amazon Web Services (AWS) reserved instances, you can assign them to tagged categories with **Reserved Instances**.
-
-To view information about the choices that you made to allocate costs, select **Summary**. To save your information and to continue working on additional rules later, select **Save As Draft**. Or, to save your information and have Cloudyn start processing your cost allocation model, select **Save and Activate**.
-
-The list of cost models shows your new cost model with **Processing status**. It can take some time before the Cloudyn database is updated with your cost model. When processing is done, the status is updated to **Completed**. You can then view data from your cost model in the Cost Analysis report under **Extended Filters** &gt; **Cost Model**.
-
-### Category Manager
-
-Category Manager is a data-cleansing tool that helps you merge the values of multiple categories (tags) to create new ones. It's a simple rule-based tool where you select a category and create rules to merge existing values. For example, you might have existing categories for **R&amp;D** and **dev** where both represent the development group.
-
-In the Cloudyn portal, click the gear symbol in the upper right and select **Category Manager**. To create a new category, select the plus symbol (**+**). Enter a name for the category and then under **Keys**, enter the category keys that you want to include in the new category.
-
-When you define a rule, you can add multiple values with an OR condition. You can also do some basic string operations. For either case, click the ellipsis symbol (**…**) to the right of **Rule**.
-
-To define a new rule, in the **Rules** area, create a new rule. For example, enter **dev** under **Rules** and then enter **R&amp;D** under **Actions**. When you're done, save your new category.
-
-The following image shows an example of rules created for a new category named **Work-Load**:
-
-![Example showing the new work-load category](./media/tutorial-manage-costs/category01.png)
-
-### Tag sources and reports
-
-Tag data that you see in Cloudyn reports originates in three places:
-
-- Cloud provider resources APIs
-- Cloud provider billing APIs
-- Manually-created tags from the following sources:
-    - Cloudyn entity tags - user-defined meta data applied to Cloudyn entities
-    - Category Manager - a data cleansing tool that creates new tags based on rules that are applied to existing tags
-
-To view cloud provider tags in Cloudyn cost reports you must create a custom cost allocation model using Cost Allocation 360. To do so, go to **Costs** > **Cost Management** > **Cost Allocation 360**, select the desired tags, and then define rules to handle untagged costs. Then, create a new cost model. Afterward, you can view reports in Cost Allocation Analysis to view, filter, and sort on your Azure resource tags.
-
-Azure resource tags only appear in **Costs** > **Cost Allocation Analysis** reports.
-
-Cloud provider billing tags appear in all cost reports.
-
-Cloudyn entity tags and tags that you manually create appear in all cost reports.
-
-
-## Create showback and chargeback reports
-
-The method that organizations use to perform showback and chargeback varies greatly. However, you can use any of the dashboards and reports in the Cloudyn portal as the basis for either purpose. You can provide user access to anyone in your organization so that they can view dashboards and reports on demand. All Cost Analysis reports support showback because they show users the resources that they consumed. And, they allow users to drill into cost or usage data that's specific to their group within your organization.
-
-To view the results of cost allocation, open the Cost Analysis report and select the cost model that you created. Then, add a grouping by one or more of the tags selected in the cost model.
-
-![Cost Analysis report showing an example of data from the new cost](./media/tutorial-manage-costs/cost-analysis.png)
-
-You can easily create and save reports that focus on specific services consumed by specific groups. For example, you might have a department that uses Azure VMs extensively. You can create a report that's filtered on Azure VMs to show consumption and costs.
-
-If you need to provide snapshot data to other teams, you can export any report in PDF or CSV format.
-
-
-## Next steps
-
-In this tutorial, you learned how to:
-
-> [!div class="checklist"]
-> * Use custom tags to allocate costs.
-> * Create showback and chargeback reports.
-
-
-
-Advance to the next tutorial to learn about controlling access to data.
-
-> [!div class="nextstepaction"]
-> [Control access to data](tutorial-user-access.md)
+---
+title: Tutorial - Manage costs with Cloudyn in Azure | Microsoft Docs
+description: In this tutorial you learn to manage costs by using cost allocation and showback and chargeback reports.
+services: cost-management
+keywords:
+author: bandersmsft
+ms.author: banders
+ms.date: 05/20/2019
+ms.topic: tutorial
+ms.service: cost-management
+ms.custom: seodec18
+manager: benshy
+---
+
+# Tutorial: Manage costs by using Cloudyn
+
+You manage costs and produce showback reports in Cloudyn by allocating costs based on tags. The process of cost allocation assigns costs to your consumed cloud resources. Costs are fully allocated when all your resources are categorized with tags. After costs are allocated, you can provide showback or chargeback to your users with dashboards and reports. However, many resources might be untagged or untaggable when you start to use Cloudyn.
+
+For example, you might want to get reimbursed for engineering costs. You need to be able to show your engineering team that you need a specific amount, based on resource costs. You can show them a report for all the consumed resources that are tagged *engineering*.
+
+In this article, tags and categories are sometimes synonymous. Categories are broad collections and can be many things. They might include business units, cost centers, web services, or anything that is tagged. Tags are name/value pairs that enable you to categorize resources and to view and manage consolidated billing information by applying the same tag to multiple resources and resource groups. In earlier versions of the Azure portal, a *tag name* was referred to as a *key*. Tags are created for and stored by a single Azure subscription. Tags in AWS consist of key/value pairs. Because both Azure and AWS have used the term *key*, Cloudyn uses that term. Category Manager uses keys (tag names) to merge tags.
+
+In this tutorial, you learn how to:
+
+> [!div class="checklist"]
+> * Use custom tags to allocate costs.
+> * Create showback and chargeback reports.
+
+If you don't have an Azure subscription, create a  [free account](https://azure.microsoft.com/free/?WT.mc_id=A261C142F) before you begin.
+
+## Prerequisites
+
+- You must have an Azure account.
+- You must have either a trial registration or paid subscription for Cloudyn.
+- [Unactivated accounts must be activated](activate-subs-accounts.md) in the Cloudyn portal.
+- [Guest-level monitoring](azure-vm-extended-metrics.md) must be enabled on your virtual machines.
+
+
+## Use custom tags to allocate costs
+
+Cloudyn gets resource group tag data from Azure and automatically propagates tag information to resources. In cost allocation, you can see cost by resource tags.
+
+Using the Cost Allocation model, you define categories (tags) that get applied internally to uncategorized (untagged) resources to group your costs and define rules to handle the untagged costs. Cost allocation rules are your saved instructions where a service's costs are distributed to some other service. Afterward, those resources then show tags/categories in *cost allocation* reports by selecting the model that you created.
+
+Keep in mind that tag information doesn’t appear for those resources in *cost analysis* reports. Also, tags applied in Cloudyn using cost allocation aren’t sent to Azure, so you won’t see them in the Azure portal.
+
+When you start cost allocation, the first thing you do is define the scope by using a cost model. The cost model does not change costs, it distributes them. When you create a cost model, you segment your data by cost entity, account, or subscription, and by multiple tags. Common example tags might include a billing code, cost center, or group name. Tags also help you perform showback or chargeback to other parts of your organization.
+
+To create a custom cost allocation model, select **Costs** &gt; **Cost Management** &gt; **Cost Allocation 360°** on the report's menu.
+
+![Example showing a dashboard where you select Cost Allocation 360](./media/tutorial-manage-costs/cost-allocation-360.png)
+
+On the **Cost Allocation 360** page, select **Add** and then enter a name and description for your cost model. Select either all accounts or individual accounts. If you want to use individual accounts, you can select multiple accounts from multiple cloud service providers. Next, click **Categorization** to choose the discovered tags that categorize your cost data. Choose tags (categories) that you want to include in your model. In the following example, the **Unit** tag is selected.
+
+![Example showing cost model categorization](./media/tutorial-manage-costs/cost-model01.png)
+
+The example shows that $19,680 is uncategorized (without tags).
+
+Next, select **Uncategorized Resources** and select services that have unallocated costs. Then, define rules to allocate costs.
+
+For example, you might want to take your Azure storage costs and distribute the costs equally to Azure virtual machines (VMs). To do so, select the **Azure/Storage** service, select **Proportional to Categorized**, and then select **Azure/VM**. Then, select **Create**.
+
+![Example cost model allocation rule for equal distribution](./media/tutorial-manage-costs/cost-model02.png)
+
+
+
+In a different example, you might want to allocate all your Azure network costs to a specific business unit in your organization. To do so, select the **Azure/Network** service and then under **Define Allocation Rule**, select **Explicit Distribution**. Then, set the distribution percentage to 100 and select the business unit—**G&amp;A** in the following image:
+
+![Example cost model allocation rule for a specific business unit](./media/tutorial-manage-costs/cost-model03.png)
+
+
+
+For all remaining uncategorized resources, create additional allocation rules.
+
+If you have any unallocated Amazon Web Services (AWS) reserved instances, you can assign them to tagged categories with **Reserved Instances**.
+
+To view information about the choices that you made to allocate costs, select **Summary**. To save your information and to continue working on additional rules later, select **Save As Draft**. Or, to save your information and have Cloudyn start processing your cost allocation model, select **Save and Activate**.
+
+The list of cost models shows your new cost model with **Processing status**. It can take some time before the Cloudyn database is updated with your cost model. When processing is done, the status is updated to **Completed**. You can then view data from your cost model in the Cost Analysis report under **Extended Filters** &gt; **Cost Model**.
+
+### Category Manager
+
+Category Manager is a data-cleansing tool that helps you merge the values of multiple categories (tags) to create new ones. It's a simple rule-based tool where you select a category and create rules to merge existing values. For example, you might have existing categories for **R&amp;D** and **dev** where both represent the development group.
+
+In the Cloudyn portal, click the gear symbol in the upper right and select **Category Manager**. To create a new category, select the plus symbol (**+**). Enter a name for the category and then under **Keys**, enter the category keys that you want to include in the new category.
+
+When you define a rule, you can add multiple values with an OR condition. You can also do some basic string operations. For either case, click the ellipsis symbol (**…**) to the right of **Rule**.
+
+To define a new rule, in the **Rules** area, create a new rule. For example, enter **dev** under **Rules** and then enter **R&amp;D** under **Actions**. When you're done, save your new category.
+
+The following image shows an example of rules created for a new category named **Work-Load**:
+
+![Example showing the new work-load category](./media/tutorial-manage-costs/category01.png)
+
+### Tag sources and reports
+
+Tag data that you see in Cloudyn reports originates in three places:
+
+- Cloud provider resources APIs
+- Cloud provider billing APIs
+- Manually-created tags from the following sources:
+    - Cloudyn entity tags - user-defined meta data applied to Cloudyn entities
+    - Category Manager - a data cleansing tool that creates new tags based on rules that are applied to existing tags
+
+To view cloud provider tags in Cloudyn cost reports you must create a custom cost allocation model using Cost Allocation 360. To do so, go to **Costs** > **Cost Management** > **Cost Allocation 360**, select the desired tags, and then define rules to handle untagged costs. Then, create a new cost model. Afterward, you can view reports in Cost Allocation Analysis to view, filter, and sort on your Azure resource tags.
+
+Azure resource tags only appear in **Costs** > **Cost Allocation Analysis** reports.
+
+Cloud provider billing tags appear in all cost reports.
+
+Cloudyn entity tags and tags that you manually create appear in all cost reports.
+
+
+## Create showback and chargeback reports
+
+The method that organizations use to perform showback and chargeback varies greatly. However, you can use any of the dashboards and reports in the Cloudyn portal as the basis for either purpose. You can provide user access to anyone in your organization so that they can view dashboards and reports on demand. All Cost Analysis reports support showback because they show users the resources that they consumed. And, they allow users to drill into cost or usage data that's specific to their group within your organization.
+
+To view the results of cost allocation, open the Cost Analysis report and select the cost model that you created. Then, add a grouping by one or more of the tags selected in the cost model.
+
+![Cost Analysis report showing an example of data from the new cost](./media/tutorial-manage-costs/cost-analysis.png)
+
+You can easily create and save reports that focus on specific services consumed by specific groups. For example, you might have a department that uses Azure VMs extensively. You can create a report that's filtered on Azure VMs to show consumption and costs.
+
+If you need to provide snapshot data to other teams, you can export any report in PDF or CSV format.
+
+
+## Next steps
+
+In this tutorial, you learned how to:
+
+> [!div class="checklist"]
+> * Use custom tags to allocate costs.
+> * Create showback and chargeback reports.
+
+
+
+Advance to the next tutorial to learn about controlling access to data.
+
+> [!div class="nextstepaction"]
+> [Control access to data](tutorial-user-access.md)