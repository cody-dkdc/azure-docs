---
title: Overview of Azure Cost Management | Microsoft Docs
description: Azure Cost Management is a cost management solution that helps monitor and control Azure spending and optimize resource use.
services: cost-management
keywords:
author: bandersmsft
ms.author: banders
<<<<<<< HEAD
ms.date: 03/14/2019
=======
ms.date: 05/14/2019
>>>>>>> 6a383dfd
ms.topic: overview
ms.service: cost-management
manager: benshy
ms.custom:
---

# What is Azure Cost Management?

Cost management is the process of effectively planning and controlling costs involved in your business. Cost management tasks are normally performed by finance, management, and app teams. Azure Cost Management helps organizations plan with cost in mind. It also helps to analyze costs effectively and take action to optimize cloud spending. To learn more about how to approach cost management as an organization, take a look at the [Azure Cost Management best practices](cost-mgt-best-practices.md) article.
<<<<<<< HEAD
=======

Watch the [Azure Cost Management overview video](https://www.youtube.com/watch?v=el4yN5cHsJ0) for a quick overview about how Azure Cost Management can help you save money in Azure.

>[!VIDEO https://www.youtube.com/embed/el4yN5cHsJ0]
>>>>>>> 6a383dfd

Although related, billing differs from cost management. Billing is the process of invoicing customers for goods or services and managing the commercial relationship.  Procurement and finance teams usually conduct billing tasks.

Cost Management shows organizational cost and usage patterns with advanced analytics. Reports in Cost Management show the usage-based costs consumed by Azure services and third-party Marketplace offerings. Costs are based on negotiated prices and factor in reservation and Azure Hybrid Benefit discounts. Collectively, the reports show your internal and external costs for usage and Azure Marketplace charges. Other charges, such as reservation purchases, support, and taxes are not yet shown in reports. The reports help you understand your spending and resource use and can help find spending anomalies. Predictive analytics are also available. Cost Management uses Azure management groups, budgets, and recommendations to show clearly how your expenses are organized and how you might reduce costs.

You can use the Azure portal or various APIs for export automation to integrate cost data with external systems and processes. Automated billing data export and scheduled reports are also available.

## Plan and control expenses

The ways that Cost Management help you plan for and control your costs include: Cost analysis, budgets,  recommendations, and exporting cost management data.

You use cost analysis to explore and analyze your organizational costs. You can view aggregated costs by organization to understand where costs are accrued and to identify spending trends. And you can see accumulated costs over time to estimate monthly, quarterly, or even yearly cost trends against a budget.

Budgets help you plan for and meet financial accountability in your organization. They help prevent cost thresholds or limits from being surpassed. Budgets can also help you inform others about their spending to proactively manage costs. And with them, you can see how spending progresses over time.

Recommendations show how you can optimize and improve efficiency by identifying idle and underutilized resources. Or, they can show less expensive resource options. When you act on the recommendations, you change the way you use your resources to save money. To act, you first view cost optimization recommendations to view potential usage inefficiencies. Next, you act on a recommendation to modify your Azure resource use to a more cost-effective option. Then you verify the action to make sure that the change you make is successful.

If you use external systems to access or review cost management data, you can easily export the data from Azure. And you can set a daily scheduled export in CSV format and store the data files in Azure storage. Then, you can access the data from your external system.

## Consider Cloudyn

[Cloudyn](overview.md) is an Azure service related to Cost Management. With Cloudyn, you can track cloud usage and expenditures for your Azure resources. It also supports other cloud providers including AWS and Google. Easy-to-understand dashboard reports help with cost allocation and showbacks/chargebacks as well. Currently, Cost Management doesn't support showback/chargeback or other cloud service providers. However, Cloudyn is an option that _does_ support them. Currently, Cost Management doesn't support Microsoft Cloud Service Provider (CSP) accounts but Cloudyn does. If you have CSP accounts or if you want to use showback/chargeback, you can use Cloudyn to help manage your costs.
<<<<<<< HEAD
=======

Watch the [Azure Cost Management and Cloudyn video](https://www.youtube.com/watch?v=PmwFWwSluh8) to see recommendations when you should use either Azure Cost Management or Cloudyn, based on your business needs.

>[!VIDEO https://www.youtube.com/embed/PmwFWwSluh8]
>>>>>>> 6a383dfd

## Additional Azure tools

Azure has other tools that aren't a part of the Azure Cost Management feature set. However, they play an important role in the cost management process. To learn more about these tools, see the following links.

- [Azure Pricing Calculator](https://azure.microsoft.com/pricing/calculator/) - Use this tool to estimate your up-front cloud costs.
- [Azure Migrate](../migrate/migrate-overview.md) - Assess your current datacenter workload for insights about what's needed from an Azure replacement solution.
- [Azure Advisor](../advisor/advisor-overview.md) - Identify unused VMs and receive recommendations about Azure reserved instance purchases.
- [Azure Hybrid Benefit](https://azure.microsoft.com/pricing/hybrid-benefit/) - Use your current on-premises Windows Server or SQL Server licenses for VMs in Azure to save.


## Next steps

Now that you're familiar with Cost Management, the next step is to start using the service.

- Start using Azure Cost Management to [analyze costs](quick-acm-cost-analysis.md).
- You can also read more about [Azure Cost Management best practices](cost-mgt-best-practices.md).<|MERGE_RESOLUTION|>--- conflicted
+++ resolved
@@ -5,11 +5,7 @@
 keywords:
 author: bandersmsft
 ms.author: banders
-<<<<<<< HEAD
-ms.date: 03/14/2019
-=======
 ms.date: 05/14/2019
->>>>>>> 6a383dfd
 ms.topic: overview
 ms.service: cost-management
 manager: benshy
@@ -19,13 +15,10 @@
 # What is Azure Cost Management?
 
 Cost management is the process of effectively planning and controlling costs involved in your business. Cost management tasks are normally performed by finance, management, and app teams. Azure Cost Management helps organizations plan with cost in mind. It also helps to analyze costs effectively and take action to optimize cloud spending. To learn more about how to approach cost management as an organization, take a look at the [Azure Cost Management best practices](cost-mgt-best-practices.md) article.
-<<<<<<< HEAD
-=======
 
 Watch the [Azure Cost Management overview video](https://www.youtube.com/watch?v=el4yN5cHsJ0) for a quick overview about how Azure Cost Management can help you save money in Azure.
 
 >[!VIDEO https://www.youtube.com/embed/el4yN5cHsJ0]
->>>>>>> 6a383dfd
 
 Although related, billing differs from cost management. Billing is the process of invoicing customers for goods or services and managing the commercial relationship.  Procurement and finance teams usually conduct billing tasks.
 
@@ -48,13 +41,10 @@
 ## Consider Cloudyn
 
 [Cloudyn](overview.md) is an Azure service related to Cost Management. With Cloudyn, you can track cloud usage and expenditures for your Azure resources. It also supports other cloud providers including AWS and Google. Easy-to-understand dashboard reports help with cost allocation and showbacks/chargebacks as well. Currently, Cost Management doesn't support showback/chargeback or other cloud service providers. However, Cloudyn is an option that _does_ support them. Currently, Cost Management doesn't support Microsoft Cloud Service Provider (CSP) accounts but Cloudyn does. If you have CSP accounts or if you want to use showback/chargeback, you can use Cloudyn to help manage your costs.
-<<<<<<< HEAD
-=======
 
 Watch the [Azure Cost Management and Cloudyn video](https://www.youtube.com/watch?v=PmwFWwSluh8) to see recommendations when you should use either Azure Cost Management or Cloudyn, based on your business needs.
 
 >[!VIDEO https://www.youtube.com/embed/PmwFWwSluh8]
->>>>>>> 6a383dfd
 
 ## Additional Azure tools
 
