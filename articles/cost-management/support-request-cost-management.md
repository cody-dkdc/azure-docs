--- conflicted
+++ resolved
@@ -1,50 +1,46 @@
----
-title: Create a support request for Cloudyn in Azure | Microsoft Docs
-description: This article walks you through the steps needed to create a support request for Cloudyn.
-services: cost-management
-keywords:
-author: bandersmsft
-ms.author: banders
-<<<<<<< HEAD
-ms.date: 03/18/2019
-=======
-ms.date: 05/20/2019
->>>>>>> 6a383dfd
-ms.topic: troubleshooting
-ms.service: cost-management
-manager: benshy
-ms.custom:
----
-
-# Create a support request for Cloudyn
-
-You can open a support request if you can't find the information you're looking for. Or, if you suspect a problem is a service disruption or bug. When you open a support ticket, make sure that open it for a single problem. Do so helps to quickly route the reported issue.
-
-## Open a support ticket
-
-1. Sign in to the Azure portal (https://portal.azure.com).
-2. On the top navigation bar, click **Help**.
-3. In the **Help** menu, click **Help + support**.
-4. In the Help + support menu under Support, click **New support request**.
-5. In the Basics area under Issue type, select **Billing**.
-6. Under Subscription, choose any listed subscription. The subscription that you choose isn't used for issue routing.
-7. Under Support plan, select your Azure Support Plan and then click **Next**.  
-8. In the Problem area, select a **Severity** level to help determine response time.
-9. In **Problem type** select **Cloudyn Legacy**, and then select a **Category**.
-10. In the **Title** box, enter a title that describes your request.
-11. In the **Details** box, type additional information.
-12. For **When did the problem start?**, select an approximate date and time for and then click **Next**.  
-14. In the **Contact information** area, select your preferred contact method and provide your contact information, then click **Create**.  
-
-When the support ticket is created, it is added to the support queue. Response time varies, based on the Support Plan and Severity (business impact) of the issue. For more information, see [Support scope and responsiveness](https://azure.microsoft.com/support/plans/response/).
-
-If you want to create a billing support ticket for Cost Management, under **Problem type**, select **Azure Cost Management**.
-
-To check the status of an incident that you've filed, see [All support requests](../azure-supportability/how-to-create-azure-support-request.md#all-support-requests).
-
-If you're a legacy Cloudyn user without an Azure account, you can open a support request at https://support.microsoft.com/oas/default.aspx?prid=16451.
-
-
-## Next steps
-
-- To learn more about Cloudyn, continue to the [Review usage and costs](tutorial-review-usage.md) tutorial for Cloudyn.
+---
+title: Create a support request for Cloudyn in Azure | Microsoft Docs
+description: This article walks you through the steps needed to create a support request for Cloudyn.
+services: cost-management
+keywords:
+author: bandersmsft
+ms.author: banders
+ms.date: 05/20/2019
+ms.topic: troubleshooting
+ms.service: cost-management
+manager: benshy
+ms.custom:
+---
+
+# Create a support request for Cloudyn
+
+You can open a support request if you can't find the information you're looking for. Or, if you suspect a problem is a service disruption or bug. When you open a support ticket, make sure that open it for a single problem. Do so helps to quickly route the reported issue.
+
+## Open a support ticket
+
+1. Sign in to the Azure portal (https://portal.azure.com).
+2. On the top navigation bar, click **Help**.
+3. In the **Help** menu, click **Help + support**.
+4. In the Help + support menu under Support, click **New support request**.
+5. In the Basics area under Issue type, select **Billing**.
+6. Under Subscription, choose any listed subscription. The subscription that you choose isn't used for issue routing.
+7. Under Support plan, select your Azure Support Plan and then click **Next**.  
+8. In the Problem area, select a **Severity** level to help determine response time.
+9. In **Problem type** select **Cloudyn Legacy**, and then select a **Category**.
+10. In the **Title** box, enter a title that describes your request.
+11. In the **Details** box, type additional information.
+12. For **When did the problem start?**, select an approximate date and time for and then click **Next**.  
+14. In the **Contact information** area, select your preferred contact method and provide your contact information, then click **Create**.  
+
+When the support ticket is created, it is added to the support queue. Response time varies, based on the Support Plan and Severity (business impact) of the issue. For more information, see [Support scope and responsiveness](https://azure.microsoft.com/support/plans/response/).
+
+If you want to create a billing support ticket for Cost Management, under **Problem type**, select **Azure Cost Management**.
+
+To check the status of an incident that you've filed, see [All support requests](../azure-supportability/how-to-create-azure-support-request.md#all-support-requests).
+
+If you're a legacy Cloudyn user without an Azure account, you can open a support request at https://support.microsoft.com/oas/default.aspx?prid=16451.
+
+
+## Next steps
+
+- To learn more about Cloudyn, continue to the [Review usage and costs](tutorial-review-usage.md) tutorial for Cloudyn.