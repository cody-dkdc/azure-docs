---
title: Tutorial - Create and manage exported data from Azure Cost Management | Microsoft Docs
description: This article shows you how you can create and manage exported Azure Cost Management data so that you can use it in external systems.
services: cost-management
keywords:
author: bandersmsft
ms.author: banders
<<<<<<< HEAD
ms.date: 04/10/2019
=======
ms.date: 05/14/2019
>>>>>>> 6a383dfd
ms.topic: tutorial
ms.service: cost-management
manager: dougeby
ms.custom: seodec18
---

# Tutorial: Create and manage exported data

If you read the Cost Analysis tutorial, then you're familiar with manually downloading your Cost Management data. However, you can create a recurring task that automatically exports your Cost Management data to Azure storage on a daily, weekly, or monthly basis. Exported data is in CSV format and it contains all the information that's collected by Cost Management. You can then use the exported data in Azure storage with external systems and combine it with your own custom data. And you can use your exported data in an external system like a dashboard or other financial system.

Watch the [How to schedule exports to storage with Azure Cost Management](https://www.youtube.com/watch?v=rWa_xI1aRzo) video about creating a scheduled export of your Azure cost data to Azure Storage.

The examples in this tutorial walk you though exporting your cost management data and then verify that the data was successfully exported.

In this tutorial, you learn how to:

> [!div class="checklist"]
> * Create a daily export
> * Verify that data is collected

## Prerequisites
Data export is available for a variety of Azure account types, including [Enterprise Agreement (EA)](https://azure.microsoft.com/pricing/enterprise-agreement/) customers. To view the full list of supported account types, see [Understand Cost Management data](understand-cost-mgt-data.md). The following Azure permissions, or scopes, are supported per subscription for data export by user and group. For more information about scopes, see [Understand and work with scopes](understand-work-scopes.md).

- Owner – Can create, modify, or delete scheduled exports for a subscription.
- Contributor – Can create, modify, or delete their own scheduled exports. Can modify the name of scheduled exports created by others.
- Reader – Can schedule exports that they have permission to.

For Azure Storage accounts:
- Write permissions are required to change the configured storage account, regardless of permissions on the export.
- Your Azure storage account must be configured for blob or file storage.

## Sign in to Azure
Sign in to the Azure portal at [https://portal.azure.com](https://portal.azure.com/).

## Create a daily export

To create or view a data export or to schedule an export, open the desired scope in the Azure portal and select **Cost analysis** in the menu. For example, navigate to **Subscriptions**, select a subscription from the list, and then select **Cost analysis** in the menu. At the top of the Cost analysis page, click **Export** and then choose an export option. For example, click **Schedule export**.  

> [!NOTE]
> Besides subscriptions, you can create exports on resource groups, accounts, departments, and enrollments. For more information about scopes, see [Understand and work with scopes](understand-work-scopes.md).
<<<<<<< HEAD
> 
> 


=======
>
>


>>>>>>> 6a383dfd
Click **Add**, type a name for the export, and then select the **Daily export of month-to-date costs** option. Click **Next**.

![New export example showing export type](./media/tutorial-export-acm-data/basics_exports.png)

Specify the subscription for your Azure storage account, then select your storage account.  Specify the storage container and the directory path that you'd like the export file to go to.  Click **Next**.

![New export example showing storage account details](./media/tutorial-export-acm-data/storage_exports.png)

Review your export details and click **Create**.

Your new export appears in the list of exports. By default, new exports are enabled. If you want to disable or delete a scheduled export, click any item in the list and then click either **Disable** or **Delete**.

Initially, it can take one to two hours before the export runs. However, it can take up to four hours before data is shown in exported files.

### Export schedule

Scheduled exports are affected by the time and day of week of when you initially create the export. When you create a scheduled export, the export runs at the same time of day for each subsequent export occurrence. For example, you create a daily export at 1:00 PM. The next export runs at 1:00 PM the following day. The current time affects all other export types in the same manner—they always run at the same time of day as when you initially created the export. In a different example, you create a weekly export at 4:00 PM on Monday. The next report runs at 4:00 PM the following Monday. *Exported data is available within four hours of run time.*

Each export creates a new file, so older exports are not overwritten.

There are three types of export options:

**Daily export of month-to-date costs** – The initial export runs immediately. Subsequent exports run the next day at the same time as the initial export. The latest data is aggregated from previous daily exports.

**Weekly export of costs for the last 7 days** – The initial export runs immediately. Subsequent exports run on the day of the week and at the same time as the initial export. Costs are for the last seven days.

**Custom** – Allows you to schedule weekly and monthly exports with week-to-date and month-to-date options. *The initial export will run immediately.*

If you have a Pay-As-You-Go, MSDN, or Visual Studio subscription, your invoice billing period might not align to the calendar month. For those types of subscriptions and resource groups, you can create an export that's aligned to your invoice period or to calendar months. To create an export aligned to your invoice month, navigate to **Custom**, then select **Billing-period-to-date**.  To create an export aligned to the calendar month, select **Month-to-date**.
>
>

![New export - Basics tab showing a custom weekly week-to-date selection](./media/tutorial-export-acm-data/tutorial-export-schedule-weekly-week-to-date.png)

## Verify that data is collected

You can easily verify that your Cost Management data is being collected and view the exported CSV file using Azure Storage Explorer.

In the export list, click the storage account name. On the storage account page, click Open in Explorer. If you see a confirmation box, click **Yes** to open the file in Azure Storage Explorer.

![Storage account page showing example information and link to Open in Explorer](./media/tutorial-export-acm-data/storage-account-page.png)

In Storage Explorer, navigate to the container that you want to open and select the folder corresponding to the current month. A list of CSV files is shown. Select one and then click **Open**.

![Example information shown in Storage Explorer](./media/tutorial-export-acm-data/storage-explorer.png)

The file opens with the program or application that's set to open CSV file extensions. Here's an example in Excel.

![Example exported CSV data shown in Excel](./media/tutorial-export-acm-data/example-export-data.png)


## Access exported data from other systems

One of the purposes of exporting your Cost Management data is to access the data from external systems. You might use a dashboard system or other financial system. Such systems vary widely so showing an example wouldn't be practical.  However, you can get started with accessing your data from you applications at [Introduction to Azure Storage](../storage/common/storage-introduction.md).

## Next steps

In this tutorial, you learned how to:

> [!div class="checklist"]
> * Create a daily export
> * Verify that data is collected

Advance to the next tutorial to optimize and improve efficiency by identifying idle and underutilized resources.

> [!div class="nextstepaction"]
> [Review and act on optimization recommendations](tutorial-acm-opt-recommendations.md)
<|MERGE_RESOLUTION|>--- conflicted
+++ resolved
@@ -1,130 +1,119 @@
----
-title: Tutorial - Create and manage exported data from Azure Cost Management | Microsoft Docs
-description: This article shows you how you can create and manage exported Azure Cost Management data so that you can use it in external systems.
-services: cost-management
-keywords:
-author: bandersmsft
-ms.author: banders
-<<<<<<< HEAD
-ms.date: 04/10/2019
-=======
-ms.date: 05/14/2019
->>>>>>> 6a383dfd
-ms.topic: tutorial
-ms.service: cost-management
-manager: dougeby
-ms.custom: seodec18
----
-
-# Tutorial: Create and manage exported data
-
-If you read the Cost Analysis tutorial, then you're familiar with manually downloading your Cost Management data. However, you can create a recurring task that automatically exports your Cost Management data to Azure storage on a daily, weekly, or monthly basis. Exported data is in CSV format and it contains all the information that's collected by Cost Management. You can then use the exported data in Azure storage with external systems and combine it with your own custom data. And you can use your exported data in an external system like a dashboard or other financial system.
-
-Watch the [How to schedule exports to storage with Azure Cost Management](https://www.youtube.com/watch?v=rWa_xI1aRzo) video about creating a scheduled export of your Azure cost data to Azure Storage.
-
-The examples in this tutorial walk you though exporting your cost management data and then verify that the data was successfully exported.
-
-In this tutorial, you learn how to:
-
-> [!div class="checklist"]
-> * Create a daily export
-> * Verify that data is collected
-
-## Prerequisites
-Data export is available for a variety of Azure account types, including [Enterprise Agreement (EA)](https://azure.microsoft.com/pricing/enterprise-agreement/) customers. To view the full list of supported account types, see [Understand Cost Management data](understand-cost-mgt-data.md). The following Azure permissions, or scopes, are supported per subscription for data export by user and group. For more information about scopes, see [Understand and work with scopes](understand-work-scopes.md).
-
-- Owner – Can create, modify, or delete scheduled exports for a subscription.
-- Contributor – Can create, modify, or delete their own scheduled exports. Can modify the name of scheduled exports created by others.
-- Reader – Can schedule exports that they have permission to.
-
-For Azure Storage accounts:
-- Write permissions are required to change the configured storage account, regardless of permissions on the export.
-- Your Azure storage account must be configured for blob or file storage.
-
-## Sign in to Azure
-Sign in to the Azure portal at [https://portal.azure.com](https://portal.azure.com/).
-
-## Create a daily export
-
-To create or view a data export or to schedule an export, open the desired scope in the Azure portal and select **Cost analysis** in the menu. For example, navigate to **Subscriptions**, select a subscription from the list, and then select **Cost analysis** in the menu. At the top of the Cost analysis page, click **Export** and then choose an export option. For example, click **Schedule export**.  
-
-> [!NOTE]
-> Besides subscriptions, you can create exports on resource groups, accounts, departments, and enrollments. For more information about scopes, see [Understand and work with scopes](understand-work-scopes.md).
-<<<<<<< HEAD
-> 
-> 
-
-
-=======
->
->
-
-
->>>>>>> 6a383dfd
-Click **Add**, type a name for the export, and then select the **Daily export of month-to-date costs** option. Click **Next**.
-
-![New export example showing export type](./media/tutorial-export-acm-data/basics_exports.png)
-
-Specify the subscription for your Azure storage account, then select your storage account.  Specify the storage container and the directory path that you'd like the export file to go to.  Click **Next**.
-
-![New export example showing storage account details](./media/tutorial-export-acm-data/storage_exports.png)
-
-Review your export details and click **Create**.
-
-Your new export appears in the list of exports. By default, new exports are enabled. If you want to disable or delete a scheduled export, click any item in the list and then click either **Disable** or **Delete**.
-
-Initially, it can take one to two hours before the export runs. However, it can take up to four hours before data is shown in exported files.
-
-### Export schedule
-
-Scheduled exports are affected by the time and day of week of when you initially create the export. When you create a scheduled export, the export runs at the same time of day for each subsequent export occurrence. For example, you create a daily export at 1:00 PM. The next export runs at 1:00 PM the following day. The current time affects all other export types in the same manner—they always run at the same time of day as when you initially created the export. In a different example, you create a weekly export at 4:00 PM on Monday. The next report runs at 4:00 PM the following Monday. *Exported data is available within four hours of run time.*
-
-Each export creates a new file, so older exports are not overwritten.
-
-There are three types of export options:
-
-**Daily export of month-to-date costs** – The initial export runs immediately. Subsequent exports run the next day at the same time as the initial export. The latest data is aggregated from previous daily exports.
-
-**Weekly export of costs for the last 7 days** – The initial export runs immediately. Subsequent exports run on the day of the week and at the same time as the initial export. Costs are for the last seven days.
-
-**Custom** – Allows you to schedule weekly and monthly exports with week-to-date and month-to-date options. *The initial export will run immediately.*
-
-If you have a Pay-As-You-Go, MSDN, or Visual Studio subscription, your invoice billing period might not align to the calendar month. For those types of subscriptions and resource groups, you can create an export that's aligned to your invoice period or to calendar months. To create an export aligned to your invoice month, navigate to **Custom**, then select **Billing-period-to-date**.  To create an export aligned to the calendar month, select **Month-to-date**.
->
->
-
-![New export - Basics tab showing a custom weekly week-to-date selection](./media/tutorial-export-acm-data/tutorial-export-schedule-weekly-week-to-date.png)
-
-## Verify that data is collected
-
-You can easily verify that your Cost Management data is being collected and view the exported CSV file using Azure Storage Explorer.
-
-In the export list, click the storage account name. On the storage account page, click Open in Explorer. If you see a confirmation box, click **Yes** to open the file in Azure Storage Explorer.
-
-![Storage account page showing example information and link to Open in Explorer](./media/tutorial-export-acm-data/storage-account-page.png)
-
-In Storage Explorer, navigate to the container that you want to open and select the folder corresponding to the current month. A list of CSV files is shown. Select one and then click **Open**.
-
-![Example information shown in Storage Explorer](./media/tutorial-export-acm-data/storage-explorer.png)
-
-The file opens with the program or application that's set to open CSV file extensions. Here's an example in Excel.
-
-![Example exported CSV data shown in Excel](./media/tutorial-export-acm-data/example-export-data.png)
-
-
-## Access exported data from other systems
-
-One of the purposes of exporting your Cost Management data is to access the data from external systems. You might use a dashboard system or other financial system. Such systems vary widely so showing an example wouldn't be practical.  However, you can get started with accessing your data from you applications at [Introduction to Azure Storage](../storage/common/storage-introduction.md).
-
-## Next steps
-
-In this tutorial, you learned how to:
-
-> [!div class="checklist"]
-> * Create a daily export
-> * Verify that data is collected
-
-Advance to the next tutorial to optimize and improve efficiency by identifying idle and underutilized resources.
-
-> [!div class="nextstepaction"]
-> [Review and act on optimization recommendations](tutorial-acm-opt-recommendations.md)
+---
+title: Tutorial - Create and manage exported data from Azure Cost Management | Microsoft Docs
+description: This article shows you how you can create and manage exported Azure Cost Management data so that you can use it in external systems.
+services: cost-management
+keywords:
+author: bandersmsft
+ms.author: banders
+ms.date: 05/14/2019
+ms.topic: tutorial
+ms.service: cost-management
+manager: dougeby
+ms.custom: seodec18
+---
+
+# Tutorial: Create and manage exported data
+
+If you read the Cost Analysis tutorial, then you're familiar with manually downloading your Cost Management data. However, you can create a recurring task that automatically exports your Cost Management data to Azure storage on a daily, weekly, or monthly basis. Exported data is in CSV format and it contains all the information that's collected by Cost Management. You can then use the exported data in Azure storage with external systems and combine it with your own custom data. And you can use your exported data in an external system like a dashboard or other financial system.
+
+Watch the [How to schedule exports to storage with Azure Cost Management](https://www.youtube.com/watch?v=rWa_xI1aRzo) video about creating a scheduled export of your Azure cost data to Azure Storage.
+
+The examples in this tutorial walk you though exporting your cost management data and then verify that the data was successfully exported.
+
+In this tutorial, you learn how to:
+
+> [!div class="checklist"]
+> * Create a daily export
+> * Verify that data is collected
+
+## Prerequisites
+Data export is available for a variety of Azure account types, including [Enterprise Agreement (EA)](https://azure.microsoft.com/pricing/enterprise-agreement/) customers. To view the full list of supported account types, see [Understand Cost Management data](understand-cost-mgt-data.md). The following Azure permissions, or scopes, are supported per subscription for data export by user and group. For more information about scopes, see [Understand and work with scopes](understand-work-scopes.md).
+
+- Owner – Can create, modify, or delete scheduled exports for a subscription.
+- Contributor – Can create, modify, or delete their own scheduled exports. Can modify the name of scheduled exports created by others.
+- Reader – Can schedule exports that they have permission to.
+
+For Azure Storage accounts:
+- Write permissions are required to change the configured storage account, regardless of permissions on the export.
+- Your Azure storage account must be configured for blob or file storage.
+
+## Sign in to Azure
+Sign in to the Azure portal at [https://portal.azure.com](https://portal.azure.com/).
+
+## Create a daily export
+
+To create or view a data export or to schedule an export, open the desired scope in the Azure portal and select **Cost analysis** in the menu. For example, navigate to **Subscriptions**, select a subscription from the list, and then select **Cost analysis** in the menu. At the top of the Cost analysis page, click **Export** and then choose an export option. For example, click **Schedule export**.  
+
+> [!NOTE]
+> Besides subscriptions, you can create exports on resource groups, accounts, departments, and enrollments. For more information about scopes, see [Understand and work with scopes](understand-work-scopes.md).
+>
+>
+
+
+Click **Add**, type a name for the export, and then select the **Daily export of month-to-date costs** option. Click **Next**.
+
+![New export example showing export type](./media/tutorial-export-acm-data/basics_exports.png)
+
+Specify the subscription for your Azure storage account, then select your storage account.  Specify the storage container and the directory path that you'd like the export file to go to.  Click **Next**.
+
+![New export example showing storage account details](./media/tutorial-export-acm-data/storage_exports.png)
+
+Review your export details and click **Create**.
+
+Your new export appears in the list of exports. By default, new exports are enabled. If you want to disable or delete a scheduled export, click any item in the list and then click either **Disable** or **Delete**.
+
+Initially, it can take one to two hours before the export runs. However, it can take up to four hours before data is shown in exported files.
+
+### Export schedule
+
+Scheduled exports are affected by the time and day of week of when you initially create the export. When you create a scheduled export, the export runs at the same time of day for each subsequent export occurrence. For example, you create a daily export at 1:00 PM. The next export runs at 1:00 PM the following day. The current time affects all other export types in the same manner—they always run at the same time of day as when you initially created the export. In a different example, you create a weekly export at 4:00 PM on Monday. The next report runs at 4:00 PM the following Monday. *Exported data is available within four hours of run time.*
+
+Each export creates a new file, so older exports are not overwritten.
+
+There are three types of export options:
+
+**Daily export of month-to-date costs** – The initial export runs immediately. Subsequent exports run the next day at the same time as the initial export. The latest data is aggregated from previous daily exports.
+
+**Weekly export of costs for the last 7 days** – The initial export runs immediately. Subsequent exports run on the day of the week and at the same time as the initial export. Costs are for the last seven days.
+
+**Custom** – Allows you to schedule weekly and monthly exports with week-to-date and month-to-date options. *The initial export will run immediately.*
+
+If you have a Pay-As-You-Go, MSDN, or Visual Studio subscription, your invoice billing period might not align to the calendar month. For those types of subscriptions and resource groups, you can create an export that's aligned to your invoice period or to calendar months. To create an export aligned to your invoice month, navigate to **Custom**, then select **Billing-period-to-date**.  To create an export aligned to the calendar month, select **Month-to-date**.
+>
+>
+
+![New export - Basics tab showing a custom weekly week-to-date selection](./media/tutorial-export-acm-data/tutorial-export-schedule-weekly-week-to-date.png)
+
+## Verify that data is collected
+
+You can easily verify that your Cost Management data is being collected and view the exported CSV file using Azure Storage Explorer.
+
+In the export list, click the storage account name. On the storage account page, click Open in Explorer. If you see a confirmation box, click **Yes** to open the file in Azure Storage Explorer.
+
+![Storage account page showing example information and link to Open in Explorer](./media/tutorial-export-acm-data/storage-account-page.png)
+
+In Storage Explorer, navigate to the container that you want to open and select the folder corresponding to the current month. A list of CSV files is shown. Select one and then click **Open**.
+
+![Example information shown in Storage Explorer](./media/tutorial-export-acm-data/storage-explorer.png)
+
+The file opens with the program or application that's set to open CSV file extensions. Here's an example in Excel.
+
+![Example exported CSV data shown in Excel](./media/tutorial-export-acm-data/example-export-data.png)
+
+
+## Access exported data from other systems
+
+One of the purposes of exporting your Cost Management data is to access the data from external systems. You might use a dashboard system or other financial system. Such systems vary widely so showing an example wouldn't be practical.  However, you can get started with accessing your data from you applications at [Introduction to Azure Storage](../storage/common/storage-introduction.md).
+
+## Next steps
+
+In this tutorial, you learned how to:
+
+> [!div class="checklist"]
+> * Create a daily export
+> * Verify that data is collected
+
+Advance to the next tutorial to optimize and improve efficiency by identifying idle and underutilized resources.
+
+> [!div class="nextstepaction"]
+> [Review and act on optimization recommendations](tutorial-acm-opt-recommendations.md)