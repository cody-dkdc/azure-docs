--- conflicted
+++ resolved
@@ -8,13 +8,8 @@
 ms.date: 10/31/2018
 ms.topic: tutorial
 ms.service: cost-management
-<<<<<<< HEAD
 ms.custom: 
 manager: benshy
-=======
-ms.custom:
-manager: dougeby
->>>>>>> ed63c81a
 ---
 <!-- Intent: As a cloud-consuming user, I need to view usage and costs for my cloud resources and services.
 -->
