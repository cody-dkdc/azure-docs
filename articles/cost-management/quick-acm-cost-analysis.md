--- conflicted
+++ resolved
@@ -1,140 +1,124 @@
----
-title: Quickstart - Explore Azure costs with Cost analysis | Microsoft Docs
-description: This quickstart helps you use cost analysis to explore and analyze your Azure organizational costs.
-services: cost-management
-keywords:
-author: bandersmsft
-ms.author: banders
-<<<<<<< HEAD
-ms.date: 03/13/2019
-=======
-ms.date: 05/14/2019
->>>>>>> 6a383dfd
-ms.topic: quickstart
-ms.service: cost-management
-manager: micflan
-ms.custom: seodec18
----
-# Quickstart: Explore and analyze costs with Cost analysis
-
-Before you can properly control and optimize your Azure costs, you need to understand where costs originated within your organization. It's also useful to know how much money your services cost, and in support of what environments and systems. Visibility into the full spectrum of costs is critical to accurately understand organizational spending patterns. Spending patterns can be used to enforce cost control mechanisms, like budgets.
-
-In this quickstart, you use cost analysis to explore and analyze your organizational costs. You can view aggregated costs by organization to understand where costs occur over time and identify spending trends. You can view accumulated costs over time to estimate monthly, quarterly, or even yearly cost trends against a budget. A budget helps to provide adherence to financial constraints. And a budget is used to view daily or monthly costs to isolate spending irregularities. And, you can download the current report's data for further analysis or to use in an external system.
-
-In this quickstart, you learn how to:
-
-- Review costs in cost analysis
-- Customize cost views
-- Download cost analysis data
-
-
-## Prerequisites
-
-<<<<<<< HEAD
-Cost analysis supports a variety of Azure account types. To view the full list of supported account types, see [Understand Cost Management data](understand-cost-mgt-data.md). To view cost data, you need at least read access for your Azure account.
-=======
-Cost analysis supports different kinds of Azure account types. To view the full list of supported account types, see [Understand Cost Management data](understand-cost-mgt-data.md). To view cost data, you need at least read access for your Azure account.
->>>>>>> 6a383dfd
-
-For [Enterprise Agreement (EA)](https://azure.microsoft.com/pricing/enterprise-agreement/) customers, you must have at least read access to one or more of the following scopes to view cost data.
-
-- Billing account
-- Department
-- Enrollment account
-- Management group
-- Subscription
-- Resource group
-
-For more information about assigning access to Cost Management data, see [Assign access to data](assign-access-acm-data.md).
-
-## Sign in to Azure
-
-- Sign in to the Azure portal at https://portal.azure.com.
-
-## Review costs in cost analysis
-
-<<<<<<< HEAD
-To review your costs in cost analysis, open the desired scope in the Azure portal and select **Cost analysis** in the menu. For example, navigate to **Subscriptions**, select a subscription from the list, and then select **Cost analysis** in the menu. Use the **Scope** pill to switch to a different scope in cost analysis. For more information about scopes, see [Understand and work with scopes](understand-work-scopes.md).
-=======
-To review your costs in cost analysis, open the scope in the Azure portal and select **Cost analysis** in the menu. For example, navigate to **Subscriptions**, select a subscription from the list, and then select **Cost analysis** in the menu. Use the **Scope** pill to switch to a different scope in cost analysis. For more information about scopes, see [Understand and work with scopes](understand-work-scopes.md).
->>>>>>> 6a383dfd
-
-The scope you select is used throughout Cost Management to provide data consolidation and to control access to cost information. When you use scopes, you don't multi-select them. Instead, you select a larger scope which others roll up to and then filter down to the nested scopes you need. This approach is important to understand since some people may not have access to a single parent scope, which covers multiple nested scopes.
-
-The initial cost analysis view includes the following areas:
-
-**Total** – Shows the total costs for the current month.
-
-**Budget** – Shows the planned spending limit for the selected scope, if available.
-
-**Accumulated cost** – Shows the total aggregate daily spending, starting from the beginning of the month. After you [create a budget](tutorial-acm-create-budgets.md) for your billing account or subscription, you can quickly see your spending trend against the budget. Hover over a date to view the accumulated cost for that day.
-
-**Pivot (donut) charts** – Provide dynamic pivots, breaking down the total cost by a common set of standard properties. They show the most to least costly for the current month. You can change pivot charts at any time by selecting a different pivot. Costs are categorized by: service (meter category), location (region), and child scope by default. For example, enrollment accounts under billing accounts, resource groups under subscriptions, and resources under resource groups.
-
-![Initial view of cost analysis in the Azure portal](./media/quick-acm-cost-analysis/cost-analysis-01.png)
-
-## Customize cost views
-
-Cost analysis has four built-in views, optimized for the most common goals:
-
-View | Answer questions like...
---- | ---
-Accumulated cost | How much have I spent so far this month? Will I stay within my budget?
-Daily cost | Have there been any increases in the costs per day for the last 30 days?
-Cost by service | How has my monthly usage vary over the past 3 invoices?
-Cost by resource | Which resources cost the most so far this month?
-
-![View selector showing an example selection for this month](./media/quick-acm-cost-analysis/view-selector.png)
-
-However, there are many cases where you need deeper analysis. Customization starts at the top of the page, with the date selection.
-
-Cost analysis shows data for the current month by default. Use the date selector to switch to common date ranges quickly. A few examples include the last seven days, last month, current year, or a custom date range. Pay-as-you-go subscriptions also include date ranges based on your billing period, which isn't bound to the calendar month, like the current billing period or last invoice. Use the **<PREVIOUS** and **NEXT>** links at the top of the menu to jump to the previous or next period, respectively. As an example, **<PREVIOUS** will switch from the last seven days to 8-14 days ago and then to 15-21 days ago.
-
-![Date selector showing an example selection for this month](./media/quick-acm-cost-analysis/date-selector.png)
-
-Cost analysis shows **accumulated** costs by default. Accumulated costs include all costs for each day plus the previous days, for a constantly growing view of your daily aggregate costs. This view is optimized to show how you're trending against a budget for the selected time range.
-
-There's also the **daily** view showing costs for each day. The daily view doesn't show a growth trend. The view is designed to show irregularities as cost spikes or dips from day to day. If you've selected a budget, the daily view also shows an estimate of what your daily budget might look like. When your daily costs are consistently above the estimated daily budget, then you can expect you'll surpass your monthly budget. The estimated daily budget is simply a means to help you visualize your budget at a lower level. When you have fluctuations in daily costs, then the estimated daily budget comparison to your monthly budget is less precise.
-
-Generally, you can expect to see data or notifications for consumed resources within 8-12 hours.
-
-![Daily view showing example daily costs for the current month](./media/quick-acm-cost-analysis/daily-view.png)
-
-**Group by** common properties to break down costs and identify top contributors. To group by resource tags, for instance, select the tag key you want to group by. Costs are broken down by each tag value, with an extra segment for resources that don't have that tag applied.
-
-Most [Azure resources support tagging](../azure-resource-manager/tag-support.md), however some tags aren't available in Cost Management and billing. Additionally, resource group tags aren't supported. Cost Management only supports resource tags from the date the tags are applied directly to the resource. Watch the [How to review tag policies with Azure Cost Management](https://www.youtube.com/watch?v=nHQYcYGKuyw) video to learn about using Azure tag policy to improve cost data visibility.
-
-Here's a view of Azure service costs for a view of the last month.
-
-![Grouped daily accumulated view showing example Azure service costs for last month](./media/quick-acm-cost-analysis/grouped-daily-accum-view.png)
-
-Pivot charts under the main chart show different groupings to give you a broader picture of your overall costs for the selected time period and filters. Select a property or tag to view aggregated costs by any dimension.
-
-
-![Full data for current view showing resource group names](./media/quick-acm-cost-analysis/full-data-set.png)
-
-The preceding image shows resource group names. While you can group by tag to view total costs per tag, viewing all tags per resource or resource group isn't available in any of the cost analysis views.
-
-When grouping costs by a specific attribute, the top 10 cost contributors are shown from highest to lowest. If more than 10, the top nine cost contributors are shown with an **Others** group, which covers all remaining groups together. When grouping by tags, you may also see an **Untagged** group for costs that don't have the tag key applied. **Untagged** is always last, even if untagged costs are higher than tagged costs. Untagged costs will be part of **Others**, if 10 or more tag values exist.
-
-*Classic* virtual machines, networking, and storage resources don't share detailed billing data. They're merged as **Classic services** when grouping costs.
-
-You can view the full data set for any view. Whatever selections or filters that you apply affect data presented. To see the full data set, click the **chart type** list and then click **Table** view.
-
-![Data for current view in a table view](./media/quick-acm-cost-analysis/chart-type-table-view.png)
-
-You can view the full data set for any view. Whatever selections or filters that you apply affect data presented. To see the full data set, click the **chart type** list and then click **Table** view.
-
-![Data for current view in a table view](./media/quick-acm-cost-analysis/chart-type-table-view.png)
-
-
-## Download cost analysis data
-
-You can **Download** information from cost analysis to generate a CSV file for all data currently shown in the Azure portal. Any filters or grouping that you apply are included in the file. Underlying data for the top Total chart that isn't actively displayed is included in the CSV file.
-
-## Next steps
-
-Advance to the first tutorial to learn how to create and manage budgets.
-
-> [!div class="nextstepaction"]
-> [Create and manage budgets](tutorial-acm-create-budgets.md)
+---
+title: Quickstart - Explore Azure costs with Cost analysis | Microsoft Docs
+description: This quickstart helps you use cost analysis to explore and analyze your Azure organizational costs.
+services: cost-management
+keywords:
+author: bandersmsft
+ms.author: banders
+ms.date: 05/14/2019
+ms.topic: quickstart
+ms.service: cost-management
+manager: micflan
+ms.custom: seodec18
+---
+# Quickstart: Explore and analyze costs with Cost analysis
+
+Before you can properly control and optimize your Azure costs, you need to understand where costs originated within your organization. It's also useful to know how much money your services cost, and in support of what environments and systems. Visibility into the full spectrum of costs is critical to accurately understand organizational spending patterns. Spending patterns can be used to enforce cost control mechanisms, like budgets.
+
+In this quickstart, you use cost analysis to explore and analyze your organizational costs. You can view aggregated costs by organization to understand where costs occur over time and identify spending trends. You can view accumulated costs over time to estimate monthly, quarterly, or even yearly cost trends against a budget. A budget helps to provide adherence to financial constraints. And a budget is used to view daily or monthly costs to isolate spending irregularities. And, you can download the current report's data for further analysis or to use in an external system.
+
+In this quickstart, you learn how to:
+
+- Review costs in cost analysis
+- Customize cost views
+- Download cost analysis data
+
+
+## Prerequisites
+
+Cost analysis supports different kinds of Azure account types. To view the full list of supported account types, see [Understand Cost Management data](understand-cost-mgt-data.md). To view cost data, you need at least read access for your Azure account.
+
+For [Enterprise Agreement (EA)](https://azure.microsoft.com/pricing/enterprise-agreement/) customers, you must have at least read access to one or more of the following scopes to view cost data.
+
+- Billing account
+- Department
+- Enrollment account
+- Management group
+- Subscription
+- Resource group
+
+For more information about assigning access to Cost Management data, see [Assign access to data](assign-access-acm-data.md).
+
+## Sign in to Azure
+
+- Sign in to the Azure portal at https://portal.azure.com.
+
+## Review costs in cost analysis
+
+To review your costs in cost analysis, open the scope in the Azure portal and select **Cost analysis** in the menu. For example, navigate to **Subscriptions**, select a subscription from the list, and then select **Cost analysis** in the menu. Use the **Scope** pill to switch to a different scope in cost analysis. For more information about scopes, see [Understand and work with scopes](understand-work-scopes.md).
+
+The scope you select is used throughout Cost Management to provide data consolidation and to control access to cost information. When you use scopes, you don't multi-select them. Instead, you select a larger scope which others roll up to and then filter down to the nested scopes you need. This approach is important to understand since some people may not have access to a single parent scope, which covers multiple nested scopes.
+
+The initial cost analysis view includes the following areas:
+
+**Total** – Shows the total costs for the current month.
+
+**Budget** – Shows the planned spending limit for the selected scope, if available.
+
+**Accumulated cost** – Shows the total aggregate daily spending, starting from the beginning of the month. After you [create a budget](tutorial-acm-create-budgets.md) for your billing account or subscription, you can quickly see your spending trend against the budget. Hover over a date to view the accumulated cost for that day.
+
+**Pivot (donut) charts** – Provide dynamic pivots, breaking down the total cost by a common set of standard properties. They show the most to least costly for the current month. You can change pivot charts at any time by selecting a different pivot. Costs are categorized by: service (meter category), location (region), and child scope by default. For example, enrollment accounts under billing accounts, resource groups under subscriptions, and resources under resource groups.
+
+![Initial view of cost analysis in the Azure portal](./media/quick-acm-cost-analysis/cost-analysis-01.png)
+
+## Customize cost views
+
+Cost analysis has four built-in views, optimized for the most common goals:
+
+View | Answer questions like...
+--- | ---
+Accumulated cost | How much have I spent so far this month? Will I stay within my budget?
+Daily cost | Have there been any increases in the costs per day for the last 30 days?
+Cost by service | How has my monthly usage vary over the past 3 invoices?
+Cost by resource | Which resources cost the most so far this month?
+
+![View selector showing an example selection for this month](./media/quick-acm-cost-analysis/view-selector.png)
+
+However, there are many cases where you need deeper analysis. Customization starts at the top of the page, with the date selection.
+
+Cost analysis shows data for the current month by default. Use the date selector to switch to common date ranges quickly. A few examples include the last seven days, last month, current year, or a custom date range. Pay-as-you-go subscriptions also include date ranges based on your billing period, which isn't bound to the calendar month, like the current billing period or last invoice. Use the **<PREVIOUS** and **NEXT>** links at the top of the menu to jump to the previous or next period, respectively. As an example, **<PREVIOUS** will switch from the last seven days to 8-14 days ago and then to 15-21 days ago.
+
+![Date selector showing an example selection for this month](./media/quick-acm-cost-analysis/date-selector.png)
+
+Cost analysis shows **accumulated** costs by default. Accumulated costs include all costs for each day plus the previous days, for a constantly growing view of your daily aggregate costs. This view is optimized to show how you're trending against a budget for the selected time range.
+
+There's also the **daily** view showing costs for each day. The daily view doesn't show a growth trend. The view is designed to show irregularities as cost spikes or dips from day to day. If you've selected a budget, the daily view also shows an estimate of what your daily budget might look like. When your daily costs are consistently above the estimated daily budget, then you can expect you'll surpass your monthly budget. The estimated daily budget is simply a means to help you visualize your budget at a lower level. When you have fluctuations in daily costs, then the estimated daily budget comparison to your monthly budget is less precise.
+
+Generally, you can expect to see data or notifications for consumed resources within 8-12 hours.
+
+![Daily view showing example daily costs for the current month](./media/quick-acm-cost-analysis/daily-view.png)
+
+**Group by** common properties to break down costs and identify top contributors. To group by resource tags, for instance, select the tag key you want to group by. Costs are broken down by each tag value, with an extra segment for resources that don't have that tag applied.
+
+Most [Azure resources support tagging](../azure-resource-manager/tag-support.md), however some tags aren't available in Cost Management and billing. Additionally, resource group tags aren't supported. Cost Management only supports resource tags from the date the tags are applied directly to the resource. Watch the [How to review tag policies with Azure Cost Management](https://www.youtube.com/watch?v=nHQYcYGKuyw) video to learn about using Azure tag policy to improve cost data visibility.
+
+Here's a view of Azure service costs for a view of the last month.
+
+![Grouped daily accumulated view showing example Azure service costs for last month](./media/quick-acm-cost-analysis/grouped-daily-accum-view.png)
+
+Pivot charts under the main chart show different groupings to give you a broader picture of your overall costs for the selected time period and filters. Select a property or tag to view aggregated costs by any dimension.
+
+
+![Full data for current view showing resource group names](./media/quick-acm-cost-analysis/full-data-set.png)
+
+The preceding image shows resource group names. While you can group by tag to view total costs per tag, viewing all tags per resource or resource group isn't available in any of the cost analysis views.
+
+When grouping costs by a specific attribute, the top 10 cost contributors are shown from highest to lowest. If more than 10, the top nine cost contributors are shown with an **Others** group, which covers all remaining groups together. When grouping by tags, you may also see an **Untagged** group for costs that don't have the tag key applied. **Untagged** is always last, even if untagged costs are higher than tagged costs. Untagged costs will be part of **Others**, if 10 or more tag values exist.
+
+*Classic* virtual machines, networking, and storage resources don't share detailed billing data. They're merged as **Classic services** when grouping costs.
+
+You can view the full data set for any view. Whatever selections or filters that you apply affect data presented. To see the full data set, click the **chart type** list and then click **Table** view.
+
+![Data for current view in a table view](./media/quick-acm-cost-analysis/chart-type-table-view.png)
+
+
+## Download cost analysis data
+
+You can **Download** information from cost analysis to generate a CSV file for all data currently shown in the Azure portal. Any filters or grouping that you apply are included in the file. Underlying data for the top Total chart that isn't actively displayed is included in the CSV file.
+
+## Next steps
+
+Advance to the first tutorial to learn how to create and manage budgets.
+
+> [!div class="nextstepaction"]
+> [Create and manage budgets](tutorial-acm-create-budgets.md)