--- conflicted
+++ resolved
@@ -212,10 +212,6 @@
 
 - [Operations](../service-fabric-fabsrv-managing-your-services) **owner: jesseb, alanwar**
 
-<<<<<<< HEAD
-
-=======
->>>>>>> a802da9e
 ### PaaS v2 and Cloud Applications
 ### Applications, Services, Partitions, Replicas, and Replica Sets
 ### Cluster
