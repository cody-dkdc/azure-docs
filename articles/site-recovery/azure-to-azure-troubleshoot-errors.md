--- conflicted
+++ resolved
@@ -247,11 +247,7 @@
 >
 >Make sure to update the ""AzureRM.Resources"" module before using the below script.
 
-<<<<<<< HEAD
-You can use [Remove stale ASR configuration script](https://gallery.technet.microsoft.com/Azure-Recovery-ASR-script-3a93f412) and remove the stale Site Recovery configuration on the Azure VM. You should be able to see the VM after removing the stale configuration.
-=======
 You can use [Remove stale ASR configuration script](https://github.com/AsrOneSdk/published-scripts/blob/master/Cleanup-Stale-ASR-Config-Azure-VM.ps1) and remove the stale Site Recovery configuration on the Azure VM. You should be able to see the VM after removing the stale configuration.
->>>>>>> 6a383dfd
 
 ## Unable to select Virtual machine for protection
  **Cause 1:  Virtual machine has some extension installed in a failed or unresponsive state** <br>
