--- conflicted
+++ resolved
@@ -3,15 +3,11 @@
 description: This article describes manage a process server set up for VMware VM and physical server replication in Azure Site Recovery.
 author: Rajeswari-Mamilla
 ms.service: site-recovery
-<<<<<<< HEAD
+
 ms.topic: conceptual
 ms.date: 06/20/2018
 ms.author: ramamill
-=======
-ms.topic: article
-ms.date: 07/06/2018
-ms.author: anoopkv
->>>>>>> c641977e
+
 ---
 
 # Manage process servers
