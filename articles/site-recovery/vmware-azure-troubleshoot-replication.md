---
title: Troubleshoot replication issues for disaster recovery of VMware VMs and physical servers to Azure by using Azure Site Recovery | Microsoft Docs
description: This article provides troubleshooting information for common replication issues during disaster recovery of VMware VMs and physical servers to Azure by using Azure Site Recovery.
author: mayurigupta13
manager: rochakm
ms.service: site-recovery
ms.topic: article
ms.date: 03/14/2019
ms.author: mayg

---
# Troubleshoot replication issues for VMware VMs and physical servers

This article describes some common issues and specific errors you might encounter when you replicate on-premises VMware VMs and physical servers to Azure using [Site Recovery](site-recovery-overview.md).

<<<<<<< HEAD
## Monitor Process Server health to avoid replication issues

It is recommended to monitor the Process Server (PS) Health on the portal to ensure that replication is progressing for your associated source machines. In the vault, go to Manage > Site Recovery Infrastructure > Configuration Servers. On the Configuration Server blade, click on the Process Server under Associated Servers. Process Server blade opens up with its health statistics. You can track CPU utilization, memory usage, status of PS services required for replication, certificate expiration date and available free space. The status of all the statistics should be green. 

**It is recommended to have memory and CPU usage under 70% and free space above 25%**. Free space refers to the cache disk space in Process Server, which is used to store the replication data from source machines before uploading to Azure. If it reduces to less than 20%, the replication will be throttled for all the associated source machines. Follow the [capacity guidance](./site-recovery-plan-capacity-vmware.md#capacity-considerations) to understand the required configuration to replicate the source machines.

Ensure that following services are running on the PS machine. Start or restart any service that isn't running.

**In-built Process Server**

* ProcessServer
* ProcessServerMonitor
* cxprocessserver
* InMage PushInstall
* Log Upload Service (LogUpload)
* InMage Scout Application Service
* Microsoft Azure Recovery Services Agent (obengine)
* InMage Scout VX Agent - Sentinel/Outpost (svagents)
* tmansvc
* World Wide Web Publishing Service (W3SVC)
* MySQL
* Microsoft Azure Site Recovery Service (dra)

**Scale-out Process Server**

* ProcessServer
* ProcessServerMonitor
* cxprocessserver
* InMage PushInstall
* Log Upload Service (LogUpload)
* InMage Scout Application Service
* Microsoft Azure Recovery Services Agent (obengine)
* InMage Scout VX Agent - Sentinel/Outpost (svagents)
* tmansvc

**Process Server in Azure for failback**

* ProcessServer
* ProcessServerMonitor
* cxprocessserver
* InMage PushInstall
* Log Upload Service (LogUpload)

Ensure that the StartType of all the services is set to **Automatic or Automatic (Delayed Start)**. Microsoft Azure Recovery Services Agent (obengine) service need not have its StartType set as above.

## Replication issues

Initial and ongoing replication failures often are caused by connectivity issues between the source server and the process server or between the process server and Azure. In most cases, you can troubleshoot these issues by completing the steps in the following sections.

>[!Note]
>Ensure that:
>1. The system date time for the protected item is in sync.
>2. No anti-virus software is blocking Azure Site Recovery. Learn [more](vmware-azure-set-up-source.md#azure-site-recovery-folder-exclusions-from-antivirus-program) on folder exclusions required for Azure Site Recovery.

### Check the source machine for connectivity issues

The following list shows ways you can check the source machine.

*  At the command line on the source server, use Telnet to ping the process server via the HTTPS port by running the following command. HTTPS Port 9443 is the default used by Process Server for sending and receiving replication traffic. You can modify this port at the time of registration. The following command checks for network connectivity issues and for issues that block the firewall port.
=======
## Step 1: Monitor process server health

Site Recovery uses the [process server](vmware-physical-azure-config-process-server-overview.md#process-server) to receive and optimize replicated data, and send it to Azure.

We recommend that you monitor the health of process servers in  portal, to ensure that they are connected and working properly, and that replication is progressing for the source machines associated with the process server.

- [Learn about](vmware-physical-azure-monitor-process-server.md) monitoring process servers.
- [Review best practices](vmware-physical-azure-troubleshoot-process-server.md#best-practices-for-process-server-deployment)
- [Troubleshoot](vmware-physical-azure-troubleshoot-process-server.md#check-process-server-health) process server health.

## Step 2: Troubleshoot connectivity and replication issues
>>>>>>> 6a383dfd

Initial and ongoing replication failures often are caused by connectivity issues between the source server and the process server or between the process server and Azure. 

To solve these issues, [troubleshoot connectivity and replication](vmware-physical-azure-troubleshoot-process-server.md#check-connectivity-and-replication).



<<<<<<< HEAD
   If telnet is able to connect successfully to the PS port, a blank screen would be seen.

   If you can't connect to the process server, allow inbound port 9443 on the process server. For example, you might need to allow inbound port 9443 on the process server if your network has a perimeter network or screened subnet. Then, check to see whether the problem still occurs.

*  If telnet is successful and yet the source machine reports that the PS is not reachable, open the web browser on source machine and check if address https://<PS_IP>:<PS_Data_Port>/ is reachable.

    HTTPS certificate error is expected on hitting this address. Ignoring certificate error and continuing should end up in 400 – Bad Request, which means the server can’t serve the browser’s request and that the standard HTTPS connection to the server is working well and good.

    If this is unsuccessful, details on the error message on browser will provide guidance. For e.g. if the proxy authentication is incorrect, the proxy server returns 407 – Proxy Authentication Required along with required actions in the error message. 

*  Check the following logs on source VM for errors related to the network upload failures:

       C:\Program Files (x86)\Microsoft Azure Site Recovery\agent\svagents*.log 

### Check the process server for connectivity issues

The following list shows ways you can check the process server:

> [!NOTE]
> Process Server must have a static IPv4 address and should not have NAT IP configured on it.

* **Check connectivity between source machines and Process Server**
* In case you are able to telnet from source machine and yet the PS is not reachable from source, check the end-to-end connection with cxprocessserver from the source VM by running cxpsclient tool on source VM:

      <install folder>\cxpsclient.exe -i <PS_IP> -l <PS_Data_Port> -y <timeout_in_secs:recommended 300>

   Check the generated logs on PS in the following directories for details on corresponding errors:

      C:\ProgramData\ASR\home\svsystems\transport\log\cxps.err
      and
      C:\ProgramData\ASR\home\svsystems\transport\log\cxps.xfer
* Check the following logs on the PS in case there is no heartbeat from PS. This is identified by **Error code 806** on the portal.

      C:\ProgramData\ASR\home\svsystems\eventmanager*.log
      and
      C:\ProgramData\ASR\home\svsystems\monitor_protection*.log

* **Check whether the process server is actively pushing data to Azure**.

  1. On the process server, open Task Manager (press Ctrl+Shift+Esc).
  2. Select the **Performance** tab, and then select the **Open Resource Monitor** link. 
  3. On the **Resource Monitor** page, select the **Network** tab. Under **Processes with Network Activity**, check whether **cbengine.exe** is actively sending a large volume of data.

       ![Screenshot that shows the volumes under Processes with Network Activity](./media/vmware-azure-troubleshoot-replication/cbengine.png)

  If cbengine.exe isn't sending a large volume of data, complete the steps in the following sections.

* **Check whether the process server can connect to Azure Blob storage**.

  Select **cbengine.exe**. Under **TCP Connections**, check to see whether there is connectivity from the process server to the Azure Blog storage URL.

  ![Screenshot that shows connectivity between cbengine.exe and the Azure Blob storage URL](./media/vmware-azure-troubleshoot-replication/rmonitor.png)

  If there's no connectivity from the process server to the Azure Blog storage URL, in Control Panel, select **Services**. Check to see whether the following services are running:

  *  cxprocessserver
  *  InMage Scout VX Agent – Sentinel/Outpost
  *  Microsoft Azure Recovery Services Agent
  *  Microsoft Azure Site Recovery Service
  *  tmansvc

  Start or restart any service that isn't running. Check to see whether the problem still occurs.

* **Check whether the process server can connect to the Azure public IP address by using port 443**.

  In %programfiles%\Microsoft Azure Recovery Services Agent\Temp, open the latest CBEngineCurr.errlog file. In the file, search for **443** or for the string **connection attempt failed**.

  ![Screenshot that shows the error logs in the Temp folder](./media/vmware-azure-troubleshoot-replication/logdetails1.png)

  If issues are shown, at the command line in the process server, use Telnet to ping your Azure public IP address (the IP address is masked in the preceding image). You can find your Azure public IP address in the CBEngineCurr.currLog file by using port 443:

  `telnet <your Azure Public IP address as seen in CBEngineCurr.errlog>  443`

  If you can't connect, check whether the access issue is due to firewall or proxy settings as described in the next step.

* **Check whether the IP address-based firewall on the process server blocks access**.

  If you use IP address-based firewall rules on the server, download the complete list of [Microsoft Azure datacenter IP ranges](https://www.microsoft.com/download/details.aspx?id=41653). Add the IP address ranges to your firewall configuration to ensure that the firewall allows communication to Azure (and to the default HTTPS port, 443). Allow IP address ranges for the Azure region of your subscription and for the Azure West US region (used for access control and identity management).

* **Check whether a URL-based firewall on the process server blocks access**.

  If you use a URL-based firewall rule on the server, add the URLs listed in the following table to the firewall configuration:
=======

## Step 3: Troubleshoot source machines that aren't available for replication

When you try to select the source machine to enable replication by using Site Recovery, the machine might not be available for one of the following reasons:

* **Two virtual machines with same instance UUID**: If two virtual machines under the vCenter have the same instance UUID, the first virtual machine discovered by the configuration server is shown in the Azure portal. To resolve this issue, ensure that no two virtual machines have the same instance UUID. This scenario is commonly seen in instances where a backup VM becomes active and is logged into our discovery records. Refer to [Azure Site Recovery VMware-to-Azure: How to clean up duplicate or stale entries](https://social.technet.microsoft.com/wiki/contents/articles/32026.asr-vmware-to-azure-how-to-cleanup-duplicatestale-entries.aspx) to resolve.
* **Incorrect vCenter user credentials**: Ensure that you added the correct vCenter credentials when you set up the configuration server by using the OVF template or unified setup. To verify the credentials that you added during setup, see [Modify credentials for automatic discovery](vmware-azure-manage-configuration-server.md#modify-credentials-for-automatic-discovery).
* **vCenter insufficient privileges**: If the permissions provided to access vCenter don't have the required permissions, failure to discover virtual machines might occur. Ensure that the permissions described in [Prepare an account for automatic discovery](vmware-azure-tutorial-prepare-on-premises.md#prepare-an-account-for-automatic-discovery) are added to the vCenter user account.
* **Azure Site Recovery management servers**: If the virtual machine is used as management server under one or more of the following roles - Configuration server /scale-out process server / Master target server, then you will not be able to choose the virtual machine from portal. Managements servers cannot be replicated.
* **Already protected/failed over through Azure Site Recovery services**: If the virtual machine is already protected or failed over through Site Recovery, the virtual machine isn't available to select for protection in the portal. Ensure that the virtual machine you're looking for in the portal isn't already protected by any other user or under a different subscription.
* **vCenter not connected**: Check if vCenter is in connected state. To verify, go to Recovery Services vault > Site Recovery Infrastructure > Configuration Servers > Click on respective configuration server > a blade opens on your right with details of associated servers. Check if vCenter is connected. If it's in a "Not Connected" state, resolve the issue and then [refresh the configuration server](vmware-azure-manage-configuration-server.md#refresh-configuration-server) on the portal. After this, virtual machine will be listed on the portal.
* **ESXi powered off**: If ESXi host under which the virtual machine resides is in powered off state, then virtual machine will not be listed or will not be selectable on the Azure portal. Power on the ESXi host, [refresh the configuration server](vmware-azure-manage-configuration-server.md#refresh-configuration-server) on the portal. After this, virtual machine will be listed on the portal.
* **Pending reboot**: If there is a pending reboot on the virtual machine, then you will not be able to select the machine on Azure portal. Ensure to complete the pending reboot activities, [refresh the configuration server](vmware-azure-manage-configuration-server.md#refresh-configuration-server). After this, virtual machine will be listed on the portal.
* **IP not found**: If the virtual machine doesn't have a valid IP address associated with it, then you will not be able to select the machine on Azure portal. Ensure to assign a valid IP address to the virtual machine, [refresh the configuration server](vmware-azure-manage-configuration-server.md#refresh-configuration-server). After this, virtual machine will be listed on the portal.

### Troubleshoot protected virtual machines greyed out in the portal

Virtual machines that are replicated under Site Recovery aren't available in the Azure portal if there are duplicate entries in the system. To learn how to delete stale entries and resolve the issue, refer to [Azure Site Recovery VMware-to-Azure: How to clean up duplicate or stale entries](https://social.technet.microsoft.com/wiki/contents/articles/32026.asr-vmware-to-azure-how-to-cleanup-duplicatestale-entries.aspx).

## Common errors and solutions

### Initial replication issues [error 78169]

Over an above ensuring that there are no connectivity, bandwidth or time sync related issues, ensure that:

- No anti-virus software is blocking Azure Site Recovery. Learn [more](vmware-azure-set-up-source.md#azure-site-recovery-folder-exclusions-from-antivirus-program) on folder exclusions required for Azure Site Recovery.

### Missing app-consistent recovery points [error 78144]

 This happens due to issues with Volume Shadow copy Service (VSS). To resolve: 
 
- Verify that the installed version of the Azure Site Recovery agent is at least 9.22.2. 
- Verify that VSS Provider is installed as a service in Windows Services and also verify the Component Service MMC to check that Azure Site Recovery VSS Provider is listed.
- If the VSS Provider is not installed, refer the [installation failure troubleshooting article](vmware-azure-troubleshoot-push-install.md#vss-installation-failures).

- If VSS is disabled,
    - Verify that the startup type of the VSS Provider service is set to **Automatic**.
    - Restart the following services:
        - VSS service
        - Azure Site Recovery VSS Provider
        - VDS service

### Source machines with high churn [error 78188]

Possible Causes:
- The data change rate (write bytes/sec) on the listed disks of the virtual machine is more than the [Azure Site Recovery supported limits](site-recovery-vmware-deployment-planner-analyze-report.md#azure-site-recovery-limits) for the replication target storage account type.
- There is a sudden spike in the churn rate due to which high amount of data is pending for upload.

To resolve the issue:
- Ensure that the target storage account type (Standard or Premium) is provisioned as per the churn rate requirement at source.
- If the observed churn is temporary, wait for a few hours for the pending data upload to catch up and to create recovery points.
- If the problem continues to persist, use the Site Recovery [deployment planner](site-recovery-deployment-planner.md#overview) to help plan replication.

### Source machines with no heartbeat [error 78174]
>>>>>>> 6a383dfd

This happens when Azure Site Recovery Mobility agent on the Source Machine is not communicating with the Configuration Server (CS).

To resolve the issue, use the following steps to verify the network connectivity from the source VM to the Config Server:

1. Verify that the Source Machine is running.
2. Sign in to the Source Machine using an account that has administrator privileges.
3. Verify that the following services are running and if not restart the services:
   - Svagents (InMage Scout VX Agent)
   - InMage Scout Application Service
4. On the Source Machine, examine the logs at the location for error details:

       C:\Program Files (X86)\Microsoft Azure Site Recovery\agent\svagents*log
    
### Process server with no heartbeat [error 806]
In case there is no heartbeat from the Process Server (PS), check that:
1. PS VM is up and running
2. Check following logs on the PS for error details:

       C:\ProgramData\ASR\home\svsystems\eventmanager*.log
       and
       C:\ProgramData\ASR\home\svsystems\monitor_protection*.log

### Master target server with no heartbeat [error 78022]

<<<<<<< HEAD

## Source machine isn't listed in the Azure portal
=======
This happens when Azure Site Recovery Mobility agent on the Master Target is not communicating with the Configuration Server.
>>>>>>> 6a383dfd

To resolve the issue, use the following steps to verify the service status:

<<<<<<< HEAD
* **Two virtual machines with same instance UUID**: If two virtual machines under the vCenter have the same instance UUID, the first virtual machine discovered by the configuration server is shown in the Azure portal. To resolve this issue, ensure that no two virtual machines have the same instance UUID. This scenario is common seen in instances where a backup VM becomes active and is logged into our discovery records. Refer to [Azure Site Recovery VMware-to-Azure: How to clean up duplicate or stale entries](https://social.technet.microsoft.com/wiki/contents/articles/32026.asr-vmware-to-azure-how-to-cleanup-duplicatestale-entries.aspx) to resolve.
* **Incorrect vCenter user credentials**: Ensure that you added the correct vCenter credentials when you set up the configuration server by using the OVF template or unified setup. To verify the credentials that you added during setup, see [Modify credentials for automatic discovery](vmware-azure-manage-configuration-server.md#modify-credentials-for-automatic-discovery).
* **vCenter insufficient privileges**: If the permissions provided to access vCenter don't have the required permissions, failure to discover virtual machines might occur. Ensure that the permissions described in [Prepare an account for automatic discovery](vmware-azure-tutorial-prepare-on-premises.md#prepare-an-account-for-automatic-discovery) are added to the vCenter user account.
* **Azure Site Recovery management servers**: If the virtual machine is used as management server under one or more of the following roles - Configuration server /scale-out process server / Master target server, then you will not be able to choose the virtual machine from portal. Managements servers cannot be replicated.
* **Already protected/failed over through Azure Site Recovery services**: If the virtual machine is already protected or failed over through Site Recovery, the virtual machine isn't available to select for protection in the portal. Ensure that the virtual machine you're looking for in the portal isn't already protected by any other user or under a different subscription.
* **vCenter not connected**: Check if vCenter is in connected state. To verify, go to Recovery Services vault > Site Recovery Infrastructure > Configuration Servers > Click on respective configuration server > a blade opens on your right with details of associated servers. Check if vCenter is connected. If in "Not Connected" state, resolve the issue and then [refresh the configuration server](vmware-azure-manage-configuration-server.md#refresh-configuration-server) on the portal. After this, virtual machine will be listed on the portal.
* **ESXi powered off**: If ESXi host under which the virtual machine resides is in powered off state, then virtual machine will not be listed or will not be selectable on the Azure portal. Power on the ESXi host, [refresh the configuration server](vmware-azure-manage-configuration-server.md#refresh-configuration-server) on the portal. After this, virtual machine will be listed on the portal.
* **Pending reboot**: If there is a pending reboot on the virtual machine, then you will not be able to select the machine on Azure portal. Ensure to complete the pending reboot activities, [refresh the configuration server](vmware-azure-manage-configuration-server.md#refresh-configuration-server). After this, virtual machine will be listed on the portal.
* **IP not found**: If the virtual machine doesn't have a valid IP address associated with it, then you will not be able to select the machine on Azure portal. Ensure to assign a valid IP address to the virtual machine, [refresh the configuration server](vmware-azure-manage-configuration-server.md#refresh-configuration-server). After this, virtual machine will be listed on the portal.

## Protected virtual machines are greyed out in the portal

Virtual machines that are replicated under Site Recovery aren't available in the Azure portal if there are duplicate entries in the system. To learn how to delete stale entries and resolve the issue, refer to [Azure Site Recovery VMware-to-Azure: How to clean up duplicate or stale entries](https://social.technet.microsoft.com/wiki/contents/articles/32026.asr-vmware-to-azure-how-to-cleanup-duplicatestale-entries.aspx).

## Common Errors and Recommended steps for resolution

### Initial Replication issues [Error 78169]

Over an above ensuring that there are no connectivity, bandwidth or time sync related issues, ensure that:

- No anti-virus software is blocking Azure Site Recovery. Learn [more](vmware-azure-set-up-source.md#azure-site-recovery-folder-exclusions-from-antivirus-program) on folder exclusions required for Azure Site Recovery.

### Application consistency recovery point missing [Error 78144]

 This happens due to issues with Volume Shadow copy Service (VSS). To resolve: 
 
- Verify that the installed version of the Azure Site Recovery agent is at least 9.22.2. 
- Verify that VSS Provider is installed as a service in Windows Services and also verify the Component Service MMC to check that Azure Site Recovery VSS Provider is listed.
- If the VSS Provider is not installed, refer the [installation failure troubleshooting article](vmware-azure-troubleshoot-push-install.md#vss-installation-failures).

- If VSS is disabled,
    - Verify that the startup type of the VSS Provider service is set to **Automatic**.
    - Restart the following services:
        - VSS service
        - Azure Site Recovery VSS Provider
        - VDS service

### High Churn on Source Machine [Error 78188]

Possible Causes:
- The data change rate (write bytes/sec) on the listed disks of the virtual machine is more than the [Azure Site Recovery supported limits](site-recovery-vmware-deployment-planner-analyze-report.md#azure-site-recovery-limits) for the replication target storage account type.
- There is a sudden spike in the churn rate due to which high amount of data is pending for upload.

To resolve the issue:
- Ensure that the target storage account type (Standard or Premium) is provisioned as per the churn rate requirement at source.
- If the observed churn is temporary, wait for a few hours for the pending data upload to catch up and to create recovery points.
- If the problem continues to persist, use the ASR [deployment planner](site-recovery-deployment-planner.md#overview) to help plan replication.

### No Heartbeat from Source Machine [Error 78174]

This happens when Azure Site Recovery Mobility agent on the Source Machine is not communicating with the Configuration Server (CS).

To resolve the issue, use the following steps to verify the network connectivity from the source VM to the Config Server:

1. Verify that the Source Machine is running.
2. Sign in to the Source Machine using an account that has administrator privileges.
3. Verify that the following services are running and if not restart the services:
   - Svagents (InMage Scout VX Agent)
   - InMage Scout Application Service
4. On the Source Machine, examine the logs at the location for error details:

       C:\Program Files (X86)\Microsoft Azure Site Recovery\agent\svagents*log
    
### No heartbeat from Process Server [Error 806]
In case there is no heartbeat from the Process Server (PS), check that:
1. PS VM is up and running
2. Check following logs on the PS for error details:

       C:\ProgramData\ASR\home\svsystems\eventmanager*.log
       and
       C:\ProgramData\ASR\home\svsystems\monitor_protection*.log

### No Heartbeat from Master Target [Error 78022]

This happens when Azure Site Recovery Mobility agent on the Master Target is not communicating with the Configuration Server.

To resolve the issue, use the following steps to verify the service status:

=======
>>>>>>> 6a383dfd
1. Verify that the Master Target VM is running.
2. Sign in to the Master Target VM using an account that has administrator privileges.
    - Verify that the svagents service is running. If it is running, restart the service
    - Check the logs at the location for error details:
        
          C:\Program Files (X86)\Microsoft Azure Site Recovery\agent\svagents*log
<<<<<<< HEAD

### Process Server is not reachable from the Source Machine [Error 78186]

This error leads to app and crash consistent points not being generated if it is not addressed. To resolve the issue, follow the below troubleshooting links:
1. Ensure that [PS Services are running](vmware-azure-troubleshoot-replication.md#monitor-process-server-health-to-avoid-replication-issues)
2. [Check the source machine connectivity issues](vmware-azure-troubleshoot-replication.md#check-the-source-machine-for-connectivity-issues)
3. [Check the process server connectivity issues](vmware-azure-troubleshoot-replication.md#check-the-process-server-for-connectivity-issues) and follow the guidance provided for:
    - Checking connectivity with source
    - Firewall and proxy issues

### Data Upload blocked from Source Machine to Process Server [Error 78028]

This error leads to app and crash consistent points not being generated if it is not addressed. To resolve the issue, follow the below troubleshooting links:

1. Ensure that [PS Services are running](vmware-azure-troubleshoot-replication.md#monitor-process-server-health-to-avoid-replication-issues)
2. [Check the source machine connectivity issues](vmware-azure-troubleshoot-replication.md#check-the-source-machine-for-connectivity-issues)
3. [Check the process server connectivity issues](vmware-azure-troubleshoot-replication.md#check-the-process-server-for-connectivity-issues) and follow the guidance provided for:
    - Checking connectivity with source
    - Firewall and proxy issues
=======


>>>>>>> 6a383dfd

## Next steps

If you need more help, post your question in the [Azure Site Recovery forum](https://social.msdn.microsoft.com/Forums/azure/home?forum=hypervrecovmgr). We have an active community, and one of our engineers can assist you.<|MERGE_RESOLUTION|>--- conflicted
+++ resolved
@@ -13,67 +13,6 @@
 
 This article describes some common issues and specific errors you might encounter when you replicate on-premises VMware VMs and physical servers to Azure using [Site Recovery](site-recovery-overview.md).
 
-<<<<<<< HEAD
-## Monitor Process Server health to avoid replication issues
-
-It is recommended to monitor the Process Server (PS) Health on the portal to ensure that replication is progressing for your associated source machines. In the vault, go to Manage > Site Recovery Infrastructure > Configuration Servers. On the Configuration Server blade, click on the Process Server under Associated Servers. Process Server blade opens up with its health statistics. You can track CPU utilization, memory usage, status of PS services required for replication, certificate expiration date and available free space. The status of all the statistics should be green. 
-
-**It is recommended to have memory and CPU usage under 70% and free space above 25%**. Free space refers to the cache disk space in Process Server, which is used to store the replication data from source machines before uploading to Azure. If it reduces to less than 20%, the replication will be throttled for all the associated source machines. Follow the [capacity guidance](./site-recovery-plan-capacity-vmware.md#capacity-considerations) to understand the required configuration to replicate the source machines.
-
-Ensure that following services are running on the PS machine. Start or restart any service that isn't running.
-
-**In-built Process Server**
-
-* ProcessServer
-* ProcessServerMonitor
-* cxprocessserver
-* InMage PushInstall
-* Log Upload Service (LogUpload)
-* InMage Scout Application Service
-* Microsoft Azure Recovery Services Agent (obengine)
-* InMage Scout VX Agent - Sentinel/Outpost (svagents)
-* tmansvc
-* World Wide Web Publishing Service (W3SVC)
-* MySQL
-* Microsoft Azure Site Recovery Service (dra)
-
-**Scale-out Process Server**
-
-* ProcessServer
-* ProcessServerMonitor
-* cxprocessserver
-* InMage PushInstall
-* Log Upload Service (LogUpload)
-* InMage Scout Application Service
-* Microsoft Azure Recovery Services Agent (obengine)
-* InMage Scout VX Agent - Sentinel/Outpost (svagents)
-* tmansvc
-
-**Process Server in Azure for failback**
-
-* ProcessServer
-* ProcessServerMonitor
-* cxprocessserver
-* InMage PushInstall
-* Log Upload Service (LogUpload)
-
-Ensure that the StartType of all the services is set to **Automatic or Automatic (Delayed Start)**. Microsoft Azure Recovery Services Agent (obengine) service need not have its StartType set as above.
-
-## Replication issues
-
-Initial and ongoing replication failures often are caused by connectivity issues between the source server and the process server or between the process server and Azure. In most cases, you can troubleshoot these issues by completing the steps in the following sections.
-
->[!Note]
->Ensure that:
->1. The system date time for the protected item is in sync.
->2. No anti-virus software is blocking Azure Site Recovery. Learn [more](vmware-azure-set-up-source.md#azure-site-recovery-folder-exclusions-from-antivirus-program) on folder exclusions required for Azure Site Recovery.
-
-### Check the source machine for connectivity issues
-
-The following list shows ways you can check the source machine.
-
-*  At the command line on the source server, use Telnet to ping the process server via the HTTPS port by running the following command. HTTPS Port 9443 is the default used by Process Server for sending and receiving replication traffic. You can modify this port at the time of registration. The following command checks for network connectivity issues and for issues that block the firewall port.
-=======
 ## Step 1: Monitor process server health
 
 Site Recovery uses the [process server](vmware-physical-azure-config-process-server-overview.md#process-server) to receive and optimize replicated data, and send it to Azure.
@@ -85,7 +24,6 @@
 - [Troubleshoot](vmware-physical-azure-troubleshoot-process-server.md#check-process-server-health) process server health.
 
 ## Step 2: Troubleshoot connectivity and replication issues
->>>>>>> 6a383dfd
 
 Initial and ongoing replication failures often are caused by connectivity issues between the source server and the process server or between the process server and Azure. 
 
@@ -93,90 +31,6 @@
 
 
 
-<<<<<<< HEAD
-   If telnet is able to connect successfully to the PS port, a blank screen would be seen.
-
-   If you can't connect to the process server, allow inbound port 9443 on the process server. For example, you might need to allow inbound port 9443 on the process server if your network has a perimeter network or screened subnet. Then, check to see whether the problem still occurs.
-
-*  If telnet is successful and yet the source machine reports that the PS is not reachable, open the web browser on source machine and check if address https://<PS_IP>:<PS_Data_Port>/ is reachable.
-
-    HTTPS certificate error is expected on hitting this address. Ignoring certificate error and continuing should end up in 400 – Bad Request, which means the server can’t serve the browser’s request and that the standard HTTPS connection to the server is working well and good.
-
-    If this is unsuccessful, details on the error message on browser will provide guidance. For e.g. if the proxy authentication is incorrect, the proxy server returns 407 – Proxy Authentication Required along with required actions in the error message. 
-
-*  Check the following logs on source VM for errors related to the network upload failures:
-
-       C:\Program Files (x86)\Microsoft Azure Site Recovery\agent\svagents*.log 
-
-### Check the process server for connectivity issues
-
-The following list shows ways you can check the process server:
-
-> [!NOTE]
-> Process Server must have a static IPv4 address and should not have NAT IP configured on it.
-
-* **Check connectivity between source machines and Process Server**
-* In case you are able to telnet from source machine and yet the PS is not reachable from source, check the end-to-end connection with cxprocessserver from the source VM by running cxpsclient tool on source VM:
-
-      <install folder>\cxpsclient.exe -i <PS_IP> -l <PS_Data_Port> -y <timeout_in_secs:recommended 300>
-
-   Check the generated logs on PS in the following directories for details on corresponding errors:
-
-      C:\ProgramData\ASR\home\svsystems\transport\log\cxps.err
-      and
-      C:\ProgramData\ASR\home\svsystems\transport\log\cxps.xfer
-* Check the following logs on the PS in case there is no heartbeat from PS. This is identified by **Error code 806** on the portal.
-
-      C:\ProgramData\ASR\home\svsystems\eventmanager*.log
-      and
-      C:\ProgramData\ASR\home\svsystems\monitor_protection*.log
-
-* **Check whether the process server is actively pushing data to Azure**.
-
-  1. On the process server, open Task Manager (press Ctrl+Shift+Esc).
-  2. Select the **Performance** tab, and then select the **Open Resource Monitor** link. 
-  3. On the **Resource Monitor** page, select the **Network** tab. Under **Processes with Network Activity**, check whether **cbengine.exe** is actively sending a large volume of data.
-
-       ![Screenshot that shows the volumes under Processes with Network Activity](./media/vmware-azure-troubleshoot-replication/cbengine.png)
-
-  If cbengine.exe isn't sending a large volume of data, complete the steps in the following sections.
-
-* **Check whether the process server can connect to Azure Blob storage**.
-
-  Select **cbengine.exe**. Under **TCP Connections**, check to see whether there is connectivity from the process server to the Azure Blog storage URL.
-
-  ![Screenshot that shows connectivity between cbengine.exe and the Azure Blob storage URL](./media/vmware-azure-troubleshoot-replication/rmonitor.png)
-
-  If there's no connectivity from the process server to the Azure Blog storage URL, in Control Panel, select **Services**. Check to see whether the following services are running:
-
-  *  cxprocessserver
-  *  InMage Scout VX Agent – Sentinel/Outpost
-  *  Microsoft Azure Recovery Services Agent
-  *  Microsoft Azure Site Recovery Service
-  *  tmansvc
-
-  Start or restart any service that isn't running. Check to see whether the problem still occurs.
-
-* **Check whether the process server can connect to the Azure public IP address by using port 443**.
-
-  In %programfiles%\Microsoft Azure Recovery Services Agent\Temp, open the latest CBEngineCurr.errlog file. In the file, search for **443** or for the string **connection attempt failed**.
-
-  ![Screenshot that shows the error logs in the Temp folder](./media/vmware-azure-troubleshoot-replication/logdetails1.png)
-
-  If issues are shown, at the command line in the process server, use Telnet to ping your Azure public IP address (the IP address is masked in the preceding image). You can find your Azure public IP address in the CBEngineCurr.currLog file by using port 443:
-
-  `telnet <your Azure Public IP address as seen in CBEngineCurr.errlog>  443`
-
-  If you can't connect, check whether the access issue is due to firewall or proxy settings as described in the next step.
-
-* **Check whether the IP address-based firewall on the process server blocks access**.
-
-  If you use IP address-based firewall rules on the server, download the complete list of [Microsoft Azure datacenter IP ranges](https://www.microsoft.com/download/details.aspx?id=41653). Add the IP address ranges to your firewall configuration to ensure that the firewall allows communication to Azure (and to the default HTTPS port, 443). Allow IP address ranges for the Azure region of your subscription and for the Azure West US region (used for access control and identity management).
-
-* **Check whether a URL-based firewall on the process server blocks access**.
-
-  If you use a URL-based firewall rule on the server, add the URLs listed in the following table to the firewall configuration:
-=======
 
 ## Step 3: Troubleshoot source machines that aren't available for replication
 
@@ -231,7 +85,6 @@
 - If the problem continues to persist, use the Site Recovery [deployment planner](site-recovery-deployment-planner.md#overview) to help plan replication.
 
 ### Source machines with no heartbeat [error 78174]
->>>>>>> 6a383dfd
 
 This happens when Azure Site Recovery Mobility agent on the Source Machine is not communicating with the Configuration Server (CS).
 
@@ -257,126 +110,18 @@
 
 ### Master target server with no heartbeat [error 78022]
 
-<<<<<<< HEAD
-
-## Source machine isn't listed in the Azure portal
-=======
-This happens when Azure Site Recovery Mobility agent on the Master Target is not communicating with the Configuration Server.
->>>>>>> 6a383dfd
-
-To resolve the issue, use the following steps to verify the service status:
-
-<<<<<<< HEAD
-* **Two virtual machines with same instance UUID**: If two virtual machines under the vCenter have the same instance UUID, the first virtual machine discovered by the configuration server is shown in the Azure portal. To resolve this issue, ensure that no two virtual machines have the same instance UUID. This scenario is common seen in instances where a backup VM becomes active and is logged into our discovery records. Refer to [Azure Site Recovery VMware-to-Azure: How to clean up duplicate or stale entries](https://social.technet.microsoft.com/wiki/contents/articles/32026.asr-vmware-to-azure-how-to-cleanup-duplicatestale-entries.aspx) to resolve.
-* **Incorrect vCenter user credentials**: Ensure that you added the correct vCenter credentials when you set up the configuration server by using the OVF template or unified setup. To verify the credentials that you added during setup, see [Modify credentials for automatic discovery](vmware-azure-manage-configuration-server.md#modify-credentials-for-automatic-discovery).
-* **vCenter insufficient privileges**: If the permissions provided to access vCenter don't have the required permissions, failure to discover virtual machines might occur. Ensure that the permissions described in [Prepare an account for automatic discovery](vmware-azure-tutorial-prepare-on-premises.md#prepare-an-account-for-automatic-discovery) are added to the vCenter user account.
-* **Azure Site Recovery management servers**: If the virtual machine is used as management server under one or more of the following roles - Configuration server /scale-out process server / Master target server, then you will not be able to choose the virtual machine from portal. Managements servers cannot be replicated.
-* **Already protected/failed over through Azure Site Recovery services**: If the virtual machine is already protected or failed over through Site Recovery, the virtual machine isn't available to select for protection in the portal. Ensure that the virtual machine you're looking for in the portal isn't already protected by any other user or under a different subscription.
-* **vCenter not connected**: Check if vCenter is in connected state. To verify, go to Recovery Services vault > Site Recovery Infrastructure > Configuration Servers > Click on respective configuration server > a blade opens on your right with details of associated servers. Check if vCenter is connected. If in "Not Connected" state, resolve the issue and then [refresh the configuration server](vmware-azure-manage-configuration-server.md#refresh-configuration-server) on the portal. After this, virtual machine will be listed on the portal.
-* **ESXi powered off**: If ESXi host under which the virtual machine resides is in powered off state, then virtual machine will not be listed or will not be selectable on the Azure portal. Power on the ESXi host, [refresh the configuration server](vmware-azure-manage-configuration-server.md#refresh-configuration-server) on the portal. After this, virtual machine will be listed on the portal.
-* **Pending reboot**: If there is a pending reboot on the virtual machine, then you will not be able to select the machine on Azure portal. Ensure to complete the pending reboot activities, [refresh the configuration server](vmware-azure-manage-configuration-server.md#refresh-configuration-server). After this, virtual machine will be listed on the portal.
-* **IP not found**: If the virtual machine doesn't have a valid IP address associated with it, then you will not be able to select the machine on Azure portal. Ensure to assign a valid IP address to the virtual machine, [refresh the configuration server](vmware-azure-manage-configuration-server.md#refresh-configuration-server). After this, virtual machine will be listed on the portal.
-
-## Protected virtual machines are greyed out in the portal
-
-Virtual machines that are replicated under Site Recovery aren't available in the Azure portal if there are duplicate entries in the system. To learn how to delete stale entries and resolve the issue, refer to [Azure Site Recovery VMware-to-Azure: How to clean up duplicate or stale entries](https://social.technet.microsoft.com/wiki/contents/articles/32026.asr-vmware-to-azure-how-to-cleanup-duplicatestale-entries.aspx).
-
-## Common Errors and Recommended steps for resolution
-
-### Initial Replication issues [Error 78169]
-
-Over an above ensuring that there are no connectivity, bandwidth or time sync related issues, ensure that:
-
-- No anti-virus software is blocking Azure Site Recovery. Learn [more](vmware-azure-set-up-source.md#azure-site-recovery-folder-exclusions-from-antivirus-program) on folder exclusions required for Azure Site Recovery.
-
-### Application consistency recovery point missing [Error 78144]
-
- This happens due to issues with Volume Shadow copy Service (VSS). To resolve: 
- 
-- Verify that the installed version of the Azure Site Recovery agent is at least 9.22.2. 
-- Verify that VSS Provider is installed as a service in Windows Services and also verify the Component Service MMC to check that Azure Site Recovery VSS Provider is listed.
-- If the VSS Provider is not installed, refer the [installation failure troubleshooting article](vmware-azure-troubleshoot-push-install.md#vss-installation-failures).
-
-- If VSS is disabled,
-    - Verify that the startup type of the VSS Provider service is set to **Automatic**.
-    - Restart the following services:
-        - VSS service
-        - Azure Site Recovery VSS Provider
-        - VDS service
-
-### High Churn on Source Machine [Error 78188]
-
-Possible Causes:
-- The data change rate (write bytes/sec) on the listed disks of the virtual machine is more than the [Azure Site Recovery supported limits](site-recovery-vmware-deployment-planner-analyze-report.md#azure-site-recovery-limits) for the replication target storage account type.
-- There is a sudden spike in the churn rate due to which high amount of data is pending for upload.
-
-To resolve the issue:
-- Ensure that the target storage account type (Standard or Premium) is provisioned as per the churn rate requirement at source.
-- If the observed churn is temporary, wait for a few hours for the pending data upload to catch up and to create recovery points.
-- If the problem continues to persist, use the ASR [deployment planner](site-recovery-deployment-planner.md#overview) to help plan replication.
-
-### No Heartbeat from Source Machine [Error 78174]
-
-This happens when Azure Site Recovery Mobility agent on the Source Machine is not communicating with the Configuration Server (CS).
-
-To resolve the issue, use the following steps to verify the network connectivity from the source VM to the Config Server:
-
-1. Verify that the Source Machine is running.
-2. Sign in to the Source Machine using an account that has administrator privileges.
-3. Verify that the following services are running and if not restart the services:
-   - Svagents (InMage Scout VX Agent)
-   - InMage Scout Application Service
-4. On the Source Machine, examine the logs at the location for error details:
-
-       C:\Program Files (X86)\Microsoft Azure Site Recovery\agent\svagents*log
-    
-### No heartbeat from Process Server [Error 806]
-In case there is no heartbeat from the Process Server (PS), check that:
-1. PS VM is up and running
-2. Check following logs on the PS for error details:
-
-       C:\ProgramData\ASR\home\svsystems\eventmanager*.log
-       and
-       C:\ProgramData\ASR\home\svsystems\monitor_protection*.log
-
-### No Heartbeat from Master Target [Error 78022]
-
 This happens when Azure Site Recovery Mobility agent on the Master Target is not communicating with the Configuration Server.
 
 To resolve the issue, use the following steps to verify the service status:
 
-=======
->>>>>>> 6a383dfd
 1. Verify that the Master Target VM is running.
 2. Sign in to the Master Target VM using an account that has administrator privileges.
     - Verify that the svagents service is running. If it is running, restart the service
     - Check the logs at the location for error details:
         
           C:\Program Files (X86)\Microsoft Azure Site Recovery\agent\svagents*log
-<<<<<<< HEAD
-
-### Process Server is not reachable from the Source Machine [Error 78186]
-
-This error leads to app and crash consistent points not being generated if it is not addressed. To resolve the issue, follow the below troubleshooting links:
-1. Ensure that [PS Services are running](vmware-azure-troubleshoot-replication.md#monitor-process-server-health-to-avoid-replication-issues)
-2. [Check the source machine connectivity issues](vmware-azure-troubleshoot-replication.md#check-the-source-machine-for-connectivity-issues)
-3. [Check the process server connectivity issues](vmware-azure-troubleshoot-replication.md#check-the-process-server-for-connectivity-issues) and follow the guidance provided for:
-    - Checking connectivity with source
-    - Firewall and proxy issues
-
-### Data Upload blocked from Source Machine to Process Server [Error 78028]
-
-This error leads to app and crash consistent points not being generated if it is not addressed. To resolve the issue, follow the below troubleshooting links:
-
-1. Ensure that [PS Services are running](vmware-azure-troubleshoot-replication.md#monitor-process-server-health-to-avoid-replication-issues)
-2. [Check the source machine connectivity issues](vmware-azure-troubleshoot-replication.md#check-the-source-machine-for-connectivity-issues)
-3. [Check the process server connectivity issues](vmware-azure-troubleshoot-replication.md#check-the-process-server-for-connectivity-issues) and follow the guidance provided for:
-    - Checking connectivity with source
-    - Firewall and proxy issues
-=======
 
 
->>>>>>> 6a383dfd
 
 ## Next steps
 
