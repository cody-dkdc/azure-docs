--- conflicted
+++ resolved
@@ -6,13 +6,8 @@
 manager: rochakm
 ms.service: site-recovery
 ms.topic: article
-<<<<<<< HEAD
-ms.date: 03/05/2018
+ms.date: 07/06/2018
 ms.author: ramamill
-=======
-ms.date: 07/06/2018
-ms.author: asgang
->>>>>>> c641977e
 
 ---
 # Troubleshoot replication issues for VMware VMs and physical servers
