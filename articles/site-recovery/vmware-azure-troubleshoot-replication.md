---
title: Troubleshoot replication issues for disaster recovery of VMware VMs and physical servers to Azure by using Azure Site Recovery | Microsoft Docs
description: This article provides troubleshooting information for common replication issues during disaster recovery of VMware VMs and physical servers to Azure by using Azure Site Recovery.
author: Rajeswari-Mamilla
manager: rochakm
ms.service: site-recovery
ms.topic: article
ms.date: 12/17/2018
ms.author: ramamill

---
# Troubleshoot replication issues for VMware VMs and physical servers

You might see a specific error message when you protect your VMware virtual machines or physical servers by using Azure Site Recovery. This article describes some common issues you might encounter when you replicate on-premises VMware VMs and physical servers to Azure by using [Site Recovery](site-recovery-overview.md).

## Initial replication issues

Initial replication failures often are caused by connectivity issues between the source server and the process server or between the process server and Azure. In most cases, you can troubleshoot these issues by completing the steps in the following sections.

### Check the source machine

The following list shows ways you can check the source machine:

*  At the command line on the source server, use Telnet to ping the process server via the HTTPS port (the default HTTPS port is 9443) by running the following command. The command checks for network connectivity issues and for issues that block the firewall port.

<<<<<<< HEAD
* Check the status of service `InMage Scout VX Agent – Sentinel/OutpostStart` if it is not running and check if the problem still exists.
=======
   `telnet <process server IP address> <port>`
>>>>>>> d63a5373

   > [!NOTE]
   > Use Telnet to test connectivity. Don’t use `ping`. If Telnet isn't installed, complete the steps listed in [Install Telnet Client](https://technet.microsoft.com/library/cc771275(v=WS.10).aspx).

   If you can't connect to the process server, allow inbound port 9443 on the process server. For example, you might need to allow inbound port 9443 on the process server if your network has a perimeter network or screened subnet. Then, check to see whether the problem still occurs.

*  Check the status of the **InMage Scout VX Agent – Sentinel/OutpostStart** service. If the service isn't running, start the service, and then check to see whether the problem still occurs.   

### Check the process server

The following list shows ways you can check the process server:

*  **Check whether the process server is actively pushing data to Azure**.

   1. On the process server, open Task Manager (press Ctrl+Shift+Esc).
   2. Select the **Performance** tab, and then select the **Open Resource Monitor** link. 
   3. On the **Resource Monitor** page, select the **Network** tab. Under **Processes with Network Activity**, check whether **cbengine.exe** is actively sending a large volume of data.

        ![Screenshot that shows the volumes under Processes with Network Activity](./media/vmware-azure-troubleshoot-replication/cbengine.png)

   If cbengine.exe isn't sending a large volume of data, complete the steps in the following sections.

*  **Check whether the process server can connect to Azure Blob storage**.

   Select **cbengine.exe**. Under **TCP Connections**, check to see whether there is connectivity from the process server to the Azure Blog storage URL.

   ![Screenshot that shows connectivity between cbengine.exe and the Azure Blob storage URL](./media/vmware-azure-troubleshoot-replication/rmonitor.png)

   If there's no connectivity from the process server to the Azure Blog storage URL, in Control Panel, select **Services**. Check to see whether the following services are running:

   *  cxprocessserver
   *  InMage Scout VX Agent – Sentinel/Outpost
   *  Microsoft Azure Recovery Services Agent
   *  Microsoft Azure Site Recovery Service
   *  tmansvc

   Start or restart any service that isn't running. Check to see whether the problem still occurs.

*  **Check whether the process server can connect to the Azure public IP address by using port 443**.

   In %programfiles%\Microsoft Azure Recovery Services Agent\Temp, open the latest CBEngineCurr.errlog file. In the file, search for **443** or for the string **connection attempt failed**.

   ![Screenshot that shows the error logs in the Temp folder](./media/vmware-azure-troubleshoot-replication/logdetails1.png)

   If issues are shown, at the command line in the process server, use Telnet to ping your Azure public IP address (the IP address is masked in the preceding image). You can find your Azure public IP address in the CBEngineCurr.currLog file by using port 443:

   `telnet <your Azure Public IP address as seen in CBEngineCurr.errlog>  443`

   If you can't connect, check whether the access issue is due to firewall or proxy settings as described in the next step.

*  **Check whether the IP address-based firewall on the process server blocks access**.

   If you use IP address-based firewall rules on the server, download the complete list of [Microsoft Azure datacenter IP ranges](https://www.microsoft.com/download/details.aspx?id=41653). Add the IP address ranges to your firewall configuration to ensure that the firewall allows communication to Azure (and to the default HTTPS port, 443). Allow IP address ranges for the Azure region of your subscription and for the Azure West US region (used for access control and identity management).

*  **Check whether a URL-based firewall on the process server blocks access**.

   If you use a URL-based firewall rule on the server, add the URLs listed in the following table to the firewall configuration:

[!INCLUDE [site-recovery-URLS](../../includes/site-recovery-URLS.md)]  

*  **Check whether proxy settings on the process server block access**.

   If you use a proxy server, ensure that the proxy server name is resolved by the DNS server. To check the value that you provided when you set up the configuration server, go to the registry key **HKEY_LOCAL_MACHINE\SOFTWARE\Microsoft\Azure Site Recovery\ProxySettings**.

   Next, ensure that the same settings are used by the Azure Site Recovery agent to send data: 
      
   1. Search for **Microsoft Azure Backup**. 
   2. Open **Microsoft Azure Backup**, and then select **Action** > **Change Properties**. 
   3. On the **Proxy Configuration** tab, you should see the proxy address. The proxy address should be same as the proxy address that's shown in the registry settings. If not, change it to the same address.

*  **Check whether the throttle bandwidth is constrained on the process server**.

   Increase the bandwidth, and then check whether the problem still occurs.

## Source machine isn't listed in the Azure portal

When you try to select the source machine to enable replication by using Site Recovery, the machine might not be available for one of the following reasons:

*  If two virtual machines under the vCenter have the same instance UUID, the first virtual machine discovered by the configuration server is shown in the Azure portal. To resolve this issue, ensure that no two virtual machines have the same instance UUID.
*  Ensure that you added the correct vCenter credentials when you set up the configuration server by using the OVF template or unified setup. To verify the credentials that you added during setup, see [Modify credentials for automatic discovery](vmware-azure-manage-configuration-server.md#modify-credentials-for-automatic-discovery).
*  If the permissions provided to access vCenter don't have the required permissions, failure to discover virtual machines might occur. Ensure that the permissions described in [Prepare an account for automatic discovery](vmware-azure-tutorial-prepare-on-premises.md#prepare-an-account-for-automatic-discovery) are added to the vCenter user account.
*  If the virtual machine is already protected through Site Recovery, the virtual machine isn't available to select for protection in the portal. Ensure that the virtual machine you're looking for in the portal isn't already protected by any other user or under a different subscription.

## Protected virtual machines aren't available in the portal

Virtual machines that are replicated under Site Recovery aren't available in the Azure portal if there are duplicate entries in the system. To learn how to delete stale entries and resolve the issue, see [Azure Site Recovery VMware-to-Azure: How to clean up duplicate or stale entries](https://social.technet.microsoft.com/wiki/contents/articles/32026.asr-vmware-to-azure-how-to-cleanup-duplicatestale-entries.aspx).

## Next steps

If you need more help, post your question in the [Azure Site Recovery forum](https://social.msdn.microsoft.com/Forums/azure/home?forum=hypervrecovmgr). We have an active community, and one of our engineers can assist you.<|MERGE_RESOLUTION|>--- conflicted
+++ resolved
@@ -23,11 +23,9 @@
 
 *  At the command line on the source server, use Telnet to ping the process server via the HTTPS port (the default HTTPS port is 9443) by running the following command. The command checks for network connectivity issues and for issues that block the firewall port.
 
-<<<<<<< HEAD
-* Check the status of service `InMage Scout VX Agent – Sentinel/OutpostStart` if it is not running and check if the problem still exists.
-=======
+
    `telnet <process server IP address> <port>`
->>>>>>> d63a5373
+
 
    > [!NOTE]
    > Use Telnet to test connectivity. Don’t use `ping`. If Telnet isn't installed, complete the steps listed in [Install Telnet Client](https://technet.microsoft.com/library/cc771275(v=WS.10).aspx).
