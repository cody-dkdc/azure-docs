---
title: Install a Linux master target server for failover from Azure to on-premises| Microsoft Docs
description: Before reprotecting a Linux virtual machine, you need a Linux master target server. Learn how to install one.
author: nsoneji
ms.service: site-recovery
<<<<<<< HEAD
ms.topic: article
ms.date: 07/06/2018
=======
ms.topic: conceptual
ms.date: 06/20/2018
>>>>>>> 9d49677d
ms.author: nisoneji

---
# Install a Linux master target server
After you fail over your virtual machines to Azure, you can fail back the virtual machines to the on-premises site. To fail back, you need to reprotect the virtual machine from Azure to the on-premises site. For this process, you need an on-premises master target server to receive the traffic. 

If your protected virtual machine is a Windows virtual machine, then you need a Windows master target. For a Linux virtual machine, you need a Linux master target. Read the following steps to learn how to create and install a Linux master target.

> [!IMPORTANT]
> Starting with release of the 9.10.0 master target server, the latest master target server can be only installed on an Ubuntu 16.04 server. New installations aren't allowed on  CentOS6.6 servers. However, you can continue to upgrade your old master target servers by using the 9.10.0 version.

## Overview
This article provides instructions for how to install a Linux master target.

Post comments or questions at the end of this article or on the [Azure Recovery Services Forum](https://social.msdn.microsoft.com/forums/azure/home?forum=hypervrecovmgr).

## Prerequisites

* To choose the host on which to deploy the master target, determine if the failback is going to be to an existing on-premises virtual machine or to a new virtual machine. 
	* For an existing virtual machine, the host of the master target should have access to the data stores of the virtual machine.
	* If the on-premises virtual machine does not exist (in case of Alternate Location Recovery), the failback virtual machine is created on the same host as the master target. You can choose any ESXi host to install the master target.
* The master target should be on a network that can communicate with the process server and the configuration server.
* The version of the master target must be equal to or earlier than the versions of the process server and the configuration server. For example, if the version of the configuration server is 9.4, the version of the master target can be 9.4 or 9.3 but not 9.5.
* The master target can only be a VMware virtual machine and not a physical server.

## Sizing guidelines for creating master target server

Create the master target in accordance with the following sizing guidelines:
- **RAM**: 6 GB or more
- **OS disk size**: 100 GB or more (to install OS)
- **Additional disk size for retention drive**: 1 TB
- **CPU cores**: 4 cores or more

The following supported Ubuntu kernels are supported.


|Kernel Series  |Support up to  |
|---------|---------|
|4.4      |4.4.0-81-generic         |
|4.8      |4.8.0-56-generic         |
|4.10     |4.10.0-24-generic        |


## Deploy the master target server

### Install Ubuntu 16.04.2 Minimal

Take the following the steps to install the Ubuntu 16.04.2 64-bit
operating system.

1.   Go to the [download link](https://www.ubuntu.com/download/server/thank-you?version=16.04.2&architecture=amd64), choose the closest mirror anddownload an Ubuntu 16.04.2 minimal 64-bit ISO.
Keep an Ubuntu 16.04.2 minimal 64-bit ISO in the DVD drive and start the system.

1.  Select **English** as your preferred language, and then select **Enter**.
    
    ![Select a language](./media/vmware-azure-install-linux-master-target/image1.png)
1. Select **Install Ubuntu Server**, and then select **Enter**.

    ![Select Install Ubuntu Server](./media/vmware-azure-install-linux-master-target/image2.png)

1.  Select **English** as your preferred language, and then select **Enter**.

    ![Select English as your preferred language](./media/vmware-azure-install-linux-master-target/image3.png)

1. Select the appropriate option from the **Time Zone** options list, and then select **Enter**.

    ![Select the correct time zone](./media/vmware-azure-install-linux-master-target/image4.png)

1. Select **No** (the default option), and then select **Enter**.

     ![Configure the keyboard](./media/vmware-azure-install-linux-master-target/image5.png)
1. Select **English (US)** as the country of origin for the keyboard, and then select **Enter**.

1. Select **English (US)** as the keyboard layout, and then select **Enter**.

1. Enter the hostname for your server in the **Hostname** box, and then select **Continue**.

1. To create a user account, enter the user name, and then select **Continue**.

      ![Create a user account](./media/vmware-azure-install-linux-master-target/image9.png)

1. Enter the password for the new user account, and then select **Continue**.

1.  Confirm the password for the new user, and then select **Continue**.

    ![Confirm the passwords](./media/vmware-azure-install-linux-master-target/image11.png)

1.  In the next selection for encrypting your home directory, select **No** (the default option), and then select **Enter**.

1. If the time zone that's displayed is correct, select **Yes** (the default option), and then select **Enter**. To reconfigure your time zone, select **No**.

1. From the partitioning method options, select **Guided - use entire disk**, and then select **Enter**.

     ![Select the partitioning method option](./media/vmware-azure-install-linux-master-target/image14.png)

1.  Select the appropriate disk from the **Select disk to partition** options, and then select **Enter**.

    ![Select the disk](./media/vmware-azure-install-linux-master-target/image15.png)

1.  Select **Yes** to write the changes to disk, and then select **Enter**.

    ![Select the default option](./media/vmware-azure-install-linux-master-target/image16-ubuntu.png)

1.  In the configure proxy selection, select the default option, select **Continue**, and then select **Enter**.
     
     ![Select how to manage upgrades](./media/vmware-azure-install-linux-master-target/image17-ubuntu.png)

1.  Select **No automatic updates** option in the selection for managing upgrades on your system, and then select **Enter**.

     ![Select how to manage upgrades](./media/vmware-azure-install-linux-master-target/image18-ubuntu.png)

    > [!WARNING]
    > Because the Azure Site Recovery master target server requires a very specific version of the Ubuntu, you need to ensure that the kernel upgrades are disabled for the virtual machine. If they are enabled, then any regular upgrades cause the master target server to malfunction. Make sure you select the **No automatic updates** option.

1.  Select default options. If you want openSSH for SSH connect, select the **OpenSSH server** option, and then select **Continue**.

    ![Select software](./media/vmware-azure-install-linux-master-target/image19-ubuntu.png)

1. In the selction for installing the GRUB boot loader, Select **Yes**, and then select **Enter**.
     
    ![GRUB boot installer](./media/vmware-azure-install-linux-master-target/image20.png)


1. Select the appropriate device for the boot loader installation (preferably **/dev/sda**), and then select **Enter**.
     
    ![Select appropriate device](./media/vmware-azure-install-linux-master-target/image21.png)

1. Select **Continue**, and then select **Enter** to finish the installation.

    ![Finish the installation](./media/vmware-azure-install-linux-master-target/image22.png)

1. After the installation has finished, sign in to the VM with the new user credentials. (Refer to **Step 10** for more information.)

1. Use the steps that are described in the following screenshot to set the ROOT user password. Then sign in as ROOT user.

    ![Set the ROOT user password](./media/vmware-azure-install-linux-master-target/image23.png)


### Configure the machine as a master target server

To get the ID for each SCSI hard disk in a Linux virtual machine, the **disk.EnableUUID = TRUE** parameter needs to be enabled. To enable this parameter, take the following steps:

1. Shut down your virtual machine.

2. Right-click the entry for the virtual machine in the left pane, and then select **Edit Settings**.

3. Select the **Options** tab.

4. In the left pane, select **Advanced** > **General**, and then select the **Configuration Parameters** button on the lower-right part of the screen.

    ![Open configuration parameter](./media/vmware-azure-install-linux-master-target/image24-ubuntu.png) 

    The **Configuration Parameters** option is not available when the machine is running. To make this tab active, shut down the virtual machine.

5. See whether a row with **disk.EnableUUID** already exists.

	- If the value exists and is set to **False**, change the value to **True**. (The values are not case-sensitive.)

	- If the value exists and is set to **True**, select **Cancel**.

	- If the value does not exist, select **Add Row**.

	- In the name column, add **disk.EnableUUID**, and then set the value to **TRUE**.

	![Checking whether disk.EnableUUID already exists](./media/vmware-azure-install-linux-master-target/image25.png)

#### Disable kernel upgrades

Azure Site Recovery master target server requires a specific version of the Ubuntu, ensure that the kernel upgrades are disabled for the virtual machine. If kernel upgrades are enabled,it can cause the master target server to malfunction.

#### Download and install additional packages

> [!NOTE]
> Make sure that you have Internet connectivity to download and install additional packages. If you don't have Internet connectivity, you need to manually find these RPM packages and install them.

 `apt-get install -y multipath-tools lsscsi python-pyasn1 lvm2 kpartx`

### Get the installer for setup

If your master target has Internet connectivity, you can use the following steps to download the installer. Otherwise, you can copy the installer from the process server and then install it.

#### Download the master target installation packages

[Download the latest Linux master target installation bits](https://aka.ms/latestlinuxmobsvc).

To download it using Linux, type:

`wget https://aka.ms/latestlinuxmobsvc -O latestlinuxmobsvc.tar.gz`

> [!WARNING]
> Make sure that you download and unzip the installer in your home directory. If you unzip to **/usr/Local**, then the installation  fails.


#### Access the installer from the process server

1. On the process server, go to **C:\Program Files (x86)\Microsoft Azure Site Recovery\home\svsystems\pushinstallsvc\repository**.

2. Copy the required installer file from the process server, and save it as **latestlinuxmobsvc.tar.gz** in your home directory.


### Apply custom configuration changes

To apply custom configuration changes, use the following steps:


1. Run the following command to untar the binary.

	`tar -zxvf latestlinuxmobsvc.tar.gz`

    ![Screenshot of the command to run](./media/vmware-azure-install-linux-master-target/image16.png)

2. Run the following command to give permission.

	`chmod 755 ./ApplyCustomChanges.sh`


3. Run the following command to run the script.
	
    `./ApplyCustomChanges.sh`

> [!NOTE]
> Run the script only once on the server. Then shut down the server. Restart the server after you add a disk, as described in the next section.

### Add a retention disk to the Linux master target virtual machine

Use the following steps to create a retention disk:

1. Attach a new 1-TB disk to the Linux master target virtual machine, and then start the machine.

2. Use the **multipath -ll** command to learn the multipath ID of the retention disk: **multipath -ll**

    ![Multipath ID](./media/vmware-azure-install-linux-master-target/image27.png)

3. Format the drive, and then create a file system on the new drive: **mkfs.ext4 /dev/mapper/<Retention disk's multipath id>**.
	
    ![File system](./media/vmware-azure-install-linux-master-target/image23-centos.png)

4. After you create the file system, mount the retention disk.

    ```
    mkdir /mnt/retention
    mount /dev/mapper/<Retention disk's multipath id> /mnt/retention
    ```

5. Create the **fstab** entry to mount the retention drive every time the system starts.
	
	`vi /etc/fstab`
	
	Select **Insert** to begin editing the file. Create a new line, and then insert the following text. Edit the disk multipath ID based on the highlighted multipath ID from the previous command.

	**/dev/mapper/<Retention disks multipath id> /mnt/retention ext4 rw 0 0**

	Select **Esc**, and then type **:wq** (write and quit) to close the editor window.

### Install the master target

> [!IMPORTANT]
> The version of the master target server must be equal to or earlier than the versions of the process server and the configuration server. If this condition is not met, reprotect succeeds, but replication fails.


> [!NOTE]
> Before you install the master target server, check that the **/etc/hosts** file on the virtual machine contains entries that map the local hostname to the IP addresses that are associated with all network adapters.

1. Copy the passphrase from **C:\ProgramData\Microsoft Azure Site Recovery\private\connection.passphrase** on the configuration server. Then save it as **passphrase.txt** in the same local directory by running the following command:

	`echo <passphrase> >passphrase.txt`

    Example: 

       `echo itUx70I47uxDuUVY >passphrase.txt`
	

2. Note down the configuration server's IP address. Run the following command to install the master target server and register the server with the configuration server.

 	```
	./install -q -d /usr/local/ASR -r MT -v VmWare
	/usr/local/ASR/Vx/bin/UnifiedAgentConfigurator.sh -i <ConfigurationServer IP Address> -P passphrase.txt
	```

	Example: 
	
	```
	/usr/local/ASR/Vx/bin/UnifiedAgentConfigurator.sh -i 104.40.75.37 -P passphrase.txt
	```

Wait until the script finishes. If the master target registers successfully, the master target is listed on the **Site Recovery Infrastructure** page of the portal.


#### Install the master target by using interactive installation

1. Run the following command to install the master target. For the agent role, choose **master target**.

	```
	./install
	```

2. Choose the default location for installation, and then select **Enter** to continue.

	![Choosing a default location for installation of master target](./media/vmware-azure-install-linux-master-target/image17.png)

After the installation has finished, register the configuration server by using the command line.

1. Note the IP address of the configuration server. You need it in the next step.

2. Run the following command to install the master target server and register the server with the configuration server.

	```
	./install -q -d /usr/local/ASR -r MT -v VmWare
	/usr/local/ASR/Vx/bin/UnifiedAgentConfigurator.sh -i <ConfigurationServer IP Address> -P passphrase.txt
	```
	Example: 

	```
	/usr/local/ASR/Vx/bin/UnifiedAgentConfigurator.sh -i 104.40.75.37 -P passphrase.txt
	```

     Wait until the script finishes. If the master target is registered successfully, the master target is listed on the **Site Recovery Infrastructure** page of the portal.


### Install VMware tools / open-vm-tools on the master target server

You need to install VMware tools or open-vm-tools on the master target so that it can discover the data stores. If the tools are not installed, the reprotect screen isn't listed in the data stores. After installation of the VMware tools, you need to restart.

### Upgrade the master target server

Run the installer. It automatically detects that the agent is installed on the master target. To upgrade, select **Y**.  After the setup has been completed, check the version of the master target installed by using the following command:

`cat /usr/local/.vx_version`


You will see that the **Version** field gives the version number of the master target.

## Common issues

* Make sure you do not turn on Storage vMotion on any management components such as a master target. If the master target moves after a successful reprotect, the virtual machine disks (VMDKs) cannot be detached. In this case, failback fails.

* The master target should not have any snapshots on the virtual machine. If there are snapshots, failback fails.

* Due to some custom NIC configurations, the network interface is disabled during startup, and the master target agent cannot initialize. Make sure that the following properties are correctly set. Check these properties in the Ethernet card file's /etc/sysconfig/network-scripts/ifcfg-eth*.
	* BOOTPROTO=dhcp
	* ONBOOT=yes


## Next steps
After the installation and registration of the master target has finished, you can see the master target appear on the **master target** section in **Site Recovery Infrastructure**, under the configuration server overview.

You can now proceed with [reprotection](vmware-azure-reprotect.md), followed by failback.
<|MERGE_RESOLUTION|>--- conflicted
+++ resolved
@@ -3,13 +3,8 @@
 description: Before reprotecting a Linux virtual machine, you need a Linux master target server. Learn how to install one.
 author: nsoneji
 ms.service: site-recovery
-<<<<<<< HEAD
 ms.topic: article
 ms.date: 07/06/2018
-=======
-ms.topic: conceptual
-ms.date: 06/20/2018
->>>>>>> 9d49677d
 ms.author: nisoneji
 
 ---
