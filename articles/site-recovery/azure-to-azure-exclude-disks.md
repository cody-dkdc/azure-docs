--- conflicted
+++ resolved
@@ -22,13 +22,8 @@
 
 - Make sure that you understand the [disaster-recovery architecture and components](azure-to-azure-architecture.md).
 - Review the [support requirements](azure-to-azure-support-matrix.md) for all components.
-<<<<<<< HEAD
 - Make sure that you have AzureRm PowerShell "Az" module. To install or update PowerShell, see [Guide to install and configure Azure PowerShell](/powershell/azureps-cmdlets-docs).
 - You have created a recovery services vault and protected virtual machines at least once. If you haven't done these things, follow the process at [Set up disaster recovery for Azure virtual machines using Azure PowerShell](azure-to-azure-powershell.md).
-=======
-- You have Azure PowerShell `Az`  module. If you need to install or upgrade Azure PowerShell, follow this [Guide to install and configure Azure PowerShell](/powershell/azure/install-az-ps).
-- You have already created Recovery services vault and have done protection of virtual machines atleast once. If not then do it using the documentation mentioned [here](azure-to-azure-powershell.md).
->>>>>>> 037a3b00
 
 ## Why exclude disks from replication
 You might need to exclude disks from replication because:
