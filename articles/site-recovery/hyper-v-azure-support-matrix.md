---
title: Support matrix for Hyper-V replication to Azure | Microsoft Docs
description: Summarizes the supported components and requirements for Hyper-V replication to Azure with Azure Site Recovery
services: site-recovery
author: rayne-wiselman
manager: carmonm
ms.service: site-recovery
ms.topic: article
<<<<<<< HEAD
ms.date: 11/06/2018
=======
ms.date: 06/18/2018
>>>>>>> bb4a784e
ms.author: raynew
---


# Support matrix for Hyper-V replication to Azure


This article summarizes the supported components and settings for disaster recovery of on-premises Hyper-V VMs to Azure by using [Azure Site Recovery](site-recovery-overview.md).


## Supported scenarios

**Scenario** | **Details**
--- | ---
Hyper-V with Virtual Machine Manager | You can perform disaster recovery to Azure for VMs running on Hyper-V hosts that are managed in the System Center Virtual Machine Manager fabric.<br/><br/> You can deploy this scenario in the Azure portal or by using PowerShell.<br/><br/> When Hyper-V hosts are managed by Virtual Machine Manager, you also can perform disaster recovery to a secondary on-premises site. To learn more about this scenario, read [this tutorial](tutorial-vmm-to-vmm.md).
Hyper-V without Virtual Machine Manager | You can perform disaster recovery to Azure for VMs running on Hyper-V hosts that aren't managed by Virtual Machine Manager.<br/><br/> You can deploy this scenario in the Azure portal or by using PowerShell.


## On-premises servers

**Server** | **Requirements** | **Details**
--- | --- | ---
Hyper-V (running without Virtual Machine Manager) | Windows Server 2016 (including server core installation), Windows Server 2012 R2 with latest updates | When you configure a Hyper-V site in Site Recovery, mixing hosts running Windows Server 2016 and 2012 R2 isn't supported.<br/><br/> For VMs located on a host running Windows Server 2016, recovery to an alternate location isn't supported.
Hyper-V (running with Virtual Machine Manager) | Virtual Machine Manager 2016, Virtual Machine Manager 2012 R2 | If Virtual Machine Manager is used, Windows Server 2016 hosts should be managed in Virtual Machine Manager 2016.<br/><br/> A Virtual Machine Manager cloud that mixes Hyper-V hosts running on Windows Server 2016 and 2012 R2 isn't currently supported.<br/><br/> Environments that include an upgrade of an existing Virtual Machine Manager 2012 R2 server to 2016 aren't supported.


## Replicated VMs


The following table summarizes VM support. Site Recovery supports any workloads running on a supported operating system.

 **Component** | **Details**
--- | ---
VM configuration | VMs that replicate to Azure must meet [Azure requirements](#failed-over-azure-vm-requirements).
Guest operating system | Any guest OS supported by Azure.<br/><br/> Windows Server 2016 Nano Server isn't supported.




## Hyper-V network configuration

**Component** | **Hyper-V with Virtual Machine Manager** | **Hyper-V without Virtual Machine Manager**
--- | --- | ---
Host network: NIC Teaming | Yes
Host network: VLAN | Yes
Host network: IPv4 | Yes
Host network: IPv6 | No
Guest VM network: NIC Teaming | No
Guest VM network: IPv4 | Yes
Guest VM network: IPv6 | No
Guest VM network: Static IP (Windows) | Yes
Guest VM network: Static IP (Linux) | No
Guest VM network: Multi-NIC | Yes



## Azure VM network configuration (after failover)

**Component** | **Hyper-V with Virtual Machine Manager** | **Hyper-V without Virtual Machine Manager**
--- | --- | ---
Azure ExpressRoute | Yes | Yes
ILB | Yes | Yes
ELB | Yes | Yes
Azure Traffic Manager | Yes | Yes
Multi-NIC | Yes | Yes
Reserved IP | Yes | Yes
IPv4 | Yes | Yes
Retain source IP address | Yes | Yes
Azure Virtual Network service endpoints<br/> (without Azure Storage firewalls) | Yes | Yes
Accelerated Networking | No | No


## Hyper-V host storage

**Storage** | **Hyper-V with Virtual Machine Manager** | **Hyper-V without Virtual Machine Manager**
--- | --- | --- | ---
NFS | NA | NA
SMB 3.0 | Yes | Yes
SAN (ISCSI) | Yes | Yes
Multi-path (MPIO). Tested with:<br></br> Microsoft DSM, EMC PowerPath 5.7 SP4<br/><br/> EMC PowerPath DSM for CLARiiON | Yes | Yes

## Hyper-V VM guest storage

**Storage** | **Hyper-V with Virtual Machine Manager** | **Hyper-V without Virtual Machine Manager**
--- | --- | ---
VMDK | NA | NA
VHD/VHDX | Yes | Yes
Generation 2 VM | Yes | Yes
EFI/UEFI| Yes | Yes
Shared cluster disk | No | No
Encrypted disk | No | No
NFS | NA | NA
SMB 3.0 | No | No
RDM | NA | NA
Disk >1 TB | Yes, up to 4,095 GB | Yes, up to 4,095 GB
Disk: 4K logical and physical sector | Not supported: Gen 1/Gen 2 | Not supported: Gen 1/Gen 2
Disk: 4K logical and 512 bytes physical sector | Yes |  Yes
Volume with striped disk >1 TB<br/><br/> Logical volume management (LVM) | Yes | Yes
Storage Spaces | Yes | Yes
Hot add/remove disk | No | No
Exclude disk | Yes | Yes
Multi-path (MPIO) | Yes | Yes

## Azure Storage

**Component** | **Hyper-V with Virtual Machine Manager** | **Hyper-V without Virtual Machine Manager**
--- | --- | ---
Locally redundant storage | Yes | Yes
Geo-redundant storage | Yes | Yes
Read-access geo-redundant storage | Yes | Yes
Cool storage | No | No
Hot storage| No | No
Block blobs | No | No
Encryption at rest (SSE)| Yes | Yes
Premium storage | Yes | Yes
Import/export service | No | No
Azure Storage firewalls for virtual networks configured on target storage/cache storage account (used to store replication data) | No | No


## Azure compute features

**Feature** | **Hyper-V with Virtual Machine Manager** | **Hyper-V without Virtual Machine Manager**
--- | --- | ---
Availability sets | Yes | Yes
HUB | Yes | Yes  
Managed disks | Yes, for failover.<br/><br/> Failback of managed disks isn't supported. | Yes, for failover.<br/><br/> Failback of managed disks isn't supported.

## Azure VM requirements

On-premises VMs that you replicate to Azure must meet the Azure VM requirements summarized in this table.

**Component** | **Requirements** | **Details**
--- | --- | ---
Guest operating system | Site Recovery supports all operating systems that are [supported by Azure](https://technet.microsoft.com/library/cc794868%28v=ws.10%29.aspx).  | Prerequisites check fails if unsupported.
Guest operating system architecture | 64-bit | Prerequisites check fails if unsupported.
Operating system disk size | Up to 2,048 GB for generation 1 VMs.<br/><br/> Up to 300 GB for generation 2 VMs.  | Prerequisites check fails if unsupported.
Operating system disk count | 1 | Prerequisites check fails if unsupported.
Data disk count | 16 or less  | Prerequisites check fails if unsupported.
Data disk VHD size | Up to 4,095 GB | Prerequisites check fails if unsupported.
Network adapters | Multiple adapters are supported |
Shared VHD | Not supported | Prerequisites check fails if unsupported.
FC disk | Not supported | Prerequisites check fails if unsupported.
Hard disk format | VHD <br/><br/> VHDX | Site Recovery automatically converts VHDX to VHD when you fail over to Azure. When you fail back to on-premises, the virtual machines continue to use the VHDX format.
BitLocker | Not supported | BitLocker must be disabled before you enable replication for a VM.
VM name | Between 1 and 63 characters. Restricted to letters, numbers, and hyphens. The VM name must start and end with a letter or number. | Update the value in the VM properties in Site Recovery.
VM type | Generation 1<br/><br/> Generation 2--Windows | Generation 2 VMs with an OS disk type of basic (which includes one or two data volumes formatted as VHDX) and less than 300 GB of disk space are supported.<br></br>Linux Generation 2 VMs aren't supported. [Learn more](https://azure.microsoft.com/blog/2015/04/28/disaster-recovery-to-azure-enhanced-and-were-listening/).|

## Recovery Services vault actions

**Action** |  **Hyper-V with Virtual Machine Manager** | **Hyper-V without Virtual Machine Manager**
--- | --- | ---
Move vault across resource groups<br/><br/> Within and across subscriptions | No | No
Move storage, network, Azure VMs across resource groups<br/><br/> Within and across subscriptions | No | No


## Provider and agent

To make sure your deployment is compatible with settings in this article, make sure you're running the latest provider and agent versions.

**Name** | **Description** | **Details**
--- | --- | --- | --- | ---
Azure Site Recovery provider | Coordinates communications between on-premises servers and Azure <br/><br/> Hyper-V with Virtual Machine Manager: Installed on Virtual Machine Manager servers<br/><br/> Hyper-V without Virtual Machine Manager: Installed on Hyper-V hosts| Latest version: 5.1.2700.1 (available from the Azure portal)<br/><br/> [Latest features and fixes](https://support.microsoft.com/help/4091311/update-rollup-23-for-azure-site-recovery)
Microsoft Azure Recovery Services agent | Coordinates replication between Hyper-V VMs and Azure<br/><br/> Installed on on-premises Hyper-V servers (with or without Virtual Machine Manager) | Latest agent available from the portal






## Next steps
Learn how to [prepare Azure](tutorial-prepare-azure.md) for disaster recovery of on-premises Hyper-V VMs.<|MERGE_RESOLUTION|>--- conflicted
+++ resolved
@@ -6,11 +6,7 @@
 manager: carmonm
 ms.service: site-recovery
 ms.topic: article
-<<<<<<< HEAD
-ms.date: 11/06/2018
-=======
 ms.date: 06/18/2018
->>>>>>> bb4a784e
 ms.author: raynew
 ---
 
