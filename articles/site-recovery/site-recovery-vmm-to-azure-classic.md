--- conflicted
+++ resolved
@@ -71,13 +71,12 @@
 * The virtual machines you want to protect on the source VMM server should be connected to a VM network. That network should be linked to a logical network that is associated with the cloud.
 * An Azure network to which replicated virtual machines can connect after failover. You'll select this network at the time of failover. The network should be in the same region as your Azure Site Recovery subscription.
 
-<<<<<<< HEAD
+
 Prepare networks in VMM:
 
    * [Set up logical networks](https://technet.microsoft.com/library/jj721568.aspx).
    * [Set up VM networks](https://technet.microsoft.com/library/jj721575.aspx).
-=======
->>>>>>> 0af100fc
+
 
 ## Step 1: Create a Site Recovery vault
 1. Sign in to the [Management Portal](https://portal.azure.com) from the VMM server you want to register.
