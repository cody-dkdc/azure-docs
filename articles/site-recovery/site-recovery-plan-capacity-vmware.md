---
title: Plan capacity and scaling for VMware disaster recovery to Azure by using Azure Site Recovery | Microsoft Docs
description: This article can help you plan capacity and scaling when you set up disaster recovery of VMware VMs to Azure by using Azure Site Recovery.
author: nsoneji
manager: garavd
ms.service: site-recovery
ms.date: 4/9/2019
ms.topic: conceptual
ms.author: ramamill
---

# Plan capacity and scaling for VMware disaster recovery to Azure

Use this article to plan for capacity and scaling when you replicate on-premises VMware VMs and physical servers to Azure by using [Azure Site Recovery](site-recovery-overview.md).

## How do I start capacity planning?

To learn about Azure Site Recovery infrastructure requirements, gather information about your replication environment by running [Azure Site Recovery Deployment Planner](https://aka.ms/asr-deployment-planner-doc) for VMware replication. For more information, see [About Site Recovery Deployment Planner for VMware to Azure](site-recovery-deployment-planner.md). 

Site Recovery Deployment Planner provides a report that has complete information about compatible and incompatible VMs, disks per VM, and data churn per disk. The tool also summarizes network bandwidth requirements to meet target RPO and the Azure infrastructure that's required for successful replication and test failover.

## Capacity considerations

Component | Details
--- | ---
**Replication** | **Maximum daily change rate**: A protected machine can use only one process server. A single process server can handle a daily change rate up to 2 TB. So, 2 TB is the maximum daily data change rate that’s supported for a protected machine.<br /><br /> **Maximum throughput**: A replicated machine can belong to one storage account in Azure. A standard Azure Storage account can handle a maximum of 20,000 requests per second. We recommend that you limit the number of input/output operations per second (IOPS) across a source machine to 20,000. For example, if you have a source machine that has five disks and each disk generates 120 IOPS (8 K in size) on the source machine, the source machine is within the Azure per-disk IOPS limit of 500. (The number of storage accounts required is equal to the total source machine IOPS divided by 20,000.)
**Configuration server** | The configuration server must be able to handle the daily change rate capacity across all workloads running on protected machines. The configuration machine must have sufficient bandwidth to continuously replicate data to Azure Storage.<br /><br /> A best practice is to place the configuration server on the same network and LAN segment as the machines that you want to protect. You can place the configuration server on a different network, but machines that you want to protect should have layer 3 network visibility.<br /><br /> Size recommendations for the configuration server are summarized in the table in the following section.
**Process server** | The first process server is installed by default on the configuration server. You can deploy additional process servers to scale your environment. <br /><br /> The process server receives replication data from protected machines. The process server optimizes data by using caching, compression, and encryption. Then, the process server sends the data to Azure. The process server machine must have sufficient resources to perform these tasks.<br /><br /> The process server uses a disk-based cache. Use a separate cache disk of 600 GB or more to handle data changes that are stored if a network bottleneck or outage occurs.

## Size recommendations for the configuration server and inbuilt process server

A configuration server that uses an inbuilt process server to protect the workload can handle up to 200 virtual machines based on the following configurations:

CPU | Memory | Cache disk size | Data change rate | Protected machines
--- | --- | --- | --- | ---
8 vCPUs (2 sockets * 4 cores \@ 2.5 GHz) | 16 GB | 300 GB | 500 GB or less | Use to replicate fewer than 100 machines.
12 vCPUs (2 sockets * 6 cores \@ 2.5 GHz) | 18 GB | 600 GB | 501 GB to 1 TB | Use to replicate 100 to 150 machines.
16 vCPUs (2 sockets * 8 cores \@ 2.5 GHz) | 32 GB | 1 TB | >1 TB to 2 TB | Use to replicate 151 to 200 machines.
Deploy another configuration server by using an [OVF template](vmware-azure-deploy-configuration-server.md#deployment-of-configuration-server-through-ova-template). | | | | Deploy a new configuration server if you're replicating more than 200 machines.
Deploy another [process server](vmware-azure-set-up-process-server-scale.md#download-installation-file). | | | >2 TB| Deploy a new scale-out process server if the overall daily data change rate is greater than 2 TB.

In these configurations:

* Each source machine has three disks of 100 GB each.
* We used benchmarking storage of eight shared access signature drives of 10 K RPM with RAID 10 for cache disk measurements.

## Size recommendations for the process server

The process server is the component that handles data replication in Azure Site Recovery. If the daily change rate is greater than 2 TB, you must add scale-out process servers to handle the replication load. To scale out, you can:

* Increase the number of configuration servers by deploying by using an [OVF template](vmware-azure-deploy-configuration-server.md#deployment-of-configuration-server-through-ova-template). For example, you can protect up to 400 machines by using two configuration servers.
* Add [scale-out process servers](vmware-azure-set-up-process-server-scale.md#download-installation-file). Use the scale-out process servers to handle replication traffic instead of (or in addition to) the configuration server.

The following table describes this scenario:

* You set up a scale-out process server.
* You configured protected virtual machines to use the scale-out process server.
* Each protected source machine has three disks of 100 GB each.

Additional process server | Cache disk size | Data change rate | Protected machines
--- | --- | --- | ---
4 vCPUs (2 sockets * 2 cores \@ 2.5 GHz), 8 GB of memory | 300 GB | 250 GB or less | Use to replicate 85 or fewer machines.
8 vCPUs (2 sockets * 4 cores \@ 2.5 GHz), 12 GB of memory | 600 GB | 251 GB to 1 TB | Use to replicate 86 to 150 machines.
12 vCPUs (2 sockets * 6 cores \@ 2.5 GHz) 24 GB of memory | 1 TB | >1 TB to 2 TB | Use to replicate 151 to 225 machines.

How you scale your servers depends on your preference for a scale-up or scale-out model. To scale up, deploy a few high-end configuration servers and process servers. To scale out, deploy more servers that have fewer resources. For example, if you want to protect 200 machines with an overall daily data change rate of 1.5 TB, you could take one of the following actions:

* Set up a single process server (16 vCPU, 24 GB of RAM).
* Set up two process servers (2 x 8 vCPU, 2* 12 GB of RAM).

## Control network bandwidth

After you use [Site Recovery Deployment Planner](site-recovery-deployment-planner.md) to calculate the bandwidth you need for replication (initial replication and then the delta), you have a couple of options for controlling the amount of bandwidth that's used for replication:

* **Throttle bandwidth**: VMware traffic that replicates to Azure goes through a specific process server. You can throttle bandwidth on the machines that are running as process servers.
* **Influence bandwidth**: You can influence the bandwidth that's used for replication by using a couple of registry keys:
  * The **HKEY_LOCAL_MACHINE\SOFTWARE\Microsoft\Windows Azure Backup\Replication\UploadThreadsPerVM** registry value specifies the number of threads that are used for data transfer (initial or delta replication) of a disk. A higher value increases the network bandwidth that's used for replication.
  * The **HKEY_LOCAL_MACHINE\SOFTWARE\Microsoft\Windows Azure Backup\Replication\DownloadThreadsPerVM** registry value specifies the number of threads that are used for data transfer during failback.

### Throttle bandwidth

1. Open the Azure Backup MMC snap-in on the machine you use as the process server. By default, a shortcut for Backup is available on the desktop or in the following folder: C:\Program Files\Microsoft Azure Recovery Services Agent\bin.
2. In the snap-in, select **Change Properties**.

    ![Screenshot of the Azure Backup MMC snap-in option to change properties](./media/site-recovery-vmware-to-azure/throttle1.png)
3. On the **Throttling** tab, select **Enable internet bandwidth usage throttling for backup operations**. Set the limits for work and non-work hours. Valid ranges are from 512 Kbps to 1,023 Mbps.

    ![Screenshot of the Azure Backup Properties dialog box](./media/site-recovery-vmware-to-azure/throttle2.png)

You can also use the [Set-OBMachineSetting](https://technet.microsoft.com/library/hh770409.aspx) cmdlet to set throttling. Here's an example:

    $mon = [System.DayOfWeek]::Monday
    $tue = [System.DayOfWeek]::Tuesday
    Set-OBMachineSetting -WorkDay $mon, $tue -StartWorkHour "9:00:00" -EndWorkHour "18:00:00" -WorkHourBandwidth  (512*1024) -NonWorkHourBandwidth (2048*1024)

**Set-OBMachineSetting -NoThrottle** indicates that no throttling is required.

### Alter the network bandwidth for a VM

1. In the VM's registry, go to **HKEY_LOCAL_MACHINE\SOFTWARE\Microsoft\Windows Azure Backup\Replication**.
   * To alter the bandwidth traffic on a replicating disk, modify the value of **UploadThreadsPerVM**. Create the key if it doesn't exist.
   * To alter the bandwidth for failback traffic from Azure, modify the value of **DownloadThreadsPerVM**.
2. The default value for each key is **4**. In an “overprovisioned” network, these registry keys should be changed from the default values. The maximum value you can use is **32**. Monitor traffic to optimize the value.

## Set up the Site Recovery infrastructure to protect more than 500 VMs

Before you set up the Site Recovery infrastructure, access the environment to measure the following factors: compatible virtual machines, the daily data change rate, the required network bandwidth for the RPO you want to achieve, the number of Site Recovery components that are required, and the time it takes to complete the initial replication. Complete the following steps to gather the required information:

1. To measure these parameters, run Site Recovery Deployment Planner on your environment. For helpful guidelines, see [About Site Recovery Deployment Planner for VMware to Azure](site-recovery-deployment-planner.md).
2. Deploy a configuration server that meets the [size recommendations for the configuration server](site-recovery-plan-capacity-vmware.md#size-recommendations-for-the-configuration-server-and-inbuilt-process-server). If your production workload exceeds 650 virtual machines, deploy another configuration server.
3. Based on the measured daily data change rate, deploy [scale-out process servers](vmware-azure-set-up-process-server-scale.md#download-installation-file) with the help of [size guidelines](site-recovery-plan-capacity-vmware.md#size-recommendations-for-the-process-server).
4. If you expect the data change rate for a disk virtual machine to exceed 2 MBps, ensure that you use premium managed disks. Site Recovery Deployment Planner runs for a specific time period. Peaks in the data change rate at other times might not be captured in the report.
5. [Set the network bandwidth](site-recovery-plan-capacity-vmware.md#control-network-bandwidth) based on the RPO you want to achieve.
6. When the infrastructure is set up, enable disaster recovery for your workload. To learn how, see [Set up the source environment for VMware to Azure replication](vmware-azure-set-up-source.md).

## Deploy additional process servers

<<<<<<< HEAD
If you scale out your deployment beyond 200 source machines or if you have a total daily churn rate of more than 2 TB, you must add process servers to handle the traffic volume. We have enhanced the product in 9.24 version to provide [in-product guidance](vmware-azure-manage-process-server.md#process-server-selection-guidance) on when to set up a scale-out process server. [Set up the process server](vmware-azure-set-up-process-server-scale.md) to protect new source machines or [balance the load](vmware-azure-manage-process-server.md#balance-the-load-on-process-server).
=======
If you scale out your deployment beyond 200 source machines or if you have a total daily churn rate of more than 2 TB, you must add process servers to handle the traffic volume. We have enhanced the product in 9.24 version to provide [process server alerts](vmware-physical-azure-monitor-process-server.md#process-server-alerts) on when to set up a scale-out process server. [Set up the process server](vmware-azure-set-up-process-server-scale.md) to protect new source machines or [balance the load](vmware-azure-manage-process-server.md#move-vms-to-balance-the-process-server-load).
>>>>>>> 6a383dfd

### Migrate machines to use the new process server

1. Select **Settings** > **Site Recovery servers**. Select the configuration server, and then expand **Process servers**.

    ![Screenshot of the Process Server dialog box](./media/site-recovery-vmware-to-azure/migrate-ps2.png)
2. Right-click the process server currently in use, and then select **Switch**.

    ![Screenshot of the Configuration server dialog box](./media/site-recovery-vmware-to-azure/migrate-ps3.png)
3. In **Select target process server**, select the new process server you want to use. Then, select the virtual machines that the server will handle. To get information about the server, select the information icon. To help you make load decisions, the average space that's required to replicate each selected virtual machine to the new process server is shown. Select the check mark to begin replicating to the new process server.

## Deploy additional master target servers

In the following scenarios, more than one master target server is required:

*   You want to protect a Linux-based virtual machine.
*   The master target server available on the configuration server doesn't have access to the datastore of the VM.
*   The total number of disks on the master target server (the number of local disks on server plus the number of disks to be protected) is greater than 60 disks.

To learn how to add a master target server for a Linux-based virtual machine, see [Install a Linux master target server for failback](vmware-azure-install-linux-master-target.md).

To add a master target server for a Windows-based virtual machine:

1. Go to **Recovery Services Vault** > **Site Recovery Infrastructure** > **Configuration servers**.
2. Select the required configuration server, and then select **Master Target Server**.

    ![Screenshot that shows the Add Master Target Server button](media/site-recovery-plan-capacity-vmware/add-master-target-server.png)
3. Download the unified setup file, and then run the file on the VM to set up the master target server.
4. Select **Install master target** > **Next**.

    ![Screenshot that shows selecting the Install master target option](media/site-recovery-plan-capacity-vmware/choose-MT.PNG)
5. Select the default installation location, and then select **Install**.

     ![Screenshot that shows the default installation location](media/site-recovery-plan-capacity-vmware/MT-installation.PNG)
6. To register the master target with the configuration server, select **Proceed To Configuration**.

    ![Screenshot that shows the Proceed to Configuration button](media/site-recovery-plan-capacity-vmware/MT-proceed-configuration.PNG)
7. Enter the IP address of the configuration server, and then enter the passphrase. To learn how to generate a passphrase, see [Generate a configuration server passphrase](vmware-azure-manage-configuration-server.md#generate-configuration-server-passphrase). 

    ![Screenshot that shows where to enter the IP address and passphrase for the configuration server](media/site-recovery-plan-capacity-vmware/cs-ip-passphrase.PNG)
8. Select **Register**. When registration is finished, select **Finish**.

When registration finishes successfully, the server is listed in the Azure portal at **Recovery Services Vault** > **Site Recovery Infrastructure** > **Configuration servers**, in the master target servers of the configuration server.

 > [!NOTE]
 > Download the latest version of the [master target server unified setup file for Windows](https://aka.ms/latestmobsvc).

## Next steps

Download and run [Site Recovery Deployment Planner](https://aka.ms/asr-deployment-planner).<|MERGE_RESOLUTION|>--- conflicted
+++ resolved
@@ -115,11 +115,7 @@
 
 ## Deploy additional process servers
 
-<<<<<<< HEAD
-If you scale out your deployment beyond 200 source machines or if you have a total daily churn rate of more than 2 TB, you must add process servers to handle the traffic volume. We have enhanced the product in 9.24 version to provide [in-product guidance](vmware-azure-manage-process-server.md#process-server-selection-guidance) on when to set up a scale-out process server. [Set up the process server](vmware-azure-set-up-process-server-scale.md) to protect new source machines or [balance the load](vmware-azure-manage-process-server.md#balance-the-load-on-process-server).
-=======
 If you scale out your deployment beyond 200 source machines or if you have a total daily churn rate of more than 2 TB, you must add process servers to handle the traffic volume. We have enhanced the product in 9.24 version to provide [process server alerts](vmware-physical-azure-monitor-process-server.md#process-server-alerts) on when to set up a scale-out process server. [Set up the process server](vmware-azure-set-up-process-server-scale.md) to protect new source machines or [balance the load](vmware-azure-manage-process-server.md#move-vms-to-balance-the-process-server-load).
->>>>>>> 6a383dfd
 
 ### Migrate machines to use the new process server
 
