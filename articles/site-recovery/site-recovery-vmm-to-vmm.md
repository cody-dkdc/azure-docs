<properties
	pageTitle="Replicate Hyper-V virtual machines in VMM clouds to a secondary VMM site with the Azure portal | Microsoft Azure"
	description="Describes how to deploy Azure Site Recovery to orchestrate replication, failover and recovery of Hyper-V VMs in VMM clouds to a secondary VMM site using the Azure portal."
	services="site-recovery"
	documentationCenter=""
	authors="rayne-wiselman"
	manager="jwhit"
	editor=""/>

<tags
	ms.service="site-recovery"
	ms.workload="backup-recovery"
	ms.tgt_pltfrm="na"
	ms.devlang="na"
	ms.topic="article"
	ms.date="05/26/2016"
	ms.author="raynew"/>

# Replicate Hyper-V virtual machines in VMM clouds to a secondary VMM site using the Azure portal

> [AZURE.SELECTOR]
- [Azure Portal](site-recovery-vmm-to-vmm.md)
- [Classic Portal](site-recovery-vmm-to-vmm-classic.md)
- [PowerShell - Resource Manager](site-recovery-vmm-to-vmm-powershell-resource-manager.md)

Welcome to Azure Site Recovery! Use this article if you want to replicate on-premises Hyper-V  virtual machines managed in System Center Virtual Machine Manager (VMM) clouds to a secondary site. This article describes how to set up replication using Azure Site Recovery in the Azure portal.

> [AZURE.NOTE] Azure has two different [deployment models](../resource-manager-deployment-model.md) for creating and working with resources: Azure Resource Manager and classic. Azure also has two portals – the Azure classic portal that supports the classic deployment model, and the Azure portal with support for both deployment models. 


Azure Site Recovery in the Azure portal provides a number of new features:

- In the Azure portal the Azure Backup and Azure Site Recovery services are combined into a single Recovery Services vault so that you can set up and manage business continuity and disaster recovery (BCDR) from a single location. A unified dashboard allows you monitor and manage operations across your on-premises sites and the Azure public cloud.
- Users with Azure subscriptions provisioned with the Cloud Solution Provider (CSP) program can now manage Site Recovery operations in the Azure portal.


After reading this article post any comments at the bottom in the Disqus comments. Ask technical questions on the [Azure Recovery Services Forum](https://social.msdn.microsoft.com/forums/azure/home?forum=hypervrecovmgr).


## Overview

Organizations need a BCDR strategy that determines how apps, workloads, and data stay running and available during planned and unplanned downtime, and recover to normal working conditions as soon as possible. Your BCDR strategy should keep business data safe and recoverable, and ensure that workloads remain continuously available when disaster occurs.

Site Recovery is an Azure service that contributes to your BCDR strategy by orchestrating replication of on-premises physical servers and virtual machines to the cloud (Azure) or to a secondary datacenter. When outages occur in your primary location, you fail over to the secondary location to keep apps and workloads available. You fail back to your primary location when it returns to normal operations. Learn more in [What is Azure Site Recovery?](site-recovery-overview.md)

This article provides all the information you need to replicate on-premises Hyper-V VMs in VMM clouds to a secondary VMM site. It includes an architectural overview, planning information, and deployment steps for configuring on-premises servers, replication settings, and capacity planning. After you've set up the infrastructure you can enable replication on machines you want to protect, and check that failover works.

## Business advantages

- Site Recovery provides protection for business workloads and applications running on Hyper-V VMs by replicating them to a secondary Hyper-V server.
- The Recovery Services portal provides a single location to set up, manage, and monitor replication, failover, and recovery.
- You can run easily run failovers from your primary on-premises infrastructure to the secondary site, and failback (restore) from the secondary site to the primary.
- You can configure recovery plans with multiple machines so that tiered application workloads fail over together. 

## Scenario architecture

These are the scenario components: 

- **Primary site**: In the primary site there are one or more Hyper-V host servers running source VMs you want to replicate. These primary host servers are located in a VMM private cloud.
- **Secondary site**: In the secondary site there are one or more Hyper-V host servers running target VMs to which you'll replicate the primary VMs. These host servers are located in a VMM private cloud. The cloud can be on the primary server (if you only have a single VMM server) or on a secondary VMM server.
- **Provider**: During Site Recovery deployment you install the Azure Site Recovery Provider on the VMM servers, and register those servers in a Recovery Services vault. The Provider running on the VMM server communicates with Site Recovery over HTTPS 443 to replicate orchestration. Data replication occurs between primary and secondary Hyper-V host servers. Replicated data remains within on-premises sites and networks and is not sent to Azure. Read more about [privacy](#privacy-information-for-site-recovery).

![E2E Topology](./media/site-recovery-vmm-to-vmm/architecture.png)

### Data privacy overview

This table summarizes how data is stored in this scenario:
****
Action | **Details** | **Collected data** | **Use** | **Required** 
--- | --- | --- | --- | ---
**Registration** | You register a VMM server in a Recovery Services vault. If you later want to unregister a server, you can do so by deleting the server information from the Azure portal. | After a VMM server is registered Site Recovery collects, processes, and transfers metadata about the VMM server and the names of the VMM clouds detected by Site Recovery. | The data is used to identify and communicate with the appropriate VMM server and configure settings for appropriate VMM clouds. | This feature is required. If you don't want to send this information to Site Recovery you shouldn't use the Site Recovery service. 
**Enable replication** | The Azure Site Recovery Provider is installed on the VMM server and is the conduit for communication with the Site Recovery service. The Provider is a dynamic-link library (DLL) hosted in the VMM process. After the Provider is installed, the "Datacenter Recovery" feature gets enabled in the VMM administrator console. New and existing VMs can enable this feature to enable protection for a VM. | With this property set, the Provider sends the name and ID of the VM to Site Recovery.  Replication is enabled by Windows Server 2012 or Windows Server 2012 R2 Hyper-V Replica. The virtual machine data gets replicated from one Hyper-V host to another (typically located in a different “recovery” data center). | Site Recovery uses the metadata to populate the VM information in the Azure portal. | This feature is an essential part of the service and can't be turned off. If you don't want to send this information, don't enable Site Recovery protection for VMs. Note that all data sent by the Provider to Site Recovery is sent over HTTPS.
**Recovery plan** | Recovery plans help you build an orchestration plan for the recovery data center. You can define the order in which VMs or a group of virtual machines should be started at the recovery site. You can also specify any automated scripts to be run, or any manual action to be taken, at the time of recovery for each VM. Failover  is typically triggered at the recovery plan level for coordinated recovery. | Site Recovery collects, processes, and transmits metadata for the recovery plan, including virtual machine metadata, and metadata of any automation scripts and manual action notes. | The metadata is used to build the recovery plan in the Azure portal. | This feature is an essential part of the service and can't be turned off. If you don't want to send this information to Site Recovery, don't create recovery plans.
**Network mapping** | Maps network information from the primary data center to the recovery data center. When VMs are recovered on the recovery site, network mapping helps in establishing network connectivity. | Site Recovery collects, processes, and transmits the metadata of the logical networks for each site (primary and datacenter). | The metadata is used to populate network settings so that you can map the network information. | This feature is an essential part of the service and can't be turned off. If you don't want to send this information to Site Recovery, don't use network mapping.
**Failover (planned/unplanned/test)** | Failover fails over VMs from one VMM-managed data center to another. The failover action is triggered manually in the Azure portal. | The Provider on the VMM server is notified of the failover event by Site Recovery and runs a failover action on the Hyper-V host through VMM interfaces. Actual failover of a VM is from one Hyper-V host to another and handled by Windows Server 2012 or Windows Server 2012 R2 Hyper-V Replica. After failover is complete, the Provider on the VMM server in the recovery data center sends success information to Site Recovery. | Site Recovery uses the information sent to populate the status of the failover action information in the Azure portal. | This feature is an essential part of the service and can't be turned off. If you don't want to send this information to Site Recovery, don't use failover.


## Azure prerequisites

Here's what you'll need in Azure to deploy this scenario:

**Prerequisites** | **Details**
--- | ---
<<<<<<< HEAD
**Azure**| You'll need a [Microsoft Azure](https://azure.microsoft.com/) account. You can start with a [free trial](https://azure.microsoft.com/pricing/free-trial/). [Learn more](https://azure.microsoft.com/pricing/details/site-recovery/) about Site Recovery pricing.
**VMM** | You'll need at least one VMM server.<br/><br/>The VMM server should be running at least System Center 2012 SP1 with the latest cumulative updates.<br/><br/>If you want to set up protection with a single VMM server you'll need at least two clouds configured on the server.<br/><br/>If you want to deploy protection with two VMM servers each server must have at least one cloud configured on the primary VMM server you want to protect and one cloud configured on the secondary VMM server you want to use for protection and recovery<br/><br/>All VMM clouds must have the Hyper-V capability profile set.<br/><br/>The source cloud that you want to protect must contain one or more VMM host groups.<br/><br/>Learn more about setting up VMM clouds in [Walkthrough: Creating private clouds with System Center 2012 SP1 VMM](http://blogs.technet.com/b/keithmayer/archive/2013/04/18/walkthrough-creating-private-clouds-with-system-center-2012-sp1-virtual-machine-manager-build-your-private-cloud-in-a-month.aspx) on Keith Mayer's blog.
**Hyper-V** | You'll need one or more Hyper-V host servers in the primary and secondary VMM host groups, and one or more virtual machines on each Hyper-V host server.<br/><br/>The host and target Hyper-V servers must be running at least Windows Server 2012 with the Hyper-V role and have the latest updates installed.<br/><br/>Any Hyper-V server containing VMs you want to protect must be located in a VMM cloud.<br/><br/>If you're running Hyper-V in a cluster note that cluster broker isn't created automatically if you have a static IP address-based cluster. You'll need to configure the cluster broker manually. [Learn more](https://www.petri.com/use-hyper-v-replica-broker-prepare-host-clusters) in Aidan Finn's blog entry.
**Network mapping** | You can configure network mapping to make sure that replicated virtual machines are optimally placed on secondary Hyper-V host servers after failover, and that they can connect to appropriate VM networks. If you don't configure network mapping replica VMs won't be connected to any network after failover.<br/><br/>To set up network mapping during deployment make sure that the virtual machines on the source Hyper-V host server are connected to a VMM VM network. That network should be linked to a logical network that is associated with the cloud.<br/<br/>The target cloud on the secondary VMM server that you use for recovery should have a corresponding VM network configured, and it in turn should be linked to a corresponding logical network that is associated with the target cloud.<br/><br/>[Learn more](site-recovery-network-mapping.md) about network mapping.
**Storage mapping** | By default when you replicate a virtual machine on a source Hyper-V host server to a target Hyper-V host server, replicated data is stored in the default location that’s indicated for the target Hyper-V host in Hyper-V Manager. For more control over where replicated data is stored, you can configure storage mapping<br/><br/> To configure storage mapping you'll need to set up storage classifications on the source and target VMM servers before you begin deployment. [Learn more](site-recovery-storage-mapping.md).
=======
**Azure**| You'll need a [Microsoft Azure](http://azure.microsoft.com/) account. You can start with a [free trial](https://azure.microsoft.com/pricing/free-trial/). [Learn more](https://azure.microsoft.com/pricing/details/site-recovery/) about Site Recovery pricing. 


## On-premises prerequisites

Here's what you'll need in the primary and secondary on-premises sites to deploy this scenario:

**Prerequisites** | **Details** 
--- | ---
**VMM** | We recommend you deploy a VMM server in the primary site and a VMM server in the secondary site.<br/><br/> You can also [replicate between clouds on a single VMM server](site-recovery-single-vmm.md). To do this you'll need at least two clouds configured on the VMM server.<br/><br/> VMM servers should be running at least System Center 2012 SP1 with the latest updates.<br/><br/> Each VMM server must have at one or more clouds configured and all clouds must have the Hyper-V Capacity profile set. <br/><br/>Clouds must contain one or more VMM host groups.<br/><br/>Learn more about setting up VMM clouds in [Configuring the VMM cloud fabric](https://msdn.microsoft.com/library/azure/dn469075.aspx#BKMK_Fabric), and [Walkthrough: Creating private clouds with System Center 2012 SP1 VMM](http://blogs.technet.com/b/keithmayer/archive/2013/04/18/walkthrough-creating-private-clouds-with-system-center-2012-sp1-virtual-machine-manager-build-your-private-cloud-in-a-month.aspx).<br/><br/> VMM servers need internet access. 
**Hyper-V** | Hyper-V servers must be running at least Windows Server 2012 with the Hyper-V role and have the latest updates installed.<br/><br/> A Hyper-V server should contain one or more VMs.<br/><br/>  Hyper-V host servers should be located in host groups in the primary and secondary VMM clouds.<br/><br/> If you're running Hyper-V in a cluster on Windows Server 2012 R2 you should install [update 2961977](https://support.microsoft.com/kb/2961977)<br/><br/> If you're running Hyper-V in a cluster on Windows Server 2012 note that cluster broker isn't created automatically if you have a static IP address-based cluster. You'll need to configure the cluster broker manually. [Read more](http://social.technet.microsoft.com/wiki/contents/articles/18792.configure-replica-broker-role-cluster-to-cluster-replication.aspx).
**Provider** | During Site Recovery deployment you install the Azure Site Recovery Provider on VMM servers. The Provider communicates with Site Recovery over HTTPS 443 to orchestrate replication. Data replication occurs between the primary and secondary Hyper-V servers over the LAN or a VPN connection.<br/><br/> The Provider running on the VMM server needs access to these URLs: *.hypervrecoverymanager.windowsazure.com; *.accesscontrol.windows.net; *.backup.windowsazure.com; *.blob.core.windows.net; *.store.core.windows.net.<br/><br/> In addition allow firewall communication from the VMM servers to the [Azure datacenter IP ranges](https://www.microsoft.com/download/confirmation.aspx?id=41653) and allow the HTTPS (443) protocol.

## Prepare for deployment

To prepare for deployment you'll need to:

1. [Prepare the VMM server](#prepare-the-vmm-server) for Site Recovery deployment. 
2. [Prepare for network mapping](#prepare-for-network-mapping). Set up networks so that you can configure network mapping.

### Prepare the VMM server

Make sure that the VMM server complies with the [prerequisites](#on-premises-prerequisites) and can access the listed URLs.


### Prepare for network mapping

Network mapping maps between VMM VM networks on the primary and secondary VMM servers to:

- Optimally place replica VMs on secondary Hyper-V hosts after failover.
- Connect replica VMs to appropriate VM networks.
- If you don't configure network mapping replica VMs won't be connected to any network after failover.
- If you want to set up network mapping during Site Recovery deployment here's what you'll need:

	- Make sure that VMs on the source Hyper-V host server are connected to a VMM VM network. That network should be linked to a logical network that is associated with the cloud.
	- Verify that the secondary cloud that you'll use for recovery has a corresponding VM network configured. That VM network should be linked to a logical network that's associated with the secondary cloud.

- [Learn more](site-recovery-network-mapping.md) about how network mapping works.

## Prepare for deployment with a single VMM server

If you only have a single VMM server you can replicate VMs in Hyper-V hosts in the VMM cloud to [Azure](site-recovery-vmm-to-azure.md) or to a secondary VMM cloud. We recommend the first option because replicating between clouds isn't seamless, but if you need to do this here's what you'll need to do:

1. **Set up VMM on a Hyper-V VM**. When we do this we suggest you colocate the SQL Server instance used by VMM on the same VM. This saves time as only one VM has to be created. If you want to use remote instance of SQL Server and an outage occurs, you'll need to recover that instance before you can recover VMM.
2. **Ensure the VMM server has at least two clouds configured**. One cloud will contain the VMs you want to replicate and the other cloud will serve as the secondary location. The cloud that contains the VMs you want to protect should comply with [prequisites](#on-premises-prerequisites).
3. Set up Site Recovery as described in this article. Create and register the VMM server in the vault, set up a replication policy, and enable replication. You should specify that initial replication takes place over the network.
4. When you set up network mapping you'll map the VM network for the primary cloud to the VM network for the secondary cloud.
5. In the Hyper-V Manager console, enable Hyper-V Replica on the Hyper-V host that contains the VMM VM, and enable replication on the VM. Make sure you don't add the VMM virtual machine to clouds that are protected by Site Recovery, to ensure that Hyper-V Replica settings aren't overridden by Site Recovery.
6. If you create recovery plans for failover you'll use the same VMM server for source and target.
7. You'll fail over and recover as follows:

	- Manually fail over the VMM VM to the secondary site using Hyper-V Manager with a planned failover.
	- Fail over the VMs.
	- After the primary VMM VM has been recovered, log into the Azure portal -> Recovery Services vault and run an unplanned failover of the VMs from the secondary site to the primary site.
	- After the unplanned failover is complete, all resources can be accessed from the primary site again.


### Create a Recovery Services vault

1. Sign in to the [Azure portal](https://portal.azure.com).
2. Click **New** > **Management** > **Recovery Services**. Alternatively you can click **Browse** > **Recovery Services** vaults > **Add**.

	![New vault](./media/site-recovery-vmm-to-vmm/new-vault3.png)

3. In **Name** specify a friendly name to identify the vault. If you have more than one subscription, select one of them.
4. [Create a new resource group](../resource-group-template-deploy-portal.md) or select an existing one, and specify an Azure region. Machines will be replicated to this region. To check supported regions see Geographic Availability in [Azure Site Recovery Pricing Details](https://azure.microsoft.com/pricing/details/site-recovery/)
4. If you want to quickly access the vault from the Dashboard click **Pin to dashboard** > **Create vault**.

	![New vault](./media/site-recovery-vmm-to-vmm/new-vault-settings.png)

The new vault will appear on the **Dashboard** > **All resources**, and on the main **Recovery Services vaults** blade.

>>>>>>> c186bb0b



## Getting started

Site Recovery provides a Getting Started experience that helps you deploy as quickly as possible. Getting Started checks prerequisites and walks you through Site Recovery deployment steps in the right order.

In Getting Started you select the type of machines you want to replicate, and where you want to replicate to. You set up on-premises servers, create replication policies, and perform capacity planning. After you've set up your infrastructure you enable replication for VMs. You can run failovers for specific machines, or create recovery plans to fail over multiple machines.

Begin Getting Started by choosing how you want to deploy Site Recovery. The Getting Started flow changes slightly depending on your replication requirements.

## Step 1: Choose your protection goal

Select what you want to replicate and where you want to replicate to.

1. In the **Recovery Services vaults** blade select your vault and click **Settings**.
2. In **Settings** > **Getting Started** click **Site Recovery** > **Step 1: Prepare Infrastructure** > **Protection goal**.
3. In **Protection goal** select **To recovery site**, and select **Yes, with Hyper-V**. 
4. Select **Yes** to indicate you're using VMM to manage the Hyper-V hosts, and select **Yes** if you have a secondary VMM server. If you're deploying replication between clouds on a single VMM server you'll click **No**. Then click **OK**. 

	![Choose goals](./media/site-recovery-vmm-to-vmm/choose-goals.png)


## Step 2: Set up the source environment

Install the Azure Site Recovery Provider on VMM servers, and register servers in the vault. 

1. Click **Step 2: Prepare Infrastructure** > **Source**. 

<<<<<<< HEAD
2. In the dropdown list, select **Between two on-premises VMM sites**.
3. In **Prepare VMM Servers**, click **Generate registration key file**. The key file is generated automatically and is valid for 5 days after it's generated. If you're not accessing the Azure portal from the VMM server you'll need to copy this file to the server.
=======
	![Set up source](./media/site-recovery-vmm-to-vmm/goals-source.png)
>>>>>>> c186bb0b

2. In **Prepare source** click **+ VMM** to add a VMM server.

	![Set up source](./media/site-recovery-vmm-to-vmm/set-source1.png)

2. In the **Add Server** blade check that **System Center VMM server** appears in **Server type** and that the VMM server meets the [prerequisites and URL requirements](#on-premises-prerequisites).
4. Download the Azure Site Recovery Provider installation file.
5. Download the registration key. You'll need this when you run setup. The key is valid for 5 days after you generate it. 

<<<<<<< HEAD
2. Run this file on the source VMM server.

	>[AZURE.NOTE] If VMM is deployed in a cluster and you're installing the Provider for the first time install it on an active node and finish the installation to register the VMM server in the vault. Then install the Provider on the other nodes. Note that if you're upgrading the Provider you'll need to upgrade on all nodes because they should all be running the same Provider version.
=======
	![Set up source](./media/site-recovery-vmm-to-vmm/set-source3.png)

6. Install the Azure Site Recovery Provider on the VMM server.
>>>>>>> c186bb0b

> [AZURE.NOTE] You don't need to explicitly install anything on Hyper-V host servers.


### Set up the Azure Site Recovery Provider

1. Run the Provider setup file on each VMM server. If VMM is deployed in a cluster and you're installing the Provider for the first time install it on an active node and finish the installation to register the VMM server in the vault. Then install the Provider on the other nodes. Cluster nodes should all run the same version of the Provider.
2. Setup runs a few prerequirement checks and requests permission to stop the VMM service. The VMM Service will be restarted automatically when setup finishes. If you're installing on a VMM cluster you'll be prompted to stop the Cluster role.

2.  In **Microsoft Update** you can opt in for updates so that Provider updates are installed in accordance with your Microsoft Update policy.
3. In **Installation** accept or modify the default Provider installation location and click **Install**.

	![Install location](./media/site-recovery-vmm-to-vmm/provider-location.png)

3. After installation is complete click **Register** to register the server in the vault.

	![Install location](./media/site-recovery-vmm-to-vmm/provider-register.png)

9. In **Vault name**, verify the name of the vault in which the server will be registered. Click *Next*.

	![Server registration](./media/site-recovery-vmm-to-vmm-classic/vaultcred.PNG)

7. In **Internet Connection** specify how the Provider running on the VMM server connects to the Internet. Select **Connect with existing proxy settings** to use the default Internet connection settings configured on the server.

	![Internet Settings](./media/site-recovery-vmm-to-vmm-classic/proxydetails.PNG)

	- If you want to use a custom proxy you should set it up before you install the Provider. When you configure custom proxy settings a test will run to check the proxy connection.
	- If you do use a custom proxy, or your default proxy requires authentication you'll need to enter the proxy details, including the proxy address and port.
	- Following urls should be accessible from the VMM Server and the Hyper-v hosts
		- *.hypervrecoverymanager.windowsazure.com
		- *.accesscontrol.windows.net
		- *.backup.windowsazure.com
		- *.blob.core.windows.net
		- *.store.core.windows.net
	- Allow the IP addresses described in [Azure Datacenter IP Ranges](https://www.microsoft.com/download/confirmation.aspx?id=41653) and HTTPS (443) protocol. You would have to white-list IP ranges of the Azure region that you plan to use and that of West US.
	- If you use a custom proxy a VMM RunAs account (DRAProxyAccount) will be created automatically using the specified proxy credentials. Configure the proxy server so that this account can authenticate successfully. The VMM RunAs account settings can be modified in the VMM console. To do this, open the **Settings** workspace, expand **Security**, click **Run As Accounts**, and then modify the password for DRAProxyAccount. You’ll need to restart the VMM service so that this setting takes effect.


8. In **Registration Key**, select the key that you downloaded from Azure Site Recovery and copied to the VMM server.


10.  The encryption setting is only used when you're replicating Hyper-V VMs in VMM clouds to Azure. If you're replicating to a secondary site it's not used.

11.  In **Server name**, specify a friendly name to identify the VMM server in the vault. In a cluster configuration specify the VMM cluster role name.
12.  In **Synchronize cloud metadata** select whether you want to synchronize metadata for all clouds on the VMM server with the vault. This action only needs to happen once on each server. If you don't want to synchronize all clouds, you can leave this setting unchecked and synchronize each cloud individually in the cloud properties in the VMM console.
<<<<<<< HEAD

	![Server registration](./media/site-recovery-vmm-to-vmm/friendly-name.png)
=======
>>>>>>> c186bb0b

13.  Click **Next** to complete the process. After registration, metadata from the VMM server is retrieved by Azure Site Recovery. The server is displayed on the  **VMM Servers** tab on the **Servers** page in the vault.
 	
	![Lastpage](./media/site-recovery-vmm-to-vmm-classic/provider13.PNG)

11. After the server is available in the Site Recovery console, in **Source** > **Prepare source** select the VMM server, and select the cloud in which the Hyper-V host is located. Then click **OK**.

#### Command line installation

The Azure Site Recovery Provider can be installed from the command line. This method can be used to install the Provider on Server Core for Windows Server 2012 R2.

1. Download the Provider installation file and registration key to a folder. For example C:\ASR.
2. Stop the System Center Virtual Machine Manager Service.
3. From an elevated command prompt, run these commands to extract the Provider installer:

    	C:\Windows\System32> CD C:\ASR
    	C:\ASR> AzureSiteRecoveryProvider.exe /x:. /q

4. Run this command to install the Provider:

    	C:\ASR> setupdr.exe /i

5. Then run these commands to register the server in the vault:

    	CD C:\Program Files\Microsoft System Center 2012 R2\Virtual Machine Manager\bin
    	C:\Program Files\Microsoft System Center 2012 R2\Virtual Machine Manager\bin\> DRConfigurator.exe /r  /Friendlyname <friendly name of the server> /Credentials <path of the credentials file> /EncryptionEnabled <full file name to save the encryption certificate>     

Where the parameters are:

 - **/Credentials** : Mandatory parameter that specifies the location in which the registration key file is located  
 - **/FriendlyName** : Mandatory parameter for the name of the Hyper-V host server that appears in the Azure Site Recovery portal.
 - **/EncryptionEnabled** : Optional Parameter that you only use when replicating from VMM to Azure.
 - **/proxyAddress** : Optional parameter that specifies the address of the proxy server.
 - **/proxyport** : Optional parameter that specifies the port of the proxy server.
 - **/proxyUsername** : Optional parameter that specifies the Proxy user name (if proxy requires authentication).
 - **/proxyPassword** :Optional parameter that specifies the Password for authenticating with the proxy server (if proxy requires authentication).  

## Step 3: Set up the target environment

Select the target VMM server and cloud.

1. Click **Prepare infrastructure** > **Target** and select the target VMM server you want to use. 
2.	Clouds on the server that are synchronized with Site Recovery will be displayed. Select the target cloud.

	![Target](./media/site-recovery-vmm-to-vmm/target-vmm.png)

## Step 4: Set up replication settings

1. To create a new replication policy click **Prepare infrastructure** > **Replication Settings** > **+Create and associate**.

<<<<<<< HEAD
5. In **Copy frequency** specify how often data should be synchronized between he source and target locations. Note that this setting is only relevant when the Hyper-V host is running Windows Server 2012 R2. For other servers a default setting of five minutes is used.
6. In **Additional recovery points** specify whether you want to create additional recovery points.The default zero value indicates that only the latest recovery point for a primary virtual machine is stored on a replica host server. Note that enabling multiple recovery points requires additional storage for the snapshots that are stored at each recovery point. By default, recovery points are created every hour, so that each recovery point contains an hour’s worth of data. The recovery point value that you assign for the virtual machine in the VMM console should not be less than the value that you assign in the Azure Site Recovery console.
7. In **Frequency of application-consistent snapshots** specify how often to create application-consistent snapshots. Hyper-V uses two types of snapshots — a standard snapshot that provides an incremental snapshot of the entire virtual machine, and an application-consistent snapshot that takes a point-in-time snapshot of the application data inside the virtual machine. Application-consistent snapshots use Volume Shadow Copy Service (VSS) to ensure that applications are in a consistent state when the snapshot is taken. Note that if you enable application-consistent snapshots, it will affect the performance of applications running on source virtual machines. Ensure that the value you set is less than the number of additional recovery points you configure.
=======
	![Network](./media/site-recovery-vmm-to-vmm/gs-replication.png)
>>>>>>> c186bb0b

2. In **Create and associate policy** specify a policy name. The source and target type should be **Hyper-V**.
3. In **Hyper-V host version** select which operating system is running on the host.

	> [AZURE.NOTE] The VMM cloud can contain Hyper-V hosts running different (supported)versions of Windows Server, but a replication policy is applied hosts running the same operating system. If you have hosts running more than one operating system version then create separate replication policies.

<<<<<<< HEAD
	- **Over network**—Copying data over the network can be time-consuming and resource-intensive. We recommend that you use this option if the cloud contains virtual machines with relatively small virtual hard disks, and if the primary site is connected to the secondary site over a connection with wide bandwidth. You can specify that the copy should start immediately, or select a time. If you use network replication, we recommend that you schedule it during off-peak hours.
	- **Offline**—This method specifies that the initial replication will be performed using external media. It's useful if you want to avoid degradation in network performance, or for geographically remote locations. To use this method you specify the export location on the source cloud, and the import location on the target cloud. When you enable protection for a virtual machine, the virtual hard disk is copied to the specified export location. You send it to the target site, and copy it to the import location. The system copies the imported information to the replica virtual machines.
=======
4. In **Authentication type** and **Authentication port** specify how traffic is authenticated between the primary and recovery Hyper-V host servers. Select **Certificate** unless you have a working Kerberos environment. Azure Site Recovery will automatically configure certificates for HTTPS authentication. You don't need to do anything manually. By default, port 8083 and 8084 (for certificates) will be opened in the Windows Firewall on the Hyper-V host servers. If you do select **Kerberos**, a Kerberos ticket will be used for mutual authentication of the host servers. Note that this setting is only relevant for Hyper-V host servers running on Windows Server 2012 R2. 
3. In **Copy frequency** specify how often you want to replicate delta data after the initial replication (every 30 seconds, 5 or 15 minutes).
4. In **Recovery point retention**, specify in hours how long the retention window will be for each recovery point. Protected machines can be recovered to any point within a window.
6. In **App-consistent snapshot frequency** specify how frequently (1-12 hours) recovery points containing application-consistent snapshots will be created. Hyper-V uses two types of snapshots — a standard snapshot that provides an incremental snapshot of the entire virtual machine, and an application-consistent snapshot that takes a point-in-time snapshot of the application data inside the virtual machine. Application-consistent snapshots use Volume Shadow Copy Service (VSS) to ensure that applications are in a consistent state when the snapshot is taken. Note that if you enable application-consistent snapshots, it will affect the performance of applications running on source virtual machines. Ensure that the value you set is less than the number of additional recovery points you configure.
7. In **Data transfer compression** specify whether replicated data that is transferred should be compressed.
8. Select **Delete replica VM** to specify that the replica virtual machine should be deleted if you disable protection for the source VM. If you enable this setting, when you disable protection for the source VM it's removed from the Site Recovery console, Site Recovery settings for the VMM are removed from the VMM console, and the replica is deleted.
3. In **Initial replication method** If you're replicating over the network specify whether to start the initial replication or schedule it. To save network bandwidth you might want to schedule it outside your busy hours. Then click **OK**.
>>>>>>> c186bb0b

	![Replication policy](./media/site-recovery-vmm-to-vmm/gs-replication2.png)

6. When you create a new policy it's automatically associated with the VMM cloud. In **Replication policy** click **OK**. You can associate additional VMM Clouds (and the VMs in them) with this replication policy in **Settings** > **Replication** > policy name > **Associate VMM Cloud**. 

	![Replication policy](./media/site-recovery-vmm-to-vmm/policy-associate.png)

### Prepare for offline initial replication

You can do offline replication for the initial data copy. You can prepare this as follows:

- On the source server, you’ll specify a path location from which the data export will take place. Assign Full Control for NTFS and Share permissions to the VMM service on the export path. On the target server, you’ll specify a path location from which the data import will occur. Assign the same permissions on this import path.
- If the import or export path is shared, assign Administrator, Power User, Print Operator, or Server Operator group membership for the VMM service account on the remote computer on which the shared is located.
- If you are using any Run As accounts to add hosts, on the import and export paths, assign read and write permissions to the Run As accounts in VMM.
- The import and export shares should not be located on any computer used as a Hyper-V host server, because loopback configuration is not supported by Hyper-V.
- In Active Directory, on each Hyper-V host server that contains virtual machines you want to protect, enable and configure constrained delegation to trust the remote computers on which the import and export paths are located, as follows:
	1. On the domain controller, open **Active Directory Users and Computers**.
	2. In the console tree click **DomainName** > **Computers**.
	3. Right-click the Hyper-V host server name > **Properties**.
	4. On the **Delegation** tab click **Trust this computer for delegation to specified services only**.
	5. Click **Use any authentication protocol**.
	6. Click **Add** > **Users and Computers**.
	7. Type the name of the computer that hosts the export path > **OK**.From the list of available services, hold down the CTRL key and click **cifs** > **OK**. Repeat for the name of the computer that hosts the import path. Repeat as necessary for additional Hyper-V host servers.


### Configure network mapping

Set up network mapping between source and target networks.

- [Read](#prepare-for-network-mapping) for a quick overview of what network mapping does. In addition [read](site-recovery-network-mapping.md) for an more in-depth explanation.
- Verify that virtual machines on VMM servers are connected to a VM network.

Configure mapping as follows:

1. **Settings** > **Site Recovery Infrastructure** > **Network Mapping** > **Network mappings** click **+Network Mapping**.

	![Network mapping](./media/site-recovery-vmm-to-azure/network-mapping1.png)

2. In **Add network mapping** tab select the source and target VMM servers. The VM networks associated with the VMM servers are retrieved.
3. In **Source network**, select the network you want to use from the list of VM networks associated with the primary VMM server. 
6. In **Target network** select the network you want to use on the secondary VMM server. Then click **OK**.

	![Network mapping](./media/site-recovery-vmm-to-vmm/network-mapping2.png)

Here's what happens when network mapping begins:

- Any existing replica virtual machines that correspond to the source VM network will be connected to the target VM network.
- New virtual machines that are connected to the source VM network will be connected to the target mapped network after replication.
- If you modify an existing mapping with a new network, replica virtual machines will be connected using the new settings.
- If the target network has multiple subnets and one of those subnets has the same name as subnet on which the source virtual machine is located, then the replica virtual machine will be connected to that target subnet after failover. If there’s no target subnet with a matching name, the virtual machine will be connected to the first subnet in the network.

## Step 5: Capacity planning

Now that you have your basic infrastructure set up you can think about capacity planning and figure out whether you need additional resources.

Site Recovery provides a Excel-based capacity planner to help you allocate the right resources for your source environment, the site recovery components, networking and storage. You can run the planner in quick mode for estimations based on an average number of VMs, disks, and storage, or in detailed mode in which you’ll input figures at the workload level. Before you start you’ll need to:

- Gather information about your replication environment, including VMs, disks per VMs, and storage per disk.
- Estimate the daily change (churn) rate you’ll have for replicated delta data. You can use the [Capacity planner for Hyper-V Replica](https://www.microsoft.com/download/details.aspx?id=39057) to help you do this.

1.	Click **Download** to download the tool and then run it. [Read the article](site-recovery-capacity-planner.md) that accompanies the tool.
2.	When you’re done select **Yes** in **Have you run the Capacity Planner**?

<<<<<<< HEAD
	![Virtual machine protection job](./media/site-recovery-vmm-to-vmm/vm-jobs.png)

>[AZURE.NOTE] You can also enable protection for virtual machines in the VMM console. Click **Enable Protection** on the toolbar in the **Azure Site Recovery** tab in the virtual machine properties.
=======
	![Capacity planning](./media/site-recovery-vmm-to-azure/gs-capacity-planning.png)
>>>>>>> c186bb0b

### Control bandwidth

After you've collected real-time delta replication information using the Capacity Planner  Hyper-V Replica, the Excel-based capacity planner tool helps you to calculate the bandwidth you need for replication (initial and delta). To control the amount of bandwidth used for replication yon can configure  the NetQos Policy using Group Policy or Windows PowerShell. There are a few ways you can do this:

**PowerShell** | **Details**
--- | ---
**New -NetQosPolicy "QoS to destination subnet"** | Throttle traffic from a Hyper-V host running Windows Server 2012 R2 to a secondary subnet. Use if your primary and secondary subnets are different.
**New -NetQosPolicy "QoS to destination port"** | Throttle traffic from a Hyper-V host running Windows Server 2012 R2 to a destination port.
**New -NetQosPolicy "Throttle traffic from VMM"** | Throttle traffic from vmms.exe. This will throttle Hyper-V traffic and Live Migration Traffic. You can match IP protocols and ports to refine.

You can use bandwidth weight settings or limit traffic by bits per secondary. If you're using a cluster you'll need to do this on all cluster node. For more information see:


- Thomas Maurer's blog on [Throttling Hyper-V Replica Traffic](http://www.thomasmaurer.ch/2013/12/throttling-hyper-v-replica-traffic/)
- Additional information about the [New-NetQosPolicy cmdlet](https://technet.microsoft.com/library/hh967468.aspx).


## Step 6: Enable replication 

Now enable replication as follows:

1. Click **Step 2: Replicate application** > **Source**. After you've enabled replication for the first time you'll click **+Replicate** in the vault to enable replication for additional machines.

	![Enable replication](./media/site-recovery-vmm-to-vmm/enable-replication1.png)

2. In the **Source** blade > select VMM server and the cloud in which the Hyper-V hosts you want to replicate are located. Then click **OK**.

	![Enable replication](./media/site-recovery-vmm-to-vmm/enable-replication2.png)

3. In the **Target** blade verify the secondary VMM server and cloud.
4. In **Virtual machines** select the VMs you want to protect from the list. 

	![Enable virtual machine protection](./media/site-recovery-vmm-to-vmm/enable-replication5.png)

You can track progress of the **Enable Protection** action in Settings > **Jobs** > **Site Recovery jobs**. After the **Finalize Protection** job runs the virtual machine is ready for failover. 


>[AZURE.NOTE] You can also enable protection for virtual machines in the VMM console. Click **Enable Protection** on the toolbar in the in the virtual machine properties > **Azure Site Recovery** tab.

After you've enabled replication you can view properties for the VM in **Settings** > **Replicated Items** > vm-name. On the **Essentials** dashboard you can see information about the replication policy for the VM and its status. Click **Properties** for more details.

### Onboard existing virtual machines

If you have existing virtual machines in VMM that are replicating with Hyper-V Replica you can onboard them for Azure Site Recovery protection as follows:

1. Ensure that the Hyper-V server hosting the existing VM is located in the primary cloud and that the Hyper-V server hosting the replica virtual machine is located in the secondary cloud.
2. Make sure a replication policy is configured for the primary VMM cloud.
2. Enable replication for the primary virtual machine. Azure Site Recovery and VMM will ensure that the same replica host and virtual machine is detected, and Azure Site Recovery will reuse and reestablish replication using the specified settings.


## Step 7: Test your deployment

To test your deployment you can run a test failover for a single virtual machine, or create a recovery plan that contains one or more virtual machines.

### Prepare for failover

- To fully test your deployment you'll need an infrastructure for the replicated machine to work as expected. If you want to test Active Directory and DNS you can create a virtual machine as a domain controller with DNS and replicate this to Azure using Azure Site Recovery. Read more in [test failover considerations for Active Directory](site-recovery-active-directory.md#considerations-for-test-failover).
- The instructions in this article describe how to run a test failover with no network. This option will test that the VM fails over but won't test network settings for the VM. [Learn more](site-recovery-failover.md#run-a-test-failover) about other options.
- If you want to run an unplanned failover instead of a test failover note the following:

	- If possible you should shut down primary machines before you run an unplanned failover. This ensures that you don't have both the source and replica machines running at the same time. 
	- When you run an unplanned failover it stops data replication from primary machines so any data delta won't be transferred after an unplanned failover begins. In addition if you run an unplanned failover on a recovery plan it will run until complete, even if an error occurs.




### Run a test failover

1. To fail over a single VM in **Settings** > **Replicated Items**, click the VM > **+Test Failover**.

	![Test failover](./media/site-recovery-vmm-to-vmm/test-failover.png)

2. To fail over a recovery plan, in **Settings** > **Recovery Plans**, right-click the plan > **Test Failover**. To create a recovery plan [follow these instructions](site-recovery-create-recovery-plans.md).
2. In **Test Failover** , select **None**. With this option you'll test that the VM fails over as expected but the replicated VM won't be connected to any network.

	![Test failover](./media/site-recovery-vmm-to-vmm/test-failover1.png)

3. Click **OK** to begin the failover. You can track progress by clicking on the VM to open its properties, or on the **Test Failover** job in **Settings** > **Jobs** > **Site Recovery jobs**. 
4. When the failover job reaches the **Complete testing** phase, do the following:

	-  View the replica VM in the secondary VMM cloud.
	-  Click **Complete the test** to finish up the test failover.
	-  Click **Notes** to record and save any observations associated with the test failover.

5. The test virtual machine will be created on the same host as the host on which the replica virtual machine exists. It is added to the same cloud in which the replica virtual machine is located.
6. After verifying that VMs start successfully click **The test failover is complete**. At this stage any elements created automatically by Site Recovery during the test failover are deleted.  

	> [AZURE.NOTE] If a test failover continues longer than two weeks it’s completed by force.



### Update DNS with the replica VM IP address

After failover the replica VM might not have the same IP address as the primary virtual machine. 

- Virtual machines will update the DNS server that they are using after they start.
- You can also manually update DNS as follows:

#### Retrieve the IP address

Run this sample script to retrieve the IP address.

    	$vm = Get-SCVirtualMachine -Name <VM_NAME>
		$na = $vm[0].VirtualNetworkAdapters>
		$ip = Get-SCIPAddress -GrantToObjectID $na[0].id
		$ip.address  

#### Update DNS

Run this sample script to update DNS, specifying the IP address you retrieved using the previous sample script.

		string]$Zone,
		[string]$name,
		[string]$IP
		)
		$Record = Get-DnsServerResourceRecord -ZoneName $zone -Name $name
		$newrecord = $record.clone()
		$newrecord.RecordData[0].IPv4Address  =  $IP
		Set-DnsServerResourceRecord -zonename $zone -OldInputObject $record -NewInputObject $Newrecord

## Next steps

After your deployment is set up and running, [learn more](site-recovery-failover.md) about different types of failovers.
<|MERGE_RESOLUTION|>--- conflicted
+++ resolved
@@ -1,535 +1,494 @@
-<properties
-	pageTitle="Replicate Hyper-V virtual machines in VMM clouds to a secondary VMM site with the Azure portal | Microsoft Azure"
-	description="Describes how to deploy Azure Site Recovery to orchestrate replication, failover and recovery of Hyper-V VMs in VMM clouds to a secondary VMM site using the Azure portal."
-	services="site-recovery"
-	documentationCenter=""
-	authors="rayne-wiselman"
-	manager="jwhit"
-	editor=""/>
-
-<tags
-	ms.service="site-recovery"
-	ms.workload="backup-recovery"
-	ms.tgt_pltfrm="na"
-	ms.devlang="na"
-	ms.topic="article"
-	ms.date="05/26/2016"
-	ms.author="raynew"/>
-
-# Replicate Hyper-V virtual machines in VMM clouds to a secondary VMM site using the Azure portal
-
-> [AZURE.SELECTOR]
-- [Azure Portal](site-recovery-vmm-to-vmm.md)
-- [Classic Portal](site-recovery-vmm-to-vmm-classic.md)
-- [PowerShell - Resource Manager](site-recovery-vmm-to-vmm-powershell-resource-manager.md)
-
-Welcome to Azure Site Recovery! Use this article if you want to replicate on-premises Hyper-V  virtual machines managed in System Center Virtual Machine Manager (VMM) clouds to a secondary site. This article describes how to set up replication using Azure Site Recovery in the Azure portal.
-
-> [AZURE.NOTE] Azure has two different [deployment models](../resource-manager-deployment-model.md) for creating and working with resources: Azure Resource Manager and classic. Azure also has two portals – the Azure classic portal that supports the classic deployment model, and the Azure portal with support for both deployment models. 
-
-
-Azure Site Recovery in the Azure portal provides a number of new features:
-
-- In the Azure portal the Azure Backup and Azure Site Recovery services are combined into a single Recovery Services vault so that you can set up and manage business continuity and disaster recovery (BCDR) from a single location. A unified dashboard allows you monitor and manage operations across your on-premises sites and the Azure public cloud.
-- Users with Azure subscriptions provisioned with the Cloud Solution Provider (CSP) program can now manage Site Recovery operations in the Azure portal.
-
-
-After reading this article post any comments at the bottom in the Disqus comments. Ask technical questions on the [Azure Recovery Services Forum](https://social.msdn.microsoft.com/forums/azure/home?forum=hypervrecovmgr).
-
-
-## Overview
-
-Organizations need a BCDR strategy that determines how apps, workloads, and data stay running and available during planned and unplanned downtime, and recover to normal working conditions as soon as possible. Your BCDR strategy should keep business data safe and recoverable, and ensure that workloads remain continuously available when disaster occurs.
-
-Site Recovery is an Azure service that contributes to your BCDR strategy by orchestrating replication of on-premises physical servers and virtual machines to the cloud (Azure) or to a secondary datacenter. When outages occur in your primary location, you fail over to the secondary location to keep apps and workloads available. You fail back to your primary location when it returns to normal operations. Learn more in [What is Azure Site Recovery?](site-recovery-overview.md)
-
-This article provides all the information you need to replicate on-premises Hyper-V VMs in VMM clouds to a secondary VMM site. It includes an architectural overview, planning information, and deployment steps for configuring on-premises servers, replication settings, and capacity planning. After you've set up the infrastructure you can enable replication on machines you want to protect, and check that failover works.
-
-## Business advantages
-
-- Site Recovery provides protection for business workloads and applications running on Hyper-V VMs by replicating them to a secondary Hyper-V server.
-- The Recovery Services portal provides a single location to set up, manage, and monitor replication, failover, and recovery.
-- You can run easily run failovers from your primary on-premises infrastructure to the secondary site, and failback (restore) from the secondary site to the primary.
-- You can configure recovery plans with multiple machines so that tiered application workloads fail over together. 
-
-## Scenario architecture
-
-These are the scenario components: 
-
-- **Primary site**: In the primary site there are one or more Hyper-V host servers running source VMs you want to replicate. These primary host servers are located in a VMM private cloud.
-- **Secondary site**: In the secondary site there are one or more Hyper-V host servers running target VMs to which you'll replicate the primary VMs. These host servers are located in a VMM private cloud. The cloud can be on the primary server (if you only have a single VMM server) or on a secondary VMM server.
-- **Provider**: During Site Recovery deployment you install the Azure Site Recovery Provider on the VMM servers, and register those servers in a Recovery Services vault. The Provider running on the VMM server communicates with Site Recovery over HTTPS 443 to replicate orchestration. Data replication occurs between primary and secondary Hyper-V host servers. Replicated data remains within on-premises sites and networks and is not sent to Azure. Read more about [privacy](#privacy-information-for-site-recovery).
-
-![E2E Topology](./media/site-recovery-vmm-to-vmm/architecture.png)
-
-### Data privacy overview
-
-This table summarizes how data is stored in this scenario:
-****
-Action | **Details** | **Collected data** | **Use** | **Required** 
---- | --- | --- | --- | ---
-**Registration** | You register a VMM server in a Recovery Services vault. If you later want to unregister a server, you can do so by deleting the server information from the Azure portal. | After a VMM server is registered Site Recovery collects, processes, and transfers metadata about the VMM server and the names of the VMM clouds detected by Site Recovery. | The data is used to identify and communicate with the appropriate VMM server and configure settings for appropriate VMM clouds. | This feature is required. If you don't want to send this information to Site Recovery you shouldn't use the Site Recovery service. 
-**Enable replication** | The Azure Site Recovery Provider is installed on the VMM server and is the conduit for communication with the Site Recovery service. The Provider is a dynamic-link library (DLL) hosted in the VMM process. After the Provider is installed, the "Datacenter Recovery" feature gets enabled in the VMM administrator console. New and existing VMs can enable this feature to enable protection for a VM. | With this property set, the Provider sends the name and ID of the VM to Site Recovery.  Replication is enabled by Windows Server 2012 or Windows Server 2012 R2 Hyper-V Replica. The virtual machine data gets replicated from one Hyper-V host to another (typically located in a different “recovery” data center). | Site Recovery uses the metadata to populate the VM information in the Azure portal. | This feature is an essential part of the service and can't be turned off. If you don't want to send this information, don't enable Site Recovery protection for VMs. Note that all data sent by the Provider to Site Recovery is sent over HTTPS.
-**Recovery plan** | Recovery plans help you build an orchestration plan for the recovery data center. You can define the order in which VMs or a group of virtual machines should be started at the recovery site. You can also specify any automated scripts to be run, or any manual action to be taken, at the time of recovery for each VM. Failover  is typically triggered at the recovery plan level for coordinated recovery. | Site Recovery collects, processes, and transmits metadata for the recovery plan, including virtual machine metadata, and metadata of any automation scripts and manual action notes. | The metadata is used to build the recovery plan in the Azure portal. | This feature is an essential part of the service and can't be turned off. If you don't want to send this information to Site Recovery, don't create recovery plans.
-**Network mapping** | Maps network information from the primary data center to the recovery data center. When VMs are recovered on the recovery site, network mapping helps in establishing network connectivity. | Site Recovery collects, processes, and transmits the metadata of the logical networks for each site (primary and datacenter). | The metadata is used to populate network settings so that you can map the network information. | This feature is an essential part of the service and can't be turned off. If you don't want to send this information to Site Recovery, don't use network mapping.
-**Failover (planned/unplanned/test)** | Failover fails over VMs from one VMM-managed data center to another. The failover action is triggered manually in the Azure portal. | The Provider on the VMM server is notified of the failover event by Site Recovery and runs a failover action on the Hyper-V host through VMM interfaces. Actual failover of a VM is from one Hyper-V host to another and handled by Windows Server 2012 or Windows Server 2012 R2 Hyper-V Replica. After failover is complete, the Provider on the VMM server in the recovery data center sends success information to Site Recovery. | Site Recovery uses the information sent to populate the status of the failover action information in the Azure portal. | This feature is an essential part of the service and can't be turned off. If you don't want to send this information to Site Recovery, don't use failover.
-
-
-## Azure prerequisites
-
-Here's what you'll need in Azure to deploy this scenario:
-
-**Prerequisites** | **Details**
---- | ---
-<<<<<<< HEAD
-**Azure**| You'll need a [Microsoft Azure](https://azure.microsoft.com/) account. You can start with a [free trial](https://azure.microsoft.com/pricing/free-trial/). [Learn more](https://azure.microsoft.com/pricing/details/site-recovery/) about Site Recovery pricing.
-**VMM** | You'll need at least one VMM server.<br/><br/>The VMM server should be running at least System Center 2012 SP1 with the latest cumulative updates.<br/><br/>If you want to set up protection with a single VMM server you'll need at least two clouds configured on the server.<br/><br/>If you want to deploy protection with two VMM servers each server must have at least one cloud configured on the primary VMM server you want to protect and one cloud configured on the secondary VMM server you want to use for protection and recovery<br/><br/>All VMM clouds must have the Hyper-V capability profile set.<br/><br/>The source cloud that you want to protect must contain one or more VMM host groups.<br/><br/>Learn more about setting up VMM clouds in [Walkthrough: Creating private clouds with System Center 2012 SP1 VMM](http://blogs.technet.com/b/keithmayer/archive/2013/04/18/walkthrough-creating-private-clouds-with-system-center-2012-sp1-virtual-machine-manager-build-your-private-cloud-in-a-month.aspx) on Keith Mayer's blog.
-**Hyper-V** | You'll need one or more Hyper-V host servers in the primary and secondary VMM host groups, and one or more virtual machines on each Hyper-V host server.<br/><br/>The host and target Hyper-V servers must be running at least Windows Server 2012 with the Hyper-V role and have the latest updates installed.<br/><br/>Any Hyper-V server containing VMs you want to protect must be located in a VMM cloud.<br/><br/>If you're running Hyper-V in a cluster note that cluster broker isn't created automatically if you have a static IP address-based cluster. You'll need to configure the cluster broker manually. [Learn more](https://www.petri.com/use-hyper-v-replica-broker-prepare-host-clusters) in Aidan Finn's blog entry.
-**Network mapping** | You can configure network mapping to make sure that replicated virtual machines are optimally placed on secondary Hyper-V host servers after failover, and that they can connect to appropriate VM networks. If you don't configure network mapping replica VMs won't be connected to any network after failover.<br/><br/>To set up network mapping during deployment make sure that the virtual machines on the source Hyper-V host server are connected to a VMM VM network. That network should be linked to a logical network that is associated with the cloud.<br/<br/>The target cloud on the secondary VMM server that you use for recovery should have a corresponding VM network configured, and it in turn should be linked to a corresponding logical network that is associated with the target cloud.<br/><br/>[Learn more](site-recovery-network-mapping.md) about network mapping.
-**Storage mapping** | By default when you replicate a virtual machine on a source Hyper-V host server to a target Hyper-V host server, replicated data is stored in the default location that’s indicated for the target Hyper-V host in Hyper-V Manager. For more control over where replicated data is stored, you can configure storage mapping<br/><br/> To configure storage mapping you'll need to set up storage classifications on the source and target VMM servers before you begin deployment. [Learn more](site-recovery-storage-mapping.md).
-=======
-**Azure**| You'll need a [Microsoft Azure](http://azure.microsoft.com/) account. You can start with a [free trial](https://azure.microsoft.com/pricing/free-trial/). [Learn more](https://azure.microsoft.com/pricing/details/site-recovery/) about Site Recovery pricing. 
-
-
-## On-premises prerequisites
-
-Here's what you'll need in the primary and secondary on-premises sites to deploy this scenario:
-
-**Prerequisites** | **Details** 
---- | ---
-**VMM** | We recommend you deploy a VMM server in the primary site and a VMM server in the secondary site.<br/><br/> You can also [replicate between clouds on a single VMM server](site-recovery-single-vmm.md). To do this you'll need at least two clouds configured on the VMM server.<br/><br/> VMM servers should be running at least System Center 2012 SP1 with the latest updates.<br/><br/> Each VMM server must have at one or more clouds configured and all clouds must have the Hyper-V Capacity profile set. <br/><br/>Clouds must contain one or more VMM host groups.<br/><br/>Learn more about setting up VMM clouds in [Configuring the VMM cloud fabric](https://msdn.microsoft.com/library/azure/dn469075.aspx#BKMK_Fabric), and [Walkthrough: Creating private clouds with System Center 2012 SP1 VMM](http://blogs.technet.com/b/keithmayer/archive/2013/04/18/walkthrough-creating-private-clouds-with-system-center-2012-sp1-virtual-machine-manager-build-your-private-cloud-in-a-month.aspx).<br/><br/> VMM servers need internet access. 
-**Hyper-V** | Hyper-V servers must be running at least Windows Server 2012 with the Hyper-V role and have the latest updates installed.<br/><br/> A Hyper-V server should contain one or more VMs.<br/><br/>  Hyper-V host servers should be located in host groups in the primary and secondary VMM clouds.<br/><br/> If you're running Hyper-V in a cluster on Windows Server 2012 R2 you should install [update 2961977](https://support.microsoft.com/kb/2961977)<br/><br/> If you're running Hyper-V in a cluster on Windows Server 2012 note that cluster broker isn't created automatically if you have a static IP address-based cluster. You'll need to configure the cluster broker manually. [Read more](http://social.technet.microsoft.com/wiki/contents/articles/18792.configure-replica-broker-role-cluster-to-cluster-replication.aspx).
-**Provider** | During Site Recovery deployment you install the Azure Site Recovery Provider on VMM servers. The Provider communicates with Site Recovery over HTTPS 443 to orchestrate replication. Data replication occurs between the primary and secondary Hyper-V servers over the LAN or a VPN connection.<br/><br/> The Provider running on the VMM server needs access to these URLs: *.hypervrecoverymanager.windowsazure.com; *.accesscontrol.windows.net; *.backup.windowsazure.com; *.blob.core.windows.net; *.store.core.windows.net.<br/><br/> In addition allow firewall communication from the VMM servers to the [Azure datacenter IP ranges](https://www.microsoft.com/download/confirmation.aspx?id=41653) and allow the HTTPS (443) protocol.
-
-## Prepare for deployment
-
-To prepare for deployment you'll need to:
-
-1. [Prepare the VMM server](#prepare-the-vmm-server) for Site Recovery deployment. 
-2. [Prepare for network mapping](#prepare-for-network-mapping). Set up networks so that you can configure network mapping.
-
-### Prepare the VMM server
-
-Make sure that the VMM server complies with the [prerequisites](#on-premises-prerequisites) and can access the listed URLs.
-
-
-### Prepare for network mapping
-
-Network mapping maps between VMM VM networks on the primary and secondary VMM servers to:
-
-- Optimally place replica VMs on secondary Hyper-V hosts after failover.
-- Connect replica VMs to appropriate VM networks.
-- If you don't configure network mapping replica VMs won't be connected to any network after failover.
-- If you want to set up network mapping during Site Recovery deployment here's what you'll need:
-
-	- Make sure that VMs on the source Hyper-V host server are connected to a VMM VM network. That network should be linked to a logical network that is associated with the cloud.
-	- Verify that the secondary cloud that you'll use for recovery has a corresponding VM network configured. That VM network should be linked to a logical network that's associated with the secondary cloud.
-
-- [Learn more](site-recovery-network-mapping.md) about how network mapping works.
-
-## Prepare for deployment with a single VMM server
-
-If you only have a single VMM server you can replicate VMs in Hyper-V hosts in the VMM cloud to [Azure](site-recovery-vmm-to-azure.md) or to a secondary VMM cloud. We recommend the first option because replicating between clouds isn't seamless, but if you need to do this here's what you'll need to do:
-
-1. **Set up VMM on a Hyper-V VM**. When we do this we suggest you colocate the SQL Server instance used by VMM on the same VM. This saves time as only one VM has to be created. If you want to use remote instance of SQL Server and an outage occurs, you'll need to recover that instance before you can recover VMM.
-2. **Ensure the VMM server has at least two clouds configured**. One cloud will contain the VMs you want to replicate and the other cloud will serve as the secondary location. The cloud that contains the VMs you want to protect should comply with [prequisites](#on-premises-prerequisites).
-3. Set up Site Recovery as described in this article. Create and register the VMM server in the vault, set up a replication policy, and enable replication. You should specify that initial replication takes place over the network.
-4. When you set up network mapping you'll map the VM network for the primary cloud to the VM network for the secondary cloud.
-5. In the Hyper-V Manager console, enable Hyper-V Replica on the Hyper-V host that contains the VMM VM, and enable replication on the VM. Make sure you don't add the VMM virtual machine to clouds that are protected by Site Recovery, to ensure that Hyper-V Replica settings aren't overridden by Site Recovery.
-6. If you create recovery plans for failover you'll use the same VMM server for source and target.
-7. You'll fail over and recover as follows:
-
-	- Manually fail over the VMM VM to the secondary site using Hyper-V Manager with a planned failover.
-	- Fail over the VMs.
-	- After the primary VMM VM has been recovered, log into the Azure portal -> Recovery Services vault and run an unplanned failover of the VMs from the secondary site to the primary site.
-	- After the unplanned failover is complete, all resources can be accessed from the primary site again.
-
-
-### Create a Recovery Services vault
-
-1. Sign in to the [Azure portal](https://portal.azure.com).
-2. Click **New** > **Management** > **Recovery Services**. Alternatively you can click **Browse** > **Recovery Services** vaults > **Add**.
-
-	![New vault](./media/site-recovery-vmm-to-vmm/new-vault3.png)
-
-3. In **Name** specify a friendly name to identify the vault. If you have more than one subscription, select one of them.
-4. [Create a new resource group](../resource-group-template-deploy-portal.md) or select an existing one, and specify an Azure region. Machines will be replicated to this region. To check supported regions see Geographic Availability in [Azure Site Recovery Pricing Details](https://azure.microsoft.com/pricing/details/site-recovery/)
-4. If you want to quickly access the vault from the Dashboard click **Pin to dashboard** > **Create vault**.
-
-	![New vault](./media/site-recovery-vmm-to-vmm/new-vault-settings.png)
-
-The new vault will appear on the **Dashboard** > **All resources**, and on the main **Recovery Services vaults** blade.
-
->>>>>>> c186bb0b
-
-
-
-## Getting started
-
-Site Recovery provides a Getting Started experience that helps you deploy as quickly as possible. Getting Started checks prerequisites and walks you through Site Recovery deployment steps in the right order.
-
-In Getting Started you select the type of machines you want to replicate, and where you want to replicate to. You set up on-premises servers, create replication policies, and perform capacity planning. After you've set up your infrastructure you enable replication for VMs. You can run failovers for specific machines, or create recovery plans to fail over multiple machines.
-
-Begin Getting Started by choosing how you want to deploy Site Recovery. The Getting Started flow changes slightly depending on your replication requirements.
-
-## Step 1: Choose your protection goal
-
-Select what you want to replicate and where you want to replicate to.
-
-1. In the **Recovery Services vaults** blade select your vault and click **Settings**.
-2. In **Settings** > **Getting Started** click **Site Recovery** > **Step 1: Prepare Infrastructure** > **Protection goal**.
-3. In **Protection goal** select **To recovery site**, and select **Yes, with Hyper-V**. 
-4. Select **Yes** to indicate you're using VMM to manage the Hyper-V hosts, and select **Yes** if you have a secondary VMM server. If you're deploying replication between clouds on a single VMM server you'll click **No**. Then click **OK**. 
-
-	![Choose goals](./media/site-recovery-vmm-to-vmm/choose-goals.png)
-
-
-## Step 2: Set up the source environment
-
-Install the Azure Site Recovery Provider on VMM servers, and register servers in the vault. 
-
-1. Click **Step 2: Prepare Infrastructure** > **Source**. 
-
-<<<<<<< HEAD
-2. In the dropdown list, select **Between two on-premises VMM sites**.
-3. In **Prepare VMM Servers**, click **Generate registration key file**. The key file is generated automatically and is valid for 5 days after it's generated. If you're not accessing the Azure portal from the VMM server you'll need to copy this file to the server.
-=======
-	![Set up source](./media/site-recovery-vmm-to-vmm/goals-source.png)
->>>>>>> c186bb0b
-
-2. In **Prepare source** click **+ VMM** to add a VMM server.
-
-	![Set up source](./media/site-recovery-vmm-to-vmm/set-source1.png)
-
-2. In the **Add Server** blade check that **System Center VMM server** appears in **Server type** and that the VMM server meets the [prerequisites and URL requirements](#on-premises-prerequisites).
-4. Download the Azure Site Recovery Provider installation file.
-5. Download the registration key. You'll need this when you run setup. The key is valid for 5 days after you generate it. 
-
-<<<<<<< HEAD
-2. Run this file on the source VMM server.
-
-	>[AZURE.NOTE] If VMM is deployed in a cluster and you're installing the Provider for the first time install it on an active node and finish the installation to register the VMM server in the vault. Then install the Provider on the other nodes. Note that if you're upgrading the Provider you'll need to upgrade on all nodes because they should all be running the same Provider version.
-=======
-	![Set up source](./media/site-recovery-vmm-to-vmm/set-source3.png)
-
-6. Install the Azure Site Recovery Provider on the VMM server.
->>>>>>> c186bb0b
-
-> [AZURE.NOTE] You don't need to explicitly install anything on Hyper-V host servers.
-
-
-### Set up the Azure Site Recovery Provider
-
-1. Run the Provider setup file on each VMM server. If VMM is deployed in a cluster and you're installing the Provider for the first time install it on an active node and finish the installation to register the VMM server in the vault. Then install the Provider on the other nodes. Cluster nodes should all run the same version of the Provider.
-2. Setup runs a few prerequirement checks and requests permission to stop the VMM service. The VMM Service will be restarted automatically when setup finishes. If you're installing on a VMM cluster you'll be prompted to stop the Cluster role.
-
-2.  In **Microsoft Update** you can opt in for updates so that Provider updates are installed in accordance with your Microsoft Update policy.
-3. In **Installation** accept or modify the default Provider installation location and click **Install**.
-
-	![Install location](./media/site-recovery-vmm-to-vmm/provider-location.png)
-
-3. After installation is complete click **Register** to register the server in the vault.
-
-	![Install location](./media/site-recovery-vmm-to-vmm/provider-register.png)
-
-9. In **Vault name**, verify the name of the vault in which the server will be registered. Click *Next*.
-
-	![Server registration](./media/site-recovery-vmm-to-vmm-classic/vaultcred.PNG)
-
-7. In **Internet Connection** specify how the Provider running on the VMM server connects to the Internet. Select **Connect with existing proxy settings** to use the default Internet connection settings configured on the server.
-
-	![Internet Settings](./media/site-recovery-vmm-to-vmm-classic/proxydetails.PNG)
-
-	- If you want to use a custom proxy you should set it up before you install the Provider. When you configure custom proxy settings a test will run to check the proxy connection.
-	- If you do use a custom proxy, or your default proxy requires authentication you'll need to enter the proxy details, including the proxy address and port.
-	- Following urls should be accessible from the VMM Server and the Hyper-v hosts
-		- *.hypervrecoverymanager.windowsazure.com
-		- *.accesscontrol.windows.net
-		- *.backup.windowsazure.com
-		- *.blob.core.windows.net
-		- *.store.core.windows.net
-	- Allow the IP addresses described in [Azure Datacenter IP Ranges](https://www.microsoft.com/download/confirmation.aspx?id=41653) and HTTPS (443) protocol. You would have to white-list IP ranges of the Azure region that you plan to use and that of West US.
-	- If you use a custom proxy a VMM RunAs account (DRAProxyAccount) will be created automatically using the specified proxy credentials. Configure the proxy server so that this account can authenticate successfully. The VMM RunAs account settings can be modified in the VMM console. To do this, open the **Settings** workspace, expand **Security**, click **Run As Accounts**, and then modify the password for DRAProxyAccount. You’ll need to restart the VMM service so that this setting takes effect.
-
-
-8. In **Registration Key**, select the key that you downloaded from Azure Site Recovery and copied to the VMM server.
-
-
-10.  The encryption setting is only used when you're replicating Hyper-V VMs in VMM clouds to Azure. If you're replicating to a secondary site it's not used.
-
-11.  In **Server name**, specify a friendly name to identify the VMM server in the vault. In a cluster configuration specify the VMM cluster role name.
-12.  In **Synchronize cloud metadata** select whether you want to synchronize metadata for all clouds on the VMM server with the vault. This action only needs to happen once on each server. If you don't want to synchronize all clouds, you can leave this setting unchecked and synchronize each cloud individually in the cloud properties in the VMM console.
-<<<<<<< HEAD
-
-	![Server registration](./media/site-recovery-vmm-to-vmm/friendly-name.png)
-=======
->>>>>>> c186bb0b
-
-13.  Click **Next** to complete the process. After registration, metadata from the VMM server is retrieved by Azure Site Recovery. The server is displayed on the  **VMM Servers** tab on the **Servers** page in the vault.
- 	
-	![Lastpage](./media/site-recovery-vmm-to-vmm-classic/provider13.PNG)
-
-11. After the server is available in the Site Recovery console, in **Source** > **Prepare source** select the VMM server, and select the cloud in which the Hyper-V host is located. Then click **OK**.
-
-#### Command line installation
-
-The Azure Site Recovery Provider can be installed from the command line. This method can be used to install the Provider on Server Core for Windows Server 2012 R2.
-
-1. Download the Provider installation file and registration key to a folder. For example C:\ASR.
-2. Stop the System Center Virtual Machine Manager Service.
-3. From an elevated command prompt, run these commands to extract the Provider installer:
-
-    	C:\Windows\System32> CD C:\ASR
-    	C:\ASR> AzureSiteRecoveryProvider.exe /x:. /q
-
-4. Run this command to install the Provider:
-
-    	C:\ASR> setupdr.exe /i
-
-5. Then run these commands to register the server in the vault:
-
-    	CD C:\Program Files\Microsoft System Center 2012 R2\Virtual Machine Manager\bin
-    	C:\Program Files\Microsoft System Center 2012 R2\Virtual Machine Manager\bin\> DRConfigurator.exe /r  /Friendlyname <friendly name of the server> /Credentials <path of the credentials file> /EncryptionEnabled <full file name to save the encryption certificate>     
-
-Where the parameters are:
-
- - **/Credentials** : Mandatory parameter that specifies the location in which the registration key file is located  
- - **/FriendlyName** : Mandatory parameter for the name of the Hyper-V host server that appears in the Azure Site Recovery portal.
- - **/EncryptionEnabled** : Optional Parameter that you only use when replicating from VMM to Azure.
- - **/proxyAddress** : Optional parameter that specifies the address of the proxy server.
- - **/proxyport** : Optional parameter that specifies the port of the proxy server.
- - **/proxyUsername** : Optional parameter that specifies the Proxy user name (if proxy requires authentication).
- - **/proxyPassword** :Optional parameter that specifies the Password for authenticating with the proxy server (if proxy requires authentication).  
-
-## Step 3: Set up the target environment
-
-Select the target VMM server and cloud.
-
-1. Click **Prepare infrastructure** > **Target** and select the target VMM server you want to use. 
-2.	Clouds on the server that are synchronized with Site Recovery will be displayed. Select the target cloud.
-
-	![Target](./media/site-recovery-vmm-to-vmm/target-vmm.png)
-
-## Step 4: Set up replication settings
-
-1. To create a new replication policy click **Prepare infrastructure** > **Replication Settings** > **+Create and associate**.
-
-<<<<<<< HEAD
-5. In **Copy frequency** specify how often data should be synchronized between he source and target locations. Note that this setting is only relevant when the Hyper-V host is running Windows Server 2012 R2. For other servers a default setting of five minutes is used.
-6. In **Additional recovery points** specify whether you want to create additional recovery points.The default zero value indicates that only the latest recovery point for a primary virtual machine is stored on a replica host server. Note that enabling multiple recovery points requires additional storage for the snapshots that are stored at each recovery point. By default, recovery points are created every hour, so that each recovery point contains an hour’s worth of data. The recovery point value that you assign for the virtual machine in the VMM console should not be less than the value that you assign in the Azure Site Recovery console.
-7. In **Frequency of application-consistent snapshots** specify how often to create application-consistent snapshots. Hyper-V uses two types of snapshots — a standard snapshot that provides an incremental snapshot of the entire virtual machine, and an application-consistent snapshot that takes a point-in-time snapshot of the application data inside the virtual machine. Application-consistent snapshots use Volume Shadow Copy Service (VSS) to ensure that applications are in a consistent state when the snapshot is taken. Note that if you enable application-consistent snapshots, it will affect the performance of applications running on source virtual machines. Ensure that the value you set is less than the number of additional recovery points you configure.
-=======
-	![Network](./media/site-recovery-vmm-to-vmm/gs-replication.png)
->>>>>>> c186bb0b
-
-2. In **Create and associate policy** specify a policy name. The source and target type should be **Hyper-V**.
-3. In **Hyper-V host version** select which operating system is running on the host.
-
-	> [AZURE.NOTE] The VMM cloud can contain Hyper-V hosts running different (supported)versions of Windows Server, but a replication policy is applied hosts running the same operating system. If you have hosts running more than one operating system version then create separate replication policies.
-
-<<<<<<< HEAD
-	- **Over network**—Copying data over the network can be time-consuming and resource-intensive. We recommend that you use this option if the cloud contains virtual machines with relatively small virtual hard disks, and if the primary site is connected to the secondary site over a connection with wide bandwidth. You can specify that the copy should start immediately, or select a time. If you use network replication, we recommend that you schedule it during off-peak hours.
-	- **Offline**—This method specifies that the initial replication will be performed using external media. It's useful if you want to avoid degradation in network performance, or for geographically remote locations. To use this method you specify the export location on the source cloud, and the import location on the target cloud. When you enable protection for a virtual machine, the virtual hard disk is copied to the specified export location. You send it to the target site, and copy it to the import location. The system copies the imported information to the replica virtual machines.
-=======
-4. In **Authentication type** and **Authentication port** specify how traffic is authenticated between the primary and recovery Hyper-V host servers. Select **Certificate** unless you have a working Kerberos environment. Azure Site Recovery will automatically configure certificates for HTTPS authentication. You don't need to do anything manually. By default, port 8083 and 8084 (for certificates) will be opened in the Windows Firewall on the Hyper-V host servers. If you do select **Kerberos**, a Kerberos ticket will be used for mutual authentication of the host servers. Note that this setting is only relevant for Hyper-V host servers running on Windows Server 2012 R2. 
-3. In **Copy frequency** specify how often you want to replicate delta data after the initial replication (every 30 seconds, 5 or 15 minutes).
-4. In **Recovery point retention**, specify in hours how long the retention window will be for each recovery point. Protected machines can be recovered to any point within a window.
-6. In **App-consistent snapshot frequency** specify how frequently (1-12 hours) recovery points containing application-consistent snapshots will be created. Hyper-V uses two types of snapshots — a standard snapshot that provides an incremental snapshot of the entire virtual machine, and an application-consistent snapshot that takes a point-in-time snapshot of the application data inside the virtual machine. Application-consistent snapshots use Volume Shadow Copy Service (VSS) to ensure that applications are in a consistent state when the snapshot is taken. Note that if you enable application-consistent snapshots, it will affect the performance of applications running on source virtual machines. Ensure that the value you set is less than the number of additional recovery points you configure.
-7. In **Data transfer compression** specify whether replicated data that is transferred should be compressed.
-8. Select **Delete replica VM** to specify that the replica virtual machine should be deleted if you disable protection for the source VM. If you enable this setting, when you disable protection for the source VM it's removed from the Site Recovery console, Site Recovery settings for the VMM are removed from the VMM console, and the replica is deleted.
-3. In **Initial replication method** If you're replicating over the network specify whether to start the initial replication or schedule it. To save network bandwidth you might want to schedule it outside your busy hours. Then click **OK**.
->>>>>>> c186bb0b
-
-	![Replication policy](./media/site-recovery-vmm-to-vmm/gs-replication2.png)
-
-6. When you create a new policy it's automatically associated with the VMM cloud. In **Replication policy** click **OK**. You can associate additional VMM Clouds (and the VMs in them) with this replication policy in **Settings** > **Replication** > policy name > **Associate VMM Cloud**. 
-
-	![Replication policy](./media/site-recovery-vmm-to-vmm/policy-associate.png)
-
-### Prepare for offline initial replication
-
-You can do offline replication for the initial data copy. You can prepare this as follows:
-
-- On the source server, you’ll specify a path location from which the data export will take place. Assign Full Control for NTFS and Share permissions to the VMM service on the export path. On the target server, you’ll specify a path location from which the data import will occur. Assign the same permissions on this import path.
-- If the import or export path is shared, assign Administrator, Power User, Print Operator, or Server Operator group membership for the VMM service account on the remote computer on which the shared is located.
-- If you are using any Run As accounts to add hosts, on the import and export paths, assign read and write permissions to the Run As accounts in VMM.
-- The import and export shares should not be located on any computer used as a Hyper-V host server, because loopback configuration is not supported by Hyper-V.
-- In Active Directory, on each Hyper-V host server that contains virtual machines you want to protect, enable and configure constrained delegation to trust the remote computers on which the import and export paths are located, as follows:
-	1. On the domain controller, open **Active Directory Users and Computers**.
-	2. In the console tree click **DomainName** > **Computers**.
-	3. Right-click the Hyper-V host server name > **Properties**.
-	4. On the **Delegation** tab click **Trust this computer for delegation to specified services only**.
-	5. Click **Use any authentication protocol**.
-	6. Click **Add** > **Users and Computers**.
-	7. Type the name of the computer that hosts the export path > **OK**.From the list of available services, hold down the CTRL key and click **cifs** > **OK**. Repeat for the name of the computer that hosts the import path. Repeat as necessary for additional Hyper-V host servers.
-
-
-### Configure network mapping
-
-Set up network mapping between source and target networks.
-
-- [Read](#prepare-for-network-mapping) for a quick overview of what network mapping does. In addition [read](site-recovery-network-mapping.md) for an more in-depth explanation.
-- Verify that virtual machines on VMM servers are connected to a VM network.
-
-Configure mapping as follows:
-
-1. **Settings** > **Site Recovery Infrastructure** > **Network Mapping** > **Network mappings** click **+Network Mapping**.
-
-	![Network mapping](./media/site-recovery-vmm-to-azure/network-mapping1.png)
-
-2. In **Add network mapping** tab select the source and target VMM servers. The VM networks associated with the VMM servers are retrieved.
-3. In **Source network**, select the network you want to use from the list of VM networks associated with the primary VMM server. 
-6. In **Target network** select the network you want to use on the secondary VMM server. Then click **OK**.
-
-	![Network mapping](./media/site-recovery-vmm-to-vmm/network-mapping2.png)
-
-Here's what happens when network mapping begins:
-
-- Any existing replica virtual machines that correspond to the source VM network will be connected to the target VM network.
-- New virtual machines that are connected to the source VM network will be connected to the target mapped network after replication.
-- If you modify an existing mapping with a new network, replica virtual machines will be connected using the new settings.
-- If the target network has multiple subnets and one of those subnets has the same name as subnet on which the source virtual machine is located, then the replica virtual machine will be connected to that target subnet after failover. If there’s no target subnet with a matching name, the virtual machine will be connected to the first subnet in the network.
-
-## Step 5: Capacity planning
-
-Now that you have your basic infrastructure set up you can think about capacity planning and figure out whether you need additional resources.
-
-Site Recovery provides a Excel-based capacity planner to help you allocate the right resources for your source environment, the site recovery components, networking and storage. You can run the planner in quick mode for estimations based on an average number of VMs, disks, and storage, or in detailed mode in which you’ll input figures at the workload level. Before you start you’ll need to:
-
-- Gather information about your replication environment, including VMs, disks per VMs, and storage per disk.
-- Estimate the daily change (churn) rate you’ll have for replicated delta data. You can use the [Capacity planner for Hyper-V Replica](https://www.microsoft.com/download/details.aspx?id=39057) to help you do this.
-
-1.	Click **Download** to download the tool and then run it. [Read the article](site-recovery-capacity-planner.md) that accompanies the tool.
-2.	When you’re done select **Yes** in **Have you run the Capacity Planner**?
-
-<<<<<<< HEAD
-	![Virtual machine protection job](./media/site-recovery-vmm-to-vmm/vm-jobs.png)
-
->[AZURE.NOTE] You can also enable protection for virtual machines in the VMM console. Click **Enable Protection** on the toolbar in the **Azure Site Recovery** tab in the virtual machine properties.
-=======
-	![Capacity planning](./media/site-recovery-vmm-to-azure/gs-capacity-planning.png)
->>>>>>> c186bb0b
-
-### Control bandwidth
-
-After you've collected real-time delta replication information using the Capacity Planner  Hyper-V Replica, the Excel-based capacity planner tool helps you to calculate the bandwidth you need for replication (initial and delta). To control the amount of bandwidth used for replication yon can configure  the NetQos Policy using Group Policy or Windows PowerShell. There are a few ways you can do this:
-
-**PowerShell** | **Details**
---- | ---
-**New -NetQosPolicy "QoS to destination subnet"** | Throttle traffic from a Hyper-V host running Windows Server 2012 R2 to a secondary subnet. Use if your primary and secondary subnets are different.
-**New -NetQosPolicy "QoS to destination port"** | Throttle traffic from a Hyper-V host running Windows Server 2012 R2 to a destination port.
-**New -NetQosPolicy "Throttle traffic from VMM"** | Throttle traffic from vmms.exe. This will throttle Hyper-V traffic and Live Migration Traffic. You can match IP protocols and ports to refine.
-
-You can use bandwidth weight settings or limit traffic by bits per secondary. If you're using a cluster you'll need to do this on all cluster node. For more information see:
-
-
-- Thomas Maurer's blog on [Throttling Hyper-V Replica Traffic](http://www.thomasmaurer.ch/2013/12/throttling-hyper-v-replica-traffic/)
-- Additional information about the [New-NetQosPolicy cmdlet](https://technet.microsoft.com/library/hh967468.aspx).
-
-
-## Step 6: Enable replication 
-
-Now enable replication as follows:
-
-1. Click **Step 2: Replicate application** > **Source**. After you've enabled replication for the first time you'll click **+Replicate** in the vault to enable replication for additional machines.
-
-	![Enable replication](./media/site-recovery-vmm-to-vmm/enable-replication1.png)
-
-2. In the **Source** blade > select VMM server and the cloud in which the Hyper-V hosts you want to replicate are located. Then click **OK**.
-
-	![Enable replication](./media/site-recovery-vmm-to-vmm/enable-replication2.png)
-
-3. In the **Target** blade verify the secondary VMM server and cloud.
-4. In **Virtual machines** select the VMs you want to protect from the list. 
-
-	![Enable virtual machine protection](./media/site-recovery-vmm-to-vmm/enable-replication5.png)
-
-You can track progress of the **Enable Protection** action in Settings > **Jobs** > **Site Recovery jobs**. After the **Finalize Protection** job runs the virtual machine is ready for failover. 
-
-
->[AZURE.NOTE] You can also enable protection for virtual machines in the VMM console. Click **Enable Protection** on the toolbar in the in the virtual machine properties > **Azure Site Recovery** tab.
-
-After you've enabled replication you can view properties for the VM in **Settings** > **Replicated Items** > vm-name. On the **Essentials** dashboard you can see information about the replication policy for the VM and its status. Click **Properties** for more details.
-
-### Onboard existing virtual machines
-
-If you have existing virtual machines in VMM that are replicating with Hyper-V Replica you can onboard them for Azure Site Recovery protection as follows:
-
-1. Ensure that the Hyper-V server hosting the existing VM is located in the primary cloud and that the Hyper-V server hosting the replica virtual machine is located in the secondary cloud.
-2. Make sure a replication policy is configured for the primary VMM cloud.
-2. Enable replication for the primary virtual machine. Azure Site Recovery and VMM will ensure that the same replica host and virtual machine is detected, and Azure Site Recovery will reuse and reestablish replication using the specified settings.
-
-
-## Step 7: Test your deployment
-
-To test your deployment you can run a test failover for a single virtual machine, or create a recovery plan that contains one or more virtual machines.
-
-### Prepare for failover
-
-- To fully test your deployment you'll need an infrastructure for the replicated machine to work as expected. If you want to test Active Directory and DNS you can create a virtual machine as a domain controller with DNS and replicate this to Azure using Azure Site Recovery. Read more in [test failover considerations for Active Directory](site-recovery-active-directory.md#considerations-for-test-failover).
-- The instructions in this article describe how to run a test failover with no network. This option will test that the VM fails over but won't test network settings for the VM. [Learn more](site-recovery-failover.md#run-a-test-failover) about other options.
-- If you want to run an unplanned failover instead of a test failover note the following:
-
-	- If possible you should shut down primary machines before you run an unplanned failover. This ensures that you don't have both the source and replica machines running at the same time. 
-	- When you run an unplanned failover it stops data replication from primary machines so any data delta won't be transferred after an unplanned failover begins. In addition if you run an unplanned failover on a recovery plan it will run until complete, even if an error occurs.
-
-
-
-
-### Run a test failover
-
-1. To fail over a single VM in **Settings** > **Replicated Items**, click the VM > **+Test Failover**.
-
-	![Test failover](./media/site-recovery-vmm-to-vmm/test-failover.png)
-
-2. To fail over a recovery plan, in **Settings** > **Recovery Plans**, right-click the plan > **Test Failover**. To create a recovery plan [follow these instructions](site-recovery-create-recovery-plans.md).
-2. In **Test Failover** , select **None**. With this option you'll test that the VM fails over as expected but the replicated VM won't be connected to any network.
-
-	![Test failover](./media/site-recovery-vmm-to-vmm/test-failover1.png)
-
-3. Click **OK** to begin the failover. You can track progress by clicking on the VM to open its properties, or on the **Test Failover** job in **Settings** > **Jobs** > **Site Recovery jobs**. 
-4. When the failover job reaches the **Complete testing** phase, do the following:
-
-	-  View the replica VM in the secondary VMM cloud.
-	-  Click **Complete the test** to finish up the test failover.
-	-  Click **Notes** to record and save any observations associated with the test failover.
-
-5. The test virtual machine will be created on the same host as the host on which the replica virtual machine exists. It is added to the same cloud in which the replica virtual machine is located.
-6. After verifying that VMs start successfully click **The test failover is complete**. At this stage any elements created automatically by Site Recovery during the test failover are deleted.  
-
-	> [AZURE.NOTE] If a test failover continues longer than two weeks it’s completed by force.
-
-
-
-### Update DNS with the replica VM IP address
-
-After failover the replica VM might not have the same IP address as the primary virtual machine. 
-
-- Virtual machines will update the DNS server that they are using after they start.
-- You can also manually update DNS as follows:
-
-#### Retrieve the IP address
-
-Run this sample script to retrieve the IP address.
-
-    	$vm = Get-SCVirtualMachine -Name <VM_NAME>
-		$na = $vm[0].VirtualNetworkAdapters>
-		$ip = Get-SCIPAddress -GrantToObjectID $na[0].id
-		$ip.address  
-
-#### Update DNS
-
-Run this sample script to update DNS, specifying the IP address you retrieved using the previous sample script.
-
-		string]$Zone,
-		[string]$name,
-		[string]$IP
-		)
-		$Record = Get-DnsServerResourceRecord -ZoneName $zone -Name $name
-		$newrecord = $record.clone()
-		$newrecord.RecordData[0].IPv4Address  =  $IP
-		Set-DnsServerResourceRecord -zonename $zone -OldInputObject $record -NewInputObject $Newrecord
-
-## Next steps
-
-After your deployment is set up and running, [learn more](site-recovery-failover.md) about different types of failovers.
+<properties
+	pageTitle="Replicate Hyper-V virtual machines in VMM clouds to a secondary VMM site with the Azure portal | Microsoft Azure"
+	description="Describes how to deploy Azure Site Recovery to orchestrate replication, failover and recovery of Hyper-V VMs in VMM clouds to a secondary VMM site using the Azure portal."
+	services="site-recovery"
+	documentationCenter=""
+	authors="rayne-wiselman"
+	manager="jwhit"
+	editor=""/>
+
+<tags
+	ms.service="site-recovery"
+	ms.workload="backup-recovery"
+	ms.tgt_pltfrm="na"
+	ms.devlang="na"
+	ms.topic="article"
+	ms.date="05/26/2016"
+	ms.author="raynew"/>
+
+# Replicate Hyper-V virtual machines in VMM clouds to a secondary VMM site using the Azure portal
+
+> [AZURE.SELECTOR]
+- [Azure Portal](site-recovery-vmm-to-vmm.md)
+- [Classic Portal](site-recovery-vmm-to-vmm-classic.md)
+- [PowerShell - Resource Manager](site-recovery-vmm-to-vmm-powershell-resource-manager.md)
+
+Welcome to Azure Site Recovery! Use this article if you want to replicate on-premises Hyper-V  virtual machines managed in System Center Virtual Machine Manager (VMM) clouds to a secondary site. This article describes how to set up replication using Azure Site Recovery in the Azure portal.
+
+> [AZURE.NOTE] Azure has two different [deployment models](../resource-manager-deployment-model.md) for creating and working with resources: Azure Resource Manager and classic. Azure also has two portals – the Azure classic portal that supports the classic deployment model, and the Azure portal with support for both deployment models. 
+
+
+Azure Site Recovery in the Azure portal provides a number of new features:
+
+- In the Azure portal the Azure Backup and Azure Site Recovery services are combined into a single Recovery Services vault so that you can set up and manage business continuity and disaster recovery (BCDR) from a single location. A unified dashboard allows you monitor and manage operations across your on-premises sites and the Azure public cloud.
+- Users with Azure subscriptions provisioned with the Cloud Solution Provider (CSP) program can now manage Site Recovery operations in the Azure portal.
+
+
+After reading this article post any comments at the bottom in the Disqus comments. Ask technical questions on the [Azure Recovery Services Forum](https://social.msdn.microsoft.com/forums/azure/home?forum=hypervrecovmgr).
+
+
+## Overview
+
+Organizations need a BCDR strategy that determines how apps, workloads, and data stay running and available during planned and unplanned downtime, and recover to normal working conditions as soon as possible. Your BCDR strategy should keep business data safe and recoverable, and ensure that workloads remain continuously available when disaster occurs.
+
+Site Recovery is an Azure service that contributes to your BCDR strategy by orchestrating replication of on-premises physical servers and virtual machines to the cloud (Azure) or to a secondary datacenter. When outages occur in your primary location, you fail over to the secondary location to keep apps and workloads available. You fail back to your primary location when it returns to normal operations. Learn more in [What is Azure Site Recovery?](site-recovery-overview.md)
+
+This article provides all the information you need to replicate on-premises Hyper-V VMs in VMM clouds to a secondary VMM site. It includes an architectural overview, planning information, and deployment steps for configuring on-premises servers, replication settings, and capacity planning. After you've set up the infrastructure you can enable replication on machines you want to protect, and check that failover works.
+
+## Business advantages
+
+- Site Recovery provides protection for business workloads and applications running on Hyper-V VMs by replicating them to a secondary Hyper-V server.
+- The Recovery Services portal provides a single location to set up, manage, and monitor replication, failover, and recovery.
+- You can run easily run failovers from your primary on-premises infrastructure to the secondary site, and failback (restore) from the secondary site to the primary.
+- You can configure recovery plans with multiple machines so that tiered application workloads fail over together. 
+
+## Scenario architecture
+
+These are the scenario components: 
+
+- **Primary site**: In the primary site there are one or more Hyper-V host servers running source VMs you want to replicate. These primary host servers are located in a VMM private cloud.
+- **Secondary site**: In the secondary site there are one or more Hyper-V host servers running target VMs to which you'll replicate the primary VMs. These host servers are located in a VMM private cloud. The cloud can be on the primary server (if you only have a single VMM server) or on a secondary VMM server.
+- **Provider**: During Site Recovery deployment you install the Azure Site Recovery Provider on the VMM servers, and register those servers in a Recovery Services vault. The Provider running on the VMM server communicates with Site Recovery over HTTPS 443 to replicate orchestration. Data replication occurs between primary and secondary Hyper-V host servers. Replicated data remains within on-premises sites and networks and is not sent to Azure. Read more about [privacy](#privacy-information-for-site-recovery).
+
+![E2E Topology](./media/site-recovery-vmm-to-vmm/architecture.png)
+
+### Data privacy overview
+
+This table summarizes how data is stored in this scenario:
+****
+Action | **Details** | **Collected data** | **Use** | **Required** 
+--- | --- | --- | --- | ---
+**Registration** | You register a VMM server in a Recovery Services vault. If you later want to unregister a server, you can do so by deleting the server information from the Azure portal. | After a VMM server is registered Site Recovery collects, processes, and transfers metadata about the VMM server and the names of the VMM clouds detected by Site Recovery. | The data is used to identify and communicate with the appropriate VMM server and configure settings for appropriate VMM clouds. | This feature is required. If you don't want to send this information to Site Recovery you shouldn't use the Site Recovery service. 
+**Enable replication** | The Azure Site Recovery Provider is installed on the VMM server and is the conduit for communication with the Site Recovery service. The Provider is a dynamic-link library (DLL) hosted in the VMM process. After the Provider is installed, the "Datacenter Recovery" feature gets enabled in the VMM administrator console. New and existing VMs can enable this feature to enable protection for a VM. | With this property set, the Provider sends the name and ID of the VM to Site Recovery.  Replication is enabled by Windows Server 2012 or Windows Server 2012 R2 Hyper-V Replica. The virtual machine data gets replicated from one Hyper-V host to another (typically located in a different “recovery” data center). | Site Recovery uses the metadata to populate the VM information in the Azure portal. | This feature is an essential part of the service and can't be turned off. If you don't want to send this information, don't enable Site Recovery protection for VMs. Note that all data sent by the Provider to Site Recovery is sent over HTTPS.
+**Recovery plan** | Recovery plans help you build an orchestration plan for the recovery data center. You can define the order in which VMs or a group of virtual machines should be started at the recovery site. You can also specify any automated scripts to be run, or any manual action to be taken, at the time of recovery for each VM. Failover  is typically triggered at the recovery plan level for coordinated recovery. | Site Recovery collects, processes, and transmits metadata for the recovery plan, including virtual machine metadata, and metadata of any automation scripts and manual action notes. | The metadata is used to build the recovery plan in the Azure portal. | This feature is an essential part of the service and can't be turned off. If you don't want to send this information to Site Recovery, don't create recovery plans.
+**Network mapping** | Maps network information from the primary data center to the recovery data center. When VMs are recovered on the recovery site, network mapping helps in establishing network connectivity. | Site Recovery collects, processes, and transmits the metadata of the logical networks for each site (primary and datacenter). | The metadata is used to populate network settings so that you can map the network information. | This feature is an essential part of the service and can't be turned off. If you don't want to send this information to Site Recovery, don't use network mapping.
+**Failover (planned/unplanned/test)** | Failover fails over VMs from one VMM-managed data center to another. The failover action is triggered manually in the Azure portal. | The Provider on the VMM server is notified of the failover event by Site Recovery and runs a failover action on the Hyper-V host through VMM interfaces. Actual failover of a VM is from one Hyper-V host to another and handled by Windows Server 2012 or Windows Server 2012 R2 Hyper-V Replica. After failover is complete, the Provider on the VMM server in the recovery data center sends success information to Site Recovery. | Site Recovery uses the information sent to populate the status of the failover action information in the Azure portal. | This feature is an essential part of the service and can't be turned off. If you don't want to send this information to Site Recovery, don't use failover.
+
+
+## Azure prerequisites
+
+Here's what you'll need in Azure to deploy this scenario:
+
+**Prerequisites** | **Details** 
+--- | ---
+**Azure**| You'll need a [Microsoft Azure](http://azure.microsoft.com/) account. You can start with a [free trial](https://azure.microsoft.com/pricing/free-trial/). [Learn more](https://azure.microsoft.com/pricing/details/site-recovery/) about Site Recovery pricing. 
+
+
+## On-premises prerequisites
+
+Here's what you'll need in the primary and secondary on-premises sites to deploy this scenario:
+
+**Prerequisites** | **Details** 
+--- | ---
+**VMM** | We recommend you deploy a VMM server in the primary site and a VMM server in the secondary site.<br/><br/> You can also [replicate between clouds on a single VMM server](site-recovery-single-vmm.md). To do this you'll need at least two clouds configured on the VMM server.<br/><br/> VMM servers should be running at least System Center 2012 SP1 with the latest updates.<br/><br/> Each VMM server must have at one or more clouds configured and all clouds must have the Hyper-V Capacity profile set. <br/><br/>Clouds must contain one or more VMM host groups.<br/><br/>Learn more about setting up VMM clouds in [Configuring the VMM cloud fabric](https://msdn.microsoft.com/library/azure/dn469075.aspx#BKMK_Fabric), and [Walkthrough: Creating private clouds with System Center 2012 SP1 VMM](http://blogs.technet.com/b/keithmayer/archive/2013/04/18/walkthrough-creating-private-clouds-with-system-center-2012-sp1-virtual-machine-manager-build-your-private-cloud-in-a-month.aspx).<br/><br/> VMM servers need internet access. 
+**Hyper-V** | Hyper-V servers must be running at least Windows Server 2012 with the Hyper-V role and have the latest updates installed.<br/><br/> A Hyper-V server should contain one or more VMs.<br/><br/>  Hyper-V host servers should be located in host groups in the primary and secondary VMM clouds.<br/><br/> If you're running Hyper-V in a cluster on Windows Server 2012 R2 you should install [update 2961977](https://support.microsoft.com/kb/2961977)<br/><br/> If you're running Hyper-V in a cluster on Windows Server 2012 note that cluster broker isn't created automatically if you have a static IP address-based cluster. You'll need to configure the cluster broker manually. [Read more](http://social.technet.microsoft.com/wiki/contents/articles/18792.configure-replica-broker-role-cluster-to-cluster-replication.aspx).
+**Provider** | During Site Recovery deployment you install the Azure Site Recovery Provider on VMM servers. The Provider communicates with Site Recovery over HTTPS 443 to orchestrate replication. Data replication occurs between the primary and secondary Hyper-V servers over the LAN or a VPN connection.<br/><br/> The Provider running on the VMM server needs access to these URLs: *.hypervrecoverymanager.windowsazure.com; *.accesscontrol.windows.net; *.backup.windowsazure.com; *.blob.core.windows.net; *.store.core.windows.net.<br/><br/> In addition allow firewall communication from the VMM servers to the [Azure datacenter IP ranges](https://www.microsoft.com/download/confirmation.aspx?id=41653) and allow the HTTPS (443) protocol.
+
+## Prepare for deployment
+
+To prepare for deployment you'll need to:
+
+1. [Prepare the VMM server](#prepare-the-vmm-server) for Site Recovery deployment. 
+2. [Prepare for network mapping](#prepare-for-network-mapping). Set up networks so that you can configure network mapping.
+
+### Prepare the VMM server
+
+Make sure that the VMM server complies with the [prerequisites](#on-premises-prerequisites) and can access the listed URLs.
+
+
+### Prepare for network mapping
+
+Network mapping maps between VMM VM networks on the primary and secondary VMM servers to:
+
+- Optimally place replica VMs on secondary Hyper-V hosts after failover.
+- Connect replica VMs to appropriate VM networks.
+- If you don't configure network mapping replica VMs won't be connected to any network after failover.
+- If you want to set up network mapping during Site Recovery deployment here's what you'll need:
+
+	- Make sure that VMs on the source Hyper-V host server are connected to a VMM VM network. That network should be linked to a logical network that is associated with the cloud.
+	- Verify that the secondary cloud that you'll use for recovery has a corresponding VM network configured. That VM network should be linked to a logical network that's associated with the secondary cloud.
+
+- [Learn more](site-recovery-network-mapping.md) about how network mapping works.
+
+## Prepare for deployment with a single VMM server
+
+If you only have a single VMM server you can replicate VMs in Hyper-V hosts in the VMM cloud to [Azure](site-recovery-vmm-to-azure.md) or to a secondary VMM cloud. We recommend the first option because replicating between clouds isn't seamless, but if you need to do this here's what you'll need to do:
+
+1. **Set up VMM on a Hyper-V VM**. When we do this we suggest you colocate the SQL Server instance used by VMM on the same VM. This saves time as only one VM has to be created. If you want to use remote instance of SQL Server and an outage occurs, you'll need to recover that instance before you can recover VMM.
+2. **Ensure the VMM server has at least two clouds configured**. One cloud will contain the VMs you want to replicate and the other cloud will serve as the secondary location. The cloud that contains the VMs you want to protect should comply with [prequisites](#on-premises-prerequisites).
+3. Set up Site Recovery as described in this article. Create and register the VMM server in the vault, set up a replication policy, and enable replication. You should specify that initial replication takes place over the network.
+4. When you set up network mapping you'll map the VM network for the primary cloud to the VM network for the secondary cloud.
+5. In the Hyper-V Manager console, enable Hyper-V Replica on the Hyper-V host that contains the VMM VM, and enable replication on the VM. Make sure you don't add the VMM virtual machine to clouds that are protected by Site Recovery, to ensure that Hyper-V Replica settings aren't overridden by Site Recovery.
+6. If you create recovery plans for failover you'll use the same VMM server for source and target.
+7. You'll fail over and recover as follows:
+
+	- Manually fail over the VMM VM to the secondary site using Hyper-V Manager with a planned failover.
+	- Fail over the VMs.
+	- After the primary VMM VM has been recovered, log into the Azure portal -> Recovery Services vault and run an unplanned failover of the VMs from the secondary site to the primary site.
+	- After the unplanned failover is complete, all resources can be accessed from the primary site again.
+
+
+### Create a Recovery Services vault
+
+1. Sign in to the [Azure portal](https://portal.azure.com).
+2. Click **New** > **Management** > **Recovery Services**. Alternatively you can click **Browse** > **Recovery Services** vaults > **Add**.
+
+	![New vault](./media/site-recovery-vmm-to-vmm/new-vault3.png)
+
+3. In **Name** specify a friendly name to identify the vault. If you have more than one subscription, select one of them.
+4. [Create a new resource group](../resource-group-template-deploy-portal.md) or select an existing one, and specify an Azure region. Machines will be replicated to this region. To check supported regions see Geographic Availability in [Azure Site Recovery Pricing Details](https://azure.microsoft.com/pricing/details/site-recovery/)
+4. If you want to quickly access the vault from the Dashboard click **Pin to dashboard** > **Create vault**.
+
+	![New vault](./media/site-recovery-vmm-to-vmm/new-vault-settings.png)
+
+The new vault will appear on the **Dashboard** > **All resources**, and on the main **Recovery Services vaults** blade.
+
+
+
+
+## Getting started
+
+Site Recovery provides a Getting Started experience that helps you deploy as quickly as possible. Getting Started checks prerequisites and walks you through Site Recovery deployment steps in the right order.
+
+In Getting Started you select the type of machines you want to replicate, and where you want to replicate to. You set up on-premises servers, create replication policies, and perform capacity planning. After you've set up your infrastructure you enable replication for VMs. You can run failovers for specific machines, or create recovery plans to fail over multiple machines.
+
+Begin Getting Started by choosing how you want to deploy Site Recovery. The Getting Started flow changes slightly depending on your replication requirements.
+
+## Step 1: Choose your protection goal
+
+Select what you want to replicate and where you want to replicate to.
+
+1. In the **Recovery Services vaults** blade select your vault and click **Settings**.
+2. In **Settings** > **Getting Started** click **Site Recovery** > **Step 1: Prepare Infrastructure** > **Protection goal**.
+3. In **Protection goal** select **To recovery site**, and select **Yes, with Hyper-V**. 
+4. Select **Yes** to indicate you're using VMM to manage the Hyper-V hosts, and select **Yes** if you have a secondary VMM server. If you're deploying replication between clouds on a single VMM server you'll click **No**. Then click **OK**. 
+
+	![Choose goals](./media/site-recovery-vmm-to-vmm/choose-goals.png)
+
+
+## Step 2: Set up the source environment
+
+Install the Azure Site Recovery Provider on VMM servers, and register servers in the vault. 
+
+1. Click **Step 2: Prepare Infrastructure** > **Source**. 
+
+	![Set up source](./media/site-recovery-vmm-to-vmm/goals-source.png)
+
+2. In **Prepare source** click **+ VMM** to add a VMM server.
+
+	![Set up source](./media/site-recovery-vmm-to-vmm/set-source1.png)
+
+2. In the **Add Server** blade check that **System Center VMM server** appears in **Server type** and that the VMM server meets the [prerequisites and URL requirements](#on-premises-prerequisites).
+4. Download the Azure Site Recovery Provider installation file.
+5. Download the registration key. You'll need this when you run setup. The key is valid for 5 days after you generate it. 
+
+	![Set up source](./media/site-recovery-vmm-to-vmm/set-source3.png)
+
+6. Install the Azure Site Recovery Provider on the VMM server.
+
+> [AZURE.NOTE] You don't need to explicitly install anything on Hyper-V host servers.
+
+
+### Set up the Azure Site Recovery Provider
+
+1. Run the Provider setup file on each VMM server. If VMM is deployed in a cluster and you're installing the Provider for the first time install it on an active node and finish the installation to register the VMM server in the vault. Then install the Provider on the other nodes. Cluster nodes should all run the same version of the Provider.
+2. Setup runs a few prerequirement checks and requests permission to stop the VMM service. The VMM Service will be restarted automatically when setup finishes. If you're installing on a VMM cluster you'll be prompted to stop the Cluster role.
+
+2.  In **Microsoft Update** you can opt in for updates so that Provider updates are installed in accordance with your Microsoft Update policy.
+3. In **Installation** accept or modify the default Provider installation location and click **Install**.
+
+	![Install location](./media/site-recovery-vmm-to-vmm/provider-location.png)
+
+3. After installation is complete click **Register** to register the server in the vault.
+
+	![Install location](./media/site-recovery-vmm-to-vmm/provider-register.png)
+
+9. In **Vault name**, verify the name of the vault in which the server will be registered. Click *Next*.
+
+	![Server registration](./media/site-recovery-vmm-to-vmm-classic/vaultcred.PNG)
+
+7. In **Internet Connection** specify how the Provider running on the VMM server connects to the Internet. Select **Connect with existing proxy settings** to use the default Internet connection settings configured on the server.
+
+	![Internet Settings](./media/site-recovery-vmm-to-vmm-classic/proxydetails.PNG)
+
+	- If you want to use a custom proxy you should set it up before you install the Provider. When you configure custom proxy settings a test will run to check the proxy connection.
+	- If you do use a custom proxy, or your default proxy requires authentication you'll need to enter the proxy details, including the proxy address and port.
+	- Following urls should be accessible from the VMM Server and the Hyper-v hosts
+		- *.hypervrecoverymanager.windowsazure.com
+		- *.accesscontrol.windows.net
+		- *.backup.windowsazure.com
+		- *.blob.core.windows.net
+		- *.store.core.windows.net
+	- Allow the IP addresses described in [Azure Datacenter IP Ranges](https://www.microsoft.com/download/confirmation.aspx?id=41653) and HTTPS (443) protocol. You would have to white-list IP ranges of the Azure region that you plan to use and that of West US.
+	- If you use a custom proxy a VMM RunAs account (DRAProxyAccount) will be created automatically using the specified proxy credentials. Configure the proxy server so that this account can authenticate successfully. The VMM RunAs account settings can be modified in the VMM console. To do this, open the **Settings** workspace, expand **Security**, click **Run As Accounts**, and then modify the password for DRAProxyAccount. You’ll need to restart the VMM service so that this setting takes effect.
+
+
+8. In **Registration Key**, select the key that you downloaded from Azure Site Recovery and copied to the VMM server.
+
+
+10.  The encryption setting is only used when you're replicating Hyper-V VMs in VMM clouds to Azure. If you're replicating to a secondary site it's not used.
+
+11.  In **Server name**, specify a friendly name to identify the VMM server in the vault. In a cluster configuration specify the VMM cluster role name.
+12.  In **Synchronize cloud metadata** select whether you want to synchronize metadata for all clouds on the VMM server with the vault. This action only needs to happen once on each server. If you don't want to synchronize all clouds, you can leave this setting unchecked and synchronize each cloud individually in the cloud properties in the VMM console.
+
+13.  Click **Next** to complete the process. After registration, metadata from the VMM server is retrieved by Azure Site Recovery. The server is displayed on the  **VMM Servers** tab on the **Servers** page in the vault.
+ 	
+	![Lastpage](./media/site-recovery-vmm-to-vmm-classic/provider13.PNG)
+
+11. After the server is available in the Site Recovery console, in **Source** > **Prepare source** select the VMM server, and select the cloud in which the Hyper-V host is located. Then click **OK**.
+
+#### Command line installation
+
+The Azure Site Recovery Provider can be installed from the command line. This method can be used to install the Provider on Server Core for Windows Server 2012 R2.
+
+1. Download the Provider installation file and registration key to a folder. For example C:\ASR.
+2. Stop the System Center Virtual Machine Manager Service.
+3. From an elevated command prompt, run these commands to extract the Provider installer:
+
+    	C:\Windows\System32> CD C:\ASR
+    	C:\ASR> AzureSiteRecoveryProvider.exe /x:. /q
+
+4. Run this command to install the Provider:
+
+    	C:\ASR> setupdr.exe /i
+
+5. Then run these commands to register the server in the vault:
+
+    	CD C:\Program Files\Microsoft System Center 2012 R2\Virtual Machine Manager\bin
+    	C:\Program Files\Microsoft System Center 2012 R2\Virtual Machine Manager\bin\> DRConfigurator.exe /r  /Friendlyname <friendly name of the server> /Credentials <path of the credentials file> /EncryptionEnabled <full file name to save the encryption certificate>     
+
+Where the parameters are: 
+
+ - **/Credentials** : Mandatory parameter that specifies the location in which the registration key file is located  
+ - **/FriendlyName** : Mandatory parameter for the name of the Hyper-V host server that appears in the Azure Site Recovery portal.
+ - **/EncryptionEnabled** : Optional Parameter that you only use when replicating from VMM to Azure.
+ - **/proxyAddress** : Optional parameter that specifies the address of the proxy server.
+ - **/proxyport** : Optional parameter that specifies the port of the proxy server.
+ - **/proxyUsername** : Optional parameter that specifies the Proxy user name (if proxy requires authentication).
+ - **/proxyPassword** :Optional parameter that specifies the Password for authenticating with the proxy server (if proxy requires authentication).  
+
+## Step 3: Set up the target environment
+
+Select the target VMM server and cloud.
+
+1. Click **Prepare infrastructure** > **Target** and select the target VMM server you want to use. 
+2.	Clouds on the server that are synchronized with Site Recovery will be displayed. Select the target cloud.
+
+	![Target](./media/site-recovery-vmm-to-vmm/target-vmm.png)
+
+## Step 4: Set up replication settings
+
+1. To create a new replication policy click **Prepare infrastructure** > **Replication Settings** > **+Create and associate**.
+
+	![Network](./media/site-recovery-vmm-to-vmm/gs-replication.png)
+
+2. In **Create and associate policy** specify a policy name. The source and target type should be **Hyper-V**.
+3. In **Hyper-V host version** select which operating system is running on the host.
+
+	> [AZURE.NOTE] The VMM cloud can contain Hyper-V hosts running different (supported)versions of Windows Server, but a replication policy is applied hosts running the same operating system. If you have hosts running more than one operating system version then create separate replication policies.
+
+4. In **Authentication type** and **Authentication port** specify how traffic is authenticated between the primary and recovery Hyper-V host servers. Select **Certificate** unless you have a working Kerberos environment. Azure Site Recovery will automatically configure certificates for HTTPS authentication. You don't need to do anything manually. By default, port 8083 and 8084 (for certificates) will be opened in the Windows Firewall on the Hyper-V host servers. If you do select **Kerberos**, a Kerberos ticket will be used for mutual authentication of the host servers. Note that this setting is only relevant for Hyper-V host servers running on Windows Server 2012 R2. 
+3. In **Copy frequency** specify how often you want to replicate delta data after the initial replication (every 30 seconds, 5 or 15 minutes).
+4. In **Recovery point retention**, specify in hours how long the retention window will be for each recovery point. Protected machines can be recovered to any point within a window.
+6. In **App-consistent snapshot frequency** specify how frequently (1-12 hours) recovery points containing application-consistent snapshots will be created. Hyper-V uses two types of snapshots — a standard snapshot that provides an incremental snapshot of the entire virtual machine, and an application-consistent snapshot that takes a point-in-time snapshot of the application data inside the virtual machine. Application-consistent snapshots use Volume Shadow Copy Service (VSS) to ensure that applications are in a consistent state when the snapshot is taken. Note that if you enable application-consistent snapshots, it will affect the performance of applications running on source virtual machines. Ensure that the value you set is less than the number of additional recovery points you configure.
+7. In **Data transfer compression** specify whether replicated data that is transferred should be compressed.
+8. Select **Delete replica VM** to specify that the replica virtual machine should be deleted if you disable protection for the source VM. If you enable this setting, when you disable protection for the source VM it's removed from the Site Recovery console, Site Recovery settings for the VMM are removed from the VMM console, and the replica is deleted.
+3. In **Initial replication method** If you're replicating over the network specify whether to start the initial replication or schedule it. To save network bandwidth you might want to schedule it outside your busy hours. Then click **OK**.
+
+	![Replication policy](./media/site-recovery-vmm-to-vmm/gs-replication2.png)
+
+6. When you create a new policy it's automatically associated with the VMM cloud. In **Replication policy** click **OK**. You can associate additional VMM Clouds (and the VMs in them) with this replication policy in **Settings** > **Replication** > policy name > **Associate VMM Cloud**. 
+
+	![Replication policy](./media/site-recovery-vmm-to-vmm/policy-associate.png)
+
+### Prepare for offline initial replication
+
+You can do offline replication for the initial data copy. You can prepare this as follows:
+
+- On the source server, you’ll specify a path location from which the data export will take place. Assign Full Control for NTFS and Share permissions to the VMM service on the export path. On the target server, you’ll specify a path location from which the data import will occur. Assign the same permissions on this import path.
+- If the import or export path is shared, assign Administrator, Power User, Print Operator, or Server Operator group membership for the VMM service account on the remote computer on which the shared is located.
+- If you are using any Run As accounts to add hosts, on the import and export paths, assign read and write permissions to the Run As accounts in VMM.
+- The import and export shares should not be located on any computer used as a Hyper-V host server, because loopback configuration is not supported by Hyper-V.
+- In Active Directory, on each Hyper-V host server that contains virtual machines you want to protect, enable and configure constrained delegation to trust the remote computers on which the import and export paths are located, as follows:
+	1. On the domain controller, open **Active Directory Users and Computers**.
+	2. In the console tree click **DomainName** > **Computers**.
+	3. Right-click the Hyper-V host server name > **Properties**.
+	4. On the **Delegation** tab click **Trust this computer for delegation to specified services only**.
+	5. Click **Use any authentication protocol**.
+	6. Click **Add** > **Users and Computers**.
+	7. Type the name of the computer that hosts the export path > **OK**.From the list of available services, hold down the CTRL key and click **cifs** > **OK**. Repeat for the name of the computer that hosts the import path. Repeat as necessary for additional Hyper-V host servers.
+
+
+### Configure network mapping
+
+Set up network mapping between source and target networks.
+
+- [Read](#prepare-for-network-mapping) for a quick overview of what network mapping does. In addition [read](site-recovery-network-mapping.md) for an more in-depth explanation.
+- Verify that virtual machines on VMM servers are connected to a VM network.
+
+Configure mapping as follows:
+
+1. **Settings** > **Site Recovery Infrastructure** > **Network Mapping** > **Network mappings** click **+Network Mapping**.
+
+	![Network mapping](./media/site-recovery-vmm-to-azure/network-mapping1.png)
+
+2. In **Add network mapping** tab select the source and target VMM servers. The VM networks associated with the VMM servers are retrieved.
+3. In **Source network**, select the network you want to use from the list of VM networks associated with the primary VMM server. 
+6. In **Target network** select the network you want to use on the secondary VMM server. Then click **OK**.
+
+	![Network mapping](./media/site-recovery-vmm-to-vmm/network-mapping2.png)
+
+Here's what happens when network mapping begins:
+
+- Any existing replica virtual machines that correspond to the source VM network will be connected to the target VM network.
+- New virtual machines that are connected to the source VM network will be connected to the target mapped network after replication.
+- If you modify an existing mapping with a new network, replica virtual machines will be connected using the new settings.
+- If the target network has multiple subnets and one of those subnets has the same name as subnet on which the source virtual machine is located, then the replica virtual machine will be connected to that target subnet after failover. If there’s no target subnet with a matching name, the virtual machine will be connected to the first subnet in the network.
+
+## Step 5: Capacity planning
+
+Now that you have your basic infrastructure set up you can think about capacity planning and figure out whether you need additional resources.
+
+Site Recovery provides a Excel-based capacity planner to help you allocate the right resources for your source environment, the site recovery components, networking and storage. You can run the planner in quick mode for estimations based on an average number of VMs, disks, and storage, or in detailed mode in which you’ll input figures at the workload level. Before you start you’ll need to:
+
+- Gather information about your replication environment, including VMs, disks per VMs, and storage per disk.
+- Estimate the daily change (churn) rate you’ll have for replicated delta data. You can use the [Capacity planner for Hyper-V Replica](https://www.microsoft.com/download/details.aspx?id=39057) to help you do this.
+
+1.	Click **Download** to download the tool and then run it. [Read the article](site-recovery-capacity-planner.md) that accompanies the tool.
+2.	When you’re done select **Yes** in **Have you run the Capacity Planner**?
+
+	![Capacity planning](./media/site-recovery-vmm-to-azure/gs-capacity-planning.png)
+
+### Control bandwidth
+
+After you've collected real-time delta replication information using the Capacity Planner  Hyper-V Replica, the Excel-based capacity planner tool helps you to calculate the bandwidth you need for replication (initial and delta). To control the amount of bandwidth used for replication yon can configure  the NetQos Policy using Group Policy or Windows PowerShell. There are a few ways you can do this:
+
+**PowerShell** | **Details**
+--- | ---
+**New -NetQosPolicy "QoS to destination subnet"** | Throttle traffic from a Hyper-V host running Windows Server 2012 R2 to a secondary subnet. Use if your primary and secondary subnets are different.
+**New -NetQosPolicy "QoS to destination port"** | Throttle traffic from a Hyper-V host running Windows Server 2012 R2 to a destination port.
+**New -NetQosPolicy "Throttle traffic from VMM"** | Throttle traffic from vmms.exe. This will throttle Hyper-V traffic and Live Migration Traffic. You can match IP protocols and ports to refine.
+
+You can use bandwidth weight settings or limit traffic by bits per secondary. If you're using a cluster you'll need to do this on all cluster node. For more information see:
+
+
+- Thomas Maurer's blog on [Throttling Hyper-V Replica Traffic](http://www.thomasmaurer.ch/2013/12/throttling-hyper-v-replica-traffic/)
+- Additional information about the [New-NetQosPolicy cmdlet](https://technet.microsoft.com/library/hh967468.aspx).
+
+
+## Step 6: Enable replication 
+
+Now enable replication as follows:
+
+1. Click **Step 2: Replicate application** > **Source**. After you've enabled replication for the first time you'll click **+Replicate** in the vault to enable replication for additional machines.
+
+	![Enable replication](./media/site-recovery-vmm-to-vmm/enable-replication1.png)
+
+2. In the **Source** blade > select VMM server and the cloud in which the Hyper-V hosts you want to replicate are located. Then click **OK**.
+
+	![Enable replication](./media/site-recovery-vmm-to-vmm/enable-replication2.png)
+
+3. In the **Target** blade verify the secondary VMM server and cloud.
+4. In **Virtual machines** select the VMs you want to protect from the list. 
+
+	![Enable virtual machine protection](./media/site-recovery-vmm-to-vmm/enable-replication5.png)
+
+You can track progress of the **Enable Protection** action in Settings > **Jobs** > **Site Recovery jobs**. After the **Finalize Protection** job runs the virtual machine is ready for failover. 
+
+
+>[AZURE.NOTE] You can also enable protection for virtual machines in the VMM console. Click **Enable Protection** on the toolbar in the in the virtual machine properties > **Azure Site Recovery** tab.
+
+After you've enabled replication you can view properties for the VM in **Settings** > **Replicated Items** > vm-name. On the **Essentials** dashboard you can see information about the replication policy for the VM and its status. Click **Properties** for more details.
+
+### Onboard existing virtual machines
+
+If you have existing virtual machines in VMM that are replicating with Hyper-V Replica you can onboard them for Azure Site Recovery protection as follows:
+
+1. Ensure that the Hyper-V server hosting the existing VM is located in the primary cloud and that the Hyper-V server hosting the replica virtual machine is located in the secondary cloud.
+2. Make sure a replication policy is configured for the primary VMM cloud.
+2. Enable replication for the primary virtual machine. Azure Site Recovery and VMM will ensure that the same replica host and virtual machine is detected, and Azure Site Recovery will reuse and reestablish replication using the specified settings.
+
+
+## Step 7: Test your deployment
+
+To test your deployment you can run a test failover for a single virtual machine, or create a recovery plan that contains one or more virtual machines.
+
+### Prepare for failover
+
+- To fully test your deployment you'll need an infrastructure for the replicated machine to work as expected. If you want to test Active Directory and DNS you can create a virtual machine as a domain controller with DNS and replicate this to Azure using Azure Site Recovery. Read more in [test failover considerations for Active Directory](site-recovery-active-directory.md#considerations-for-test-failover).
+- The instructions in this article describe how to run a test failover with no network. This option will test that the VM fails over but won't test network settings for the VM. [Learn more](site-recovery-failover.md#run-a-test-failover) about other options.
+- If you want to run an unplanned failover instead of a test failover note the following:
+
+	- If possible you should shut down primary machines before you run an unplanned failover. This ensures that you don't have both the source and replica machines running at the same time. 
+	- When you run an unplanned failover it stops data replication from primary machines so any data delta won't be transferred after an unplanned failover begins. In addition if you run an unplanned failover on a recovery plan it will run until complete, even if an error occurs.
+
+
+
+
+### Run a test failover
+
+1. To fail over a single VM in **Settings** > **Replicated Items**, click the VM > **+Test Failover**.
+
+	![Test failover](./media/site-recovery-vmm-to-vmm/test-failover.png)
+
+2. To fail over a recovery plan, in **Settings** > **Recovery Plans**, right-click the plan > **Test Failover**. To create a recovery plan [follow these instructions](site-recovery-create-recovery-plans.md).
+2. In **Test Failover** , select **None**. With this option you'll test that the VM fails over as expected but the replicated VM won't be connected to any network.
+
+	![Test failover](./media/site-recovery-vmm-to-vmm/test-failover1.png)
+
+3. Click **OK** to begin the failover. You can track progress by clicking on the VM to open its properties, or on the **Test Failover** job in **Settings** > **Jobs** > **Site Recovery jobs**. 
+4. When the failover job reaches the **Complete testing** phase, do the following:
+
+	-  View the replica VM in the secondary VMM cloud.
+	-  Click **Complete the test** to finish up the test failover.
+	-  Click **Notes** to record and save any observations associated with the test failover.
+
+5. The test virtual machine will be created on the same host as the host on which the replica virtual machine exists. It is added to the same cloud in which the replica virtual machine is located.
+6. After verifying that VMs start successfully click **The test failover is complete**. At this stage any elements created automatically by Site Recovery during the test failover are deleted.  
+
+	> [AZURE.NOTE] If a test failover continues longer than two weeks it’s completed by force.
+
+
+
+### Update DNS with the replica VM IP address
+
+After failover the replica VM might not have the same IP address as the primary virtual machine. 
+
+- Virtual machines will update the DNS server that they are using after they start.
+- You can also manually update DNS as follows:
+
+#### Retrieve the IP address
+
+Run this sample script to retrieve the IP address.
+
+    	$vm = Get-SCVirtualMachine -Name <VM_NAME>
+		$na = $vm[0].VirtualNetworkAdapters>
+		$ip = Get-SCIPAddress -GrantToObjectID $na[0].id
+		$ip.address  
+
+#### Update DNS
+
+Run this sample script to update DNS, specifying the IP address you retrieved using the previous sample script.
+
+		string]$Zone,
+		[string]$name,
+		[string]$IP
+		)
+		$Record = Get-DnsServerResourceRecord -ZoneName $zone -Name $name
+		$newrecord = $record.clone()
+		$newrecord.RecordData[0].IPv4Address  =  $IP
+		Set-DnsServerResourceRecord -zonename $zone -OldInputObject $record -NewInputObject $Newrecord
+
+## Next steps
+
+After your deployment is set up and running, [learn more](site-recovery-failover.md) about different types of failovers.