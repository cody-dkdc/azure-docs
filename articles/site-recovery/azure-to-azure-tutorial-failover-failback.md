--- conflicted
+++ resolved
@@ -6,24 +6,14 @@
 manager: carmonm
 ms.service: site-recovery
 ms.topic: tutorial
-<<<<<<< HEAD
-ms.date: 04/08/2019
-=======
 ms.date: 04/29/2019
->>>>>>> 6a383dfd
 ms.author: raynew
 ms.custom: mvc
 ---
 
 # Fail over and reprotect Azure VMs between regions
 
-<<<<<<< HEAD
-The [Azure Site Recovery](site-recovery-overview.md) service contributes to your disaster recovery strategy by managing and orchestrating replication, failover, and failback of on-premises machines, and Azure virtual machines (VMs).
-
-This tutorial describes how to fail over an Azure VM to a secondary Azure region. After you've failed over, you reprotect the VM. In this tutorial, you learn how to:
-=======
 This tutorial describes how to fail over an Azure virtual machine (VM) to a secondary Azure region with the [Azure Site Recovery](site-recovery-overview.md) service. After you've failed over, you reprotect the VM. In this tutorial, you learn how to:
->>>>>>> 6a383dfd
 
 > [!div class="checklist"]
 > * Fail over the Azure VM
@@ -31,17 +21,11 @@
 
 > [!NOTE]
 > This tutorial contains the simplest path with default settings and minimum customization. For more complex scenarios, use the articles under 'How To' for Azure VMs.
-<<<<<<< HEAD
-
-## Prerequisites
-
-=======
 
 
 ## Prerequisites
 
 - Before you start, review [frequently asked questions](site-recovery-faq.md#failover) about failover.
->>>>>>> 6a383dfd
 - Make sure that you've completed a [disaster recovery drill](azure-to-azure-tutorial-dr-drill.md) to check everything is working as expected.
 - Verify the VM properties before you run the test failover. The VM must comply with [Azure requirements](azure-to-azure-support-matrix.md#replicated-machine-operating-systems).
 
@@ -72,14 +56,11 @@
 
 6. Once you are satisfied with the failed over virtual machine, you can **Commit** the failover.
    Committing deletes all the recovery points available with the service. You won't now be able to change the recovery point.
-<<<<<<< HEAD
-=======
 
 > [!NOTE]
 > When you fail over a VM to which you add a disk after you enabled replication for the VM, replication points will show the disks that are available for recovery. For example, if a VM has a single disk and you add a new one, replication points that were created before you added the disk will show that the replication point consists of "1 of 2 disks".
 
 ![Fail over with an added disk](./media/azure-to-azure-tutorial-failover-failback/failover-added.png)
->>>>>>> 6a383dfd
 
 ## Reprotect the secondary VM
 
@@ -96,9 +77,5 @@
 4. Click **OK** to trigger a reprotect job. This job seeds the target site with the latest data. Then, it replicates the deltas to the primary region. The VM is now in a protected state.
 
 ## Next steps
-<<<<<<< HEAD
-- After reprotecting [learn how to](azure-to-azure-tutorial-failback.md) fail back to the primary region when it's available.
-=======
 - After reprotecting, [learn how to](azure-to-azure-tutorial-failback.md) fail back to the primary region when it's available.
->>>>>>> 6a383dfd
 - [Learn more](azure-to-azure-how-to-reprotect.md#what-happens-during-reprotection) about the reprotection flow.