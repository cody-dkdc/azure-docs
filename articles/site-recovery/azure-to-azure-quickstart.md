--- conflicted
+++ resolved
@@ -5,18 +5,12 @@
 author: rayne-wiselman
 manager: carmonm
 ms.service: site-recovery
-<<<<<<< HEAD
 ms.workload: storage-backup-recovery
 ms.tgt_pltfrm: na
 ms.devlang: na
-ms.topic: article
-ms.date: 02/06/2018
-ms.author: rajanaki
-=======
 ms.topic: quickstart
 ms.date: 02/07/2018
 ms.author: raynew
->>>>>>> cce5e8c3
 ms.custom: mvc
 ---
 # Replicate an Azure VM to another Azure region (Preview)
