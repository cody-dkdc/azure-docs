--- conflicted
+++ resolved
@@ -5,24 +5,15 @@
 author: rayne-wiselman
 manager: carmonm
 ms.service: site-recovery
-<<<<<<< HEAD
-<<<<<<< HEAD
+ms.topic: quickstart
+ms.date: 02/07/2018
+ms.author: raynew
 ms.workload: storage-backup-recovery
 ms.tgt_pltfrm: na
 ms.devlang: na
-ms.topic: article
-ms.date: 02/06/2018
-ms.author: rajanaki
-=======
-=======
-ms.workload: storage-backup-recovery
-ms.tgt_pltfrm: na
-ms.devlang: na
->>>>>>> 8b702c48
 ms.topic: quickstart
 ms.date: 02/07/2018
 ms.author: raynew
->>>>>>> cce5e8c3f1fc8d796fefe6917aa84402d1fd1686
 ms.custom: mvc
 ---
 # Replicate an Azure VM to another Azure region (Preview)
