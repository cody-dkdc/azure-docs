---
title: Prepare Azure for disaster recovery of on-premises machines with Azure Site Recovery | Microsoft Docs
description: Learn how to prepare Azure for disaster recovery of on-premises machines using Azure Site Recovery.
services: site-recovery
author: rayne-wiselman
ms.service: site-recovery
services: site-recovery
ms.topic: tutorial
<<<<<<< HEAD
ms.date: 04/08/2019
=======
ms.date: 04/15/2019
>>>>>>> c06ec023
ms.author: raynew
ms.custom: MVC

---
# Prepare Azure resources for disaster recovery of on-premises machines

This article describes how to prepare Azure resources and components so that you can set up disaster recovery of on-premises VMware VMs, Hyper-V VMs, or Windows/Linux physical servers to Azure, using the [Azure Site Recovery](site-recovery-overview.md) service.

This article is the first tutorial in a series that shows you how to set up disaster recovery for on-premises VMs. 


In this tutorial, you learn how to:

> [!div class="checklist"]
> * Verify that the Azure account has replication permissions.
> * Create a Recovery Services vault. A vault holds metadata and configuration information for VMs, and other replication components.
> * Set up an Azure virtual network (VNet). When Azure VMs are created after failover, they're joined to this network.

> [!NOTE]
> Tutorials show you the simplest deployment path for a scenario. They use default options where possible, and don't show all possible settings and paths. For detailed instructions, review the article in the How To section of the Site Recovery Table of Contents.

## Before you start

- Review the architecture for [VMware](vmware-azure-architecture.md), [Hyper-V](hyper-v-azure-architecture.md), and [physical server](physical-azure-architecture.md) disaster recovery.
- Read common questions for [VMware](vmware-azure-common-questions.md) and Hyper-V(hyper-v-azure-common-questions.md)

If you don't have an Azure subscription, create a [free account](https://azure.microsoft.com/pricing/free-trial/) before you begin. Then sign in to the [Azure portal](https://portal.azure.com).


## Verify account permissions

If you just created your free Azure account, you're the administrator of your subscription and you have the permissions you need. If you're not the subscription administrator, work with the administrator to assign the permissions you need. To enable replication for a new virtual machine, you must have permission to:

- Create a VM in the selected resource group.
- Create a VM in the selected virtual network.
- Write to an Azure storage account.
- Write to an Azure managed disk.

To complete these tasks your account should be assigned the Virtual Machine Contributor built-in role. In addition, to manage Site Recovery operations in a vault, your account should be assigned the Site Recovery Contributor build-in role.


## Create a Recovery Services vault

1. In the Azure portal, click **+Create a resource**, and search the Marketplace for **Recovery services**.
2. Click **Backup and Site Recovery (OMS)**, and in the Backup and Site Recovery page, click **Create**. 
1. In **Recovery Services vault** > **Name**, enter a friendly name to identify the vault. For this set of tutorials we're using **ContosoVMVault**.
2. In **Resource group**, select an existing resource group or create a new one. For this tutorial we're using **contosoRG**.
3. In **Location**, select the region in which the vault should be located. We're using **West Europe**.
4. To quickly access the vault from the dashboard, select **Pin to dashboard** > **Create**.

   ![Create a new vault](./media/tutorial-prepare-azure/new-vault-settings.png)

   The new vault appears on **Dashboard** > **All resources**, and on the main **Recovery Services vaults** page.

## Set up an Azure network

On-premises machines are replicated to Azure managed disks. When failover occurs,  Azure VMs are created from these managed disks, and joined to the Azure network you specify in this procedure.

1. In the [Azure portal](https://portal.azure.com), select **Create a resource** > **Networking** > **Virtual network**.
<<<<<<< HEAD
2. Leave **Resource Manager** selected as the deployment model.
3. In **Name**, enter a network name. The name must be unique within the Azure resource group. We're using **ContosoASRnet** in this tutorial.
4. Specify the resource group in which the network will be created. We're using the existing resource group **contosoRG**.
5. In **Address range**, enter the range for the network. We're using **10.0.0.0/24**, and not using a subnet.
=======
2. Keep **Resource Manager** selected as the deployment model.
3. In **Name**, enter a network name. The name must be unique within the Azure resource group. We're using **ContosoASRnet** in this tutorial.
4. Specify the resource group in which the network will be created. We're using the existing resource group **contosoRG**.
5. In **Address range**, enter the range for the network. We're using **10.1.0.0/24**, and not using a subnet.
>>>>>>> c06ec023
6. In **Subscription**, select the subscription in which to create the network.
7. In **Location**, select the same region as that in which the Recovery Services vault was created. In our tutorial it's **West Europe**. The network must be in the same region as the vault.
8. We're leaving the default options of basic DDoS protection, with no service endpoint on the network.
9. Click **Create**.

   ![Create a virtual network](media/tutorial-prepare-azure/create-network.png)

The virtual network takes a few seconds to create. After it's created, you see it in the Azure portal dashboard.




## Next steps

- For VMware disaster recovery, [prepare the on-premises VMware infrastructure](tutorial-prepare-on-premises-vmware.md).
- For Hyper-V disaster recovery, [prepare the on-premises Hyper-V servers](hyper-v-prepare-on-premises-tutorial.md).
- For physical server disaster recovery, [set up the configuration server and source environment](physical-azure-disaster-recovery.md)
- [Learn about](https://docs.microsoft.com/azure/virtual-network/virtual-networks-overview) Azure networks.
- [Learn about](https://docs.microsoft.com/azure/virtual-machines/windows/managed-disks-overview) managed disks.<|MERGE_RESOLUTION|>--- conflicted
+++ resolved
@@ -6,11 +6,7 @@
 ms.service: site-recovery
 services: site-recovery
 ms.topic: tutorial
-<<<<<<< HEAD
-ms.date: 04/08/2019
-=======
 ms.date: 04/15/2019
->>>>>>> c06ec023
 ms.author: raynew
 ms.custom: MVC
 
@@ -70,17 +66,10 @@
 On-premises machines are replicated to Azure managed disks. When failover occurs,  Azure VMs are created from these managed disks, and joined to the Azure network you specify in this procedure.
 
 1. In the [Azure portal](https://portal.azure.com), select **Create a resource** > **Networking** > **Virtual network**.
-<<<<<<< HEAD
-2. Leave **Resource Manager** selected as the deployment model.
-3. In **Name**, enter a network name. The name must be unique within the Azure resource group. We're using **ContosoASRnet** in this tutorial.
-4. Specify the resource group in which the network will be created. We're using the existing resource group **contosoRG**.
-5. In **Address range**, enter the range for the network. We're using **10.0.0.0/24**, and not using a subnet.
-=======
 2. Keep **Resource Manager** selected as the deployment model.
 3. In **Name**, enter a network name. The name must be unique within the Azure resource group. We're using **ContosoASRnet** in this tutorial.
 4. Specify the resource group in which the network will be created. We're using the existing resource group **contosoRG**.
 5. In **Address range**, enter the range for the network. We're using **10.1.0.0/24**, and not using a subnet.
->>>>>>> c06ec023
 6. In **Subscription**, select the subscription in which to create the network.
 7. In **Location**, select the same region as that in which the Recovery Services vault was created. In our tutorial it's **West Europe**. The network must be in the same region as the vault.
 8. We're leaving the default options of basic DDoS protection, with no service endpoint on the network.
