---
title: Create resources for use with Azure Site Recovery | Microsoft Docs
description: Learn how to prepare Azure for replication of on-premises machines using the Azure Site Recovery service.
services: site-recovery
author: rayne-wiselman
ms.service: site-recovery
ms.topic: tutorial
ms.date: 01/16/2018
ms.author: raynew
ms.custom: MVC

---
# Prepare Azure resources for replication of on-premises machines

The [Azure Site Recovery](site-recovery-overview.md) service contributes to your business continuity and disaster recovery (BCDR) strategy by keeping your business apps up and running during planned and unplanned outages. Site Recovery manages and orchestrates disaster recovery of on-premises machines and Azure virtual machines (VMs), including replication, failover,
and recovery.

This tutorial shows you how to prepare Azure components when you want to replicate on-premises VMs (Hyper-V or VMware), or Windows/Linux physical servers to Azure. In this tutorial, you learn how to:

> [!div class="checklist"]
> * Verify your account has replication permissions
> * Create an Azure storage account.
> * Set an Azure network. When Azure VMs are created after failover, they're joined to this Azure network.

If you don't have an Azure subscription, create a [free account](https://azure.microsoft.com/pricing/free-trial/) before you begin.

## Log in to Azure

Log in to the Azure portal at http://portal.azure.com.

## Verify account permissions

If you have just created your free Azure account, then you are the administrator of your subscription. If you are not the subscription administrator, work with the administrator to assign
the permissions you need. To enable replication for a new virtual machine, you must have:

- Permission to create a VM in the selected resource group
- Permission to create a VM in the selected virtual network
- Permission to write to the selected storage account

The 'Virtual Machine Contributor' built-in role has these permissions. You also need permission to
manage Azure Site Recovery operations. The 'Site Recovery Contributor' role has all permissions
required to manage Site Recovery operations in a Recovery Services vault.

## Create a storage account

Images of replicated machines are held in Azure storage. Azure VMs are created from the storage
when you fail over from on-premises to Azure.

<<<<<<< HEAD
1. In the [Azure portal](https://portal.azure.com), click **Create a resource** > **Storage** > **Storage account**.
2. Enter a name for your storage account. For these tutorials we will use the name **contosovmsacct1910171607**. The name must be unique within Azure, and be between 3 and 24
=======
1. In the [Azure portal](https://portal.azure.com) menu, click **New** -> **Storage** -> **Storage account**.
2. In **Create storage account**, enter a name for the account. For these tutorials we will use the name **contosovmsacct1910171607**. The name must be unique within Azure, and be between 3 and 24
>>>>>>> d80ceb73
   characters, with numbers and lowercase letters only.
3. Use the **Resource Manager** deployment model.
4. Select **General purpose** > **Standard**. Don't select blob storage.
5. Select the default **RA-GRS** for storage redundancy.
6. Select the subscription in which you want to create the new storage account.
7. Specify a new resource group. An Azure resource group is a logical container into which Azure
   resources are deployed and managed. For these tutorials, we use the name **ContosoRG**.
8. Select the geographic location for your storage account. The storage account must be in the same
   region as the Recovery Services vault. For these tutorials, we use the **West Europe** region.

   ![create-storageacct](media/tutorial-prepare-azure/create-storageacct.png)

9. Click **Create** to create the storage account.

## Create a vault

1. In the Azure portal, click **Create a resource** > **Monitoring + Management** > **Backup and Site Recovery**.
2. In **Name**, specify a friendly name to identify the vault. For this tutorial we use **ContosoVMVault**.
3. Select the existing resource group named **contosoRG**.
4. Specify the Azure region **West Europe**, that we're using in this set of tutorials.
5. To quickly access the vault from the dashboard, click **Pin to dashboard** > **Create**.

   ![New vault](./media/tutorial-prepare-azure/new-vault-settings.png)

   The new vault will appear on the **Dashboard** > **All resources**, and on the main **Recovery Services vaults** page.

## Set up an Azure network

When Azure VMs are created from storage after failover, they're joined to this network.

1. In the [Azure portal](https://portal.azure.com), click **Create a resource** > **Networking** > **Virtual network**.
2. Leave **Resource Manager** selected as the deployment model. Resource Manager is the preferred
   deployment model.
   - Specify a network name. The name must be unique within the Azure resource group. We will use
     the name **ContosoASRnet**
   - Use the existing resource group **contosoRG**.
   - Specify the network address range 10.0.0.0/24.
   - For this tutorial we don't need a subnet.
   - Select the subscription in which to create the network.
   - Select the location **West Europe**. The network must be in the same region as the Recovery
     Services vault.
3. Click **Create**.

   ![create-network](media/tutorial-prepare-azure/create-network.png)

   The virtual network takes a few seconds to create. After it’s created, you see it in the Azure
   portal dashboard.

## Next steps

> [!div class="nextstepaction"]
> [Prepare the on-premises VMware infrastructure for disaster recovery to Azure](tutorial-prepare-on-premises-vmware.md)<|MERGE_RESOLUTION|>--- conflicted
+++ resolved
@@ -46,13 +46,8 @@
 Images of replicated machines are held in Azure storage. Azure VMs are created from the storage
 when you fail over from on-premises to Azure.
 
-<<<<<<< HEAD
-1. In the [Azure portal](https://portal.azure.com), click **Create a resource** > **Storage** > **Storage account**.
-2. Enter a name for your storage account. For these tutorials we will use the name **contosovmsacct1910171607**. The name must be unique within Azure, and be between 3 and 24
-=======
 1. In the [Azure portal](https://portal.azure.com) menu, click **New** -> **Storage** -> **Storage account**.
 2. In **Create storage account**, enter a name for the account. For these tutorials we will use the name **contosovmsacct1910171607**. The name must be unique within Azure, and be between 3 and 24
->>>>>>> d80ceb73
    characters, with numbers and lowercase letters only.
 3. Use the **Resource Manager** deployment model.
 4. Select **General purpose** > **Standard**. Don't select blob storage.
