--- conflicted
+++ resolved
@@ -93,11 +93,7 @@
       href: vmware-azure-about-disaster-recovery.md
     - name: Common questions
       href: vmware-azure-common-questions.md
-<<<<<<< HEAD
-    - name: VMware/Physical to Azure support matrix
-=======
     - name: VMware/physical to Azure support matrix
->>>>>>> 6a383dfd
       href: vmware-physical-azure-support-matrix.md
     - name: About Site Recovery components (configuration/process/master target server)
       href: vmware-physical-azure-config-process-server-overview.md
@@ -119,11 +115,7 @@
       href: hyper-v-azure-architecture.md
   - name: About physical server disaster recovery to Azure
     items:
-<<<<<<< HEAD
-    - name: VMware/Physical to Azure support matrix
-=======
     - name: VMware/physical to Azure support matrix
->>>>>>> 6a383dfd
       href: vmware-physical-azure-support-matrix.md
     - name: Physical server to Azure architecture
       href: physical-azure-architecture.md
@@ -175,11 +167,8 @@
         href: azure-to-azure-how-to-enable-replication-ade-vms.md
       - name: Enable Azure to Azure replication for S2D VMs
         href: azure-to-azure-how-to-enable-replication-s2d-vms.md
-<<<<<<< HEAD
-=======
       - name: Enable replication for an added disk
         href: azure-to-azure-enable-replication-added-disk.md
->>>>>>> 6a383dfd
       - name: Exclude disks
         href: azure-to-azure-exclude-disks.md
       - name: Reprotect Azure VMs after failover 
