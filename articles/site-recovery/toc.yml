--- conflicted
+++ resolved
@@ -145,15 +145,12 @@
       items:
       - name: Troubleshoot Azure to Azure replication
         href: azure-to-azure-troubleshoot-errors.md
-<<<<<<< HEAD
+      - name: Troubleshoot Azure Site Recovery extension 
+        href: site-recovery-extension-troubleshoot.md
     - name: Manage
       items:
       - name: Automatic update of mobility service extension
         href: azure-to-azure-autoupdate.md
-=======
-      - name: Troubleshoot Azure Site Recovery extension 
-        href: site-recovery-extension-troubleshoot.md
->>>>>>> 68055608
   - name: VMware/physical to Azure
     items:
     - name: Networking
