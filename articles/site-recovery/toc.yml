- name: Site Recovery Documentation
  href: index.yml
- name: Overview
  items:
  - name: What is Site Recovery?
    href: site-recovery-overview.md
- name: Quickstarts
  expanded: true
  items:
  - name: Replicate an Azure VM to a secondary region
    href: azure-to-azure-quickstart.md
- name: Tutorials
  items:
  - name: Azure VMs
    items:
    - name: Set up disaster recovery
      href: azure-to-azure-tutorial-enable-replication.md
    - name: Run a disaster recovery drill
      href: azure-to-azure-tutorial-dr-drill.md
    - name: Run failover and failback
      href: azure-to-azure-tutorial-failover-failback.md
  - name: VMware VMs
    items:
    - name: Prepare Azure
      href: tutorial-prepare-azure.md
    - name: Prepare on-premises VMware
      href: tutorial-prepare-on-premises-vmware.md
    - name: Set up disaster recovery
      href: tutorial-vmware-to-azure.md
    - name: Run a disaster recovery drill
      href: tutorial-dr-drill-azure.md
    - name: Run failover and failback
      href: tutorial-vmware-to-azure-failover-failback.md
  - name: Hyper-V VMs
    items:
    - name: Prepare Azure
      href: tutorial-prepare-azure.md
    - name: Prepare on-premises Hyper-V
      href: tutorial-prepare-on-premises-hyper-v.md
    - name: Set up disaster recovery for Hyper-V VMs
      href: tutorial-hyper-v-to-azure.md
    - name: Set up disaster recovery of Hyper-V VMs in VMM clouds
      href: tutorial-hyper-v-vmm-to-azure.md
    - name: Run a disaster recovery drill
      href: tutorial-dr-drill-azure.md
    - name: Run failover and failback
      href: tutorial-hyper-v-to-azure-failover-failback.md
  - name: Migrate to Azure
    items:
    - name: Prepare Azure for on-premises replication
      href: tutorial-prepare-azure.md
    - name: Migrate on-premises machines to Azure
      href: tutorial-migrate-on-premises-to-azure.md
    - name: Migrate AWS instances to Azure
      href: tutorial-migrate-aws-to-azure.md
    - name: Migrate Azure VMs to another region
      href: azure-to-azure-tutorial-migrate.md
- name: Concepts
  items:
<<<<<<< HEAD
  - name: Architecture
    items:
    - name: Azure to Azure architecture
      href: azure-to-azure-architecture.md
    - name: VMware to Azure architecture
      href: concepts-vmware-to-azure-architecture.md
    - name: Hyper-V to Azure architecture
      href: concepts-hyper-v-to-azure-architecture.md
    - name: Physical to Azure architecture
      href: concepts-physical-to-azure-architecture.md
    - name: Hyper-V to secondary site architecture
      href: concepts-hyper-v-to-secondary-architecture.md
  - name: Support requirements matrix
    items:
    - name: Azure to Azure support matrix
      href: azure-to-azure-support-matrix.md
    - name: VMware to Azure support matrix
      href: support-matrix-vmware-to-azure.md
    - name: Hyper-V to Azure support matrix
      href: support-matrix-hyper-v-to-azure.md
    - name: On-premises to Azure support matrix
      href: site-recovery-support-matrix-to-azure.md
    - name: On-premises to secondary site support matrix
      href: site-recovery-support-matrix-to-sec-site.md
    - name: Disaster recovery for workloads
      href: site-recovery-workload.md
    - name: Migration to Azure
      href: site-recovery-migrate-to-azure.md
=======
  - name: Azure to Azure architecture
    href: concepts-azure-to-azure-architecture.md
  - name: VMware to Azure architecture
    href: concepts-vmware-to-azure-architecture.md
  - name: Hyper-V to Azure architecture
    href: concepts-hyper-v-to-azure-architecture.md
  - name: Physical to Azure architecture
    href: concepts-physical-to-azure-architecture.md
  - name: Hyper-V to secondary site architecture
    href: concepts-hyper-v-to-secondary-architecture.md
  - name: Azure to Azure support matrix
    href: site-recovery-support-matrix-azure-to-azure.md
  - name: VMware to Azure support matrix
    href: support-matrix-vmware-to-azure.md
  - name: Hyper-V to Azure support matrix
    href: support-matrix-hyper-v-to-azure.md
  - name: On-premises to Azure support matrix
    href: site-recovery-support-matrix-to-azure.md
  - name: On-premises to secondary site support matrix
    href: site-recovery-support-matrix-to-sec-site.md
  - name: Types of failback
    href: concepts-types-of-failback.md
  - name: Disaster recovery for workloads
    href: site-recovery-workload.md
  - name: Migration to Azure
    href: site-recovery-migrate-to-azure.md
>>>>>>> 79dcbe18
  - name: Role-based access permissions
    href: site-recovery-role-based-linked-access-control.md
  - name: FAQ
    href: site-recovery-faq.md
- name: How-to Guides
  items:
  - name: Networking
    items:
    - name: Set up networking for Azure VM disaster recovery (preview)
      href: azure-to-azure-about-networking.md
    - name: Set up network mapping for Azure VM disaster recovery (preview)
      href: azure-to-azure-network-mapping.md
    - name: Retain IP for Azure VM disaster recovery (preview)
      href: site-recovery-retain-ip-azure-vm-failover.md
    - name: Prepare network mapping for Hyper-V VM replication to Azure
      href: site-recovery-network-mapping.md
    - name: Set up IP addressing for access to Azure after failover
      href: concepts-on-premises-to-azure-networking.md
    - name: Set up IP addressing for access to a secondary site after failover
      href: concepts-on-premises-to-on-premises-networking.md
    - name: Network interface management for on-premises to Azure scenarios
      href: site-recovery-manage-network-interfaces-on-premises-to-azure.md
  - name: Disaster recovery
    items:
    - name: Disaster recovery of Azure VMs after migration to Azure
      href: azure-to-azure-replicate-after-migration.md
    - name: Disaster recovery of physical servers to Azure
      href: tutorial-physical-to-azure.md
    - name: Replicate Hyper-V VMs to a secondary site
      href: tutorial-vmm-to-vmm.md
    - name: Replicate VMware VMs and physical servers to a secondary site
      href: tutorial-vmware-to-vmware.md
    - name: Run a disaster recovery drill to Azure
      href: site-recovery-test-failover-to-azure.md
    - name: Run a disaster recovery drill to a secondary site
      href: site-recovery-test-failover-vmm-to-vmm.md
    - name: VMware VMs with multi-tenant support to Azure
      href: site-recovery-multi-tenant-support-vmware-using-csp.md
  - name: Fail over and fail back
    items:
    - name: Set up recovery plans
      href: site-recovery-create-recovery-plans.md
    - name: Add Azure runbooks to recovery plans
      href: site-recovery-runbook-automation.md
    - name: Add VMM scripts to recovery plans
      href: site-recovery-how-to-add-vmmscript.md
    - name: Fail over
      items:
      - name: About failover
        href: site-recovery-failover.md
      - name: Run a test failover to a secondary site
        href: tutorial-dr-drill-secondary.md
      - name: Run a failover and failback for physical servers
        href: physical-to-azure-failover-failback.md
      - name: Run a failover and failback between on-premises sites
        href: tutorial-vmm-to-vmm-failover-failback.md
    - name: Reprotect machines after failover
      items:
      - name: Reprotect from an Azure secondary region to primary
        href: azure-to-azure-how-to-reprotect.md
      - name: Reprotect from Azure to on-premises
        href: site-recovery-how-to-reprotect.md
    - name: Fail back from Azure
      items:
      - name: Fail back from Azure to VMware
        href: site-recovery-how-to-failback-azure-to-vmware.md
      - name: Fail back from Azure to Hyper-V
        href: site-recovery-failback-from-azure-to-hyper-v.md
    - name: Set up a Linux master target server for failback
      href: site-recovery-how-to-install-linux-master-target.md
  - name: Migrate
    items:
    - name: About migration
      href: site-recovery-migrate-to-azure.md
    - name: Replicate Azure VMs after migration to another region
      href: azure-to-azure-replicate-after-migration.md
  - name: Capacity and scaling
    items:
    - name: Capacity planning for VMware replication to Azure
      href: site-recovery-plan-capacity-vmware.md
    - name: Deployment Planner tool for VMware replication to Azure
      href:
      items:
      - name: Overview and prerequisites
        href: site-recovery-deployment-planner.md
      - name: Run the Deployment Planner tool
        href: site-recovery-vmware-deployment-planner-run.md
      - name: Analyze the generated report
        href: site-recovery-vmware-deployment-planner-analyze-report.md
      - name: Analyze the cost estimation report
        href: site-recovery-vmware-deployment-planner-cost-estimation.md
    - name: Scale out process servers for VMware replication
      href: site-recovery-vmware-to-azure-manage-scaleout-process-server.md
    - name: Deployment Planner tool for Hyper-V replication to Azure
      href:
      items:
      - name: Overview and prerequisites
        href: site-recovery-hyper-v-deployment-planner.md
      - name: Run the Deployment Planner tool
        href: site-recovery-hyper-v-deployment-planner-run.md
      - name: Analyze the generated report
        href: site-recovery-hyper-v-deployment-planner-analyze-report.md
      - name: Analyze the cost estimation report
        href: site-recovery-hyper-v-deployment-planner-cost-estimation.md
    - name: Performance scale tests for Hyper-V replication between on-premises sites
      href: site-recovery-performance-and-scaling-testing-on-premises-to-on-premises.md
  - name: Configure
    items:
    - name: Set up the source environment
      items:
      - name: Source environment for VMware to Azure
        href: site-recovery-set-up-vmware-to-azure.md
      - name: Deploy the configuration server for VMware and physical servers
        href: how-to-deploy-configuration-server.md
      - name: Source environment for physical to Azure
        href: site-recovery-set-up-physical-to-azure.md
    - name: Set up the target environment
      items:
      - name: Target environment for VMware to Azure
        href: site-recovery-prepare-target-vmware-to-azure.md
      - name: Target environment for physical to Azure
        href: site-recovery-prepare-target-physical-to-azure.md
    - name: Configure replication settings
      items:
      - name: Configure replication settings for VMware to Azure
        href: site-recovery-setup-replication-settings-vmware.md
      - name: Exclude disks from replication for VMware to Azure
        href: site-recovery-exclude-disk.md
      - name: Exclude disks from replication for Hyper-V to Azure
        href: site-recovery-hyper-v-exclude-disk.md
    - name: Enable replication
      items:
      - name: Enable Azure to Azure replication
        href: site-recovery-replicate-azure-to-azure.md
      - name: Enable VMware to Azure replication
        href: site-recovery-replicate-vmware-to-azure.md
    - name: Deploy the Mobility service for VMware
      items:
      - name: About the Mobility service
        href: site-recovery-vmware-to-azure-install-mob-svc.md
      - name: Deploy the Mobility service with System Center Configuration Manager
        href: site-recovery-install-mobility-service-using-sccm.md
      - name: Deploy the Mobility service with Azure Automation DSC
        href: site-recovery-automate-mobility-service-install.md
  - name: Automate
    items:
    - name: Replicate VMware virtual machines to Azure using PowerShell
      href: site-recovery-vmware-to-azure-powershell.md
    - name: Set up Hyper-V replication to Azure (no VMM) using PowerShell
      href: site-recovery-deploy-with-powershell-resource-manager.md
    - name: Set up Hyper-V replication to Azure (with VMM) using PowerShell
      href: site-recovery-vmm-to-azure-powershell-resource-manager.md
    - name: Set up Hyper-V replication to a secondary VMM site using PowerShell
      href: site-recovery-vmm-to-vmm-powershell-resource-manager.md
  - name: Workloads
    items:
    - name: Active Directory and DNS
      href: site-recovery-active-directory.md
    - name: SQL Server
      href: site-recovery-sql.md
    - name: SharePoint
      href: site-recovery-sharepoint.md
    - name: Dynamics AX
      href: site-recovery-dynamicsax.md
    - name: RDS
      href: site-recovery-workload.md#protect-rds
    - name: Exchange
      href: site-recovery-workload.md#protect-exchange
    - name: SAP
      href: site-recovery-sap.md
    - name: File Server
      href: file-server-disaster-recovery.md
    - name: IIS based web applications
      href: site-recovery-iis.md
    - name: Citrix XenApp and XenDesktop
      href: site-recovery-citrix-xenapp-and-xendesktop.md
    - name: Other workloads
      href: site-recovery-workload.md#workload-summary
  - name: Manage
    items:
    - name: Manage process servers in Azure
      href: site-recovery-vmware-setup-azure-ps-resource-manager.md
    - name: Manage the configuration server
      href: site-recovery-vmware-to-azure-manage-configuration-server.md
    - name: Manage vCenter servers
      href: site-recovery-vmware-to-azure-manage-vCenter.md
    - name: Manage multi-tenancy with CSP
      href: site-recovery-manage-multi-tenancy-with-csp.md
    - name: Remove servers and disable protection
      href: site-recovery-manage-registration-and-protection.md
    - name: Delete a vault
      href: delete-vault.md
  - name: Monitor and Troubleshoot
    items:
    - name: Azure to Azure replication issues
      href: azure-to-azure-troubleshoot-errors.md
    - name: On-premises to Azure replication issues
      href: site-recovery-vmware-to-azure-protection-troubleshoot.md
    - name: Mobility service issues
      href: site-recovery-vmware-to-azure-push-install-error-codes.md
    - name: Failover to Azure issues
      href: site-recovery-failover-to-azure-troubleshoot.md
    - name: Reprotect and failback issues
      href: troubleshoot-failback-reprotect.md
    - name: Monitor Azure Site Recovery
      href: site-recovery-monitor-and-troubleshoot.md
- name: Reference
  items:
  - name: Azure PowerShell
    href: /powershell/module/azurerm.recoveryservices.siterecovery
  - name: Azure PowerShell classic
    href: /powershell/module/azure/?view=azuresmps-3.7.0
  - name: REST
    href: https://msdn.microsoft.com/en-us/library/mt750497
- name: Related
  items:
  - name: Azure Automation
    href: /azure/automation/
- name: Resources
  items:
  - name: Azure Roadmap
    href: https://azure.microsoft.com/roadmap/
  - name: Blog
    href: http://azure.microsoft.com/blog/tag/azure-site-recovery/
  - name: Forum
    href: https://social.msdn.microsoft.com/Forums/azure/en-US/home?forum=hypervrecovmgr
  - name: Learning path
    href: https://azure.microsoft.com/documentation/learning-paths/site-recovery/
  - name: Pricing
    href: https://azure.microsoft.com/pricing/details/site-recovery/
  - name: Pricing calculator
    href: https://azure.microsoft.com/pricing/calculator/
  - name: Service updates
    href: https://azure.microsoft.com/updates/?product=site-recovery<|MERGE_RESOLUTION|>--- conflicted
+++ resolved
@@ -57,7 +57,6 @@
       href: azure-to-azure-tutorial-migrate.md
 - name: Concepts
   items:
-<<<<<<< HEAD
   - name: Architecture
     items:
     - name: Azure to Azure architecture
@@ -86,34 +85,6 @@
       href: site-recovery-workload.md
     - name: Migration to Azure
       href: site-recovery-migrate-to-azure.md
-=======
-  - name: Azure to Azure architecture
-    href: concepts-azure-to-azure-architecture.md
-  - name: VMware to Azure architecture
-    href: concepts-vmware-to-azure-architecture.md
-  - name: Hyper-V to Azure architecture
-    href: concepts-hyper-v-to-azure-architecture.md
-  - name: Physical to Azure architecture
-    href: concepts-physical-to-azure-architecture.md
-  - name: Hyper-V to secondary site architecture
-    href: concepts-hyper-v-to-secondary-architecture.md
-  - name: Azure to Azure support matrix
-    href: site-recovery-support-matrix-azure-to-azure.md
-  - name: VMware to Azure support matrix
-    href: support-matrix-vmware-to-azure.md
-  - name: Hyper-V to Azure support matrix
-    href: support-matrix-hyper-v-to-azure.md
-  - name: On-premises to Azure support matrix
-    href: site-recovery-support-matrix-to-azure.md
-  - name: On-premises to secondary site support matrix
-    href: site-recovery-support-matrix-to-sec-site.md
-  - name: Types of failback
-    href: concepts-types-of-failback.md
-  - name: Disaster recovery for workloads
-    href: site-recovery-workload.md
-  - name: Migration to Azure
-    href: site-recovery-migrate-to-azure.md
->>>>>>> 79dcbe18
   - name: Role-based access permissions
     href: site-recovery-role-based-linked-access-control.md
   - name: FAQ
