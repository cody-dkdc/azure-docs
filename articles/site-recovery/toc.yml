--- conflicted
+++ resolved
@@ -3,13 +3,9 @@
 - name: Overview
   items:
   - name: About Site Recovery
-<<<<<<< HEAD
-    href: site-recovery-overview.md 
-=======
     href: site-recovery-overview.md
   - name: What's new in Site Recovery
     href: site-recovery-whats-new.md
->>>>>>> 5af9efe1
 - name: Quickstarts
   expanded: true
   items:
