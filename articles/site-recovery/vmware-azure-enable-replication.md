---
title: Enable replication of VMware VMs for VMware disaster recovery to Azure with Azure Site Recovery| Microsoft Docs'
description: This article describes how to enable replication of VMware VMs for disaster recovery to Azure, using Azure Site Recovery.
author: mayurigupta13
ms.service: site-recovery
ms.date: 3/6/2019
ms.topic: conceptual
ms.author: mayg
---

# Enable replication to Azure for VMware VMs


This article describes how to enable replication of on-premises VMware VMs to Azure.

## Prerequisites

This article assumes that you have:

1.  [Set up on-premises source environment](vmware-azure-set-up-source.md).
2.  [Set up target environment in Azure](vmware-azure-set-up-target.md).


## Before you start
When replicating VMware virtual machines:

* Your Azure user account needs to have certain [permissions](site-recovery-role-based-linked-access-control.md#permissions-required-to-enable-replication-for-new-virtual-machines) to enable replication of a new virtual machine to Azure.
* VMware VMs are discovered every 15 minutes. It might take 15 minutes or longer for them to appear in the Azure portal after discovery. Likewise, discovery can take 15 minutes or more when you add a new vCenter server or vSphere host.
* Environment changes on the virtual machine (such as VMware tools installation) can take 15 minutes or more to be updated in the portal.
* You can check the last discovered time for VMware VMs in the **Last Contact At** field for the vCenter server/vSphere host, on the **Configuration Servers** page.
* To add machines for replication without waiting for the scheduled discovery, highlight the configuration server (don’t click it), and click the **Refresh** button.
* When you enable replication, if the machine is prepared, the process server automatically installs the Mobility Service on it.


## Enable replication

>[!NOTE]
>* Azure Site Recovery now replicates directly to Managed Disks for all new replications. Process Server writes replication logs to a cache storage account in target region. These logs are used to create recovery points in replica managed disks. 
>* At the time of failover, the recovery point selected by customer is used to create the target managed disk.
>* VMs which are previously configured to replicate to target storage accounts will not be impacted. 
>* Replication to storage accounts for a new machine is only available via REST API and Powershell. Use API version 2016-08-10 or 2018-01-10 for replicating to storage accounts.

1. Click **Step 2: Replicate application** > **Source**. After you've enabled replication for the first time, click **+Replicate** in the vault to enable replication for additional machines.
2. In the **Source** page > **Source**, select the configuration server.
3. In **Machine type**, select **Virtual Machines** or **Physical Machines**.
4. In **vCenter/vSphere Hypervisor**, select the vCenter server that manages the vSphere host, or select the host. This setting isn't relevant if you're replicating physical machines.
5. Select the process server, which will be the name of the configuration server if you haven't created any additional process servers. Then click **OK**.

    ![Enable replication source](./media/vmware-azure-enable-replication/enable-replication2.png)

6. In **Target**, select the subscription and the resource group where you want to create the failed-over virtual machines. Choose the deployment model that you want to use in Azure for the failed-over virtual machines.

7. Select the Azure network and subnet to which Azure VMs will connect when they're spun up after failover. The network must be in the same region as the Recovery Services vault. Select **Configure now for selected machines** to apply the network setting to all machines you select for protection. Select **Configure later** to select the Azure network per machine. If you don't have a network, you need to create one. To create a network by using Resource Manager, click **Create new**. Select a subnet if applicable, and then click **OK**.

<<<<<<< HEAD
   
   ![Enable replication target setting](./media/vmware-azure-enable-replication/enable-rep3.png)
=======
    > [!NOTE]
    > Azure Site Recovery now replicates directly to Managed Disks for all new replications. Existing replications will not be impacted. Replication to storage accounts for a new machine is only available via REST API and Powershell. 

    ![Enable replication target setting](./media/vmware-azure-enable-replication/enable-rep3.png)

>>>>>>> 97ceae7d
8. In **Virtual Machines** > **Select virtual machines**, select each machine you want to replicate. You can only select machines for which replication can be enabled. Then click **OK**. If you are not able to view/select any particular virtual machine, click [here](https://aka.ms/doc-plugin-VM-not-showing) to resolve the issue.

    ![Enable replication select virtual machines](./media/vmware-azure-enable-replication/enable-replication5.png)

9. In **Properties** > **Configure properties**, select the account used by the process server to automatically install the Mobility Service on the machine. Also, choose the type of target managed disk that you would want to replicate to based on your data churn patterns.
10. By default, all disks of a source machine are replicated. To exclude disks from replication, uncheck **Include** checkbox against any disks you don't want to replicate.  Then click **OK**. You can set additional properties later. [Learn more](vmware-azure-exclude-disk.md) about excluding disks.

    ![Enable replication configure properties](./media/vmware-azure-enable-replication/enable-replication6.png)

11. In **Replication settings** > **Configure replication settings**, verify that the correct replication policy is selected. You can modify replication policy settings in **Settings** > **Replication policies** > (policy name) > **Edit Settings**. Changes you apply to a policy also apply to replicating and new machines.
12. Enable **Multi-VM consistency** if you want to gather machines into a replication group. Specify a name for the group, and then click **OK**. 

    > [!NOTE]

    >    * Machines in a replication group replicate together and have shared crash-consistent and app-consistent recovery points when they fail over.
    >    * Gather VMs and physical servers together so that they mirror your workloads. Enabling multi-VM consistency can impact workload performance. Use only if machines are running the same workload and you need consistency.

    ![Enable replication](./media/vmware-azure-enable-replication/enable-replication7.png)
    
13. Click **Enable Replication**. You can track progress of the **Enable Protection** job in **Settings** > **Jobs** > **Site Recovery Jobs**. After the **Finalize Protection** job runs, the machine is ready for failover.

## View and manage VM properties

Next, you verify the properties of the source machine. Remember that the Azure VM name needs to conform with [Azure virtual machine requirements](vmware-physical-azure-support-matrix.md#replicated-machines).

1. Click **Settings** > **Replicated items** >, and then select the machine. The **Essentials** page shows information about machine settings and status.
2. In **Properties**, you can view replication and failover information for the VM.
3. In **Compute and Network** > **Compute properties**, you can change multiple VM propoerties:
    * Azure VM name - Modify the name to comply with Azure requirements if necessary
    * Target VM size or VM type - The default VM size is chosen based on the source VM size. You can select a different VM size based on the need any time before failover. Note that VM disk size is also based on source disk size and it can only be changed post failover. Learn more on disk sizes and IOPS in our [Scalability targets for disks](../virtual-machines/windows/disk-scalability-targets.md) article.

    ![Compute and Network properties](./media/vmware-azure-enable-replication/vmproperties.png)

    *  Resource Group - You can select a [resource group](https://docs.microsoft.com/azure/virtual-machines/windows/infrastructure-resource-groups-guidelines) from which a machine becomes part of a post failover. You can change this setting any time before failover. Post failover, if you migrate the machine to a different resource group, the protection settings for that machine break.
    * Availability Set - You can select an [availability set](https://docs.microsoft.com/azure/virtual-machines/windows/infrastructure-availability-sets-guidelines) if your machine needs to be part of a post failover. While you're selecting an availability set, keep in mind that:

        * Only availability sets belonging to the specified resource group are listed.  
        * Machines with different virtual networks cannot be a part of the same availability set.
        * Only virtual machines of the same size can be a part of an availability set.
4. You can also view and add information about the target network, subnet, and IP address assigned to the Azure VM.
5. In **Disks**, you can see the operating system and data disks on the VM to be replicated.

### Configure networks and IP addresses

- You can set the target IP address. If you don't provide an address, the failed-over machine uses DHCP. If you set an address that isn't available at failover, the failover doesn't work. If the address is available in the test failover network, the same target IP address can be used for test failover.
- The number of network adapters is dictated by the size you specify for the target virtual machine, as follows:
    - If the number of network adapters on the source machine is less than or equal to the number of adapters allowed for the target machine size, then the target has the same number of adapters as the source.
    - If the number of adapters for the source virtual machine exceeds the number allowed for the target size, then the target size maximum is used.
    For example, if a source machine has two network adapters and the target machine size supports four, the target machine has two adapters. If the source machine has two adapters but the supported target size only supports one, then the target machine has only one adapter.
    - If the virtual machine has multiple network adapters, they all connect to the same network. Also, the first one shown in the list becomes the *Default* network adapter in the Azure virtual machine.

### Azure Hybrid Benefit

Microsoft Software Assurance customers can use Azure Hybrid Benefit to save on licensing costs for Windows Server machines that are migrated to Azure, or to use Azure for disaster recovery. If you're eligible to use the Azure Hybrid Benefit, you can specify that the virtual machine assigned this benefit is the one Azure Site Recovery creates if there's a failover. To do this:
- Go to the Compute and Network properties section of the replicated virtual machine.
- Answer the question that asks if you have a Windows Server License that makes you eligible for Azure Hybrid Benefit.
- Select the check box to confirm that you have an eligible Windows Server license with Software Assurance, which you can use to apply the Azure Hybrid Benefit on the machine that will be created on failover.
- Save settings for the replicated machine.

Learn more about [Azure Hybrid Benefit](https://aka.ms/azure-hybrid-benefit-pricing).

## Common issues

* Each disk should be less than 4 TB in size.
* The OS disk should be a basic disk and not a dynamic disk.
* For generation 2/UEFI-enabled virtual machines, the operating system family should be Windows and the boot disk should be less than 300 GB.

## Next steps

After protection is complete and the machine has reached a protected state, you can try a [failover](site-recovery-failover.md) to check whether your application comes up in Azure or not.

* Learn how to [clean registration and protection settings](site-recovery-manage-registration-and-protection.md) to disable replication.
* Learn how to [automate replication for your virtual machines using Powershell](vmware-azure-disaster-recovery-powershell.md)<|MERGE_RESOLUTION|>--- conflicted
+++ resolved
@@ -51,17 +51,9 @@
 6. In **Target**, select the subscription and the resource group where you want to create the failed-over virtual machines. Choose the deployment model that you want to use in Azure for the failed-over virtual machines.
 
 7. Select the Azure network and subnet to which Azure VMs will connect when they're spun up after failover. The network must be in the same region as the Recovery Services vault. Select **Configure now for selected machines** to apply the network setting to all machines you select for protection. Select **Configure later** to select the Azure network per machine. If you don't have a network, you need to create one. To create a network by using Resource Manager, click **Create new**. Select a subnet if applicable, and then click **OK**.
-
-<<<<<<< HEAD
    
    ![Enable replication target setting](./media/vmware-azure-enable-replication/enable-rep3.png)
-=======
-    > [!NOTE]
-    > Azure Site Recovery now replicates directly to Managed Disks for all new replications. Existing replications will not be impacted. Replication to storage accounts for a new machine is only available via REST API and Powershell. 
 
-    ![Enable replication target setting](./media/vmware-azure-enable-replication/enable-rep3.png)
-
->>>>>>> 97ceae7d
 8. In **Virtual Machines** > **Select virtual machines**, select each machine you want to replicate. You can only select machines for which replication can be enabled. Then click **OK**. If you are not able to view/select any particular virtual machine, click [here](https://aka.ms/doc-plugin-VM-not-showing) to resolve the issue.
 
     ![Enable replication select virtual machines](./media/vmware-azure-enable-replication/enable-replication5.png)
