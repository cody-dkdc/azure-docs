---
title: Configure replication for Azure VMs in Azure Site Recovery | Microsoft Docs
description: This article describes how to configure replication for Azure VMs, from one Azure region to another using Site Recovery.
services: site-recovery
author: asgang
manager: rochakm
ms.service: site-recovery
ms.topic: conceptual
ms.date: 04/29/2018
ms.author: asgang

---


# Replicate Azure VMs to another Azure region


This article describes how to enable replication of Azure VMs, from one Azure region to another.

## Before you start

This article assumes that you've prepared for Site Recovery deployment, as described in the [Azure to Azure disaster recovery tutorial](azure-to-azure-tutorial-enable-replication.md).

Prerequisites should be in place, and you should have created a Recovery Services vault.


## Enable replication

Enable replication. This procedure assumes that the primary Azure region is East Asia, and the secondary region is South East Asia.

1. In the vault, click **+Replicate**.
2. Note the following fields:
   - **Source**: The point of origin of the VMs, which in this case is **Azure**.
<<<<<<< HEAD
   - **Source location**: The Azure region from where you want to protect your virtual machines. For this illustration, the source location is 'East Asia'
   - **Deployment model**: Azure deployment model of the source machines.
   - **Source subscription**: The subscription to which your source virtual machines belong. This can be any subscription within the same Azure Active Directory tenant where your recovery services vault exists.
=======
   - **Source location**: The Azure region from where you want to protect your VMs. For this illustration, the source location is 'East Asia'
   - **Deployment model**: Azure deployment model of the source machines.
   - **Source subscription**: The subscription to which your source VMs belong. This can be any subscription within the same Azure Active Directory tenant where your recovery services vault exists.
>>>>>>> 6a383dfd
   - **Resource Group**: The resource group to which your source virtual machines belong. All the VMs under the selected resource group are listed for protection in the next step.

     ![Enable replication](./media/site-recovery-replicate-azure-to-azure/enabledrwizard1.png)

3. In **Virtual Machines > Select virtual machines**, click and select each VM that you want to replicate. You can only select machines for which replication can be enabled. Then click **OK**.
   	![Enable replication](./media/site-recovery-replicate-azure-to-azure/virtualmachine_selection.png)

4. In **Settings**, you can optionally configure target site settings:

   - **Target Location**: The location where your source virtual machine data will be replicated. Depending upon your selected machines location, Site Recovery will provide you the list of suitable target regions. We recommend that you keep the target location the same as the Recovery Services vault location.
   - **Target subscription**: The target subscription used for disaster recovery. By default, the target subscription will be same as the source subscription.
<<<<<<< HEAD
   - **Target resource group**: The resource group to which all your replicated virtual machines belong. By default Azure Site Recovery creates a new resource group in the target region with name having "asr" suffix. In case resource group created by Azure Site Recovery already exists, it is reused. You can also choose to customize it as shown in the section below. The location of the target resource group can be any Azure region except the region in which the source virtual machines are hosted.
   - **Target Virtual Network**: By default, Site Recovery creates a new virtual network in the target region with name having "asr" suffix. This is mapped to your source network, and used for any future protection. [Learn more](site-recovery-network-mapping-azure-to-azure.md) about network mapping.
   - **Target Storage accounts (If your source VM does not use managed disks)**: By default, Site Recovery creates a new target storage account mimicking your source VM storage configuration. In case storage account already exists, it is reused.
   - **Replica managed disks (If your source VM uses managed disks)**: Site Recovery creates new replica managed disks in the target region to mirror the source VM's managed disks with the same storage type (Standard or premium) as the source VM's managed disk.
   - **Cache Storage accounts**: Site Recovery needs extra storage account called cache storage in the source region. All the changes happening on the source VMs are tracked and sent to cache storage account before replicating those to the target location.
   - **Target availability sets**: By default, Azure Site Recovery creates a new availability set in the target region with name having "asr" suffix for the VMs part of an availability set in source region. In case availability set created by Azure Site Recovery already exists, it is reused.
=======
   - **Target resource group**: The resource group to which all your replicated virtual machines belong.
       - By default Site Recovery creates a new resource group in the target region with an "asr" suffix in the name.
       - If the resource group created by Site Recovery already exists, it is reused.
       - You can customize the resource group settings.
       - The location of the target resource group can be any Azure region, except the region in which the source VMs are hosted.
   - **Target virtual network**: By default, Site Recovery creates a new virtual network in the target region with an "asr" suffix in the name. This is mapped to your source network, and used for any future protection. [Learn more](site-recovery-network-mapping-azure-to-azure.md) about network mapping.
   - **Target storage accounts (source VM doesn't use managed disks)**: By default, Site Recovery creates a new target storage account mimicking your source VM storage configuration. In case storage account already exists, it is reused.
   - **Replica-managed disks (source VM uses managed disks)**: Site Recovery creates new replica-managed disks in the target region to mirror the source VM's managed disks with the same storage type (Standard or premium) as the source VM's managed disk.
   - **Cache Storage accounts**: Site Recovery needs extra storage account called cache storage in the source region. All the changes happening on the source VMs are tracked and sent to cache storage account before replicating those to the target location.
   - **Target availability sets**: By default, Site Recovery creates a new availability set in the target region with the "asr" suffix in the name, for VMs that are part of an availability set in the source region. If the availability set created by Site Recovery already exists, it is reused.
>>>>>>> 6a383dfd
   - **Target availability zones**: By default, Site Recovery assigns the same zone number as the source region in target region if the target region supports availability zones.

     If the target region does not support availability zones, the target VMs are configured as single instances by default. If required, you can configure such VMs to be part of availability sets in target region by clicking 'Customize'.

     >[!NOTE]
     >You cannot change the availability type - single instance, availability set or availability zone, after you enable replication. You need to disable and enable replication to change the availability type.
     >
<<<<<<< HEAD
    
   - **Replication Policy**: It defines the settings for recovery point retention history and app consistent snapshot frequency. By default, Azure Site Recovery creates a new replication policy with default settings of ‘24 hours’ for recovery point retention and ’60 minutes’ for app consistent snapshot frequency.

     ![Enable replication](./media/site-recovery-replicate-azure-to-azure/enabledrwizard3.PNG)
=======
    
   - **Replication Policy**: It defines the settings for recovery point retention history and app consistent snapshot frequency. By default, Azure Site Recovery creates a new replication policy with default settings of ‘24 hours’ for recovery point retention and ’60 minutes’ for app consistent snapshot frequency.

     ![Enable replication](./media/site-recovery-replicate-azure-to-azure/enabledrwizard3.PNG)

### Enable replication for added disks

If you add disks to an Azure VM for which replication is enabled, the following occurs:
-	Replication health for the VM shows a warning, and a note informs telling you that one or more disks are available for protection.
-	If you enable protection for the added disks, the warning will disappear after the initial replication of the disk.
-	If you choose not to enable replication for the disk, you can select to dismiss the warning.

    
    ![New disk added](./media/azure-to-azure-how-to-enable-replication/newdisk.png)

To enable replication for an added disk, do the following:

1.	In the vault > **Replicated Items**, click the VM to which you added the disk.
2.	Click **Disks**, and then select the data disk for which you want to enable replication (these disks have a **Not protected** status).
3.	In **Disk Details**, click **Enable replication**.

    ![Enable replication for added disk](./media/azure-to-azure-how-to-enable-replication/enabled-added.png)

After the enable replication job runs, and the initial replication finishes, the replication health warning for the disk issue is removed.


>>>>>>> 6a383dfd
  
## Customize target resources

You can modify the default target settings used by Site Recovery.

1. Click **Customize:** next to 'Target subscription' to modify the default target subscription. Select the subscription from the list of all the subscriptions available in the same Azure Active Directory (AAD) tenant.

2. Click **Customize:** to modify default settings:
	- In **Target resource group**, select the resource group from the list of all the resource groups in the target location of the subscription.
	- In **Target virtual network**, select the network from a list of all the virtual network in the target location.
	- In **Availability set**, you can add availability set settings to the VM, if they're part of an availability set in the source region.
	- In **Target Storage accounts**, select the account you want to use.

		![Enable replication](./media/site-recovery-replicate-azure-to-azure/customize.PNG)
3. Click **Customize:** to modify replication settings.
4. In **Multi-VM consistency**, select the VMs that you want to replicate together.
    - All the machines in a replication group will have shared crash consistent and app-consistent recovery points when failed over.
    - Enabling multi-VM consistency can impact workload performance (as it is CPU intensive). It should only be enabled if machines are running the same workload, and you need consistency across multiple machines.
    - For example, if an application has 2 SQL Server virtual machines and two web servers, then you should add only the SQL Server VMs to a replication group.
    - You can choose to have a maximum of 16 VMs in a replication group.
    - If you enable multi-VM consistency, machines in the replication group communicate with each other over port 20004.
    - Ensure there's no firewall appliance blocking the internal communication between the VMs over port 20004.
    - If you want Linux VMs to be part of a replication group, ensure the outbound traffic on port 20004 is manually opened according to guidance for the specific Linux version.
![Enable replication](./media/site-recovery-replicate-azure-to-azure/multivmsettings.PNG)
    
5. Click **Create target resource** > **Enable Replication**.
6. After the VMs are enabled for replication, you can check the status of VM health under **Replicated items**

>[!NOTE]
>During initial replication the status might take some time to refresh, without progress. Click the **Refresh** button, to get the latest status.
>

# Next steps

[Learn more](site-recovery-test-failover-to-azure.md) about running a test failover.<|MERGE_RESOLUTION|>--- conflicted
+++ resolved
@@ -31,15 +31,9 @@
 1. In the vault, click **+Replicate**.
 2. Note the following fields:
    - **Source**: The point of origin of the VMs, which in this case is **Azure**.
-<<<<<<< HEAD
-   - **Source location**: The Azure region from where you want to protect your virtual machines. For this illustration, the source location is 'East Asia'
-   - **Deployment model**: Azure deployment model of the source machines.
-   - **Source subscription**: The subscription to which your source virtual machines belong. This can be any subscription within the same Azure Active Directory tenant where your recovery services vault exists.
-=======
    - **Source location**: The Azure region from where you want to protect your VMs. For this illustration, the source location is 'East Asia'
    - **Deployment model**: Azure deployment model of the source machines.
    - **Source subscription**: The subscription to which your source VMs belong. This can be any subscription within the same Azure Active Directory tenant where your recovery services vault exists.
->>>>>>> 6a383dfd
    - **Resource Group**: The resource group to which your source virtual machines belong. All the VMs under the selected resource group are listed for protection in the next step.
 
      ![Enable replication](./media/site-recovery-replicate-azure-to-azure/enabledrwizard1.png)
@@ -51,14 +45,6 @@
 
    - **Target Location**: The location where your source virtual machine data will be replicated. Depending upon your selected machines location, Site Recovery will provide you the list of suitable target regions. We recommend that you keep the target location the same as the Recovery Services vault location.
    - **Target subscription**: The target subscription used for disaster recovery. By default, the target subscription will be same as the source subscription.
-<<<<<<< HEAD
-   - **Target resource group**: The resource group to which all your replicated virtual machines belong. By default Azure Site Recovery creates a new resource group in the target region with name having "asr" suffix. In case resource group created by Azure Site Recovery already exists, it is reused. You can also choose to customize it as shown in the section below. The location of the target resource group can be any Azure region except the region in which the source virtual machines are hosted.
-   - **Target Virtual Network**: By default, Site Recovery creates a new virtual network in the target region with name having "asr" suffix. This is mapped to your source network, and used for any future protection. [Learn more](site-recovery-network-mapping-azure-to-azure.md) about network mapping.
-   - **Target Storage accounts (If your source VM does not use managed disks)**: By default, Site Recovery creates a new target storage account mimicking your source VM storage configuration. In case storage account already exists, it is reused.
-   - **Replica managed disks (If your source VM uses managed disks)**: Site Recovery creates new replica managed disks in the target region to mirror the source VM's managed disks with the same storage type (Standard or premium) as the source VM's managed disk.
-   - **Cache Storage accounts**: Site Recovery needs extra storage account called cache storage in the source region. All the changes happening on the source VMs are tracked and sent to cache storage account before replicating those to the target location.
-   - **Target availability sets**: By default, Azure Site Recovery creates a new availability set in the target region with name having "asr" suffix for the VMs part of an availability set in source region. In case availability set created by Azure Site Recovery already exists, it is reused.
-=======
    - **Target resource group**: The resource group to which all your replicated virtual machines belong.
        - By default Site Recovery creates a new resource group in the target region with an "asr" suffix in the name.
        - If the resource group created by Site Recovery already exists, it is reused.
@@ -69,7 +55,6 @@
    - **Replica-managed disks (source VM uses managed disks)**: Site Recovery creates new replica-managed disks in the target region to mirror the source VM's managed disks with the same storage type (Standard or premium) as the source VM's managed disk.
    - **Cache Storage accounts**: Site Recovery needs extra storage account called cache storage in the source region. All the changes happening on the source VMs are tracked and sent to cache storage account before replicating those to the target location.
    - **Target availability sets**: By default, Site Recovery creates a new availability set in the target region with the "asr" suffix in the name, for VMs that are part of an availability set in the source region. If the availability set created by Site Recovery already exists, it is reused.
->>>>>>> 6a383dfd
    - **Target availability zones**: By default, Site Recovery assigns the same zone number as the source region in target region if the target region supports availability zones.
 
      If the target region does not support availability zones, the target VMs are configured as single instances by default. If required, you can configure such VMs to be part of availability sets in target region by clicking 'Customize'.
@@ -77,12 +62,6 @@
      >[!NOTE]
      >You cannot change the availability type - single instance, availability set or availability zone, after you enable replication. You need to disable and enable replication to change the availability type.
      >
-<<<<<<< HEAD
-    
-   - **Replication Policy**: It defines the settings for recovery point retention history and app consistent snapshot frequency. By default, Azure Site Recovery creates a new replication policy with default settings of ‘24 hours’ for recovery point retention and ’60 minutes’ for app consistent snapshot frequency.
-
-     ![Enable replication](./media/site-recovery-replicate-azure-to-azure/enabledrwizard3.PNG)
-=======
     
    - **Replication Policy**: It defines the settings for recovery point retention history and app consistent snapshot frequency. By default, Azure Site Recovery creates a new replication policy with default settings of ‘24 hours’ for recovery point retention and ’60 minutes’ for app consistent snapshot frequency.
 
@@ -109,7 +88,6 @@
 After the enable replication job runs, and the initial replication finishes, the replication health warning for the disk issue is removed.
 
 
->>>>>>> 6a383dfd
   
 ## Customize target resources
 
