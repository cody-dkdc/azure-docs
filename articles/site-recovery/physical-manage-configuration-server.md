---
title: Manage the configuration server for disaster recovery of on-premises physical servers to Azure with Azure Site Recovery | Microsoft Docs'
description: This article describes how to manage the Azure Site Recovery configuration server for physical server disaster recovery to Azure.
services: site-recovery
author: Rajeswari-Mamilla
ms.service: site-recovery
ms.topic: article
ms.date: 11/27/2018
ms.author: ramamill
---

# Manage the configuration server for physical server disaster recovery

You set up an on-premises configuration server when you use the [Azure Site Recovery](site-recovery-overview.md) service for disaster recovery of physical servers to Azure. The configuration server coordinates communications between on-premises machines and Azure, and manages data replication. This article summarizes common tasks for managing the configuration server after it's been deployed.

## Prerequisites

The table summarizes the prerequisites for deploying the on-premises configuration server machine.

| **Component** | **Requirement** |
| --- |---|
| CPU cores| 8 |
| RAM | 16 GB|
| Number of disks | 3, including the OS disk, process server cache disk, and retention drive for failback |
| Disk free space (process server cache) | 600 GB
| Disk free space (retention disk) | 600 GB|
| Operating system  | Windows Server 2012 R2 <br> Windows Server 2016 |
| Operating system locale | English (US)|
| VMware vSphere PowerCLI version | [PowerCLI 6.0](https://my.vmware.com/web/vmware/details?productId=491&downloadGroup=PCLI600R1 "PowerCLI 6.0")|
| Windows Server roles | Don't enable these roles: <br> - Active Directory Domain Services <br>- Internet Information Services <br> - Hyper-V |
| Group policies| Don't enable these group policies: <br> - Prevent access to the command prompt <br> - Prevent access to registry editing tools <br> - Trust logic for file attachments <br> - Turn on Script Execution <br> [Learn more](https://technet.microsoft.com/library/gg176671(v=ws.10).aspx)|
| IIS | - No pre-existing default website <br> - Enable  [Anonymous Authentication](https://technet.microsoft.com/library/cc731244(v=ws.10).aspx) <br> - Enable [FastCGI](https://technet.microsoft.com/library/cc753077(v=ws.10).aspx) setting  <br> - No pre-existing website/application listening on port 443<br>|
| NIC type | VMXNET3 (when deployed as a VMware VM) |
| IP address type | Static |
| Internet access | The server needs access to these URLs: <br> - \*.accesscontrol.windows.net<br> - \*.backup.windowsazure.com <br>- \*.store.core.windows.net<br> - \*.blob.core.windows.net<br> - \*.hypervrecoverymanager.windowsazure.com <br> - https://management.azure.com <br> - *.services.visualstudio.com <br> - https://dev.mysql.com/get/Downloads/MySQLInstaller/mysql-installer-community-5.7.20.0.msi (not required for Scale-out Process Servers) <br> - time.nist.gov <br> - time.windows.com |
| Ports | 443 (Control channel orchestration)<br>9443 (Data transport)|

## Download the latest installation file

The latest version of the configuration server installation file is available in the Site Recovery portal. Additionally, it can be downloaded directly from the [Microsoft Download Center](https://aka.ms/unifiedsetup).

1. Log on to the Azure portal and browse to your Recovery Services Vault.
2. Browse to **Site Recovery Infrastructure** > **Configuration Servers** (under For VMware & Physical Machines).
3. Click the **+Servers** button.
4. On the **Add Server** page, click the Download button to download the Registration key. You need this key during the Configuration Server installation to register it with Azure Site Recovery service.
5. Click the **Download the Microsoft Azure Site Recovery Unified Setup** link to download the latest version of the Configuration Server.

  ![Download Page](./media/physical-manage-configuration-server/downloadcs.png)


## Install and register the server

1. Run the Unified Setup installation file.
2. In **Before You Begin**, select **Install the configuration server and process server**.

	![Before you start](./media/physical-manage-configuration-server/combined-wiz1.png)

3. In **Third Party Software License**, click **I Accept** to download and install MySQL.
4. In **Internet Settings**, specify how the Provider running on the configuration server connects to Azure Site Recovery over the Internet. Make sure you've allowed the required URLs.

    - If you want to connect with the proxy that's currently set up on the machine, select **Connect to Azure Site Recovery using a proxy server**.
    - If you want the Provider to connect directly, select **Connect directly to Azure Site Recovery without a proxy server**.
    - If the existing proxy requires authentication, or if you want to use a custom proxy for the Provider connection, select **Connect with custom proxy settings**, and specify the address, port, and credentials.
     ![Firewall](./media/physical-manage-configuration-server/combined-wiz4.png)
6. In **Prerequisites Check**, Setup runs a check to make sure that installation can run. If a warning appears about the **Global time sync check**, verify that the time on the system clock (**Date and Time** settings) is the same as the time zone.

    ![Prerequisites](./media/physical-manage-configuration-server/combined-wiz5.png)
7. In **MySQL Configuration**, create credentials for logging on to the MySQL server instance that is installed.

    ![MySQL](./media/physical-manage-configuration-server/combined-wiz6.png)
8. In **Environment Details**, select whether you're going to replicate VMware VMs. If you are, then Setup checks that PowerCLI 6.0 is installed.
9. In **Install Location**, select where you want to install the binaries and store the cache. The drive you select must have at least 5 GB of disk space available, but we recommend a cache drive with at least 600 GB of free space.

    ![Install location](./media/physical-manage-configuration-server/combined-wiz8.png)
10. In **Network Selection**, specify the listener (network adapter and SSL port) on which the configuration server sends and receives replication data. Port 9443 is the default port used for sending and receiving replication traffic, but you can modify this port number to suit your environment's requirements. In addition to the port 9443, we also open port 443, which is used by a web server to orchestrate replication operations. Do not use port 443 for sending or receiving replication traffic.

    ![Network selection](./media/physical-manage-configuration-server/combined-wiz9.png)


11. In **Summary**, review the information and click **Install**. When installation finishes, a passphrase is generated. You will need this when you enable replication, so copy it and keep it in a secure location.


After registration finishes, the server is displayed on the **Settings** > **Servers** blade in the vault.


## Install from the command line

Run the installation file as follows:

  ```
  UnifiedSetup.exe [/ServerMode <CS/PS>] [/InstallDrive <DriveLetter>] [/MySQLCredsFilePath <MySQL credentials file path>] [/VaultCredsFilePath <Vault credentials file path>] [/EnvType <VMWare/NonVMWare>] [/PSIP <IP address to be used for data transfer] [/CSIP <IP address of CS to be registered with>] [/PassphraseFilePath <Passphrase file path>]
  ```

### Sample usage
  ```
  MicrosoftAzureSiteRecoveryUnifiedSetup.exe /q /x:C:\Temp\Extracted
  cd C:\Temp\Extracted
  UNIFIEDSETUP.EXE /AcceptThirdpartyEULA /servermode "CS" /InstallLocation "D:\" /MySQLCredsFilePath "C:\Temp\MySQLCredentialsfile.txt" /VaultCredsFilePath "C:\Temp\MyVault.vaultcredentials" /EnvType "VMWare"
  ```


### Parameters

|Parameter Name| Type | Description| Values|
|-|-|-|-|
| /ServerMode|Required|Specifies whether both the configuration and process servers should be installed, or the process server only|CS<br>PS|
|/InstallLocation|Required|The folder in which the components are installed| Any folder on the computer|
|/MySQLCredsFilePath|Required|The file path in which the MySQL server credentials are stored|The file should be the format specified below|
|/VaultCredsFilePath|Required|The path of the vault credentials file|Valid file path|
|/EnvType|Required|Type of environment that you want to protect |VMware<br>NonVMware|
|/PSIP|Required|IP address of the NIC to be used for replication data transfer| Any valid IP Address|
|/CSIP|Required|The IP address of the NIC on which the configuration server is listening on| Any valid IP Address|
|/PassphraseFilePath|Required|The full path to location of the passphrase file|Valid file path|
|/BypassProxy|Optional|Specifies that the configuration server connects to Azure without a proxy|To do get this value from Venu|
|/ProxySettingsFilePath|Optional|Proxy settings (The default proxy requires authentication, or a custom proxy)|The file should be in the format specified below|
|DataTransferSecurePort|Optional|Port number on the PSIP to be used for replication data| Valid Port Number (default value is 9433)|
|/SkipSpaceCheck|Optional|Skip space check for cache disk| |
|/AcceptThirdpartyEULA|Required|Flag implies acceptance of third-party EULA| |
|/ShowThirdpartyEULA|Optional|Displays third-party EULA. If provided as input all other parameters are ignored| |



### Create file input for MYSQLCredsFilePath

The MySQLCredsFilePath parameter takes a file as input. Create the file using the following format and pass it as input MySQLCredsFilePath parameter.
```ini
[MySQLCredentials]
MySQLRootPassword = "Password"
MySQLUserPassword = "Password"
```
### Create file input for ProxySettingsFilePath
ProxySettingsFilePath parameter takes a file as input. Create the file using the following format and pass it as input ProxySettingsFilePath parameter.

```ini
[ProxySettings]
ProxyAuthentication = "Yes/No"
Proxy IP = "IP Address"
ProxyPort = "Port"
ProxyUserName="UserName"
ProxyPassword="Password"
```
## Modify proxy settings

You can modify proxy settings for the configuration server machine as follows:

1. Log on to the configuration server.
2. Launch the cspsconfigtool.exe using the shortcut on your.
3. Click the **Vault Registration** tab.
4. Download a new vault registration file from the portal, and provide it as input to the tool.

  ![register-configuration-server](./media/physical-manage-configuration-server/register-csconfiguration-server.png)
5. Provide the new proxy details and click the **Register** button.
6. Open an Admin PowerShell command window.
7. Run the following command:
<<<<<<< HEAD
  ```
  $Pwd = ConvertTo-SecureString -String MyProxyUserPassword
  Set-OBMachineSetting -ProxyServer http://myproxyserver.domain.com -ProxyPort PortNumber –ProxyUserName domain\username -ProxyPassword $Pwd
=======
  ```powershell
  $pwd = ConvertTo-SecureString -String MyProxyUserPassword
  Set-OBMachineSetting -ProxyServer http://myproxyserver.domain.com -ProxyPort PortNumber – ProxyUserName domain\username -ProxyPassword $pwd
>>>>>>> d43cbf15
  net stop obengine
  net start obengine
  ```

  >[!WARNING]
  If you have additional process servers attached to the configuration server, you need to [fix the proxy settings on all the scale-out process servers](vmware-azure-manage-process-server.md#modify-proxy-settings-for-an-on-premises-process-server) in your deployment.

## Reregister a configuration server with the same vault
  1. Log in to your Configuration Server.
  2. Launch the cspsconfigtool.exe using the shortcut on your desktop.
  3. Click the **Vault Registration** tab.
  4. Download a new registration file from the portal and provide it as input to the tool.
        ![register-configuration-server](./media/physical-manage-configuration-server/register-csconfiguration-server.png)
  5. Provide the Proxy Server details and click the **Register** button.  
  6. Open an Admin PowerShell command window.
  7. Run the following command

<<<<<<< HEAD
      ```
      $Pwd = ConvertTo-SecureString -String MyProxyUserPassword
      Set-OBMachineSetting -ProxyServer http://myproxyserver.domain.com -ProxyPort PortNumber –ProxyUserName domain\username -ProxyPassword $Pwd
=======
      ```powershell
      $pwd = ConvertTo-SecureString -String MyProxyUserPassword
      Set-OBMachineSetting -ProxyServer http://myproxyserver.domain.com -ProxyPort PortNumber – ProxyUserName domain\username -ProxyPassword $pwd
>>>>>>> d43cbf15
      net stop obengine
      net start obengine
      ```

  >[!WARNING]
  If you have multiple process server, you need to [reregister them](vmware-azure-manage-process-server.md#reregister-a-process-server).

## Register a configuration server with a different vault

> [!WARNING]
> The following step disassociates the configuration server from the current vault, and the replication of all protected virtual machines under the configuration server is stopped.

1. Log onto the configuration server
2. from an admin command prompt, run the command:

    ```
    reg delete HKLM\Software\Microsoft\Azure Site Recovery\Registration
    net stop dra
    ```
3. Launch the cspsconfigtool.exe using the shortcut on your desktop.
4. Click the **Vault Registration** tab.
5. Download a new registration file from the portal and provide it as input to the tool.
6. Provide the Proxy Server details and click the **Register** button.  
7. Open an Admin PowerShell command window.
8. Run the following command
    ```powershell
    $pwd = ConvertTo-SecureString -String MyProxyUserPassword
    Set-OBMachineSetting -ProxyServer http://myproxyserver.domain.com -ProxyPort PortNumber –ProxyUserName domain\username -ProxyPassword $pwd
    net stop obengine
    net start obengine
    ```

## Upgrade a configuration server

You run update rollups to update the configuration server. Updates can be applied for up to N-4 versions. For example:

- If you're running 9.7, 9.8, 9.9, or 9.10 - you can upgrade directly to 9.11.
- If you're running 9.6 or earlier, and you want to upgrade to 9.11, you must first upgrade to version 9.7. before  9.11.

Links to update rollups for upgrading to all versions of the configuration server are available in the [wiki updates page](https://social.technet.microsoft.com/wiki/contents/articles/38544.azure-site-recovery-service-updates.aspx).

Upgrade the server as follows:

1. Download the update installer file to the configuration server.
2. Double-click to run the installer.
3. The installer detects the current version running on the machine.
4. Click **OK** to confirm, and run the upgrade. 


## Delete or unregister a configuration server

> [!WARNING]
> Ensure the following before you start decommissioning your Configuration Server.
> 1. [Disable protection](site-recovery-manage-registration-and-protection.md#disable-protection-for-a-vmware-vm-or-physical-server-vmware-to-azure) for all virtual machines under this Configuration Server.
> 2. [Disassociate](vmware-azure-set-up-replication.md#disassociate-or-delete-a-replication-policy) and [Delete](vmware-azure-set-up-replication.md#disassociate-or-delete-a-replication-policy) all Replication policies from the Configuration Server.
> 3. [Delete](vmware-azure-manage-vcenter.md#delete-a-vcenter-server) all vCenters servers/vSphere hosts that are associated to the Configuration Server.


### Delete the Configuration Server from Azure portal
1. In Azure portal, browse to **Site Recovery Infrastructure** > **Configuration Servers** from the Vault menu.
2. Click the configuration server that you want to decommission.
3. On the Configuration Server's details page, click the **Delete** button.
4. Click **Yes** to confirm the deletion of the server.

### Uninstall the configuration server and its dependencies
  > [!TIP]
  If you plan to reuse the Configuration Server with Azure Site Recovery again, then you can skip to step 4 directly

1. Log on to the Configuration Server as an Administrator.
2. Open up Control Panel > Program > Uninstall Programs
3. Uninstall the programs in the following sequence:
  * Microsoft Azure Recovery Services Agent
  * Microsoft Azure Site Recovery Mobility Service/Master Target server
  * Microsoft Azure Site Recovery Provider
  * Microsoft Azure Site Recovery Configuration Server/Process Server
  * Microsoft Azure Site Recovery Configuration Server Dependencies
  * MySQL Server 5.5
4. Run the following command from and admin command prompt.
  ```
  reg delete HKLM\Software\Microsoft\Azure Site Recovery\Registration
  ```

## Delete or unregister a configuration server (PowerShell)

1. [Install](https://docs.microsoft.com/powershell/azure/azurerm/install-azurerm-ps?view=azurermps-4.4.0) Azure PowerShell module
2. Login into to your Azure account using the command
    
    `Connect-AzureRmAccount`
3. Select the subscription under which the vault is present

     `Get-AzureRmSubscription –SubscriptionName <your subscription name> | Select-AzureRmSubscription`
3.  Now set up your vault context
    
<<<<<<< HEAD
    ```
    $Vault = Get-AzureRmRecoveryServicesVault -Name <name of your vault>
    Set-AzureRmSiteRecoveryVaultSettings -ARSVault $Vault
=======
    ```powershell
    $vault = Get-AzureRmRecoveryServicesVault -Name <name of your vault>
    Set-AzureRmSiteRecoveryVaultSettings -ARSVault $vault
>>>>>>> d43cbf15
    ```
4. Get select your configuration server

    `$Fabric = Get-AzureRmSiteRecoveryFabric -FriendlyName <name of your configuration server>`
6. Delete the Configuration Server

    `Remove-AzureRmSiteRecoveryFabric -Fabric $Fabric [-Force] `

> [!NOTE]
> The **-Force** option in the Remove-AzureRmSiteRecoveryFabric can be used to force the removal/deletion of the Configuration server.

## Renew SSL certificates
The configuration server has an inbuilt web server, which orchestrates activities of the Mobility service, process servers, and master target servers connected to it. The web server uses an SSL certificate to authenticate clients. The certificate expires after three years, and can be renewed at any time.

### Check expiry

For configuration server deployments before May 2016, certificate expiry was set to one year. If you have a certificate is going to expire, the following occurs:

- When the expiry date is two months or less, the service starts sending notifications in the portal, and by email (if you subscribed to Azure Site Recovery notifications).
- A notification banner appears on the vault resource page. Click the banner for more details.
- If you see an **Upgrade Now** button, this indicates that there are some components in your environment that haven't been upgraded to 9.4.xxxx.x or higher versions. Upgrade components before you renew the certificate. You can't renew on older versions.

### Renew the certificate

1. In the vault, open **Site Recovery Infrastructure** > **Configuration Server**, and click the required configuration server.
2. The expiry date appears under **Configuration Server health**
3. Click **Renew Certificates**. 




## Common issues
[!INCLUDE [site-recovery-vmware-to-azure-install-register-issues](../../includes/site-recovery-vmware-to-azure-install-register-issues.md)]

## Next steps

Review the tutorials for setting up disaster recovery of [physical servers](tutorial-physical-to-azure.md) to Azure.
<|MERGE_RESOLUTION|>--- conflicted
+++ resolved
@@ -152,15 +152,10 @@
 5. Provide the new proxy details and click the **Register** button.
 6. Open an Admin PowerShell command window.
 7. Run the following command:
-<<<<<<< HEAD
-  ```
+
+  ```PowerShell
   $Pwd = ConvertTo-SecureString -String MyProxyUserPassword
   Set-OBMachineSetting -ProxyServer http://myproxyserver.domain.com -ProxyPort PortNumber –ProxyUserName domain\username -ProxyPassword $Pwd
-=======
-  ```powershell
-  $pwd = ConvertTo-SecureString -String MyProxyUserPassword
-  Set-OBMachineSetting -ProxyServer http://myproxyserver.domain.com -ProxyPort PortNumber – ProxyUserName domain\username -ProxyPassword $pwd
->>>>>>> d43cbf15
   net stop obengine
   net start obengine
   ```
@@ -178,15 +173,9 @@
   6. Open an Admin PowerShell command window.
   7. Run the following command
 
-<<<<<<< HEAD
-      ```
+      ```PowerShell
       $Pwd = ConvertTo-SecureString -String MyProxyUserPassword
       Set-OBMachineSetting -ProxyServer http://myproxyserver.domain.com -ProxyPort PortNumber –ProxyUserName domain\username -ProxyPassword $Pwd
-=======
-      ```powershell
-      $pwd = ConvertTo-SecureString -String MyProxyUserPassword
-      Set-OBMachineSetting -ProxyServer http://myproxyserver.domain.com -ProxyPort PortNumber – ProxyUserName domain\username -ProxyPassword $pwd
->>>>>>> d43cbf15
       net stop obengine
       net start obengine
       ```
@@ -280,15 +269,9 @@
      `Get-AzureRmSubscription –SubscriptionName <your subscription name> | Select-AzureRmSubscription`
 3.  Now set up your vault context
     
-<<<<<<< HEAD
-    ```
+    ```PowerShell
     $Vault = Get-AzureRmRecoveryServicesVault -Name <name of your vault>
     Set-AzureRmSiteRecoveryVaultSettings -ARSVault $Vault
-=======
-    ```powershell
-    $vault = Get-AzureRmRecoveryServicesVault -Name <name of your vault>
-    Set-AzureRmSiteRecoveryVaultSettings -ARSVault $vault
->>>>>>> d43cbf15
     ```
 4. Get select your configuration server
 
