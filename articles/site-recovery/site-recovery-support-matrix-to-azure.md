---
title: Azure Site Recovery support matrix for replicating to Azure | Microsoft Docs
description: Summarizes the supported operating systems and components for Azure Site Recovery
services: site-recovery
documentationcenter: ''
author: Rajani-Janaki-Ram
manager: rochakm
editor: ''

ms.assetid:
ms.service: site-recovery
ms.devlang: na
ms.topic: article
ms.tgt_pltfrm: na
ms.workload: storage-backup-recovery
ms.date: 01/25/2017
ms.author: rajanaki

---
# Azure Site Recovery support matrix for replicating to Azure

> [!div class="op_single_selector"]
> * [Replicate to Azure](site-recovery-support-matrix-to-azure.md)
> * [Replicate to customer-owned secondary site](site-recovery-support-matrix-to-sec-site.md)


This article summarizes supported configurations and components for Azure Site Recovery when replicating and recovering to Azure. For more about Azure Site Recovery requirements, see the [prerequisites](site-recovery-prereq.md).


## Support for deployment options

**Deployment** | **VMware/physical server** | **Hyper-V (with/without  Virtual Machine Manager)** |
--- | --- | ---
**Azure portal** | On-premises VMware VMs to Azure storage, with Azure Resource Manager or classic storage and networks.<br/><br/> Failover to Resource Manager-based or classic VMs. | On-premises Hyper-V VMs  to Azure storage, with Resource Manager or classic storage and networks.<br/><br/> Failover to Resource Manager-based or classic VMs.
**Classic portal** | Maintenance mode only. New vaults can't be created. | Maintenance mode only.
**PowerShell** | Not currently supported. | Supported


## Support for datacenter management servers

### Virtualization management entities

**Deployment** | **Support**
--- | ---
**VMware VM/physical server** | vSphere 6.0, 5.5, or 5.1 with latest update
**Hyper-V (with Virtual Machine Manager)** | System Center Virtual Machine Manager 2016 and System Center Virtual Machine Manager 2012 R2

  >[!Note]
  > A System Center Virtual Machine Manager 2016 cloud with a mixture of Windows Server 2016 and 2012 R2 hosts isn't currently supported.

### Host servers

**Deployment** | **Support**
--- | ---
**VMware VM/physical server** | vCenter 5.5 or 6.0 (support for 5.5 features only)
**Hyper-V (with/without Virtual Machine Manager)** | Windows Server 2016, Windows Server 2012 R2 with latest updates.<br></br>If SCVMM is used, Windows Server 2016 hosts should be managed by SCVMM 2016.


  >[!Note]
  >A Hyper-V site that mixes hosts running Windows Server 2016 and 2012 R2 isn't currently supported. Recovery to an alternate location for VMs on a Windows Server 2016 host isn't currently supported.

## Support for replicated machine OS versions

Virtual machines that are protected must meet [Azure requirements](#failed-over-azure-vm-requirements) when replicating to Azure.
The following table summarizes replicated operating system support in various deployment scenarios while using Azure Site Recovery. This support is applicable for any workload running on the mentioned OS.

 **VMware/physical server** | **Hyper-V (with/without Virtual Machine Manager)** |
--- | --- |
<<<<<<< HEAD
64-bit Windows Server 2012 R2, Windows Server 2012, Windows Server 2008 R2 with at least SP1<br/><br/> Red Hat Enterprise Linux 6.7, 6.8, 7.1, 7.2 <br/><br/> CentOS 6.5, 6.6, 6.7, 6.8, 7.0, 7.1, 7.2 <br/><br/> Oracle Enterprise Linux 6.4, 6.5 running either the Red Hat compatible kernel or Unbreakable Enterprise Kernel Release 3 (UEK3) <br/><br/> SUSE Linux Enterprise Server 11 SP3 | Any guest OS [supported by Azure](https://technet.microsoft.com/library/cc794868.aspx)
=======
64-bit Windows Server 2012 R2, Windows Server 2012, Windows Server 2008 R2 with at least SP1<br/><br/> Red Hat Enterprise Linux 6.7, 6.8, 7.1, 7.2 <br/><br/> CentOS 6.5, 6.6, 6.7, 6.8, 7.0, 7.1, 7.2 <br/><br/> Oracle Enterprise Linux 6.4, 6.5 running either the Red Hat compatible kernel or Unbreakable Enterprise Kernel Release 3 (UEK3) <br/><br/> SUSE Linux Enterprise Server 11 SP3 <br/><br/> SUSE Linux Enterprise Server 11 SP4 <br/>(Upgrade of replicating machines from SLES 11 SP3 to SLES 11 SP4 is not supported. If a replicated machine has been upgraded from SLES 11SP3 to SLES 11 SP4, you'll need to disable replication and protect the machine again post the upgrade.) | Any guest OS [supported by Azure](https://technet.microsoft.com/library/cc794868.aspx)

>>>>>>> a42dbad0

>[!IMPORTANT]
>(Applicable to VMware/Physical servers replicating to Azure)
>
> On Red Hat Enterprise Linux Server 7+ and CentOS 7+ servers, kernel version 3.10.0-514 is supported starting from version 9.8 of the Azure Site Recovery mobility service.<br/><br/>
> Customers on the 3.10.0-514 kernel with a version of the mobility service lower than version 9.8 are required to disable replication, update the version of the mobility service to version 9.8 and then enable replication again.  

## Supported file systems and guest storage configurations on Linux (VMware/Physical servers)

The following file systems and storage configuration software is supported on Linux servers running on VMware or Physical servers:
* File systems: ext3, ext4, ReiserFS (Suse Linux Enterprise Server only), XFS (upto v4 only)
* Volume manger : LVM2
* Multipath software : Device Mapper

Physical servers with the HP CCISS storage controller aren't supported.

>[!Note]
<<<<<<< HEAD
>Storage support for Linux versions
>file system (EXT3, ETX4, ReiserFS, XFS),
>Multipath software-Device Mapper,
>Volume manager (LVM2), and
>physical servers with HP CCISS controller storage are supported.
>The ReiserFS file system is supported only on SUSE Linux Enterprise Server 11 SP3.
=======
> On Linux servers the following directories (if set up as separate partitions/file-systems) must all be on the same disk (the OS disk) on the source server:   / (root), /boot, /usr, /usr/local, /var, /etc<br/><br/>
> XFS v5 features such as metadata checksum are currently not supported by ASR on XFS filesystems. Ensure that your XFS filesystems aren't using any v5 features. You can use the xfs_info utility to check the XFS superblock for the partition. If ftype is set to 1, then XFSv5 features are being used. 
>

>>>>>>> a42dbad0

## Support for network configuration
The following tables summarize network configuration support in various deployment scenarios that use Azure Site Recovery to replicate to Azure.

### Host network configuration

**Configuration** | **VMware/physical server** | **Hyper-V (with/without Virtual Machine Manager)**
--- | --- | ---
NIC teaming | Yes<br/><br/>Not supported in physical machines| Yes
VLAN | Yes | Yes
IPv4 | Yes | Yes
IPv6 | No | No

### Guest VM network configuration

**Configuration** | **VMware/physical server** | **Hyper-V (with/without Virtual Machine Manager)**
--- | --- | ---
NIC teaming | No | No
IPv4 | Yes | Yes
IPv6 | No | No
Static IP (Windows) | Yes | Yes
Static IP (Linux) | No | No
Multi-NIC | Yes | Yes

### Failed-over Azure VM network configuration

**Azure networking** | **VMware/physical server** | **Hyper-V (with/without Virtual Machine Manager)**
--- | --- | ---
Express Route | Yes | Yes
ILB | Yes | Yes
ELB | Yes | Yes
Traffic Manager | Yes | Yes
Multi-NIC | Yes | Yes
Reserved IP | Yes | Yes
IPv4 | Yes | Yes
Retain source IP | Yes | Yes


## Support for storage
The following tables summarize storage configuration support in various deployment scenarios that use Azure Site Recovery to replicate to Azure.

### Host storage configuration

**Configuration** | **VMware/physical server** | **Hyper-V (with/without Virtual Machine Manager)**
--- | --- | --- | ---
NFS | Yes for VMware<br/><br/> No for physical servers | N/A
SMB 3.0 | N/A | Yes
SAN (ISCSI) | Yes | Yes
Multi-path (MPIO)<br></br>Tested with: Microsoft DSM, EMC PowerPath 5.7 SP4, EMC PowerPath DSM for CLARiiON | Yes | Yes

### Guest or physical server storage configuration

**Configuration** | **VMware/physical server** | **Hyper-V (with/without Virtual Machine Manager)**
--- | --- | ---
VMDK | Yes | N/A
VHD/VHDX | N/A | Yes
Gen 2 VM | N/A | Yes
EFI/UEFI| No | Yes
Shared cluster disk | Yes for VMware<br/><br/> N/A for physical servers | No
Encrypted disk | No | No
NFS | No | N/A
SMB 3.0 | No | No
RDM | Yes<br/><br/> N/A for physical servers | N/A
Disk > 1 TB | No | No
Volume with striped disk > 1 TB<br/><br/> LVM-Logical Volume Management | Yes | Yes
Storage Spaces | No | Yes
Hot add/remove disk | No | No
Exclude disk | Yes | Yes
Multi-path (MPIO) | N/A | Yes

**Azure storage** | **VMware/physical server** | **Hyper-V (with/without Virtual Machine Manager)**
--- | --- | ---
LRS | Yes | Yes
GRS | Yes | Yes
RA-GRS | Yes | Yes
Cool storage | No | No
Hot storage| No | No
Encryption at rest(SSE)| Yes | Yes
Premium storage | Yes | Yes
Import/export service | No | No


## Support for Azure compute configuration

**Compute feature** | **VMware/physical server** | **Hyper-V (with/without Virtual Machine Manager)**
--- | --- | --- | ---
Availability sets | Yes | Yes
HUB | Yes | Yes  

## Failed-over Azure VM requirements

You can deploy Site Recovery to replicate virtual machines and physical servers running any operating system supported by Azure. This includes most versions of Windows and Linux. On-premises VMs that you want to replicate must conform with the following Azure requirements while replicating to Azure.

**Entity** | **Requirements** | **Details**
--- | --- | ---
**Guest operating system** | Hyper-V to Azure replication: Site Recovery supports all operating systems that are [supported by Azure](https://technet.microsoft.com/library/cc794868%28v=ws.10%29.aspx). <br/><br/> For VMware and physical server replication: Check the Windows and Linux [prerequisites](site-recovery-vmware-to-azure-classic.md#before-you-start-deployment) | Prerequisites check will fail if unsupported.
**Guest operating system architecture** | 64-bit | Prerequisites check will fail if unsupported
**Operating system disk size** | Up to 1023 GB | Prerequisites check will fail if unsupported
**Operating system disk count** | 1 | Prerequisites check will fail if unsupported.
**Data disk count** | 64 or less if you are replicating **VMware VMs to Azure**; 16 or less if you are replicating **Hyper-V VMs to Azure** | Prerequisites check will fail if unsupported
**Data disk VHD size** | Up to 1023 GB | Prerequisites check will fail if unsupported
**Network adapters** | Multiple adapters are supported |
**Shared VHD** | Not supported | Prerequisites check will fail if unsupported
**FC disk** | Not supported | Prerequisites check will fail if unsupported
**Hard disk format** | VHD <br/><br/> VHDX | Although VHDX isn't currently supported in Azure, Site Recovery automatically converts VHDX to VHD when you fail over to Azure. When you fail back to on-premises the virtual machines continue to use the VHDX format.
**Bitlocker** | Not supported | Bitlocker must be disabled before protecting a virtual machine.
**VM name** | Between 1 and 63 characters. Restricted to letters, numbers, and hyphens. The VM name must start and end with a letter or number. | Update the value in the virtual machine properties in Site Recovery.
**VM type** | Generation 1<br/><br/> Generation 2 -- Windows | Generation 2 VMs with an OS disk type of basic (which includes one or two data volumes formatted as VHDX) and less than 300 GB of disk space are supported.<br></br>Linux Generation 2 VMs aren't supported. [Learn more](https://azure.microsoft.com/blog/2015/04/28/disaster-recovery-to-azure-enhanced-and-were-listening/)|

## Support for Recovery Services vault actions

**Action** | **VMware/physical server** | **Hyper-V (no Virtual Machine Manager)** | **Hyper-V (with Virtual Machine Manager)**
--- | --- | --- | ---
Move vault across resource groups<br/><br/> Within and across subscriptions | No | No | No
Move storage, network, Azure VMs across resource groups<br/><br/> Within and across subscriptions | No | No | No


## Support for Provider and Agent

**Name** | **Description** | **Latest version** | **Details**
--- | --- | --- | --- | ---
**Azure Site Recovery Provider** | Coordinates communications between on-premises servers and Azure <br/><br/> Installed on on-premises Virtual Machine Manager servers, or on Hyper-V servers if there's no Virtual Machine Manager server | 5.1.19 ([available from portal](http://aka.ms/downloaddra)) | [Latest features and fixes](https://support.microsoft.com/kb/3155002)
**Azure Site Recovery Unified Setup (VMware to Azure)** | Coordinates communications between on-premises VMware servers and Azure <br/><br/> Installed on on-premises VMware servers | 9.3.4246.1 (available from portal) | [Latest features and fixes](https://support.microsoft.com/kb/3155002)
**Mobility service** | Coordinates replication between on-premises VMware servers/physical servers and Azure/secondary site<br/><br/> Installed on VMware VM or physical servers you want to replicate  | N/A (available from portal) | N/A
**Microsoft Azure Recovery Services (MARS) agent** | Coordinates replication between Hyper-V VMs and Azure<br/><br/> Installed on on-premises Hyper-V servers (with or without a Virtual Machine Manager server) | Latest agent ([available from portal](http://aka.ms/latestmarsagent)) |






## Next steps
[Check prerequisites](site-recovery-prereq.md)<|MERGE_RESOLUTION|>--- conflicted
+++ resolved
@@ -66,12 +66,8 @@
 
  **VMware/physical server** | **Hyper-V (with/without Virtual Machine Manager)** |
 --- | --- |
-<<<<<<< HEAD
-64-bit Windows Server 2012 R2, Windows Server 2012, Windows Server 2008 R2 with at least SP1<br/><br/> Red Hat Enterprise Linux 6.7, 6.8, 7.1, 7.2 <br/><br/> CentOS 6.5, 6.6, 6.7, 6.8, 7.0, 7.1, 7.2 <br/><br/> Oracle Enterprise Linux 6.4, 6.5 running either the Red Hat compatible kernel or Unbreakable Enterprise Kernel Release 3 (UEK3) <br/><br/> SUSE Linux Enterprise Server 11 SP3 | Any guest OS [supported by Azure](https://technet.microsoft.com/library/cc794868.aspx)
-=======
 64-bit Windows Server 2012 R2, Windows Server 2012, Windows Server 2008 R2 with at least SP1<br/><br/> Red Hat Enterprise Linux 6.7, 6.8, 7.1, 7.2 <br/><br/> CentOS 6.5, 6.6, 6.7, 6.8, 7.0, 7.1, 7.2 <br/><br/> Oracle Enterprise Linux 6.4, 6.5 running either the Red Hat compatible kernel or Unbreakable Enterprise Kernel Release 3 (UEK3) <br/><br/> SUSE Linux Enterprise Server 11 SP3 <br/><br/> SUSE Linux Enterprise Server 11 SP4 <br/>(Upgrade of replicating machines from SLES 11 SP3 to SLES 11 SP4 is not supported. If a replicated machine has been upgraded from SLES 11SP3 to SLES 11 SP4, you'll need to disable replication and protect the machine again post the upgrade.) | Any guest OS [supported by Azure](https://technet.microsoft.com/library/cc794868.aspx)
 
->>>>>>> a42dbad0
 
 >[!IMPORTANT]
 >(Applicable to VMware/Physical servers replicating to Azure)
@@ -89,19 +85,10 @@
 Physical servers with the HP CCISS storage controller aren't supported.
 
 >[!Note]
-<<<<<<< HEAD
->Storage support for Linux versions
->file system (EXT3, ETX4, ReiserFS, XFS),
->Multipath software-Device Mapper,
->Volume manager (LVM2), and
->physical servers with HP CCISS controller storage are supported.
->The ReiserFS file system is supported only on SUSE Linux Enterprise Server 11 SP3.
-=======
 > On Linux servers the following directories (if set up as separate partitions/file-systems) must all be on the same disk (the OS disk) on the source server:   / (root), /boot, /usr, /usr/local, /var, /etc<br/><br/>
 > XFS v5 features such as metadata checksum are currently not supported by ASR on XFS filesystems. Ensure that your XFS filesystems aren't using any v5 features. You can use the xfs_info utility to check the XFS superblock for the partition. If ftype is set to 1, then XFSv5 features are being used. 
 >
 
->>>>>>> a42dbad0
 
 ## Support for network configuration
 The following tables summarize network configuration support in various deployment scenarios that use Azure Site Recovery to replicate to Azure.
