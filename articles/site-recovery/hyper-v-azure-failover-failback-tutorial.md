---
title: Fail over and fail back Hyper-V VMs replicated to Azure with Site Recovery | Microsoft Docs
description: Learn how to fail over Hyper-V VMs to Azure, and fail back to the on-premises site, with Azure Site Recovery
services: site-recovery
author: rayne-wiselman
manager: carmonm
ms.service: site-recovery
<<<<<<< HEAD
ms.topic: tutorial
=======
ms.topic: conceptual
>>>>>>> 79cf89c9
ms.date: 10/10/2018
ms.author: raynew
ms.custom: MVC
---

# Failover and failback Hyper-V VMs replicated to Azure

This tutorial describes how to failover a Hyper-V VM to Azure. After you've failed over, you failback to your on-premises site when it's available. In this tutorial, you learn how to:

> [!div class="checklist"]
> * Verify the Hyper-V VM properties to check conform with Azure requirements
> * Run a failover to Azure
> * Failback from Azure to on-premises
> * Reverse replicate on-premises VMs, to start replicating to Azure again

This tutorial is the fifth tutorial in a series. It assumes that you have already completed the tasks in the previous tutorials.    

1. [Prepare Azure](tutorial-prepare-azure.md)
2. [Prepare on-premises Hyper-V](tutorial-prepare-on-premises-hyper-v.md)
3. Set up disaster recovery for [Hyper-V VMs](tutorial-hyper-v-to-azure.md), or for [Hyper-V VMs managed in System Center VMM clouds](tutorial-hyper-v-vmm-to-azure.md)
4. [Run a disaster recovery drill](tutorial-dr-drill-azure.md)

## Prepare for failover and failback

Make sure there are no snapshots on the VM, and that the on-premises VM is turned off during failback. It helps ensure data consistency during replication. Don't turn on on-premises VM during failback. 

Failover and failback have three stages:

1. **Failover to Azure**: Failover Hyper-V VMs from the on-premises site to Azure.
2. **Failback to on-premises**: Failover Azure VMs to your on-premises site when the on-premises site is available. It starts synchronizing data from Azure to on-premises and on completion, it brings up the VMs on on-premises.  
3. **Reverse replicate on-premises VMs**: After failed back to on-premises, reverse replicate the on-premises VMs to start replicating them to Azure.

## Verify VM properties

Before failover verify the VM properties, and make sure that the VM meets with [Azure requirements](hyper-v-azure-support-matrix.md#replicated-vms).

In **Protected Items**, click **Replicated Items** > VM.

2. In the **Replicated item** pane, there's a summary of VM information, health status, and the
   latest available recovery points. Click **Properties** to view more details.

3. In **Compute and Network**, you can modify the Azure name, resource group, target size,
   [availability set](../virtual-machines/windows/tutorial-availability-sets.md), and managed disk settings.

4. You can view and modify network settings, including the network/subnet in which the Azure VM
   will be located after failover, and the IP address that will be assigned to it.

5. In **Disks**, you can see information about the operating system and data disks on the VM.

## Failover to Azure

1. In **Settings** > **Replicated items**, click the VM > **Failover**.
2. In **Failover**, select the **Latest** recovery point. 
3. Select **Shut down machine before beginning failover**. Site Recovery attempts to do a shutdown of source VMs before triggering the failover. Failover continues even if shutdown fails. You
   can follow the failover progress on the **Jobs** page.
4. After you verify the failover, click **Commit**. It deletes all the available recovery points.

> [!WARNING]
> **Don't cancel a failover in progress**: If you cancel in progress, failover stops, but the VM won't replicate again.

## Failback Azure VM to on-premises and reverse replicate the on-premises VM

Failback operation is basically a failover from Azure to the on-premises site and  in reverse replicate it again starts replicating VMs from the on-premises site to Azure.

1. In **Settings** > **Replicated items**, click the VM > **Planned Failover**.
2. In **Confirm Planned Failover**, verify the failover direction (from Azure), and select the source and target locations.
3. Select **Synchronize data before failover (synchronize delta changes only)**. This option minimizes VM downtime because it synchronizes without shutting down the VM.
4. Initiate the failover. You can follow the failover progress on the **Jobs** tab.
5. After the initial data synchronization is done and you're ready to shut down the Azure VMs click **Jobs** > planned-failover-job-name > **Complete Failover**. It shuts down the Azure VM, transfers the latest changes on-premises, and starts the on-premises VM.
6. Log on to the on-premises VM to check it's available as expected.
7. The on-premises VM is now in a **Commit Pending** state. Click **Commit**. It deletes the Azure VMs and its disks, and prepares the on-premises VM for reverse replication.
To start replicating the on-premises VM to Azure, enable **Reverse Replicate**. It triggers replication of delta changes that have occurred since the Azure VM was switched off.  <|MERGE_RESOLUTION|>--- conflicted
+++ resolved
@@ -5,11 +5,7 @@
 author: rayne-wiselman
 manager: carmonm
 ms.service: site-recovery
-<<<<<<< HEAD
 ms.topic: tutorial
-=======
-ms.topic: conceptual
->>>>>>> 79cf89c9
 ms.date: 10/10/2018
 ms.author: raynew
 ms.custom: MVC
