---
title: 'Azure Site Recovery: Frequently asked questions | Microsoft Docs'
description: This article discusses popular questions about Azure Site Recovery.
services: site-recovery
author: rayne-wiselman
manager: carmonm
ms.service: site-recovery
ms.topic: conceptual
ms.date: 4/08/2019
ms.author: raynew

---
# Azure Site Recovery: frequently asked questions (FAQ)
<<<<<<< HEAD
This article summarizes frequently asked questions about Azure Site Recovery. 
=======
This article summarizes frequently asked questions about Azure Site Recovery.</br>
For specific queries on different ASR scenarios please refer scenario specific FAQs.<br>
>>>>>>> 6a383dfd

- [Azure VM Disaster Recovery to Azure](azure-to-azure-common-questions.md)
- [VMware VM Disaster Recovery to Azure](vmware-azure-common-questions.md)
- [Hyper-V VM Disaster Recovery to Azure](hyper-v-azure-common-questions.md)
 
## General

### What does Site Recovery do?
Site Recovery contributes to your business continuity and disaster recovery (BCDR) strategy, by orchestrating and automating replication of Azure VMs between regions, on-premises virtual machines and physical servers to Azure, and on-premises machines to a secondary datacenter. [Learn more](site-recovery-overview.md).

### Can I protect a virtual machine that has a Docker disk?

No, this is an unsupported scenario.

## Service providers

### I'm a service provider. Does Site Recovery work for dedicated and shared infrastructure models?
Yes, Site Recovery supports both dedicated and shared infrastructure models.

### For a service provider, is the identity of my tenant shared with the Site Recovery service?
No. Tenant identity remains anonymous. Your tenants don't need access to the Site Recovery portal. Only the service provider administrator interacts with the portal.

### Will tenant application data ever go to Azure?
When replicating between service provider-owned sites, application data never goes to Azure. Data is encrypted in-transit, and replicated directly between the service provider sites.

If you're replicating to Azure, application data is sent to Azure storage but not to the Site Recovery service. Data is encrypted in-transit, and remains encrypted in Azure.

### Will my tenants receive a bill for any Azure services?
No. Azure's billing relationship is directly with the service provider. Service providers are responsible for generating specific bills for their tenants.

### If I'm replicating to Azure, do we need to run virtual machines in Azure at all times?
No, Data is replicated to Azure storage in your subscription. When you perform a test failover (DR drill) or an actual failover, Site Recovery automatically creates virtual machines in your subscription.

### Do you ensure tenant-level isolation when I replicate to Azure?
Yes.

### What platforms do you currently support?
We support Azure Pack, Cloud Platform System, and System Center based (2012 and higher) deployments. [Learn more](https://technet.microsoft.com/library/dn850370.aspx) about Azure Pack and Site Recovery integration.

### Do you support single Azure Pack and single VMM server deployments?
Yes, you can replicate Hyper-V virtual machines to Azure, or between service provider sites.  Note that if you replicate between service provider sites, Azure runbook integration isn't available.

## Pricing

### Where can I find pricing information?
Review [Site Recovery pricing](https://azure.microsoft.com/pricing/details/site-recovery/) details.


### How can I calculate approximate charges during the use of Site Recovery?

You can use the [pricing calculator](https://aka.ms/asr_pricing_calculator) to estimate costs while using Site Recovery.

For detailed estimate on costs, run the deployment planner tool for [VMware](https://aka.ms/siterecovery_deployment_planner) or [Hyper-V](https://aka.ms/asr-deployment-planner), and use the [cost estimation report](https://aka.ms/asr_DP_costreport).


### Managed disks are now used to replicate VMware VMs and physical servers. Do I incur additional charges for the cache storage account with managed disks?

No, there are no additional charges for cache. When you replicate to standard storage account, this cache storage is part of the same target storage account.

### I have been an Azure Site Recovery user for over a month. Do I still get the first 31 days free for every protected instance?

Yes. Every protected instance incurs no Azure Site Recovery charges for the first 31 days. For example, if you have been protecting 10 instances for the last 6 months and you connect an 11th instance to Azure Site Recovery, there are no charges for the 11th instance for the first 31 days. The first 10 instances continue to incur Azure Site Recovery charges since they've been protected for more than 31 days.

### During the first 31 days, will I incur any other Azure charges?

Yes, even though Site Recovery is free during the first 31 days of a protected instance, you might incur charges for Azure Storage, storage transactions, and data transfer. A recovered virtual machine might also incur Azure compute charges.


### Is there a cost associated to perform disaster recovery drills/test failover?

There is no separate cost for DR drill. There will be compute charges after the VM is created after the test failover.



## Security

### Is replication data sent to the Site Recovery service?
No, Site Recovery doesn't intercept replicated data, and doesn't have any information about what's running on your virtual machines or physical servers.
Replication data is exchanged between on-premises Hyper-V hosts, VMware hypervisors, or physical servers and Azure storage or your secondary site. Site Recovery has no ability to intercept that data. Only the metadata needed to orchestrate replication and failover is sent to the Site Recovery service.  

Site Recovery is ISO 27001:2013, 27018, HIPAA, DPA certified, and is in the process of SOC2 and FedRAMP JAB assessments.

### For compliance reasons, even our on-premises metadata must remain within the same geographic region. Can Site Recovery help us?
Yes. When you create a Site Recovery vault in a region, we ensure that all metadata that we need to enable and orchestrate replication and failover remains within that region's geographic boundary.

### Does Site Recovery encrypt replication?
For virtual machines and physical servers, replicating between on-premises sites encryption-in-transit is supported. For virtual machines and physical servers replicating to Azure, both encryption-in-transit and [encryption-at-rest (in Azure)](https://docs.microsoft.com/azure/storage/storage-service-encryption) are supported.




## Disaster recovery

### What can Site Recovery protect?
* **Azure VMs**: Site Recovery can replicate any workload running on a supported Azure VM
* **Hyper-V virtual machines**: Site Recovery can protect any workload running on a Hyper-V VM.
* **Physical servers**: Site Recovery can protect physical servers running Windows or Linux.
* **VMware virtual machines**: Site Recovery can protect any workload running in a VMware VM.

### What workloads can I protect with Site Recovery?
You can use Site Recovery to protect most workloads running on a supported VM or physical server. Site Recovery provides support for application-aware replication, so that apps can be recovered to an intelligent state. It integrates with Microsoft applications such as SharePoint, Exchange, Dynamics, SQL Server and Active Directory, and works closely with leading vendors, including Oracle, SAP, IBM and Red Hat. [Learn more](site-recovery-workload.md) about workload protection.

### Can I manage disaster recovery for my branch offices with Site Recovery?
Yes. When you use Site Recovery to orchestrate replication and failover in your branch offices, you'll get a unified orchestration and view of all your branch office workloads in a central location. You can easily run failovers and administer disaster recovery of all branches from your head office, without visiting the branches.


### Is disaster recovery supported for Azure VMs?

Yes, Site Recovery supports disaster for Azure VMs between Azure regions. [Review common questions](azure-to-azure-common-questions.md) about Azure VM disaster recovery.

### Is disaster recovery supported for VMware VMs?

Yes, Site Recovery supports disaster recovery of on-premises VMware VMs. [Review common questions](vmware-azure-common-questions.md) for disaster recovery of VMware VMs.

### Is disaster recovery supported for Hyper-V VMs?
Yes, Site Recovery supports disaster recovery of on-premises Hyper-V VMs. [Review common questions](hyper-v-azure-common-questions.md) for disaster recovery of Hyper-V VMs.

## Is disaster recovery supported for physical servers?
Yes, Site Recovery supports disaster recovery of on-premises physical servers running Windows and Linux to Azure or to a secondary site. Learn about requirements for disaster recovery to [Azure](vmware-physical-azure-support-matrix.md#replicated-machines), and to[a secondary site](vmware-physical-secondary-support-matrix.md#replicated-vm-support).
Note that physical servers will run as VMs in Azure after failover. Failback from Azure to an on-premises physical server isn't currently supported. You can only fail back to a VMware virtual machine.





## Replication

### Can I replicate over a site-to-site VPN to Azure?
Azure Site Recovery replicates data to an Azure storage account or managed disks, over a public endpoint. Replication isn't over a site-to-site VPN. 

### Why can't I replicate over VPN?

When you replicate to Azure, replication traffic reaches the public endpoints of an Azure Storage. Thus you can only replicate over the public internet with ExpressRoute (public peering), and VPN doesn't work.

### Can I use Riverbed SteelHeads for replication?

Our partner, Riverbed, provides detailed guidance on working with Azure Site Recovery. Review their [solution guide](https://community.riverbed.com/s/article/DOC-4627).

### Can I use ExpressRoute to replicate virtual machines to Azure?
Yes, [ExpressRoute can be used](concepts-expressroute-with-site-recovery.md) to replicate on-premises virtual machines to Azure.

- Azure Site Recovery replicates data to an Azure Storage over a public endpoint. You need to set up [public peering](../expressroute/expressroute-circuit-peerings.md#publicpeering) or [Microsoft peering](../expressroute/expressroute-circuit-peerings.md#microsoftpeering) to use ExpressRoute for Site Recovery replication.
- Microsoft peering is the recommended routing domain for replication.
- After the virtual machines have been failed over to an Azure virtual network you can access them using the [private peering](../expressroute/expressroute-circuit-peerings.md#privatepeering) setup with the Azure virtual network.
- Replication is not supported over private peering.
- If you're protecting VMware machines or physical machines, make sure that the configuration server complies with [networking requirements](vmware-azure-configuration-server-requirements.md#network-requirements) for replication. 



### If I replicate to Azure, what kind of storage account or managed disk do I need?

You need an LRS or GRS storage. We recommend GRS so that data is resilient if a regional outage occurs, or if the primary region can't be recovered. The account must be in the same region as the Recovery Services vault. Premium storage is supported for VMware VM, Hyper-V VM, and physical server replication, when you deploy Site Recovery in the Azure portal. Managed disks only support LRS.

### How often can I replicate data?
* **Hyper-V:** Hyper-V VMs can be replicated every five minutes, o 30 seconds (except for premium storage)
* **Azure VMs, VMware VMs, physical servers:** A replication frequency isn't relevant here. Replication is continuous.

### Can I extend replication from existing recovery site to another tertiary site?
Extended or chained replication isn't supported. Request this feature in [feedback forum](https://feedback.azure.com/forums/256299-site-recovery/suggestions/6097959).

### Can I do an offline replication the first time I replicate to Azure?
This isn't supported. Request this feature in the [feedback forum](https://feedback.azure.com/forums/256299-site-recovery/suggestions/6227386-support-for-offline-replication-data-transfer-from).

### Can I exclude specific disks from replication?
This is supported when you're replicating VMware VMs and Hyper-V VMs to Azure, using the Azure portal.

### Can I replicate virtual machines with dynamic disks?
Dynamic disks are supported when replicating Hyper-V virtual machines, and when replicating VMware VMs and physical machines to Azure. The operating system disk must be a basic disk.


### Can I throttle bandwidth allotted for replication traffic?
Yes. You can read more about throttling bandwidth in these articles:

* [Capacity planning for replicating VMware VMs and physical servers](site-recovery-plan-capacity-vmware.md)
* [Capacity planning for replicating Hyper-V VMs to Azure](site-recovery-capacity-planning-for-hyper-v-replication.md)



## Failover
### If I'm failing over to Azure, how do I access the Azure VMs after failover?

You can access the Azure VMs over a secure Internet connection, over a site-to-site VPN, or over Azure ExpressRoute. You need to prepare a number of things in order to connect. [Learn more](site-recovery-test-failover-to-azure.md#prepare-to-connect-to-azure-vms-after-failover).


### If I fail over to Azure how does Azure make sure my data is resilient?
Azure is designed for resilience. Site Recovery is already engineered for failover to a secondary Azure datacenter, in accordance with the Azure SLA. If this happens, we make sure your metadata and vaults remain within the same geographic region that you chose for your vault.  

### If I'm replicating between two datacenters what happens if my primary datacenter experiences an unexpected outage?
You can trigger an unplanned failover from the secondary site. Site Recovery doesn't need connectivity from the primary site to perform the failover.

### Is failover automatic?
Failover isn't automatic. You initiate failovers with single click in the portal, or you can use [Site Recovery PowerShell](/powershell/module/az.recoveryservices) to trigger a failover. Failing back is a simple action in the Site Recovery portal.

To automate you could use on-premises Orchestrator or Operations Manager to detect a virtual machine failure, and then trigger the failover using the SDK.

* [Read more](site-recovery-create-recovery-plans.md) about recovery plans.
* [Read more](site-recovery-failover.md) about failover.
* [Read more](site-recovery-failback-azure-to-vmware.md) about failing back VMware VMs and physical servers

### If my on-premises host is not responding or crashed, can I fail back to a different host?
Yes, you can use the alternate location recovery to failback to a different host from Azure.

* [For VMware virtual machines](concepts-types-of-failback.md#alternate-location-recovery-alr)
* [For Hyper-V virtual machines](hyper-v-azure-failback.md#perform-failback)

## Automation

### Can I automate Site Recovery scenarios with an SDK?
Yes. You can automate Site Recovery workflows using the Rest API, PowerShell, or the Azure SDK. Currently supported scenarios for deploying Site Recovery using PowerShell:

* [Replicate Hyper-V VMs in VMMs clouds to Azure PowerShell Resource Manager](hyper-v-vmm-powershell-resource-manager.md)
* [Replicate Hyper-V VMs without VMM to Azure PowerShell Resource Manager](hyper-v-azure-powershell-resource-manager.md)
* [Replicate VMware to Azure with PowerShell Resource Manager](vmware-azure-disaster-recovery-powershell.md)

## Component/provider upgrade

### Where can I find the release notes/update rollups of Site Recovery upgrades

[Learn](site-recovery-whats-new.md) about new updates, and [get rollup information](service-updates-how-to.md).

## Next steps
* Read the [Site Recovery overview](site-recovery-overview.md)
<|MERGE_RESOLUTION|>--- conflicted
+++ resolved
@@ -11,12 +11,8 @@
 
 ---
 # Azure Site Recovery: frequently asked questions (FAQ)
-<<<<<<< HEAD
-This article summarizes frequently asked questions about Azure Site Recovery. 
-=======
 This article summarizes frequently asked questions about Azure Site Recovery.</br>
 For specific queries on different ASR scenarios please refer scenario specific FAQs.<br>
->>>>>>> 6a383dfd
 
 - [Azure VM Disaster Recovery to Azure](azure-to-azure-common-questions.md)
 - [VMware VM Disaster Recovery to Azure](vmware-azure-common-questions.md)
