<properties
	pageTitle="Site Recovery: Frequently asked questions | Microsoft Azure"
	description="This article answers popular questions about Azure Site Recovery."
	services="site-recovery"
	documentationCenter=""
	authors="rayne-wiselman"
	manager="jwhit"
	editor=""/>

<tags
	ms.service="site-recovery"
	ms.devlang="na"
	ms.topic="get-started-article"
	ms.tgt_pltfrm="na"
	ms.workload="storage-backup-recovery"
	ms.date="02/14/2016"
	ms.author="raynew"/>


# Azure Site Recovery: Frequently asked questions (FAQ)
## About this article

This article includes frequently asked questions about Site Recovery. If you have questions after reading through this FAQ, post them on the [Azure Recovery Services Forum](https://social.msdn.microsoft.com/Forums/azure/home?forum=hypervrecovmgr).


## Support

###What does Site Recovery do?

Site Recovery contributes to your business continuity and disaster recovery (BCDR) strategy by orchestrating and automating replication from on-premises virtual machines and physical servers to Azure, or to a secondary datacenter. [Learn more](site-recovery-overview.md).


### What can Site Recovery protect?

- **Hyper-V virtual machines**: Site Recovery can protect any workload running on a Hyper-V VM.
- **Physical servers**: Site Recovery can protect physical servers running Windows or Linux.
- **VMware virtual machines**: Site Recovery can protect any workload running in a VMware VM.


###What Hyper-V VMs can I protect?

It depends on the deployment scenario.

Check the Hyper-V host server prerequisites in:

- [Replicating Hyper-V VMs (without VMM) to Azure](site-recovery-hyper-v-site-to-azure.md#before-you-start)
- [Replicating Hyper-V VMs (with VMM) to Azure](site-recovery-vmm-to-azure.md#before-you-start)
- [Replicating Hyper-V VMs to a secondary datacenter](site-recovery-vmm-to-vmm.md#before-you-start)

Regarding guest operating systems:

- If you're replicating to a secondary datacenter see a list of the supported guest operating systems for VMs running on Hyper-V host servers in [Supported guest operating systems for Hyper-V VMs](https://technet.microsoft.com/library/mt126277.aspx).
- If you're replicating to Azure, Site Recovery supports all the guest operating systems that are [supported by Azure](https://technet.microsoft.com/library/cc794868%28v=ws.10%29.aspx).

Site Recovery can protect any workload running on a supported VM.

### Can I protect VMs when Hyper-V is running on a client operating system?

No, it's not supported. As a workaround you'd need to replicate the computer as a physical machine [to Azure](site-recovery-vmware-to-azure-classic.md) or a [secondary datacenter](site-recovery-vmware-to-vmware.md).


### What workloads can I protect with Site Recovery?

You can use Site Recovery to protect most workloads running on a virtual machine or physical server. Site Recovery can help you to deploy application-aware DR. It integrates with Microsoft applications, including SharePoint, Exchange, Dynamics, SQL Server and Active Directory, and works closely with leading vendors including Oracle, SAP, IBM and Red Hat  You can customize your disaster recovery solution for each specific application. [Learn more](site-recovery-workload.md) about workload protection.


### Do I always need a System Center VMM server to protect Hyper-V virtual machines?

No. In addition to being able to replicate Hyper-V VMs located in VMM clouds, you can also replicate Hyper-V VMs in an environment that doesn't have VMM deployed. [Learn more](site-recovery-hyper-v-site-to-azure.md). Note that if you want to replicate to a secondary datacenter then Hyper-V host servers must be managed in VMM clouds.

### Can I deploy Site Recovery with VMM if I only have one VMM server?

Yes. You can either replicate Hyper-V VMs in the cloud on the VMM server to Azure, or you can  replicate between VMM clouds on the same server. Note that we do recommend that for on-premises to on-premises replication you have a VMM server in the primary and secondary sites.  [Read more](site-recovery-single-vmm.md)

### What physical servers can I protect?

You can protect physical servers running Windows and Linux, to Azure or to a secondary site. [Learn](site-recovery-vmware-to-azure-classic.md#before-you-start-deployment) about operating system requirements The same limitations apply whether you're replicating physical servers to Azure or to a secondary site.

Note that physical servers will run as VMs in Azure if your on-premises server goes down. Failback to an on-premises physical server isn't currently supported. You can only fail back to a virtual machine running on VMware.

### What VMware VMs can I protect?

<<<<<<< HEAD
For this scenario you'll need a VMware vCenter server, a vSphere hypervisor, and virtual machines running VMware tools. [Learn](site-recovery-vmware-to-azure-classic.md#before-you-start-deployment) about exact requirements. The same limitations apply whether you're replicating physical servers to Azure or to a secondary site.

### Are there any prerequisites for replicating virtual machines to Azure?

Virtual machines you want to replicate to Azure should comply with [Azure requirements](site-recovery-best-practices.md#azure-virtual-machine-requirements).
=======
For this scenario you'll need a VMware vCenter server, a vSphere hypervisor, and virtual machines running VMware tools. for exact requirements see [What do I need?](https://azure.microsoft.com/en-us/documentation/articles/site-recovery-vmware-to-azure-classic/#what-do-i-need). The same limitations apply whether you're replicating physical servers to Azure or to a secondary site.

### Are there any prerequisites for replicating virtual machines to Azure?

Virtual machines you want to replicate to Azure should comply with [Azure requirements](https://azure.microsoft.com/en-us/documentation/articles/site-recovery-best-practices/#virtual-machines). 
>>>>>>> c4546dfa

### Can I replicate Hyper-V generation 2 virtual machines to Azure?

Yes. Site Recovery converts from generation 2 to generation 1 during failover. At failback the machine is converted back to generation 2. [Read more](https://azure.microsoft.com/blog/2015/04/28/disaster-recovery-to-azure-enhanced-and-were-listening/).

### If I replicate to Azure how do I pay for Azure VMs?

During regular replication, data is replicated to geo-redundant Azure storage and you don’t need to pay any Azure IaaS virtual machine charges, providing a significant advantage. When you run a failover to Azure, Site Recovery automatically creates Azure IaaS virtual machines, and after that you'll be billed for the compute resources that you consume in Azure.

### Can I manage disaster recovery for my branch offices with Site Recovery?

Yes. When you use Site Recovery to orchestrate replication and failover in your branch offices, you'll get a unified orchestration and view of all your branch office workloads in a central location. You can easily run failovers and administer disaster recovery  of all branches from your head office, without visiting the branches.

### Is there an SDK I can use to automate the Site Recovery workflow?

Yes. You can automate Site Recovery workflows using the Rest API, PowerShell, or the Azure SDK. Learn more about [Deploying Site Recovery using PowerShell and Azure Resource Manager](site-recovery-deploy-with-powershell-resource-manager.md).


## Security and compliance

### Is my data sent to the Site Recovery service?

No, Site Recovery doesn't intercept your application data or have any information about what's running on your virtual machines or physical servers.

Replication data is exchanged between Hyper-V hosts, VMware hypervisors, or physical servers in your primary and secondary datacenters, or between your datacenter and Azure storage. Site Recovery has no ability to intercept that data. Only the metadata needed to orchestrate replication and failover is sent to the Site Recovery service.

Site Recovery is ISO 27001:2005-certified, and is in the process of completing its HIPAA, DPA, and FedRAMP JAB assessments.

### For compliance even metadata from our on-premises environments must remain within the same geographic region. Can Site Recovery help us?

Yes. When you create a Site Recovery vault in a region, we ensure that all metadata that we need to enable and orchestrate replication and failover remains within that region's geographic boundary.

### Does Site Recovery encrypt replication?
When replicating virtual machines and physical servers between on-premises sites encryption in transit is supported. When replicating virtual machines and physical servers between on-premises sites and Azure, both encryption in transit and encryption in Azure is supported.




## Replication and failover

### If I replicate to Azure what kind of storage account do I need?

You'll need a storage account with [standard geo-redundant storage](../storage/storage-introduction.md#replication-for-durability-and-high-availability). Premium storage isn't currently supported.

### How often can I replicate data?
- **Hyper-V:** Hyper-V VMs running on Windows Server 2012 R2 can be replicated every 30 seconds, 5 minutes or 15 minutes. If you've set up SAN replication then replication with be synchronous.
- **VMware and physical servers:** A replication frequency isn't relevant here. Replication will be continuous.

### Can I extend replication from existing recovery site to another tertiary site?
Extended or chained replication isn't supported. Send feedback about this feature in [feedback forum](https://feedback.azure.com/forums/256299-site-recovery/suggestions/6097959-support-for-exisiting-extended-replication/).


### Can I do an offline replication the first time I replicate to Azure?

This isn't supported. Send us feedback about this feature in the [feedback forum](https://feedback.azure.com/forums/256299-site-recovery/suggestions/6227386-support-for-offline-replication-data-transfer-from/).


### Can I exclude specific disks from replication?

This isn't supported. Send us feedback about this feature in the [feedback forum](https://feedback.azure.com/forums/256299-site-recovery/suggestions/6418801-exclude-disks-from-replication/).

### Can I replicate virtual machines with  dynamic disks?

Dynamic disks are supported when replicating Hyper-V virtual machines. They're not supported when replicating VMware virtual machines or physical servers. Send us feedback about this feature in the [feedback forum](https://feedback.azure.com/forums/256299-site-recovery/).

### If I'm failing over to Azure how to I access the Azure virtual machines after failover?

You can access the Azure VMs over a secure Internet connection or over a site-to-site VPN (or Azure ExpressRoute) if you have one. Communications over a VPN connection are to internal ports on the Azure network on which the VM is located. Communications over the internet are mapped to the public endpoints on the Azure cloud service for VMs.

### If I fail over to Azure how does Azure make sure my data is resilient?

Azure is designed for service resilience. Site Recovery is already engineered for failover to a secondary Azure datacenter in accordance with the Azure SLA if the need arises. If this happens we make sure your metadata and vaults remain within the same geographic region that you chose for your vault.

### If I'm replicating between two datacenters what happens if my primary datacenter experiences an unexpected outage?

You can trigger an unplanned failover from the secondary site. Site Recovery doesn't need connectivity from the primary site to perform the failover.


### Is failover automatic?

Failover isn't automatic. You initiate failovers with single click in the portal, or you can use [Site Recovery PowerShell cmdlets](https://msdn.microsoft.com/library/dn850420.aspx) to trigger a failover. Failing back is also a simple action in the Site Recovery portal. To automate you could use on-premises Orchestrator or Operations Manager to detect a virtual machine failure and then trigger the failover using the SDK.

### If I'm replicating Hyper-V VMs can I throttle bandwidth allotted for Hyper-V replication traffic?
- If you're replicating between Hyper-V VMs two on-premises sites then you can use Windows QoS. Here's a sample script:

    	New-NetQosPolicy -Name ASRReplication -IPDstPortMatchCondition 8084 -ThrottleRate (2048*1024)
    	gpupdate.exe /force

- If you're replicating Hyper-V VMs to Azure then you can configure throttling using the following sample PowerShell cmdlet:

    	Set-OBMachineSetting -WorkDay $mon, $tue -StartWorkHour "9:00:00" -EndWorkHour "18:00:00" -WorkHourBandwidth (512*1024) -NonWorkHourBandwidth (2048*1024)



## Service Provider deployment

### Does Site Recovery work for dedicated or shared infrastructure models?
Yes, Site Recovery supports both dedicated and shared infrastructure models.

### Is the identity of my tenant shared with the Site Recovery service?
No. In fact, your tenants do not need access to the Site Recovery portal. Only the service provider administrator performs actions in the portal.


### Will my tenants' application data ever go to Azure?
When replicating between service provider-owned sites, application data never goes to Azure. Data is encrypted in transit and replicated directly between the service provider sites.

If you're replicating to Azure, application data is sent to Azure storage but not to the Site Recovery service. Data is encrypted in transit and remains encrypted in Azure.

### Will my tenants receive a bill for any Azure services?

No. Azure's billing relationship is directly with the service provider. Service providers are responsible for generating specific bills for their tenants.

### If I'm replicating to Azure, do we need to run virtual machines in Azure at all times?

No, Data is replicated to a geo-redundant Azure storage account in your subscription. When you perform a test failover (DR drill) or an actual failover, Site Recovery automatically creates virtual machines in your subscription.

### Do you ensure tenant-level isolation when I replicate to Azure?

Yes.

### What platforms do you currently support?

We support Azure Pack, Cloud Platform System, and System Center based (2012 and higher) deployments. Learn more about Azure Pack and Site Recovery integration in [Configure protection for virtual machines](https://technet.microsoft.com/library/dn850370.aspx).

### Do you support single Azure Pack and single VMM server deployments?

Yes, you can replicate Hyper-V virtual virtual machines and Azure, or between service provider sites.  Note that if you replicate between service provider sites Azure runbook integration isn't available.


## Next steps

- Read the [Site Recovery overview](site-recovery-overview.md)
- Learn about [Site Recovery architecture](site-recovery-components.md)  <|MERGE_RESOLUTION|>--- conflicted
+++ resolved
@@ -1,17 +1,17 @@
-<properties
-	pageTitle="Site Recovery: Frequently asked questions | Microsoft Azure"
+<properties 
+	pageTitle="Site Recovery: Frequently asked questions | Microsoft Azure" 
 	description="This article answers popular questions about Azure Site Recovery."
-	services="site-recovery"
+	services="site-recovery" 
 	documentationCenter=""
 	authors="rayne-wiselman"
 	manager="jwhit"
 	editor=""/>
 
-<tags
+<tags 
 	ms.service="site-recovery"
 	ms.devlang="na"
 	ms.topic="get-started-article"
-	ms.tgt_pltfrm="na"
+	ms.tgt_pltfrm="na" 
 	ms.workload="storage-backup-recovery"
 	ms.date="02/14/2016"
 	ms.author="raynew"/>
@@ -32,14 +32,14 @@
 
 ### What can Site Recovery protect?
 
-- **Hyper-V virtual machines**: Site Recovery can protect any workload running on a Hyper-V VM.
+- **Hyper-V virtual machines**: Site Recovery can protect any workload running on a Hyper-V VM. 
 - **Physical servers**: Site Recovery can protect physical servers running Windows or Linux.
 - **VMware virtual machines**: Site Recovery can protect any workload running in a VMware VM.
 
 
 ###What Hyper-V VMs can I protect?
 
-It depends on the deployment scenario.
+It depends on the deployment scenario. 
 
 Check the Hyper-V host server prerequisites in:
 
@@ -64,11 +64,11 @@
 You can use Site Recovery to protect most workloads running on a virtual machine or physical server. Site Recovery can help you to deploy application-aware DR. It integrates with Microsoft applications, including SharePoint, Exchange, Dynamics, SQL Server and Active Directory, and works closely with leading vendors including Oracle, SAP, IBM and Red Hat  You can customize your disaster recovery solution for each specific application. [Learn more](site-recovery-workload.md) about workload protection.
 
 
-### Do I always need a System Center VMM server to protect Hyper-V virtual machines?
+### Do I always need a System Center VMM server to protect Hyper-V virtual machines? 
 
 No. In addition to being able to replicate Hyper-V VMs located in VMM clouds, you can also replicate Hyper-V VMs in an environment that doesn't have VMM deployed. [Learn more](site-recovery-hyper-v-site-to-azure.md). Note that if you want to replicate to a secondary datacenter then Hyper-V host servers must be managed in VMM clouds.
 
-### Can I deploy Site Recovery with VMM if I only have one VMM server?
+### Can I deploy Site Recovery with VMM if I only have one VMM server? 
 
 Yes. You can either replicate Hyper-V VMs in the cloud on the VMM server to Azure, or you can  replicate between VMM clouds on the same server. Note that we do recommend that for on-premises to on-premises replication you have a VMM server in the primary and secondary sites.  [Read more](site-recovery-single-vmm.md)
 
@@ -80,31 +80,23 @@
 
 ### What VMware VMs can I protect?
 
-<<<<<<< HEAD
 For this scenario you'll need a VMware vCenter server, a vSphere hypervisor, and virtual machines running VMware tools. [Learn](site-recovery-vmware-to-azure-classic.md#before-you-start-deployment) about exact requirements. The same limitations apply whether you're replicating physical servers to Azure or to a secondary site.
 
 ### Are there any prerequisites for replicating virtual machines to Azure?
 
 Virtual machines you want to replicate to Azure should comply with [Azure requirements](site-recovery-best-practices.md#azure-virtual-machine-requirements).
-=======
-For this scenario you'll need a VMware vCenter server, a vSphere hypervisor, and virtual machines running VMware tools. for exact requirements see [What do I need?](https://azure.microsoft.com/en-us/documentation/articles/site-recovery-vmware-to-azure-classic/#what-do-i-need). The same limitations apply whether you're replicating physical servers to Azure or to a secondary site.
-
-### Are there any prerequisites for replicating virtual machines to Azure?
-
-Virtual machines you want to replicate to Azure should comply with [Azure requirements](https://azure.microsoft.com/en-us/documentation/articles/site-recovery-best-practices/#virtual-machines). 
->>>>>>> c4546dfa
 
 ### Can I replicate Hyper-V generation 2 virtual machines to Azure?
 
 Yes. Site Recovery converts from generation 2 to generation 1 during failover. At failback the machine is converted back to generation 2. [Read more](https://azure.microsoft.com/blog/2015/04/28/disaster-recovery-to-azure-enhanced-and-were-listening/).
 
-### If I replicate to Azure how do I pay for Azure VMs?
+### If I replicate to Azure how do I pay for Azure VMs? 
 
 During regular replication, data is replicated to geo-redundant Azure storage and you don’t need to pay any Azure IaaS virtual machine charges, providing a significant advantage. When you run a failover to Azure, Site Recovery automatically creates Azure IaaS virtual machines, and after that you'll be billed for the compute resources that you consume in Azure.
 
 ### Can I manage disaster recovery for my branch offices with Site Recovery?
 
-Yes. When you use Site Recovery to orchestrate replication and failover in your branch offices, you'll get a unified orchestration and view of all your branch office workloads in a central location. You can easily run failovers and administer disaster recovery  of all branches from your head office, without visiting the branches.
+Yes. When you use Site Recovery to orchestrate replication and failover in your branch offices, you'll get a unified orchestration and view of all your branch office workloads in a central location. You can easily run failovers and administer disaster recovery  of all branches from your head office, without visiting the branches. 
 
 ### Is there an SDK I can use to automate the Site Recovery workflow?
 
@@ -117,7 +109,7 @@
 
 No, Site Recovery doesn't intercept your application data or have any information about what's running on your virtual machines or physical servers.
 
-Replication data is exchanged between Hyper-V hosts, VMware hypervisors, or physical servers in your primary and secondary datacenters, or between your datacenter and Azure storage. Site Recovery has no ability to intercept that data. Only the metadata needed to orchestrate replication and failover is sent to the Site Recovery service.
+Replication data is exchanged between Hyper-V hosts, VMware hypervisors, or physical servers in your primary and secondary datacenters, or between your datacenter and Azure storage. Site Recovery has no ability to intercept that data. Only the metadata needed to orchestrate replication and failover is sent to the Site Recovery service. 
 
 Site Recovery is ISO 27001:2005-certified, and is in the process of completing its HIPAA, DPA, and FedRAMP JAB assessments.
 
@@ -126,7 +118,7 @@
 Yes. When you create a Site Recovery vault in a region, we ensure that all metadata that we need to enable and orchestrate replication and failover remains within that region's geographic boundary.
 
 ### Does Site Recovery encrypt replication?
-When replicating virtual machines and physical servers between on-premises sites encryption in transit is supported. When replicating virtual machines and physical servers between on-premises sites and Azure, both encryption in transit and encryption in Azure is supported.
+When replicating virtual machines and physical servers between on-premises sites encryption in transit is supported. When replicating virtual machines and physical servers between on-premises sites and Azure, both encryption in transit and encryption in Azure is supported. 
 
 
 
@@ -139,13 +131,13 @@
 
 ### How often can I replicate data?
 - **Hyper-V:** Hyper-V VMs running on Windows Server 2012 R2 can be replicated every 30 seconds, 5 minutes or 15 minutes. If you've set up SAN replication then replication with be synchronous.
-- **VMware and physical servers:** A replication frequency isn't relevant here. Replication will be continuous.
+- **VMware and physical servers:** A replication frequency isn't relevant here. Replication will be continuous. 
 
 ### Can I extend replication from existing recovery site to another tertiary site?
 Extended or chained replication isn't supported. Send feedback about this feature in [feedback forum](https://feedback.azure.com/forums/256299-site-recovery/suggestions/6097959-support-for-exisiting-extended-replication/).
 
 
-### Can I do an offline replication the first time I replicate to Azure?
+### Can I do an offline replication the first time I replicate to Azure? 
 
 This isn't supported. Send us feedback about this feature in the [feedback forum](https://feedback.azure.com/forums/256299-site-recovery/suggestions/6227386-support-for-offline-replication-data-transfer-from/).
 
@@ -158,13 +150,13 @@
 
 Dynamic disks are supported when replicating Hyper-V virtual machines. They're not supported when replicating VMware virtual machines or physical servers. Send us feedback about this feature in the [feedback forum](https://feedback.azure.com/forums/256299-site-recovery/).
 
-### If I'm failing over to Azure how to I access the Azure virtual machines after failover?
+### If I'm failing over to Azure how to I access the Azure virtual machines after failover? 
 
 You can access the Azure VMs over a secure Internet connection or over a site-to-site VPN (or Azure ExpressRoute) if you have one. Communications over a VPN connection are to internal ports on the Azure network on which the VM is located. Communications over the internet are mapped to the public endpoints on the Azure cloud service for VMs.
 
 ### If I fail over to Azure how does Azure make sure my data is resilient?
 
-Azure is designed for service resilience. Site Recovery is already engineered for failover to a secondary Azure datacenter in accordance with the Azure SLA if the need arises. If this happens we make sure your metadata and vaults remain within the same geographic region that you chose for your vault.
+Azure is designed for service resilience. Site Recovery is already engineered for failover to a secondary Azure datacenter in accordance with the Azure SLA if the need arises. If this happens we make sure your metadata and vaults remain within the same geographic region that you chose for your vault. 
 
 ### If I'm replicating between two datacenters what happens if my primary datacenter experiences an unexpected outage?
 
@@ -176,7 +168,7 @@
 Failover isn't automatic. You initiate failovers with single click in the portal, or you can use [Site Recovery PowerShell cmdlets](https://msdn.microsoft.com/library/dn850420.aspx) to trigger a failover. Failing back is also a simple action in the Site Recovery portal. To automate you could use on-premises Orchestrator or Operations Manager to detect a virtual machine failure and then trigger the failover using the SDK.
 
 ### If I'm replicating Hyper-V VMs can I throttle bandwidth allotted for Hyper-V replication traffic?
-- If you're replicating between Hyper-V VMs two on-premises sites then you can use Windows QoS. Here's a sample script:
+- If you're replicating between Hyper-V VMs two on-premises sites then you can use Windows QoS. Here's a sample script: 
 
     	New-NetQosPolicy -Name ASRReplication -IPDstPortMatchCondition 8084 -ThrottleRate (2048*1024)
     	gpupdate.exe /force
@@ -199,7 +191,7 @@
 ### Will my tenants' application data ever go to Azure?
 When replicating between service provider-owned sites, application data never goes to Azure. Data is encrypted in transit and replicated directly between the service provider sites.
 
-If you're replicating to Azure, application data is sent to Azure storage but not to the Site Recovery service. Data is encrypted in transit and remains encrypted in Azure.
+If you're replicating to Azure, application data is sent to Azure storage but not to the Site Recovery service. Data is encrypted in transit and remains encrypted in Azure. 
 
 ### Will my tenants receive a bill for any Azure services?
 
