---
title: Automatic update of the Mobility service in Azure to Azure disaster recovery | Microsoft Docs
description: Overview of automatic update of the Mobility service when replicating Azure VMs by using Azure Site Recovery.
services: site-recovery
author: rajani-janaki-ram 
manager: rochakm
ms.service: site-recovery
ms.topic: article
<<<<<<< HEAD
ms.date: 05/20/2019
=======
ms.date: 04/29/2098
>>>>>>> 28c14b3e
ms.author: rajanaki

---
# Automatic update of the Mobility service in Azure-to-Azure replication

Azure Site Recovery uses a monthly release cadence to fix any issues and enhance existing features or add new ones. To remain current with the service, you must plan for patch deployment each month. To avoid overhead associated with each upgrade, you can instead allow Site Recovery to manage component updates.

As mentioned in [Azure-to-Azure disaster recovery architecture](azure-to-azure-architecture.md), the Mobility service is installed on all Azure virtual machines (VMs) for which replication is enabled, while replicating VMs from one Azure region to another. When you use automatic updates, each new release updates the Mobility service extension.
 

[!INCLUDE [updated-for-az](../../includes/updated-for-az.md)]

## How automatic updates work

When you use Site Recovery to manage updates, it deploys a global runbook (used by Azure services) via an automation account, created in the same subscription as the vault. Each vault uses one automation account. The runbook checks for each VM in a vault for active auto-updates and upgrades the Mobility service extension if a newer version is available.

The default runbook schedule recurs daily at 12:00 AM in the time zone of the replicated VM's geo. You can also change the runbook schedule via the automation account.

> [!NOTE]
> Starting with Update Rollup 35, you can choose an existing automation account to use for updates. Prior to this update, Site Recovery created this account by default. This option is available when you enable replication for a VM. If you change the setting, it will apply for all Azure VMs protected in the same vault.
 
> Turning on automatic updates doesn't require a restart of your Azure VMs or affect ongoing replication.

> Job billing in the automation account is based on the number of job runtime minutes used in a month. By default, 500 minutes are included as free units for an automation account. Job execution takes a few seconds to about a minute each day and is covered as free units.

| Free units included (each month) | Price |
|---|---|
| Job runtime 500 minutes | ₹0.14/minute

## Enable automatic updates

You can allow Site Recovery to manage updates in the following ways.

### Manage as part of the enable replication step

When you enable replication for a VM either starting [from the VM view](azure-to-azure-quickstart.md) or [from the recovery services vault](azure-to-azure-how-to-enable-replication.md), you can either allow Site Recovery to manage updates for the Site Recovery extension or manage it manually.

![Extension settings](./media/azure-to-azure-autoupdate/enable-rep.png)

### Toggle the extension update settings inside the vault

1. Inside the vault, go to **Manage** > **Site Recovery Infrastructure**.
2. Under **For Azure Virtual Machines** > **Extension Update Settings**, turn on the **Allow Site Recovery to manage** toggle. To manage manually, turn it off. 
3. Select **Save**.

![Extension update settings](./media/azure-to-azure-autoupdate/vault-toggle.png)

> [!Important]
> When you choose **Allow Site Recovery to manage**, the setting is applied to all VMs in the corresponding vault.


> [!Note]
> Either option notifies you of the automation account used for managing updates. If you're using this feature in a vault for the first time, a new automation account is created by default. Alternately, you can customize the setting, and choose an existing automation account. All subsequent enable replications in the same vault use the previously created one.

For a custom automation account, use the following script:

```azurepowershell
param(
    [Parameter(Mandatory=$true)]
    [String] $VaultResourceId,

    [Parameter(Mandatory=$true)]
    [ValidateSet("Enabled",'Disabled')]
    [Alias("Enabled or Disabled")]
    [String] $AutoUpdateAction,

    [Parameter(Mandatory=$false)]
    [String] $AutomationAccountArmId
)

$SiteRecoveryRunbookName = "Modify-AutoUpdateForVaultForPatner"
$TaskId = [guid]::NewGuid().ToString()
$SubscriptionId = "00000000-0000-0000-0000-000000000000"
$AsrApiVersion = "2018-01-10"
$RunAsConnectionName = "AzureRunAsConnection"
$ArmEndPoint = "https://management.azure.com"
$AadAuthority = "https://login.windows.net/"
$AadAudience = "https://management.core.windows.net/"
$AzureEnvironment = "AzureCloud"
$Timeout = "160"

function Throw-TerminatingErrorMessage
{
	Param
    (
        [Parameter(Mandatory=$true)]
        [String]
        $Message
	)

    throw ("Message: {0}, TaskId: {1}.") -f $Message, $TaskId
}

function Write-Tracing
{
	Param
    (
        [Parameter(Mandatory=$true)]      
        [ValidateSet("Informational", "Warning", "ErrorLevel", "Succeeded", IgnoreCase = $true)]
		[String]
        $Level,

        [Parameter(Mandatory=$true)]
        [String]
        $Message,

	    [Switch]
        $DisplayMessageToUser
	)

    Write-Output $Message

}

function Write-InformationTracing
{
	Param
    (
        [Parameter(Mandatory=$true)]
        [String]
        $Message
	)

    Write-Tracing -Message $Message -Level Informational -DisplayMessageToUser
}

function ValidateInput()
{
    try
    {
        if(!$VaultResourceId.StartsWith("/subscriptions", [System.StringComparison]::OrdinalIgnoreCase))
        {
            $ErrorMessage = "The vault resource id should start with /subscriptions."
            throw $ErrorMessage
        }

        $Tokens = $VaultResourceId.SubString(1).Split("/")
        if(!($Tokens.Count % 2 -eq 0))
        {
            $ErrorMessage = ("Odd Number of tokens: {0}." -f $Tokens.Count)
            throw $ErrorMessage
        }

        if(!($Tokens.Count/2 -eq 4))
        {
            $ErrorMessage = ("Invalid number of resource in vault ARM id expected:4, actual:{0}." -f ($Tokens.Count/2))
            throw $ErrorMessage
        }

        if($AutoUpdateAction -ieq "Enabled" -and [string]::IsNullOrEmpty($AutomationAccountArmId))
        {
            $ErrorMessage = ("The automation account ARM id should not be null or empty when AutoUpdateAction is enabled.")
            throw $ErrorMessage
        }
    }
    catch
    {
        $ErrorMessage = ("ValidateInput failed with [Exception: {0}]." -f $_.Exception)
        Write-Tracing -Level ErrorLevel -Message $ErrorMessage -DisplayMessageToUser
        Throw-TerminatingErrorMessage -Message $ErrorMessage
    }
}

function Initialize-SubscriptionId()
{
    try
    {
        $Tokens = $VaultResourceId.SubString(1).Split("/")

        $Count = 0
		$ArmResources = @{}
        while($Count -lt $Tokens.Count)
        {
            $ArmResources[$Tokens[$Count]] = $Tokens[$Count+1]
            $Count = $Count + 2
        }
		
		return $ArmResources["subscriptions"]
    }
    catch
    {
        Write-Tracing -Level ErrorLevel -Message ("Initialize-SubscriptionId: failed with [Exception: {0}]." -f $_.Exception) -DisplayMessageToUser
        throw
    }
}

function Invoke-InternalRestMethod($Uri, $Headers, [ref]$Result)
{
    $RetryCount = 0
    $MaxRetry = 3
    do
    {
        try
        {
            $ResultObject = Invoke-RestMethod -Uri $Uri -Headers $Headers    
            ($Result.Value) += ($ResultObject)
            break
        }
        catch
        {
            Write-InformationTracing ("Retry Count: {0}, Exception: {1}." -f $RetryCount, $_.Exception)
            $RetryCount++
            if(!($RetryCount -le $MaxRetry))
            {
                throw
            }

            Start-Sleep -Milliseconds 2000
        }
    }while($true)
}

function Invoke-InternalWebRequest($Uri, $Headers, $Method, $Body, $ContentType, [ref]$Result)
{
    $RetryCount = 0
    $MaxRetry = 3
    do
    {
        try
        {
            $ResultObject = Invoke-WebRequest -Uri $UpdateUrl -Headers $Header -Method 'PATCH' `
                -Body $InputJson  -ContentType "application/json" -UseBasicParsing
            ($Result.Value) += ($ResultObject)
            break
        }
        catch
        {
            Write-InformationTracing ("Retry Count: {0}, Exception: {1}." -f $RetryCount, $_.Exception)
            $RetryCount++
            if(!($RetryCount -le $MaxRetry))
            {
                throw
            }

            Start-Sleep -Milliseconds 2000
        }
    }while($true)
}

function Get-Header([ref]$Header, $AadAudience, $AadAuthority, $RunAsConnectionName){
    try 
    {
        $RunAsConnection = Get-AutomationConnection -Name $RunAsConnectionName
        $TenantId = $RunAsConnection.TenantId
        $ApplicationId = $RunAsConnection.ApplicationId
        $CertificateThumbprint = $RunAsConnection.CertificateThumbprint
        $Path = "cert:\CurrentUser\My\{0}" -f $CertificateThumbprint
        $Secret = Get-ChildItem -Path $Path
        $ClientCredential = New-Object Microsoft.IdentityModel.Clients.ActiveDirectory.ClientAssertionCertificate(
                $ApplicationId,
                $Secret)

        # Trim the forward slash from the AadAuthority if it exist.
        $AadAuthority = $AadAuthority.TrimEnd("/")
        $AuthContext = New-Object Microsoft.IdentityModel.Clients.ActiveDirectory.AuthenticationContext(
            "{0}/{1}" -f $AadAuthority, $TenantId )
        $AuthenticationResult = $authContext.AcquireToken($AadAudience, $Clientcredential)
        $Header.Value['Content-Type'] = 'application\json'
        $Header.Value['Authorization'] = $AuthenticationResult.CreateAuthorizationHeader()
        $Header.Value["x-ms-client-request-id"] = $TaskId + "/" + (New-Guid).ToString() + "-" + (Get-Date).ToString("u")
    }
    catch
    {
        $ErrorMessage = ("Get-BearerToken: failed with [Exception: {0}]." -f $_.Exception)
        Write-Tracing -Level ErrorLevel -Message $ErrorMessage -DisplayMessageToUser
        Throw-TerminatingErrorMessage -Message $ErrorMessage
    }
}

function Get-ProtectionContainerToBeModified([ref] $ContainerMappingList)
{
    try 
    {
        Write-InformationTracing ("Get protection container mappings : {0}." -f $VaultResourceId)
        $ContainerMappingListUrl = $ArmEndPoint + $VaultResourceId + "/replicationProtectionContainerMappings" + "?api-version=" + $AsrApiVersion
        
        Write-InformationTracing ("Getting the bearer token and the header.")
        Get-Header ([ref]$Header) $AadAudience $AadAuthority $RunAsConnectionName
        
        $Result = @()
        Invoke-InternalRestMethod -Uri $ContainerMappingListUrl -Headers $header -Result ([ref]$Result)
        $ContainerMappings = $Result[0]

        Write-InformationTracing ("Total retrieved container mappings: {0}." -f $ContainerMappings.Value.Count)
        foreach($Mapping in $ContainerMappings.Value)
        {
            if(($Mapping.properties.providerSpecificDetails -eq $null) -or ($Mapping.properties.providerSpecificDetails.instanceType -ine "A2A"))
            {
                Write-InformationTracing ("Mapping properties: {0}." -f ($Mapping.properties))
                Write-InformationTracing ("Ignoring container mapping: {0} as the provider does not match." -f ($Mapping.Id))
                continue;
            }

            if($Mapping.Properties.State -ine "Paired")
            {
                Write-InformationTracing ("Ignoring container mapping: {0} as the state is not paired." -f ($Mapping.Id))
                continue;
            }

            Write-InformationTracing ("Provider specific details {0}." -f ($Mapping.properties.providerSpecificDetails))
            $MappingAutoUpdateStatus = $Mapping.properties.providerSpecificDetails.agentAutoUpdateStatus
            $MappingAutomationAccountArmId = $Mapping.properties.providerSpecificDetails.automationAccountArmId
            $MappingHealthErrorCount = $Mapping.properties.HealthErrorDetails.Count

            if($AutoUpdateAction -ieq "Enabled" -and
                ($MappingAutoUpdateStatus -ieq "Enabled") -and
                ($MappingAutomationAccountArmId -ieq $AutomationAccountArmId) -and
                ($MappingHealthErrorCount -eq 0))
            {
                Write-InformationTracing ("Provider specific details {0}." -f ($Mapping.properties))
                Write-InformationTracing ("Ignoring container mapping: {0} as the auto update is already enabled and is healthy." -f ($Mapping.Id))
                continue;
            }

            ($ContainerMappingList.Value).Add($Mapping.id)
        }
    }
    catch
    {
        $ErrorMessage = ("Get-ProtectionContainerToBeModified: failed with [Exception: {0}]." -f $_.Exception)
        Write-Tracing -Level ErrorLevel -Message $ErrorMessage -DisplayMessageToUser
        Throw-TerminatingErrorMessage -Message $ErrorMessage
    }
}

$OperationStartTime = Get-Date
$ContainerMappingList = New-Object System.Collections.Generic.List[System.String]
$JobsInProgressList = @()
$JobsCompletedSuccessList = @()
$JobsCompletedFailedList = @()
$JobsFailedToStart = 0
$JobsTimedOut = 0
$Header = @{}

$AzureRMProfile = Get-Module -ListAvailable -Name Az.Accounts | Select Name, Version, Path
$AzureRmProfileModulePath = Split-Path -Parent $AzureRMProfile.Path
Add-Type -Path (Join-Path $AzureRmProfileModulePath "Microsoft.IdentityModel.Clients.ActiveDirectory.dll")

$Inputs = ("Tracing inputs VaultResourceId: {0}, Timeout: {1}, AutoUpdateAction: {2}, AutomationAccountArmId: {3}." -f $VaultResourceId, $Timeout, $AutoUpdateAction, $AutomationAccountArmId)
Write-Tracing -Message $Inputs -Level Informational -DisplayMessageToUser
$CloudConfig = ("Tracing cloud configuration ArmEndPoint: {0}, AadAuthority: {1}, AadAudience: {2}." -f $ArmEndPoint, $AadAuthority, $AadAudience)
Write-Tracing -Message $CloudConfig -Level Informational -DisplayMessageToUser
$AutomationConfig = ("Tracing automation configuration RunAsConnectionName: {0}." -f $RunAsConnectionName)
Write-Tracing -Message $AutomationConfig -Level Informational -DisplayMessageToUser

ValidateInput
$SubscriptionId = Initialize-SubscriptionId
Get-ProtectionContainerToBeModified ([ref]$ContainerMappingList)

$Input = @{
  "properties"= @{
    "providerSpecificInput"= @{
        "instanceType" = "A2A"
        "agentAutoUpdateStatus" = $AutoUpdateAction
        "automationAccountArmId" = $AutomationAccountArmId
    }
  }
}
$InputJson = $Input |  ConvertTo-Json

if ($ContainerMappingList.Count -eq 0)
{
    Write-Tracing -Level Succeeded -Message ("Exiting as there are no container mappings to be modified.") -DisplayMessageToUser
    exit
}

Write-InformationTracing ("Container mappings to be updated has been retrieved with count: {0}." -f $ContainerMappingList.Count)

try
{
    Write-InformationTracing ("Start the modify container mapping jobs.")
    ForEach($Mapping in $ContainerMappingList)
    {
    try {
            $UpdateUrl = $ArmEndPoint + $Mapping + "?api-version=" + $AsrApiVersion
            Get-Header ([ref]$Header) $AadAudience $AadAuthority $RunAsConnectionName
            
            $Result = @()
            Invoke-InternalWebRequest -Uri $UpdateUrl -Headers $Header -Method 'PATCH' `
                -Body $InputJson  -ContentType "application/json" -Result ([ref]$Result)
            $Result = $Result[0]

            $JobAsyncUrl = $Result.Headers['Azure-AsyncOperation']
            Write-InformationTracing ("The modify container mapping job invoked with async url: {0}." -f $JobAsyncUrl)
            $JobsInProgressList += $JobAsyncUrl;

            # Rate controlling the set calls to maximum 60 calls per minute.
            # ASR throttling for set calls is 200 in 1 minute.
            Start-Sleep -Milliseconds 1000
        }
        catch{
            Write-InformationTracing ("The modify container mappings job creation failed for: {0}." -f $Ru)
            Write-InformationTracing $_
            $JobsFailedToStart++
        }
    }

    Write-InformationTracing ("Total modify container mappings has been initiated: {0}." -f $JobsInProgressList.Count)
}
catch
{
    $ErrorMessage = ("Modify container mapping jobs failed with [Exception: {0}]." -f $_.Exception)
    Write-Tracing -Level ErrorLevel -Message $ErrorMessage -DisplayMessageToUser
    Throw-TerminatingErrorMessage -Message $ErrorMessage
}

try
{
    while($JobsInProgressList.Count -ne 0)
    {
        Sleep -Seconds 30
        $JobsInProgressListInternal = @()
        ForEach($JobAsyncUrl in $JobsInProgressList)
        {
            try
            {
                Get-Header ([ref]$Header) $AadAudience $AadAuthority $RunAsConnectionName
                $Result = Invoke-RestMethod -Uri $JobAsyncUrl -Headers $header
                $JobState = $Result.Status
                if($JobState -ieq "InProgress")
                {
                    $JobsInProgressListInternal += $JobAsyncUrl
                }
                elseif($JobState -ieq "Succeeded" -or `
                    $JobState -ieq "PartiallySucceeded" -or `
                    $JobState -ieq "CompletedWithInformation")
                {
                    Write-InformationTracing ("Jobs succeeded with state: {0}." -f $JobState)
                    $JobsCompletedSuccessList += $JobAsyncUrl
                }
                else
                {
                    Write-InformationTracing ("Jobs failed with state: {0}." -f $JobState)
                    $JobsCompletedFailedList += $JobAsyncUrl
                }
            }
            catch
            {
                Write-InformationTracing ("The get job failed with: {0}. Ignoring the exception and retrying the next job." -f $_.Exception)

                # The job on which the tracking failed, will be considered in progress and tried again later.
                $JobsInProgressListInternal += $JobAsyncUrl
            }

            # Rate controlling the get calls to maximum 120 calls each minute.
            # ASR throttling for get calls is 10000 in 60 minutes.
            Start-Sleep -Milliseconds 500
        }

        Write-InformationTracing ("Jobs remaining {0}." -f $JobsInProgressListInternal.Count)

        $CurrentTime = Get-Date
        if($CurrentTime -gt $OperationStartTime.AddMinutes($Timeout))
        {
            Write-InformationTracing ("Tracing modify cloud pairing jobs has timed out.")
            $JobsTimedOut = $JobsInProgressListInternal.Count
            $JobsInProgressListInternal = @()
        }

        $JobsInProgressList = $JobsInProgressListInternal
    }
}
catch
{
    $ErrorMessage = ("Tracking modify cloud pairing jobs failed with [Exception: {0}]." -f $_.Exception)
    Write-Tracing -Level ErrorLevel -Message $ErrorMessage  -DisplayMessageToUser
    Throw-TerminatingErrorMessage -Message $ErrorMessage 
}

Write-InformationTracing ("Tracking modify cloud pairing jobs completed.")
Write-InformationTracing ("Modify cloud pairing jobs success: {0}." -f $JobsCompletedSuccessList.Count)
Write-InformationTracing ("Modify cloud pairing jobs failed: {0}." -f $JobsCompletedFailedList.Count)
Write-InformationTracing ("Modify cloud pairing jobs failed to start: {0}." -f $JobsFailedToStart)
Write-InformationTracing ("Modify cloud pairing jobs timedout: {0}." -f $JobsTimedOut)

if($JobsTimedOut -gt  0)
{
    $ErrorMessage = "One or more modify cloud pairing jobs has timedout."
    Write-Tracing -Level ErrorLevel -Message ($ErrorMessage)   
    Throw-TerminatingErrorMessage -Message $ErrorMessage
}
elseif($JobsCompletedSuccessList.Count -ne $ContainerMappingList.Count)
{
    $ErrorMessage = "One or more modify cloud pairing jobs failed."
    Write-Tracing -Level ErrorLevel -Message ($ErrorMessage)
    Throw-TerminatingErrorMessage -Message $ErrorMessage
}

Write-Tracing -Level Succeeded -Message ("Modify cloud pairing completed.") -DisplayMessageToUser
```

### Manage updates manually

1. If there are new updates for the Mobility service installed on your VMs, you'll see the following notification: "New Site recovery replication agent update is available. Click to install"

     ![Replicated items window](./media/vmware-azure-install-mobility-service/replicated-item-notif.png)
2. Select the notification to open the VM selection page.
3. Choose the VMs you want to upgrade, and then select **OK**. The Update Mobility service will start for each selected VM.

     ![Replicated items VM list](./media/vmware-azure-install-mobility-service/update-okpng.png)


## Common issues and troubleshooting

If there's an issue with the automatic updates, you'll see an error notification under **Configuration issues** in the vault dashboard.

If you couldn't enable automatic updates, see the following common errors and recommended actions:

- **Error**: You do not have permissions to create an Azure Run As account (service principal) and grant the Contributor role to the service principal.

   **Recommended action**: Make sure that the signed-in account is assigned as Contributor and try again. Refer to the required permissions section in [Use the portal to create an Azure AD application and service principal that can access resources](https://docs.microsoft.com/azure/azure-resource-manager/resource-group-create-service-principal-portal#required-permissions) for more information about assigning permissions.
 
   To fix most issues after you enable automatic updates, select **Repair**. If the repair button isn't available, see the error message displayed in the extension update settings pane.

   ![Site Recovery service repair button in extension update settings](./media/azure-to-azure-autoupdate/repair.png)

- **Error**: The Run As account does not have the permission to access the recovery services resource.

    **Recommended action**: Delete and then [re-create the Run As account](https://docs.microsoft.com/azure/automation/automation-create-runas-account). Or, make sure that the Automation Run As account's Azure Active Directory application has access to the recovery services resource.

- **Error**: Run As account is not found. Either one of these was deleted or not created - Azure Active Directory Application, Service Principal, Role, Automation Certificate asset, Automation Connection asset - or the Thumbprint is not identical between Certificate and Connection. 

    **Recommended action**: Delete and then [re-create the Run As account](https://docs.microsoft.com/azure/automation/automation-create-runas-account).

-  **Error**: The Azure Run as Certificate used by the automation account is about to expire. 

    The self-signed certificate that is created for the Run As account expires one year from the date of creation. You can renew it at any time before it expires. If you have signed up for email notifications, you will also receive emails when an action is required from your side. This error will be shown 2 months prior to the expiry date, and will change to a critical error if the certificate has expired. Once the certificate has expired, auto update wil not be functional till you renew the same.

   **Recommended action**: Click on 'Repair' and then 'Renew Certificate' to resolve this issue.
    
   ![renew-cert](media/azure-to-azure-autoupdate/automation-account-renew-runas-certificate.PNG)

> [!NOTE]
> Once you renew the certificate, please refresh the page so that the current status is updated.<|MERGE_RESOLUTION|>--- conflicted
+++ resolved
@@ -6,11 +6,7 @@
 manager: rochakm
 ms.service: site-recovery
 ms.topic: article
-<<<<<<< HEAD
 ms.date: 05/20/2019
-=======
-ms.date: 04/29/2098
->>>>>>> 28c14b3e
 ms.author: rajanaki
 
 ---
