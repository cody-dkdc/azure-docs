---
title: Install Mobility Service (VMware or physical to Azure) | Microsoft Docs
description: Learn how to install the Mobility Service agent to protect your on-premises computers.
services: site-recovery
documentationcenter: ''
author: AnoopVasudavan
manager: gauravd
ms.service: site-recovery
ms.topic: article
ms.date: 01/11/2018
ms.author: anoopkv
---

# Install Mobility Service (VMware or physical to Azure)
Azure Site Recovery Mobility Service captures data writes on a computer and then forwards them to the process server. Deploy Mobility Service to every computer (VMware VM or physical server) that you want to replicate to Azure. You can deploy Mobility Service to the servers that you want to protect by using the following methods:


* [Install Mobility Service by using software deployment tools like System Center Configuration Manager](site-recovery-install-mobility-service-using-sccm.md)
* [Install Mobility Service by using Azure Automation and Desired State Configuration (Automation DSC)](site-recovery-automate-mobility-service-install.md)
* [Install Mobility Service manually by using the graphical user interface (GUI)](site-recovery-vmware-to-azure-install-mob-svc.md#install-mobility-service-manually-by-using-the-gui)
* [Install Mobility Service manually at a command prompt](site-recovery-vmware-to-azure-install-mob-svc.md#install-mobility-service-manually-at-a-command-prompt)
* [Install Mobility Service by push installation from Site Recovery](site-recovery-vmware-to-azure-install-mob-svc.md#install-mobility-service-by-push-installation-from-azure-site-recovery)


>[!IMPORTANT]
<<<<<<< HEAD
> Beginning with version 9.7.0.0, on Windows virtual machines (VMs), the Mobility Service installer also installs the latest available [Azure VM agent](../virtual-machines/extensions/features-windows.md#azure-vm-agent). When a computer fails over to Azure, the computer meets the agent installation prerequisite for using any VM extension.
=======
> Beginning with version 9.7.0.0, on Windows VMs, the Mobility Service installer also installs the latest available [Azure VM agent](../virtual-machines/windows/extensions-features.md#azure-vm-agent). When a computer fails over to Azure, the computer meets the agent installation prerequisite for using any VM extension.
>>>>>>> d9721c63

## Prerequisites
Complete these prerequisite steps before you manually install Mobility Service on your server:
1. Sign in to your configuration server, and then open a command prompt window as an administrator.
2. Change the directory to the bin folder, and then create a passphrase file.

    ```
    cd %ProgramData%\ASR\home\svsystems\bin
    genpassphrase.exe -v > MobSvc.passphrase
    ```
3. Store the passphrase file in a secure location. You use the file during Mobility Service installation.
4. Mobility Service installers for all supported operating systems are in the %ProgramData%\ASR\home\svsystems\pushinstallsvc\repository folder.

### Mobility Service installer-to-operating system mapping

| Installer file template name| Operating system |
|---|--|
|Microsoft-ASR\_UA\*Windows\*release.exe | Windows Server 2008 R2 SP1 (64-bit) </br> Windows Server 2012 (64-bit) </br> Windows Server 2012 R2 (64-bit) </br> Windows Server 2016 (64-bit) |
|Microsoft-ASR\_UA\*RHEL6-64*release.tar.gz| Red Hat Enterprise Linux (RHEL) 6.4, 6.5, 6.6, 6.7, 6.8, 6.9 (64-bit only) </br> CentOS 6.4, 6.5, 6.6, 6.7, 6.8, 6.9 (64-bit only) |
|Microsoft-ASR\_UA\*RHEL7-64\*release.tar.gz | Red Hat Enterprise Linux (RHEL) 7.1, 7.2, 7.3 (64-bit only) </br> CentOS 7.0, 7.1, 7.2, 7.3 (64-bit only) |
|Microsoft-ASR\_UA\*SLES11-SP3-64\*release.tar.gz| SUSE Linux Enterprise Server 11 SP3 (64-bit only)|
|Microsoft-ASR\_UA\*SLES11-SP4-64\*release.tar.gz| SUSE Linux Enterprise Server 11 SP4 (64-bit only)|
|Microsoft-ASR\_UA\*OL6-64\*release.tar.gz | Oracle Enterprise Linux 6.4, 6.5 (64-bit only)|
|Microsoft-ASR\_UA\*UBUNTU-14.04-64\*release.tar.gz | Ubuntu Linux 14.04 (64-bit only)|
|Microsoft-ASR\_UA\*UBUNTU-16.04-64\*release.tar.gz | Ubuntu Linux 16.04 LTS server (64-bit only)|
|Microsoft-ASR_UA\*DEBIAN7-64\*release.tar.gz | Debian 7 (64-bit only)|
|Microsoft-ASR_UA\*DEBIAN8-64\*release.tar.gz | Debian 8 (64-bit only)|


## Install Mobility Service manually by using the GUI

>[!IMPORTANT]
> If you use a configuration server to replicate Azure IaaS virtual machines from one Azure subscription/region to another, use the command-line-based installation method.

[!INCLUDE [site-recovery-install-mob-svc-gui](../../includes/site-recovery-install-mob-svc-gui.md)]

## Install Mobility Service manually at a command prompt

### Command-line installation on a Windows computer
[!INCLUDE [site-recovery-install-mob-svc-win-cmd](../../includes/site-recovery-install-mob-svc-win-cmd.md)]

### Command-line installation on a Linux computer
[!INCLUDE [site-recovery-install-mob-svc-lin-cmd](../../includes/site-recovery-install-mob-svc-lin-cmd.md)]


## Install Mobility Service by push installation from Azure Site Recovery
You can do a push installation of Mobility Service by using Site Recovery. All target computers must meet the following prerequisites.

[!INCLUDE [site-recovery-prepare-push-install-mob-svc-win](../../includes/site-recovery-prepare-push-install-mob-svc-win.md)]

[!INCLUDE [site-recovery-prepare-push-install-mob-svc-lin](../../includes/site-recovery-prepare-push-install-mob-svc-lin.md)]


> [!NOTE]
After Mobility Service is installed, in the Azure portal, select **+ Replicate** to start protecting these VMs.

## Update Mobility Service

> [!WARNING]
> Ensure that the configuration server, scale-out process servers, and any master target servers that are a part of your deployment are updated before you start updating Mobility Service on the protected servers.

1. On the Azure portal, browse to the *name of your vault* > **Replicated items** view.
2. If the configuration server was already updated to the latest version, you see a notification that reads "New Site recovery replication agent update is available. Click to install."

     ![Replicated items window](.\media\site-recovery-vmware-to-azure-install-mob-svc\replicated-item-notif.png)
3. Select the notification to open the virtual machine selection page.
4. Select the virtual machines you want to upgrade mobility service on, and select **OK**.

     ![Replicated items VM list](.\media\site-recovery-vmware-to-azure-install-mob-svc\update-okpng.png)

The Update Mobility Service job starts for each of the selected virtual machines.

> [!NOTE]
> [Read more](site-recovery-vmware-to-azure-manage-configuration-server.md) on how to update the password for the account used to install Mobility Service.

## Uninstall Mobility Service on a Windows Server computer
Use one of the following methods to uninstall Mobility Service on a Windows Server computer.

### Uninstall by using the GUI
1. In Control Panel, select **Programs**.
2. Select **Microsoft Azure Site Recovery Mobility Service/Master Target server**, and then select **Uninstall**.

### Uninstall at a command prompt
1. Open a command prompt window as an administrator.
2. To uninstall Mobility Service, run the following command:

    ```
    MsiExec.exe /qn /x {275197FC-14FD-4560-A5EB-38217F80CBD1} /L+*V "C:\ProgramData\ASRSetupLogs\UnifiedAgentMSIUninstall.log"
    ```

## Uninstall Mobility Service on a Linux computer
1. On your Linux server, sign in as a **root** user.
2. In a terminal, go to /user/local/ASR.
3. To uninstall Mobility Service, run the following command:

    ```
    uninstall.sh -Y
    ```<|MERGE_RESOLUTION|>--- conflicted
+++ resolved
@@ -23,11 +23,7 @@
 
 
 >[!IMPORTANT]
-<<<<<<< HEAD
-> Beginning with version 9.7.0.0, on Windows virtual machines (VMs), the Mobility Service installer also installs the latest available [Azure VM agent](../virtual-machines/extensions/features-windows.md#azure-vm-agent). When a computer fails over to Azure, the computer meets the agent installation prerequisite for using any VM extension.
-=======
 > Beginning with version 9.7.0.0, on Windows VMs, the Mobility Service installer also installs the latest available [Azure VM agent](../virtual-machines/windows/extensions-features.md#azure-vm-agent). When a computer fails over to Azure, the computer meets the agent installation prerequisite for using any VM extension.
->>>>>>> d9721c63
 
 ## Prerequisites
 Complete these prerequisite steps before you manually install Mobility Service on your server:
