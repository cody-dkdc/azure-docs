---
title: Deploy the configuration server for VMware disaster recovery with Azure Site Recovery | Microsoft Docs
description: This article describes how to deploy a configuration server for VMware disaster recovery with Azure Site Recovery
services: site-recovery
author: mayurigupta13
manager: rochakm
ms.service: site-recovery
ms.topic: article
<<<<<<< HEAD
ms.date: 03/06/2019
ms.author: ramamill
=======
ms.date: 02/28/2019
ms.author: mayg
>>>>>>> f09b3459
---

# Deploy a configuration server

You deploy an on-premises configuration server when you use [Azure Site Recovery](site-recovery-overview.md) for disaster recovery of VMware VMs and physical servers to Azure. The configuration server coordinates communications between on-premises VMware and Azure. It also manages data replication. This article walks you through the steps needed to deploy the configuration server when you're replicating VMware VMs to Azure. [Follow this article](physical-azure-set-up-source.md) if you need to set up a configuration server for physical server replication.

>[!TIP]
You can learn about the role of Configuration server as part of Azure Site Recovery architecture [here](vmware-azure-architecture.md).

## Deployment of configuration server through OVA template

Configuration server must be set up as a highly available VMware VM with certain minimum hardware and sizing requirements. For convenient and easy deployment, Site Recovery provides a downloadable OVA (Open Virtualization Application) template to set up the configuration server that complies with all the mandated requirements listed below.

## Prerequisites

Minimum hardware requirements for a configuration server are summarized in the following table.

[!INCLUDE [site-recovery-configuration-server-requirements](../../includes/site-recovery-configuration-and-scaleout-process-server-requirements.md)]

## Azure Active Directory permission requirements

You require a user with **one of the following** permissions set in AAD (Azure Active Directory) to register configuration server with Azure Site Recovery services.

1. User should have “Application developer” role to create application.
   1. To verify, Sign in to Azure portal</br>
   1. Navigate to Azure Active Directory > Roles and administrators</br>
   1. Verify if "Application developer" role is assigned to the user. If not, use a user with this permission or reach out to [administrator to enable the permission](https://docs.microsoft.com/azure/active-directory/fundamentals/active-directory-users-assign-role-azure-portal#assign-roles).
    
1. If the "Application developer" role cannot be assigned, ensure that "User can register application” flag is set as true for user to create identity. To enable above permissions,
   1. Sign in to Azure portal
   1. Navigate to Azure Active Directory > User settings
   1. Under **App registrations", "Users can register applications" should be chosen as "Yes".

    ![AAD_application_permission](media/vmware-azure-deploy-configuration-server/AAD_application_permission.png)

> [!NOTE]
> Active Directory Federation Services(ADFS) is **not supported**. Please use an account managed through [Azure Active Directory](https://docs.microsoft.com/azure/active-directory/fundamentals/active-directory-whatis).

## Capacity planning

The sizing requirements for the configuration server depend on the potential data change rate. Use this table as a guide.

| **CPU** | **Memory** | **Cache disk size** | **Data change rate** | **Protected machines** |
| --- | --- | --- | --- | --- |
| 8 vCPUs (2 sockets * 4 cores \@ 2.5 GHz) |16 GB |300 GB |500 GB or less |Replicate fewer than 100 machines. |
| 12 vCPUs (2 sockets * 6 cores \@ 2.5 GHz) |18 GB |600 GB |500 GB to 1 TB |Replicate 100-150 machines. |
| 16 vCPUs (2 sockets * 8 cores \@ 2.5 GHz) |32 GB |1 TB |1 TB to 2 TB |Replicate 150-200 machines. |

If you're replicating more than one VMware VM, read [capacity planning considerations](site-recovery-plan-capacity-vmware.md). Run the [Deployment planner tool](site-recovery-deployment-planner.md) for VMWare replication.

## Download the template

1. In the vault, go to **Prepare Infrastructure** > **Source**.
2. In **Prepare source**, select **+Configuration server**.
3. In **Add Server**, check that **Configuration server for VMware** appears in **Server type**.
4. Download the Open Virtualization Application (OVA) template for the configuration server.

  > [!TIP]
>You can also download the latest version of the configuration server template directly from [Microsoft Download Center](https://aka.ms/asrconfigurationserver).

>[!NOTE]
The license provided with OVA template is an evaluation license valid for 180 days. Post this period, customer needs to activate the windows with a procured license.

## Import the template in VMware

1. Sign in to the VMware vCenter server or vSphere ESXi host by using the VMWare vSphere Client.
2. On the **File** menu, select **Deploy OVF Template** to start the Deploy OVF Template wizard.

     ![OVF template](./media/vmware-azure-deploy-configuration-server/vcenter-wizard.png)

3. In **Select source**, enter the location of the downloaded OVF.
4. In **Review details**, select **Next**.
5. In **Select name and folder** and **Select configuration**, accept the default settings.
6. In **Select storage**, for best performance select **Thick Provision Eager Zeroed** in **Select virtual disk format**. Usage of thin provisioning option might impact the performance of configuration server.
7. In the rest of the wizard pages, accept the default settings.
8. In **Ready to complete**:

    * To set up the VM with the default settings, select **Power on after deployment** > **Finish**.

    * To add an additional network interface, clear **Power on after deployment**, and then select **Finish**. By default, the configuration server template is deployed with a single NIC. You can add additional NICs after deployment.

> [!IMPORTANT]
> Do not change resource configurations(memory/cores/CPU restriction), modify/delete installed services or files on configuration server after deployment. This will impact registration of configuration server with Azure services and performance of configuration server.

## Add an additional adapter

If you want to add an additional NIC to the configuration server, add it before you register the server in the vault. Adding additional adapters isn't supported after registration.

1. In the vSphere Client inventory, right-click the VM and select **Edit Settings**.
2. In **Hardware**, select **Add** > **Ethernet Adapter**. Then select **Next**.
3. Select an adapter type and a network.
4. To connect the virtual NIC when the VM is turned on, select **Connect at power-on**. Then select **Next** > **Finish** > **OK**.

## Register the configuration server with Azure Site Recovery services

1. From the VMWare vSphere Client console, turn on the VM.
2. The VM boots up into a Windows Server 2016 installation experience. Accept the license agreement, and enter an administrator password.
3. After the installation finishes, sign in to the VM as the administrator.
4. The first time you sign in, within few seconds the Azure Site Recovery Configuration Tool starts.
5. Enter a name that's used to register the configuration server with Site Recovery. Then select **Next**.
6. The tool checks that the VM can connect to Azure. After the connection is established, select **Sign in** to sign in to your Azure subscription.</br>
    a. The credentials must have access to the vault in which you want to register the configuration server.</br>
    b. Ensure that chosen user account has permissions to create an application in Azure. To enable required permissions, follow guidelines given [here](#azure-active-directory-permission-requirements).
7. The tool performs some configuration tasks, and then reboots.
8. Sign in to the machine again. The configuration server management wizard starts **automatically** in few seconds.

### Configure settings

1. In the configuration server management wizard, select **Setup connectivity**. From the dropdowns, first select the NIC that the in-built process server uses for discovery and push installation of mobility service on source machines, and then select the NIC that Configuration Server uses for connectivity with Azure. Then select **Save**. You cannot change this setting after it is configured. It is strongly advised to not change the IP address of a configuration server. Ensure IP assigned to the Configuration Server is STATIC IP and not DHCP IP.
2. In **Select Recovery Services vault**, sign in to Microsoft Azure with credentials used in **step 6** of "[Register configuration server with Azure Site Recovery Services](#register-the-configuration-server-with-azure-site-recovery-services)".
3. After sign-in, Select your Azure subscription and the relevant resource group and vault.

    > [!NOTE]
    > Once registered, there is no flexibility to change the recovery services vault.
    > Changing recovery services vault would require disassociation of configuration server from current vault, and the replication of all protected virtual machines under the configuration server is stopped. Learn [more](vmware-azure-manage-configuration-server.md#register-a-configuration-server-with-a-different-vault).

4. In **Install third-party software**,

    |Scenario   |Steps to follow  |
    |---------|---------|
    |Can I download & install MySQL manually?     |  Yes. Download MySQL application & place it in the folder **C:\Temp\ASRSetup**, then install manually. Now, when you accept the terms > click on **Download and install**, the portal says *Already installed*. You can proceed to the next step.       |
    |Can I avoid download of MySQL online?     |   Yes. Place your MySQL installer application in the folder **C:\Temp\ASRSetup**. Accept the terms > click on **Download and install**, the portal will use the installer added by you and installs the application. You can proceed to the next step post installation.    |
    |I would like to download & install MySQL through Azure Site Recovery     |  Accept the license agreement & click on **Download and Install**. Then you can proceed to the next step post installation.       |
5. In **Validate appliance configuration**, prerequisites are verified before you continue.
6. In **Configure vCenter Server/vSphere ESXi server**, enter the FQDN or IP address of the vCenter server, or vSphere host, where the VMs you want to replicate are located. Enter the port on which the server is listening. Enter a friendly name to be used for the VMware server in the vault.
7. Enter credentials to be used by the configuration server to connect to the VMware server. Site Recovery uses these credentials to automatically discover VMware VMs that are available for replication. Select **Add**, and then **Continue**. The credentials entered here are locally saved.
8. In **Configure virtual machine credentials**, enter the user name, and password of Virtual machines to automatically install Mobility Service during replication. For **Windows** machines, the account needs local administrator privileges on the machines you want to replicate. For **Linux**, provide details for the root account.
9. Select **Finalize configuration** to complete registration.
10. After registration finishes, open Azure portal, verify that the configuration server and VMware server are listed on **Recovery Services Vault** > **Manage** > **Site Recovery Infrastructure** > **Configuration Servers**.

## Upgrade the configuration server

To upgrade the configuration server to the latest version, follow these [steps](vmware-azure-manage-configuration-server.md#upgrade-the-configuration-server). For detailed instructions on how to upgrade all Site Recovery components, click [here](service-updates-how-to.md).

## Manage the configuration server

To avoid interruptions in ongoing replication, ensure that IP address of the configuration server does not change after the configuration server has been registered to a vault. You can learn more about common configuration server management tasks [here](vmware-azure-manage-configuration-server.md).

## FAQ

1. How long is the Licence provided on configuration server deployed through OVF is valid? What happens if I do not reactivate the License?

    The license provided with OVA template is an evaluation license valid for 180 days. Before expiry, you need to activate the license. Else, this can result in frequent shutdown of configuration server and thus cause hinderance to replication activities.

2. Can I use the VM, where the configuration server is installed, for different purposes?

    **No**, we recommend you to use the VM for sole purpose of configuration server. Ensure you follow all the specifications mentioned in [Prerequisites](#prerequisites) for efficient management of disaster recovery.
3. Can I switch the vault already registered in the configuration server with a newly created vault?

    **No**, once a vault is registered with configuration server, it cannot be changed.
4. Can I use the same configuration server for protecting both physical and virtual machines?

    **Yes**, the same configuration server can be used for replicating physical and virtual machines. However, physical machine can be failed back only to a VMware VM.
5. What is the purpose of a configuration server and where is it used?

    Refer to [VMware to Azure replication architecture](vmware-azure-architecture.md) to learn more about configuration server and its functionalities.
6. Where can I find the latest version of Configuration server?

    For steps to upgrade the configuration server through the portal, see [Upgrade the configuration server](vmware-azure-manage-configuration-server.md#upgrade-the-configuration-server). For detailed instructions on how to upgrade all Site Recovery components, refer [here](https://aka.ms/asr_how_to_upgrade).
7. Where can I download the passphrase for configuration server?

    Refer to [this article](vmware-azure-manage-configuration-server.md#generate-configuration-server-passphrase) to download the passphrase.
8. Can I change the passphrase?

    **No**, you are **strongly advised to not change the passphrase** of configuration server. Change in passphrase breaks replication of protected machines and leads to critical health state.
9. Where can I download vault registration keys?

    In the **Recovery Services Vault**, **Manage** > **Site Recovery Infrastructure** > **Configuration Servers**. In Servers, select **Download registration key** to download the vault credentials file.
10. Can I clone an existing Configuration Server and use it for replication orchestration?

    **No**, use of a cloned Configuration Server component is not supported.

11. Can I change the IP of configuration server?

    **No**, it is strongly recommended to not change the IP address of a configuration server. Ensure all IPs assigned to the Configuration Server are STATIC IPs and not DHCP IPs.
12. Can I set up configuration server on Azure?

    It is recommended to set up configuration server on on-premises environment with direct line-of-sight with v-Center and to minimize data transfer latencies. You can take scheduled backups of configuration server for [failback purposes](vmware-azure-manage-configuration-server.md#failback-requirements).

For more FAQ on configuration server, refer to our [documentation on configuration server common questions](vmware-azure-common-questions.md#configuration-server) .

## Troubleshoot deployment issues

[!INCLUDE [site-recovery-vmware-to-azure-install-register-issues](../../includes/site-recovery-vmware-to-azure-install-register-issues.md)]



## Next steps

Set up disaster recovery of [VMware VMs](vmware-azure-tutorial.md) to Azure.<|MERGE_RESOLUTION|>--- conflicted
+++ resolved
@@ -6,13 +6,8 @@
 manager: rochakm
 ms.service: site-recovery
 ms.topic: article
-<<<<<<< HEAD
 ms.date: 03/06/2019
 ms.author: ramamill
-=======
-ms.date: 02/28/2019
-ms.author: mayg
->>>>>>> f09b3459
 ---
 
 # Deploy a configuration server
