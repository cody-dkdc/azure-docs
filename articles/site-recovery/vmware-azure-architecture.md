---
title: VMware to Azure replication architecture in Azure Site Recovery | Microsoft Docs
description: This article provides an overview of components and architecture used when replicating on-premises VMware VMs to Azure with Azure Site Recovery
author: rayne-wiselman
ms.service: site-recovery
<<<<<<< HEAD
ms.topic: article
ms.date: 07/06/2018
=======
ms.topic: conceptual
ms.date: 06/20/2018
>>>>>>> 9d49677d
ms.author: raynew
---

# VMware to Azure replication architecture

This article describes the architecture and processes used when you replicate, fail over, and recover VMware virtual machines (VMs) between an on-premises VMware site and Azure by using [Azure Site Recovery](site-recovery-overview.md).


## Architectural components

The following table and graphic provide a high-level view of the components used for VMware replication to Azure.

**Component** | **Requirement** | **Details**
--- | --- | ---
**Azure** | An Azure subscription, Azure Storage account, and Azure network. | Replicated data from on-premises VMs is stored in the storage account. Azure VMs are created with the replicated data when you run a failover from on-premises to Azure. The Azure VMs connect to the Azure virtual network when they're created.
**Configuration server machine** | A single on-premises machine. We recommend that you run it as a VMware VM that can be deployed from a downloaded OVF template.<br/><br/> The machine runs all on-premises Site Recovery components, which include the configuration server, process server, and master target server. | **Configuration server**: Coordinates communications between on-premises and Azure, and manages data replication.<br/><br/> **Process server**: Installed by default on the configuration server. It receives replication data; optimizes it with caching, compression, and encryption; and sends it to Azure Storage. The process server also installs Azure Site Recovery Mobility Service on VMs you want to replicate, and performs automatic discovery of on-premises machines. As your deployment grows, you can add additional, separate process servers to handle larger volumes of replication traffic.<br/><br/> **Master target server**: Installed by default on the configuration server. It handles replication data during failback from Azure. For large deployments, you can add an additional, separate master target server for failback.
**VMware servers** | VMware VMs are hosted on on-premises vSphere ESXi servers. We recommend a vCenter server to manage the hosts. | During Site Recovery deployment, you add VMware servers to the Recovery Services vault.
**Replicated machines** | Mobility Service is installed on each VMware VM that you replicate. | We recommend that you allow automatic installation from the process server. Alternatively, you can install the service manually or use an automated deployment method, such as System Center Configuration Manager.

**VMware to Azure architecture**

![Components](./media/vmware-azure-architecture/arch-enhanced.png)

## Configuration steps

The broad steps for setting up VMware to Azure disaster recovery or migration are as follows:

1. **Set up Azure components**. You need an Azure account with the right permissions, an Azure storage account, an Azure virtual network, and a Recovery Services vault. [Learn more](tutorial-prepare-azure.md).
2. **Set up on-premises**. These include setting up an account on the VMware server so that Site Recovery can automatically discover VMs to replicate, setting up an account that can be used to install the Mobility service component on VMs you want to replicate, and verifying that VMware servers and VMs comply with prerequisites. You can also optionally prepare to connect to these Azure VMs after failover. Site Recovery replicates VM data to an Azure storage account, and creates Azure VMs using the data when you run a failover to Azure. [Learn more](vmware-azure-tutorial-prepare-on-premises.md).
3. **Set up replication**. You choose where you want to replicate to. You configure the source replication environment by setting up a single on-premises VMware VM (the configuration server) that runs all of the on-premises Site Recovery components that you need. After setup you register the configuration server machine in the Recovery Services vault. Then, you select the target settings. [Learn more](vmware-azure-tutorial.md).
4. **Create a replication policy**. You create a replication policy that specifies how replication should happen. 
    - **RPO threshold**: This monitoring setting states that if replication doesn't occur within the time specified, an alert (and optionally an email) is issued. For example, if you set the RPO threshold to 30 minutes, and an issue prevents replication from happening for 30 minutes, an event is generated. This setting doesn't affect replication. Replication is continuous, and recovery points are created every few minutes
    - **Retention**: Recovery point retention specifies how long recovery points should be kept in Azure. You can specify a value between 0 and 24 hours for premium storage, or up to 72 hours for standard storage. You can fail over to the latest recovery point, or to a stored point if you set the value higher than zero. After the retention window, recovery points are purged.
    - **Crash-consistent snapshots**: By default, Site Recovery takes crash-consistent snapshots and creates recovery points with them every few minutes. A recovery point is crash consistent if all of the interrelated data components are write-order consistent, as they were at the instant the recovery point was created. To better understand, imagine the status of the data on your PC hard drive after a power outage or similar event. A crash-consistent recovery point is usually sufficient if your application is designed to recover from a crash without any data inconsistencies.
    - **App-consistent snapshots**: If this value isn't zero, the Mobility service running on the VM attempts to generate file system-consistent snapshots and recovery points. The first snapshot is taken after initial replication is complete. Then, snapshots are taken at the frequency you specify. A recovery point is application-consistent if, in addition to being write-order consistent, running applications complete all  of their operations, and flush their buffers to disk (application quiescing). App-consistent recovery points are recommended for database applications such as SQL, Oracle, and Exchange. If a crash-consistent snapshot is sufficient, this value can be set to 0.  
    - **Multi-VM consistency**: You can optionally create a replication group. Then, when you enable replication, you can gather VMs into that group. VMs in a replication group replicate together, and have shared crash-consistent and app-consistent recovery points when failed over. You should use this option carefully, since it can affect workload performance as snapshots needed to be gathered across multiple machines. Only do this if VMs run the same workload and need to be consistent, and VMs have similar churns. You can add up to 8 VMs to a group. 
5. **Enable VM replication**. Finally, you enable replication for your on-premises VMware VMs. If you created an account to install the Mobility service, and specified that Site Recovery should do a push installation, then the Mobility service will be installed on each VM for which you enable replication. [Learn more](vmware-azure-tutorial.md#enable-replication). If you have created a replication group for multi-VM consistency, you can add VMs to that group.
6. **Test failover**. After everything's set up, you can do a test failover to check that VMs fail over to Azure as expected. [Learn more](tutorial-dr-drill-azure.md).
7. **Failover**. If you're just migrating the VMs to Azure - you run a full failover to do that. If you're setting up disaster recovery, you can run a full failover as you need to. For full disaster recovery, after failover to Azure, you can fail back to your on-premises site as and when it's available. [Learn more](vmware-azure-tutorial-failover-failback.md).

## Replication process

1. When you enable replication for a VM, it begins to replicate in accordance with the replication policy. 
2. Traffic replicates to Azure storage public endpoints over the internet. Alternately, you can use Azure ExpressRoute with [public peering](../expressroute/expressroute-circuit-peerings.md#azure-public-peering). Replicating traffic over a site-to-site virtual private network (VPN) from an on-premises site to Azure isn't supported.
3. An initial copy of the VM data is replicated to Azure storage.
4. After initial replication finishes, replication of delta changes to Azure begins. Tracked changes for a machine are held in a .hrl file.
5. Communication happens as follows:

    - VMs communicate with the on-premises configuration server on port HTTPS 443 inbound, for replication management.
    - The configuration server orchestrates replication with Azure over port HTTPS 443 outbound.
    - VMs send replication data to the process server (running on the configuration server machine) on port HTTPS 9443 inbound. This port can be modified.
    - The process server receives replication data, optimizes and encrypts it, and sends it to Azure storage over port 443 outbound.


**VMware to Azure replication process**

![Replication process](./media/vmware-azure-architecture/v2a-architecture-henry.png)

## Failover and failback process

After replication is set up and you run a disaster recovery drill (test failover) to check that everything's working as expected, you can run failover and failback as you need to.

1. You run fail for a single machine, or create a recovery plans to fail over multiple VMs at the same time. The advantage of a recovery plan rather than single machine failover include:
    - You can model app-dependencies by including all the VMs across the app in a single recovery plan.
    - You can add scripts, Azure runbooks, and pause for manual actions.
2. After triggering the initial failover, you commit it to start accessing the workload from the Azure VM.
3. When your primary on-premises site is available again, you can prepare for fail back. In order to fail back, you need to set up a failback infrastructure, including:

    * **Temporary process server in Azure**: To fail back from Azure, you set up an Azure VM to act as a process server to handle replication from Azure. You can delete this VM after failback finishes.
    * **VPN connection**: To fail back, you need a VPN connection (or ExpressRoute) from the Azure network to the on-premises site.
    * **Separate master target server**: By default, the master target server that was installed with the configuration server on the on-premises VMware VM handles failback. If you need to fail back large volumes of traffic, set up a separate on-premises master target server for this purpose.
    * **Failback policy**: To replicate back to your on-premises site, you need a failback policy. This policy was automatically created when you created your replication policy from on-premises to Azure.
4. After the components are in place, failback occurs in three actions:

    - Stage 1: Reprotect the Azure VMs so that they replicate from Azure back to the on-premises VMware VMs.
    -  Stage 2: Run a failover to the on-premises site.
    - Stage 3: After workloads have failed back, you reenable replication for the on-premises VMs.
    
 
**VMware failback from Azure**

![Failback](./media/vmware-azure-architecture/enhanced-failback.png)


## Next steps

Follow [this tutorial](vmware-azure-tutorial.md) to enable VMware to Azure replication.<|MERGE_RESOLUTION|>--- conflicted
+++ resolved
@@ -3,13 +3,7 @@
 description: This article provides an overview of components and architecture used when replicating on-premises VMware VMs to Azure with Azure Site Recovery
 author: rayne-wiselman
 ms.service: site-recovery
-<<<<<<< HEAD
-ms.topic: article
 ms.date: 07/06/2018
-=======
-ms.topic: conceptual
-ms.date: 06/20/2018
->>>>>>> 9d49677d
 ms.author: raynew
 ---
 
