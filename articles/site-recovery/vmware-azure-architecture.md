---
title: VMware to Azure disaster recovery architecture in Azure Site Recovery | Microsoft Docs
description: This article provides an overview of components and architecture used when setting up disaster recovery of on-premises VMware VMs to Azure with Azure Site Recovery
author: rayne-wiselman
ms.service: site-recovery
services: site-recovery
ms.topic: conceptual
<<<<<<< HEAD
ms.date: 03/13/2019
=======
ms.date: 04/26/2019
>>>>>>> 6a383dfd
ms.author: raynew
---

# VMware to Azure disaster recovery architecture

This article describes the architecture and processes used when you deploy disaster recovery replication, failover, and recovery of VMware virtual machines (VMs) between an on-premises VMware site and Azure using the [Azure Site Recovery](site-recovery-overview.md) service.


## Architectural components

The following table and graphic provide a high-level view of the components used for VMware disaster recovery to Azure.

**Component** | **Requirement** | **Details**
--- | --- | ---
**Azure** | An Azure subscription, Azure Storage account for cache, Managed Disk and Azure network. | Replicated data from on-premises VMs is stored in Azure storage. Azure VMs are created with the replicated data when you run a failover from on-premises to Azure. The Azure VMs connect to the Azure virtual network when they're created.
**Configuration server machine** | A single on-premises machine. We recommend that you run it as a VMware VM that can be deployed from a downloaded OVF template.<br/><br/> The machine runs all on-premises Site Recovery components, which include the configuration server, process server, and master target server. | **Configuration server**: Coordinates communications between on-premises and Azure, and manages data replication.<br/><br/> **Process server**: Installed by default on the configuration server. It receives replication data; optimizes it with caching, compression, and encryption; and sends it to Azure Storage. The process server also installs Azure Site Recovery Mobility Service on VMs you want to replicate, and performs automatic discovery of on-premises machines. As your deployment grows, you can add additional, separate process servers to handle larger volumes of replication traffic.<br/><br/> **Master target server**: Installed by default on the configuration server. It handles replication data during failback from Azure. For large deployments, you can add an additional, separate master target server for failback.
**VMware servers** | VMware VMs are hosted on on-premises vSphere ESXi servers. We recommend a vCenter server to manage the hosts. | During Site Recovery deployment, you add VMware servers to the Recovery Services vault.
**Replicated machines** | Mobility Service is installed on each VMware VM that you replicate. | We recommend that you allow automatic installation from the process server. Alternatively, you can install the service manually or use an automated deployment method, such as System Center Configuration Manager.

**VMware to Azure architecture**

![Components](./media/vmware-azure-architecture/arch-enhanced.png)



## Replication process

1. When you enable replication for a VM, initial replication to Azure storage begins, using the specified replication policy. Note the following:
    - For VMware VMs, replication is block-level, near-continuous, using the Mobility service agent running on the VM.
    - Any replication policy settings are applied:
        - **RPO threshold**. This setting does not affect replication. It helps with monitoring. An event is raised, and optionally an email sent, if the current RPO exceeds the threshold limit that you specify.
        - **Recovery point retention**. This setting specifies how far back in time you want to go when a disruption occurs. Maximum retention on premium storage is 24 hours. On standard storage it's 72 hours. 
        - **App-consistent snapshots**. App-consistent snapshot can be take every 1 to 12 hours, depending on your app needs. Snapshots are standard Azure blob snapshots. The Mobility agent running on a VM requests a VSS snapshot in accordance with this setting, and bookmarks that point-in-time as an application consistent point in the replication stream.

2. Traffic replicates to Azure storage public endpoints over the internet. Alternately, you can use Azure ExpressRoute with [Microsoft peering](../expressroute/expressroute-circuit-peerings.md#microsoftpeering). Replicating traffic over a site-to-site virtual private network (VPN) from an on-premises site to Azure isn't supported.
3. After initial replication finishes, replication of delta changes to Azure begins. Tracked changes for a machine are sent to the process server.
4. Communication happens as follows:

    - VMs communicate with the on-premises configuration server on port HTTPS 443 inbound, for replication management.
    - The configuration server orchestrates replication with Azure over port HTTPS 443 outbound.
    - VMs send replication data to the process server (running on the configuration server machine) on port HTTPS 9443 inbound. This port can be modified.
    - The process server receives replication data, optimizes and encrypts it, and sends it to Azure storage over port 443 outbound.
5. The replication data logs first land in a cache storage account in Azure. These logs are processed and the data is stored in an Azure Managed Disk (called as asr seed disk). The recovery points are created on this disk.




**VMware to Azure replication process**

![Replication process](./media/vmware-azure-architecture/v2a-architecture-henry.png)

## Failover and failback process

After replication is set up and you run a disaster recovery drill (test failover) to check that everything's working as expected, you can run failover and failback as you need to.

1. You run fail for a single machine, or create a recovery plans to fail over multiple VMs at the same time. The advantage of a recovery plan rather than single machine failover include:
    - You can model app-dependencies by including all the VMs across the app in a single recovery plan.
    - You can add scripts, Azure runbooks, and pause for manual actions.
2. After triggering the initial failover, you commit it to start accessing the workload from the Azure VM.
3. When your primary on-premises site is available again, you can prepare for fail back. In order to fail back, you need to set up a failback infrastructure, including:

    * **Temporary process server in Azure**: To fail back from Azure, you set up an Azure VM to act as a process server to handle replication from Azure. You can delete this VM after failback finishes.
    * **VPN connection**: To fail back, you need a VPN connection (or ExpressRoute) from the Azure network to the on-premises site.
    * **Separate master target server**: By default, the master target server that was installed with the configuration server on the on-premises VMware VM handles failback. If you need to fail back large volumes of traffic, set up a separate on-premises master target server for this purpose.
    * **Failback policy**: To replicate back to your on-premises site, you need a failback policy. This policy is automatically created when you create a replication policy from on-premises to Azure.
4. After the components are in place, failback occurs in three actions:

    - Stage 1: Reprotect the Azure VMs so that they replicate from Azure back to the on-premises VMware VMs.
    -  Stage 2: Run a failover to the on-premises site.
    - Stage 3: After workloads have failed back, you reenable replication for the on-premises VMs.
    
 
**VMware failback from Azure**

![Failback](./media/vmware-azure-architecture/enhanced-failback.png)


## Next steps

Follow [this tutorial](vmware-azure-tutorial.md) to enable VMware to Azure replication.<|MERGE_RESOLUTION|>--- conflicted
+++ resolved
@@ -5,11 +5,7 @@
 ms.service: site-recovery
 services: site-recovery
 ms.topic: conceptual
-<<<<<<< HEAD
-ms.date: 03/13/2019
-=======
 ms.date: 04/26/2019
->>>>>>> 6a383dfd
 ms.author: raynew
 ---
 
