---
title: What workloads can you protect with Azure Site Recovery?
description: Azure Site Recovery protects your workloads and applications by coordinating the replication, failover and recovery of on-premises virtual machines and physical servers to Azure or to a secondary on-premises site
services: site-recovery
documentationcenter: ''
author: rayne-wiselman
manager: cfreeman
editor: ''

ms.assetid: 4953948f-26c0-4699-8fe7-59d3bfc1d3da
ms.service: site-recovery
ms.devlang: na
ms.topic: get-started-article
ms.tgt_pltfrm: na
ms.workload: storage-backup-recovery
ms.date: 05/08/2017
ms.author: raynew

---
# What workloads can you protect with Azure Site Recovery?
This article describes workloads and applications you can replicate with the Azure Site Recovery service.

Post any comments or questions at the bottom of this article, or on the [Azure Recovery Services Forum](https://social.msdn.microsoft.com/forums/azure/home?forum=hypervrecovmgr).

## Overview
Organizations need a business continuity and disaster recovery (BCDR) strategy to keep workloads and data safe and available during planned and unplanned downtime, and recover to regular working conditions as soon as possible.

Site Recovery is an Azure service that contributes to your BCDR strategy. Using Site Recovery, you can deploy application-aware replication to the cloud, or to a secondary site. Whether your apps are Windows or Linux-based, running on physical servers, VMware or Hyper-V, you can use Site Recovery to orchestrate replication, perform disaster recovery testing, and run failovers and failback.

Site Recovery integrates with Microsoft applications, including SharePoint, Exchange, Dynamics, SQL Server and Active Directory. Microsoft also works closely with leading vendors including Oracle, SAP, IBM and Red Hat. You can customize replication solutions on an app-by-app basis.

## Why use Site Recovery for application replication?
Site Recovery contributes to application-level protection and recovery as follows:

* App-agnostic, providing replication for any workloads running on a supported machine.
* Near-synchronous replication, with RPOs as low as 30 seconds to meet the needs of most critical business apps.
* App-consistent snapshots, for single or multi-tier applications.
* Integration with SQL Server AlwaysOn, and partnership with other application-level replication technologies, including AD replication, SQL AlwaysOn, Exchange Database Availability Groups (DAGs) and Oracle Data Guard.
* Flexible recovery plans, that enable you to recover an entire application stack with a single click, and include to include external scripts and manual actions in the plan.
* Advanced network management in Site Recovery and Azure to simplify app network requirements, including the ability to reserve IP addresses, configure load-balancing, and integration with Azure Traffic Manager, for low RTO network switchovers.
* A rich automation library that provides production-ready, application-specific scripts that can be downloaded and integrated with recovery plans.

## Workload summary
Site Recovery can replicate any app running on a supported machine. In addition we've partnered with product teams to carry out additional app-specific testing.

| **Workload** | **Replicate Hyper-V VMs to a secondary site** | **Replicate Hyper-V VMs to Azure** | **Replicate VMware VMs to a secondary site** | **Replicate VMware VMs to Azure** |
| --- | --- | --- | --- | --- |
| Active Directory, DNS |Y |Y |Y |Y |
| Web apps (IIS, SQL) |Y |Y |Y |Y |
| System Center Operations Manager |Y |Y |Y |Y |
| Sharepoint |Y |Y |Y |Y |
| SAP<br/><br/>Replicate SAP site to Azure for non-cluster |Y (tested by Microsoft) |Y (tested by Microsoft) |Y (tested by Microsoft) |Y (tested by Microsoft) |
| Exchange (non-DAG) |Y |Coming soon |Y |Y |
| Remote Desktop/VDI |Y |Y |Y |N/A |
| Linux (operating system and apps) |Y (tested by Microsoft) |Y (tested by Microsoft) |Y (tested by Microsoft) |Y (tested by Microsoft) |
| Dynamics AX |Y |Y |Y |Y |
| Dynamics CRM |Y |Coming soon |Y |Coming soon |
| Oracle |Y (tested by Microsoft) |Y (tested by Microsoft) |Y (tested by Microsoft) |Y (tested by Microsoft) |
| Windows File Server |Y |Y |Y |Y |
| Citrix XenApp and XenDesktop |N/A |Y |N/A |Y |

## Replicate Active Directory and DNS
An Active Directory and DNS infrastructure are essential to most enterprise apps. During disaster recovery, you'll need to protect and recover these infrastructure components, before recovering your workloads and apps.

You can use Site Recovery to create a complete automated disaster recovery plan for Active Directory and DNS. For example, if you want to fail over SharePoint and SAP from a primary to a secondary site, you can set up a recovery plan that fails over Active Directory first, and then an additional app-specific recovery plan to fail over the other apps that rely on Active Directory.

[Learn more](site-recovery-active-directory.md) about protecting Active Directory and DNS.

## Protect SQL Server
SQL Server provides a data services foundation for data services for many business apps in an on-premises data center.  Site Recovery can be used together with SQL Server HA/DR technologies, to protect multi-tiered enterprise apps that use SQL Server. Site Recovery provides:

* A simple and cost-effective disaster recovery solution for SQL Server. Replicate multiple versions and editions of SQL Server standalone servers and clusters, to Azure or to a secondary site.  
* Integration with SQL AlwaysOn Availability Groups, to manage failover and failback with Azure Site Recovery recovery plans.
* End-to-end recovery plans for the all tiers in an application, including the SQL Server databases.
* Scaling of SQL Server for peak loads with Site Recovery, by “bursting” them into larger IaaS virtual machine sizes in Azure.
* Easy testing of SQL Server disaster recovery. You can run test failovers to analyze data and run compliance checks, without impacting your production environment.

[Learn more](site-recovery-sql.md) about protecting SQL server.

## Protect SharePoint
Azure Site Recovery helps protect SharePoint deployments, as follows:

* Eliminates the need and associated infrastructure costs for a stand-by farm for disaster recovery. Use Site Recovery to replicate an entire farm (Web, app and database tiers) to Azure or to a secondary site.
* Simplifies application deployment and management. Updates deployed to the primary site are automatically replicated, and are thus available after failover and recovery of a farm in a secondary site. Also lowers the management complexity and costs associated with keeping a stand-by farm up-to-date.
* Simplifies SharePoint application development and testing by creating a production-like copy on-demand replica environment for testing and debugging.
* Simplifies transition to the cloud by using Site Recovery to migrate SharePoint deployments to Azure.

[Learn more](site-recovery-sharepoint.md) about protecting SharePoint.

## Protect Dynamics AX
Azure Site Recovery helps protect your Dynamics AX ERP solution, by:

* Orchestrating replication of your entire Dynamics AX environment (Web and AOS tiers, database tiers, SharePoint) to Azure, or to a secondary site.
* Simplifying migration of Dynamics AX deployments to the cloud (Azure).
* Simplifying Dynamics AX application development and testing by creating a production-like copy on-demand, for testing and debugging.

[Learn more](site-recovery-dynamicsax.md) about protecting Dynamic AX.

## Protect RDS
Remote Desktop Services (RDS) enables virtual desktop infrastructure (VDI), session-based desktops, and applications, allowing users to work anywhere. With Azure Site Recovery you can:

* Replicate managed or unmanaged pooled virtual desktops to a secondary site, and remote applications and sessions to a secondary site or Azure.
* Here's what you can replicate:

| **RDS** | **Replicate Hyper-V VMs to a secondary site** | **Replicate Hyper-V VMs to Azure** | **Replicate VMware VMs to a secondary site** | **Replicate VMware VMs to Azure** | **Replicate physical servers to a secondary site** | **Replicate physical servers to Azure** |
| --- | --- | --- | --- | --- | --- | --- |
| **Pooled Virtual Desktop (unmanaged)** |Yes |No |Yes |No |Yes |No |
| **Pooled Virtual Desktop (managed and without UPD)** |Yes |No |Yes |No |Yes |No |
| **Remote applications and Desktop sessions (without UPD)** |Yes |Yes |Yes |Yes |Yes |Yes |

[Learn more](https://gallery.technet.microsoft.com/Remote-Desktop-DR-Solution-bdf6ddcb) about protecting RDS.

## Protect Exchange
Site Recovery helps protect Exchange, as follows:

* For small Exchange deployments, such as a single or standalone servers, Site Recovery can replicate and fail over to Azure or to a secondary site.
* For larger deployments, Site Recovery integrates with Exchange DAGS.
* Exchange DAGs are the recommended solution for Exchange disaster recovery in an enterprise.  Site Recovery recovery plans can include DAGs, to orchestrate DAG failover across sites.

[Learn more](https://gallery.technet.microsoft.com/Exchange-DR-Solution-using-11a7dcb6) about protecting Exchange.

## Protect SAP
Use Site Recovery to protect your SAP deployment, as follows:

* Enable protection of the entire SAP deployment, by replicating different deployment layers to Azure, or to a secondary site.
* Simplify cloud migration, by using Site Recovery to migrate your SAP deployment to Azure.
* Simplify SAP development and testing, by creating a production-like copy on-demand for testing and debugging applications.

[Learn more](http://aka.ms/asr-sap) about protecting SAP.

## Protect IIS
Use Site Recovery to protect your IIS deployment, as follows:

Azure Site Recovery provides disaster recovery by replicating the critical components in your environment to a cold remote site or a public cloud like Microsoft Azure. Since the virtual machine with the web server and the database are being replicated to the recovery site, there is no requirement to backup configuration files or certificates separately. The application mappings and bindings dependent on environment variables that are changed post failover can be updated through scripts integrated into the disaster recovery plans. Virtual Machines are brought up on the recovery site only in the event of a failover. Not only this, Azure Site Recovery also helps you orchestrate the end to end failover by providing you the following capabilities:

-	Sequencing the shutdown and startup of virtual machines in the various tiers.
-	Adding scripts to allow update of application dependencies and bindings on the virtual machines after they have been started up. The scripts can also be used to update the DNS server to point to the recovery site.
-	Allocate IP addresses to virtual machines pre-failover by mapping the primary and recovery networks and hence use scripts that do not need to be updated post failover.
-	Ability for a one-click failover for multiple web applications on the web servers, thus eliminating the scope for confusion in the event of a disaster.
-	Ability to test the recovery plans in an isolated environment for DR drills.

[Learn more](https://aka.ms/asr-iis) about protecting IIS web farm.

## Protect Citrix XenApp and XenDesktop
Use Site Recovery to protect your Citrix XenApp and XenDesktop deployments, as follows:

* Enable protection of the Citrix XenApp and XenDesktop deployment, by replicating different deployment layers including (AD DNS server, SQL database server, Citrix Delivery Controller, StoreFront server, XenApp Master (VDA), Citrix XenApp License Server) to Azure.
* Simplify cloud migration, by using Site Recovery to migrate your Citrix XenApp and XenDesktop deployment to Azure.
* Simplify Citrix XenApp/XenDesktop testing, by creating a production-like copy on-demand for testing and debugging.
* This solution is only applicable for Windows Server operating system virtual desktops and not client virtual desktops as client virtual desktops are not yet supported for licensing in Azure. 
<<<<<<< HEAD
[Learn More](https://azure.microsoft.com/en-us/pricing/licensing-faq/) about licensing for client/server desktops in Azure.

[Learn more](https://aka.ms/citrix-xenapp-xendesktop-with-asr) about protecting Citrix XenApp and XenDesktop deployments.
=======
[Learn More](https://azure.microsoft.com/pricing/licensing-faq/) about licensing for client/server desktops in Azure.

[Learn more](site-recovery-citrix-xenapp-and-xendesktop.md) about protecting Citrix XenApp and XenDesktop deployments. Alternatively, you can refer the [whitepaper from Citrix](https://aka.ms/citrix-xenapp-xendesktop-with-asr) detailing the same. 
>>>>>>> a42dbad0

## Next steps
[Check prerequisites](site-recovery-prereq.md) <|MERGE_RESOLUTION|>--- conflicted
+++ resolved
@@ -148,15 +148,9 @@
 * Simplify cloud migration, by using Site Recovery to migrate your Citrix XenApp and XenDesktop deployment to Azure.
 * Simplify Citrix XenApp/XenDesktop testing, by creating a production-like copy on-demand for testing and debugging.
 * This solution is only applicable for Windows Server operating system virtual desktops and not client virtual desktops as client virtual desktops are not yet supported for licensing in Azure. 
-<<<<<<< HEAD
-[Learn More](https://azure.microsoft.com/en-us/pricing/licensing-faq/) about licensing for client/server desktops in Azure.
-
-[Learn more](https://aka.ms/citrix-xenapp-xendesktop-with-asr) about protecting Citrix XenApp and XenDesktop deployments.
-=======
 [Learn More](https://azure.microsoft.com/pricing/licensing-faq/) about licensing for client/server desktops in Azure.
 
 [Learn more](site-recovery-citrix-xenapp-and-xendesktop.md) about protecting Citrix XenApp and XenDesktop deployments. Alternatively, you can refer the [whitepaper from Citrix](https://aka.ms/citrix-xenapp-xendesktop-with-asr) detailing the same. 
->>>>>>> a42dbad0
 
 ## Next steps
 [Check prerequisites](site-recovery-prereq.md) 