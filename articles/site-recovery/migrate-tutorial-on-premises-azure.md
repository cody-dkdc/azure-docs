---
title: Migrate on-premises machines to Azure with Azure Site Recovery | Microsoft Docs
description: This article describes how to migrate on-premises machines to Azure, using Azure Site Recovery.
author: rayne-wiselman
manager: carmonm
ms.service: site-recovery
ms.topic: tutorial
ms.date: 03/18/2019
ms.author: raynew
ms.custom: MVC
---

# Migrate on-premises machines to Azure

In addition to using the [Azure Site Recovery](site-recovery-overview.md) service to manage and orchestrate disaster recovery of on-premises machines and Azure VMs for the purposes of business continuity and disaster recovery (BCDR), you can also use Site Recovery to manage migration of on-premises machines to Azure.


This tutorial shows you how to migrate on-premises VMs and physical servers to Azure. In this tutorial, you learn how to:

> [!div class="checklist"]
> * Select a replication goal
> * Set up the source and target environment
> * Set up a replication policy
> * Enable replication
> * Run a test migration to make sure everything's working as expected
> * Run a one-time failover to Azure

This is the third tutorial in a series. This tutorial assumes that you have already completed the tasks in the previous tutorials:

1. [Prepare Azure](tutorial-prepare-azure.md)
2. Prepare on-premises [VMware](vmware-azure-tutorial-prepare-on-premises.md) or [Hyper-V](hyper-v-prepare-on-premises-tutorial.md) servers.

Before you start, it's helpful to review the [VMware](vmware-azure-architecture.md) or [Hyper-V](hyper-v-azure-architecture.md) architectures for disaster recovery.

> [!TIP]
> Want to participate in our new agentless experience for migrating VMware VMs to Azure? [Find out more](https://aka.ms/migrateVMs-signup).

## Prerequisites

Devices exported by paravirtualized drivers aren't supported.


## Create a Recovery Services vault

1. Sign in to the [Azure portal](https://portal.azure.com) > **Recovery Services**.
2. Click **Create a resource** > **Management Tools** > **Backup and Site Recovery**.
3. In **Name**, specify the friendly name **ContosoVMVault**. If you have more than one
   subscription, select the appropriate one.
4. Create a resource group **ContosoRG**.
5. Specify an Azure region. To check supported regions, see geographic availability in [Azure Site Recovery Pricing Details](https://azure.microsoft.com/pricing/details/site-recovery/).
6. To quickly access the vault from the dashboard, click **Pin to dashboard** and then click **Create**.

   ![New vault](./media/migrate-tutorial-on-premises-azure/onprem-to-azure-vault.png)

The new vault is added to the **Dashboard** under **All resources**, and on the main **Recovery Services vaults** page.


## Select a replication goal

Select what you want to replicate, and where you want to replicate to.
1. Click **Recovery Services vaults** > vault.
2. In the Resource Menu, click **Site Recovery** > **Prepare Infrastructure** > **Protection goal**.
3. In **Protection goal**, select what you want to migrate.
    - **VMware**: Select **To Azure** > **Yes, with VMWare vSphere Hypervisor**.
    - **Physical machine**: Select **To Azure** > **Not virtualized/Other**.
    - **Hyper-V**: Select **To Azure** > **Yes, with Hyper-V**. If Hyper-V VMs are managed by VMM, select **Yes**.


## Set up the source environment

- [Set up](vmware-azure-tutorial.md#set-up-the-source-environment) the source environment for VMware VMs.
- [Set up](physical-azure-disaster-recovery.md#set-up-the-source-environment) the source environment for physical servers.
- [Set up](hyper-v-azure-tutorial.md#set-up-the-source-environment) the source environment for Hyper-V VMs.

## Set up the target environment

Select and verify target resources.

1. Click **Prepare infrastructure** > **Target**, and select the Azure subscription you want to use.
2. Specify the Resource Manager deployment model.
3. Site Recovery checks that you have one or more compatible Azure storage accounts and networks.

## Set up a replication policy

- [Set up a replication policy](vmware-azure-tutorial.md#create-a-replication-policy) for VMware VMs.
- [Set up a replication policy](physical-azure-disaster-recovery.md#create-a-replication-policy) for physical servers.
- [Set up a replication policy](hyper-v-azure-tutorial.md#set-up-a-replication-policy) for Hyper-V VMs.


## Enable replication

- [Enable replication](vmware-azure-tutorial.md#enable-replication) for VMware VMs.
- [Enable replication](physical-azure-disaster-recovery.md#enable-replication) for physical servers.
- Enable replication for Hyper-V VMs [with](hyper-v-vmm-azure-tutorial.md#enable-replication) or [without VMM](hyper-v-azure-tutorial.md#enable-replication).


## Run a test migration

Run a [test failover](tutorial-dr-drill-azure.md) to Azure, to make sure everything's working as expected.


## Migrate to Azure

Run a failover for the machines you want to migrate.

1. In **Settings** > **Replicated items** click the machine > **Failover**.
2. In **Failover** select a **Recovery Point** to fail over to. Select the latest recovery point.
3. The encryption key setting isn't relevant for this scenario.
4. Select **Shut down machine before beginning failover**. Site Recovery will attempt to shutdown virtual machines before triggering the failover. Failover continues even if shutdown fails. You can follow the failover progress on the **Jobs** page.
5. Check that the Azure VM appears in Azure as expected.
6. In **Replicated items**, right-click the VM > **Complete Migration**. This does the following:

   - Finishes the migration process, stops replication for the on-premises VM, and stops Site Recovery billing for the VM.
   - This step cleans up the replication data. It doesn't delete the migrated VMs.

     ![Complete migration](./media/migrate-tutorial-on-premises-azure/complete-migration.png)


> [!WARNING]
> **Don't cancel a failover in progress**: VM replication is stopped before failover starts. If you cancel a failover in progress, failover stops, but the VM won't replicate again.

In some scenarios, failover requires additional processing that takes around eight to ten minutes to complete. You might notice longer test failover times for physical servers, VMware Linux machines, VMware VMs that don't have the DHCP service enables, and VMware VMs that don't have the following boot drivers: storvsc, vmbus, storflt, intelide, atapi.

## After migration

After machines are migrated to Azure, there are a number of steps you should complete.

Some steps can be automated as part of the migration process using the in-built automation scripts capability in [recovery plans](site-recovery-runbook-automation.md)   


### Post-migration steps in Azure

- Perform any post-migration app tweaks, such as updating database connection strings, and web server configurations. 
- Perform final application and migration acceptance testing on the migrated application now running in Azure.
- The [Azure VM agent](https://docs.microsoft.com/azure/virtual-machines/extensions/agent-windows) manages VM interaction with the Azure Fabric Controller. It's required for some Azure services, such as Azure Backup, Site Recovery, and Azure Security.
    - If you're migrating VMware machines and physical servers, the Mobility Service installer installs available Azure VM agent on Windows machines. On Linux VMs, we recommend that you install the agent after failover.
    - If you’re migrating Azure VMs to a secondary region, the Azure VM agent must be provisioned on the VM before the migration.
    - If you’re migrating Hyper-V VMs to Azure, install the Azure VM agent on the Azure VM after the migration.
<<<<<<< HEAD
- Manually remove any Site Recovery provider/agent from the VM. If you migrate VMware VMs or physical servers, [uninstall the Mobility service](vmware-azure-install-mobility-service.md#uninstall-mobility-service-on-a-windows-server-computer) from the Azure VM.
=======
- Manually remove any Site Recovery provider/agent from the VM. If you migrate VMware VMs or physical servers, uninstall the Mobility service from the VM.
>>>>>>> 673d5243
- For increased resilience:
    - Keep data secure by backing up Azure VMs using the Azure Backup service. [Learn more]( https://docs.microsoft.com/azure/backup/quick-backup-vm-portal).
    - Keep workloads running and continuously available by replicating Azure VMs to a secondary region with Site Recovery. [Learn more](azure-to-azure-quickstart.md).
- For increased security:
    - Lock down and limit inbound traffic access with Azure Security Center [Just in time administration]( https://docs.microsoft.com/azure/security-center/security-center-just-in-time)
    - Restrict network traffic to management endpoints with [Network Security Groups](https://docs.microsoft.com/azure/virtual-network/security-overview).
    - Deploy [Azure Disk Encryption](https://docs.microsoft.com/azure/security/azure-security-disk-encryption-overview) to help secure disks, and keep data safe from theft and unauthorized access.
    - Read more about [securing IaaS resources]( https://azure.microsoft.com/services/virtual-machines/secure-well-managed-iaas/ ), and visit the [Azure Security Center](https://azure.microsoft.com/services/security-center/ ).
- For monitoring and management:
    - Consider deploying [Azure Cost Management](https://docs.microsoft.com/azure/cost-management/overview) to monitor resource usage and spending.

### Post-migration steps on-premises

- Move app traffic over to the app running on the migrated Azure VM instance.
- Remove the on-premises VMs from your local VM inventory.
- Remove the on-premises VMs from local backups.
- Update any internal documentation to show the new location and IP address of the Azure VMs.


## Next steps

In this tutorial you migrated on-premises VMs to Azure VMs. Now, you can [set up disaster recovery](azure-to-azure-replicate-after-migration.md) to a secondary Azure region for the Azure VMs.

  <|MERGE_RESOLUTION|>--- conflicted
+++ resolved
@@ -136,11 +136,7 @@
     - If you're migrating VMware machines and physical servers, the Mobility Service installer installs available Azure VM agent on Windows machines. On Linux VMs, we recommend that you install the agent after failover.
     - If you’re migrating Azure VMs to a secondary region, the Azure VM agent must be provisioned on the VM before the migration.
     - If you’re migrating Hyper-V VMs to Azure, install the Azure VM agent on the Azure VM after the migration.
-<<<<<<< HEAD
-- Manually remove any Site Recovery provider/agent from the VM. If you migrate VMware VMs or physical servers, [uninstall the Mobility service](vmware-azure-install-mobility-service.md#uninstall-mobility-service-on-a-windows-server-computer) from the Azure VM.
-=======
 - Manually remove any Site Recovery provider/agent from the VM. If you migrate VMware VMs or physical servers, uninstall the Mobility service from the VM.
->>>>>>> 673d5243
 - For increased resilience:
     - Keep data secure by backing up Azure VMs using the Azure Backup service. [Learn more]( https://docs.microsoft.com/azure/backup/quick-backup-vm-portal).
     - Keep workloads running and continuously available by replicating Azure VMs to a secondary region with Site Recovery. [Learn more](azure-to-azure-quickstart.md).
