---
title: Move Azure IaaS VMs to another Azure region as zone-pinned VMs using the Azure Site Recovery service | Microsoft Docs
description: Use Azure Site Recovery to move Azure IaaS VMs to another Azure region as zone-pinned VMs. 
services: site-recovery
author: rajani-janaki-ram
ms.service: site-recovery
ms.topic: tutorial
ms.date: 01/28/2019
ms.author: rajanaki
ms.custom: MVC
---

# Move Azure VMs into Availability Zones
Availability Zones in Azure protect your applications and data from datacenter failures. Each Availability Zone is made up of one or more datacenters equipped with independent power, cooling, and networking. To ensure resiliency, there’s a minimum of three separate zones in all enabled regions. The physical separation of Availability Zones within a region protects applications and data from datacenter failures. With Availability Zones, Azure offers 99.99% virtual machine (VM) uptime service-level agreement (SLA). Availability Zones are supported in select regions as mentioned in [What are Availability Zones in Azure?](https://docs.microsoft.com/azure/availability-zones/az-overview#regions-that-support-availability-zones).

In a scenario where your VMs are deployed as *single instance* into a specific region, and you want to improve your availability by moving these VMs into an Availability Zone, you can do so by using Azure Site Recovery. This action can further be categorized into:

- Move single-instance VMs into Availability Zones in a target region
- Move VMs in an availability set into Availability Zones in a target region

> [!IMPORTANT]
> Currently, Azure Site Recovery supports moving VMs from one region to another and doesn't support moving within a region.

## Check prerequisites

- Check whether the target region has [support for Availability Zones](https://docs.microsoft.com/azure/availability-zones/az-overview#regions-that-support-availability-zones). Check that your choice of [source region/target region combination is supported](https://docs.microsoft.com/azure/site-recovery/azure-to-azure-support-matrix#region-support). Make an informed decision on the target region.
- Make sure that you understand the [scenario architecture and components](azure-to-azure-architecture.md).
- Review the [support limitations and requirements](azure-to-azure-support-matrix.md).
- Check account permissions. If you just created your free Azure account, you're the admin of your subscription. If you aren't the subscription admin, work with the admin to assign the permissions you need. To enable replication for a VM and eventually copy data to the target by using Azure Site Recovery, you must have:

    1. Permission to create a VM in Azure resources. The *Virtual Machine Contributor* built-in role has these permissions, which include:
        - Permission to create a VM in the selected resource group
        - Permission to create a VM in the selected virtual network
        - Permission to write to the selected storage account

    2. Permission to manage Azure Site Recovery tasks. The *Site Recovery Contributor* role has all permissions required to manage Site Recovery actions in a Recovery Services vault.

## Prepare the source VMs

1. Your VMs should use managed disks if you want to move them to an Availability Zone by using Site Recovery. You can convert existing Windows VMs that use unmanaged disks to use managed disks. Follow the steps at [Convert a Windows virtual machine from unmanaged disks to managed disks](https://docs.microsoft.com/azure/virtual-machines/windows/convert-unmanaged-to-managed-disks). Ensure that the availability set is configured as *managed*.
2. Check that all the latest root certificates are present on the Azure VMs you want to move. If the latest root certificates aren't present, the data copy to the target region can't be enabled because of security constraints.

3. For Windows VMs, install all the latest Windows updates on the VM, so that all the trusted root certificates are on the machine. In a disconnected environment, follow the standard Windows update and certificate update processes for your organization.

4. For Linux VMs, follow the guidance provided by your Linux distributor to get the latest trusted root certificates and certificate revocation list on the VM.
5. Make sure you don't use an authentication proxy to control network connectivity for VMs that you want to move.

6. If the VM you're trying to move doesn't have access to the internet and uses a firewall proxy to control outbound access, check the requirements at [
Configure outbound network connectivity](azure-to-azure-tutorial-enable-replication.md#configure-outbound-network-connectivity).

7. Identify the source networking layout and the resources you currently use for verification, including load balancers, NSGs, and public IP.

## Prepare the target region

1. Check that your Azure subscription lets you create VMs in the target region used for disaster recovery. If necessary, contact support to enable the required quota.

2. Make sure your subscription has enough resources to support VMs with sizes that match your source VMs. if you use Site Recovery to copy data to the target, it picks the same size or the closest possible size for the target VM.

3. Create a target resource for every component identified in the source networking layout. This action ensures that, after cutting over to the target region, your VMs have all the functionality and features that you had in the source.

    > [!NOTE]
    > Azure Site Recovery automatically discovers and creates a virtual network and storage account when you enable replication for the source VM. You can also pre-create these resources and assign to the VM as part of the enable replication step. But for any other resources, as mentioned later, you need to manually create them in the target region.

     The following documents tell how to create the most commonly used network resources that are relevant to you, based on the source VM configuration.

<<<<<<< HEAD
    - [Network security groups](https://docs.microsoft.com/azure/virtual-network/manage-network-security-group)
    - [Load balancers](https://docs.microsoft.com/azure/load-balancer/#step-by-step-tutorials)
    - [Public IP](https://docs.microsoft.com/azure/load-balancer/#step-by-step-tutorials)
=======
    - [Network Security Groups](https://docs.microsoft.com/azure/virtual-network/manage-network-security-group)
    - [Load balancers](https://docs.microsoft.com/azure/load-balancer/#step-by-step-tutorials
        
     - [Public IP](https://docs.microsoft.com/azure/load-balancer/#step-by-step-tutorials)
>>>>>>> 886d06b0
    
   For any other networking components, refer to the networking [documentation](https://docs.microsoft.com/azure/#pivot=products&panel=network).

    > [!IMPORTANT]
    > Ensure that you use a zone-redundant load balancer in the target. You can read more at [Standard Load Balancer and Availability Zones](https://docs.microsoft.com/azure/load-balancer/load-balancer-standard-availability-zones).

4. Manually [create a non-production network](https://docs.microsoft.com/azure/virtual-network/quick-create-portal) in the target region if you want to test the configuration before you do the final cut over to the target region. This creates minimal interference with the production environment and is recommended.

## Enable replication
The following steps will guide you when using Azure Site Recovery to enable replication of data to the target region, before you eventually move them into Availability Zones.

> [!NOTE]
> These steps are for a single VM. You can extend the same to multiple VMs. Go to the Recovery Services vault, select + Replicate, and select the relevant VMs together.

1. In the Azure portal, select **Virtual machines**, and select the VM you want to move into Availability Zones.
2. In **Operations**, select **Disaster recovery**.
3. In **Configure disaster recovery** > **Target region**, select the target region to which you'll replicate. Ensure this region [supports](https://docs.microsoft.com/azure/availability-zones/az-overview#regions-that-support-availability-zones) Availability Zones.

    ![enable-rep-1.PNG](media/azure-vms-to-zones/enable-rep-1.PNG)

<<<<<<< HEAD
4. Select **Next: Advanced settings**.
5. Choose the appropriate values for the target subscription, target VM resource group, and virtual network.
6. In the **Availability** section, choose the Availability Zone into which you want to move the VM. 
=======
1. Select **Next: Advanced settings**
2. Choose the appropriate values for Target subscription, target VM Resource Group & virtual network.
3. In the **Availability** section, choose the Availability zone into which you want to move the VM. 
> [!NOTE]
> If you don’t see the option for availability set or Availabilty zone, please ensure that the [prerequisites](#prepare-the-source-vms) are met and the [preparation](#prepare-the-source-vms) of source VMs are complete.
>>>>>>> 886d06b0

    > [!NOTE]
    > If you don’t see the option for availability set or Availability Zone, ensure that the [prerequisites](#prepare-the-source-vms) are met and the [preparation](#prepare-the-source-vms) of source VMs is complete.

    ![enable-rep-2.PNG](media/azure-vms-to-zones/enable-rep-2.PNG)

<<<<<<< HEAD
7. Select **Enable Replication**. This action starts a job to enable replication for the VM.
=======
7. Click on enable replication. This starts a job to enable replication for the VM.
>>>>>>> 886d06b0

## Check settings

After the replication job has finished, you can check the replication status, modify replication settings, and test the deployment.

1. In the VM menu, select **Disaster recovery**.
2. You can check replication health, the recovery points that have been created and the source, and target regions on the map.

   ![Replication status](media/azure-to-azure-quickstart/replication-status.png)

## Test the configuration

1. In the virtual machine menu, select  **Disaster recovery**.
2. Select the **Test Failover** icon.
3. In **Test Failover**, select a recovery point to use for the failover:

   - **Latest processed**: Fails the VM over to the latest recovery point that was processed by the
     Site Recovery service. The time stamp is shown. With this option, no time is spent processing
     data, so it provides a low recovery time objective (RTO).
   - **Latest app-consistent**: This option fails over all VMs to the latest app-consistent
     recovery point. The time stamp is shown.
   - **Custom**: Select any recovery point.

3. Select the test target Azure virtual network to which you want to move the Azure VMs to test the configuration. 

    > [!IMPORTANT]
    > We recommend that you use a separate Azure VM network for the test failure, and not the production network in the target region into which you want to move your VMs.

4. To start testing the move, select **OK**. To track progress, select the VM to open its properties. Or,
   you can select the **Test Failover** job in the vault name > **Settings** > **Jobs** > **Site Recovery jobs**.
5. After the failover finishes, the replica Azure VM appears in the Azure portal > **Virtual Machines**. Make sure that the VM is running, sized appropriately, and connected to the appropriate network.
6. If you want to delete the VM created as part of testing the move, select **Cleanup test failover** on the replicated item. In **Notes**, record and save any observations associated with the test.

## Move to the target region and confirm

1.  In the virtual machine menu, select  **Disaster recovery**.
2. Select the **Failover** icon.
3. In **Failover**, select **Latest**. 
4. Select **Shut down machine before beginning failover**. Site Recovery attempts to shut down the source VM before triggering the failover. Failover continues even if shutdown fails. You can follow the failover progress on the **Jobs** page. 
5. After the job is finished, check that the VM appears in the target Azure region as expected.
6. In **Replicated items**, right-click the VM > **Commit**. This finishes the move process to the target region. Wait until the commit job is finished.

## Discard the resource in the source region

Go to the VM. Select **Disable Replication**. This action stops the process of copying the data for the VM.  

> [!IMPORTANT]
> It is important to do the preceding step to avoid getting charged for Site Recovery replication after the move. The source replication settings are cleaned up automatically. Note that the Site Recovery extension that is installed as part of the replication isn't removed and needs to be removed manually.

## Next steps

In this tutorial, you increased the availability of an Azure VM by moving into an availability set or Availability Zone. Now you can set disaster recovery for the moved VM.

> [!div class="nextstepaction"]
> [Set up disaster recovery after migration](azure-to-azure-quickstart.md)

<|MERGE_RESOLUTION|>--- conflicted
+++ resolved
@@ -63,16 +63,9 @@
 
      The following documents tell how to create the most commonly used network resources that are relevant to you, based on the source VM configuration.
 
-<<<<<<< HEAD
     - [Network security groups](https://docs.microsoft.com/azure/virtual-network/manage-network-security-group)
     - [Load balancers](https://docs.microsoft.com/azure/load-balancer/#step-by-step-tutorials)
     - [Public IP](https://docs.microsoft.com/azure/load-balancer/#step-by-step-tutorials)
-=======
-    - [Network Security Groups](https://docs.microsoft.com/azure/virtual-network/manage-network-security-group)
-    - [Load balancers](https://docs.microsoft.com/azure/load-balancer/#step-by-step-tutorials
-        
-     - [Public IP](https://docs.microsoft.com/azure/load-balancer/#step-by-step-tutorials)
->>>>>>> 886d06b0
     
    For any other networking components, refer to the networking [documentation](https://docs.microsoft.com/azure/#pivot=products&panel=network).
 
@@ -93,28 +86,15 @@
 
     ![enable-rep-1.PNG](media/azure-vms-to-zones/enable-rep-1.PNG)
 
-<<<<<<< HEAD
 4. Select **Next: Advanced settings**.
 5. Choose the appropriate values for the target subscription, target VM resource group, and virtual network.
 6. In the **Availability** section, choose the Availability Zone into which you want to move the VM. 
-=======
-1. Select **Next: Advanced settings**
-2. Choose the appropriate values for Target subscription, target VM Resource Group & virtual network.
-3. In the **Availability** section, choose the Availability zone into which you want to move the VM. 
 > [!NOTE]
 > If you don’t see the option for availability set or Availabilty zone, please ensure that the [prerequisites](#prepare-the-source-vms) are met and the [preparation](#prepare-the-source-vms) of source VMs are complete.
->>>>>>> 886d06b0
-
-    > [!NOTE]
-    > If you don’t see the option for availability set or Availability Zone, ensure that the [prerequisites](#prepare-the-source-vms) are met and the [preparation](#prepare-the-source-vms) of source VMs is complete.
-
+  
     ![enable-rep-2.PNG](media/azure-vms-to-zones/enable-rep-2.PNG)
 
-<<<<<<< HEAD
 7. Select **Enable Replication**. This action starts a job to enable replication for the VM.
-=======
-7. Click on enable replication. This starts a job to enable replication for the VM.
->>>>>>> 886d06b0
 
 ## Check settings
 
