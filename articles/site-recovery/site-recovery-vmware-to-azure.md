<properties
	pageTitle="Replicate VMware virtual machines and physical servers to Azure with Azure Site Recovery in the Azure portal | Microsoft Azure"
	description="Describes how to deploy Azure Site Recovery to orchestrate replication, failover and recovery of on-premises VMware virtual machines and Windows/Linux physical servers to Azure using the Azure portal"
	services="site-recovery"
	documentationCenter=""
	authors="rayne-wiselman"
	manager="jwhit"
	editor=""/>

<tags
	ms.service="site-recovery"
	ms.workload="backup-recovery"
	ms.tgt_pltfrm="na"
	ms.devlang="na"
	ms.topic="article"
<<<<<<< HEAD
	ms.date="11/01/2016"
=======
	ms.date="10/31/2016"
>>>>>>> 70c38446
	ms.author="raynew"/>

# Replicate VMware virtual machines and physical machines to Azure with Azure Site Recovery using the Azure portal

> [AZURE.SELECTOR]
- [Azure portal](site-recovery-vmware-to-azure.md)
- [Azure classic](site-recovery-vmware-to-azure-classic.md)
- [Azure classic (legacy)](site-recovery-vmware-to-azure-classic-legacy.md)

Welcome to the Azure Site Recovery service!

Site Recovery is an Azure service that contributes to your business continuity and disaster recovery (BCDR) strategy. Site Recovery orchestrates replication of on-premises physical servers and virtual machines to the cloud (Azure), or to a secondary datacenter. When outages occur in your primary location, you fail over to the secondary location to keep apps and workloads available. You fail back to your primary location when it returns to normal operations. Learn more in [What is Azure Site Recovery?](site-recovery-overview.md)

This article describes how to replicate on-premises VMware virtual machines or Windows/Linux physical servers to Azure, using Azure Site Recovery in the Azure portal.

After reading this article, post any comments at the bottom in the Disqus comments. Ask technical questions on the [Azure Recovery Services Forum](https://social.msdn.microsoft.com/forums/azure/home?forum=hypervrecovmgr).

## Quick summary

For a full deployment, we strongly recommend you follow the steps in the article. But if you're short of time, here's a quick summary, with links to further information.

**Area** | **Details**
--- | ---
**Deployment scenario** | Replicate VMware VMs or physical servers (Windows/Linux) to Azure, using the Azure portal
**On-premises requirements** | On-premises machine running configuration server, process server, master target server.<br/><br/> Configuration server needs an internet connection, and access (directly or via proxy) to specific URLs. [Full details](#configuration-server-or-additional-process-server-prerequisites).
**Azure requirements** | Azure account<br/><br/> Recovery Services vault <br/><br/> LRS or GRS storage account in vault region<br/><br/> Premium or standard storage account<br/><br/> Azure virtual network in vault region. [Full details](#azure-prerequisites).
**Azure limitations** | If you use GRS, you need another LRS account for logging<br/><br/> Storage accounts created in the Azure portal can't be moved across resource groups.<br/><br/> Replication to premium storage accounts in Central India and South India isn't currently supported.
**Windows replication** | Windows 64-bit on VMware VMs or physical servers:<br/><br/> Windows Server 2012 R2, Windows Server 2012, Windows Server 2008 R2 with at least SP1. [Full details](#protected-machine-prerequisites).
**Linux replication** | Linux on VMware VMs or physical servers:<br/><br/>Red Hat Enterprise Linux 6.7, 7.1, 7.2<br/><br/> CentOS 6.5, 6.6, 6.7, 7.0, 7.1, 7.2<br/><br/> Oracle Enterprise Linux 6.4, 6.5, running either the Red Hat compatible kernel or Unbreakable Enterprise Kernel Release 3 (UEK3)<br/><br/> SUSE Linux Enterprise Server 11 SP3. [Full details](#protected-machine-prerequisites).
**Agent** | The mobility service agent is installed on each replicated machine.<br/><br/> Install manually, or push install from the process server. [Full details](#install-the-mobility-service).
**Replication requirements** | Replicated machines must conform with [Azure prerequisites](site-recovery-best-practices.md#azure-virtual-machine-requirements).<br/><br/> Can't replicate VMs with encrypted disks<br/><br/> Shared disk guest clusters aren't supported.<br/><br/> You can exclude specific basic disks from replication, but not OS or dynamic disks.<br/><br/> For Windows machines, the OS disk should be on C drive, and not be dynamic. [Read more](#protected-machine-prerequisites).
**VMware requirements** | One or more VMware vSphere servers (6.0, 5.5, or 5.1 with latest updates). We recommend they're in the same network as configuration server (or as process server if you set up dedicated).<br/><br/> We recommend a vCenter server to manage vSphere hosts (6.0 or 5.5 with latest updates)
**VMware limitations** | Site Recovery doesn't support new vCenter and vSphere 6.0 features such as cross vCenter vMotion, virtual volumes, and storage DRS. Support is limited to features that were also available in version 5.5.
**Deployment steps** | **1)** Prepare Azure (subscription, storage, network) -> **2)** Prepare on-premises (configuration server machine, VMware account) -> **3)** Create Recovery Services vault -> **4)** Set up the configuration server -> **5)** Configure replication settings -> **6)** Prepare to deploy the mobility services agent -> **7)** Enable replication -> **8)** Test replication and failover.
**Failback** | Fail back is to VMware only, even if you replicate physical servers.<br/><br/> You need a VPN or Azure Express Route between Azure and the primary site.<br/><br/> You need a temporary process server set up as an Azure VM. You can create this when you’re ready to fail back, and delete it after fail back is complete.

## Site recovery in the Azure portal

Azure has two different [deployment models](../resource-manager-deployment-model.md) for creating and working with resources – Azure Resource Manager and classic. Azure also has two portals – the Azure classic portal and Azure portal. This article describes how to deploy in the Azure portal.

Site Recovery in the Azure portal provides some new features:

- The Azure Backup and Azure Site Recovery services are combined into a single Recovery Services vault, so that you can set up and manage business continuity and disaster recovery (BCDR) from a single location. In the unified dashboard, you can monitor and manage operations across your on-premises sites and the Azure public cloud.
- Users with Azure subscriptions provisioned with the Cloud Solution Provider (CSP) program can now manage Site Recovery operations in the Azure portal.
- Site Recovery in the Azure portal can replicate machines to Resource Manager storage accounts. At failover, Site Recovery creates Resource Manager-based VMs in Azure.
- Site Recovery continues to support replication to classic storage accounts. At failover, Site Recovery creates VMs using the classic model.



## Site recovery in your business
Organizations need a BCDR strategy that determines how apps and data stay running and available during planned and unplanned downtime, and recover to normal working conditions as soon as possible. Here's what Site Recovery can do:

- Provide off-site protection for business workloads running on VMware VMs and physical servers.
- Provide a single location to set up, manage and monitor replication, failover, and recovery.
- Automatically discover VMware VMs added to vSphere hosts.
- Simple failovers from your on-premises infrastructure to Azure, and fail back (restore) from Azure to VMware VM servers in your on-premises site.
- Enable replication and failover, so that application workloads tiered across multiple machines replicate at the same time. You can gather multiple machines in recovery plans so that tiered application workloads fail over together.

## Scenario architecture

These are the scenario components:

- **Configuration server**: An on-premises machine that coordinates communication, and manages data replication and recovery processes. You run Unified Setup on this machine to install the configuration server, and these additional components:
	- **Process server**: Acts as a replication gateway. It receives replication data from protected source machines, optimizes it with caching, compression, and encryption, and sends it to Azure storage. It also handles push installation of the Mobility service to protected machines, and performs automatic discovery of VMware VMs. The default process server is installed on the configuration server. You can deploy additional standalone process servers to scale your deployment.
	- **Master target server**: Handles replication data during failback from Azure.

- **Mobility service**: This component is deployed on every machine (VMware VM or physical server) that you want to replicate to Azure. It captures data writes on the machine, and forwards them to the process server.
- **Azure**: You don't need to create any Azure VMs to handle replication and failover to Azure.  You do need an Azure subscription, an Azure storage account to store replicated data, and an Azure virtual network for Azure VMs to connect to after failover. The storage account and network must be in the same region as the Recovery Services vault.
- **Failback**: You need a number of components for failback:
	- Temporary process server: You need an Azure VM as a temporary process server. You can delete it after failback is complete.
	- VPN: You need a VPN (or Azure ExpressRoute) connection between your on-premises site, and the Azure network in which your Azure VMs are located.
	Master target server: If failback traffic is heavy, you might need to set up a dedicated master target server machine on-premises. For lighter traffic, the default master target server running on the configuration server can be used.


The graphic shows how these components interact.

![architecture](./media/site-recovery-vmware-to-azure/v2a-architecture-henry.png)

**Figure 1: VMware/physical to Azure**

## Azure prerequisites

Here's what you need in Azure.

**Component** | **Requirement**
--- | ---
**Azure account**| You need a [Microsoft Azure](http://azure.microsoft.com/) account. You can start with a [free trial](https://azure.microsoft.com/pricing/free-trial/). [Learn more](https://azure.microsoft.com/pricing/details/site-recovery/) about Site Recovery pricing.
**Azure storage** | Replicated data is stored in Azure storage, and Azure VMs are created when failover occurs. <br/><br/>To store data, you need a standard or premium storage account, in the same region as the Recovery Services vault.<br/><br/>You can use an LRS or GRS storage account. We recommend GRS so that data is resilient if a regional outage occurs, or if the primary region can't be recovered. [Learn more](../storage/storage-redundancy.md).<br/><br/> [Premium storage](../storage/storage-premium-storage.md) is typically used for virtual machines that need a consistently high IO performance, and low latency to host IO intensive workloads.<br/><br/> If you want to use a premium account to store replicated data, you also need a standard storage account to store replication logs that capture ongoing changes to on-premises data.<br/><br/> **Limitation**: Storage accounts created in the Azure portal can't be moved across resource groups.<br/><br/> **Limitation**: Replicating to premium storage accounts in Central India and South India isn't currently supported.<br/><br/> [Learn more](../storage/storage-introduction.md) about Azure storage.
**Azure network** | You need an Azure virtual network, to which Azure VMs connect when failover occurs. The Azure virtual network must be in the same region as the Recovery Services vault.
**Failback from Azure** | You’ll need a temporary process server set up as an Azure VM. You can create this when you’re ready to fail back, and delete it after fail back is complete.<br/><br/> To fail back you need a VPN connection (or Azure ExpressRoute), from the Azure network to the on-premises site.

## Configuration server or additional process server prerequisites

You set up an on-premises machine as the configuration server.

> [AZURE.NOTE] If you want to scale out process servers for increased capacity, the prerequisites for additional process servers are identical to the configuration server prerequisites.

**Component** | **Requirement**
--- | ---
**Configuration server**| An on-premises physical or virtual machine running Windows Server 2012 R2. All on-premises Site Recovery components are installed on this machine.<br/><br/>For VMware VM replication, we recommend you deploy the server as a highly available VMware VM. For physical machine replication, the machine can be a physical server.<br/><br/> Failback from Azure is always to VMware VMs, even if you replicated a physical server. If you don't deploy the configuration server as a VMware VM, you need to set up a separate master target server as a VMware VM to receive failback traffic, before you fail back.<br/><br/>If the server is a VMware VM, the network adapter type should be VMXNET3. If you use a different type of network adapter, install a [VMware update](https://kb.vmware.com/selfservice/microsites/search.do?cmd=displayKC&docType=kc&externalId=2110245&sliceId=1&docTypeID=DT_KB_1_1&dialogID=26228401&stateId=1) on the vSphere 5.5 server.<br/><br/>The server should have a static IP address.<br/><br/>The server should not be a domain controller.<br/><br/>The host name of the server should contain 15 characters or less.<br/><br/>The operating system should be in English only.<br/><br/> Install VMware vSphere PowerCLI 6.0. server.<br/><br/>The configuration server needs internet access. Outbound access is required as follows:<br/><br/>Temporary access on HTTP 80 during setup of the Site Recovery components (to download MySQL)<br/><br/>Ongoing outbound access on HTTPS 443 for replication management<br/><br/>Ongoing outbound access on HTTPS 9443 for replication traffic (this port can be modified)<br/><br/>The server also needs access to the following URLs so that it can connect to Azure: ``*.hypervrecoverymanager.windowsazure.com``; ``*.accesscontrol.windows.net``; ``*.backup.windowsazure.com``; ``*.blob.core.windows.net``; ``*.store.core.windows.net``<br/><br/>If you have IP address-based firewall rules on the server, check that the rules allow communication to Azure. You need to allow the [Azure Datacenter IP Ranges](https://www.microsoft.com/download/confirmation.aspx?id=41653), and the HTTPS (443) protocol.<br/><br/>Allow IP address ranges for the Azure region of your subscription, and for West US.<br/><br/>Allow this URL for the MySQL download: .http://cdn.mysql.com/archives/mysql-5.5/mysql-5.5.37-win32.msi


## VMware vCenter/vSphere host prerequisites

**Component** | **Requirements**
--- | ---
**vSphere**| One or more VMware vSphere hypervisors.<br/><br/>Hypervisors should be running vSphere version 6.0, 5.5 or 5.1, with the latest updates.<br/><br/>We recommend that vSphere hosts and vCenter servers are located in the same network as the process server (this is the network in which the configuration server is located unless you’ve set up a dedicated process server).
**vCenter** | We recommend that you deploy a VMware vCenter server, to manage your vSphere hosts. It should be running vCenter version 6.0 or 5.5, with the latest updates.<br/><br/>**Limitation**: Site Recovery doesn't support new vCenter and vSphere 6.0 features such as cross vCenter vMotion, virtual volumes, and storage DRS. Site Recovery support is limited to features that were also available in version 5.5.


## Replicated machine prerequisites

**Component** | **Requirements**
--- | ---
**On-premises (VMware VMs)** | Replicated VMs should have VMware tools installed and running.<br/><br/> VMs should conform with [Azure prerequisites](site-recovery-best-practices.md#azure-virtual-machine-requirements) for creating Azure VMs.<br/><br/>Individual disk capacity on protected machines shouldn’t be more than 1023 GB. A VM can have up to 64 disks (thus up to 64 TB). <br/><br/>Minimum 2 GB of available space on the installation drive for component installation.<br/><br/>**Limitation**: Protection of VMs with encrypted disks is not supported.<br/><br/>**Limitation**: Shared disk guest clusters aren't supported.<br/><br/>**Port 20004** should be opened on the protected virtual machine's local firewall, if you want to enable **application consistency**.<br/><br/>Machines that have Unified Extensible Firmware Interface (UEFI)/Extensible Firmware Interface(EFI) boot is not supported.<br/><br/>Machine names should contain between 1 and 63 characters (letters, numbers, and hyphens). The name must start with a letter or number and end with a letter or number. After you've enabled replication for a machine, you can modify the Azure name.<br/><br/>If the source VM has NIC teaming it’s converted to a single NIC after failover to Azure.<br/><br/>If protected virtual machines have an iSCSI disk, then Site Recovery converts the protected VM iSCSI disk into a VHD file when the VM fails over to Azure. If the iSCSI target can be reached by the Azure VM, then it will connect to it and essentially see two disks – the VHD disk on the Azure VM, and the source iSCSI disk. In this case, you’ll need to disconnect the iSCSI target that appears on the Azure VM.
**Windows machines (physical or VMware)** | The machine should be running a supported 64-bit operating system: Windows Server 2012 R2, Windows Server 2012, or Windows Server 2008 R2 with at least SP1.<br/><br/> The operating system should be installed on the C:\ drive. The OS disk should be a Windows basic disk and not dynamic. The data disk can be dynamic.<br/><br/>Site Recovery supports VMs with an RDM disk. During failback, Site Recovery reuses the RDM disk if the original source VM and RDM disk is available. If they aren’t available, during failback Site Recovery creates a new VMDK file for each disk.
**Linux machines** (physical or VMware)|  You need a supported 64-bit operating system: Red Hat Enterprise Linux 6.7,7.1,7.2; Centos 6.5, 6.6,6.7,7.0,7.1,7.2; Oracle Enterprise Linux 6.4, 6.5 running either the Red Hat compatible kernel or Unbreakable Enterprise Kernel Release 3 (UEK3), SUSE Linux Enterprise Server 11 SP3.<br/><br/>/etc/hosts files on protected machines should contain entries that map the local host name to IP addresses associated with all network adapters.<br/><br/>If you want to connect to an Azure virtual machine running Linux after failover using a Secure Shell client (ssh), ensure that the Secure Shell service on the protected machine is set to start automatically on system boot, and that firewall rules allow an ssh connection to it.<br/><br/>The host name, mount points, device names, and Linux system paths and file names (eg /etc/; /usr) should be in English only.<br/><br/>Protection can only be enabled for Linux machines with the following storage: File system (EXT3, ETX4, ReiserFS, XFS); Multipath software-Device Mapper (multipath)); Volume manager: (LVM2). Physical servers with HP CCISS controller storage are not supported. The ReiserFS filesystem is supported only on SUSE Linux Enterprise Server 11 SP3.<br/><br/>Site Recovery supports VMs with an RDM disk.  During failback for Linux, Site Recovery doesn’t reuse the RDM disk. Instead it creates a new VMDK file for each corresponding RDM disk.<br/><br/>Ensure that you set the disk.enableUUID=true setting in the configuration parameters of the VM in VMware. Create the entry if it doesn't exist. It's needed to provide a consistent UUID to the VMDK so that it mounts correctly. Adding this setting also ensures that only delta changes are transferred back to on-premises during failback, and not a full replication.
**Mobility Service** |  **Windows**: You’ll To automatically push the Mobility service to VMs running Windows you need to provide an administrator account (local administrator on the Windows machine) so that the process server can do a push installation.<br/><br/>**Linux**: To automatically push the Mobility service to VMs running Linux you’ll need to create an account that can be used by the process server to do a push installation.<br/><br/> By default all the disks on a machine are replicated. To [exclude a disk from replication](#exclude-disks-from-replication), the Mobility service must be installed manually on the machine before you enable replication.<br/>

## Prepare for deployment

To prepare for deployment you need to:

1. [Set up an Azure network](#set-up-an-azure-network) in which Azure VMs will be located when they're created after failover. In addition, for failback you'll need to set up a VPN connection (or Azure ExpressRoute), from the Azure network to your on-premises site.
2. [Set up an Azure storage account](#set-up-an-azure-storage-account) for replicated data.
3. [Prepare an account](#prepare-an-account-for-automatic-discovery) on the vCenter server or vSphere hosts, so that Site Recovery can automatically detect VMware VMs that are added.
4. [Prepare the configuration server](#prepare-the-configuration-server), to ensure it can access required URLs and install vSphere PowerCLI 6.0.


### Set up an Azure network

- The network should be in the same Azure region as that in which you deploy the Recovery Services vault.
- Depending on the resource model you want to use for failed over Azure VMs, you’ll set up the Azure network in [Resource Manager mode](../virtual-network/virtual-networks-create-vnet-arm-pportal.md) or [classic mode](../virtual-network/virtual-networks-create-vnet-classic-pportal.md).
- In order to fail back from Azure to your on-premises VMware site you need a VPN connection (or an Azure ExpressRoute connection) from the Azure network in which the replicated Azure VMs are located, to the on-premises network in which the configuration server is located.
- [Learn about](../vpn-gateway/vpn-gateway-site-to-site-create.md) the supported deployment models for VPN site-to-site connections, and how to [set up a connection](../vpn-gateway/vpn-gateway-site-to-site-create.md#create-your-virtual-network).
- Alternatively you can set up [Azure ExpressRoute](../expressroute/expressroute-introduction.md). [Learn more](../expressroute/expressroute-howto-vnet-portal-classic.md) about setting up an Azure network with ExpressRoute.

> [AZURE.NOTE] [Migration of networks](../resource-group-move-resources.md) across resource groups within the same subscription or across subscriptions is not supported for networks used for deploying Site Recovery.

### Set up an Azure storage account

- You’ll need a standard or a premium Azure storage account to hold data replicated to Azure. The account must be in the same region as the Recovery Services vault. Depending on the resource model you want to use for failed over Azure VMs, you'll set up an account in [Resource Manager mode](../storage/storage-create-storage-account.md) or [classic mode](../storage/storage-create-storage-account-classic-portal.md).
- If you're using a premium account for replicated data you need to create an additional standard account to store replication logs that capture ongoing changes to on-premises data.  

> [AZURE.NOTE] [Migration of storage accounts](../resource-group-move-resources.md) across resource groups within the same subscription or across subscriptions is not supported for storage accounts used for deploying Site Recovery.

### Prepare an account for automatic discovery

The Site Recovery process server can automatically discover VMware VMs on vSphere hosts or on a vCenter server that manages hosts. To perform automatic discovery Site Recovery credentials that can access the VMware server. This isn't relevant if you're replicating physical machines only.

1. To use a dedicated account for automatic discovery create a role (for example Azure_Site_Recovery) at the vCenter level with the [required permissions](#vmware-account-permissions).
2. Create a new user on the vSphere host or vCenter server and assign the role to the user. Later you let Site Recovery know about these credentials so that it can perform automatic discovery.

	>[AZURE.NOTE] A vCenter user account with a read-only role can run failover but can't shut down protected source machines. If you want to shut down those machines you need the [Azure_Site_Recovery](#vmware-account-permissions) role. If you're only migrating VMs from VMware to Azure and don't need to failback then the read-only role is sufficient.

### Prepare the configuration server

1.	Make sure that the machine you’re using for the configuration server complies with the [prerequisites](#configuration-server-prerequisites). In particular make sure that the machine is connected to the internet with these settings:

	- Allow access to these URLs: ``*.hypervrecoverymanager.windowsazure.com``; ``*.accesscontrol.windows.net``; ``*.backup.windowsazure.com``; ``*.blob.core.windows.net``; ``*.store.core.windows.net``
	- Allow access to [http://cdn.mysql.com/archives/mysql-5.5/mysql-5.5.37-win32.msi](http://cdn.mysql.com/archives/mysql-5.5/mysql-5.5.37-win32.msi) to download MySQL.
	- Allow firewall communication to Azure with the [Azure datacenter IP ranges](https://www.microsoft.com/download/confirmation.aspx?id=41653) and the HTTPS (443) protocol.

2.	Download and install [VMware vSphere PowerCLI 6.0](https://developercenter.vmware.com/tool/vsphere_powercli/6.0) on the configuration server. (Currently other versions of PowerCLI aren't supported, including R releases of version 6.0.)


## Create a Recovery Services vault

1. Sign in to the [Azure portal](https://portal.azure.com).
2. Click **New** > **Management** > **Backup and Site Recovery (OMS)**. Alternatively you can click **Browse** > **Recovery Services Vault** > **Add**.

	![New vault](./media/site-recovery-vmware-to-azure/new-vault3.png)

3. In **Name**, specify a friendly name to identify the vault. If you have more than one subscription, select one of them.
4. [Create a new resource group](../resource-group-template-deploy-portal.md) or select an existing one. Specify an Azure region. Machines will be replicated to this region. Note that Azure storage and networks used for Site Recovery will need to be in the same region. To check supported regions see Geographic Availability in [Azure Site Recovery Pricing Details](https://azure.microsoft.com/pricing/details/site-recovery/)
4. If you want to quickly access the vault from the Dashboard, click **Pin to dashboard** and then click **Create**.

	![New vault](./media/site-recovery-vmware-to-azure/new-vault-settings.png)

The new vault will appear on the **Dashboard** > **All resources**, and on the main **Recovery Services vaults** blade.

## Getting started

Site Recovery provides a Getting Started experience designed to get you up and running as quickly as possible. It checks prerequisites and walks you through the steps you need to get Site Recovery deployed.

You select the type of machines you want to replicate, and where you want to replicate to. You set up the infrastructure, including on-premises servers, Azure settings, replication policies, and capacity planning. After your infrastructure is in place you enable replication for VMs and physical servers. You can then run failovers for specific machines, or create recovery plans to fail over multiple machines.

Begin Getting Started by choosing how you want to deploy Site Recovery. The Getting Started flow changes slightly depending on your replication requirements.


## Step 1: Choose your protection goals

Select what you want to replicate and where you want to replicate to.

1. In the **Recovery Services vaults** blade, select your vault and click **Settings**.
2. In **Settings** > **Getting Started**, click **Site Recovery** > **Step 1: Prepare Infrastructure** > **Protection goal**.

	![Choose goals](./media/site-recovery-vmware-to-azure/choose-goals.png)

3. In **Protection goal**, select **To Azure**, and select **Yes, with VMware vSphere Hypervisor**. Then click **OK**.

	![Choose goals](./media/site-recovery-vmware-to-azure/choose-goals2.png)


## Step 2: Set up the source environment

Set up the configuration server and register it in the Recovery Services vault. If you're replicating VMware VMs specify the VMware account you're using for automatic discovery.

1. Click **Step 1: Prepare Infrastructure** > **Source**. In **Prepare source**, if you don’t have a configuration server click **+Configuration server** to add one.

	![Set up source](./media/site-recovery-vmware-to-azure/set-source1.png)

2. In the **Add Server** blade, check that **Configuration Server** appears in **Server type**.
3. Before you set up the configuration server, verify [prerequisites](#configuration-server-prerequisites). In particular, check that the machine can access the required URLs.
4.	Download the Site Recovery Unified Setup installation file.
5.	Download the vault registration key. You need this when you run Unified Setup. The key is valid for 5 days after you generate it.

	![Set up source](./media/site-recovery-vmware-to-azure/set-source2.png)

6.	On the machine you’re using as the configuration server, run Unified Setup to install the configuration server, the process server, and the master target server.


### Run Site Recovery Unified Setup

1.	Run the Unified Setup installation file.
2.	In **Before you begin**, select **Install the configuration server and process server**.

	![Before you start](./media/site-recovery-vmware-to-azure/combined-wiz1.png)

3. In **Third-Party Software License**, click **I Accept** to download and install MySQL.

	![Third=party software](./media/site-recovery-vmware-to-azure/combined-wiz105.PNG)

4. In **Registration**, browse and select the registration key you downloaded from the vault.

	![Registration](./media/site-recovery-vmware-to-azure/combined-wiz3.png)

5. In **Internet Settings**, specify how the Provider running on the configuration server will connect to Azure Site Recovery over the internet.

	- If you want to connect with the proxy that's currently set up on the machine, select **Connect with existing proxy settings**.
	- If you want the Provider to connect directly, select **Connect directly without a proxy**.
	- If the existing proxy requires authentication, or you want to use a custom proxy for the Provider connection, select **Connect with custom proxy settings**.
		- If you use a custom proxy, you need to specify the address, port, and credentials
		- If you're using a proxy, you should have already allowed the URLs described in [prerequisites](#configuration-server-prerequisites).

	![Firewall](./media/site-recovery-vmware-to-azure/combined-wiz4.png)

6. In **Prerequisites Check**, setup runs a check to make sure that installation can run. If a warning appears about the **Global time sync check** verify that the time on the system clock (**Date and Time** settings) is the same as the time zone.

	![Prerequisites](./media/site-recovery-vmware-to-azure/combined-wiz5.png)

7. In **MySQL Configuration**, create credentials for logging on to the MySQL server instance that will be installed.

	![MySQL](./media/site-recovery-vmware-to-azure/combined-wiz6.png)

8. In **Environment Details**, select whether you're going to replicate VMware VMs. If you are, then setup checks that PowerCLI 6.0 is installed.

	![MySQL](./media/site-recovery-vmware-to-azure/combined-wiz7.png)

9. In **Install Location**, select where you want to install the binaries and store the cache. You can select a drive that has at least 5 GB of storage available but we recommend a cache drive with at least 600 GB of free space.

	![Install location](./media/site-recovery-vmware-to-azure/combined-wiz8.png)

10. In **Network Selection**, specify the listener (network adapter and SSL port) on which the configuration server will send and receive replication data. You can modify the default port (9443). In addition to this port, port 443 will be used by a web server which orchestrates replication operations. 443 shouldn't be used for receiving replication traffic.


	![Network selection](./media/site-recovery-vmware-to-azure/combined-wiz9.png)



11.  In **Summary**, review the information and click **Install**. When installation finishes a passphrase is generated. You need it when you enable replication so copy it and keep it in a secure location.

	![Summary](./media/site-recovery-vmware-to-azure/combined-wiz10.png)

12.  After registration finishes the server is displayed in the **Settings** > **Servers** blade in the vault.



#### Run setup from the command line

You can set up the configuration server from the command line:

    UnifiedSetup.exe [/ServerMode <CS/PS>] [/InstallDrive <DriveLetter>] [/MySQLCredsFilePath <MySQL credentials file path>] [/VaultCredsFilePath <Vault credentials file path>] [/EnvType <VMWare/NonVMWare>] [/PSIP <IP address to be used for data transfer] [/CSIP <IP address of CS to be registered with>] [/PassphraseFilePath <Passphrase file path>]

Parameters:

- /ServerMode: Mandatory. Specifies whether both the configuration and process servers should be installed, or the process server only. Input values: CS, PS.
- InstallLocation: Mandatory. The folder in which the components are installed.
- /MySQLCredsFilePath. Mandatory. The file path in which the MySQL server credentials are stored. The file should be in this format:
	- [MySQLCredentials]
	- MySQLRootPassword = "<Password>"
	- MySQLUserPassword = "<Password>"
- /VaultCredsFilePath. Mandatory. The location of the vault credentials file
- /EnvType. Mandatory. The type of installation. Values: VMware, NonVMware
- /PSIP and /CSIP. Mandatory. The IP address of the process server and configuration server.
- /PassphraseFilePath. Mandatory. The location of the passphrase file.
- /BypassProxy. Optional. Specifies that the configuration server connects to Azure without a proxy.
- /ProxySettingsFilePath. Optional. Proxy settings (The default proxy requires authentication, or a custom proxy). The file should be in this format:
	- [ProxySettings]
	- ProxyAuthentication = "Yes/No"
	- Proxy IP = "IP Address>"
	- ProxyPort = "<Port>"
	- ProxyUserName="<User Name>"
	- ProxyPassword="<Password>"
- DataTransferSecurePort. Optional. Port number to be used for replication data.
- SkipSpaceCheck. Optional. Skip space check for cache.
- AcceptThirdpartyEULA. Mandatory. Flag implies acceptance of third-party EULA.
- ShowThirdpartyEULA. Mandatory. Displays third-party EULA. If provided as input all other parameters are ignored.

### Add the VMware account used for automatic discovery

 When you prepared for deployment you should have [created a VMware account](#prepare-an-account-for-automatic-discovery) that Site Recovery can use for automatic discovery. Add this account as follows:

1. Open **CSPSConfigtool.exe**. It's available as a shortcut on the desktop and located in the [INSTALL LOCATION]\home\svsystems\bin folder.
2. Click **Manage Accounts** > **Add Account**.

	![Add account](./media/site-recovery-vmware-to-azure/credentials1.png)

3. In **Account Details**, add the account that will be used for automatic discovery. Note that it can take 15 minutes or more for the account name to appear in the portal. To update immediately, click **Configuration Servers** > server name > **Refresh Server**.

	![Details](./media/site-recovery-vmware-to-azure/credentials2.png)

### Connect to vSphere hosts and vCenter servers

If you're replicating VMware VMs, connect to the vSphere hosts and vCenter servers.

1. Verify that the configuration server has network access to the vSphere hosts and vCenter servers.
2. Click **Prepare infrastructure** > **Source**. In **Prepare source** select the configuration server, and click **+vCenter** to add a vSphere host or vCenter server.
3. In **Add vCenter**, specify a friendly name for the vSphere host or vCenter server, and specify the IP address or FQDN of the server. Leave the port as 443 unless your VMware servers are configured to listen for requests on a different port. Then select the account that will be used to connect to the VMware server. Click **OK**.

	![VMware](./media/site-recovery-vmware-to-azure/vmware-server.png)

	>[AZURE.NOTE] If you're adding the vCenter server or vSphere host with an account that doesn't have administrator privileges on the vCenter or host server, make sure that the account has these privileges enabled: Datacenter, Datastore, Folder, Host, Network, Resource, Virtual machine, vSphere Distributed Switch. In addition the vCenter server needs the Storage views privilege.

Site Recovery connects to VMware servers using the settings you specified and discovers VMs.

## Step 3: Set up the target environment

Verify you have a storage account for replication, and an Azure network to which Azure VMs will connect after failover.

1.	Click **Prepare infrastructure** > **Target**, and select the Azure subscription you want to use.
2.	Specify the deployment model you want to use for VMs after failover.
3.	Site Recovery checks that you have one or more compatible Azure storage accounts and networks.

	![Target](./media/site-recovery-vmware-to-azure/gs-target.png)

4.	If you haven't created a storage account and you want to create one using Resource Manager, click **+Storage account** to do that inline.  On the **Create storage account** blade, specify an account name, type, subscription, and location. The account should be in the same region as the Recovery Services vault.

	![Storage](./media/site-recovery-vmware-to-azure/gs-createstorage.png)

	Note that:

	- If you want to create a storage account using the classic model, do that in the Azure portal. [Learn more](../storage/storage-create-storage-account-classic-portal.md)
	- If you’re using a premium storage account for replicated data, you need to set up an additional standard storage account to store replication logs that capture ongoing changes to on-premises data.

	> [AZURE.NOTE] Protection to premium storage accounts in Central India and South India is currently not supported.

4.	Select an Azure network. If you haven't created a network and you want to do that using Resource Manager, click **+Network** to do that inline. On the **Create virtual network** blade specify a network name, address range, subnet details, subscription, and location. The network should be in the same location as the Recovery Services vault.

	![Network](./media/site-recovery-vmware-to-azure/gs-createnetwork.png)

	If you want to create a network using the classic model, do that in the Azure portal. [Learn more](../virtual-network/virtual-networks-create-vnet-classic-pportal.md).

## Step 4: Set up replication settings

1. To create a new replication policy, click **Prepare infrastructure** > **Replication Settings** > **+Create and Associate**.
2. In **Create and associate policy**, specify a policy name.
3. In **RPO threshold**, specify the RPO limit. Alerts will be generated when continuous replication exceeds this limit.
5. In **Recovery point retention**, specify in hours how long the retention window will be for each recovery point. Protected machines can be recovered to any point within a window. Up to 24 hours retention is supported for machines replicated to premium storage.
6. In **App-consistent snapshot frequency**, specify how often (in minutes) recovery points containing application-consistent snapshots will be created.
7. When you create a replication policy, by default a matching policy is automatically created for failback. For example if the replication policy is **rep-policy** then the failback policy will be **rep-policy-failback**. This policy isn't used until you initiate a failback.  
8. Click **OK** to create the policy.

	![Replication policy](./media/site-recovery-vmware-to-azure/gs-replication2.png)

9. When you create a new policy it's automatically associated with the configuration server. Click **OK**.

	![Replication policy](./media/site-recovery-vmware-to-azure/gs-replication3.png)


## Step 5: Capacity planning

Now that you have your basic infrastructure set up you can think about capacity planning, and figure out whether you need additional resources.

Site Recovery provides a capacity planner to help you allocate the right resources for your source environment, the site recovery components, networking and storage. You can run the planner in quick mode for estimations based on an average number of VMs, disks, and storage, or in detailed mode in which you’ll input figures at the workload level. Before you start you need to:

- Gather information about your replication environment, including VMs, disks per VMs, and storage per disk.
- Estimate the daily change (churn) rate you’ll have for replicated data. You can use the [vSphere capacity planning appliance](https://labs.vmware.com/flings/vsphere-replication-capacity-planning-appliance) to help you do this.

1.	Click **Download** to download the tool, and then run it. [Read the article](site-recovery-capacity-planner.md) that accompanies the tool.
2.	When you’re done, select **Yes** in **Have you completed capacity planning?**

	![Capacity planning](./media/site-recovery-vmware-to-azure/gs-capacity-planning.png)

The table below helps you with capacity planning.


**Component** | **Details**
--- | --- | ---
**Replication** | **Maximum daily change rate**—A protected machine can only use one process server, and a single process server can handle a daily change rate up to 2 TB. Thus 2 TB is the maximum daily data change rate that’s supported for a protected machine.<br/><br/> **Maximum throughput**—A replicated machine can belong to one storage account in Azure. A standard storage account can handle a maximum of 20,000 requests per second, and we recommend that you keep the number of IOPS across a source machine to 20,000. For example if you have a source machine with 5 disks and each disk generates 120 IOPS (8K size) on the source then it will be within the Azure per disk IOPS limit of 500. The number of storage accounts required = total source IOPs/20000.
**Configuration server** | The configuration server should be able to handle the daily change rate capacity across all workloads running on protected machines, and needs sufficient bandwidth to continuously replicate data to Azure storage.<br/><br/> As a best practice we recommend that the configuration server be located on the same network and LAN segment as the machines you want to protect. It can be located on a different network but machines you want to protect should have L3 network visibility to it.<br/><br/> Size recommendations for the configuration server are summarized in the table below.
**Process server** | The first process server is installed by default on the configuration server. You can deploy additional process servers to scale your environment. Note that:<br/><br/> The process server receives replication data from protected machines and optimizes it with caching, compression, and encryption before sending to Azure. The process server machine should have sufficient resources to perform these tasks.<br/><br/> The process server uses disk-based cache. We recommend a separate cache disk of 600 GB or more to handle data changes stored in the event of network bottleneck or outage.

### Size recommendations for the configuration server

**CPU** | **Memory** | **Cache disk size** | **Data change rate** | **Protected machines**
--- | --- | --- | --- | ---
8 vCPUs (2 sockets * 4 cores @ 2.5GHz) | 16 GB | 300 GB | 500 GB or less | Replicate less than 100 machines.
12 vCPUs (2 sockets * 6 cores @ 2.5GHz) | 18 GB | 600 GB | 500 GB to 1 TB | Replicate between 100-150 machines.
16 vCPUs (2 sockets * 8 cores @ 2.5GHz) | 32 GB | 1 TB | 1 TB to 2 TB | Replicate between 150-200 machines.
Deploy another process server | | | > 2 TB | Deploy additional process servers if you're replicating more than 200 machines, or if the daily data change rate exceeds 2 TB.

Where:

- Each source machine is configured with 3 disks of 100 GB each.
- We used benchmarking storage of 8 SAS drives of 10 K RPM with RAID 10 for cache disk measurements.

### Size recommendations for the process server

If you need to protect more than 200 machines, or daily change rate is greater than 2 TB, you can add additional process servers to handle the replication load. To scale out you can:

- Increase the number of configuration servers. For example, you can protect up to 400 machines with two configuration servers.
- Add additional process servers, and use these to handle traffic instead of (or in addition to) the configuration server.

This table describes a scenario in which:

- You're not planning to use the configuration server as a process server.
- You've set up an additional process server.
- You've configured protected virtual machines to use the additional process server.
- Each protected source machine is configured with three disks of 100 GB each.

**Configuration server** | **Additional process server**| **Cache disk size** | **Data change rate** | **Protected machines**
--- | --- | --- | --- | ---
8 vCPUs (2 sockets * 4 cores @ 2.5GHz), 16 GB memory | 4 vCPUs (2 sockets * 2 cores @ 2.5GHz), 8 GB memory | 300 GB | 250 GB or less | Replicate 85 or less machines.
8 vCPUs (2 sockets * 4 cores @ 2.5GHz), 16 GB memory | 8 vCPUs (2 sockets * 4 cores @ 2.5GHz), 12 GB memory | 600 GB | 250 GB to 1 TB | Replicate between 85-150 machines.
12 vCPUs (2 sockets * 6 cores @ 2.5GHz), 18 GB memory | 12 vCPUs (2 sockets * 6 cores @ 2.5GHz) 24 GB memory | 1 TB | 1 TB to 2 TB | Replicate between 150-225 machines.


The way in which you scale your servers depends on your preference for a scale up or scale out model.  You scale up by deploying a few high-end configuration and process servers, or scale out by deploying more servers with less resources. For example, if you need to protect 220 machines, you could do either of the following:

- Set up the configuration server with 12vCPU, 18 GB of memory, an additional process server with 12vCPU, 24 GB of memory, and configure protected machines to use the additional process server only.
- Alternatively, you could configure two configuration servers (2 x 8vCPU, 16 GB RAM) and two additional process servers (1 x 8vCPU and 4vCPU x 1 to handle 135 + 85 (220) machines), and configure protected machines to use the additional process servers only.

[Follow these instructions](#deploy-additional-process-servers) to set up an additional process server.

### Network bandwidth considerations

You can use the capacity planner tool to calculate the bandwidth you need for replication (initial replication and then delta). To control the amount of bandwidth used for replication, you have a few options:

- **Throttle bandwidth**: VMware traffic that replicates to Azure goes through a specific process server. You can throttle bandwidth on the machines running as process servers.
- **Influence bandwidth**: You can influence the bandwidth used for replication using a couple of registry keys:
	- The **HKEY_LOCAL_MACHINE\SOFTWARE\Microsoft\Windows Azure Backup\UploadThreadsPerVM** registry value specifies the number of threads that are used for data transfer (initial or delta replication) of a disk. A higher value increases the network bandwidth used for replication.
	- The **HKEY_LOCAL_MACHINE\SOFTWARE\Microsoft\Windows Azure Backup\DownloadThreadsPerVM** specifies the number of threads used for data transfer during failback.

#### Throttle bandwidth

1. Open the Microsoft Azure Backup MMC snap-in on the machine acting as the process server. By default, a shortcut for Microsoft Azure Backup is available on the desktop or in C:\Program Files\Microsoft Azure Recovery Services Agent\bin\wabadmin.
2. In the snap-in click **Change Properties**.

	![Throttle bandwidth](./media/site-recovery-vmware-to-azure/throttle1.png)

3. On the **Throttling** tab, select **Enable internet bandwidth usage throttling for backup operations**, and set the limits for work and non-work hours. Valid ranges are from 512 Kbps to 102 Mbps per second.

	![Throttle bandwidth](./media/site-recovery-vmware-to-azure/throttle2.png)

You can also use the [Set-OBMachineSetting](https://technet.microsoft.com/library/hh770409.aspx) cmdlet to set throttling. Here's a sample:

    $mon = [System.DayOfWeek]::Monday
    $tue = [System.DayOfWeek]::Tuesday
    Set-OBMachineSetting -WorkDay $mon, $tue -StartWorkHour "9:00:00" -EndWorkHour "18:00:00" -WorkHourBandwidth  (512*1024) -NonWorkHourBandwidth (2048*1024)

**Set-OBMachineSetting -NoThrottle** indicates that no throttling is required.


#### Influence network bandwidth

1. In the registry, navigate to **HKEY_LOCAL_MACHINE\SOFTWARE\Microsoft\Windows Azure Backup\Replication**.
	- To influence the bandwidth traffic on a replicating disk, modify the value the **UploadThreadsPerVM**, or create the key if it doesn't exist.
	- To influence the bandwidth for failback traffic from Azure, modify the value **DownloadThreadsPerVM**.
2. The default value is 4. In an “overprovisioned” network, these registry keys should be changed from the default values. The maximum is 32. Monitor traffic to optimize the value.

## Step 6: Replicate applications

Make sure that machines you want to replicate are prepared for Mobility service installation, and then enable replication.

### Install the Mobility service

The first step in enabling protection for virtual machines and physical servers is to install the Mobility service. You can do this in a couple of ways:

- **Process server push**: When you enable replication on a machine, push and install the Mobility service component from the process server. Note that push installation won't occur if machines are already running an up-to-date version of the component.
- **Enterprise push**: Automatically install the component using your enterprise push process such as WSUS or System Center Configuration Manager or [Azure Automation and Desired State configuration](./site-recovery-automate-mobility-service-install.md). Set up the configuration server before you do this.
- **Manual installation**: Install the component manually on each machine that you want to replicate. Set up the configuration server before you do this.


#### Prepare for automatic push on Windows machines

Here's how to prepare Windows machines so that the Mobility service can be automatically installed by the process server.

1.  Create an account that can be used by the process server to access the machine. The account should have administrator privileges (local or domain), and is only used for the push installation.

	>[AZURE.NOTE] If you're not using a domain account, you need to disable Remote User Access control on the local machine. To do this, in the register under HKEY_LOCAL_MACHINE\SOFTWARE\Microsoft\Windows\CurrentVersion\Policies\System add the DWORD entry LocalAccountTokenFilterPolicy with a value of 1. To add the registry entry from a CLI type **`REG ADD HKEY_LOCAL_MACHINE\SOFTWARE\Microsoft\Windows\CurrentVersion\Policies\System /v LocalAccountTokenFilterPolicy /t REG_DWORD /d 1`**.

2.  On the Windows Firewall of the machine you want to protect, select **Allow an app or feature through Firewall**. Enable **File and Printer Sharing** and **Windows Management Instrumentation**. For machines that belong to a domain, you can configure the firewall settings with a GPO.

	![Firewall settings](./media/site-recovery-vmware-to-azure/mobility1.png)

2. Add the account you created:

	- Open **cspsconfigtool**. It's available as a shortcut on the desktop, and located in the [INSTALL LOCATION]\home\svsystems\bin folder.
	- In the **Manage Accounts** tab, click **Add Account**.
	- Add the account you created. After adding the account, you need to provide the credentials when you enable replication for a machine.


#### Prepare for automatic push on Linux servers

1.	Make sure that the Linux machine you want to protect is supported as described in [protected machine prerequisites](#protected-machine-prerequisites). Ensure there’s network connectivity between the Linux machine and the process server.

2.	Create an account that can be used by the process server to access the machine. The account should be a root user on the source Linux server, and is only used for the push installation.

	- Open **cspsconfigtool**. It's available as a shortcut on the desktop, and located in the [INSTALL LOCATION]\home\svsystems\bin folder.
	- In the **Manage Accounts** tab, click **Add Account**.
	- Add the account you created. After adding the account, you need to provide the credentials when you enable replication for a machine.

3.	Check that the /etc/hosts file on the source Linux server contains entries that map the local hostname to IP addresses associated with all network adapters.
4.	Install the latest openssh, openssh-server, openssl packages on the machine you want to replicate.
5.	Ensure SSH is enabled and running on port 22.
6.	Enable SFTP subsystem and password authentication in the sshd_config file as follows:

	- Log in as root.
	- In the file /etc/ssh/sshd_config file, find the line that begins with **PasswordAuthentication**.
	- Uncomment the line and change the value from **no** to **yes**.
	- Find the line that begins with **Subsystem** and uncomment the line.

		![Linux](./media/site-recovery-vmware-to-azure/mobility2.png)
	- Set PermitRootLogin to yes 


### Install the Mobility Service manually

The installers are available on the Configuration server in **C:\Program Files (x86)\Microsoft Azure Site Recovery\home\svsystems\pushinstallsvc\repository**.

Source operating system | Mobility service installation file
--- | ---
Windows Server (64 bit only) | Microsoft-ASR_UA_9.*.0.0_Windows_* release.exe
CentOS 6.4, 6.5, 6.6 (64 bit only) | Microsoft-ASR_UA_9.*.0.0_RHEL6-64_*release.tar.gz
SUSE Linux Enterprise Server 11 SP3 (64 bit only) | Microsoft-ASR_UA_9.*.0.0_SLES11-SP3-64_*release.tar.gz
Oracle Enterprise Linux 6.4, 6.5 (64 bit only) | Microsoft-ASR_UA_9.*.0.0_OL6-64_*release.tar.gz


#### Install Mobility Service on a Windows Server


1. Download and run the relevant installer.
2. In **Before you begin**, select **Mobility service**.

	![Mobility service](./media/site-recovery-vmware-to-azure/mobility3.png)

3. In **Configuration Server Details**, specify the IP address of the configuration server, and the passphrase that was generated when you ran Unified Setup. You can retrieve the passphrase by running: **<SiteRecoveryInstallationFolder>\home\sysystems\bin\genpassphrase.exe –v** on the configuration server.

	![Mobility service](./media/site-recovery-vmware-to-azure/mobility6.png)

4. In **Install Location**, leave the default setting and click **Next** to begin installation.
5. In **Installation Progress**, monitor installation and restart the machine if prompted. After installing the service, it can take around 15 minutes for status to update in the portal.

#### Install Mobility Service on a Windows server using the Command prompt

1. Copy the installer to a local folder (say C:\Temp) on the server that you want to protect. The installer can be found on the configuration server, under **[Install Location]\home\svsystems\pushinstallsvc\repository**. The package for Windows Operating Systems has name similar to Microsoft-ASR_UA_9.3.0.0_Windows_GA_17thAug2016_release.exe
2. Rename this file to MobilitySvcInstaller.exe
3. Run the following command to extract the MSI installer:

	``C:\> cd C:\Tempww
	``C:\Temp> MobilitySvcInstaller.exe /q /xC:\Temp\Extracted``
	``C:\Temp> cd Extracted``
	``C:\Temp\Extracted> UnifiedAgent.exe /Role "Agent" /CSEndpoint "IP Address of Configuration Server" /PassphraseFilePath <Full path to the passphrase file>``

#####Full command-line syntax

	UnifiedAgent.exe [/Role <Agent/MasterTarget>] [/InstallLocation <Installation Directory>] [/CSIP <IP address of CS to be registered with>] [/PassphraseFilePath <Passphrase file path>] [/LogFilePath <Log File Path>]<br/>

**Parameters**

- **/Role:** Mandatory. Specifies whether the Mobility service should be installed. Input values Agent|MasterTarget
- **/InstallLocation:** Mandatory. Specifies where to install the service.
- **/PassphraseFilePath:** Mandatory. The configuration server passphrase.
- **/LogFilePath:** Mandatory. Location where the installation log files should be created.



#### Uninstall the Mobility service manually

The mobility service can be uninstalled using Add Remove Programs in the Control Panel, or using this command-line instruction:
	MsiExec.exe /qn /x {275197FC-14FD-4560-A5EB-38217F80CBD1}


#### Install the Mobility Service on a Linux server

1. Copy the appropriate tar archive, based on the table above, to the Linux machine you want to replicate.
2. Open a shell program, and extract the zipped tar archive to a local path by running: `tar -xvzf Microsoft-ASR_UA_8.5.0.0*`
3. Create a passphrase.txt file in the local directory to which you extracted the contents of the tar archive. To do this, copy the passphrase from C:\ProgramData\Microsoft Azure Site Recovery\private\connection.passphrase on the configuration server, and save it in passphrase.txt by running *`echo <passphrase> >passphrase.txt`* in shell.
4. Install the Mobility service by running *`sudo ./install -t both -a host -R Agent -d /usr/local/ASR -i <IP address> -p <port> -s y -c https -P passphrase.txt`*.
5. Specify the internal IP address of the configuration server, and make sure port 443 is selected. After installing the service it can take around 15 minutes for status to update in the portal.

**You can also install from the command-line**:

1. Copy the passphrase from C:\Program Files (x86)\InMage Systems\private\connection on the configuration server, and save it as "passphrase.txt" on the configuration server. Then run these commands. In our example, the configuration server IP address is 104.40.75.37 and the HTTPS port should be 443:

To install on a production server:

    ./install -t both -a host -R Agent -d /usr/local/ASR -i 104.40.75.37 -p 443 -s y -c https -P passphrase.txt

To install on the master target server:


    ./install -t both -a host -R MasterTarget -d /usr/local/ASR -i 104.40.75.37 -p 443 -s y -c https -P passphrase.txt


### Enable replication

#### Before you start

If you're replicating VMware virtual machines, note that:

- VMware VMs are discovered every 15 minutes. It might take 15 minutes or longer for them to appear in the portal after discovery. Likewise discovery can take 15 minutes or more when you add a new vCenter server or vSphere host.
- Environment changes on the virtual machine (such as VMware tools installation) can take 15 minutes or more to be updated in the portal.
- You can check the last discovered time for VMware VMs in the **Last Contact At** field for the vCenter server/vSphere host, on the **Configuration Servers** blade.
- To add machines for replication without waiting for the scheduled discovery, highlight the configuration server (don’t click it), and click the **Refresh** button.
- When you enable replication, if the machine is prepared, the process server automatically installs the Mobility service on it.

#### Exclude disks from replication

When you enable replication, by default all disks on a machine are replicated. You can exclude disks from replication. For example you might not want to replicate disks with temporary data, or data that's refreshed each time a machine or application restarts (for example pagefile.sys or SQL Server tempdb). Note that:

- You can only exclude disks that already have the Mobility service installed. You need to [manually install the Mobility service](#install-the-mobility-service-manually), because the Mobility service is only installed using the push mechanism after replication is enabled.
- Only basic disks can be excluded from replication. You can't exclude OS or dynamic disks.
- After replication is enabled, you can't add or remove disks for replication. If you want to add or exclude a disk, you'll need to disable protection for the machine and then reenable it.
- If you exclude a disk that's needed for an application to operate, after failover to Azure you’ll need to create it manually in Azure so that the replicated application can run. Alternatively, you could integrate Azure automation into a recovery plan to create the disk during failover of the machine.
- Disks you create manually in Azure will be failed back. For example, if you fail over three disks and create two directly in Azure, all five will be failed back. You can't exclude disks created manually from failback.

**Now enable replication as follows**:

1. Click **Step 2: Replicate application** > **Source**. After you've enabled replication for the first time, click **+Replicate** in the vault to enable replication for additional machines.
2. In the **Source** blade > **Source**, select the configuration server.
3. In **Machine type**, select **Virtual Machines** or **Physical Machines**.
4. In **vCenter/vSphere Hypervisor**, select the vCenter server that manages the vSphere host, or select the host. This setting isn't relevant if you're replicating physical machines.
5. Select the process server. If you haven't created any additional process servers this will be the name of the configuration server. Then click **OK**.

	![Enable replication](./media/site-recovery-vmware-to-azure/enable-replication2.png)

6. In **Target**, select the vault subscription, and in **Post-failover deployment model**, select the model (classic or Resource Manager) that you want to use in Azure after failover.
7. Select the Azure storage account you want to use for replicating data. Note that:

	- You can select a premium or standard storage account. If you select a premium account, you'll need to specify an additional standard storage account for ongoing replication logs. Accounts must be in the same region as the Recovery Services vault.
	- If you want to use a different storage account than those you have, you can [create one](#set-up-an-azure-storage-account). To create a storage account using Resource Manager, click **Create new**. If you want to create a storage account using the classic model, you do that [in the Azure portal](../storage/storage-create-storage-account-classic-portal.md).

8. Select the Azure network and subnet to which Azure VMs will connect, when they're spun up after failover. The network must be in the same region as the Recovery Services vault. Select **Configure now for selected machines**, to apply the network setting to all machines you select for protection. Select **Configure later** to select the Azure network per machine. If you don't have a network, you need to [create one](#set-up-an-azure-network). To create a network using Resource Manager, click **Create new**. If you want to create a network using the classic model, do that [in the Azure portal](../virtual-network/virtual-networks-create-vnet-classic-pportal.md). Select a subnet if applicable. Then click **OK**.

	![Enable replication](./media/site-recovery-vmware-to-azure/enable-replication3.png)

9. In **Virtual Machines** > **Select virtual machines**, click and select each machine you want to replicate. You can only select machines for which replication can be enabled. Then click **OK**.

	![Enable replication](./media/site-recovery-vmware-to-azure/enable-replication5.png)

10. In **Properties** > **Configure properties**, select the account that will be used by the process server to automatically install the Mobility service on the machine. By default all disks are replicated. Click **All Disks** and clear any disks you don't want to replicate. Then click **OK**. You can set additional properties later.

	![Enable replication](./media/site-recovery-vmware-to-azure/enable-replication6.png)

11. In **Replication settings** > **Configure replication settings**, verify that the correct replication policy is selected. You can modify replication policy settings in **Settings** > **Replication policies** > policy name > **Edit Settings**. Changes you apply to a policy will be applied to replicating and new machines.

12. Enable **Multi-VM consistency** if you want to gather machines into a replication group, and specify a name for the group. Then click **OK**. Note that:

	- Machines in replication group replicate together and have shared crash-consistent and app-consistent recovery points when they fail over.
	- We recommend that you gather VMs and physical servers together so that they mirror your workloads. Enabling multi-VM consistency can impact workload performance and should only be used if machines are running the same workload and you need consistency.

	![Enable replication](./media/site-recovery-vmware-to-azure/enable-replication7.png)

13. Click **Enable Replication**. You can track progress of the **Enable Protection** job in **Settings** > **Jobs** > **Site Recovery Jobs**. After the **Finalize Protection** job runs the machine is ready for failover.

> [AZURE.NOTE] If the machine is prepared for push installation the Mobility service component will be installed when protection is enabled. After the component is installed on the machine a protection job starts and fails. After the failure you need to manually restart each machine. After the restart the protection job begins again and initial replication occurs.

### View and manage VM properties

We recommend that you verify the properties of the source machine. Remember that the Azure VM name should conform with [Azure virtual machine requirements](site-recovery-best-practices.md#azure-virtual-machine-requirements).

1. Click **Settings** > **Replicated items** >, and select the machine. The **Essentials** blade shows information about machines settings and status.

2. In **Properties**, you can view replication and failover information for the VM.

	![Enable replication](./media/site-recovery-vmware-to-azure/test-failover2.png)

3. In **Compute and Network** > **Compute properties**, you can specify the Azure VM name and target size. Modify the name to comply with Azure requirements if you need to.
You can also view and add information about the target network, subnet, and IP address that will be assigned to the Azure VM. Note the following:

	- You can set the target IP address. If you don't provide an address, the failed over machine will use DHCP. If you set an address that isn't available at failover, the failover won't work. The same target IP address can be used for test failover if the address is available in the test failover network.
	- The number of network adapters is dictated by the size you specify for the target virtual machine, as follows:

		- If the number of network adapters on the source machine is less than or equal to the number of adapters allowed for the target machine size, then the target will have the same number of adapters as the source.
		- If the number of adapters for the source virtual machine exceeds the number allowed for the target size then the target size maximum will be used.
		- For example if a source machine has two network adapters and the target machine size supports four, the target machine will have two adapters. If the source machine has two adapters but the supported target size only supports one then the target machine will have only one adapter. 	
	- If the VM has multiple network adapters they will all connect to the same network.

	![Enable replication](./media/site-recovery-vmware-to-azure/test-failover4.png)

4. In **Disks**, you can see the operating system and data disks on the VM that will be replicated.


## Step 7: Test the deployment

In order to test the deployment you can run a test failover for a single virtual machine or a recovery plan that contains one or more virtual machines.


### Prepare for failover

- To run a test failover we recommend that you create a new Azure network that’s isolated from your Azure production network (this is default behavior when you create a new network in Azure). [Learn more](site-recovery-failover.md#run-a-test-failover) about running test failovers.
- To get the best performance when you fail over to Azure, install the Azure Agent on the protected machine. It makes booting faster and helps with troubleshooting. Install the [Linux](https://github.com/Azure/WALinuxAgent) or [Windows](http://go.microsoft.com/fwlink/?LinkID=394789) agent.
- To fully test your deployment you need an infrastructure for the replicated machine to work as expected. If you want to test Active Directory and DNS you can create a virtual machine as a domain controller with DNS and replicate this to Azure using Azure Site Recovery. Read more in [test failover considerations for Active Directory](site-recovery-active-directory.md#considerations-for-test-failover).
- Make sure that the configuration server is running. Otherwise, failover will fail.
- If you've excluded disks from replication, you might need to create those disks manually in Azure after failover so that the application runs as expected.
- If you want to run an unplanned failover instead of a test failover, note that:

	- If possible, you should shut down primary machines before you run an unplanned failover. This ensures that you don't have both the source and replica machines running at the same time. If you're replicating VMware VMs, then you can specify that Site Recovery should make a best effort to shut down the source machines. Depending on the state of the primary site this might or might not work. If you're replicating physical servers, Site Recovery doesn't offer this option.
	- When you run an unplanned failover, it stops data replication from primary machines so any data delta won't be transferred after an unplanned failover begins. In addition, if you run an unplanned failover on a recovery plan it will run until complete, even if an error occurs.

### Prepare to connect to Azure VMs after failover

If you want to connect to Azure VMs using RDP after failover, make sure you do the following:

**On the on-premises machine before failover**:

- For access over the internet enable RDP, ensure that TCP and UDP rules are added for the **Public**, and ensure that RDP is allowed in the **Windows Firewall** -> **Allowed apps and features** for all profiles.
- For access over a site-to-site connection, enable RDP on the machine, and ensure that RDP is allowed in the **Windows Firewall** -> **Allowed apps and features** for **Domain** and **Private** networks.
- Install the [Azure VM agent](http://go.microsoft.com/fwlink/?LinkID=394789&clcid=0x409) on the on-premises machine.
- [Manually install the Mobility service](#install-the-mobility-service-manually) on machines, instead of using the process server to push the service automatically. This is required because the push installation only happens after the machine is enabled for replication.
- Ensure that the operating system's SAN policy is set to OnlineAll. [Learn more]( https://support.microsoft.com/kb/3031135)
- Turn off the IPSec service, before you run the failover.

**On the Azure VM after failover**:

- Add a public endpoint for the RDP protocol (port 3389) and specify credentials for login.
- Ensure you don't have any domain policies that prevent you from connecting to a virtual machine using a public address.
- Try to connect. If you can't connect, check that the VM is running. For more troubleshooting tips read this [article](http://social.technet.microsoft.com/wiki/contents/articles/31666.troubleshooting-remote-desktop-connection-after-failover-using-asr.aspx).


If you want to access an Azure VM running Linux after failover using a Secure Shell client (ssh), do the following:

**On the on-premises machine before failover**:

- Ensure that the Secure Shell service on the Azure VM is set to start automatically on system boot.
- Check that firewall rules allow an SSH connection to it.

**On the Azure VM after failover**:

- The network security group rules on the failed over VM, and the Azure subnet to which it is connected, need to allow incoming connections to the SSH port.
- A public endpoint should be created, to allow incoming connections on the SSH port (TCP port 22 by default).
- If the VM is accessed over a VPN connection (Express Route or site to site VPN), then the client can be used to directly connect to the VM over SSH.

**On the Azure Windows/Linux VM after failover**:

If you have a network security group associated with the VM or VM subnet, make sure that the group has an outbound rule to allow HTTP/HTTPS. Also, make sure that the DNS of the network to which VM fails over is correctly configured. Otherwise, the failover might time out with error -'PreFailoverWorkflow task WaitForScriptExecutionTask timed out'. [Learn more](site-recovery-monitoring-and-troubleshooting.md#recovery).

## Run a test failover

1. To fail over a single machine, in **Settings** > **Replicated Items**, click the VM > **+Test Failover** icon.

	![Test failover](./media/site-recovery-vmware-to-azure/test-failover1.png)

2. To fail over a recovery plan, in **Settings** > **Recovery Plans**, right-click the plan > **Test Failover**. To create a recovery plan, [follow these instructions](site-recovery-create-recovery-plans.md).

3. In **Test Failover**, select the Azure network to which Azure VMs will be connected after failover occurs.
4. Click **OK** to begin the failover. You can track progress by clicking on the VM to open its properties, or on the **Test Failover** job in vault name > **Settings** > **Jobs** > **Site Recovery jobs**.
5. When the failover reaches the **Complete testing** status, do the following:

	1. View the replica virtual machine in the Azure portal. Verify that the virtual machine starts successfully.
	2. If you’re set up to access virtual machines from your on-premises network, you can initiate a Remote Desktop connection to the virtual machine.
	3. Click **Complete test** to finish it.

		![Test failover](./media/site-recovery-vmware-to-azure/test-failover6.png)


	4. Click **Notes**, to record and save any observations associated with the test failover.
	5. Click **The test failover is complete**, to automatically clean up the test environment. After this is done the test failover will show a **Complete** status.
	6.  At this stage any elements or VMs created automatically by Site Recovery during the test failover are deleted. Any additional elements you've created for test failover aren't deleted.

	> [AZURE.NOTE] If a test failover continues longer than two weeks it’s completed by force.


6. After the failover completes, you should also be able to see the replica Azure machine appear in the Azure portal > **Virtual Machines**. You should make sure that the VM is the appropriate size, that it's connected to the appropriate network, and that it's running.
7. If you [prepared for connections after failover](#prepare-to-connect-to-azure-vms-after-failover), you should be able to connect to the Azure VM.

## Monitor your deployment

Here's how you can monitor the configuration settings, status, and health for your Site Recovery deployment:

1. Click on the vault name to access the **Essentials** dashboard. In this dashboard you can view Site Recovery jobs, replication status, recovery plans, server health, and events.  You can customize settings to show the tiles and layouts that are most useful to you, including the status of vaults.<br>
![Essentials](./media/site-recovery-vmware-to-azure/essentials.png)

2. In the **Health** tile, you can monitor issues on site servers (VMM or configuration servers), and the events raised by Site Recovery in the last 24 hours.
3. In the **Replicated Items**, **Recovery Plans**, and **Site Recovery Jobs** tiles you can manage and monitor replication. You can drill into jobs in **Settings** > **Jobs** > **Site Recovery Jobs**.


## Deploy additional process servers

If you have to scale out your deployment beyond 200 source machines, or a total daily churn rate of more than 2 TB, you’ll need additional process servers to handle the traffic volume.

Check the [size recommendations for process servers](#size-recommendations-for-the-process-server), and then follow these instructions to set up the process server. After setting up the server, you migrate source machines to use it.

### Install an additional process server

1. In **Settings** > **Site Recovery servers**, click the configuration server > **Process server**.

	![Add process server](./media/site-recovery-vmware-to-azure/migrate-ps1.png)

2. In **Server Type**, click **Process server (on-premises)**.

	![Add process server](./media/site-recovery-vmware-to-azure/migrate-ps2.png)

3. Download the Site Recovery Unified Setup file, and run it to install the process server and register it in the vault.
4. In **Before you begin**, select **Add additional process servers to scale out deployment**.
5. Complete the wizard in the same way you did when you [set up](#step-2-set-up-the-source-environment) the configuration server.

	![Add process server](./media/site-recovery-vmware-to-azure/add-ps1.png)

6. In **Configuration Server Details**, specify the IP address of the configuration server, and the passphrase. To obtain the passphrase, run **<SiteRecoveryInstallationFolder>\home\sysystems\bin\genpassphrase.exe –n** on the configuration server.

	![Add process server](./media/site-recovery-vmware-to-azure/add-ps2.png)

### Migrate machines to use the new process server

1. In **Settings** > **Site Recovery servers**, click the configuration server, and then expand **Process servers**.

	![Update process server](./media/site-recovery-vmware-to-azure/migrate-ps2.png)

2. Right-click the process server currently in use, and click **Switch**.

	![Update process server](./media/site-recovery-vmware-to-azure/migrate-ps3.png)

3. In **Select target process server**, select the new process server you want to use, and then select the virtual machines that the new process server will handle. Click the information icon to get information about the server. To help you make load decisions, the average space that's needed to replicate each selected virtual machine to the new process server is displayed. Click the check mark to start replicating to the new process server.

## VMware account permissions

Site Recovery needs access to VMware accounts for failover and failback, and so that the process server can automatically discover VMs on a vCenter server. The required role permissions are summarized in the following table.

- If you only want to discover VMs and failover to Azure without failing back (migration), you can use a read-only account.
- For failover and failback we suggest you create a VMware role (Azure_Site_Recovery) with the necessary permissions, and then assign the role to a VMware user or group.


**Task** | **Role type** | **Permissions** | **Details**
--- | --- | --- | ---
VMware discovery<br/><br/> Failover to Azure without shutting down source VM (useful for migration that doesn’t fail back) | Read-only VMware user | Data Center object –> Propagate to Child Object, role=Read-only | The user is assigned at datacenter level and thus has access to all the objects in the datacenter.<br/><br/> If you want to restrict the access, assign the No access role with the Propagate to child object to the child objects (vSphere hosts, datastores, VMs and networks).
Failover and failback | VMware user<br/><br/> This user will need to be able to perform operations such as creating and removing disks, powering on VMs etc.<br/><br/> We suggest you create a role (Azure_Site_Recovery) with the required permissions, and then assign the role to a VMware user or group | Data Center object –> Propagate to Child Object, role=Azure_Site_Recovery<br/><br/> Datastore -> Allocate space, browse datastore, low-level file operations, remove file, update virtual machine files<br/><br/> Network -> Network assign<br/><br/> Resource -> Assign VM to resource pool, migrate powered off VM, migrate powered on VM<br/><br/> Tasks -> Create task, update task<br/><br/> Virtual machine -> Configuration<br/><br/> Virtual machine -> Interact -> answer question, device connection, configure CD media, configure floppy media, power off, power on, VMware tools install<br/><br/> Virtual machine -> Inventory -> Create, register, unregister<br/><br/> Virtual machine -> Provisioning -> Allow virtual machine download, allow virtual machine files upload<br/><br/> Virtual machine -> Snapshots -> Remove snapshots | The user is assigned at datacenter level and thus has access to all the objects in the datacenter.<br/><br/> If you want to restrict the access, assign the No access role with the Propagate to child object to the child object (vSphere hosts, datastores, VMs and networks).

## Next steps

- [Learn more](site-recovery-failover.md) about different types of failover.
- [Learn more about failback](site-recovery-failback-azure-to-vmware.md), to fail back and start replicating Azure VMs back to the primary on-premises site.

## Third-party software notices and information

Do Not Translate or Localize

The software and firmware running in the Microsoft product or service is based on or incorporates material from the projects listed below (collectively, “Third Party Code”).  Microsoft is the not original author of the Third Party Code.  The original copyright notice and license, under which Microsoft received such Third Party Code, are set forth below.

The information in Section A is regarding Third Party Code components from the projects listed below. Such licenses and information are provided for informational purposes only.  This Third Party Code is being relicensed to you by Microsoft under Microsoft's software licensing terms for the Microsoft product or service.  

The information in Section B is regarding Third Party Code components that are being made available to you by Microsoft under the original licensing terms.

The complete file may be found on the [Microsoft Download Center](http://go.microsoft.com/fwlink/?LinkId=529428). Microsoft reserves all rights not expressly granted herein, whether by implication, estoppel or otherwise.<|MERGE_RESOLUTION|>--- conflicted
+++ resolved
@@ -13,11 +13,7 @@
 	ms.tgt_pltfrm="na"
 	ms.devlang="na"
 	ms.topic="article"
-<<<<<<< HEAD
-	ms.date="11/01/2016"
-=======
 	ms.date="10/31/2016"
->>>>>>> 70c38446
 	ms.author="raynew"/>
 
 # Replicate VMware virtual machines and physical machines to Azure with Azure Site Recovery using the Azure portal
@@ -552,7 +548,6 @@
 	- Find the line that begins with **Subsystem** and uncomment the line.
 
 		![Linux](./media/site-recovery-vmware-to-azure/mobility2.png)
-	- Set PermitRootLogin to yes 
 
 
 ### Install the Mobility Service manually
