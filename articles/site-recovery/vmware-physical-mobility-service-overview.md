---
title: About the Mobility Service for disaster recovery of VMware VMs and physical servers with Azure Site Recovery | Microsoft Docs
description: Learn about the Mobility Service agent for disaster recovery of VMware VMs and physical servers to Azure using the Azure Site Recovery service.
author: Rajeswari-Mamilla
manager: rochakm
ms.service: site-recovery
ms.topic: conceptual
ms.date: 03/25/2019
ms.author: ramamill
---

# About the Mobility service for VMware VMs and physical servers

When you set up disaster recovery for VMware VMs and physical servers using [Azure Site Recovery](site-recovery-overview.md), you install the Site Recovery Mobility service on each on-premises VMware VM and physical server.  The Mobility service captures data writes on the machine, and forwards them to the Site Recovery process server. You can deploy the Mobility Service using the following methods:

- [Push installation](#push-installation): Site Recovery installs mobility agent on the server when protection is enabled via Azure portal.
- Install manually: You can install the Mobility service manually on each machine through [UI](#install-mobility-agent-through-ui) or [command prompt](#install-mobility-agent-through-command-prompt).
- [Automated deployment](vmware-azure-mobility-install-configuration-mgr.md): You can automate installation with software deployment tools such as System Center Configuration Manager.

## Anti-virus on replicated machines

If machines you want to replicate have active anti-virus software running, make sure you exclude the Mobility service installation folder from anti-virus operations (*C:\ProgramData\ASR\agent*). This ensures that replication works as expected.

## Push installation

Push installation is an integral part of "[Enable Replication](vmware-azure-enable-replication.md#enable-replication)" job triggered in the portal. After choosing the set of virtual machines you wish to protect and trigger "Enable Replication", configuration server pushes mobility agent on to the servers, installs the agent and complete registration of agent with configuration server. For successful completion of this operation,

- Ensure that all push installation [prerequisites](vmware-azure-install-mobility-service.md) are met.
- Ensure that all configurations of servers fall under [support matrix of VMware to Azure DR scenario](vmware-physical-azure-support-matrix.md).

Details of push installation workflow has been described in the following sections.

### From [9.23 version](https://support.microsoft.com/en-in/help/4494485/update-rollup-35-for-azure-site-recovery) onwards

During push installation of mobility agent, following steps are performed

1. Pushes agent on to the source machine. Copying the agent on to source machine can fail due to multiple environmental errors. Visit [our guidance](vmware-azure-troubleshoot-push-install.md) to troubleshoot push installation failures.
2. After agent is successfully copied on to the server prerequisite checks are performed on the server. Installation fails if one or more of the [prerequisites](vmware-physical-azure-support-matrix.md) are not met. If all prerequisites are met, installation is triggered.
3. Azure Site Recovery VSS provider is installed on the server as part of Mobility agent installation. This provider is used to generate Application consistent points. If installation of VSS provider fails, this step will be skipped and agent installation will continue.
4. If agent installation succeeds but VSS provider installation fails,then job status is marked as "Warning". This does not impact crash consistency points generation.

    a. To generate application consistent points, refer to [our guidance](vmware-physical-manage-mobility-service.md#install-site-recovery-vss-provider-on-source-machine) to complete installation of Site Recovery VSS provider manually. </br>
    b.  If you do not wish application consistent points to be generated, [modify the replication policy](vmware-azure-set-up-replication.md#create-a-policy) to turn off application consistent points.

### Before 9.22 versions

1. Pushes agent on to the source machine. Copying the agent on to source machine can fail due to multiple environmental errors. Visit [our guidance](vmware-azure-troubleshoot-push-install.md) to troubleshoot push installation failures.
2. After agent is successfully copied on to the server prerequisite checks are performed on the server. Installation fails if one or more of the [prerequisites](vmware-physical-azure-support-matrix.md) are not met. If all prerequisites are met, installation is triggered.
3. Azure Site Recovery VSS provider is installed on the server as part of Mobility agent installation. This provider is used to generate Application consistent points. If installation of VSS provider fails, then agent installation will fail. To avoid failure of mobility agent installation, use [9.23 version](https://support.microsoft.com/en-in/help/4494485/update-rollup-35-for-azure-site-recovery) or higher to generate crash consistent points and install VSS provider manually.

## Install mobility agent through UI

### Prerequisite

- Ensure that all configurations of servers fall under [support matrix of VMware to Azure DR scenario](vmware-physical-azure-support-matrix.md).
- [Locate the installer](#locate-installer-files) based on the operating system of the server.

>[!IMPORTANT]
> If you are replicating Azure IaaS VM from one Azure region to another, don't use this method. Use the command-line-based installation method instead.

1. Copy the installation file to the machine, and run it.
2. In **Installation Option**, select **Install mobility service**.
3. Select the installation location > **Install**.

    ![Mobility Service installation option page](./media/vmware-physical-mobility-service-install-manual/mobility1.png)

4. Monitor the installation in **Installation Progress**. After the installation is finished, select **Proceed to Configuration** to register the service with the configuration server.

    ![Mobility Service registration page](./media/vmware-physical-mobility-service-install-manual/mobility3.png)

5. In **Configuration Server Details**, specify the IP address and passphrase you configured.  

    ![Mobility Service registration page](./media/vmware-physical-mobility-service-install-manual/mobility4.png)

6. Select **Register** to finish the registration.

    ![Mobility Service registration final page](./media/vmware-physical-mobility-service-install-manual/mobility5.png)

## Install mobility agent through command prompt

### Prerequisite

- Ensure that all configurations of servers fall under [support matrix of VMware to Azure DR scenario](vmware-physical-azure-support-matrix.md).
- [Locate the installer](#locate-installer-files) based on the operating system of the server.

### On a Windows machine

- Copy the installer to a local folder (for example, C:\Temp) on the server that you want to protect.

    ```
    cd C:\Temp
    ren Microsoft-ASR_UA*Windows*release.exe MobilityServiceInstaller.exe
    MobilityServiceInstaller.exe /q /x:C:\Temp\Extracted
    cd C:\Temp\Extracted
    ```

- Install as follows:

    ```
    UnifiedAgent.exe /Role "MS" /InstallLocation "C:\Program Files (x86)\Microsoft Azure Site Recovery" /Platform "VmWare" /Silent
    ```

- Register the agent with the configuration server.

    ```
    cd C:\Program Files (x86)\Microsoft Azure Site Recovery\agent
    UnifiedAgentConfigurator.exe  /CSEndPoint <CSIP> /PassphraseFilePath <PassphraseFilePath>
    ```

#### Installation settings
**Setting** | **Details**
--- | ---
Usage | UnifiedAgent.exe /Role <MS|MT> /InstallLocation <Install Location> /Platform “VmWare” /Silent
Setup logs | Under %ProgramData%\ASRSetupLogs\ASRUnifiedAgentInstaller.log.
/Role | Mandatory installation parameter. Specifies whether the Mobility service (MS) or master target (MT) should be installed.
/InstallLocation| Optional parameter. Specifies the Mobility service installation location (any folder).
/Platform | Mandatory. Specifies the platform on which Mobility Service is installed. **VMware** for VMware VMs/physical servers; **Azure** for Azure VMs.
/Silent| Optional. Specifies whether to run the installer in silent mode.

#### Registration settings
**Setting** | **Details**
--- | ---
Usage | UnifiedAgentConfigurator.exe  /CSEndPoint \<CSIP> /PassphraseFilePath \<PassphraseFilePath>
Agent configuration logs | Under %ProgramData%\ASRSetupLogs\ASRUnifiedAgentConfigurator.log.
/CSEndPoint | Mandatory parameter. Specifies the IP address of the configuration server. Use any valid IP address.
/PassphraseFilePath |  Mandatory. Location of the passphrase. Use any valid UNC or local file path.

### On a Linux machine

1. Copy the installer to a local folder (for example, /tmp) on the server that you want to protect. In a terminal, run the following commands:

    ```
    cd /tmp ;
    tar -xvf Microsoft-ASR_UA*release.tar.gz
    ```

2. Install as follows:

    ```
    sudo ./install -d <Install Location> -r MS -v VmWare -q
    ```

3. After installation is finished, Mobility Service must be registered to the configuration server. Run the following command to register Mobility Service with the configuration server:

    ```
    /usr/local/ASR/Vx/bin/UnifiedAgentConfigurator.sh -i <CSIP> -P /var/passphrase.txt
    ```

#### Installation settings
**Setting** | **Details**
--- | ---
<<<<<<< HEAD
Usage | ./install -d <Install Location> -r <MS/MT> -v VmWare -q
=======
Usage | ./install -d \<Install Location> -r <MS|MT> -v VmWare -q
>>>>>>> c736a570
-r | Mandatory installation parameter. Specifies whether the Mobility service (MS) or master target (MT) should be installed.
-d | Optional parameter. Specifies the Mobility service installation location: /usr/local/ASR.
-v | Mandatory. Specifies the platform on which Mobility Service is installed. **VMware** for VMware VMs/physical servers; **Azure** for Azure VMs.
-q | Optional. Specifies whether to run the installer in silent mode.

#### Registration settings
**Setting** | **Details**
--- | ---
Usage | cd /usr/local/ASR/Vx/bin<br/><br/> UnifiedAgentConfigurator.sh -i \<CSIP> -P \<PassphraseFilePath>
-i | Mandatory parameter. Specifies the IP address of the configuration server. Use any valid IP address.
-P |  Mandatory. Full file path of the file in which the passphrase is saved. Use any valid folder.

## Azure Virtual Machine agent

- **Windows VMs**: From version 9.7.0.0 of the Mobility service, the [Azure VM agent](../virtual-machines/extensions/features-windows.md#azure-vm-agent) is installed by the Mobility service installer. This ensures that when the machine fails over to Azure, the Azure VM meets the agent installation prerequisite for using any Vm extension.
- **Linux VMs**: The  [WALinuxAgent](https://docs.microsoft.com/azure/virtual-machines/extensions/update-linux-agent) must be installed manually on the Azure VM after failover.

## Locate installer files

Go to %ProgramData%\ASR\home\svsystems\pushinstallsvc\repository folder on configuration server. Check which installer you need based on operating system. The following table summarizes the installer files for each VMware VM and physical server operating system. You can review [supported operating systems](vmware-physical-azure-support-matrix.md#replicated-machines) before you start.

**Installer file** | **Operating system (64-bit only)**
--- | ---
Microsoft-ASR\_UA\*Windows\*release.exe | Windows Server 2016; Windows Server 2012 R2; Windows Server 2012; Windows Server 2008 R2 SP1
Microsoft-ASR\_UA\*RHEL6-64\*release.tar.gz | Red Hat Enterprise Linux (RHEL) 6.* </br> CentOS 6.*
Microsoft-ASR\_UA\*RHEL7-64\*release.tar.gz | Red Hat Enterprise Linux (RHEL) 7.* </br> CentOS 7.*
Microsoft-ASR\_UA\*SLES12-64\*release.tar.gz | SUSE Linux Enterprise Server 12 SP1,SP2,SP3
Microsoft-ASR\_UA\*SLES11-SP3-64\*release.tar.gz| SUSE Linux Enterprise Server 11 SP3
Microsoft-ASR\_UA\*SLES11-SP4-64\*release.tar.gz| SUSE Linux Enterprise Server 11 SP4
Microsoft-ASR\_UA\*OL6-64\*release.tar.gz | Oracle Enterprise Linux 6.4, 6.5
Microsoft-ASR\_UA\*UBUNTU-14.04-64\*release.tar.gz | Ubuntu Linux 14.04
Microsoft-ASR\_UA\*UBUNTU-16.04-64\*release.tar.gz | Ubuntu Linux 16.04 LTS server
Microsoft-ASR_UA\*DEBIAN7-64\*release.tar.gz | Debian 7
Microsoft-ASR_UA\*DEBIAN8-64\*release.tar.gz | Debian 8

## Next steps

[Set up push installation for the Mobility service](vmware-azure-install-mobility-service.md).<|MERGE_RESOLUTION|>--- conflicted
+++ resolved
@@ -149,11 +149,7 @@
 #### Installation settings
 **Setting** | **Details**
 --- | ---
-<<<<<<< HEAD
 Usage | ./install -d <Install Location> -r <MS/MT> -v VmWare -q
-=======
-Usage | ./install -d \<Install Location> -r <MS|MT> -v VmWare -q
->>>>>>> c736a570
 -r | Mandatory installation parameter. Specifies whether the Mobility service (MS) or master target (MT) should be installed.
 -d | Optional parameter. Specifies the Mobility service installation location: /usr/local/ASR.
 -v | Mandatory. Specifies the platform on which Mobility Service is installed. **VMware** for VMware VMs/physical servers; **Azure** for Azure VMs.
