---
title: ' Manage VMware vCenter servers in Azure Site Recovery | Microsoft Docs'
description: This article describes how add and manage VMware vCenter in Azure Site Recovery.
author: AnoopVasudavan
ms.service: site-recovery
ms.devlang: na
<<<<<<< HEAD
ms.topic: article
ms.date: 07/06/2018
=======
ms.topic: conceptual
ms.date: 06/20/2018
>>>>>>> 9d49677d
ms.author: anoopkv
---

# Manage VMware vCenter servers 

This article discusses the various Site Recovery operations that can be performed on a VMware vCenter. Verify the [prerequisites](vmware-physical-azure-support-matrix.md#replicated-machines) before you start.


## Set up an account for automatic discovery

Site Recovery needs access to VMware for the process server to automatically discover virtual machines, and for failover and failback of virtual machines. Create an account for access as follows:

1. Log onto the configuration server machine.
2. Open the launch the cspsconfigtool.exe using the Desktop shortcut.
3. Click **Add Account** on the **Manage Account** tab.

  ![add-account](./media/vmware-azure-manage-vcenter/addaccount.png)
1. Provide the account details, and click **OK** to add it.  The account should have the privileges summarized in the following table. 

It takes about 15 minutes for the account information to be synced up with the Site Recovery service.

### Account permissions

|**Task** | **Account** | **Permissions** | **Details**|
|--- | --- | --- | ---|
|**Automatic discovery/Migrate (without failback)** | You need at least a read-only user | Data Center object –> Propagate to Child Object, role=Read-only | User assigned at datacenter level, and has access to all the objects in the datacenter.<br/><br/> To restrict access, assign the **No access** role with the **Propagate to child** object, to the child objects (vSphere hosts, datastores, virtual machines, and networks).|
|**Replication/Failover** | You need at least a read-only user| Data Center object –> Propagate to Child Object, role=Read-only | User assigned at datacenter level, and has access to all the objects in the datacenter.<br/><br/> To restrict access, assign the **No access** role with the **Propagate to child** object to the child objects (vSphere hosts, datastores, virtual machines, and networks).<br/><br/> Useful for migration purposes, but not full replication, failover, failback.|
|**Replication/failover/failback** | We suggest you create a role (AzureSiteRecoveryRole) with the required permissions, and then assign the role to a VMware user or group | Data Center object –> Propagate to Child Object, role=AzureSiteRecoveryRole<br/><br/> Datastore -> Allocate space, browse datastore, low-level file operations, remove file, update virtual machine files<br/><br/> Network -> Network assign<br/><br/> Resource -> Assign VM to resource pool, migrate powered off VM, migrate powered on VM<br/><br/> Tasks -> Create task, update task<br/><br/> Virtual machine -> Configuration<br/><br/> Virtual machine -> Interact -> answer question, device connection, configure CD media, configure floppy media, power off, power on, VMware tools install<br/><br/> Virtual machine -> Inventory -> Create, register, unregister<br/><br/> Virtual machine -> Provisioning -> Allow virtual machine download, allow virtual machine files upload<br/><br/> Virtual machine -> Snapshots -> Remove snapshots | User assigned at datacenter level, and has access to all the objects in the datacenter.<br/><br/> To restrict access, assign the **No access** role with the **Propagate to child** object, to the child objects (vSphere hosts, datastores, virtual machines, and networks).|


## Add VMware server to the vault

1. On the Azure portal, open your vault > **Site Recovery Infrastructure** > **Configuration Severs**, and open the configuration server.
2. On the **Details** page, click **+vCenter**.

[!INCLUDE [site-recovery-add-vcenter](../../includes/site-recovery-add-vcenter.md)]

## Modify credentials

Modify the credentials used to connect to the vCenter server or ESXi host as follows:

1. Log onto the configuration server, and launch the cspsconfigtool.exe from the desktop.
2. Click **Add Account** on the **Manage Account** tab.

  ![add-account](./media/vmware-azure-manage-vcenter/addaccount.png)
3. Provide the new account details, and click **OK** to add it. The account should have the privileges listed [above](#account-permissions).
4. On the Azure portal, open the vault > **Site Recovery Infrastructure** > **Configuration Severs**, and open the configuration server.
5. In the **Details** page, click **Refresh Server**.
6. After the Refresh Server job completes, select the vCenter Server, to open the vCenter **Summary** page.
7. Select the newly added account in the **vCenter server/vSphere host account** field, and click **Save**.

    ![modify-account](./media/vmware-azure-manage-vcenter/modify-vcente-creds.png)

## Delete a vCenter server

1. In the Azure portal, open your vault > **Site Recovery Infrastructure** > **Configuration Severs**, and open the configuration server.
2. On the **Details** page, select the vCenter server.
3. Click on the **Delete** button.

  ![delete-account](./media/vmware-azure-manage-vcenter/delete-vcenter.png)

> [!NOTE]
If you need to modify the vCenter IP address, FQDN, or port, then you need to delete the vCenter server, and add it back to the portal.<|MERGE_RESOLUTION|>--- conflicted
+++ resolved
@@ -4,13 +4,8 @@
 author: AnoopVasudavan
 ms.service: site-recovery
 ms.devlang: na
-<<<<<<< HEAD
 ms.topic: article
 ms.date: 07/06/2018
-=======
-ms.topic: conceptual
-ms.date: 06/20/2018
->>>>>>> 9d49677d
 ms.author: anoopkv
 ---
 
