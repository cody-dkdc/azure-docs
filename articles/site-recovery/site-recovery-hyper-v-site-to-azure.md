---
title: Replicate Hyper-V VMs to Azure  | Microsoft Docs
description: Describes how to orchestrate replication, failover and recovery of on-premises Hyper-V VMs to Azure
services: site-recovery
documentationcenter: ''
author: rayne-wiselman
manager: jwhit
editor: ''

ms.assetid: 1777e0eb-accb-42b5-a747-11272e131a52
ms.service: site-recovery
ms.devlang: na
ms.topic: article
ms.tgt_pltfrm: na
ms.workload: storage-backup-recovery
ms.date: 04/05/2017
ms.author: raynew
---

# Replicate Hyper-V virtual machines (without VMM) to Azure using Azure Site Recovery with the Azure portal

> [!div class="op_single_selector"]
> * [Azure portal](site-recovery-hyper-v-site-to-azure.md)
> * [Azure classic](site-recovery-hyper-v-site-to-azure-classic.md)
> * [PowerShell - Resource Manager](site-recovery-deploy-with-powershell-resource-manager.md)
>
>

This article describes how to replicate on-premises Hyper-V virtual machines to Azure, using [Azure Site Recovery](site-recovery-overview.md) in the Azure portal. In this deployment Hyper-V VMs aren't managed by System Center Virtual Machine Manager (VMM).

After reading this article, post any comments at the bottom, or ask technical questions on the [Azure Recovery Services Forum](https://social.msdn.microsoft.com/forums/azure/home?forum=hypervrecovmgr).

If you want to migrate machines to Azure (without failback), learn more in [this article](site-recovery-migrate-to-azure.md).



## Deployment steps

Follow the article to complete these deployment steps:

1. [Learn more](site-recovery-components.md#hyper-v-to-azure) about the architecture for this deployment. In addition, [learn about](site-recovery-hyper-v-azure-architecture.md) how Hyper-V replication works in Site Recovery.
2. Verify prerequisites and limitations.
3. Set up Azure network and storage accounts.
4. Prepare Hyper-V hosts.
5. Create a Recovery Services vault. The vault contains configuration settings, and orchestrates replication.
6. Specify source settings. Create a Hyper-V site that contains the Hyper-V hosts, and register the site in the vault. Install the Azure Site Recovery Provider, and the Microsoft Recovery Services agent, on the Hyper-V hosts.
7. Set up target and replication settings.
8. Enable replication for the VMs.
9. Run a test failover to make sure everything's working as expected.



<<<<<<< HEAD
| **Prerequisite** | **Details** |
| --- | --- |
| **Azure account** | [Microsoft Azure](http://azure.microsoft.com/) account. You can start with a [free trial](https://azure.microsoft.com/pricing/free-trial/). [Learn more](https://azure.microsoft.com/pricing/details/site-recovery/) about Site Recovery pricing. |
| **Azure storage** | Standard/premium storage account. You can use an LRS or GRS storage account. We recommend GRS so that data is resilient if a regional outage occurs, or if the primary region can't be recovered. [Learn more](../storage/storage-redundancy.md). <br/><br/>[Premium storage](../storage/storage-premium-storage.md) is  used for virtual machines that need a consistently high IO performance, and low latency to host IO intensive workloads.<br/><br/> If you want to use a premium account to store replicated data, you also need a standard storage account to store replication logs that capture ongoing changes to on-premises data.<br/><br/> The account must be in the same region as the Recovery Services vault.<br/><br/> Replicated data is stored in Azure storage and Azure VMs are created when failover occurs.<br/><br/> [Read about](../storage/storage-introduction.md) Azure storage. |
| **Azure network** |You'll need an Azure virtual network that Azure VMs will connect to when failover occurs. The Azure virtual network must be in the same region as the Recovery Services vault. |
=======
## Prerequisites
>>>>>>> a42dbad0


**Requirement** | **Details** |
--- | --- |
**Azure** | Learn about [Azure requirements](site-recovery-prereq.md#azure-requirements).
**On-premises servers** | [Learn more](site-recovery-prereq.md#disaster-recovery-of-hyper-v-virtual-machines-to-azure-no-virtual-machine-manager) about requirements for the on-premises Hyper-V hosts.
**On-premises Hyper-V VMs** | VMs you want to replicate should be running a [supported operating system](site-recovery-support-matrix-to-azure.md#support-for-replicated-machine-os-versions), and conform with [Azure prerequisites](site-recovery-support-matrix-to-azure.md#failed-over-azure-vm-requirements).
**Azure URLs** | Hyper-V hosts need access to these URLs:<br/><br/> [!INCLUDE [site-recovery-URLS](../../includes/site-recovery-URLS.md)]<br/><br/> If you have IP address-based firewall rules, ensure they allow communication to Azure.<br/></br> Allow the [Azure Datacenter IP Ranges](https://www.microsoft.com/download/confirmation.aspx?id=41653), and the HTTPS (443) port.<br/></br> Allow IP address ranges for the Azure region of your subscription, and for West US (used for Access Control and Identity Management).



## Prepare for deployment

To prepare for deployment you need to:

1. [Set up an Azure network](#set-up-an-azure-network) in which Azure VMs will be located when they're created after failover.
2. [Set up an Azure storage account](#set-up-an-azure-storage-account) for replicated data.
3. [Prepare the Hyper-V hosts](#prepare-the-hyper-v-hosts) to ensure they can access the required URLs.

### Set up an Azure network

Set up an Azure network. You’ll need this so that the Azure VMs created after failover are connected to a network.

* The network should be in the same region as the Recovery Services vault.
* Depending on the resource model you want to use for failed over Azure VMs, you set up the Azure network in [Resource Manager mode](../virtual-network/virtual-networks-create-vnet-arm-pportal.md), or [classic mode](../virtual-network/virtual-networks-create-vnet-classic-pportal.md).
* We recommend you set up a network before you begin. If you don't, you need to do it during Site Recovery deployment.
- Storage accounts used by Site Recovery can't be [moved](../azure-resource-manager/resource-group-move-resources.md) within the same, or across different, subscriptions.


### Set up an Azure storage account

<<<<<<< HEAD
- You need a standard/premium Azure storage account to hold data replicated to Azure.[Premium storage](../storage/storage-premium-storage.md) is typically used for virtual machines that need a consistently high IO performance, and low latency to host IO intensive workloads. If you want to use a premium account to store replicated data, you also need a standard storage account to store replication logs that capture ongoing changes to on-premises data.
- Depending on the resource model you want to use for failed over Azure VMs, you'll set an account in [Resource Manager mode](../storage/storage-create-storage-account.md) or [classic mode](../storage/storage-create-storage-account-classic-portal.md).
- We recommend that you set up a storage account before you begin. If you don't you'll need to do it during Site Recovery deployment. The accounts need to be in the same region as the Recovery Services vault.
=======
- You need a standard/premium Azure storage account to hold data replicated to Azure.[Premium storage](../storage/storage-premium-storage.md) is typically used for virtual machines that need a consistently high IO performance, and low latency to host IO intensive workloads.
- If you want to use a premium account to store replicated data, you also need a standard storage account to store replication logs that capture ongoing changes to on-premises data.
- Depending on the resource model you want to use for failed over Azure VMs, you set up an account in [Resource Manager mode](../storage/storage-create-storage-account.md), or [classic mode](../storage/storage-create-storage-account-classic-portal.md).
- We recommend that you set up a storage account before you begin. If you don't you need to do it during Site Recovery deployment. The accounts must be in the same region as the Recovery Services vault.
>>>>>>> a42dbad0
- You can't move storage accounts used by Site Recovery across resource groups within the same subscription, or across different subscriptions.


### Prepare the Hyper-V hosts

* Make sure that the Hyper-V hosts meet the [prerequisites](site-recovery-prereq.md#disaster-recovery-of-hyper-v-virtual-machines-to-azure-no-virtual-machine-manager).
- Make sure that the hosts can access the required URLs.


## Create a Recovery Services vault
1. Sign in to the [Azure portal](https://portal.azure.com).
2. Click **New** > **Monitoring + Management** > **Backup and Site Recovery (OMS)**.  

    ![New vault](./media/site-recovery-hyper-v-site-to-azure/new-vault.png)

3. In **Name**, specify a friendly name to identify the vault. If you have more than one subscription, select one of them.

4. [Create a new resource group](../azure-resource-manager/resource-group-template-deploy-portal.md) or select an existing one, and specify an Azure region. Machines will be replicated to this region. To check supported regions, see Geographic Availability in [Azure Site Recovery Pricing Details](https://azure.microsoft.com/pricing/details/site-recovery/).

5. If you want to quickly access the vault from the Dashboard, click **Pin to dashboard**, and then click **Create**.

    ![New vault](./media/site-recovery-hyper-v-site-to-azure/new-vault-settings.png)

The new vault appears in the **Dashboard** > **All resources** list, and on the main **Recovery Services vaults** blade.



## Select the protection goal

Select what you want to replicate, and where you want to replicate to.

1. In the **Recovery Services vaults**, select the vault.
2. In **Getting Started**, click **Site Recovery** > **Prepare Infrastructure** > **Protection goal**.

    ![Choose goals](./media/site-recovery-hyper-v-site-to-azure/choose-goals.png)
3. In **Protection goal**, select **To Azure**, and select **Yes, with Hyper-V**. Select **No** to confirm you're not using VMM. Then click **OK**.

    ![Choose goals](./media/site-recovery-hyper-v-site-to-azure/choose-goals2.png)

## Set up the source environment

Set up the Hyper-V site, install the Azure Site Recovery Provider and the Azure Recovery Services agent on Hyper-V hosts, and register the site in the vault.

1. In **Prepare Infrastructure**, click **Source**. To add a new Hyper-V site as a container for your Hyper-V hosts or clusters, click **+Hyper-V Site**.

    ![Set up source](./media/site-recovery-hyper-v-site-to-azure/set-source1.png)
2. In **Create Hyper-V site**, specify a name for the site. Then click **OK**. Now, select the site you created, and click **+Hyper-V Server** to add a server to the site.

    ![Set up source](./media/site-recovery-hyper-v-site-to-azure/set-source2.png)

3. In **Add Server** > **Server type**, check that **Hyper-V server** is displayed.

    - Make sure that the Hyper-V server you want to add complies with the [prerequisites](#on-premises-prerequisites), and is able to access the specified URLs.
    - Download the Azure Site Recovery Provider installation file. You run this file to install the Provider and the Recovery Services agent on each Hyper-V host.

    ![Set up source](./media/site-recovery-hyper-v-site-to-azure/set-source3.png)


## Install the Provider and agent

1. Run the Provider setup file on each host you added to the Hyper-V site. If you're installing on a Hyper-V cluster, run setup on each cluster node. Installing and registering each Hyper-V cluster node ensures that VMs are protected, even if they migrate across nodes.
2. In **Microsoft Update**, you can opt in for updates so that Provider updates are installed in accordance with your Microsoft Update policy.
3. In **Installation**, accept or modify the default Provider installation location and click **Install**.
4. In **Vault Settings**, click **Browse** to select the vault key file that you downloaded. Specify the Azure Site Recovery subscription, the vault name, and the Hyper-V site to which the Hyper-V server belongs.

    ![Server registration](./media/site-recovery-hyper-v-site-to-azure/provider3.png)

5. In **Proxy Settings**, specify how the Provider running on Hyper-V hosts connects to Azure Site Recovery over the internet.

	* If you want the Provider to connect directly select **Connect directly to Azure Site Recovery without a proxy**.
	* If your existing proxy requires authentication, or you want to use a custom proxy for the Provider connection, select **Connect to Azure Site Recovery using a proxy server**.
	* If you use a proxy:
        - Specify the address, port, and credentials
	    - Make sure the URLs described in the [prerequisites](#prerequisites) are allowed through the proxy.

    ![internet](./media/site-recovery-hyper-v-site-to-azure/provider7.PNG)

6. After installation finishes, click **Register** to register the server in the vault.

	![Install location](./media/site-recovery-hyper-v-site-to-azure/provider2.png)

7. After registration finishes, metadata from the Hyper-V server is retrieved by Azure Site Recovery, and the server is displayed in **Site Recovery Infrastructure** > **Hyper-V Hosts**.


## Set up the target environment

Specify the Azure storage account for replication, and the Azure network to which Azure VMs will connect after failover.

1. Click **Prepare infrastructure** > **Target**.
2. Select the subscription and the resource group in which you want to create the Azure VMs after failover. Choose the deployment model that you want to use in Azure (classic or resource management) for the VMs.

3. Site Recovery checks that you have one or more compatible Azure storage accounts and networks.

	- If you don't have a storage account, click **+Storage** to create a Resource Manager-based account inline. Read about [storage requirements](site-recovery-prereq.md#azure-requirements).
	- If you don't have a Azure network, click **+Network** to create a Resource Manager-based network inline.

	![Storage](./media/site-recovery-vmware-to-azure/enable-rep3.png)

<<<<<<< HEAD
4. If you haven't created a storage account and you want to create one using Resource Manager click **+Storage** account to do that inline. On the **Create storage account** blade specify an account name, type, subscription, and location. The account should be in the same location as the Recovery Services vault. If you’re using a premium storage account for replicated data, you need to set up an additional standard storage account to store replication logs that capture ongoing changes to on-premises data.
=======
>>>>>>> a42dbad0



## Configure replication settings

1. To create a new replication policy, click **Prepare infrastructure** > **Replication Settings** > **+Create and associate**.

    ![Network](./media/site-recovery-hyper-v-site-to-azure/gs-replication.png)
2. In **Create and associate policy**, specify a policy name.
3. In **Copy frequency**, specify how often you want to replicate delta data after the initial replication (every 30 seconds, 5 or 15 minutes).

	> [!NOTE]
	> A 30 second frequency isn't supported when replicating to premium storage. The limitation is determined by the number of snapshots per blob (100) supported by premium storage. [Learn more](../storage/storage-premium-storage.md#snapshots-and-copy-blob).

4. In **Recovery point retention**, specify in hours how long the retention window is for each recovery point. VMs can be recovered to any point within a window.
5. In **App-consistent snapshot frequency**, specify how frequently (1-12 hours) recovery points containing application-consistent snapshots are created.

    - Hyper-V uses two types of snapshots — a standard snapshot that provides an incremental snapshot of the entire virtual machine, and an application-consistent snapshot that takes a point-in-time snapshot of the application data inside the virtual machine.
    - Application-consistent snapshots use Volume Shadow Copy Service (VSS) to ensure that applications are in a consistent state when the snapshot is taken.
    - If you enable application-consistent snapshots, it will affect the performance of applications running on source virtual machines. Ensure that the value you set is less than the number of additional recovery points you configure.

<<<<<<< HEAD
    ![Network](./media/site-recovery-hyper-v-site-to-azure/gs-replication.png)
2. In **Create and associate policy** specify a policy name.
3. In **Copy frequency** specify how often you want to replicate delta data after the initial replication (every 30 seconds, 5 or 15 minutes).

	> [!NOTE]
	> Copy frequency of 30 secs is not supported for machines replicating to premium storage. This is based on the number of snapshots per blob (100 snapshots per blob) supported by premium storage.
	> [Learn more](../storage/storage-premium-storage.md#snapshots-and-copy-blob)

4. In **Recovery point retention**, specify in hours how long the retention window will be for each recovery point. Protected machines can be recovered to any point within a window.
5. In **App-consistent snapshot frequency** specify how frequently (1-12 hours) recovery points containing application-consistent snapshots will be created. Hyper-V uses two types of snapshots — a standard snapshot that provides an incremental snapshot of the entire virtual machine, and an application-consistent snapshot that takes a point-in-time snapshot of the application data inside the virtual machine. Application-consistent snapshots use Volume Shadow Copy Service (VSS) to ensure that applications are in a consistent state when the snapshot is taken. Note that if you enable application-consistent snapshots, it will affect the performance of applications running on source virtual machines. Ensure that the value you set is less than the number of additional recovery points you configure.
6. In **Initial replication start time** specify when to start the initial replication. The replication occurs over your internet bandwidth so you might want to schedule it outside your busy hours. Then click **OK**.
=======
6. In **Initial replication start time**, specify when to start the initial replication. The replication occurs over your internet bandwidth so you might want to schedule it outside your busy hours. Then click **OK**.
>>>>>>> a42dbad0

    ![Replication policy](./media/site-recovery-hyper-v-site-to-azure/gs-replication2.png)

When you create a new policy, it's automatically associated with the Hyper-V site. You can associate a Hyper-V site (and the VMs in it) with multiple replication policies in **Replication** > policy-name > **Associate Hyper-V Site**.

## Capacity planning

Now that you have your basic infrastructure set up, you can think about capacity planning, and figure out whether you need additional resources.

Site Recovery provides a capacity planner to help you allocate the right resources for compute, networking, and storage. You can run the planner in quick mode for estimations based on an average number of VMs, disks, and storage, or in detailed mode with customized numbers at the workload level. Before you start you need to:

* Gather information about your replication environment, including VMs, disks per VMs, and storage per disk.
* Estimate the daily change (churn) rate for your replicated data. You can use the [Capacity Planner for Hyper-V Replica](https://www.microsoft.com/download/details.aspx?id=39057) to help you do this.

1. Click **Download** to download the tool, and then run it. [Read the article](site-recovery-capacity-planner.md) that accompanies the tool.
2. When you’re done, select **Yes** in **Have you run the Capacity Planner**?

   ![Capacity planning](./media/site-recovery-hyper-v-site-to-azure/gs-capacity-planning.png)

Learn more about [controlling network bandwidth](#network-bandwidth-considerations)



## Enable replication

Before you start, ensure that your Azure user account has the required  [permissions](site-recovery-role-based-linked-access-control.md#permissions-required-to-enable-replication-for-new-virtual-machines) to enable replication of a new virtual machine to Azure.

Enable replication for VMs as follows:          

1. Click **Replicate application** > **Source**. After you've set up replication for the first time, you can click **+Replicate** to enable replication for additional machines.

    ![Enable replication](./media/site-recovery-hyper-v-site-to-azure/enable-replication.png)
2. In **Source**, select the Hyper-V site. Then click **OK**.
3. In **Target**, select the vault subscription, and the failover model you want to use in Azure (classic or resource management) after failover.
4. Select the storage account you want to use. If you don't have an account you want to use, you can [create one](#set-up-an-azure-storage-account). Then click **OK**.
5. Select the Azure network and subnet to which Azure VMs will connect when they're created failover.

    - To apply the network settings to all machines you enable for replication, select **Configure now for selected machines**.
    - Select **Configure later** to select the Azure network per machine.
    - If you don't have a network you want to use, you can [create one](#set-up-an-azure-network). Select a subnet if applicable. Then click **OK**.

<<<<<<< HEAD
    ![Enable replication](./media/site-recovery-hyper-v-site-to-azure/enable-replication.png)
2. In the **Source** blade > select the Hyper-V site. Then click **OK**.
3. In **Target** select the vault subscription, and the failover model you want to use in Azure (classic or resource management) after failover.
4. Select the storage account you want to use. If you want to use a different storage account than those you have you can [create one](#set-up-an-azure-storage-account).If you’re using a premium storage account for replicated data, you need to select  an additional standard storage account to store replication logs that capture ongoing changes to on-premises data. To create a storage account using the Resource Manager model click **Create new**. If you want to create a storage account using the classic model you'll do that [in the Azure portal](../storage/storage-create-storage-account-classic-portal.md). Then click **OK**.
5. Select the Azure network and subnet to which Azure VMs will connect when they're spun up after failover. Select **Configure now for selected machines** to apply the network setting to all machines you select for protection. Select **Configure later** to select the Azure network per machine. If you want to use a different network from those you have you can [create one](#set-up-an-azure-network). To create a network using the Resource Manager model click **Create new**.If you want to create a network using the classic model you’ll do that [in the Azure portal](../virtual-network/virtual-networks-create-vnet-classic-pportal.md). Select a subnet if applicable. Then click **OK**.
=======
>>>>>>> a42dbad0
   ![Enable replication](./media/site-recovery-hyper-v-site-to-azure/enable-replication11.png)

6. In **Virtual Machines** > **Select virtual machines**, click and select each machine you want to replicate. You can only select machines for which replication can be enabled. Then click **OK**.

    ![Enable replication](./media/site-recovery-hyper-v-site-to-azure/enable-replication5-for-exclude-disk.png)

7. In **Properties** > **Configure properties**, select the operating system for the selected VMs, and the OS disk.
8. Verify that the Azure VM name (target name) complies with [Azure virtual machine requirements](site-recovery-support-matrix-to-azure.md#failed-over-azure-vm-requirements).
9. By default all the disks of the VM are selected for replication, but you can clear disks to exclude them.
	- You might want to exclude disks to reduce replication bandwidth. For example, you might not want to replicate disks with temporary data, or data that's refreshed each time a machine or apps restarts (such as pagefile.sys or Microsoft SQL Server tempdb). You can exclude the disk from replication by unselecting the disk.
	- Only basic disks can be exclude. You can't exclude OS disks.
	- We recommend that you don't exclude dynamic disks. Site Recovery can't identify whether a virtual hard disk inside a guest VM is basic or dynamic. If all dependent dynamic volume disks aren't excluded, the protected dynamic disk will show as a failed disk when the VM fails over, and the data on that disk won't be accessible.
        - After replication is enabled, you can't add or remove disks for replication. If you want to add or exclude a disk, you need to disable protection for the VM, and then re-enable it.
        - Disks you create manually in Azure aren't failed back. For example, if you fail over three disks, and create two directly in Azure VM, only the three disks which were failed over will be failed back from Azure to Hyper-V. You can't include disks created manually in failback, or in reverse replication from Hyper-V to Azure.
        - If you exclude a disk that's needed for an application to operate, after failover to Azure you need to create it manually in Azure, so that the replicated application can run. Alternatively, you could integrate Azure automation into a recovery plan, to create the disk during failover of the machine.

10. Click **OK** to save changes. You can set additional properties later.

 	![Enable replication](./media/site-recovery-hyper-v-site-to-azure/enable-replication6-with-exclude-disk.png)

11. In **Replication settings** > **Configure replication settings**, select the replication policy you want to apply for the protected VMs. Then click **OK**. You can modify the replication policy in **Replication policies** > policy-name > **Edit Settings**. Changes you apply will be used for machines that are already replicating, and new machines.


	> [!NOTE]
	> Replication policies with copy frequency of 5mins/15 mins would be allowed to be chosen if the 
	> target storage account selected is of premium storage type. Copy frequency of 30 secs is not 
	> allowed for machines replicating to premium storage.This is based on the number of snapshots 
	> per blob (100 snapshots per blob) supported by premium storage.

   ![Enable replication](./media/site-recovery-hyper-v-site-to-azure/enable-replication7.png)

You can track progress of the **Enable Protection** job in **Jobs** > **Site Recovery jobs**. After the **Finalize Protection** job runs the machine is ready for failover.

### View and manage VM properties

We recommend that you verify the properties of the source machine.

1. In **Protected Items**, click **Replicated Items**, and select the machine.

    ![Enable replication](./media/site-recovery-hyper-v-site-to-azure/test-failover1.png)
2. In **Properties**, you can view replication and failover information for the VM.

    ![Enable replication](./media/site-recovery-hyper-v-site-to-azure/test-failover2.png)
3. In **Compute and Network** > **Compute properties**, you can specify the Azure VM name and target size. Modify the name to comply with Azure requirements if you need to. You can also view and modify information about the target network, subnet, and IP address that will be assigned to the Azure VM. Note the following:

   * You can set the target IP address. If you don't provide an address, the failed over machine will use DHCP. If you set an address that isn't available at failover, the failover will fail. The same target IP address can be used for test failover if the address is available in the test failover network.
   * The number of network adapters is dictated by the size you specify for the target virtual machine, as follows:

     * If the number of network adapters on the source machine is less than or equal to the number of adapters allowed for the target machine size, then the target will have the same number of adapters as the source.
     * If the number of adapters for the source virtual machine exceeds the number allowed for the target size then the target size maximum will be used.
     * For example if a source machine has two network adapters and the target machine size supports four, the target machine will have two adapters. If the source machine has two adapters but the supported target size only supports one then the target machine will have only one adapter.     
     * If the VM has multiple network adapters they will all connect to the same network.
     * If the virtual machine has multiple network adapters then the first one shown in the list becomes the *Default* network adapter in the Azure virtual machine.

     ![Enable replication](./media/site-recovery-hyper-v-site-to-azure/test-failover4.png)

4. In **Disks**, you can see the operating system and data disks on the VM that will be replicated.

#### Managed disks

In **Compute and Network** > **Compute properties**, you can set "Use managed disks" setting to "Yes" for the VM if you want to attach managed disks to your machine on migration to Azure. Managed disks simplifies disk management for Azure IaaS VMs by managing the storage accounts associated with the VM disks. [Learn More about managed disks](https://docs.microsoft.com/en-us/azure/storage/storage-managed-disks-overview).

   - Managed disks are created and attached to the virtual machine only on a failover to Azure. On enabling protection, data from on-premises machines will continue to replicate to storage accounts.
   Managed disks can be created only for virtual machines deployed using the Resource manager deployment model.

  > [!NOTE]
  > Failback from Azure to on-premises Hyper-V environment is not currently supported for machines
  > with managed disks. Set "Use managed disks" to "Yes" only if you intend to migrate this machine
  > to Azure.

   - When you set "Use managed disks" to "Yes", only availability sets in the resource group with "Use managed disks" set to "Yes" would be available for selection. This is because virtual machines with managed disks can only be part of availability sets with "Use managed disks" property set to "Yes". Make sure that you create availability sets with "Use managed disks" property set based on your intent to use managed disks on failover. Likewise, when you set "Use managed disks" to "No", only availability sets in the resource group with "Use managed disks" property set to "No" would be available for selection. [Learn more about managed disks and availability sets](https://docs.microsoft.com/en-us/azure/virtual-machines/windows/manage-availability#use-managed-disks-for-vms-in-an-availability-set).

  > [!NOTE]
  > If the storage account used for replication was encrypted with Storage Service Encryption at any
  > point in time, creation of managed disks during failover will fail. You can either set "Use
  > managed disks" to "No" and retry failover or disable protection for the virtual machine and
  > protect it to a storage account which did not have Storage service encryption enabled at any point
  > in time.
  > [Learn more about Storage service encryption and managed disks](https://docs.microsoft.com/en-us/azure/storage/storage-managed-disks-overview#managed-disks-and-encryption).


## Test the deployment

To test the deployment you can run a test failover for a single virtual machine or a recovery plan that contains one or more virtual machines.

### Before you start

 - If you want to connect to Azure VMs using RDP after failover, learn about [preparing to connect](site-recovery-test-failover-to-azure.md#prepare-to-connect-to-azure-vms-after-failover).
 - To fully test you need to copy of Active Directory and DNS in your test environment. [Learn more](site-recovery-active-directory.md#test-failover-considerations).

### Run a test failover

1. To fail over a single machine, in **Replicated Items**, click the VM > **+Test Failover** icon.
2. To fail over a recovery plan, in **Recovery Plans**, right-click the plan > **Test Failover**. To create a recovery plan, [follow these instructions](site-recovery-create-recovery-plans.md).
3. In **Test Failover**, select the Azure network to which Azure VMs will be connected after failover occurs.
4. Click **OK** to begin the failover. You can track progress by clicking on the VM to open its properties, or on the **Test Failover** job in vault name > **Jobs** > **Site Recovery jobs**.
5. After the failover completes, you should also be able to see the replica Azure machine appear in the Azure portal > **Virtual Machines**. You should make sure that the VM is the appropriate size, that it's connected to the appropriate network, and that it's running.
6. If you prepared for connections after failover, you should be able to connect to the Azure VM.
7. Once you're done, click on **Cleanup test failover** on the recovery plan. In **Notes** record and save any observations associated with the test failover. This will delete the virtual machines that were created during test failover.

For more details, read the [Test failover to Azure](site-recovery-test-failover-to-azure.md) article.



## Monitor the deployment

Monitor the configuration settings, status, and health for your Site Recovery deployment:

1. Click on the vault name to access the **Essentials** dashboard. In this dashboard you can track Site Recovery jobs, replication status, recovery plans, server health, and events.  

    ![Essentials](./media/site-recovery-hyper-v-site-to-azure/essentials.png)
2. In the **Health** tile you can monitor site servers that are experiencing issue, and the events raised by Site Recovery in the last 24 hours. You can customize Essentials to show the tiles and layouts that are most useful to you, including the status of other Site Recovery and Backup vaults.
3. You can manage and monitor replication in the **Replicated Items**, **Recovery Plans**, and **Site Recovery Jobs** tiles. You can drill into jobs for more details in **Jobs** > **Site Recovery Jobs**.

## Command-line Provider and agent installation

The Azure Site Recovery Provider and agent can also be installed using the following command line. This method can be used to install the provider on a Server Core for Windows Server 2012 R2.

1. Download the Provider installation file and registration key to a folder. For example C:\ASR.
2. From an elevated command prompt, run these commands to extract the Provider installer:

            C:\Windows\System32> CD C:\ASR
            C:\ASR> AzureSiteRecoveryProvider.exe /x:. /q
3. Run this command to install the components:

            C:\ASR> setupdr.exe /i
4. Then run these commands to register the server in the vault:

            CD C:\Program Files\Microsoft Azure Site Recovery Provider\
            C:\Program Files\Microsoft Azure Site Recovery Provider\> DRConfigurator.exe /r  /Friendlyname <friendly name of the server> /Credentials <path of the credentials file>

<br/>
Where:

* **/Credentials**: Mandatory parameter that specifies the location in which the registration key file is located  
* **/FriendlyName**: Mandatory parameter for the name of the Hyper-V host server that appears in the Azure Site Recovery portal.
* **/proxyAddress**: Optional parameter that specifies the address of the proxy server.
* **/proxyport** : Optional parameter that specifies the port of the proxy server.
* **/proxyUsername**: Optional parameter that specifies the Proxy user name (if proxy requires authentication).
* **/proxyPassword**: Optional parameter that specifies the Password for authenticating with the proxy server (if proxy requires authentication).


## Network bandwidth considerations
You can use the [Hyper-V capacity planner tool](site-recovery-capacity-planner.md) to calculate the bandwidth you need for replication (initial replication and then delta). To control the amount of bandwidth use for replication you have a few options:

* **Throttle bandwidth**: Hyper-V traffic that replicates to Azure goes through a specific Hyper-V host. You can throttle bandwidth on the host server.
* **Tweak bandwidth**: You can influence the bandwidth used for replication using a couple of registry keys.

### Throttle bandwidth
1. Open the Microsoft Azure Backup MMC snap-in on the Hyper-V host server. By default a shortcut for Microsoft Azure Backup is available on the desktop or in C:\Program Files\Microsoft Azure Recovery Services Agent\bin\wabadmin.
2. In the snap-in click **Change Properties**.
3. On the **Throttling** tab select **Enable internet bandwidth usage throttling for backup operations**, and set the limits for work and non-work hours. Valid ranges are from 512 Kbps to 102 Mbps per second.

    ![Throttle bandwidth](./media/site-recovery-hyper-v-site-to-azure/throttle2.png)

You can also use the [Set-OBMachineSetting](https://technet.microsoft.com/library/hh770409.aspx) cmdlet to set throttling. Here's a sample:

    $mon = [System.DayOfWeek]::Monday
    $tue = [System.DayOfWeek]::Tuesday
    Set-OBMachineSetting -WorkDay $mon, $tue -StartWorkHour "9:00:00" -EndWorkHour "18:00:00" -WorkHourBandwidth  (512*1024) -NonWorkHourBandwidth (2048*1024)

**Set-OBMachineSetting -NoThrottle** indicates that no throttling is required.

### Influence network bandwidth
1. In the registry navigate to **HKEY_LOCAL_MACHINE\SOFTWARE\Microsoft\Windows Azure Backup\Replication**.
   * To influence the bandwidth traffic on a replicating disk, modify the value the **UploadThreadsPerVM**, or create the key if it doesn't exist.
   * To influence the bandwidth for failback traffic from Azure, modify the value **DownloadThreadsPerVM**.
2. The default value is 4. In an “overprovisioned” network, these registry keys should be changed from the default values. The maximum is 32. Monitor traffic to optimize the value.

## Next steps

After initial replication is complete, and you've tested the deployment, you can invoke failovers as the need arises. [Learn more](site-recovery-failover.md) about different types of failovers and how to run them.<|MERGE_RESOLUTION|>--- conflicted
+++ resolved
@@ -50,15 +50,7 @@
 
 
 
-<<<<<<< HEAD
-| **Prerequisite** | **Details** |
-| --- | --- |
-| **Azure account** | [Microsoft Azure](http://azure.microsoft.com/) account. You can start with a [free trial](https://azure.microsoft.com/pricing/free-trial/). [Learn more](https://azure.microsoft.com/pricing/details/site-recovery/) about Site Recovery pricing. |
-| **Azure storage** | Standard/premium storage account. You can use an LRS or GRS storage account. We recommend GRS so that data is resilient if a regional outage occurs, or if the primary region can't be recovered. [Learn more](../storage/storage-redundancy.md). <br/><br/>[Premium storage](../storage/storage-premium-storage.md) is  used for virtual machines that need a consistently high IO performance, and low latency to host IO intensive workloads.<br/><br/> If you want to use a premium account to store replicated data, you also need a standard storage account to store replication logs that capture ongoing changes to on-premises data.<br/><br/> The account must be in the same region as the Recovery Services vault.<br/><br/> Replicated data is stored in Azure storage and Azure VMs are created when failover occurs.<br/><br/> [Read about](../storage/storage-introduction.md) Azure storage. |
-| **Azure network** |You'll need an Azure virtual network that Azure VMs will connect to when failover occurs. The Azure virtual network must be in the same region as the Recovery Services vault. |
-=======
 ## Prerequisites
->>>>>>> a42dbad0
 
 
 **Requirement** | **Details** |
@@ -90,16 +82,10 @@
 
 ### Set up an Azure storage account
 
-<<<<<<< HEAD
-- You need a standard/premium Azure storage account to hold data replicated to Azure.[Premium storage](../storage/storage-premium-storage.md) is typically used for virtual machines that need a consistently high IO performance, and low latency to host IO intensive workloads. If you want to use a premium account to store replicated data, you also need a standard storage account to store replication logs that capture ongoing changes to on-premises data.
-- Depending on the resource model you want to use for failed over Azure VMs, you'll set an account in [Resource Manager mode](../storage/storage-create-storage-account.md) or [classic mode](../storage/storage-create-storage-account-classic-portal.md).
-- We recommend that you set up a storage account before you begin. If you don't you'll need to do it during Site Recovery deployment. The accounts need to be in the same region as the Recovery Services vault.
-=======
 - You need a standard/premium Azure storage account to hold data replicated to Azure.[Premium storage](../storage/storage-premium-storage.md) is typically used for virtual machines that need a consistently high IO performance, and low latency to host IO intensive workloads.
 - If you want to use a premium account to store replicated data, you also need a standard storage account to store replication logs that capture ongoing changes to on-premises data.
 - Depending on the resource model you want to use for failed over Azure VMs, you set up an account in [Resource Manager mode](../storage/storage-create-storage-account.md), or [classic mode](../storage/storage-create-storage-account-classic-portal.md).
 - We recommend that you set up a storage account before you begin. If you don't you need to do it during Site Recovery deployment. The accounts must be in the same region as the Recovery Services vault.
->>>>>>> a42dbad0
 - You can't move storage accounts used by Site Recovery across resource groups within the same subscription, or across different subscriptions.
 
 
@@ -198,10 +184,6 @@
 
 	![Storage](./media/site-recovery-vmware-to-azure/enable-rep3.png)
 
-<<<<<<< HEAD
-4. If you haven't created a storage account and you want to create one using Resource Manager click **+Storage** account to do that inline. On the **Create storage account** blade specify an account name, type, subscription, and location. The account should be in the same location as the Recovery Services vault. If you’re using a premium storage account for replicated data, you need to set up an additional standard storage account to store replication logs that capture ongoing changes to on-premises data.
-=======
->>>>>>> a42dbad0
 
 
 
@@ -223,21 +205,7 @@
     - Application-consistent snapshots use Volume Shadow Copy Service (VSS) to ensure that applications are in a consistent state when the snapshot is taken.
     - If you enable application-consistent snapshots, it will affect the performance of applications running on source virtual machines. Ensure that the value you set is less than the number of additional recovery points you configure.
 
-<<<<<<< HEAD
-    ![Network](./media/site-recovery-hyper-v-site-to-azure/gs-replication.png)
-2. In **Create and associate policy** specify a policy name.
-3. In **Copy frequency** specify how often you want to replicate delta data after the initial replication (every 30 seconds, 5 or 15 minutes).
-
-	> [!NOTE]
-	> Copy frequency of 30 secs is not supported for machines replicating to premium storage. This is based on the number of snapshots per blob (100 snapshots per blob) supported by premium storage.
-	> [Learn more](../storage/storage-premium-storage.md#snapshots-and-copy-blob)
-
-4. In **Recovery point retention**, specify in hours how long the retention window will be for each recovery point. Protected machines can be recovered to any point within a window.
-5. In **App-consistent snapshot frequency** specify how frequently (1-12 hours) recovery points containing application-consistent snapshots will be created. Hyper-V uses two types of snapshots — a standard snapshot that provides an incremental snapshot of the entire virtual machine, and an application-consistent snapshot that takes a point-in-time snapshot of the application data inside the virtual machine. Application-consistent snapshots use Volume Shadow Copy Service (VSS) to ensure that applications are in a consistent state when the snapshot is taken. Note that if you enable application-consistent snapshots, it will affect the performance of applications running on source virtual machines. Ensure that the value you set is less than the number of additional recovery points you configure.
-6. In **Initial replication start time** specify when to start the initial replication. The replication occurs over your internet bandwidth so you might want to schedule it outside your busy hours. Then click **OK**.
-=======
 6. In **Initial replication start time**, specify when to start the initial replication. The replication occurs over your internet bandwidth so you might want to schedule it outside your busy hours. Then click **OK**.
->>>>>>> a42dbad0
 
     ![Replication policy](./media/site-recovery-hyper-v-site-to-azure/gs-replication2.png)
 
@@ -279,14 +247,6 @@
     - Select **Configure later** to select the Azure network per machine.
     - If you don't have a network you want to use, you can [create one](#set-up-an-azure-network). Select a subnet if applicable. Then click **OK**.
 
-<<<<<<< HEAD
-    ![Enable replication](./media/site-recovery-hyper-v-site-to-azure/enable-replication.png)
-2. In the **Source** blade > select the Hyper-V site. Then click **OK**.
-3. In **Target** select the vault subscription, and the failover model you want to use in Azure (classic or resource management) after failover.
-4. Select the storage account you want to use. If you want to use a different storage account than those you have you can [create one](#set-up-an-azure-storage-account).If you’re using a premium storage account for replicated data, you need to select  an additional standard storage account to store replication logs that capture ongoing changes to on-premises data. To create a storage account using the Resource Manager model click **Create new**. If you want to create a storage account using the classic model you'll do that [in the Azure portal](../storage/storage-create-storage-account-classic-portal.md). Then click **OK**.
-5. Select the Azure network and subnet to which Azure VMs will connect when they're spun up after failover. Select **Configure now for selected machines** to apply the network setting to all machines you select for protection. Select **Configure later** to select the Azure network per machine. If you want to use a different network from those you have you can [create one](#set-up-an-azure-network). To create a network using the Resource Manager model click **Create new**.If you want to create a network using the classic model you’ll do that [in the Azure portal](../virtual-network/virtual-networks-create-vnet-classic-pportal.md). Select a subnet if applicable. Then click **OK**.
-=======
->>>>>>> a42dbad0
    ![Enable replication](./media/site-recovery-hyper-v-site-to-azure/enable-replication11.png)
 
 6. In **Virtual Machines** > **Select virtual machines**, click and select each machine you want to replicate. You can only select machines for which replication can be enabled. Then click **OK**.
@@ -310,12 +270,6 @@
 11. In **Replication settings** > **Configure replication settings**, select the replication policy you want to apply for the protected VMs. Then click **OK**. You can modify the replication policy in **Replication policies** > policy-name > **Edit Settings**. Changes you apply will be used for machines that are already replicating, and new machines.
 
 
-	> [!NOTE]
-	> Replication policies with copy frequency of 5mins/15 mins would be allowed to be chosen if the 
-	> target storage account selected is of premium storage type. Copy frequency of 30 secs is not 
-	> allowed for machines replicating to premium storage.This is based on the number of snapshots 
-	> per blob (100 snapshots per blob) supported by premium storage.
-
    ![Enable replication](./media/site-recovery-hyper-v-site-to-azure/enable-replication7.png)
 
 You can track progress of the **Enable Protection** job in **Jobs** > **Site Recovery jobs**. After the **Finalize Protection** job runs the machine is ready for failover.
