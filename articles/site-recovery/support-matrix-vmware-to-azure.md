--- conflicted
+++ resolved
@@ -126,28 +126,20 @@
 Guest/server disk >1 TB | Yes<br/><br/>Up to 4095 GB 
 Guest/server disk with 4K logical and 4K physical sector size | Yes
 Guest/server disk with 4K logical and 512 bytes physical sector size | Yes 
-<<<<<<< HEAD
-Guest/server volume with striped disk >1 TB<br/><br/> LVM-Logical Volume Management 
-=======
-Guest/server volume with striped disk > 4 TB <br><br/>LVM-Logical Volume Management | Yes
->>>>>>> 9f6a9ea4
+Guest/server volume with striped disk >4 TB <br><br/>LVM-Logical Volume Management | Yes
 Guest/server - Storage Spaces | No 
 Guest/server hot add/remove disk | No 
 Guest/server - exclude disk | Yes 
 Guest/server multi-path (MPIO) | N/A
 
 > [!NOTE]
-<<<<<<< HEAD
 > UEFI boot VMware virtual machines or physical servers running Windows Server 2012 or later can be migrated to Azure. The following restrictions apply:
-> - Only migration to Azure is supported. Failback to on-premises VMware site isn't supported.
-> - The server should not have more than four partitions on the OS disk.
+
+> - Only migration to Azure is supported. Failback to an on-premises VMware site isn't supported.
+
+> - The server shouldn't have more than four partitions on the OS disk.
+
 > - Requires the Mobility service version 9.13 or later.
-=======
-> ** UEFI ** boot VMware virtual machines or Physical servers running Windows Server 2012 or later, can be migrated to Azure. Following restrictions apply.
-> - Only migration to Azure is supported. Failback to on-premises VMware site not supported.
-> - The server should not have more than 4 partitions on the OS disk.
-> - Requires Azure Site Recovery Mobility service version 9.13 or later.
->>>>>>> 9f6a9ea4
 
 
 ## Azure storage
