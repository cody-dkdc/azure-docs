---
title: Manage the configuration server for VMware disaster recovery with Azure Site Recovery | Microsoft Docs
description: This article describes how to manage an existing configuration server for VMware disaster recovery to Azure with Azure Site Recovery.
services: site-recovery
author: AnoopVasudavan
ms.service: site-recovery
ms.topic: article
ms.date: 02/18/2018
ms.author: anoopkv
---

# Manage the configuration server for VMware VMs

<<<<<<< HEAD
You set up an on-premises configuration server when you use the [Azure Site Recovery](site-recovery-overview.md) service for disaster recovery of VMware VMs to Azure. The configuration server coordinates communications between on-premises VMware and Azure, and manages data replication. This article summarizes common tasks for managing the configuration server after it's been deployed.
=======
You set up an on-premises configuration server when you use [Azure Site Recovery](site-recovery-overview.md) for disaster recovery of VMware VMs and physical servers to Azure. The configuration server coordinates communications between on-premises VMware and Azure and manages data replication. This article summarizes common tasks for managing the configuration server after it's deployed.
>>>>>>> 65319c3f

## Modify VMware settings

Modify settings for the VMware server to which the configuration server connects.

1. Sign in to the machine running the configuration server.
2. Start Azure Site Recovery Configuration Manager from the desktop shortcut. Or, open [this link](https://configuration-server-name/IP:44315).
3. Select **Manage vCenter Server/vSPhere ESXi server**, and then do the following:

    * To associate a different VMware server with the configuration server, select **Add vCenter Server/vSphere ESXi server**. Enter the server details.

    * To update the credentials used to connect to the VMware server for automatic discovery of VMware VMs, select **Edit**. Enter the new credentials, and then select **OK**.

    ![Modify VMware](./media/site-recovery-vmware-to-azure-manage-configuration-server/modify-vmware-server.png)

## Modify credentials for Mobility Service installation

Modify the credentials used to automatically install Mobility Service on the VMware VMs you enable for replication.

1. Sign in to the machine running the configuration server.
2. Start Site Recovery Configuration Manager from the desktop shortcut. Or, open [this link](https://configuration-server-name/IP:44315).
3. Select **Manage virtual machine credentials**, and enter the new credentials. Then select **OK** to update the settings.

    ![Modify Mobility Service credentials](./media/site-recovery-vmware-to-azure-manage-configuration-server/modify-mobility-credentials.png)

## Modify proxy settings

Modify the proxy settings used by the configuration server machine for internet access to Azure. If you have a process server machine in addition to the default process server running on the configuration server machine, modify the settings on both machines.

1. Sign in to the machine running the configuration server.
2. Start Site Recovery Configuration Manager from the desktop shortcut. Or, open [this link](https://configuration-server-name/IP:44315).
3. Select **Manage connectivity**, and update the proxy values. Then select **Save** to update the settings.

## Add a network adapter

The Open Virtualization Format (OVF) template deploys the configuration server VM with a single network adapter. You can [add an additional adapter to the VM)](how-to-deploy-configuration-server.md#add-an-additional-adapter), but you need to add it before you register the configuration server in the vault.

To add an adapter after you register the configuration server in the vault, add the adapter in the VM properties. Then reregister the server in the vault.


## Reregister a configuration server in the same vault

<<<<<<< HEAD
You can reregister the configuration server in the same vault if you need to. If you have an additional process server machine, in addition to the default process server running on the configuration server machine, reregister both machines.
=======
You can reregister the configuration server in the same vault if you need to. If you have a process server machine in addition to the default process server running on the configuration server machine, reregister both machines.
>>>>>>> 65319c3f

  1. In the vault, open **Manage** > **Site Recovery Infrastructure** > **Configuration Servers**.
  2. In **Servers**, select **Download registration key** to download the vault credentials file.
  3. Sign in to the configuration server machine.
  4. In **%ProgramData%\ASR\home\svagent\bin**, open **cspsconfigtool.exe**.
  5. On the **Vault Registration** tab, select **Browse** and locate the vault credentials file you downloaded.
  6. If needed, provide proxy server details. Then select **Register**.
  7. Open an admin PowerShell command window, and run the following command:

      ```
      $pwd = ConvertTo-SecureString -String MyProxyUserPassword
      Set-OBMachineSetting -ProxyServer http://myproxyserver.domain.com -ProxyPort PortNumber – ProxyUserName domain\username -ProxyPassword $pwd
      net stop obengine
      net start obengine
      ```

## Upgrade the configuration server

You run update rollups to update the configuration server. Updates can be applied for up to N-4 versions. For example:

- If you run 9.7, 9.8, 9.9, or 9.10, you can upgrade directly to 9.11.
- If you run 9.6 or earlier and you want to upgrade to 9.11, you must first upgrade to version 9.7. before 9.11.

Links to update rollups for upgrading to all versions of the configuration server are available in the [wiki updates page](https://social.technet.microsoft.com/wiki/contents/articles/38544.azure-site-recovery-service-updates.aspx).

Upgrade the server as follows:

1. Download the update installer file to the configuration server.
2. Double-click to run the installer.
3. The installer detects the current version running on the machine.
4. Select **OK** to confirm, and run the upgrade. 


## Delete or unregister a configuration server

1. Disable [Disable protection](site-recovery-manage-registration-and-protection.md#disable-protection-for-a-vmware-vm-or-physical-server-vmware-to-azure) for all VMs under the configuration server.
2. [Disassociate](site-recovery-setup-replication-settings-vmware.md#dissociate-a-configuration-server-from-a-replication-policy) and [delete](site-recovery-setup-replication-settings-vmware.md#delete-a-replication-policy) all replication policies from the configuration server.
3. [Delete](site-recovery-vmware-to-azure-manage-vCenter.md#delete-a-vcenter-in-azure-site-recovery) all vCenter servers/vSphere hosts that are associated with the configuration server.
4. In the vault, open **Site Recovery Infrastructure** > **Configuration Servers**.
5. Select the configuration server that you want to remove. Then, on the **Details** page, select **Delete**.

    ![Delete configuration server](./media/site-recovery-vmware-to-azure-manage-configuration-server/delete-configuration-server.png)
   

### Delete with PowerShell

You can optionally delete the configuration server by using PowerShell.

1. [Install](https://docs.microsoft.com/powershell/azure/install-azurerm-ps?view=azurermps-4.4.0) the Azure PowerShell module.
2. Sign in to your Azure account by using this command:
    
    `Login-AzureRmAccount`
3. Select the vault subscription.

     `Get-AzureRmSubscription –SubscriptionName <your subscription name> | Select-AzureRmSubscription`
3.  Set the vault context.
    
    ```
    $vault = Get-AzureRmRecoveryServicesVault -Name <name of your vault>
    Set-AzureRmSiteRecoveryVaultSettings -ARSVault $vault
    ```
4. Retrieve the configuration server.

    `$fabric = Get-AzureRmSiteRecoveryFabric -FriendlyName <name of your configuration server>`
6. Delete the configuration server.

    `Remove-AzureRmSiteRecoveryFabric -Fabric $fabric [-Force] `

> [!NOTE]
> You can use the **-Force** option in Remove-AzureRmSiteRecoveryFabric for forced deletion of the configuration server.
 


## Renew SSL certificates

The configuration server has an inbuilt web server, which orchestrates activities of the Mobility Service, process servers, and master target servers connected to it. The web server uses an SSL certificate to authenticate clients. The certificate expires after three years and can be renewed at any time.

### Check expiry

For configuration server deployments before May 2016, certificate expiry was set to one year. If you have a certificate that is going to expire, the following occurs:

- When the expiry date is two months or less, the service starts sending notifications in the portal, and by email (if you subscribed to Site Recovery notifications).
- A notification banner appears on the vault resource page. For more information, select the banner.
- If you see an **Upgrade Now** button, it indicates that some components in your environment haven't been upgraded to 9.4.xxxx.x or higher versions. Upgrade the components before you renew the certificate. You can't renew on older versions.

### Renew the certificate

1. In the vault, open **Site Recovery Infrastructure** > **Configuration Server**. Select the required configuration server.
2. The expiry date appears under **Configuration Server health**.
3. Select **Renew Certificates**. 


## Next steps

<<<<<<< HEAD
Review the tutorials for setting up disaster recovery of [VMware VMs](tutorial-vmware-to-azure.md) to Azure.
=======
Review the tutorials for how to set up disaster recovery of [VMware VMs](tutorial-vmware-to-azure.md) and [physical servers](tutorial-physical-to-azure.md) to Azure.
>>>>>>> 65319c3f
<|MERGE_RESOLUTION|>--- conflicted
+++ resolved
@@ -11,11 +11,8 @@
 
 # Manage the configuration server for VMware VMs
 
-<<<<<<< HEAD
-You set up an on-premises configuration server when you use the [Azure Site Recovery](site-recovery-overview.md) service for disaster recovery of VMware VMs to Azure. The configuration server coordinates communications between on-premises VMware and Azure, and manages data replication. This article summarizes common tasks for managing the configuration server after it's been deployed.
-=======
 You set up an on-premises configuration server when you use [Azure Site Recovery](site-recovery-overview.md) for disaster recovery of VMware VMs and physical servers to Azure. The configuration server coordinates communications between on-premises VMware and Azure and manages data replication. This article summarizes common tasks for managing the configuration server after it's deployed.
->>>>>>> 65319c3f
+
 
 ## Modify VMware settings
 
@@ -58,11 +55,8 @@
 
 ## Reregister a configuration server in the same vault
 
-<<<<<<< HEAD
 You can reregister the configuration server in the same vault if you need to. If you have an additional process server machine, in addition to the default process server running on the configuration server machine, reregister both machines.
-=======
-You can reregister the configuration server in the same vault if you need to. If you have a process server machine in addition to the default process server running on the configuration server machine, reregister both machines.
->>>>>>> 65319c3f
+
 
   1. In the vault, open **Manage** > **Site Recovery Infrastructure** > **Configuration Servers**.
   2. In **Servers**, select **Download registration key** to download the vault credentials file.
@@ -157,8 +151,4 @@
 
 ## Next steps
 
-<<<<<<< HEAD
-Review the tutorials for setting up disaster recovery of [VMware VMs](tutorial-vmware-to-azure.md) to Azure.
-=======
-Review the tutorials for how to set up disaster recovery of [VMware VMs](tutorial-vmware-to-azure.md) and [physical servers](tutorial-physical-to-azure.md) to Azure.
->>>>>>> 65319c3f
+Review the tutorials for setting up disaster recovery of [VMware VMs](tutorial-vmware-to-azure.md) to Azure.