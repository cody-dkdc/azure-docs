---
title: Plan networking for VMware to Azure replication | Microsoft Docs
description: This article discusses network planning required when replicating VMware VMs to Azure
services: site-recovery
documentationcenter: ''
author: rayne-wiselman
manager: carmonm
editor: ''

ms.assetid: 5578a0b4-0352-41c3-9cce-56beb17a4d97
ms.service: site-recovery
ms.devlang: na
ms.topic: article
ms.tgt_pltfrm: na
ms.workload: storage-backup-recovery
<<<<<<< HEAD
ms.date: 06/27/2017
=======
ms.date: 06/23/2017
>>>>>>> c0d4387d
ms.author: raynew

---

# Step 4: Plan networking for VMware to Azure replication

This article summarizes network planning considerations when replicating on-premises VMware VMs to Azure using the [Azure Site Recovery](site-recovery-overview.md) service.

Post any comments at the bottom of this article, or ask questions in the [Azure Recovery Services Forum](https://social.msdn.microsoft.com/forums/azure/home?forum=hypervrecovmgr).


## Connect to replica VMs

When planning your replication and failover strategy, one of the key questions is how to connect to the Azure VM after failover. There are a couple of choices when designing your network strategy for replica Azure VMs:

- **Use different IP address**: You can select to use a different IP address range for the replicated Azure VM network. In this scenario the VM gets a new IP address after failover, and a DNS update is required.
- **Retain same IP address**: You might want to use the same IP address range as that in your primary on-premises site, for the Azure network after failover. Keeping the same IP addresses simplifies the recovery by reducing network related issues after failover. However, when you're replicating to Azure, you will need to update routes with the new location of the IP addresses after failover. 


## Retain IP addresses

Site Recovery provides the capability to retain fixed IP addresses when failing over to Azure, with a subnet failover.

With subnet failover, a specific subnet is present at Site 1 or Site 2, but never at both sites simultaneously. In order to maintain the IP address space in the event of a failover, you programmatically arrange for the router infrastructure to move the subnets from one site to another. During failover, the subnets move with the associated protected VMs. The main drawback is that in the event of a failure, you have to move the whole subnet.


### Failover example

Let's look at an example for failover to Azure.

- A ficticious company, Woodgrove Bank, has an on-premises infrastructure hosting their business apps. Their mobile applications are hosted on Azure.
- Connectivity between Woodgrove Bank VMs in Azure and on-premises servers is provided by a site-to-site (VPN) connection between the on-premises edge network and the Azure virtual network.
- This VPN means that the company's virtual network in Azure appears as an extension of their on-premises network.
- Woodgrove wants to use Site Recovery to replicate on-premises workloads to Azure.
 - Woodgrove has to deal with applications and configurations which depend on hard-coded IP addresses, and thus need to retain IP addresses for their applications after failover to Azure.
 - Woodgrove has assigned IP addresses from range 172.16.1.0/24, 172.16.2.0/24 to its resources running in Azure.


For Woodgrove to be able to replicate its VMS to Azure while retaining the IP addresses, here's what the company needs to do:

1. Create an Azure virtual network. It should be an extension of the on-premises network, so that applications can fail over
seamlessly.
2. Azure allows you to add site-to-site VPN connectivity, in addition to point-to-site connectivity to the virtual networks created in Azure.
3. When setting up the site-to-site connection, in the Azure network, you can route traffic to the on-premises location (local-network) only if the IP address range is different from the on-premises IP address range.
    - This is because Azure doesn’t support stretched subnets. So if you have subnet 192.168.1.0/24 on-premises, you can’t add a local-network 192.168.1.0/24 in the Azure network.
    - This is expected because Azure doesn’t know that there are no active VMs in the subnet, and that the subnet is being created for disaster recovery only.
    - To be able to correctly route network traffic out of an Azure network the subnets in the network and the local-network mustn't conflict.

![Before subnet failover](./media/site-recovery-network-design/network-design7.png)

### Before failover

1. Create an additional network (for example Recovery Network). This is the network in which failed over VMs are created.
2. To ensure that the IP address for a VM is retained after a failover, in the VM properties > **Configure**, specify the same IP address that the VM has on-premises, and click **Save**.
3. When the VM is failed over, Azure Site Recovery will assign the provided IP address to it.

    ![Network properties](./media/site-recovery-network-design/network-design8.png)

4. After failover is trigger is triggered, and the VMs are created in Azure with the required IP address, you can connect to the network using a [Vnet to Vnet connection](../vpn-gateway/virtual-networks-configure-vnet-to-vnet-connection.md). This action can be scripted.
5. Routes need to be appropriately modified, to reflect that 192.168.1.0/24 has now moved to Azure.

    ![After subnet failover](./media/site-recovery-network-design/network-design9.png)

### After failover

If you don't have an Azure network as illustrated above, you can create a site-to-site VPN connection between your primary site and Azure, after failover.

## Change IP addresses

This [blog post](http://azure.microsoft.com/blog/2014/09/04/networking-infrastructure-setup-for-microsoft-azure-as-a-disaster-recovery-site/) explains how to set up the Azure networking infrastructure when you don't need to retain IP addresses after failover. It starts with an application description, looks at how to set up networking on-premises and in Azure, and concludes with information about running failovers.  

## Next steps

Go to [Step 5: Prepare Azure](vmware-walkthrough-prepare-azure.md)<|MERGE_RESOLUTION|>--- conflicted
+++ resolved
@@ -13,11 +13,7 @@
 ms.topic: article
 ms.tgt_pltfrm: na
 ms.workload: storage-backup-recovery
-<<<<<<< HEAD
 ms.date: 06/27/2017
-=======
-ms.date: 06/23/2017
->>>>>>> c0d4387d
 ms.author: raynew
 
 ---
