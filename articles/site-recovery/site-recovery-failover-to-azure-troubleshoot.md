---
title: Troubleshoot failover to Azure failures | Microsoft Docs
description: This article describes ways to troubleshoot common errors in failing over to Azure
services: site-recovery
documentationcenter: ''
author: ponatara
manager: abhemraj
editor: ''

ms.assetid:
ms.service: site-recovery
ms.topic: article
<<<<<<< HEAD
ms.date: 11/27/2018
ms.author: ponatara
=======
ms.tgt_pltfrm: na
ms.workload: storage-backup-recovery
ms.date: 11/27/2018
ms.author: mayg
>>>>>>> 46cc1071

---
# Troubleshoot errors when failing over a virtual machine to Azure

You may receive one of the following errors while doing failover of a virtual machine to Azure. To troubleshoot, use the described steps for each error condition.

## Failover failed with Error ID 28031

Site Recovery was not able to create a failed over virtual machine in Azure. It could happen because of one of the following reasons:

* There isn't sufficient quota available to create the virtual machine: You can check the available quota by going to Subscription -> Usage + quotas. You can open a [new support request](http://aka.ms/getazuresupport) to increase the quota.

* You are trying to failover virtual machines of different size families in same availability set. Ensure that you choose same size family for all virtual machines in the same availability set. Change size by going to Compute and Network settings of the virtual machine and then retry failover.

* There is a policy on the subscription that prevents creation of a virtual machine. Change the policy to allow creation of a virtual machine and then retry failover.

## Failover failed with Error ID 28092

Site Recovery was not able to create a network interface for the failed over virtual machine. Make sure you have sufficient quota available to create network interfaces in the subscription. You can check the available quota by going to Subscription -> Usage + quotas. You can open a [new support request](http://aka.ms/getazuresupport) to increase the quota. If you have sufficient quota, then this might be an intermittent issue, try the operation again. If the issue persists even after retries, then leave a comment at the end of this document.  

## Failover failed with Error ID 70038

Site Recovery was not able to create a failed over Classic virtual machine in Azure. It could happen because:

* One of the resources such as a virtual network that is required for the virtual machine to be created doesn't exist. Create the virtual network as provided under Compute and Network settings of the virtual machine or modify the setting to a virtual network that already exists and then retry failover.

## Failover failed with Error ID 170010

Site Recovery was not able to create a failed over virtual machine in Azure. It could happen because an internal activity of hydration failed for the on-premises virtual machine.

To bring up any machine in Azure, the Azure environment requires some of the drivers to be in boot start state and services like DHCP to be in autostart state. Thus, hydration activity, at the time of failover, converts the startup type of **atapi, intelide, storflt, vmbus, and storvsc drivers** to boot start. It also converts the startup type of a few services like DHCP to autostart. This activity can fail due to environment specific issues. To manually change the startup type of drivers, follow the below steps:

1. [Download](http://download.microsoft.com/download/5/D/6/5D60E67C-2B4F-4C51-B291-A97732F92369/Script-no-hydration.ps1) the no-hydration script and run it as follows. This script checks if VM requires hydration.

    `.\Script-no-hydration.ps1`

    It gives the following result if hydration is required:

        REGISTRY::HKEY_LOCAL_MACHINE\SYSTEM\ControlSet001\services\storvsc           start =  3 expected value =  0

        This system doesn't meet no-hydration requirement.

    In case the VM meets no-hydration requirement, the script will give the result "This system meets no-hydration requirement". In this case, all drivers and services are in the state as required by Azure and hydration on the VM is not required.

2. Run the no-hydration-set script as follows if the VM does not meet no-hydration requirement.

    `.\Script-no-hydration.ps1 -set`
    
    This will convert the startup type of drivers and will give the result like below:
    
        REGISTRY::HKEY_LOCAL_MACHINE\SYSTEM\ControlSet001\services\storvsc           start =  3 expected value =  0 

        Updating registry:  REGISTRY::HKEY_LOCAL_MACHINE\SYSTEM\ControlSet001\services\storvsc   start =  0 

        This system is now no-hydration compatible. 

## Unable to connect/RDP/SSH to the failed over virtual machine due to grayed out Connect button on the virtual machine

If the **Connect** button on the failed over VM in Azure is grayed out and you are not connected to Azure via an Express Route or Site-to-Site VPN connection, then,

1. Go to **Virtual machine** > **Networking**, click on the name of required network interface.  ![network-interface](media/site-recovery-failover-to-azure-troubleshoot/network-interface.PNG)
2. Navigate to **Ip Configurations**, then click on the name field of required IP configuration. ![IPConfigurations](media/site-recovery-failover-to-azure-troubleshoot/IpConfigurations.png)
3. To enable Public IP address, click on **Enable**. ![Enable IP](media/site-recovery-failover-to-azure-troubleshoot/Enable-Public-IP.png)
4. Click on **Configure required settings** > **Create new**. ![Create new](media/site-recovery-failover-to-azure-troubleshoot/Create-New-Public-IP.png)
5. Enter the name of public address, choose the default options for **SKU** and **assignment**, then click **OK**.
6. Now, to save the changes made, click **Save**.
7. Close the panels and navigate to **Overview** section of virtual machine to connect/RDP.

## Unable to connect/RDP/SSH - VM Connect button available

If the **Connect** button on the failed over VM in Azure is available (not grayed out), then check **Boot diagnostics** on your Virtual Machine and check for errors as listed in [this article](../virtual-machines/windows/boot-diagnostics.md).

1. If the virtual machine has not started, try failing over to an older recovery point.
2. If the application inside the virtual machine is not up, try failing over to an app-consistent recovery point.
3. If the virtual machine is domain joined, then ensure that domain controller is functioning accurately. This can be done by following the below given steps:

    a. Create a new virtual machine in the same network.

    b.  Ensure that it is able to join to the same domain on which the failed over virtual machine is expected to come up.

    c. If the domain controller is **not** functioning accurately, then try logging into the failed over virtual machine using a local administrator account.
4. If you are using a custom DNS server, then ensure that it is reachable. This can be done by following the below given steps:

    a. Create a new virtual machine in the same network and

    b. Check if the virtual machine is able to do name resolution using the custom DNS Server

>[!Note]
>Enabling any setting other than Boot Diagnostics would require Azure VM Agent to be installed in the virtual machine before the failover

## Unexpected shutdown message (Event ID 6008)

When booting up a Windows VM post failover, if you receive an unexpected shutdown message on the recovered VM, it indicates that a VM shutdown state was not captured in the recovery point used for failover. This happens when you recover to a point when the VM had not been fully shut down.

This is normally not a cause for concern and can usually be ignored for unplanned failovers. In the case of a planned failover, ensure that the VM is properly shut down prior to failover and provide sufficient time for pending replication data on-premises to be sent to Azure. Then use the **Latest** option on the [Failover screen](site-recovery-failover.md#run-a-failover) so that any pending data on Azure is processed into a recovery point, which is then used for VM failover.

## Retaining drive letter after failover
To retain the drive letter on virtual machines after failover, you can set the **SAN Policy** for the virtual machine on-premises to **OnlineAll**. [Read more](https://support.microsoft.com/help/3031135/how-to-preserve-the-drive-letter-for-protected-virtual-machines-that-are-failed-over-or-migrated-to-azure).

## Next steps
- Troubleshoot [RDP connection to Windows VM](../virtual-machines/windows/troubleshoot-rdp-connection.md)
- Troubleshoot [SSH connection to Linux VM](../virtual-machines/linux/detailed-troubleshoot-ssh-connection.md)

If you need more help, then post your query on [Site Recovery forum](https://social.msdn.microsoft.com/Forums/azure/home?forum=hypervrecovmgr) or leave a comment at the end of this document. We have an active community that should be able to assist you.<|MERGE_RESOLUTION|>--- conflicted
+++ resolved
@@ -10,16 +10,10 @@
 ms.assetid:
 ms.service: site-recovery
 ms.topic: article
-<<<<<<< HEAD
-ms.date: 11/27/2018
-ms.author: ponatara
-=======
 ms.tgt_pltfrm: na
 ms.workload: storage-backup-recovery
 ms.date: 11/27/2018
 ms.author: mayg
->>>>>>> 46cc1071
-
 ---
 # Troubleshoot errors when failing over a virtual machine to Azure
 
