--- conflicted
+++ resolved
@@ -256,12 +256,8 @@
    If you want to create a network using the classic model, do that in the Azure portal. [Learn more](../virtual-network/virtual-networks-create-vnet-classic-pportal.md).
 
 ### Configure network mapping
-<<<<<<< HEAD
+
 * [Read](#prepare-for-network-mapping) a quick overview of what network mapping does.
-=======
-
-* [Read](#prepare-for-network-mapping) for a quick overview of what network mapping does.
->>>>>>> 0af100fc
 * Verify that virtual machines on the VMM server are connected to a VM network, and that you've created at least one Azure virtual network. Multiple VM networks can be mapped to a single Azure network.
 
 Configure mapping as follows:
@@ -360,11 +356,8 @@
 6. In **Virtual Machines** > **Select virtual machines**, click and select each machine you want to replicate. You can only select machines for which replication can be enabled. Then click **OK**.
 
     ![Enable replication](./media/site-recovery-vmm-to-azure/enable-replication5.png)
-<<<<<<< HEAD
+
 7. In **Properties** > **Configure properties**,  select the operating system for the selected VMs, and the OS disk. By default all the disks of the VM are selected for replication. You might want to exclude disk(s) from replication to reduce the bandwidth consumption of replicating unnecessary data to Azure. For example you might not want to replicate disks with temporary data, or data that's refreshed each time a machine or application restarts (for example pagefile.sys or Microsoft SQL Server tempdb). You can exclude the disk from replication by unselecting the disk. Verify that the Azure VM name (Target Name) complies with [Azure virtual machine requirements](site-recovery-support-matrix-to-azure.md#failed-over-azure-vm-requirements) and modify it if you need to. Then click **OK**. You can set additional properties later.
-=======
-7. In **Properties** > **Configure properties**,  select the operating system for the selected VMs, and the OS disk. By default all the disks of the VM are selected for replication. You might want to exclude disk(s) from replication to reduce the bandwidth consumption of replicating unnecessary data to Azure. For example you might not want to replicate disks with temporary data, or data that's refreshed each time a machine or application restarts (for example pagefile.sys or Microsoft SQL Server tempdb). You can exclude the disk from replication by unselecting the disk. Verify that the Azure VM name (Target Name) complies with [Azure virtual machine requirements](site-recovery-best-practices.md#azure-virtual-machine-requirements) and modify it if you need to. Then click **OK**. You can set additional properties later.
->>>>>>> 0af100fc
 
 	![Enable replication](./media/site-recovery-vmm-to-azure/enable-replication6-with-exclude-disk.png)
 
