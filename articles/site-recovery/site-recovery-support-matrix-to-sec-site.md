--- conflicted
+++ resolved
@@ -20,15 +20,9 @@
 # Support matrix for replication to a secondary site with Azure Site Recovery
 
 > [!div class="op_single_selector"]
-<<<<<<< HEAD
 > * [Replicate from Azure to Azure](site-recovery-support-matrix-azure-to-azure.md)
 > * [Replicate from on-premises to Azure](site-recovery-support-matrix-to-azure.md)
 > * [Replicate to customer-owned secondary site](site-recovery-support-matrix-to-sec-site.md)
-
-=======
-> * [Replicate to Azure](site-recovery-support-matrix-to-azure.md)
-> * [Replicate to an on-premises site](site-recovery-support-matrix-to-sec-site.md)
->>>>>>> 3d993afb
 
 This article summarizes what's supported when you use Azure Site Recovery to replicate to a secondary on-premises site.
 
