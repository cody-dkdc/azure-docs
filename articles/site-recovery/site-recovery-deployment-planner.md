--- conflicted
+++ resolved
@@ -73,7 +73,7 @@
 >
 
 ## Download and extract the public preview
-1. [Download the latest version of the Site Recovery deployment planner public preview](https://aka.ms/asr-deployment-planner).  
+1. Download the latest version of the [Site Recovery deployment planner public preview](https://aka.ms/asr-deployment-planner).  
 The tool is packaged in a .zip folder. The current version of the tool supports only the VMware-to-Azure scenario.
 
 2. Copy the .zip folder to the Windows Server from which you want to run the tool.  
@@ -422,21 +422,14 @@
 
 **Placement Summary**: A summary of the total VMs' load on the storage account at the time of replication and test failover or failover. It includes the total number of VMs mapped to the storage account, total read/write IOPS across all VMs being placed in this storage account, total write (replication) IOPS, total setup size across all disks, and total number of disks.
 
-<<<<<<< HEAD
 **Virtual Machines to Place**: A list of all the VMs that should be placed on the given storage account for optimal performance and use.
 
 ## Compatible VMs
-![Compatible VMs](./media/site-recovery-deployment-planner/compatible-vms.png)
-=======
-## Compatible VMs
-![Deployment Planner](./media/site-recovery-deployment-planner/compatible-vms.png)
-
-**VM Name** is the virtual machine name or IP address as used in the VMListFile at the time of report generation. This column also lists the disks (VMDKs) attached to the virtual machines. Virtual machines on a vCenter with duplicate names or IP addresses are mentioned with ESXi host name to distinguish each virtual machine. The ESXi host listed is the host where the virtual machine was placed when the tool discovered it for the first time during the profiling period.
->>>>>>> dd816a47
-
-**VM Name**: The VM name or IP address that's used in the VMListFile at the time of report generation. This column also lists the disks (VMDKs) attached to the VMs.
-
-**VM Compatibility** has two values: **Yes** and **Yes\***. **Yes\*** is for instances in which the VM is a fit for [Azure Premium Storage](https://aka.ms/premium-storage-workload). Here, the profiled high churn or IOPS disk fits in the P20 or P30 category, but the size of the disk causes it to be mapped down to a P10 or P20. The storage account decides which premium storage disk type to map a disk to, based on its size. For example:
+![Excel spreadsheet of compatible VMs](./media/site-recovery-deployment-planner/compatible-vms.png)
+
+**VM Name**: The VM name or IP address that's used in the VMListFile when a report is generated. This column also lists the disks (VMDKs) that are attached to the VMs. To distinguish vCenter VMs with duplicate names or IP addresses, the names include the ESXi host name. The listed ESXi host is the one where the VM was placed when the tool discovered during the profiling period.
+
+**VM Compatibility**: Values are **Yes** and **Yes\***. **Yes\*** is for instances in which the VM is a fit for [Azure Premium Storage](https://aka.ms/premium-storage-workload). Here, the profiled high churn or IOPS disk fits in the P20 or P30 category, but the size of the disk causes it to be mapped down to a P10 or P20. The storage account decides which premium storage disk type to map a disk to, based on its size. For example:
 * <128 GB is a P10.
 * 128 GB to 512 GB is a P20.
 * 512 GB to 1023 GB is a P30.
@@ -463,21 +456,18 @@
 
 **Memory (MB)**: The RAM on the VM.
 
-<<<<<<< HEAD
 **NICs**: The number of NICs on the VM.
-=======
-**VM Name** is the virtual machine name or IP address as used in the VMListFile at the time of report generation. This column also lists the disks (VMDKs) attached to the virtual machines. Virtual machines on a vCenter with duplicate names or IP addresses are mentioned with ESXi host name to distinguish each virtual machine. The ESXi host listed is the host where the virtual machine was placed when the tool discovered it for the first time during the profiling period.
->>>>>>> dd816a47
 
 ## Incompatible VMs
 
-![Incompatible VMs](./media/site-recovery-deployment-planner/incompatible-vms.png)
-
-**VM Name**: The VM name or IP address that's used in the VMListFile at the time of report generation. This column also lists the VMDKs that are attached to the VMs.
+![Excel spreadsheet of incompatible VMs](./media/site-recovery-deployment-planner/incompatible-vms.png)
+
+**VM Name**: The VM name or IP address that's used in the VMListFile when a report is generated. This column also lists the VMDKs that are attached to the VMs. To distinguish vCenter VMs with duplicate names or IP addresses, the names include the ESXi host name. The listed ESXi host is the one where the VM was placed when the tool discovered during the profiling period.
 
 **VM Compatibility**: Indicates why the given VM is incompatible for use with Site Recovery. The reasons are described for each incompatible disk of the VM and, based on published [storage limits](https://aka.ms/azure-storage-scalbility-performance), can be any of the following:
 
-* Disk size is >1023 GB. Azure Storage currently does not support >1-TB disk sizes.
+* Disk size is >1023 GB. Azure Storage currently does not support disk sizes greater than 1 TB.
+
 * Total VM size (replication + TFO) exceeds the supported storage-account size limit (35 TB). This incompatibility usually occurs when a single disk in the VM has a performance characteristic that exceeds the maximum supported Azure or Site Recovery limits for standard storage. Such an instance pushes the VM into the premium storage zone. However, the maximum supported size of a premium storage account is 35 TB, and a single protected VM cannot be protected across multiple storage accounts. Also note that when a test failover is executed on a protected VM, it runs in the same storage account where replication is progressing. In this instance, set up 2x the size of the disk for replication to progress and test failover to succeed in parallel.
 * Source IOPS exceeds supported storage IOPS limit of 5000 per disk.
 * Source IOPS exceeds supported storage IOPS limit of 80,000 per VM.
@@ -516,34 +506,36 @@
 
 These limits are based on our tests, but they cannot cover all possible application I/O combinations. Actual results can vary based on your application I/O mix. For best results, even after deployment planning, we always recommend that you perform extensive application testing by using a test failover to get the true performance picture.
 
-<<<<<<< HEAD
-## Release notes
-The Azure Site Recovery deployment planner public preview 1.0 has the following known issues that will be addressed in upcoming updates:
-
-* The tool works only for the VMware-to-Azure scenario, not for Hyper-V to Azure deployments. For Hyper-V to Azure scenario use [Hyper-V capacity planner tool](./site-recovery-capacity-planning-for-hyper-v-replication.md).
-=======
-## How to update the Deployment Planner?
-[Download](https://aka.ms/asr-deployment-planner) the latest version of the Azure Site Recovery Deployment Planner. Copy the zip file to a server where you want to run. Extract the zip file.
-If you already have previous version of deployment planner and profiling is going on, you do not need to stop the profiling unless the new version has  profiling fix. If the release contains fixes in the profiling component, then it is recommended that you stop profiling using the older version, and launch the profiling again using the new version. Note that when you start profiling using the new version you need to pass the same output directory path so that the tool appends profile data on existing files and complete set of profiled data will be used in the report generation. If you pass different output directory, new files will be created and old profiled data cannot be used in the report generation.<br> 
-Every update is a cumulative update with a zip file. You do not need to copy the new version files to the previous version folder to use it. You can use new folder for it.
-
-
-##Version History
+## Updating the deployment planner
+To update the deployment planner, do the following:
+
+1. Download the latest version of the [Azure Site Recovery deployment planner](https://aka.ms/asr-deployment-planner).
+2. Copy the .zip folder to a server that you want to run it on.
+3. Extract the .zip folder.
+4. Do either of the following:
+ * If the latest version doesn't contain a profiling fix and profiling is already in progress on your current version of the planner, continue the profiling.
+ * If the latest version does contain a profiling fix, we recommended that you stop profiling on your current version and restart the profiling with the new version.
+
+  >[!NOTE]
+  >When you start profiling with the new version, pass the same output directory path so that the tool appends profile data on the existing files. A complete set of profiled data will be used to generate the report. If you pass a different output directory, new files are created, and old profiled data is not used to generate the report.
+  >
+  >Each new deployment planner is a cumulative update of the .zip file. You don't need to copy the newest files to the previous  folder. You can create and use a new folder.
+
+
+## Version history
 ### 1.1
-Updated on: 09-Mar-2017 <br>
-
-Fixed following issues<br>
-
-* Cannot profile virtual machines if the vCenter has two or more virtual machines with the same name/IP address across different ESXi hosts.<br>
-* Copy and search was disabled for the Compatible VMs and Incompatible VMs sheets.
-
-
-### 1.0 
-Updated on: 23-Feb-2017 
-
-The Azure Site Recovery Deployment Planner Public Preview 1.0 has the following known issues that will be addressed in upcoming updates.
-
-* The tool works only for the VMware to Azure scenario, not for Hyper-V to Azure deployments. For Hyper-V to Azure scenario use [Hyper-V capacity planner tool.](./site-recovery-capacity-planning-for-hyper-v-replication.md).
->>>>>>> dd816a47
-* The GetThroughput operation is not supported in US Government and China Microsoft Azure regions.
-* The tool cannot profile VMs if the vCenter has two or more VMs with the same name/IP address across various ESXi hosts. In this version, the tool skips profiling for duplicate VM names/IP addresses in the VMListFile. The workaround is to profile VMs with an ESXi host instead of vCenter server. You need to run one instance for each ESXi host.+Updated: 09-Mar-2017
+
+Fixed the following issues:
+
+* The tool cannot profile VMs if the vCenter has two or more VMs with the same name or IP address across various ESXi hosts.
+* Copy and search is disabled for the Compatible VMs and Incompatible VMs worksheets.
+
+### 1.0
+Updated: 23-Feb-2017
+
+Azure Site Recovery Deployment Planner public preview 1.0 has the following known issues (to be addressed in upcoming updates):
+
+* The tool works only for VMware-to-Azure scenarios, not for Hyper-V-to-Azure deployments. For Hyper-V-to-Azure scenarios, use the [Hyper-V capacity planner tool.](./site-recovery-capacity-planning-for-hyper-v-replication.md).
+* The GetThroughput operation is not supported in the US Government and China Microsoft Azure regions.
+* The tool cannot profile VMs if the vCenter server has two or more VMs with the same name or IP address across various ESXi hosts. In this version, the tool skips profiling for duplicate VM names or IP addresses in the VMListFile. The workaround is to profile the VMs by using an ESXi host instead of the vCenter server. You must run one instance for each ESXi host.