--- conflicted
+++ resolved
@@ -11,15 +11,11 @@
 ---
 # Set up disaster recovery of on-premises Hyper-V VMs to Azure
 
-<<<<<<< HEAD
-c
-=======
 The [Azure Site Recovery](site-recovery-overview.md) service contributes to your disaster-recovery strategy by managing and orchestrating replication, failover, and failback of on-premises machines and Azure virtual machines (VMs).
 
 This is the third tutorial in a series. It shows you how to set up disaster recovery of on-premises Hyper-V VMs to Azure. This tutorial applies Hyper-V VMs that are not managed by Microsoft System Center Virtual Machine Manager (VMM).
 
 In this tutorial, you learn how to:
->>>>>>> 6a383dfd
 
 > [!div class="checklist"]
 > * Select your replication source and target.
@@ -28,34 +24,15 @@
 > * Enable replication for a VM.
 
 > [!NOTE]
-<<<<<<< HEAD
-> Tutorials show you the simplest deployment path for a scenario. They use default options where possible, and don't show all possible settings and paths. For detailed instructions, review the article in the How To section of the Site Recovery Table of Contents.
-
-## Before you begin
-This is the third tutorial in a series. This tutorial assumes that you have already completed the tasks in the previous tutorials:
-=======
 > Tutorials show you the simplest deployment path for a scenario. They use default options where possible, and don't show all possible settings and paths. For detailed instructions, review the articles in the **How-to Guides** section of the [Site Recovery documentation](https://docs.microsoft.com/en-us/azure/site-recovery).
 
 ## Before you begin
 
 This is the third tutorial in a series. It assumes that you have already completed the tasks in the previous tutorials:
->>>>>>> 6a383dfd
 
 1. [Prepare Azure](tutorial-prepare-azure.md)
 2. [Prepare on-premises Hyper-V](tutorial-prepare-on-premises-hyper-v.md)
 
-<<<<<<< HEAD
-
-
-## Select a replication goal
-
-1. In **Recovery Services vaults**, select the vault. We prepared the vault **ContosoVMVault** in the previous tutorial.
-2. In **Getting Started**, click **Site Recovery**. Then click **Prepare Infrastructure**
-3. In **Protection goal** > **Where are your machines located?** select **On-premises**.
-4. In **Where do you want to replicate your machines?**, select **To Azure**.
-5. In **Are your machines virtualized?** select **Yes, with Hyper-V**.
-6. In **Are you using System Center VMM to manage your Hyper-V hosts**, select **No**. Then click **OK**.
-=======
 ## Select a replication goal
 
 1. In the Azure portal, go to **Recovery Services vaults** and select the vault. We prepared the vault **ContosoVMVault** in the previous tutorial.
@@ -65,40 +42,18 @@
 5. In **Are your machines virtualized?**, select **Yes, with Hyper-V**.
 6. In **Are you using System Center VMM to manage your Hyper-V hosts?**, select **No**.
 7. Select **OK**.
->>>>>>> 6a383dfd
 
     ![Replication goal](./media/hyper-v-azure-tutorial/replication-goal.png)
 
 ## Confirm deployment planning
 
 1. In **Deployment planning**, if you're planning a large deployment, download the Deployment Planner for Hyper-V from the link on the page. [Learn more](hyper-v-deployment-planner-overview.md) about Hyper-V deployment planning.
-<<<<<<< HEAD
-2. For the purposes of this tutorial, we don't need the deployment planner. In **Have you completed deployment planning?** select **I will do it later**. Then click **OK**.
-=======
 2. For this tutorial, we don't need the Deployment Planner. In **Have you completed deployment planning?**, select **I will do it later**, and then select **OK**.
->>>>>>> 6a383dfd
 
     ![Deployment planning](./media/hyper-v-azure-tutorial/deployment-planning.png)
 
 ## Set up the source environment
 
-<<<<<<< HEAD
-To set up the source environment, you create a Hyper-V site, and add Hyper-V hosts containing VMs you want to replicate to the site. Then you download and install the Azure Site Recovery Provider and the Azure Recovery Services agent on each host, and register the Hyper-V site in the vault. 
-
-1. Under **Prepare Infrastructure**, click **Source**.
-2. In **Prepare source**, click **+Hyper-V Site**.
-3. In **Create Hyper-V site**, and specify site name. We're using **ContosoHyperVSite**.
-
-    ![Hyper-V site](./media/hyper-v-azure-tutorial/hyperv-site.png)
-
-3. After the site is created, in **Prepare source** > **Step 1: Select Hyper-V site**, select the site you created.
-4. Click **+Hyper-V Server**.
-
-    ![Hyper-V server](./media/hyper-v-azure-tutorial/hyperv-server.png)
-
-4. Download the installer for the Microsoft Azure Site Recovery Provider.
-6. Download the vault registration key. You need this key to install the Provider. The key is valid for five days after you generate it.
-=======
 To set up the source environment, you create a Hyper-V site and add to that site the Hyper-V hosts containing VMs that you want to replicate. Then, you download and install the Azure Site Recovery Provider and the Azure Recovery Services agent on each host, and register the Hyper-V site in the vault.
 
 1. Under **Prepare Infrastructure**, select **Source**.
@@ -114,24 +69,12 @@
 
 6. Download the installer for the Microsoft Azure Site Recovery Provider.
 7. Download the vault registration key. You need this key to install the Provider. The key is valid for five days after you generate it.
->>>>>>> 6a383dfd
 
     ![Download Provider and registration key](./media/hyper-v-azure-tutorial/download.png)
     
 
 ### Install the Provider
 
-<<<<<<< HEAD
-Install the downloaded setup file (AzureSiteRecoveryProvider.exe) on each Hyper-V host you want to add to the Hyper-V site. Setup installs the Azure Site Recovery Provider and Recovery Services agent, on each Hyper-V host.
-
-1. Run the Setup file.
-2. In the Azure Site Recovery Provider Setup wizard > **Microsoft Update**, opt in to use Microsoft Update to check for Provider updates.
-3. In **Installation**, accept the default installation location for the Provider and agent, and click **Install**.
-4. After installation, in the Microsoft Azure Site Recovery Registration Wizard > **Vault Settings**, click **Browse**, and in **Key File**, select the vault key file that you downloaded. 
-5. Specify the Azure Site Recovery subscription, the vault name (**ContosoVMVault**), and the Hyper-V site (**ContosoHyperVSite**) to which the Hyper-V server belongs.
-6. In **Proxy Settings**, select **Connect directly to Azure Site Recovery without a proxy**.
-7. In **Registration**, After the server is registered in the vault, click **Finish**.
-=======
 Install the downloaded setup file (AzureSiteRecoveryProvider.exe) on each Hyper-V host that you want to add to the Hyper-V site. Setup installs the Azure Site Recovery Provider and Recovery Services agent on each Hyper-V host.
 
 1. Run the setup file.
@@ -141,23 +84,9 @@
 5. Specify the Azure Site Recovery subscription, the vault name (**ContosoVMVault**), and the Hyper-V site (**ContosoHyperVSite**) to which the Hyper-V server belongs.
 6. In **Proxy Settings**, select **Connect directly to Azure Site Recovery without a proxy**.
 7. In **Registration**, after the server is registered in the vault, select **Finish**.
->>>>>>> 6a383dfd
 
 Metadata from the Hyper-V server is retrieved by Azure Site Recovery, and the server is displayed in **Site Recovery Infrastructure** > **Hyper-V Hosts**. This process can take up to 30 minutes.
 
-<<<<<<< HEAD
-#### Install on Hyper-V core server
-
-If you're running a Hyper-V core server, download the setup file and do the following:
-
-1. Extract the files from AzureSiteRecoveryProvider.exe to a local directory by running
-
-    `AzureSiteRecoveryProvider.exe /x:. /q`
- 
-2.	Run `.\setupdr.exe /i. Results are logged to %Programdata%\ASRLogs\DRASetupWizard.log.
-
-3.	Register the server with this command:
-=======
 #### Install the Provider on a Hyper-V core server
 
 If you're running a Hyper-V core server, download the setup file and follow these steps:
@@ -169,15 +98,10 @@
 2. Run `.\setupdr.exe /i`. Results are logged to %Programdata%\ASRLogs\DRASetupWizard.log.
 
 3. Register the server by running this command:
->>>>>>> 6a383dfd
 
     ```
     cd  C:\Program Files\Microsoft Azure Site Recovery Provider\DRConfigurator.exe" /r /Friendlyname "FriendlyName of the Server" /Credentials "path to where the credential file is saved"
     ```
-<<<<<<< HEAD
- 
-=======
->>>>>>> 6a383dfd
 
 ## Set up the target environment
 
@@ -191,16 +115,6 @@
 
 ## Set up a replication policy
 
-<<<<<<< HEAD
-1. Click **Prepare infrastructure** > **Replication Settings** > **+Create and associate**.
-2. In **Create and associate policy**, specify a policy name. We're using **ContosoReplicationPolicy**.
-3. For this tutorial we'll leave the default settings.
-    - **Copy frequency** indicates how often delta data (after initial replication) will replicate, every five minutes by default.
-    - **Recovery point retention** indicates that recovery points will be retained for two hours.
-    - **App-consistent snapshot frequency** indicates that recovery points containing app-consistent snapshots will be created every hour.
-    - **Initial replication start time**, indicates that initial replication will start immediately.
-4. After the policy is created, click **OK**. When you create a new policy, it's automatically associated with the specified Hyper-V site (in our tutorial that's **ContosoHyperVSite**)
-=======
 1. Select **Prepare infrastructure** > **Replication Settings** > **+Create and associate**.
 2. In **Create and associate policy**, specify a policy name. We're using **ContosoReplicationPolicy**.
 3. For this tutorial, we'll leave the default settings:
@@ -209,7 +123,6 @@
     - **App-consistent snapshot frequency** indicates that recovery points containing app-consistent snapshots will be created every hour.
     - **Initial replication start time** indicates that initial replication will start immediately.
 4. After the policy is created, select **OK**. When you create a new policy, it's automatically associated with the specified Hyper-V site. In our tutorial, that's **ContosoHyperVSite**.
->>>>>>> 6a383dfd
 
     ![Replication policy](./media/hyper-v-azure-tutorial/replication-policy.png)
 
@@ -221,17 +134,7 @@
 4. If you're using tutorial settings, select the **contosovmsacct1910171607** storage account created in the previous tutorial for replicated data. Also select the **ContosoASRnet** network, in which Azure VMs will be located after failover.
 5. In **Virtual machines** > **Select**, select the VM that you want to replicate. Then, select **OK**.
 
-<<<<<<< HEAD
-1. In **Replicate application**, click **Source**. 
-2. In **Source**, select the **ContosoHyperVSite** site. Then click **OK**.
-3. In **Target**, verify Azure as the target, the vault subscription, and the **Resource Manager** deployment model.
-4. If you're using tutorial settings, select the **contosovmsacct1910171607** storage account created in the previous tutorial for replicated data, and the **ContosoASRnet** network, in which Azure VMs will be located after failover.
-5. In **Virtual machines** > **Select**, select the VM you want to replicate. Then click **OK**.
-
-   You can track progress of the **Enable Protection** action in **Jobs** > **Site Recovery jobs**. After the **Finalize Protection** job completes, the initial replication is complete, and the virtual machine is ready for failover.
-=======
    You can track progress of the **Enable Protection** action in **Jobs** > **Site Recovery jobs**. After the **Finalize Protection** job finishes, the initial replication is complete, and the VM is ready for failover.
->>>>>>> 6a383dfd
 
 ## Next steps
 > [!div class="nextstepaction"]
