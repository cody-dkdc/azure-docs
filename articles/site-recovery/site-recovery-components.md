---
title: How does Site Recovery work? | Microsoft Docs
description: This article provides an overview of Site Recovery architecture
services: site-recovery
documentationcenter: ''
author: rayne-wiselman
manager: jwhit
editor: ''

ms.assetid: c413efcd-d750-4b22-b34b-15bcaa03934a
ms.service: site-recovery
ms.workload: backup-recovery
ms.tgt_pltfrm: na
ms.devlang: na
ms.topic: get-started-article
<<<<<<< HEAD
ms.date: 02/21/2017
=======
ms.date: 02/19/2017
>>>>>>> 0af100fc
ms.author: raynew

---
# How does Azure Site Recovery work?

Read this article to understand the underlying architecture of the Azure Site Recovery service, and the components that make it work.

Site Recovery is an Azure service that contributes to your BCDR strategy by orchestrating replication of on-premises physical servers and virtual machines to the cloud (Azure), or to a secondary datacenter. When outages occur in your primary location, you fail over to the secondary location to keep apps and workloads available. You fail back to your primary location when it returns to normal operations. Learn more in [What is Site Recovery?](site-recovery-overview.md)

This article describes deployment in the [Azure portal](https://portal.azure.com). The [Azure classic portal](https://manage.windowsazure.com/) can be used to maintain existing Site Recovery vaults, but you can't create new vaults.

Post any comments at the bottom of this article, or in the [Azure Recovery Services Forum](https://social.msdn.microsoft.com/forums/azure/home?forum=hypervrecovmgr).


## Deployment scenarios

Site Recovery can be deployed to orchestrate replication in a number of scenarios:

- **Replicate VMware virtual machines**: You can replicate on-premises VMware virtual machines to Azure, or to a secondary datacenter.
- **Replicate physical machines**: You can replicate physical machines (Windows or Linux) to Azure, or to a secondary datacenter. The process for replicating physical machines is almost the same as that for replicating VMware VMs.
- **Replicate Hyper-V VMs**: You can replicate Hyper-V VMs to Azure, or to a secondary VMM site. If you want to replicate them to a secondary site, they must be managed in System Center Virtual Machine Manager (VMM) clouds.
- **Migrate VMs**: In addition to replicating (replicate, failover and failback) on-premises VMs and physical servers to Azure, you can also migrate them to Azure VMs (replicate, failover, no failback). Here's what you can migrate:
    - Migrate workloads running on on-premises Hyper-V VMs, VMware VMs, and physical servers, to run on Azure VMs.
    - Migrate [Azure IaaS VMs](site-recovery-migrate-azure-to-azure.md) between Azure regions. Currently only migration is supported in this scenario, which means failback isn't supported.
    - Migrate [AWS Windows instances](site-recovery-migrate-aws-to-azure.md) to Azure IaaS VMs. Currently only migration is supported in this scenario, which means failback isn't supported.

Site Recovery replicates apps running on supported VMs and physical servers. You can get a full summary of the supported apps in [What workloads can Azure Site Recovery protect?](site-recovery-workload.md)

## Replicate VMware VMs/physical servers to Azure

### Components

**Component** | **Details**
--- | ---
**Azure** | In Azure you need a Microsoft Azure account, an Azure storage account, and an Azure network.<br/><br/> Storage and network can be Resource Manager accounts, or classic accounts.<br/><br/>  Replicated data is stored in the storage account, and Azure VMs are created with the replicated data when failover from your on-premises site occurs. The Azure VMs connect to the Azure virtual network when they're created.
**Configuration server** | You set up a configuration server on-premises, to coordinate communications between the on-premises site and Azure, and to manage data replication.
**Process server** | Installed by default on the on-premises configuration server.<br/><br/> Acts as a replication gateway. It receives replication data from protected source machines, optimizes it with caching, compression, and encryption, and sends the data to Azure storage.<br/><br/> Handles push installation of the Mobility service to protected machines, and performs automatic discovery of VMware VMs.<br/><br/> As your deployment grows you can add additional separate dedicated process servers to handle increasing volumes of replication traffic.
**Master target server** | Installed by default on the on-premises configuration server.<br/><br/> Handles replication data during failback from Azure. If volumes of failback traffic are high, you can deploy a separate master target server for failback.
**VMware servers** | You add vCenter and vSphere servers to your Recovery Services vault, to replicate VMware VMs.<br/><br/> If you replicate physical servers, you will need an on-premises VMware infrastructure for failback. You can't fail back to a physical machine.
**Replicated machines** | The Mobility service must be installed on each machine you want to replicate. It can be installed manually on each machine, or with a push installation from the process server.

**Figure 1: VMware to Azure components**

![Components](./media/site-recovery-components/arch-enhanced.png)

### Replication process

1. You set up the deploying, including the Azure components, and a Recovery Services vault. In the vault you specify the replication source and target, set up the configuration server, add VMware servers, create a replication policy, deploy the Mobility service, enable replication, and run a test failover.
2.  Machines start replicating in accordance with the replication policy, and an initial copy of the data is replicated to Azure storage.
4. Replication of delta changes to Azure begins after the initial replication finishes. Tracked changes for a machine are held in a .hrl file.
    - Replicating machines communicate with the configuration server on port HTTPS 443 inbound, for replication management.
    - Replicating machines send replication data to the process server on port HTTPS 9443 inbound (can be configured).
    - The configuration server orchestrates replication management with Azure over port HTTPS 443 outbound.
    - The process server receives data from source machines, optimizes and encrypts it, and sends it to Azure storage over port 443 outbound.
    - If you enable multi-VM consistency, then machines in the replication group communicate with each other over port 20004. Multi-VM is used if you group multiple machines into replication groups that share crash-consistent and app-consistent recovery points when they fail over. This is useful if machines are running the same workload and need to be consistent.
5. Traffic is replicated to Azure storage public endpoints, over the internet. Alternately, you can use Azure ExpressRoute [public peering](https://docs.microsoft.com/en-us/azure/expressroute/expressroute-circuit-peerings#public-peering). Replicating traffic over a site-to-site VPN from an on-premises site to Azure isn't supported.

**Figure 2: VMware to Azure replication**

![Enhanced](./media/site-recovery-components/v2a-architecture-henry.png)

### Failover and failback process

1. You run unplanned failovers from on-premises VMware VMs and physical servers to Azure. Planned failover isn't supported.
2. You can fail over a single machine, or create [recovery plans](site-recovery-create-recovery-plans.md), to orchestrate failover of multiple machines.
3. When you run a failover, replica VMs are created in Azure. You commit a failover to start accessing the workload from the replica Azure VM.
4. When your primary on-premises site is available again, you can fail back. You set up a failback infrastructure, start replicating the machine from the secondary site to the primary, and run an unplanned failover from the secondary site. After you commit this failover, data will be back on-premises, and you need to enable replication to Azure again. [Learn more](site-recovery-failback-azure-to-vmware.md)

There are a few failback requirements:

- **Physical-to-physical failback isn't supported**: This means that if you fail over physical servers to Azure and then want to fail back, you must fail back to a VMware VM. You can't fail back to a physical server. You'll need an Azure VM to fail back to, and if you didn't deploy the configuration server as a VMware VM you'll need to set up a separate master target server as a VMware VM. This is needed because the master target server interacts and attaches to VMware storage to restore the disks to a VMware VM.
- **Temporary process server in Azure**: If you want to fail back from Azure after failover you'll need to set up an Azure VM configured as a process server, to handle replication from Azure. You can delete this VM after failback finishes.
- **VPN connection**: For failback you'll need a VPN connection (or Azure ExpressRoute) set up from the Azure network to the on-premises site.
- **Separate on-premises master target server**: The on-premises master target server handles failback. The master target server is installed by default on the management server, but if you're failing back larger volumes of traffic you should set up a separate on-premises master target server for this purpose.
- **Failback policy**: To replicate back to your on-premises site, you need a failback policy. This is automatically created when you created your replication policy.

**Figure 3: VMware/physical failback**

![Failback](./media/site-recovery-components/enhanced-failback.png)


## Replicate VMware VMs/physical servers to a secondary site

### Components

**Component** | **Details**
--- | ---
**Azure** | You deploy this scenario using InMage Scout. To obtain it you'll need an Azure subscription.<br/><br/> After you create a Recovery Services vault, you download InMage Scout and install the latest updates to set up the deployment.
**Process server** | You deploy the process server component in your primary site to handle caching, compression, and data optimization.<br/><br/> It also handles push installation of the Unified Agent to machines you want to protect.
**VMware ESX/ESXi and vCenter server** |  You need a VMware infrastructure to replicate VMware VMs.
**VMs/physical servers** |  You install the Unified Agent on VMware VMs or Windows/Linux physical servers you want to replicate.<br/><br/> The agent acts as a communication provider between all of the components.
**Configuration server** | The configuration server is installed in the secondary site to manage, configure, and monitor your deployment, either using the management website or the vContinuum console.
**vContinuum server** | Installed in the same location as the configuration server.<br/><br/> It provides a console for managing and monitoring your protected environment.
**Master target server (secondary site)** | The master target server holds replicated data. It receives data from the process server, creates a replica machine in the secondary site, and holds the data retention points.<br/><br/> The number of master target servers you need depends on the number of machines you're protecting.<br/><br/> If you want to fail back to the primary site, you need a master target server there too. The Unified Agent is installed on this server.

### Replication process

1. You set up the component servers in each site (configuration, process, master target), and install the Unified Agent on machines that you want to replicate.
2. After initial replication, the agent on each machine sends delta replication changes to the process server.
3. The process server optimizes the data, and transfers it to the master target server on the secondary site. The configuration server manages the replication process.

**Figure 4: VMware to VMware replication**

![VMware to VMware](./media/site-recovery-components/vmware-to-vmware.png)



## Replicate Hyper-V VMs to Azure


### Components

**Component** | **Details**
--- | ---
<<<<<<< HEAD
**Azure** | In Azure you need a Microsoft Azure account, an Azure storage account, and a Azure network.<br/><br/> Storage and network can be Resource Manager-based, or classic accounts.<br/><br/> Replicated data is stored in the storage account, and Azure VMs are created with the replicated data when failover from your on-premises site occurs.<br/><br/> The Azure VMs connect to the Azure virtual network when they're created.
**VMM server** | If your Hyper-V hosts are located in VMM clouds, you need logical and VM networks set up to configure network mapping. A VM network should be linked to a logical network that's associated with the cloud.
=======
**Azure** | In Azure you need a Microsoft Azure account, an Azure storage account, and an Azure network.<br/><br/> Storage and network can be Resource Manager-based, or classic accounts.<br/><br/> Replicated data is stored in the storage account, and Azure VMs are created with the replicated data when failover from your on-premises site occurs.<br/><br/> The Azure VMs connect to the Azure virtual network when they're created.
**VMM server** | If your Hyper-V hosts are located in VMM clouds, you need logical and VM networks set up to configure [network mapping](site-recovery-vmm-to-vmm.md#prepare-for-network-mapping). A VM network should be linked to a logical network that's associated with the cloud.
>>>>>>> 0af100fc
**Hyper-V host** | You need one or more Hyper-V host servers.
**Hyper-V VMs** | You need one or more VMs on the Hyper-V host server. The Provider running on the Hyper-V host coordinates and orchestrates replication with the Site Recovery service over the internet. The agent handles data replication data over HTTPS 443. Communications from both the Provider and the agent are secure and encrypted. Replicated data in Azure storage is also encrypted.


## Replication process

1. You set up the Azure components. We recommend you set up storage and network accounts before you begin Site Recovery deployment.
2. You create a Replication Services vault for Site Recovery, and configure vault settings, including:
    - If you're not managing Hyper-V hosts in a VMM cloud, you create a Hyper-V site container, and add Hyper-V hosts to it.
    - The replication source and target. If your Hyper-V hosts are managed in VMM, the source is the VMM cloud. If they're not, the source is the Hyper-V site.
    - Installation of the Azure Site Recovery Provider and the Microsoft Azure Recovery Services agent. If you have VMM the Provider will be installed on it, and the agent on each Hyper-V host. If you don't have VMM, both the Provider and agent are installed on each host.
    - You create a replication policy for the Hyper-V site or VMM cloud. The policy is applied to all VMs located on hosts in the site or cloud.
    - You enable replication for Hyper-V VMs. Initial replication occurs in accordance with the replication policy settings.
4. Data changes are tracked, and replication of delta changes to Azure begins after the initial replication finishes. Tracked changes for an item are held in a .hrl file.
5. You run a test failover to make sure everything's working.

### Failover and failback process

1. You can run a planned or unplanned [failover](site-recovery-failover.md) from on-premises Hyper-V VMs to Azure. If you run a planned failover, then source VMs are shut down to ensure no data loss.
2. You can fail over a single machine, or create [recovery plans](site-recovery-create-recovery-plans.md) to orchestrate failover of multiple machines.
4. After you run the failover, you should be able to see the created replica VMs in Azure. You can assign a public IP address to the VM if required.
5. You then commit the failover to start accessing the workload from the replica Azure VM.
6. When your primary on-premises site is available again, you can fail back. You kick off a planned failover from Azure to the primary site. For a planned failover you can select to failback to the same VM or to an alternate location, and synchronize changes between Azure and on-premises, to ensure no data loss. When VMs are created on-premises, you commit the failover.

**Figure 5: Hyper-V site to Azure replication**

![Components](./media/site-recovery-components/arch-onprem-azure-hypervsite.png)

**Figure 6: Hyper-V in VMM clouds to Azure replication**

![Components](./media/site-recovery-components/arch-onprem-onprem-azure-vmm.png)



## Replicate Hyper-V VMs to a secondary site

### Components

**Component** | **Details**
--- | ---
**Azure account** | You need a Microsoft Azure account.
**VMM server** | We recommend a VMM server in the primary site, and one in the secondary site, connected to the internet.<br/><br/> Each server should have at least one VMM private cloud, with the Hyper-V capability profile set.<br/><br/> You install the Azure Site Recovery Provider on the VMM server. The Provider coordinates and orchestrates replication with the Site Recovery service over the internet. Communications between the Provider and Azure are secure and encrypted.
**Hyper-V server** |  You need one or more Hyper-V host servers in the primary and secondary VMM clouds. Servers should be connected to the internet.<br/><br/> Data is replicated between the primary and secondary Hyper-V host servers over the LAN or VPN, using Kerberos or certificate authentication.  
**Source machines** | The source Hyper-V host server should have at least one VM that you want to replicate.

## Replication process

1. You set up the Azure account.
2. You create a Replication Services vault for Site Recovery, and configure vault settings, including:

    - The replication source and target (primary and secondary sites).
    - Installation of the Azure Site Recovery Provider and the Microsoft Azure Recovery Services agent. The Provider is installed on VMM servers, and the agent on each Hyper-V host.
    - You create a replication policy for source VMM cloud. The policy is applied to all VMs located on hosts in the cloud.
    - You enable replication for Hyper-V VMs. Initial replication occurs in accordance with the replication policy settings.
4. Data changes are tracked, and replication of delta changes to begins after the initial replication finishes. Tracked changes for an item are held in a .hrl file.
5. You run a test failover to make sure everything's working.

**Figure 7: VMM to VMM replication**

![On-premises to on-premises](./media/site-recovery-components/arch-onprem-onprem.png)

### Failover and failback process

1. You can run a planned or unplanned [failover](site-recovery-failover.md) between on-premises sites. If you run a planned failover, then source VMs are shut down to ensure no data loss.
2. You can fail over a single machine, or create [recovery plans](site-recovery-create-recovery-plans.md) to orchestrate failover of multiple machines.
4. If you perform an unplanned failover to a secondary site, after the failover machines in the secondary location aren't enabled for protection or replication. If you ran a planned failover, after the failover, machines in the secondary location are protected.
5. Then, you commit the failover to start accessing the workload from the replica VM.
6. When your primary site is available again, you initiate reverse replication to replicate from the secondary site to the primary. Reverse replication brings the virtual machines into a protected state, but the secondary datacenter is still the active location.
7. To make the primary site into the active location again, you initiate a planned failover from secondary to primary, followed by another reverse replication.


### Hyper-V replication workflow

**Workflow stage** | **Action**
--- | ---
1. **Enable protection** | After you enable protection for a Hyper-V VM the **Enable Protection** job is initiated, to check that the machine complies with prerequisites. The job invokes two methods:<br/><br/> [CreateReplicationRelationship](https://msdn.microsoft.com/library/hh850036.aspx) to set up replication with the settings you've configured.<br/><br/> [StartReplication](https://msdn.microsoft.com/library/hh850303.aspx), to initialize a full VM replication.
2. **Initial replication** |  A virtual machine snapshot is taken, and virtual hard disks are replicated one by one until they're all copied to the secondary location.<br/><br/> The time needed to complete this depends on the VM size, network bandwidth, and the initial replication method.<br/><br/> If disk changes occur while initial replication is in progress, the Hyper-V Replica Replication Tracker tracks those changes as Hyper-V Replication Logs (.hrl) that are located in the same folder as the disks.<br/><br/> Each disk has an associated .hrl file that will be sent to secondary storage.<br/><br/> The snapshot and log files consume disk resources while initial replication is in progress. When the initial replication finishes, the VM snapshot is deleted, and the delta disk changes in the log are synchronized and merged.
3. **Finalize protection** | After initial replication finishes, the **Finalize protection** job configures network and other post-replication settings, so that the virtual machine is protected.<br/><br/> If you're replicating to Azure, you might need to tweak the settings for the virtual machine so that it's ready for failover.<br/><br/> At this point you can run a test failover to check everything is working as expected.
4. **Replication** | After the initial replication, delta synchronization begins, in accordance with replication settings.<br/><br/> **Replication failure**: If delta replication fails, and a full replication would be costly in terms of bandwidth or time, then resynchronization occurs. For example, if the .hrl files reach 50% of the disk size, then the VM will be marked for resynchronization. Resynchronization minimizes the amount of data sent by computing checksums of the source and target virtual machines, and sending only the delta. After resynchronization finishes, delta replication will resume. By default resynchronization is scheduled to run automatically outside office hours, but you can resynchronize a virtual machine manually.<br/><br/> **Replication error**: If a replication error occurs, there's a built-in retry. If it's a non-recoverable error such as an authentication or authorization error, or a replica machine is in an invalid state, then no retry will be attempted. If it's a recoverable error such as a network error, or low disk space/memory, then a retry occurs with increasing intervals between retries (1, 2, 4, 8, 10, and then every 30 minutes).
5. **Planned/unplanned failover** | You can run planned or unplanned failovers as needed.<br/><br/> If you run a planned failover, then source VMs are shut down to ensure no data loss.<br/><br/> After replica VMs are created, they're placed in a commit pending state. You need to commit them to complete the failover.<br/><br/> After the primary site is up and running, you can fail back to the primary site, when it's available.


**Figure 8: Hyper-V workflow**

![workflow](./media/site-recovery-components/arch-hyperv-azure-workflow.png)

## Next steps

[Check prerequisites](site-recovery-prereq.md)<|MERGE_RESOLUTION|>--- conflicted
+++ resolved
@@ -13,11 +13,7 @@
 ms.tgt_pltfrm: na
 ms.devlang: na
 ms.topic: get-started-article
-<<<<<<< HEAD
 ms.date: 02/21/2017
-=======
-ms.date: 02/19/2017
->>>>>>> 0af100fc
 ms.author: raynew
 
 ---
@@ -132,13 +128,9 @@
 
 **Component** | **Details**
 --- | ---
-<<<<<<< HEAD
+
 **Azure** | In Azure you need a Microsoft Azure account, an Azure storage account, and a Azure network.<br/><br/> Storage and network can be Resource Manager-based, or classic accounts.<br/><br/> Replicated data is stored in the storage account, and Azure VMs are created with the replicated data when failover from your on-premises site occurs.<br/><br/> The Azure VMs connect to the Azure virtual network when they're created.
 **VMM server** | If your Hyper-V hosts are located in VMM clouds, you need logical and VM networks set up to configure network mapping. A VM network should be linked to a logical network that's associated with the cloud.
-=======
-**Azure** | In Azure you need a Microsoft Azure account, an Azure storage account, and an Azure network.<br/><br/> Storage and network can be Resource Manager-based, or classic accounts.<br/><br/> Replicated data is stored in the storage account, and Azure VMs are created with the replicated data when failover from your on-premises site occurs.<br/><br/> The Azure VMs connect to the Azure virtual network when they're created.
-**VMM server** | If your Hyper-V hosts are located in VMM clouds, you need logical and VM networks set up to configure [network mapping](site-recovery-vmm-to-vmm.md#prepare-for-network-mapping). A VM network should be linked to a logical network that's associated with the cloud.
->>>>>>> 0af100fc
 **Hyper-V host** | You need one or more Hyper-V host servers.
 **Hyper-V VMs** | You need one or more VMs on the Hyper-V host server. The Provider running on the Hyper-V host coordinates and orchestrates replication with the Site Recovery service over the internet. The agent handles data replication data over HTTPS 443. Communications from both the Provider and the agent are secure and encrypted. Replicated data in Azure storage is also encrypted.
 
