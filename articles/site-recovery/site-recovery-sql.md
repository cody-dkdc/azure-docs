---
title: Replicate apps with SQL Server and Azure Site Recovery | Microsoft Docs
description: This article describes how to replicate SQL Server using Azure Site Recovery of SQL Server disaster capabilities.
services: site-recovery
documentationcenter: ''
author: rayne-wiselman
manager: jwhit
editor: ''

ms.assetid: 9126f5e8-e9ed-4c31-b6b4-bf969c12c184
ms.service: site-recovery
ms.workload: backup-recovery
ms.tgt_pltfrm: na
ms.devlang: na
ms.topic: article
ms.date: 02/22/2017
ms.author: raynew

---
# Protect SQL Server using SQL Server disaster recovery and Azure Site Recovery

This article describes how to protect the SQL Server back end of an application using a combination of SQL Server business continuity and disaster recovery (BCDR) technologies, and [Azure Site Recovery](site-recovery-overview.md).

Before you start, make sure you understand SQL Server disaster recovery capabilities, including failover clustering, AlwaysOn availability groups, database mirroring, and log shipping.


## SQL Server deployments

Many workloads use SQL Server as a foundation, and it can be integrated with apps such as SharePoint, Dynamics, and SAP, to implement data services.  SQL Server can be deployed in a number of ways:

* **Standalone SQL Server**: SQL Server and all databases are hosted on a single machine (physical or a virtual). When virtualized, host clustering is used for local high availability. Guest-level high availability isn't implemented.
* **SQL Server Failover Clustering Instances (Always On FCI)**: Two or more nodes running SQL Server instanced with shared disks are configured in a Windows Failover cluster. If a node is down, the cluster can fail SQL Server over to another instance. This setup is typically used to implement high availability at a primary site. This deployment doesn't protect against failure or outage in the shared storage layer. A shared disk can be implemented using iSCSI, fiber channel or shared vhdx.
* **SQL Always On Availability Groups**: Two or more nodes are set up in a shared nothing cluster, with SQL Server databases configured in an availability group, with synchronous replication and automatic failover.

 This article leverages the following native SQL disaster recovery technologies for recovering databases to a remote site:

* SQL Always On Availability Groups, to provide for disaster recovery for SQL Server 2012 or 2014 Enterprise editions.
* SQL database mirroring in high safety mode, for SQL Server Standard edition (any version), or for SQL Server 2008 R2.

## Site Recovery support

### Supported scenarios
Site Recovery can protect SQL Server as summarized in the table.

**Scenario** | **To a secondary site** | **To Azure**
--- | --- | ---
**Hyper-V** | Yes | Yes
**VMware** | Yes | Yes
**Physical server** | Yes | Yes

### Supported SQL Server versions
These SQL Server versions are supported, for the supported scenarios:

* SQL Server 2014 Enterprise and Standard
* SQL Server 2012 Enterprise and Standard
* SQL Server 2008 R2 Enterprise and Standard

### Supported SQL Server integration

Site Recovery can be integrated with native SQL Server BCDR technologies summarized in the table, to provide a disaster recovery solution.

**Feature** | **Details** | **SQL Server** |
--- | --- | ---
**Always On availability group** | Multiple standalone instances of SQL Server each run in a failover cluster that has multiple nodes.<br/><br/>Databases can be grouped into failover groups that can be copied (mirrored) on SQL Server instances so that no shared storage is needed.<br/><br/>Provides disaster recovery between a primary site and one or more secondary sites. Two nodes can be set up in a shared nothing cluster with SQL Server databases configured in an availability group with synchronous replication and automatic failover. | SQL Server 2014 & 2012 Enterprise edition
**Failover clustering (AlwaysOn FCI)** | SQL Server leverages Windows failover clustering for high availability of on-premises SQL Server workloads.<br/><br/>Nodes running instances of SQL Server with shared disks are configured in a failover cluster. If an instance is down the cluster fails over to different one.<br/><br/>The cluster doesn't protect against failure or outages in shared storage. The shared disk can be implemented with iSCSI, fiber channel, or shared VHDXs. | SQL Server Enterprise editions<br/><br/>SQL Server Standard edition (limited to two nodes only)
**Database mirroring (high safety mode)** | Protects a single database to a single secondary copy. Available in both high safety (synchronous) and high performance (asynchronous) replication modes. Doesn’t require a failover cluster. | SQL Server 2008 R2<br/><br/>SQL Server Enterprise all editions
**Standalone SQL Server** | The SQL Server and database are hosted on a single server (physical or virtual). Host clustering is used for high availability if the server is virtual. No guest-level high availability. | Enterprise or Standard edition

## Deployment recommendations

This table summarizes our recommendations for integrating SQL Server BCDR technologies with Site Recovery.

| **Version** | **Edition** | **Deployment** | **On-prem to on-prem** | **On-prem to Azure** |
| --- | --- | --- | --- | --- |
| SQL Server 2014 or 2012 |Enterprise |Failover cluster instance |AlwaysOn availability groups |AlwaysOn availability groups |
|| Enterprise |AlwaysOn availability groups for high availability |AlwaysOn availability groups |AlwaysOn availability groups | |
|| Standard |Failover cluster instance (FCI) |Site Recovery replication with local mirror |Site Recovery replication with local mirror | |
|| Enterprise or Standard |Standalone |Site Recovery replication |Site Recovery replication | |
| SQL Server 2008 R2 |Enterprise or Standard |Failover cluster instance (FCI) |Site Recovery replication with local mirror |Site Recovery replication with local mirror |
|| Enterprise or Standard |Standalone |Site Recovery replication |Site Recovery replication | |
| SQL Server (Any version) |Enterprise or Standard |Failover cluster instance - DTC application |Site Recovery replication |Not Supported |

## Deployment prerequisites

* An on-premises SQL Server deployment, running a supported SQL Server version. Typically, you also need Active Directory for your SQL server.
* The requirements for the scenario you want to deploy. Learn more about support requirements for [replication to Azure](site-recovery-support-matrix-to-azure.md) and [on-premises](site-recovery-support-matrix.md), and [deployment prerequisites](site-recovery-prereq.md).
* To set up recovery in Azure, run the [Azure Virtual Machine Readiness Assessment](http://www.microsoft.com/download/details.aspx?id=40898) tool on your SQL Server virtual machines, to make sure they're compatible with Azure and Site Recovery.

## Set up Active Directory

Set up Active Directory, in the secondary recovery site, for SQL Server to run properly.

* **Small enterprise**—With a small number of applications, and single domain controller for the on-premises site, if you want to fail over the entire site, we recommend you use Site Recovery replication to replicate the domain controller to the secondary datacenter, or to Azure.
* **Medium to large enterprise**—If you have a large number of applications, an Active Directory forest, and you want to fail over by application or workload, we recommend you set up an additional domain controller in the secondary datacenter, or in Azure. If you're using AlwaysOn availability groups to recover to a remote site, we recommend you set up another additional domain controller on the secondary site or in Azure, to use for the recovered SQL Server instance.

The instructions in this article presume that a domain controller is available in the secondary location. [Read more](site-recovery-active-directory.md) about protecting Active Directory with Site Recovery.

## Integrate with SQL Server Always On for replication to Azure (classic portal with a VMM/configuration server)


Site Recovery natively supports SQL AlwaysOn. If you've created a SQL Availability Group with an Azure virtual machine set up as secondary location, then you can use Site Recovery to manage the failover of the Availability Groups.

> [!NOTE]
<<<<<<< HEAD
> This capability is currently in preview. It's available when the primary site has Hyper-V host servers managed in System Center VMM clouds, or when you've set up [VMware replication](site-recovery-vmware-to-azure.md). The functionality isn't currently available in the new Azure portal. Follow the steps in [this section](site-recovery-sql.md#integrate-with-sql-server-always-on-for-replication-to-azure-azure-portalclassic-portal-with-no-vmmconfiguration-server) if you are using new Azure portal.
> 
=======
> This capability is currently in preview. It's available when the primary site has Hyper-V host servers managed in System Center VMM clouds, or when you've set up [VMware replication](site-recovery-vmware-to-azure-classic.md). The functionality isn't currently available in the new Azure portal. Right now this capability is not available in the new Azure portal.
>
>>>>>>> bc118afc
>


#### Before you start

To integrate SQL AlwaysOn with Site Recovery you need:

* An on-premises SQL Server (standalone server or a failover cluster).
* One or more Azure virtual machines, with SQL Server installed.
* A SQL Server Availability Group, set up between an on-premises SQL Server and SQL Server running in Azure.
* PowerShell remoting enabled on the on-premises SQL Server. The VMM server or the configuration server should be able to make remote PowerShell calls to the SQL Server machine.
* A user account should be added to the on-premises SQL Server machine. Add in a SQL Server group with at least these permissions:
  * ALTER AVAILABILITY GROUP: permissions [here](https://msdn.microsoft.com/library/hh231018.aspx), and [here](https://msdn.microsoft.com/library/ff878601.aspx#Anchor_3)
  * ALTER DATABASE - permissions [here](https://msdn.microsoft.com/library/ff877956.aspx#Security)
* If you're running VMM, A RunAs account should be created on VMM server
- If you're running VMware, an account should be created on the configuration server using the CSPSConfigtool.exe
* The SQL PS module should be installed on SQL Servers running on-premises, and on Azure VMs.
* The VM agent should be installed on Azure VMs.
* NTAUTHORITY\System should have following permissions in SQL Server running on Azure VMs.
  * ALTER AVAILABILITY GROUP: permissions [here](https://msdn.microsoft.com/library/hh231018.aspx), and [here](https://msdn.microsoft.com/library/ff878601.aspx#Anchor_3)
  * ALTER DATABASE - permissions [here](https://msdn.microsoft.com/library/ff877956.aspx#Security)

### Add a SQL Server
1. Click **Add SQL** to add a new SQL Server.

    ![Add SQL](./media/site-recovery-sql/add-sql.png)
2. In **Configure SQL Settings** > **Name** provide a friendly name for the SQL Server.
3. **In SQL Server (FQDN)**, specify the FQDN of the source SQL Server that you want to add. If SQL Server is installed on a failover cluster, provide the FQDN of the cluster, and not of the cluster nodes.  
4. In **SQL Server Instance**, choose the default instance or provide the custom name.
5. In **Management Server**, select a VMM server or configuration server, registered in the vault. Site Recovery uses this server to communicate with the SQL Server.
6. In **Run as Account**, provide the name of the VMM RunAs account, or the configuration server account. This account is used to access the SQL Server, and should have Read and Failover permissions for the availability groups on the SQL Server machine.

    ![Add SQL Dialog](./media/site-recovery-sql/add-sql-dialog.png)

After you add the SQL Server, it appears in the **SQL Servers** tab.

![SQL Server List](./media/site-recovery-sql/sql-server-list.png)

### Add a SQL Availability Group

1. In the SQL Server you added, click **Add SQL Availability Group**.

    ![Add SQL AG](./media/site-recovery-sql/add-sqlag.png)
2. The Availability Group can be replicating to one or more Azure VMs. When you add the group, you need to provide the name and subscription of the Azure VM to which you want to the group to be failed over by Site Recovery.

    ![Add SQL AG Dialog](./media/site-recovery-sql/add-sqlag-dialog.png)
3. In this example, Availability Group DB1-AG will become primary, on virtual machine SQLAGVM2 running inside subscription DevTesting2 on a failover.

> [!NOTE]
> Only the Availability Groups that are primary on the added SQL Server can be added to Site Recovery. If you've made an Availability Group primary on the SQL Server, or you've added more Availability Groups on the SQL Server after it was added, refresh the group on the SQL Server.
>
>

### Create a recovery plan

Create a recovery plan using both virtual machines, and the availability groups. Select the VMM server, or configuration server, as the source, and Azure as the target.

![Create Recovery Plan](./media/site-recovery-sql/create-rp1.png)

![Create Recovery Plan](./media/site-recovery-sql/create-rp2.png)

In the example, the Sharepoint app consists of three virtual machines which use a SQL Availability Group as a backend. In this recovery plan, we can select both the availability group, and the app VMs. You can further customize the recovery plan by moving VMs to different failover groups, to sequence the failover order. The Availability Group is always failed over first, because it's used as the app backend.

![Customize Recovery Plan](./media/site-recovery-sql/customize-rp.png)

### Fail over

After the Availability Group is added to a recovery plan, different failover options are available.

**Failover** | **Details**
--- | ---
**Planned failover** | Planned failover implies a no data loss failover. To achieve that, the SQL Availability Group mode is set to synchronous, and then a failover is triggered to make the availability group primary on the virtual machine provided, while adding the group to Site Recovery. After the failover is complete, Availability Mode is set to the same value as it was before the planned failover was triggered.
**Unplanned failover** | Unplanned Failover can result in data loss. While triggering unplanned failover, the availability mode of the group isn't changed. It's made into primary on the virtual machine provided, while adding the availability group to Site Recovery. After unplanned failover is complete, and the on-premises server running SQL Server is available again, reverse replication has to be triggered on the Availability Group. This action is available in **SQL Servers** > **SQL Availability Group**, and not on the recovery plan.
**Test failover** |nTest failover for SQL Availability Group isn't supported. If you trigger a test failover, failover is skipped for the Availability Group.

Try these failover options.

**Option** | **Details**
--- | ---
**Option 1** | 1. Perform a test failover of the application and front-end tiers.<br/><br/>2. Update the application tier to access the replica copy in read-only mode, and perform a read-only test of the application.
**Option 2** | 1. Create a copy of the replica SQL Server virtual machine instance (using VMM clone for site-to-site, or Azure Backup) and bring it up in a test network<br/><br/> 2. Perform the test failover using the recovery plan.

### Fail back

If you want to make the Availability Group primary again on the on-premises SQL Server, then you can trigger a planned failover on the recovery plan, and select the direction from Microsoft Azure to the on-premises server.

> [!NOTE]
> After an unplanned failover, reverse replication should be triggered on the Availability Group, to resume replication.  Replication remains suspended until this is done.
>
>

## Integrate with SQL Server Always On for replication to Azure (Azure portal/classic portal with no VMM/configuration server)

These instructions are relevant if you're integrating with SQL Server Availability Groups in the new Azure portal, or in the classic portal if you're not using a VMM server, or configuration server. In this scenario, Azure Automation Runbooks can be used to configure a scripted failover of SQL Availability Groups.

Here's what you need to do:

1. Create a local file for a script that fails over an availability group. This sample script specifies a path to the availability group on the Azure replica, and fails it over to that replica instance. This script is run on the SQL Server replica virtual machine, by passing it with the custom script extension.

    	``Param(
   		[string]$SQLAvailabilityGroupPath
    	)
    	import-module sqlps
    	Switch-SqlAvailabilityGroup -Path $SQLAvailabilityGroupPath -AllowDataLoss -force``

2. Upload the script to a blob in an Azure storage account. Use this example:

    	``$context = New-AzureStorageContext -StorageAccountName "Account" -StorageAccountKey "Key"
    	Set-AzureStorageBlobContent -Blob "AGFailover.ps1" -Container "script-container" -File "ScriptLocalFilePath" -context $context``

3. Create an Azure automation runbook to invoke the scripts, on the SQL Server replica virtual machine in Azure. Use this sample script to do this. [Learn more](site-recovery-runbook-automation.md) about using automation runbooks in recovery plans.

4. When you create a recovery plan for the application, add a "pre-Group 1 boot" script step that invokes the automation runbook to fail over the availability group.


5. SQL AlwaysOn doesn’t natively support test failover. Therefore, we recommend the following:
	1. Set up [Azure Backup](../backup/backup-azure-vms.md) on the virtual machine that hosts the availability group replica in Azure.
	1. Before triggering test failover of the recovery plan, recover the virtual machine from the backup taken in the previous step.
	1. Do a test failover of the recovery plan.


> [!NOTE]
> The script below assumes that the SQL Availability Group is hosted in a classic Azure VM, and that the name of restored virtual machine in Step-2 is SQLAzureVM-Test. Modify the script, based on the name you use for the recovered virtual machine.
>
>


     ``workflow SQLAvailabilityGroupFailover
     {

         param (
             [Object]$RecoveryPlanContext
         )

         $Cred = Get-AutomationPSCredential -name 'AzureCredential'

         #Connect to Azure
         $AzureAccount = Add-AzureAccount -Credential $Cred
         $AzureSubscriptionName = Get-AutomationVariable –Name ‘AzureSubscriptionName’
         Select-AzureSubscription -SubscriptionName $AzureSubscriptionName

         InLineScript
         {
          #Update the script with name of your storage account, key and blob name
          $context = New-AzureStorageContext -StorageAccountName "Account" -StorageAccountKey "Key";
          $sasuri = New-AzureStorageBlobSASToken -Container "script-container"- Blob "AGFailover.ps1" -Permission r -FullUri -Context $context;

          Write-output "failovertype " + $Using:RecoveryPlanContext.FailoverType;

          if ($Using:RecoveryPlanContext.FailoverType -eq "Test")
                {
                    Write-output "tfo"

                    Write-Output "Creating ILB"
                    Add-AzureInternalLoadBalancer -InternalLoadBalancerName SQLAGILB -SubnetName Subnet-1 -ServiceName SQLAzureVM-Test -StaticVNetIPAddress #IP
                    Write-Output "ILB Created"

					#Update the script with name of the virtual machine recovered using Azure Backup
                    Write-Output "Adding SQL AG Endpoint"
                    Get-AzureVM -ServiceName "SQLAzureVM-Test" -Name "SQLAzureVM-Test"| Add-AzureEndpoint -Name sqlag -LBSetName sqlagset -Protocol tcp -LocalPort 1433 -PublicPort 1433 -ProbePort 59999 -ProbeProtocol tcp -ProbeIntervalInSeconds 10 -InternalLoadBalancerName SQLAGILB | Update-AzureVM

                    Write-Output "Added Endpoint"

                    $VM = Get-AzureVM -Name "SQLAzureVM-Test" -ServiceName "SQLAzureVM-Test"

                    Write-Output "UnInstalling custom script extension"
                    Set-AzureVMCustomScriptExtension -Uninstall -ReferenceName CustomScriptExtension -VM $VM |Update-AzureVM
                    Write-Output "Installing custom script extension"
                    Set-AzureVMExtension -ExtensionName CustomScriptExtension -VM $vm -Publisher Microsoft.Compute -Version 1.*| Update-AzureVM   

                    Write-output "Starting AG Failover"
                    Set-AzureVMCustomScriptExtension -VM $VM -FileUri $sasuri -Run "AGFailover.ps1" -Argument "-Path sqlserver:\sql\sqlazureVM\default\availabilitygroups\testag"  | Update-AzureVM
                    Write-output "Completed AG Failover"
                }
          else
                {
                Write-output "pfo/ufo";
                #Get the SQL Azure Replica VM.
                #Update the script to use the name of your VM and Cloud Service
                $VM = Get-AzureVM -Name "SQLAzureVM" -ServiceName "SQLAzureReplica";     

                Write-Output "Installing custom script extension"
                #Install the Custom Script Extension on teh SQL Replica VM
                Set-AzureVMExtension -ExtensionName CustomScriptExtension -VM $VM -Publisher Microsoft.Compute -Version 1.*| Update-AzureVM;

                Write-output "Starting AG Failover";
                #Execute the SQL Failover script
                #Pass the SQL AG path as the argument.

                $AGArgs="-SQLAvailabilityGroupPath sqlserver:\sql\sqlazureVM\default\availabilitygroups\testag";

                Set-AzureVMCustomScriptExtension -VM $VM -FileUri $sasuri -Run "AGFailover.ps1" -Argument $AGArgs | Update-AzureVM;

                Write-output "Completed AG Failover";

                }

         }
     }``

## Integrate with SQL Server Always On for replication to a secondary on-premises site

If the SQL Server is using availability groups for high availability (or an FCI), we recommend using availability groups on the recovery site as well. Note that this applies to apps that don't use distributed transactions.

1. [Configure databases](https://msdn.microsoft.com/library/hh213078.aspx) into availability groups.
2. Create a virtual network on the secondary site.
3. Set up a site-to-site VPN connection between the virtual network, and the primary site.
4. Create a virtual machine on the recovery site, and install SQL Server on it.
5. Extend the existing AlwaysOn availability groups to the new SQL Server VM. Configure this SQL Server instance as an asynchronous replica copy.
6. Create an availability group listener, or update the existing listener to include the asynchronous replica virtual machine.
7. Make sure that the application farm is set up using the listener. If it's setup up using the database server name, update it to use the listener, so you don't need to reconfigure it after the failover.

For applications that use distributed transactions, we recommend you deploy Site Recovery with [SAN replication](site-recovery-vmm-san.md), or [VMware/physical server site-to-site replication](site-recovery-vmware-to-vmware.md).

### Recovery plan considerations
1. Add this sample script to the VMM library, on the primary and secondary sites.

        ``Param(
        [string]$SQLAvailabilityGroupPath
        )
        import-module sqlps
        Switch-SqlAvailabilityGroup -Path $SQLAvailabilityGroupPath -AllowDataLoss -force``
2. When you create a recovery plan for the application, add a "pre-Group 1 boot" scripted step, that invokes the script to fail over availability groups.

## Protect a standalone SQL Server

In this scenario, we recommend that you use Site Recovery replication to protect the SQL Server machine. The exact steps will depend whether SQL Server is a VM or a physical server, and whether you want to replicate to Azure or a secondary on-premises site. Learn about [Site Recovery scenarios](site-recovery-overview.md).

## Protect a SQL Server cluster (standard edition/Windows Server 2008 R2)

For a cluster running SQL Server Standard edition, or SQL Server 2008 R2, we recommend you use Site Recovery replication to protect SQL Server.

### On-premises to on-premises

* If the app uses distributed transactions we recommend you deploy [Site Recovery with SAN replication](site-recovery-vmm-san.md) for a Hyper-V environment, or [VMware/physical server to VMware](site-recovery-vmware-to-vmware.md) for a VMware environment.
* For non-DTC applications, use the above approach to recover the cluster as a standalone server, by leveraging a local high safety DB mirror.

### On-premises to Azure

Site Recovery doesn't provide guest cluster support when replicating to Azure. SQL Server also doesn't provide a low-cost disaster recovery solution for Standard edition. In this scenario, we recommend you protect the on-premises SQL Server cluster to a standalone SQL Server, and recover it in Azure.

1. Configure an additional standalone SQL Server instance on the on-premises site.
2. Configure the instance to serve as a mirror for the databases you want to protect. Configure mirroring in high safety mode.
3. Configure Site Recovery on the on-premises site, for ([Hyper-V](site-recovery-hyper-v-site-to-azure.md) or [VMware VMs/physical servers](site-recovery-vmware-to-azure-classic.md).
4. Use Site Recovery replication to replicate the new SQL Server instance to Azure. Since it's a high safety mirror copy, it will be synchronized with the primary cluster, but it will be replicated to Azure using Site Recovery replication.


![Standard cluster](./media/site-recovery-sql/BCDRStandaloneClusterLocal.png)

### Failback considerations

For SQL Server Standard clusters, failback after an unplanned failover requires a SQL server backup and restore, from the mirror instance to the original cluster, with reestablishment of the mirror.

## Next steps
[Learn more](site-recovery-components.md) about Site Recovery architecture.<|MERGE_RESOLUTION|>--- conflicted
+++ resolved
@@ -29,12 +29,12 @@
 Many workloads use SQL Server as a foundation, and it can be integrated with apps such as SharePoint, Dynamics, and SAP, to implement data services.  SQL Server can be deployed in a number of ways:
 
 * **Standalone SQL Server**: SQL Server and all databases are hosted on a single machine (physical or a virtual). When virtualized, host clustering is used for local high availability. Guest-level high availability isn't implemented.
-* **SQL Server Failover Clustering Instances (Always On FCI)**: Two or more nodes running SQL Server instanced with shared disks are configured in a Windows Failover cluster. If a node is down, the cluster can fail SQL Server over to another instance. This setup is typically used to implement high availability at a primary site. This deployment doesn't protect against failure or outage in the shared storage layer. A shared disk can be implemented using iSCSI, fiber channel or shared vhdx.
-* **SQL Always On Availability Groups**: Two or more nodes are set up in a shared nothing cluster, with SQL Server databases configured in an availability group, with synchronous replication and automatic failover.
+* **SQL Server Failover Clustering Instances (AlwaysOn FCI)**: Two or more nodes running SQL Server instanced with shared disks are configured in a Windows Failover cluster. If a node is down, the cluster can fail SQL Server over to another instance. This setup is typically used to implement high availability at a primary site. This deployment doesn't protect against failure or outage in the shared storage layer. A shared disk can be implemented using iSCSI, fiber channel or shared vhdx.
+* **SQL AlwaysOn Availability Groups**: Two or more nodes are set up in a shared nothing cluster, with SQL Server databases configured in an availability group, with synchronous replication and automatic failover.
 
  This article leverages the following native SQL disaster recovery technologies for recovering databases to a remote site:
 
-* SQL Always On Availability Groups, to provide for disaster recovery for SQL Server 2012 or 2014 Enterprise editions.
+* SQL AlwaysOn Availability Groups, to provide for disaster recovery for SQL Server 2012 or 2014 Enterprise editions.
 * SQL database mirroring in high safety mode, for SQL Server Standard edition (any version), or for SQL Server 2008 R2.
 
 ## Site Recovery support
@@ -61,7 +61,7 @@
 
 **Feature** | **Details** | **SQL Server** |
 --- | --- | ---
-**Always On availability group** | Multiple standalone instances of SQL Server each run in a failover cluster that has multiple nodes.<br/><br/>Databases can be grouped into failover groups that can be copied (mirrored) on SQL Server instances so that no shared storage is needed.<br/><br/>Provides disaster recovery between a primary site and one or more secondary sites. Two nodes can be set up in a shared nothing cluster with SQL Server databases configured in an availability group with synchronous replication and automatic failover. | SQL Server 2014 & 2012 Enterprise edition
+**AlwaysOn availability group** | Multiple standalone instances of SQL Server each run in a failover cluster that has multiple nodes.<br/><br/>Databases can be grouped into failover groups that can be copied (mirrored) on SQL Server instances so that no shared storage is needed.<br/><br/>Provides disaster recovery between a primary site and one or more secondary sites. Two nodes can be set up in a shared nothing cluster with SQL Server databases configured in an availability group with synchronous replication and automatic failover. | SQL Server 2014 & 2012 Enterprise edition
 **Failover clustering (AlwaysOn FCI)** | SQL Server leverages Windows failover clustering for high availability of on-premises SQL Server workloads.<br/><br/>Nodes running instances of SQL Server with shared disks are configured in a failover cluster. If an instance is down the cluster fails over to different one.<br/><br/>The cluster doesn't protect against failure or outages in shared storage. The shared disk can be implemented with iSCSI, fiber channel, or shared VHDXs. | SQL Server Enterprise editions<br/><br/>SQL Server Standard edition (limited to two nodes only)
 **Database mirroring (high safety mode)** | Protects a single database to a single secondary copy. Available in both high safety (synchronous) and high performance (asynchronous) replication modes. Doesn’t require a failover cluster. | SQL Server 2008 R2<br/><br/>SQL Server Enterprise all editions
 **Standalone SQL Server** | The SQL Server and database are hosted on a single server (physical or virtual). Host clustering is used for high availability if the server is virtual. No guest-level high availability. | Enterprise or Standard edition
@@ -95,19 +95,14 @@
 
 The instructions in this article presume that a domain controller is available in the secondary location. [Read more](site-recovery-active-directory.md) about protecting Active Directory with Site Recovery.
 
-## Integrate with SQL Server Always On for replication to Azure (classic portal with a VMM/configuration server)
+## Integrate with SQL Server AlwaysOn for replication to Azure (classic portal with a VMM/configuration server)
 
 
 Site Recovery natively supports SQL AlwaysOn. If you've created a SQL Availability Group with an Azure virtual machine set up as secondary location, then you can use Site Recovery to manage the failover of the Availability Groups.
 
 > [!NOTE]
-<<<<<<< HEAD
-> This capability is currently in preview. It's available when the primary site has Hyper-V host servers managed in System Center VMM clouds, or when you've set up [VMware replication](site-recovery-vmware-to-azure.md). The functionality isn't currently available in the new Azure portal. Follow the steps in [this section](site-recovery-sql.md#integrate-with-sql-server-always-on-for-replication-to-azure-azure-portalclassic-portal-with-no-vmmconfiguration-server) if you are using new Azure portal.
-> 
-=======
-> This capability is currently in preview. It's available when the primary site has Hyper-V host servers managed in System Center VMM clouds, or when you've set up [VMware replication](site-recovery-vmware-to-azure-classic.md). The functionality isn't currently available in the new Azure portal. Right now this capability is not available in the new Azure portal.
->
->>>>>>> bc118afc
+> This capability is currently in preview. It's available when the primary site has Hyper-V host servers managed in System Center VMM clouds, or when you've set up [VMware replication](site-recovery-vmware-to-azure.md). The functionality isn't currently available in the new Azure portal. Follow the steps in [this section](site-recovery-sql.md#integrate-with-sql-server-alwayson-for-replication-to-azure-azure-portalclassic-portal-with-no-vmmconfiguration-server) if you are using new Azure portal.
+>
 >
 
 
@@ -173,7 +168,7 @@
 
 ![Customize Recovery Plan](./media/site-recovery-sql/customize-rp.png)
 
-### Fail over
+### Failover
 
 After the Availability Group is added to a recovery plan, different failover options are available.
 
@@ -199,7 +194,7 @@
 >
 >
 
-## Integrate with SQL Server Always On for replication to Azure (Azure portal/classic portal with no VMM/configuration server)
+## Integrate with SQL Server AlwaysOn for replication to Azure (Azure portal/classic portal with no VMM/configuration server)
 
 These instructions are relevant if you're integrating with SQL Server Availability Groups in the new Azure portal, or in the classic portal if you're not using a VMM server, or configuration server. In this scenario, Azure Automation Runbooks can be used to configure a scripted failover of SQL Availability Groups.
 
@@ -308,7 +303,7 @@
          }
      }``
 
-## Integrate with SQL Server Always On for replication to a secondary on-premises site
+## Integrate with SQL Server AlwaysOn for replication to a secondary on-premises site
 
 If the SQL Server is using availability groups for high availability (or an FCI), we recommend using availability groups on the recovery site as well. Note that this applies to apps that don't use distributed transactions.
 
