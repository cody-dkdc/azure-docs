--- conflicted
+++ resolved
@@ -80,13 +80,8 @@
 3. Download the vault registration key for the vault. The vault registration key is used to register the on-premises Configuration Server to this vault. Registration is part of the Configuration Server software installation process.
 
    ```azurepowershell
-<<<<<<< HEAD
-   #Get the vault object by name and resource group and save it to the $vault PowerShell variable
-   $vault = Get-AzureRmRecoveryServicesVault -Name "VMwareDRToAzurePS" -ResourceGroupName "VMwareDRToAzurePS"
-=======
    #Get the vault object by name and resource group and save it to the $vault PowerShell variable 
    $vault = Get-AzRecoveryServicesVault -Name "VMwareDRToAzurePS" -ResourceGroupName "VMwareDRToAzurePS"
->>>>>>> 4ee71d1c
 
    #Download vault registration key to the path C:\Work
    Get-AzRecoveryServicesVaultSettingsFile -SiteRecovery -Vault $Vault -Path "C:\Work\"
@@ -362,11 +357,7 @@
 $ResourceGroup = Get-AzResourceGroup -Name "VMwareToAzureDrPs"
 
 #Get the target virtual network to be used
-<<<<<<< HEAD
-$RecoveryVnet = Get-AzureRmVirtualNetwork -Name "ASR-vnet" -ResourceGroupName "asrrg"
-=======
 $RecoveryVnet = Get-AzVirtualNetwork -Name "ASR-vnet" -ResourceGroupName "asrrg" 
->>>>>>> 4ee71d1c
 
 #Get the protection container mapping for replication policy named ReplicationPolicy
 $PolicyMap  = Get-ASRProtectionContainerMapping -ProtectionContainer $ProtectionContainer | where PolicyFriendlyName -eq "ReplicationPolicy"
@@ -452,11 +443,7 @@
    #Test failover of Win2K12VM1 to the test virtual network "V2TestNetwork"
 
    #Get details of the test failover virtual network to be used
-<<<<<<< HEAD
-   TestFailovervnet = Get-AzureRmVirtualNetwork -Name "V2TestNetwork" -ResourceGroupName "asrrg"
-=======
    TestFailovervnet = Get-AzVirtualNetwork -Name "V2TestNetwork" -ResourceGroupName "asrrg" 
->>>>>>> 4ee71d1c
 
    #Start the test failover operation
    $TFOJob = Start-ASRTestFailoverJob -ReplicationProtectedItem $ReplicatedVM1 -AzureVMNetworkId $TestFailovervnet.Id -Direction PrimaryToRecovery
