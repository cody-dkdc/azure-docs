﻿---
title: Replicate and fail over VMware VMs to Azure using PowerShell in Azure Site Recovery | Microsoft Docs
description: Learn how to set up replication and failover to Azure for VMware VMs using PowerShell in Azure Site Recovery.
services: site-recovery
author: bsiva
ms.service: site-recovery
<<<<<<< HEAD
ms.topic: article
ms.date: 07/06/2018
=======
ms.topic: conceptual
ms.date: 06/20/2018
>>>>>>> 9d49677d
ms.author: bsiva


---
# Replicate and fail over VMware VMs to Azure with PowerShell

In this article, you see how to replicate and failover VMware virtual machines to Azure using Azure PowerShell. 

You learn how to:

> [!div class="checklist"]
> - Create a Recovery Services vault and set the vault context.
> - Validate server registration in the vault.
> - Set up replication, including a replication policy. Add your vCenter server and discover VMs. > - Add a vCenter server and discover 
> - Create storage accounts to hold replication data, and replicate the VMs.
> - Perform a failover. Configure failover settings, perform a e settings for replicating virtual machines.

## Prerequisites

Before you start:

- Make sure that you understand the [scenario architecture and components](vmware-azure-architecture.md).
- Review the [support requirements](site-recovery-support-matrix-to-azure.md) for all components.
- You have version 5.0.1 or greater of the AzureRm PowerShell module. If you need to install or upgrade Azure PowerShell, follow this [Guide to install and configure Azure PowerShell](/powershell/azureps-cmdlets-docs).

## Log into Azure

Log into your Azure subscription using the Connect-AzureRmAccount cmdlet:

```azurepowershell
Connect-AzureRmAccount
```
Select the Azure subscription you want to replicate your VMware virtual machines to. Use the Get-AzureRmSubscription cmdlet to get the list of Azure subscriptions you have access to. Select the Azure subscription to work with using the Select-AzureRmSubscription cmdlet.

```azurepowershell
Select-AzureRmSubscription -SubscriptionName "ASR Test Subscription"
```
## Set up a Recovery Services vault

1. Create a resource group in which to create the Recovery Services vault. In the example below, the resource group is named VMwareDRtoAzurePS and is created in the East Asia region.

   ```azurepowershell
   New-AzureRmResourceGroup -Name "VMwareDRtoAzurePS" -Location "East Asia"
   ```
   ```
   ResourceGroupName : VMwareDRtoAzurePS
   Location          : eastasia
   ProvisioningState : Succeeded
   Tags              :
   ResourceId        : /subscriptions/xxxxxxxx-xxxx-xxxx-xxxx-xxxx-xxxxxxxxxxxx/resourceGroups/VMwareDRtoAzurePS
```
   
2. Create a Recovery services vault. In the example below, the Recovery services vault is named VMwareDRToAzurePs, and is created in the East Asia region and in the resource group created in the previous step.

   ```azurepowershell
   New-AzureRmRecoveryServicesVault -Name "VMwareDRToAzurePs" -Location "East Asia" -ResourceGroupName "VMwareDRToAzurePs"
   ```
   ```
   Name              : VMwareDRToAzurePs
   ID                : /subscriptions/xxxxxxxx-xxxx-xxxx-xxxx-xxxx-xxxxxxxxxxxx/resourceGroups/VMwareDRToAzurePs/providers/Microsoft.RecoveryServices/vaults/VMwareDRToAzurePs
   Type              : Microsoft.RecoveryServices/vaults
   Location          : eastasia
   ResourceGroupName : VMwareDRToAzurePs
   SubscriptionId    : xxxxxxxx-xxxx-xxxx-xxxx-xxxx-xxxxxxxxxxxx
   Properties        : Microsoft.Azure.Commands.RecoveryServices.ARSVaultProperties
   ``` 

3. Download the vault registration key for the vault. The vault registration key is used to register the on-premises Configuration Server to this vault. Registration is part of the Configuration Server software installation process.

   ```azurepowershell
   #Get the vault object by name and resource group and save it to the $vault PowerShell variable 
   $vault = Get-AzureRmRecoveryServicesVault -Name "VMwareDRToAzurePS" -ResourceGroupName "VMwareDRToAzurePS"

   #Download vault registration key to the path C:\Work
   Get-AzureRmRecoveryServicesVaultSettingsFile -SiteRecovery -Vault $Vault -Path "C:\Work\"
   ```
   ```
   FilePath
   --------
   C:\Work\VMwareDRToAzurePs_2017-11-23T19-52-34.VaultCredentials
   ```

4. Use the downloaded vault registration key and follow the steps in the articles given below to complete installation and registration of the Configuration Server.
   - [Choose your protection goals](vmware-azure-set-up-source.md#choose-your-protection-goals)
   - [Set up the source environment](vmware-azure-set-up-source.md#set-up-the-configuration-server) 

### Set the vault context

Set the vault context using the Set-ASRVaultContext cmdlet. Once set, subsequent Azure Site Recovery operations in the PowerShell session are performed in the context of the selected vault.

> [!TIP]
> The Azure Site Recovery PowerShell module (AzureRm.RecoveryServices.SiteRecovery module) comes with easy to use aliases for most cmdlets. The cmdlets in the module take the form *\<Operation>-**AzureRmRecoveryServicesAsr**\<Object>* and have equivalent aliases that take the form *\<Operation>-**ASR**\<Object>*. This article uses the cmdlet aliases for ease of reading.

In the example below, the vault details from the $vault variable is used to specify the vault context for the PowerShell session.

   ```azurepowershell
   Set-ASRVaultContext -Vault $vault
   ```
   ```
   ResourceName      ResourceGroupName ResourceNamespace          ResouceType
   ------------      ----------------- -----------------          -----------
   VMwareDRToAzurePs VMwareDRToAzurePs Microsoft.RecoveryServices vaults
   ```

As an alternative to the Set-ASRVaultContext cmdlet, one can also use the Import-AzureRmRecoveryServicesAsrVaultSettingsFile cmdlet to set the vault context. Specify the path at which the vault registration key file is located as the -path parameter to the Import-AzureRmRecoveryServicesAsrVaultSettingsFile cmdlet. For example:

   ```azurepowershell
   Get-AzureRmRecoveryServicesVaultSettingsFile -SiteRecovery -Vault $Vault -Path "C:\Work\"
   Import-AzureRmRecoveryServicesAsrVaultSettingsFile -Path "C:\Work\VMwareDRToAzurePs_2017-11-23T19-52-34.VaultCredentials"
   ```
Subsequent sections of this article assume that the vault context for Azure Site Recovery operations has been set.

## Validate vault registration

For this example, we have the following:

- A configuration server (**ConfigurationServer**) has been registered to this vault.
- An additional process server (**ScaleOut-ProcessServer**) has been registered to *ConfigurationServer*
- Accounts (**vCenter_account**, **WindowsAccount**, **LinuxAccount**) have been set up on the Configuration server. These accounts are used to add the vCenter server, to discover virtual machines, and to push-install the mobility service software on Windows and Linux servers that are to be replicated.

1. Registered configuration servers are represented by a fabric object in Site Recovery. Get the list of fabric objects in the vault and identify the configuration server.

   ```azurepowershell
   # Verify that the Configuration server is successfully registered to the vault
   $ASRFabrics = Get-ASRFabric
   $ASRFabrics.count
   ```
   ```
   1
   ```
   ```azurepowershell
   #Print details of the Configuration Server
   $ASRFabrics[0]
   ```
   ```
   Name                  : 2c33d710a5ee6af753413e97f01e314fc75938ea4e9ac7bafbf4a31f6804460d
   FriendlyName          : ConfigurationServer
   ID                    : /Subscriptions/xxxxxxxx-xxxx-xxxx-xxxx-xxxx-xxxxxxxxxxxx/resourceGroups/VMwareDRToAzurePs/providers/Microsoft.RecoveryServices/vaults/VMwareDRToAzurePs/replicationFabrics
                           /2c33d710a5ee6af753413e97f01e314fc75938ea4e9ac7bafbf4a31f6804460d
   Type                  : Microsoft.RecoveryServices/vaults/replicationFabrics
   FabricType            : VMware
   SiteIdentifier        : ef7a1580-f356-4a00-aa30-7bf80f952510
   FabricSpecificDetails : Microsoft.Azure.Commands.RecoveryServices.SiteRecovery.ASRVMWareSpecificDetails
   ```

2. Identify the process servers that can be used to replicate machines.

   ```azurepowershell
   $ProcessServers = $ASRFabrics[0].FabricSpecificDetails.ProcessServers
   for($i=0; $i -lt $ProcessServers.count; $i++) {
    "{0,-5} {1}" -f $i, $ProcessServers[$i].FriendlyName
   }
   ```
   ```
   0     ScaleOut-ProcessServer
   1     ConfigurationServer
   ```

   From the output above ***$ProcessServers[0]*** corresponds to *ScaleOut-ProcessServer* and ***$ProcessServers[1]*** corresponds to the Process Server role on *ConfigurationServer*

3. Identify accounts that have been set up on the Configuration Server.

   ```azurepowershell
   $AccountHandles = $ASRFabrics[0].FabricSpecificDetails.RunAsAccounts
   #Print the account details
   $AccountHandles
   ```
   ```
   AccountId AccountName
   --------- -----------
   1         vCenter_account
   2         WindowsAccount
   3         LinuxAccount
   ```

   From the output above ***$AccountHandles[0]*** corresponds to the account *vCenter_account*, ***$AccountHandles[1]*** to account *WindowsAccount*, and ***$AccountHandles[2]*** to account *LinuxAccount*

## Create a replication policy

In this step, two replication policies are created. One policy to replicate VMware virtual machines to Azure, and the other to replicate failed over virtual machines running in Azure back to the on-premises VMware site.

> [!NOTE]
> Most Azure Site Recovery operations are executed asynchronously. When you initiate an operation, an Azure Site Recovery job is submitted and a job tracking object is returned. This job tracking object can be used to monitor the status of the operation.

1. Create a replication policy named *ReplicationPolicy* to replicate VMware virtual machines to Azure with the specified properties.

   ```azurepowershell
   $Job_PolicyCreate = New-ASRPolicy -VMwareToAzure -Name "ReplicationPolicy" -RecoveryPointRetentionInHours 24 -ApplicationConsistentSnapshotFrequencyInHours 4 -RPOWarningThresholdInMinutes 60

   # Track Job status to check for completion
   while (($Job_PolicyCreate.State -eq "InProgress") -or ($Job_PolicyCreate.State -eq "NotStarted")){ 
           sleep 10; 
           $Job_PolicyCreate = Get-ASRJob -Job $Job_PolicyCreate
   }

   #Display job status
   $Job_PolicyCreate
   ```
   ```
   Name             : 8d18e2d9-479f-430d-b76b-6bc7eb2d0b3e
   ID               : /Subscriptions/xxxxxxxx-xxxx-xxxx-xxxx-xxxx-xxxxxxxxxxxx/resourceGroups/VMwareDRToAzurePs/providers/Microsoft.RecoveryServices/vaults/VMwareDRToAzurePs/replicationJobs/8d18e2d
                      9-479f-430d-b76b-6bc7eb2d0b3e
   Type             :
   JobType          : AddProtectionProfile
   DisplayName      : Create replication policy
   ClientRequestId  : a162b233-55d7-4852-abac-3d595a1faac2 ActivityId: 9895234a-90ea-4c1a-83b5-1f2c6586252a
   State            : Succeeded
   StateDescription : Completed
   StartTime        : 11/24/2017 2:49:24 AM
   EndTime          : 11/24/2017 2:49:23 AM
   TargetObjectId   : ab31026e-4866-5440-969a-8ebcb13a372f
   TargetObjectType : ProtectionProfile
   TargetObjectName : ReplicationPolicy
   AllowedActions   :
   Tasks            : {Prerequisites check for creating the replication policy, Creating the replication policy}
   Errors           : {}
   ```

2. Create a replication policy to use for failback from Azure to the on-premises VMware site.

   ```azurepowershell
   $Job_FailbackPolicyCreate = New-ASRPolicy -AzureToVMware -Name "ReplicationPolicy-Failback" -RecoveryPointRetentionInHours 24 -ApplicationConsistentSnapshotFrequencyInHours 4 -RPOWarningThresholdInMinutes 60
   ```

   Use the job details in *$Job_FailbackPolicyCreate* to track the operation to completion.

   * Create a protection container mapping to map replication policies with the Configuration Server.

   ```azurepowershell
   #Get the protection container corresponding to the Configuration Server
   $ProtectionContainer = Get-ASRProtectionContainer -Fabric $ASRFabrics[0]

   #Get the replication policies to map by name.
   $ReplicationPolicy = Get-ASRPolicy -Name "ReplicationPolicy"
   $FailbackReplicationPolicy = Get-ASRPolicy -Name "ReplicationPolicy-Failback"

   # Associate the replication policies to the protection container corresponding to the Configuration Server. 

   $Job_AssociatePolicy = New-ASRProtectionContainerMapping -Name "PolicyAssociation1" -PrimaryProtectionContainer $ProtectionContainer -Policy $ReplicationPolicy

   # Check the job status
   while (($Job_AssociatePolicy.State -eq "InProgress") -or ($Job_AssociatePolicy.State -eq "NotStarted")){ 
           sleep 10; 
           $Job_AssociatePolicy = Get-ASRJob -Job $Job_AssociatePolicy
   }
   $Job_AssociatePolicy.State

   <# In the protection container mapping used for failback (replicating failed over virtual machines 
      running in Azure, to the primary VMware site.) the protection container corresponding to the 
      Configuration server acts as both the Primary protection container and the recovery protection
      container
   #>
    $Job_AssociateFailbackPolicy = New-ASRProtectionContainerMapping -Name "FailbackPolicyAssociation" -PrimaryProtectionContainer $ProtectionContainer -RecoveryProtectionContainer $ProtectionContainer -Policy $FailbackReplicationPolicy

   # Check the job status
   while (($Job_AssociateFailbackPolicy.State -eq "InProgress") -or ($Job_AssociateFailbackPolicy.State -eq "NotStarted")){ 
           sleep 10; 
           $Job_AssociateFailbackPolicy = Get-ASRJob -Job $Job_AssociateFailbackPolicy
   }
   $Job_AssociateFailbackPolicy.State

   ```

## Add a vCenter server and discover VMs

Add a vCenter Server by IP address or hostname. The **-port** parameter specifies the port on the vCenter server to connect to, **-Name** parameter specifies a friendly name to use for the vCenter server, and the  **-Account** parameter specifies the account handle on the Configuration server to use to discover virtual machines managed by the vCenter server.

```azurepowershell
# The $AccountHandles[0] variable holds details of vCenter_account

$Job_AddvCenterServer = New-ASRvCenter -Fabric $ASRFabrics[0] -Name "MyvCenterServer" -IpOrHostName "10.150.24.63" -Account $AccountHandles[0] -Port 443

#Wait for the job to complete and ensure it completed successfully

while (($Job_AddvCenterServer.State -eq "InProgress") -or ($Job_AddvCenterServer.State -eq "NotStarted")) { 
        sleep 30; 
        $Job_AddvCenterServer = Get-ASRJob -Job $Job_AddvCenterServer
}
$Job_AddvCenterServer
```
```
Name             : 0f76f937-f9cf-4e0e-bf27-10c9d1c252a4
ID               : /Subscriptions/xxxxxxxx-xxxx-xxxx-xxxx-xxxx-xxxxxxxxxxxx/resourceGroups/VMwareDRToAzurePs/providers/Microsoft.RecoveryServices/vaults/VMwareDRToAzurePs/replicationJobs/0f76f93
                   7-f9cf-4e0e-bf27-10c9d1c252a4
Type             :
JobType          : DiscoverVCenter
DisplayName      : Add vCenter server
ClientRequestId  : a2af8892-5686-4d64-a528-10445bc2f698 ActivityId: 7ec05aad-002e-4da0-991f-95d0de7a9f3a
State            : Succeeded
StateDescription : Completed
StartTime        : 11/24/2017 2:41:47 AM
EndTime          : 11/24/2017 2:44:37 AM
TargetObjectId   : 10.150.24.63
TargetObjectType : VCenter
TargetObjectName : MyvCenterServer
AllowedActions   :
Tasks            : {Adding vCenter server}
Errors           : {}
```

## Create storage accounts for replication

In this step, the storage accounts to be used for replication are created. These storage accounts are used later to replicate virtual machines. Ensure that the storage accounts are created in the same Azure region as the vault. You can skip this step if you plan to use an existing storage account for replication.

> [!NOTE]
> While replicating on-premises virtual machines to a premium storage account, you need to specify an additional standard storage account (log storage account). The log storage account  holds replication logs as an intermediate store until the logs can be applied on the premium storage target.
>

```azurepowershell

$PremiumStorageAccount = New-AzureRmStorageAccount -ResourceGroupName "VMwareDRToAzurePs" -Name "premiumstorageaccount1" -Location "East Asia" -SkuName Premium_LRS

$LogStorageAccount = New-AzureRmStorageAccount -ResourceGroupName "VMwareDRToAzurePs" -Name "logstorageaccount1" -Location "East Asia" -SkuName Standard_LRS

$ReplicationStdStorageAccount= New-AzureRmStorageAccount -ResourceGroupName "VMwareDRToAzurePs" -Name "replicationstdstorageaccount1" -Location "East Asia" -SkuName Standard_LRS
```

## Replicate VMware VMs

It takes about 15-20 minutes for virtual machines to be discovered from the vCenter server. Once discovered, a protectable item object is created in Azure Site Recovery for each discovered virtual machine. In this step, three of the discovered virtual machines are replicated to the Azure Storage accounts created in the previous step.

You will need the following details to protect a discovered virtual machine:

* The protectable item to be replicated.
* The storage account to replicate the virtual machine to. Additionally, a log storage is needed to protect virtual machines to a premium storage account.
* The Process Server to be used for replication. The list of available process servers has been retrieved and saved in the ***$ProcessServers[0]***  *(ScaleOut-ProcessServer)* and ***$ProcessServers[1]*** *(ConfigurationServer)* variables.
* The account to use to push-install the Mobility service software onto the machines. The list of available accounts has been retrieved and stored in the ***$AccountHandles*** variable.
* The protection container mapping for the replication policy to be used for replication.
* The resource group in which virtual machines must be created on failover.
* Optionally, the Azure virtual network and subnet to which the failed over virtual machine should be connected.

Now replicate the following virtual machines using the settings specified in this table


|Virtual machine  |Process Server        |Storage Account              |Log Storage account  |Policy           |Account for Mobility service installation|Target resource group  | Target virtual network  |Target subnet  |
|-----------------|----------------------|-----------------------------|---------------------|-----------------|-----------------------------------------|-----------------------|-------------------------|---------------|
|Win2K12VM1       |ScaleOut-ProcessServer|premiumstorageaccount1       |logstorageaccount1   |ReplicationPolicy|WindowsAccount                           |VMwareDRToAzurePs      |ASR-vnet                 |Subnet-1       |
|CentOSVM1       |ConfigurationServer   |replicationstdstorageaccount1| N/A                 |ReplicationPolicy|LinuxAccount                             |VMwareDRToAzurePs      |ASR-vnet                 |Subnet-1       |   
|CentOSVM2       |ConfigurationServer   |replicationstdstorageaccount1| N/A                 |ReplicationPolicy|LinuxAccount                             |VMwareDRToAzurePs      |ASR-vnet                 |Subnet-1       |   

 
```azurepowershell

#Get the target resource group to be used
$ResourceGroup = Get-AzureRmResourceGroup -Name "VMwareToAzureDrPs"

#Get the target virtual network to be used
$RecoveryVnet = Get-AzureRmVirtualNetwork -Name "ASR-vnet" -ResourceGroupName "asrrg" 

#Get the protection container mapping for replication policy named ReplicationPolicy
$PolicyMap  = Get-ASRProtectionContainerMapping -ProtectionContainer $ProtectionContainer | where PolicyFriendlyName -eq "ReplicationPolicy"

#Get the protectable item corresponding to the virtual machine Win2K12VM1
$VM1 = Get-ASRProtectableItem -ProtectionContainer $ProtectionContainer -FriendlyName "Win2K12VM1"

# Enable replication for virtual machine Win2K12VM1
# The name specified for the replicated item needs to be unique within the protection container. Using a random GUID to ensure uniqueness
$Job_EnableRepication1 = New-ASRReplicationProtectedItem -VMwareToAzure -ProtectableItem $VM1 -Name (New-Guid).Guid -ProtectionContainerMapping $PolicyMap -RecoveryAzureStorageAccountId $PremiumStorageAccount.Id -LogStorageAccountId $LogStorageAccount.Id -ProcessServer $ProcessServers[0] -Account $AccountHandles[1] -RecoveryResourceGroupId $ResourceGroup.ResourceId -RecoveryAzureNetworkId $RecoveryVnet.Id -RecoveryAzureSubnetName "Subnet-1" 

#Get the protectable item corresponding to the virtual machine CentOSVM1
$VM2 = Get-ASRProtectableItem -ProtectionContainer $ProtectionContainer -FriendlyName "CentOSVM1"

# Enable replication for virtual machine CentOSVM1
$Job_EnableRepication2 = New-ASRReplicationProtectedItem -VMwareToAzure -ProtectableItem $VM2 -Name (New-Guid).Guid -ProtectionContainerMapping $PolicyMap -RecoveryAzureStorageAccountId $ReplicationStdStorageAccount.Id  -ProcessServer $ProcessServers[1] -Account $AccountHandles[2] -RecoveryResourceGroupId $ResourceGroup.ResourceId -RecoveryAzureNetworkId $RecoveryVnet.Id -RecoveryAzureSubnetName "Subnet-1"

#Get the protectable item corresponding to the virtual machine CentOSVM2
$VM3 = Get-ASRProtectableItem -ProtectionContainer $ProtectionContainer -FriendlyName "CentOSVM2"

# Enable replication for virtual machine CentOSVM2
$Job_EnableRepication3 = New-ASRReplicationProtectedItem -VMwareToAzure -ProtectableItem $VM3 -Name (New-Guid).Guid -ProtectionContainerMapping $PolicyMap -RecoveryAzureStorageAccountId $ReplicationStdStorageAccount.Id  -ProcessServer $ProcessServers[1] -Account $AccountHandles[2] -RecoveryResourceGroupId $ResourceGroup.ResourceId -RecoveryAzureNetworkId $RecoveryVnet.Id -RecoveryAzureSubnetName "Subnet-1" 

```

Once the enable replication job completes successfully, initial replication is started for the virtual machines. Initial replication may take a while depending on the amount of data to be replicated and the bandwidth available for replication. After initial replication completes, the virtual machine moves to a protected state. Once the virtual machine reaches a protected state you can perform a test failover for the virtual machine, add it to recovery plans etc.

You can check the replication state and replication health of the virtual machine with the Get-ASRReplicationProtectedItem cmdlet.

```azurepowershell
Get-ASRReplicationProtectedItem -ProtectionContainer $ProtectionContainer | Select FriendlyName, ProtectionState, ReplicationHealth
```
```
FriendlyName ProtectionState                 ReplicationHealth
------------ ---------------                 -----------------
CentOSVM1    Protected                       Normal
CentOSVM2    InitialReplicationInProgress    Normal
Win2K12VM1   Protected                       Normal
```

## Configure failover settings

Failover settings for protected machines can be updated using the Set-ASRReplicationProtectedItem cmdlet. Some of the settings that can be updated through this cmdlet are:
* Name of the virtual machine to be created on failover
* VM size of the virtual machine to be created on failover
* Azure virtual network and subnet that the NICs of the virtual machine should be connected to on failover
* Failover to managed disks
* Apply Azure Hybrid Use Benefit
* Assign a static IP address from the target virtual network to be assigned to the virtual machine on failover.

In this example, we update the VM size of the virtual machine to be created on failover for the virtual machine *Win2K12VM1* and specify that the virtual machine use managed disks on failover.

```azurepowershell
$ReplicatedVM1 = Get-ASRReplicationProtectedItem -FriendlyName "Win2K12VM1" -ProtectionContainer $ProtectionContainer

Set-ASRReplicationProtectedItem -InputObject $ReplicatedVM1 -Size "Standard_DS11" -UseManagedDisk True
```
```
Name             : cafa459c-44a7-45b0-9de9-3d925b0e7db9
ID               : /Subscriptions/xxxxxxxx-xxxx-xxxx-xxxx-xxxxxxxxxxxx/resourceGroups/VMwareDRToAzurePs/providers/Microsoft.RecoveryServices/vaults/VMwareDRToAzurePs/replicationJobs/cafa459
                   c-44a7-45b0-9de9-3d925b0e7db9
Type             :
JobType          : UpdateVmProperties
DisplayName      : Update the virtual machine
ClientRequestId  : b0b51b2a-f151-4e9a-a98e-064a5b5131f3 ActivityId: ac2ba316-be7b-4c94-a053-5363f683d38f
State            : InProgress
StateDescription : InProgress
StartTime        : 11/24/2017 2:04:26 PM
EndTime          :
TargetObjectId   : 88bc391e-d091-11e7-9484-000c2955bb50
TargetObjectType : ProtectionEntity
TargetObjectName : Win2K12VM1
AllowedActions   :
Tasks            : {Update the virtual machine properties}
Errors           : {}
```

## Run a test failover

1. Run a DR drill (test failover) as follows:

   ```azurepowershell
   #Test failover of Win2K12VM1 to the test virtual network "V2TestNetwork"

   #Get details of the test failover virtual network to be used
   TestFailovervnet = Get-AzureRmVirtualNetwork -Name "V2TestNetwork" -ResourceGroupName "asrrg" 

   #Start the test failover operation
   $TFOJob = Start-ASRTestFailoverJob -ReplicationProtectedItem $ReplicatedVM1 -AzureVMNetworkId $TestFailovervnet.Id -Direction PrimaryToRecovery
   ```
2. Once the test failover job completes successfully, you will notice that a virtual machine suffixed with *"-Test"* (Win2K12VM1-Test in this case) to its name is created in Azure.
3. You can now connect to the test failed over virtual machine, and validate the test failover.
4. Clean up the test failover using the Start-ASRTestFailoverCleanupJob cmdlet. This operation deletes the virtual machine created as part of the test failover operation.

   ```azurepowershell
   $Job_TFOCleanup = Start-ASRTestFailoverCleanupJob -ReplicationProtectedItem $ReplicatedVM1
   ```

## Fail over to Azure

In this step, we fail over the virtual machine Win2K12VM1 to a specific recovery point.

1. Get a list of available recovery points to use for the failover:
   ```azurepowershell
   # Get the list of available recovery points for Win2K12VM1
   $RecoveryPoints = Get-ASRRecoveryPoint -ReplicationProtectedItem $ReplicatedVM1
   "{0} {1}" -f $RecoveryPoints[0].RecoveryPointType, $RecoveryPoints[0].RecoveryPointTime
   ```
   ```
   CrashConsistent 11/24/2017 5:28:25 PM
   ```
   ```azurepowershell

   #Start the failover job
   $Job_Failover = Start-ASRUnplannedFailoverJob -ReplicationProtectedItem $ReplicatedVM1 -Direction PrimaryToRecovery -RecoveryPoint $RecoveryPoints[0]
   do {
           $Job_Failover = Get-ASRJob -Job $Job_Failover;
           sleep 60;
   } while (($Job_Failover.State -eq "InProgress") -or ($JobFailover.State -eq "NotStarted"))
   $Job_Failover.State
   ```
   ```
   Succeeded
   ```

2. Once failed over successfully, you can commit the failover operation, and set up reverse replication from Azure back to the on-premises VMware site.

## Next steps
Learn how to automate more tasks using the [Azure Site Recovery PowerShell reference ](https://docs.microsoft.com/powershell/module/AzureRM.RecoveryServices.SiteRecovery).<|MERGE_RESOLUTION|>--- conflicted
+++ resolved
@@ -4,13 +4,8 @@
 services: site-recovery
 author: bsiva
 ms.service: site-recovery
-<<<<<<< HEAD
-ms.topic: article
 ms.date: 07/06/2018
-=======
 ms.topic: conceptual
-ms.date: 06/20/2018
->>>>>>> 9d49677d
 ms.author: bsiva
 
 
