--- conflicted
+++ resolved
@@ -2,17 +2,12 @@
 title: Using Role-Based Access Control to manage Azure Site Recovery | Microsoft Docs
 description: This article describes how to apply and use Role-Based Access Control (RBAC) to manage your Azure Site Recovery deployments
 ms.service: site-recovery
-<<<<<<< HEAD
 ms.workload: backup-recovery
 ms.tgt_pltfrm: na
 ms.devlang: na
-ms.topic: article
 ms.date: 07/06/2018
-=======
 author: mayanknayar
 ms.topic: conceptual
-ms.date: 06/20/2018
->>>>>>> 9d49677d
 ms.author: manayar
 
 ---
