---
title: 'Common questions - VMware to Azure replication with Azure Site Recovery | Microsoft Docs'
description: This article summarizes common questions when you replicate on-premises VMware VMs to Azure using Azure Site Recovery
services: site-recovery
author: rayne-wiselman
manager: carmonm
ms.service: site-recovery
<<<<<<< HEAD
ms.topic: article
ms.date: 07/06/2018
=======
ms.topic: conceptual
ms.date: 06/20/2018
>>>>>>> 9d49677d
ms.author: raynew

---
# Common questions - VMware to Azure replication

This article provides answers to common questions we see when replicating on-premises VMware VMs to Azure. If you have questions after reading this article, post them on the [Azure Recovery Services Forum](https://social.msdn.microsoft.com/Forums/azure/home?forum=hypervrecovmgr).


## General
### How is Site Recovery priced?
Review [Azure Site Recovery pricing](https://azure.microsoft.com/en-in/pricing/details/site-recovery/) details.

### How do I pay for Azure VMs?
During replication, data is replicated to Azure storage, and you don't pay any VM changes. When you run a failover to Azure, Site Recovery automatically creates Azure IaaS virtual machines. After that you're billed for the compute resources that you consume in Azure.

### What can I do with VMware to Azure replication?
- **Disaster recovery**: You can set up full disaster recovery. In this scenario, you replicate on-premises VMware VMs to Azure storage. Then, if your on-premises infrastructure is unavailable, you can fail over to Azure. When you fail over, Azure VMs are created using the replicated data. You can access apps and workloads on the Azure VMs, until your on-premises datacenter is available again. Then, you can fail back from Azure to your on-premises site.
- **Migration**: You can use Site Recovery to migrate on-premises VMware VMs to Azure. In this scenario you replicate on-premises VMware VMs to Azure storage. Then, you fail over from on-premises to Azure. After failover, your apps and workloads are available and running on Azure VMs.



## Azure
### What do I need in Azure?
You need an Azure subscription, a Recovery Services vault, a storage account, and a virtual network. The vault, storage account and network must be in the same region.

### What Azure storage account do I need?
You need an LRS or GRS storage account. We recommend GRS so that data is resilient if a regional outage occurs, or if the primary region can't be recovered. Premium storage is supported.

### Does my Azure account need permissions to create VMs?
If you're a subscription administrator, you have the replication permissions you need. If you're not, you need permissions to create an Azure VM in the resource group and virtual network you specify when you configure Site Recovery, and permissions to write to the selected storage account. [Learn more](site-recovery-role-based-linked-access-control.md#permissions-required-to-enable-replication-for-new-virtual-machines).



## On-premises 

### What do I need on-premises?
On on-premises you need Site Recovery components, installed on a single VMware VM. You also need a VMware infrastructure, with at least one ESXi host, and we recommend a vCenter server. In addition, you need one or more VMware VMs to replicate. [Learn more](vmware-azure-architecture.md) about VMware to Azure architecture.

The on-premises configuration server can be deployed in one of the two following ways

1. Deploy it using a VM template that has the configuration server pre-installed. [Read more here](vmware-azure-tutorial.md#download-the-vm-template).
2. Deploy it using the setup on a Windows Server 2016 machine of your choice. [Read more here](physical-azure-disaster-recovery.md#set-up-the-source-environment).

To discover the getting started steps of deploying the configuration server on your own Windows Server machines, in the Protection goal of enable protection, choose **To Azure > Not virtualized/Other**.

### Where do on-premises VMs replicate to?
Data replicates to Azure storage. When you run a failover, Site Recovery automatically creates Azure VMs from the storage account.

### What apps can I replicate?
You can replicate any app or workload running on a VMware VM that complies with [replication requirements](vmware-physical-azure-support-matrix.md##replicated-machines). Site Recovery provides support for application-aware replication, so that apps can be failed over and failed back to an intelligent state. Site Recovery integrates with Microsoft applications such as SharePoint, Exchange, Dynamics, SQL Server and Active Directory, and works closely with leading vendors, including Oracle, SAP, IBM and Red Hat. [Learn more](site-recovery-workload.md) about workload protection.

### Can I replicate to Azure with a site-to-site VPN?
Site Recovery replicates data from on-premises to Azure storage over a public endpoint, or using ExpressRoute public peering. Replication over a site-to-site VPN network isn't supported.

### Can I replicate to Azure with ExpressRoute?
Yes, ExpressRoute can be used to replicate VMs to Azure. Site Recovery replicates data to an Azure Storage Account over a public endpoint, and you need to set up [public peering](../expressroute/expressroute-circuit-peerings.md#azure-public-peering) for Site Recovery replication. After VMs fail over to an Azure virtual network, you can access them using [private peering](../expressroute/expressroute-circuit-peerings.md#azure-private-peering).


### Why can't I replicate over VPN?

When you replicate to Azure, replication traffic reaches the public endpoints of an Azure Storage account, Thus you can only replicate over the public internet with with ExpressRoute (public peering), and VPN doesn't work. 



## What are the replicated VM requirements?

For replication, a VMware VM must be running a supported operating system. In addition, the VM must meet the requirements for Azure VMs. [Learn more](vmware-physical-azure-support-matrix.md##replicated-machines) in the support matrix.

## How often can I replicate to Azure?
Replication is continuous when replicating VMware VMs to Azure.

## Can I extend replication?
Extended or chained replication isn't supported. Request this feature in [feedback forum](http://feedback.azure.com/forums/256299-site-recovery/suggestions/6097959-support-for-exisiting-extended-replication).

## Can I do an offline initial replication?
This isn't supported. Request this feature in the [feedback forum](http://feedback.azure.com/forums/256299-site-recovery/suggestions/6227386-support-for-offline-replication-data-transfer-from).

### Can I exclude disks?
Yes, you can exclude disks from replication. 

### Can I replicate VMs with dynamic disks?
Dynamic disks can be replicated. The operating system disk must be a basic disk.

### Can I add a new VM to an existing replication group?
Yes.

## Configuration server

### What does the configuration server do?
The configuration server runs the on-premises Site Recovery components, including: 
- The configuration server that coordinates communications between on-premises and Azure and manages data replication.
- The process server that acts as a replication gateway. It receives replication data; optimizes it with caching, compression, and encryption; and sends it to Azure storage.,The process server also installs Mobility Service on VMs you want to replicate and performs automatic discovery of on-premises VMware VMs.
- The master target server that handles replication data during failback from Azure.

### Where do I set up the configuration server?
You need a single highly available on-premises VMware VM for the configuration server.

### What are the requirements for the configuration server?

Review the [prerequisites](vmware-azure-deploy-configuration-server.md#prerequisites).

### Can I manually set up the configuration server instead of using a template?
We recommend that you use the latest version of the OVF template to [create the configuration server VM](vmware-azure-deploy-configuration-server.md). If for some reason you can't, for example you don't have access to the VMware server, you can [download the Unified Setup file](physical-azure-set-up-source.md) from the portal, and run it on a VM. 

### Can a configuration server replicate to more than one region?
No. To do this, you need to set up a configuration server in each region.

### Can I host a configuration server in Azure?
While possible, the Azure VM running the configuration server would need to communicate with your on-premises VMware infrastructure and VMs. The overhead probably isn't viable.


### Where can I get the latest version of the configuration server template?
Download the latest version from the [Microsoft Download Center](https://aka.ms/asrconfigurationserver).

### How do I update the configuration server?
You install update rollups. You can find the latest update information in the [wiki updates page](https://social.technet.microsoft.com/wiki/contents/articles/38544.azure-site-recovery-service-updates.aspx).

## Mobility service

### Where can I find the Mobility service installers?
The installers are held in the **%ProgramData%\ASR\home\svsystems\pushinstallsvc\repository** folder on the configuration server.

## How do I install the Mobility service?
You install on each VM you want to replicate, using a [push installation](vmware-azure-install-mobility-service.md#install-mobility-service-by-push-installation-from-azure-site-recovery), or manual installation from [the UI](vmware-azure-install-mobility-service.md#install-mobility-service-manually-by-using-the-gui), or [using PowerShell](vmware-azure-install-mobility-service.md#install-mobility-service-manually-at-a-command-prompt). Alternatively, you can deploy using a deployment tool such as [System Center Configuration Manager](vmware-azure-mobility-install-configuration-mgr.md), or [Azure Automation and DSC](vmware-azure-mobility-deploy-automation-dsc.md).



## Security

### What access does Site Recovery need to VMware servers?
Site Recovery needs access to VMware servers to:

- Set up a VMware VM running the configuration server, and other on-premises Site Recovery components. [Learn more](vmware-azure-deploy-configuration-server.md)
- Automatically discover VMs for replication. Learn about preparing an account for automatic discovery. [Learn more](vmware-azure-tutorial-prepare-on-premises.md#prepare-an-account-for-automatic-discovery)


### What access does Site Recovery need to VMware VMs?

- In order to replicate, an VMware VM must have the Site Recovery Mobility service installed and running. You can deploy the tool manually, or specify that Site Recovery should do a push installation of the service when you enable replication for a VM. For the push installation, Site Recovery needs an account that it can use to install the service component. [Learn more](vmware-azure-tutorial-prepare-on-premises.md#prepare-an-account-for-mobility-service-installation). The process server (running by default on the configuration server) performs this installation. [Learn more](vmware-azure-install-mobility-service.md) about Mobility service installation.
- During replication, VMs communicate with Site Recovery as follows:
    - VMs communicate with the configuration server on port HTTPS 443 for replication management.
    - VMs send replication data to the process server on port HTTPS 9443 (can be modified).
    - If you enable multi-VM consistency, VMs communicate with each other over port 20004.


### Is replication data sent to Site Recovery?
No, Site Recovery doesn't intercept replicated data, and doesn't have any information about what's running on your VMs. Replication data is exchanged between VMware hypervisors and Azure storage. Site Recovery has no ability to intercept that data. Only the metadata needed to orchestrate replication and failover is sent to the Site Recovery service.  

Site Recovery is ISO 27001:2013, 27018, HIPAA, DPA certified, and is in the process of SOC2 and FedRAMP JAB assessments.

### Can we keep on-premises metadata within a geographic regions?
Yes. When you create a vault in a region, we ensure that all metadata used by Site Recovery remains within that region's geographic boundary.

### Does Site Recovery encrypt replication?
Yes, both encryption-in-transit and [encryption in Azure](https://docs.microsoft.com/azure/storage/storage-service-encryption) are supported.


## Failover and failback
### How far back can I recover?
For VMware to Azure the oldest recovery point you can use is 72 hours.

### How do I access Azure VMs after failover?
After failover, you can access Azure VMs over a secure Internet connection, over a site-to-site VPN, or over Azure ExpressRoute. You'll need to prepare a number of things in order to connect. [Learn more](site-recovery-test-failover-to-azure.md#prepare-to-connect-to-azure-vms-after-failover)

### Is failed over data resilient?
Azure is designed for resilience. Site Recovery is engineered for failover to a secondary Azure datacenter, in accordance with the Azure SLA. When failover occurs, we make sure your metadata and vaults remain within the same geographic region that you chose for your vault.

### Is failover automatic?
[Failover](site-recovery-failover.md) isn't automatic. You initiate failovers with single click in the portal, or you can use [ PowerShell](/powershell/module/azurerm.siterecovery) to trigger a failover.

### Can I fail back to a different location?
Yes, if you failed over to Azure, you can fail back to a different location if the original one isn't available. [Learn more](concepts-types-of-failback.md#alternate-location-recovery-alr).

### Why do I need a VPN or ExpressRoute to fail back?

When you fail back from Azure, data from Azure is copied back to your on-premises VM and private access is required. 



## Automation and scripting

### Can I set up replication with scripting?
Yes. You can automate Site Recovery workflows using the Rest API, PowerShell, or the Azure SDK.[Learn more](vmware-azure-disaster-recovery-powershell.md).

## Performance and capacity
### Can I throttle replication bandwidth?
Yes. [Learn more](site-recovery-plan-capacity-vmware.md).


## Next steps
* [Review](vmware-physical-azure-support-matrix.md) support requirements.
* [Set up](vmware-azure-tutorial.md) VMware to Azure replication.<|MERGE_RESOLUTION|>--- conflicted
+++ resolved
@@ -5,13 +5,8 @@
 author: rayne-wiselman
 manager: carmonm
 ms.service: site-recovery
-<<<<<<< HEAD
-ms.topic: article
 ms.date: 07/06/2018
-=======
 ms.topic: conceptual
-ms.date: 06/20/2018
->>>>>>> 9d49677d
 ms.author: raynew
 
 ---
