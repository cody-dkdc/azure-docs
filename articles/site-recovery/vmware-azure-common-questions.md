--- conflicted
+++ resolved
@@ -1,33 +1,10 @@
 ---
-<<<<<<< HEAD
-title: 'Common questions - VMware to Azure disaster recovery with Azure Site Recovery | Microsoft Docs'
-description: This article summarizes common questions fir disaster recovery of on-premises VMware VMs to Azure using Azure Site Recovery
-=======
 title: 'Common questions about VMware to Azure disaster recovery with Azure Site Recovery | Microsoft Docs'
 description: Get answers to common questions about disaster recovery of on-premises VMware VMs to Azure by using Azure Site Recovery.
->>>>>>> 6a383dfd
 author: rayne-wiselman
 manager: carmonm
 ms.service: site-recovery
 services: site-recovery
-<<<<<<< HEAD
-ms.date: 04/23/2019
-ms.topic: conceptual
-ms.author: raynew
----
-# Common questions - VMware to Azure replication
-
-This article provides answers to common questions when you're deploying disaster recovery of on-premises VMware VMs to Azure. 
-
-## General 
-### What do I need for VMware VM disaster recovery?
-
-[Learn about](vmware-azure-architecture.md) the components involved in disaster recovery of VMware VMs. 
-
-### Can I use Site Recovery to migrate VMware VMs to Azure?
-
-Yes, in addition to using Site Recovery to set up full disaster recovery for VMware VMs, you can also use Site Recovery to migrate on-premises VMware VMs to Azure. In this scenario you replicate on-premises VMware VMs to Azure storage. Then, you fail over from on-premises to Azure. After failover, your apps and workloads are available and running on Azure VMs. The process is similar to setting up full disaster recovery, except that in a migration you can't fail back from Azure.
-=======
 ms.date: 05/10/2019
 ms.topic: conceptual
 ms.author: raynew
@@ -41,40 +18,9 @@
 ### What do I need for VMware VM disaster recovery?
 
 [Learn about the components involved](vmware-azure-architecture.md) in disaster recovery of VMware VMs.
->>>>>>> 6a383dfd
 
 ### Can I use Site Recovery to migrate VMware VMs to Azure?
 
-<<<<<<< HEAD
-### Does my Azure account need permissions to create VMs?
-If you're a subscription administrator, you have the replication permissions you need. If you're not, you need permissions to create an Azure VM in the resource group and virtual network you specify when you configure Site Recovery, and permissions to write to the selected storage account or managed disk based on your configuration. [Learn more](site-recovery-role-based-linked-access-control.md#permissions-required-to-enable-replication-for-new-virtual-machines).
-
-### What applications can I replicate?
-You can replicate any app or workload running on a VMware VM that complies with [replication requirements](vmware-physical-azure-support-matrix.md##replicated-machines).
-- Site Recovery provides support for application-aware replication, so that apps can be failed over and failed back to an intelligent state.
-- Site Recovery integrates with Microsoft applications such as SharePoint, Exchange, Dynamics, SQL Server and Active Directory, and works closely with leading vendors, including Oracle, SAP, IBM and Red Hat.
-- [Learn more](site-recovery-workload.md) about workload protection.
-
-### Can I use a guest OS server license on Azure?
-Yes, Microsoft Software Assurance customers can use [Azure Hybrid Benefit](https://azure.microsoft.com/pricing/hybrid-benefit/) to save on licensing costs for **Windows Server machines** that are migrated to Azure, or to use Azure for disaster recovery.
-
-## Security
-
-### What access does Site Recovery need to VMware servers?
-Site Recovery needs access to VMware servers to:
-
-- Set up a VMware VM running the Site Recovery configuration server,
-- Automatically discover VMs for replication. 
-
-
-### What access does Site Recovery need to VMware VMs?
-
-- In order to replicate, an VMware VM must have the Site Recovery Mobility service installed and running. You can deploy the tool manually, or specify that Site Recovery should do a push installation of the service when you enable replication for a VM. 
-- During replication, VMs communicate with Site Recovery as follows:
-    - VMs communicate with the configuration server on port HTTPS 443 for replication management.
-    - VMs send replication data to the process server on port HTTPS 9443 (can be modified).
-    - If you enable multi-VM consistency, VMs communicate with each other over port 20004.
-=======
 Yes. In addition to using Site Recovery to set up full disaster recovery for VMware VMs, you can also use Site Recovery to migrate on-premises VMware VMs to Azure. In this scenario, you replicate on-premises VMware VMs to Azure Storage. Then, you fail over from on-premises to Azure. After failover, your apps and workloads are available and running on Azure VMs. The process is like setting up full disaster recovery, except that in a migration you can't fail back from Azure.
 
 ### Does my Azure account need permissions to create VMs?
@@ -85,71 +31,9 @@
 - Write to the selected storage account or managed disk based on your configuration.
 
 [Learn more](site-recovery-role-based-linked-access-control.md#permissions-required-to-enable-replication-for-new-virtual-machines) about required permissions.
->>>>>>> 6a383dfd
 
 ### What applications can I replicate?
 
-<<<<<<< HEAD
-### Is replication data sent to Site Recovery?
-No, Site Recovery doesn't intercept replicated data, and doesn't have any information about what's running on your VMs. Replication data is exchanged between VMware hypervisors and Azure storage. Site Recovery has no ability to intercept that data. Only the metadata needed to orchestrate replication and failover is sent to the Site Recovery service.  
-
-Site Recovery is ISO 27001:2013, 27018, HIPAA, DPA certified, and is in the process of SOC2 and FedRAMP JAB assessments.
-
-
-## Pricing
-### How can I calculate approximate charges for VMware disaster recovery?
-
-You can use the [pricing calculator](https://aka.ms/asr_pricing_calculator) to estimate costs while using Site Recovery.
-
-For detailed estimate on costs, run the deployment planner tool for [VMware](https://aka.ms/siterecovery_deployment_planner), and use the [cost estimation report](https://aka.ms/asr_DP_costreport).
-
-### Is there any difference in cost between replicating to storage or directly to managed disks?
-
-Managed disks are charged slightly different than storage accounts. [Learn more](https://azure.microsoft.com/pricing/details/managed-disks/) about managed disk pricing.
-
-## Mobility service
-
-### Where can I find the Mobility service installers?
-The installers are in the **%ProgramData%\ASR\home\svsystems\pushinstallsvc\repository** folder on the configuration server.
-
-## How do I install the Mobility service?
-You install on each VM you want to replicate, using a number of methods:
-- [Push installation](vmware-physical-mobility-service-overview.md#push-installation)
-- [Manual installation](vmware-physical-mobility-service-overview.md#install-mobility-agent-through-ui) from the UI or Powershell.
-- Deployment using a deployment tool such as [System Center Configuration Manager](vmware-azure-mobility-install-configuration-mgr.md).
-
-## Managed disks
-
-### Where does Site Recovery replicate data to?
-
-Site Recovery replicates on-premises VMware VMs and physical servers to managed disks in Azure.
-- The Site Recovery process server writes replication logs to a cache storage account in the target region.
-- These logs are used to create recovery points on the managed disks.
-- When failover occurs, the recovery point you select is used to create the target managed disk.
-- VMs that were previously replicated to a storage account (prior to March 2019) aren't affected.
-
-
-### Can I replicate new machines to storage accounts?
-
-No, beginning March 2019, in the portal, you can replicate only to Azure managed disks. 
-
-Replication of new VMs to a storage account is only available using PowerShell or the REST API (version 2018-01-10 or 2016-08-10).
-
-### What are the benefits in replicating to managed disks?
-
-[Learn how](https://azure.microsoft.com/blog/simplify-disaster-recovery-with-managed-disks-for-vmware-and-physical-servers/) Site Recovery simplifies disaster recovery with managed disks.
-
-
-### Can I change the managed disk type after machine is protected?
-
-Yes, you can easily [change the type of managed disk](https://docs.microsoft.com/azure/virtual-machines/windows/convert-disk-storage). Before changing the type, ensure that you revoke the SAS URL for the disk by going to the Managed Disk resource on the Azure portal. From the overview blade, cancel any ongoing export. Once the SAS URL is revoked, change the type of the disk within the next few minutes. However, if you change the managed disk type, wait for fresh recovery points to be generated by Azure Site Recovery. Use the new recovery points for any test failover or failover going forward.
-
-### Can I switch replication from managed disks to unmanaged disks?
-
-No, switching from managed to unmanaged isn't supported.
-
-## Replication
-=======
 You can replicate any app or workload running on a VMware VM that meets the [replication requirements](vmware-physical-azure-support-matrix.md#replicated-machines).
 
 - Site Recovery supports application-aware replication, so that apps can be failed over and failed back to an intelligent state.
@@ -215,7 +99,6 @@
 ### Where does Site Recovery replicate data to?
 
 Site Recovery replicates on-premises VMware VMs and physical servers to managed disks in Azure.
->>>>>>> 6a383dfd
 
 - The Site Recovery process server writes replication logs to a cache storage account in the target region.
 - These logs are used to create recovery points on Azure-managed disks that have prefix of **asrseeddisk**.
@@ -249,57 +132,37 @@
 
 ### What are the replicated VM requirements?
 
-<<<<<<< HEAD
-[Learn more](vmware-physical-azure-support-matrix.md##replicated-machines) about VMware VM/physical server requirements and support.
-=======
 [Learn more](vmware-physical-azure-support-matrix.md#replicated-machines) about support requirements for VMware VMs and physical servers.
->>>>>>> 6a383dfd
 
 ### How often can I replicate to Azure?
 
 Replication is continuous when replicating VMware VMs to Azure.
 
-
 ### Can I extend replication?
-<<<<<<< HEAD
-Extended or chained replication isn't supported. Request this feature in [feedback forum](https://feedback.azure.com/forums/256299-site-recovery/suggestions/6097959).
+
+Extended or chained replication isn't supported. Request this feature in the [feedback forum](https://feedback.azure.com/forums/256299-site-recovery/suggestions/6097959).
 
 ### Can I do an offline initial replication?
-This isn't supported. Request this feature in the [feedback forum](https://feedback.azure.com/forums/256299-site-recovery/suggestions/6227386-support-for-offline-replication-data-transfer-from).
+
+Offline replication isn't supported. Request this feature in the [feedback forum](https://feedback.azure.com/forums/256299-site-recovery/suggestions/6227386-support-for-offline-replication-data-transfer-from).
+
+### What is asrseeddisk?
+
+For every source disk, data is replicated to a managed disk in Azure. This disk has the prefix of **asrseeddisk**. It stores the copy of the source disk and all the recovery point snapshots.
 
 ### Can I exclude disks from replication?
+
 Yes, you can exclude disks.
-=======
-
-Extended or chained replication isn't supported. Request this feature in the [feedback forum](https://feedback.azure.com/forums/256299-site-recovery/suggestions/6097959).
-
-### Can I do an offline initial replication?
-
-Offline replication isn't supported. Request this feature in the [feedback forum](https://feedback.azure.com/forums/256299-site-recovery/suggestions/6227386-support-for-offline-replication-data-transfer-from).
-
-### What is asrseeddisk?
-
-For every source disk, data is replicated to a managed disk in Azure. This disk has the prefix of **asrseeddisk**. It stores the copy of the source disk and all the recovery point snapshots.
-
-### Can I exclude disks from replication?
-
-Yes, you can exclude disks.
 
 ### Can I replicate VMs that have dynamic disks?
->>>>>>> 6a383dfd
 
 Dynamic disks can be replicated. The operating system disk must be a basic disk.
 
 ### If I use replication groups for multi-VM consistency, can I add a new VM to an existing replication group?
-<<<<<<< HEAD
-Yes, you can add new VMs to an existing replication group when you enable replication for them.
-- You can't add a VM to an existing replication group after replication is initiated.
-=======
 
 Yes, you can add new VMs to an existing replication group when you enable replication for them. However:
 
 - You can't add a VM to an existing replication group after replication has begun.
->>>>>>> 6a383dfd
 - You can't create a replication group for existing VMs.
 
 ### Can I modify VMs that are replicating by adding or resizing disks?
@@ -312,67 +175,31 @@
 
 ### Can I replicate to a cache or target storage account that has a virtual network (with Azure Firewalls) configured on it?
 
-<<<<<<< HEAD
-### Can I migrate on-premises machines to a new vCenter Server without impacting ongoing replication?
-No, change of Vcenter or migration will impact ongoing replication. You need to set up Site Recovery with the new vCenter Server, and enable replication for machines again.
-
-### Can I replicate to a cache/target storage account which has a VNet (with Azure storage firewalls) configured on it?
-No, Site Recovery doesn't support replication to Storage on Vnet.
-
-
-
-
+No, Site Recovery doesn't support replication to Azure Storage on virtual networks.
 
 ## Component upgrade
 
-### My version of the Mobility services agent or configuration server is old and my upgrade failed. What do I do?  
+### My version of the Mobility services agent or configuration server is old, and my upgrade failed. What do I do?
 
 Site Recovery follows the N-4 support model. [Learn more](https://aka.ms/asr_support_statement) about how to upgrade from very old versions.
 
-### Where can I find the release notes/update rollups of Azure Site Recovery?
-
-[Learn](site-recovery-whats-new.md) about new updates, and [get rollup information](service-updates-how-to.md).
+### Where can I find the release notes and update rollups for Azure Site Recovery?
+
+[Learn about new updates](site-recovery-whats-new.md), and [get rollup information](service-updates-how-to.md).
 
 ### Where can I find upgrade information for disaster recovery to Azure?
 
-[Learn about](https://aka.ms/asr_vmware_upgrades) upgrading.
+[Learn about upgrading](https://aka.ms/asr_vmware_upgrades).
 
 ## Do I need to reboot source machines for each upgrade?
 
-Though recommended, it is not mandatory for each upgrade. [Learn more](https://aka.ms/asr_vmware_upgrades).
-
-=======
-No, Site Recovery doesn't support replication to Azure Storage on virtual networks.
-
-## Component upgrade
-
-### My version of the Mobility services agent or configuration server is old, and my upgrade failed. What do I do?
-
-Site Recovery follows the N-4 support model. [Learn more](https://aka.ms/asr_support_statement) about how to upgrade from very old versions.
-
-### Where can I find the release notes and update rollups for Azure Site Recovery?
-
-[Learn about new updates](site-recovery-whats-new.md), and [get rollup information](service-updates-how-to.md).
-
-### Where can I find upgrade information for disaster recovery to Azure?
-
-[Learn about upgrading](https://aka.ms/asr_vmware_upgrades).
-
-## Do I need to reboot source machines for each upgrade?
-
 A reboot is recommended but not mandatory for each upgrade. [Learn more](https://aka.ms/asr_vmware_upgrades).
->>>>>>> 6a383dfd
 
 ## Configuration server
 
 ### What does the configuration server do?
 
 The configuration server runs the on-premises Site Recovery components, including:
-<<<<<<< HEAD
-- The configuration server itself that coordinates communications between on-premises and Azure and manages data replication.
-- The process server that acts as a replication gateway. It receives replication data; optimizes it with caching, compression, and encryption; and sends it to Azure storage. The process server also does a push install of the Mobility Service on VMs, and performs automatic discovery of on-premises VMware VMs.
-- The master target server that handles replication data during failback from Azure.
-=======
 
 - The configuration server itself. The server coordinates communications between on-premises components and Azure, and manages data replication.
 - The process server, which acts as a replication gateway. This server:
@@ -381,43 +208,18 @@
     3. Sends the data to Azure Storage.
   The process server also does a push install of the Mobility Service on VMs and performs automatic discovery of on-premises VMware VMs.
 - The master target server, which handles replication data during failback from Azure.
->>>>>>> 6a383dfd
 
 [Learn more](vmware-azure-architecture.md) about the configuration server components and processes.
 
 ### Where do I set up the configuration server?
-<<<<<<< HEAD
-You need a single highly available on-premises VMware VM for the configuration server. For physical server disaster recovery, you can install the configuration server on a physical machine.
-
-=======
 
 You need a single, highly available, on-premises VMware VM for the configuration server. For physical server disaster recovery, install the configuration server on a physical machine.
 
->>>>>>> 6a383dfd
 ### What do I need for the configuration server?
 
 Review the [prerequisites](vmware-azure-deploy-configuration-server.md#prerequisites).
 
 ### Can I manually set up the configuration server instead of using a template?
-<<<<<<< HEAD
-We recommend that you [create the configuration server VM](vmware-azure-deploy-configuration-server.md) with the latest version of the OVF template. If for some reason you can't, for example you don't have access to the VMware server, you can [download](physical-azure-set-up-source.md) the setup file from the portal and set up the configuration server.
-
-### Can a configuration server replicate to more than one region?
-No. To do this, you need a configuration server in each region.
-
-### Can I host a configuration server in Azure?
-While possible, the Azure VM running the configuration server would need to communicate with your on-premises VMware infrastructure and VMs. This adds latency and impacts ongoing replication.
-
-### How do I update the configuration server?
-
-[Learn](vmware-azure-manage-configuration-server.md#upgrade-the-configuration-server) how to update configuration server.
-- You can find the latest update information on the [Azure updates page](https://azure.microsoft.com/updates/?product=site-recovery).
-- You can download the latest version from the portal. Alternatively, you can directly download the latest version of the configuration server from the [Microsoft Download Center](https://aka.ms/asrconfigurationserver).
-- If your version is more than four versions older than the current version, refer to our [support statement](https://aka.ms/asr_support_statement) for upgrade guidance.
-
-### Should I back up the configuration server?
-We recommend taking regular scheduled backups of the configuration server.
-=======
 
 We recommend that you [create the configuration server VM](vmware-azure-deploy-configuration-server.md) by using the latest version of the Open Virtual Machine Format (OVF) template. If you can't use the template (for example, if you don't have access to the VMware server), [download](physical-azure-set-up-source.md) the setup file from the portal and set up the configuration server.
 
@@ -441,113 +243,65 @@
 
 We recommend taking regular scheduled backups of the configuration server.
 
->>>>>>> 6a383dfd
 - For successful failback, the VM being failed back must exist in the configuration server database.
 - The configuration server must be running and in a connected state.
 - [Learn more](vmware-azure-manage-configuration-server.md) about common configuration server management tasks.
 
 ### When I'm setting up the configuration server, can I download and install MySQL manually?
 
-<<<<<<< HEAD
-Yes. Download MySQL and place it in the **C:\Temp\ASRSetup** folder. Then install it manually. When you set up the configuration server VM and accept the terms, MySQL will be listed as **Already installed** in **Download and install**.
+Yes. Download MySQL and place it in the C:\Temp\ASRSetup folder. Then, install it manually. When you set up the configuration server VM and accept the terms, MySQL will be listed as **Already installed** in **Download and install**.
 
 ### Can I avoid downloading MySQL but let Site Recovery install it?
 
-Yes. Download the MySQL installer and place it in the **C:\Temp\ASRSetup** folder.  When you set up the configuration server VM, accept the terms, and click on **Download and install**. The portal will use the installer you added to install MySQL.
- 
+Yes. Download the MySQL installer and place it in the C:\Temp\ASRSetup folder. When you set up the configuration server VM, accept the terms and select **Download and install**. The portal will use the installer that you added to install MySQL.
+
 ### Can I use the configuration server VM for anything else?
-No, you should only use the VM for the configuration server. 
+
+No. Use the VM only for the configuration server.
 
 ### Can I clone a configuration server and use it for orchestration?
-No, you should set up a fresh configuration server to avoid registration issues.
+
+No. Set up a fresh configuration server to avoid registration issues.
 
 ### Can I change the vault in which the configuration server is registered?
-No. After a vault is associated with the configuration server, it can't be changed. Review [this article](vmware-azure-manage-configuration-server.md#register-a-configuration-server-with-a-different-vault) to learn about re-registering.
-
-### Can I use the same configuration server for disaster recovery of both VMware VMs and physical servers
-Yes, but note that physical machine can only be failed back to a VMware VM.
+
+No. After a vault is associated with the configuration server, it can't be changed. [Learn](vmware-azure-manage-configuration-server.md#register-a-configuration-server-with-a-different-vault) about registering a configuration server with a different vault.
+
+### Can I use the same configuration server for disaster recovery of both VMware VMs and physical servers?
+
+Yes, but note that physical machine can be failed back only to a VMware VM.
 
 ### Where can I download the passphrase for the configuration server?
-[Learn how to](vmware-azure-manage-configuration-server.md#generate-configuration-server-passphrase) download the passphrase.
-=======
-Yes. Download MySQL and place it in the C:\Temp\ASRSetup folder. Then, install it manually. When you set up the configuration server VM and accept the terms, MySQL will be listed as **Already installed** in **Download and install**.
-
-### Can I avoid downloading MySQL but let Site Recovery install it?
-
-Yes. Download the MySQL installer and place it in the C:\Temp\ASRSetup folder. When you set up the configuration server VM, accept the terms and select **Download and install**. The portal will use the installer that you added to install MySQL.
-
-### Can I use the configuration server VM for anything else?
-
-No. Use the VM only for the configuration server.
-
-### Can I clone a configuration server and use it for orchestration?
->>>>>>> 6a383dfd
-
-No. Set up a fresh configuration server to avoid registration issues.
-
-<<<<<<< HEAD
-In the Recovery Services vault, click **Configuration Servers** in **Site Recovery Infrastructure** > **Manage**. Then in **Servers**, select **Download registration key** to download the vault credentials file.
-
-## Process Server
-
-### Unable to select process server during enable replication
-
-From 9.24 version, enhancements are made to provide [in-product guidance](vmware-azure-manage-process-server.md#process-server-selection-guidance) on when to set up a scale-out process server. This is to avoid process server throttling and avoid usage of unhealthy process server.
-
-### What should I do to obtain accurate health status of process server?
-
-Upgrade Site Recovery components to the [latest versions](service-updates-how-to.md#links-to-currently-supported-update-rollups) (at least 9.24 or above).
+
+[Learn](vmware-azure-manage-configuration-server.md#generate-configuration-server-passphrase) how to download the passphrase.
+
+### Where can I download vault registration keys?
+
+In the Recovery Services vault, select **Configuration Servers** in **Site Recovery Infrastructure** > **Manage**. Then, in **Servers**, select **Download registration key** to download the vault credentials file.
+
+## Process server
+
+### Why am I unable to select the process server when I enable replication?
+
+Updates in versions 9.24 and later now display the [health of the process server when you enable replication](vmware-azure-enable-replication.md#enable-replication). This feature helps to avoid process-server throttling and to minimize the use of unhealthy process servers.
+
+### How do I update the process server to version 9.24 or later for accurate health information?
+
+Beginning with [version 9.24](service-updates-how-to.md#links-to-currently-supported-update-rollups), more alerts have been added to indicate the health of the process server. [Update your Site Recovery components to version 9.24 or later] (service-updates-how-to.md#links-to-currently-supported-update-rollups) so that all alerts are generated.
 
 ## Failover and failback
-### Can I use the process server at on-premises for failback?
-We strongly recommended creating a process server in Azure for failback purposes, to avoid data transfer latencies. Additionally, in case you separated the source VMs network with the Azure facing network in the configuration server, it's essential to use the process server created in Azure for failback.
-
-### Can I retain the IP address on failover?
-Yes, you can retain the IP address on failover. Ensure that you specify target IP address in 'Compute and Network' settings for the VM before failover. Also, shut down machines at the time of failover to avoid IP address conflicts during failback.
+
+### Can I use the on-premises process server for failback?
+
+We strongly recommend creating a process server in Azure for failback purposes, to avoid data transfer latencies. Additionally, in case you separated the source VMs network with the Azure facing network in the configuration server, it's essential to use the process server created in Azure for failback.
+
+### Can I keep the IP address on failover?
+
+Yes, you can keep the IP address on failover. Ensure that you specify the target IP address in the **Compute and Network** settings for the VM before failover. Also, shut down machines at the time of failover to avoid IP address conflicts during failback.
 
 ### Can I change the target VM size or VM type before failover?
-Yes, you can change the type or size of the VM anytime before failover on the Compute and Network settings of the replicated Vm,  in the portal.
-=======
-### Can I change the vault in which the configuration server is registered?
-
-No. After a vault is associated with the configuration server, it can't be changed. [Learn](vmware-azure-manage-configuration-server.md#register-a-configuration-server-with-a-different-vault) about registering a configuration server with a different vault.
-
-### Can I use the same configuration server for disaster recovery of both VMware VMs and physical servers?
-
-Yes, but note that physical machine can be failed back only to a VMware VM.
-
-### Where can I download the passphrase for the configuration server?
-
-[Learn](vmware-azure-manage-configuration-server.md#generate-configuration-server-passphrase) how to download the passphrase.
-
-### Where can I download vault registration keys?
-
-In the Recovery Services vault, select **Configuration Servers** in **Site Recovery Infrastructure** > **Manage**. Then, in **Servers**, select **Download registration key** to download the vault credentials file.
-
-## Process server
-
-### Why am I unable to select the process server when I enable replication?
-
-Updates in versions 9.24 and later now display the [health of the process server when you enable replication](vmware-azure-enable-replication.md#enable-replication). This feature helps to avoid process-server throttling and to minimize the use of unhealthy process servers.
-
-### How do I update the process server to version 9.24 or later for accurate health information?
-
-Beginning with [version 9.24](service-updates-how-to.md#links-to-currently-supported-update-rollups), more alerts have been added to indicate the health of the process server. [Update your Site Recovery components to version 9.24 or later] (service-updates-how-to.md#links-to-currently-supported-update-rollups) so that all alerts are generated.
-
-## Failover and failback
-
-### Can I use the on-premises process server for failback?
-
-We strongly recommend creating a process server in Azure for failback purposes, to avoid data transfer latencies. Additionally, in case you separated the source VMs network with the Azure facing network in the configuration server, it's essential to use the process server created in Azure for failback.
-
-### Can I keep the IP address on failover?
-
-Yes, you can keep the IP address on failover. Ensure that you specify the target IP address in the **Compute and Network** settings for the VM before failover. Also, shut down machines at the time of failover to avoid IP address conflicts during failback.
-
-### Can I change the target VM size or VM type before failover?
 
 Yes, you can change the type or size of the VM at any time before failover. In the portal, use the **Compute and Network** settings for the replicated VM.
->>>>>>> 6a383dfd
 
 ### How far back can I recover?
 
@@ -555,24 +309,15 @@
 
 ### How do I access Azure VMs after failover?
 
-<<<<<<< HEAD
-### Is failed over data resilient?
-
-Azure is designed for resilience. Site Recovery is engineered for failover to a secondary Azure datacenter, in accordance with the Azure SLA. When failover occurs, we make sure your metadata and vaults remain within the same geographic region that you chose for your vault.
+After failover, you can access Azure VMs over a secure internet connection, over a site-to-site VPN, or over Azure ExpressRoute. To connect, you must prepare several things. [Learn more](site-recovery-test-failover-to-azure.md#prepare-to-connect-to-azure-vms-after-failover).
+
+### Is failed-over data resilient?
+
+Azure is designed for resilience. Site Recovery is engineered for failover to a secondary Azure datacenter, as required by the Azure service-level agreement (SLA). When failover occurs, we make sure your metadata and vaults remain in the same geographic region that you chose for your vault.
 
 ### Is failover automatic?
-[Failover](site-recovery-failover.md) isn't automatic. You initiate failovers with single click in the portal, or you can use [PowerShell](/powershell/module/az.recoveryservices) to trigger a failover.
-=======
-After failover, you can access Azure VMs over a secure internet connection, over a site-to-site VPN, or over Azure ExpressRoute. To connect, you must prepare several things. [Learn more](site-recovery-test-failover-to-azure.md#prepare-to-connect-to-azure-vms-after-failover).
-
-### Is failed-over data resilient?
-
-Azure is designed for resilience. Site Recovery is engineered for failover to a secondary Azure datacenter, as required by the Azure service-level agreement (SLA). When failover occurs, we make sure your metadata and vaults remain in the same geographic region that you chose for your vault.
-
-### Is failover automatic?
 
 [Failover](site-recovery-failover.md) isn't automatic. You start a failover by making a single selection in the portal, or you can use [PowerShell](/powershell/module/az.recoveryservices) to trigger a failover.
->>>>>>> 6a383dfd
 
 ### Can I fail back to a different location?
 
@@ -583,10 +328,6 @@
 When you fail back from Azure, data from Azure is copied back to your on-premises VM, and private access is required.
 
 ### Can I resize the Azure VM after failover?
-<<<<<<< HEAD
-No, you cannot change the size or type of the target VM after the failover.
-=======
->>>>>>> 6a383dfd
 
 No, you can't change the size or type of the target VM after the failover.
 
