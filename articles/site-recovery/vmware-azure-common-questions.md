--- conflicted
+++ resolved
@@ -5,11 +5,7 @@
 manager: carmonm
 ms.service: site-recovery
 services: site-recovery
-<<<<<<< HEAD
 ms.date: 04/23/2019
-=======
-ms.date: 04/18/2019
->>>>>>> fc076703
 ms.topic: conceptual
 ms.author: raynew
 ---
