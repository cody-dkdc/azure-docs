--- conflicted
+++ resolved
@@ -4,11 +4,7 @@
 author: rayne-wiselman
 manager: carmonm
 ms.service: site-recovery
-<<<<<<< HEAD
 ms.date: 11/27/2018
-=======
-ms.date: 11/19/2018
->>>>>>> 46cc1071
 ms.topic: conceptual
 ms.author: raynew
 
