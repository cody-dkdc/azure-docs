--- conflicted
+++ resolved
@@ -9,7 +9,7 @@
 ms.topic: conceptual
 ms.author: raynew
 ---
-# Common questions about VMware-to-Azure replication
+# Common questions about VMware to Azure replication
 
 This article answers common questions that might come up when you deploy disaster recovery of on-premises VMware virtual machines (VMs) to Azure.
 
@@ -21,7 +21,7 @@
 
 ### Can I use Site Recovery to migrate VMware VMs to Azure?
 
-Yes. In addition to using Azure Site Recovery to set up full disaster recovery for VMware VMs, you can also use Site Recovery to migrate on-premises VMware VMs to Azure. In this scenario, you replicate on-premises VMware VMs to Azure storage. Then, you fail over from on-premises to Azure. After failover, your apps and workloads are available and running on Azure VMs. The process is like setting up full disaster recovery, except that in a migration you can't fail back from Azure.
+Yes. In addition to using Azure Site Recovery to set up full disaster recovery for VMware VMs, you can also use Site Recovery to migrate on-premises VMware VMs to Azure. In this scenario, you replicate on-premises VMware VMs to Azure Storage. Then, you fail over from on-premises to Azure. After failover, your apps and workloads are available and running on Azure VMs. The process is like setting up full disaster recovery, except that in a migration you can't fail back from Azure.
 
 ### Does my Azure account need permissions to create VMs?
 
@@ -64,7 +64,7 @@
 
 ### Is replication data sent to Site Recovery?
 
-No, Site Recovery doesn't intercept replicated data and doesn't have any information about what's running on your VMs. Replication data is exchanged between VMware hypervisors and Azure storage. Site Recovery has no ability to intercept that data. Only the metadata needed to orchestrate replication and failover is sent to the Site Recovery service.  
+No, Site Recovery doesn't intercept replicated data and doesn't have any information about what's running on your VMs. Replication data is exchanged between VMware hypervisors and Azure Storage. Site Recovery has no ability to intercept that data. Only the metadata needed to orchestrate replication and failover is sent to the Site Recovery service.  
 
 Site Recovery is certified for ISO 27001:2013 and 27018, HIPAA, and DPA. It's in the process of SOC2 and FedRAMP JAB assessments.
 
@@ -281,21 +281,13 @@
 
 ## Process server
 
-### Why am I unable to select process server during enable replication?
-
-<<<<<<< HEAD
-Enhancements in version 9.24 provide [process server alerts](vmware-physical-azure-monitor-process-server.md#process-server-alerts) for when to set up a scale-out process server. This is to avoid process server throttling and avoid use of an unhealthy process server.
-
-### What should I do to get an accurate health status of process server?
-
-Upgrade the Site Recovery components to the [latest versions](service-updates-how-to.md#links-to-currently-supported-update-rollups) (9.24 or later).
-=======
-From 9.24 version, enhancements are made to display [health of process server during enable replication](vmware-azure-enable-replication.md#enable-replication). This is to avoid process server throttling and minimize usage of unhealthy process servers.
-
-### What is meant by upgrading process server to 9.24 or higher versions for accurate health?
-
-From [9.24 versions](service-updates-how-to.md#links-to-currently-supported-update-rollups), additional alerts are introduced to enhance the health alerts of process server. Upgrade Site Recovery components to 9.24 versions or above for all alerts to be generated.
->>>>>>> 81fa2a72
+### Why am I unable to select the process server when I enable replication?
+
+Updates in versions 9.24 and later now display the [health of the process server when you enable replication](vmware-azure-enable-replication.md#enable-replication). This is to avoid process-server throttling and minimize the use of unhealthy process servers.
+
+### How do I update the process server to version 9.24 or later for accurate health information?
+
+Beginning with [version 9.24](service-updates-how-to.md#links-to-currently-supported-update-rollups), more alerts have been added to enhance the health alerts of the process server. [Update the Site Recovery components to version 9.24] (service-updates-how-to.md#links-to-currently-supported-update-rollups) or later so that all alerts are generated.
 
 ## Failover and failback
 
