--- conflicted
+++ resolved
@@ -5,11 +5,7 @@
 manager: rochakm
 ms.service: site-recovery
 services: site-recovery
-<<<<<<< HEAD
 ms.date: 02/13/2019
-=======
-ms.date: 2/7/2019
->>>>>>> 8bc4631d
 ms.topic: conceptual
 ms.author: mayg
 ---
