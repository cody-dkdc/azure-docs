--- conflicted
+++ resolved
@@ -5,11 +5,7 @@
 manager: carmonm
 ms.service: site-recovery
 services: site-recovery
-<<<<<<< HEAD
 ms.date: 03/21/2019
-=======
-ms.date: 03/18/2019
->>>>>>> e5919c56
 ms.topic: conceptual
 ms.author: raynew
 ---
