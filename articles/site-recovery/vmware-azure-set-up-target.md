--- conflicted
+++ resolved
@@ -9,11 +9,8 @@
 ms.topic: article
 ms.date: 10/29/2018
 ms.author: ramamill
-<<<<<<< HEAD
 
 ---
-=======
->>>>>>> 5bdb318a
 
 # Prepare the target environment for disaster recovery of VMware VMs or physical servers to Azure
 
