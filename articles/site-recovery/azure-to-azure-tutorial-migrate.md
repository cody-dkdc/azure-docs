---
title: Move Azure IaaS VMs to another Azure region by using the Azure Site Recovery service | Microsoft Docs
description: Use Azure Site Recovery to move Azure IaaS VMs from one Azure region to another.
services: site-recovery
author: rajani-janaki-ram
ms.service: site-recovery
ms.topic: tutorial
ms.date: 01/28/2019
ms.author: rajanaki
ms.custom: MVC
---

# Move Azure VMs to another region

There are various scenarios in which you'd want to move your existing Azure IaaS virtual machines (VMs) from one region to another. For example, you want to improve reliability and availability of your existing VMs, to improve manageability, or to move for governance reasons. For more information, see the [Azure VM move overview](azure-to-azure-move-overview.md). 

You can use the [Azure Site Recovery](site-recovery-overview.md) service to manage and orchestrate disaster recovery of on-premises machines and Azure VMs for business continuity and disaster recovery (BCDR). You can also use Site Recovery to manage the move of Azure VMs to a secondary region.

This tutorial shows you how to move Azure VMs to another region by using Azure Site Recovery. In this tutorial, you learn how to:

> [!div class="checklist"]

> * [Verify prerequisites](#verify-prerequisites)
> * [Prepare the source VMs](#prepare-the-source-vms)
> * [Prepare the target region](#prepare-the-target-region)
> * [Copy data to the target region](#copy-data-to-the-target-region)
> * [Test the configuration](#test-the-configuration) 
> * [Perform the move](#perform-the-move-to-the-target-region-and-confirm) 
> * [Delete the resources in the source region](#delete-the-resource-in-the-source-region) 

> [!IMPORTANT]
> This tutorial shows you how to move Azure VMs from one region to another as is. If you need to improve availability by moving VMs in an availability set to zone pinned VMs in a different region, see the [tutorial](move-azure-VMs-AVset-Azone.md).

## Verify prerequisites

- Make sure that the Azure VMs are in the Azure region from which you want to move.
- Verify that your choice of [source region - target region combination is supported](https://docs.microsoft.com/azure/site-recovery/azure-to-azure-support-matrix#region-support), and make an informed decision about the target region.
- Make sure that you understand the [scenario architecture and components](azure-to-azure-architecture.md).
- Review the [support limitations and requirements](azure-to-azure-support-matrix.md).
- Verify account permissions. If you created your free Azure account, you're the administrator of your subscription. If you're not the subscription administrator, work with the administrator to assign the permissions that you need. To enable replication for a VM and essentially copy data using Azure Site Recovery, you must have the following permissions:

    * Permissions to create a VM in Azure resources. The Virtual Machine Contributor built-in role has these permissions, which include:
        - Permission to create a VM in the selected resource group
        - Permission to create a VM in the selected virtual network
        - Permission to write to the selected storage account

    * Permissions to manage Azure Site Recovery operations. The Site Recovery Contributor role has all the permissions that are required to manage Site Recovery operations in a Recovery Services vault.

## Prepare the source VMs

1. Make sure that all the latest root certificates are on the Azure VMs that you want to move. If the latest root certificates aren't on the VM, security constraints will prevent the data copy to the target region.

    - For Windows VMs, install all the latest Windows updates on the VM, so that all the trusted root certificates are on the machine. In a disconnected environment, follow the standard Windows Update and certificate update processes for your organization.
    - For Linux VMs, follow the guidance provided by your Linux distributor to get the latest trusted root certificates and certificate revocation list on the VM.
2. Make sure that you're not using an authentication proxy to control network connectivity for VMs that you want to move.
3. If the VM that you're trying to move doesn't have access to the internet, or it's using a firewall proxy to control outbound access, [check the requirements here](azure-to-azure-tutorial-enable-replication.md#configure-outbound-network-connectivity).
4. Identify the source networking layout and all the resources that you're currently using. This includes but isn't limited to load balancers, network security groups (NSGs), and public IPs.

## Prepare the target region

1. Verify that your Azure subscription allows you to create VMs in the target region that's used for disaster recovery. Contact support to enable the required quota.

2. Make sure that your subscription has enough resources to support VMs with sizes that match your source VMs. If you're using Site Recovery to copy data to the target, Site Recovery chooses the same size or the closest possible size for the target VM.

3. Make sure that you create a target resource for every component that's identified in the source networking layout. This step is important to ensure that your VMs have all the functionality and features in the target region that you had in the source region.

    > [!NOTE]
    > Azure Site Recovery automatically discovers and creates a virtual network when you enable replication for the source VM. You can also pre-create a network and assign it to the VM in the user flow for enable replication. As mentioned later, you need to manually create any other resources in the target region.

     To create the most commonly used network resources that are relevant for you based on the source VM configuration, see the following documentation:

    - [Network Security Groups](https://docs.microsoft.com/azure/virtual-network/manage-network-security-group)
    - [Load balancers](https://docs.microsoft.com/azure/load-balancer/#step-by-step-tutorials)
<<<<<<< HEAD
    - [Public IP ](https://docs.microsoft.com/azure/load-balancer/#step-by-step-tutorials)
=======
    - [Public IP](https://docs.microsoft.com/azure/load-balancer/#step-by-step-tutorials)
    
    For any other networking components, refer to the networking [documentation.](https://docs.microsoft.com/azure/#pivot=products&panel=network) 
>>>>>>> 94de8821

    For any other networking components, see the [networking documentation](https://docs.microsoft.com/azure/#pivot=products&panel=network).

4. Manually [create a non-production network](https://docs.microsoft.com/azure/virtual-network/quick-create-portal) in the target region if you want to test the configuration before you perform the final move to the target region. This step is recommended and ensures minimal interference with the production network.

## Copy data to the target region
The following steps show you how to use Azure Site Recovery to copy data to the target region.

### Create the vault in any region, except the source region

1. Sign in to the [Azure portal](https://portal.azure.com) > **Recovery Services**.
2. Select **Create a resource** > **Management Tools** > **Backup and Site Recovery**.
3. In **Name**, specify the friendly name **ContosoVMVault**. If you have more than one subscription, select the appropriate one.
4. Create the resource group **ContosoRG**.
5. Specify an Azure region. To check supported regions, see geographic availability in [Azure Site Recovery Pricing Details](https://azure.microsoft.com/pricing/details/site-recovery/).
6. In **Recovery Services vaults**, select **Overview** > **ContosoVMVault** > **+Replicate**.
7. In **Source**, select **Azure**.
8. In **Source location**, select the source Azure region where your VMs are currently running.
9. Select the Resource Manager deployment model. Then select the **Source subscription** and **Source resource group**.
10. Select **OK** to save the settings.

### Enable replication for Azure VMs and start copying the data

Site Recovery retrieves a list of the VMs that are associated with the subscription and resource group.

1. In the next step, select the VM that you want to move, then select **OK**.
2. In **Settings**, select **Disaster recovery**.
3. In **Configure disaster recovery** > **Target region**, select the target region to which you'll replicate.
4. For this tutorial, accept the other default settings.
5. Select **Enable replication**. This step starts a job to enable replication for the VM.

    ![enable replication](media/tutorial-migrate-azure-to-azure/settings.png)

## Test the configuration

1. Go to the vault. In **Settings** > **Replicated items**, select the VM that you want to move to the target region, and then select **+Test Failover**.
2. In **Test Failover**, select a recovery point to use for the failover:

   - **Latest processed**: Fails the VM over to the latest recovery point that was processed by the
     Site Recovery service. The time stamp is shown. With this option, no time is spent processing
     data, so it provides a low Recovery Time Objective (RTO).
   - **Latest app-consistent**: This option fails over all VMs to the latest app-consistent
     recovery point. The time stamp is shown.
   - **Custom**: Select any recovery point.

3. Select the target Azure virtual network to which you want to move the Azure VMs to test the configuration.
> [!IMPORTANT]
<<<<<<< HEAD
> We recommend that you use a separate Azure VM network for the test failure as mentioned earlier in step 4 of [Prepare the target region](#prepare-the-target-region). Use a non-production network in the target VM into which you want to move your VM instead of the production network that was set up when you enabled replication.
4. To start testing the move, select **OK**. To track progress, select the VM to open its properties. Or,
   you can select the **Test Failover** job in the vault name > **Settings** > **Jobs** > **Site Recovery jobs**.
5. After the failover finishes, the replica Azure VM appears in the Azure portal > **Virtual Machines**. Make sure that the VM is running, is sized appropriately, and is connected to the appropriate network.
6. If you want to delete the VM that was created as part of testing the move, select **Cleanup test failover** on the replicated item. In **Notes**, record and save any observations that are associated with the test.
=======
> We recommend that you use a separate Azure VM network for the test failover, and not the production network into which you want to move your VMs eventually that was set up when you enabled replication.

4. To start testing the move, click **OK**. To track progress, click the VM to open its properties. Or,
   you can click the **Test Failover** job in the vault name > **Settings** > **Jobs** > **Site Recovery jobs**.
5. After the failover finishes, the replica Azure VM appears in the Azure portal > **Virtual Machines**. Make sure that the VM is running, sized appropriately, and connected to the appropriate network.
6. If you wish to delete the VM created as part of testing the move, click **Cleanup test failover** on the replicated item. In **Notes**, record and save any observations associated with the test.
>>>>>>> 94de8821

## Perform the move to the target region and confirm

1. Go to the vault. In **Settings** > **Replicated items**, select the VM, and then select **Failover**.
2. In **Failover**, select **Latest**.
3. Select **Shut down machine before beginning failover**. Site Recovery attempts to shut down the source VM before triggering the failover. Failover continues even if shutdown fails. You can follow the failover progress on the **Jobs** page.
4. After the job is complete, check that the VM appears in the target Azure region as expected.
5. In **Replicated items**, right-click the VM > **Commit**. This step finishes the move process to the target region. Wait until the commit job completes.

## Delete the resource in the source region

Go to the VM. Select **Disable Replication**. This step stops the process from copying the data for the VM.

> [!IMPORTANT]
> It's important to perform this step to avoid being charged for ASR replication.

If you have no plans to reuse any of the source resources, follow these steps:

1. Delete all the relevant network resources in the source region that you listed out as part of step 4 in [Prepare the source VMs](#prepare-the-source-vms).
2. Delete the corresponding storage account in the source region.

## Next steps

In this tutorial, you moved an Azure VM to a different Azure region. Now you can configure disaster recovery for the VM that you moved.

> [!div class="nextstepaction"]
> [Set up disaster recovery after migration](azure-to-azure-quickstart.md)
<|MERGE_RESOLUTION|>--- conflicted
+++ resolved
@@ -71,15 +71,9 @@
 
     - [Network Security Groups](https://docs.microsoft.com/azure/virtual-network/manage-network-security-group)
     - [Load balancers](https://docs.microsoft.com/azure/load-balancer/#step-by-step-tutorials)
-<<<<<<< HEAD
-    - [Public IP ](https://docs.microsoft.com/azure/load-balancer/#step-by-step-tutorials)
-=======
     - [Public IP](https://docs.microsoft.com/azure/load-balancer/#step-by-step-tutorials)
     
-    For any other networking components, refer to the networking [documentation.](https://docs.microsoft.com/azure/#pivot=products&panel=network) 
->>>>>>> 94de8821
-
-    For any other networking components, see the [networking documentation](https://docs.microsoft.com/azure/#pivot=products&panel=network).
+      For any other networking components, see the [networking documentation](https://docs.microsoft.com/azure/#pivot=products&panel=network).
 
 4. Manually [create a non-production network](https://docs.microsoft.com/azure/virtual-network/quick-create-portal) in the target region if you want to test the configuration before you perform the final move to the target region. This step is recommended and ensures minimal interference with the production network.
 
@@ -125,20 +119,12 @@
 
 3. Select the target Azure virtual network to which you want to move the Azure VMs to test the configuration.
 > [!IMPORTANT]
-<<<<<<< HEAD
-> We recommend that you use a separate Azure VM network for the test failure as mentioned earlier in step 4 of [Prepare the target region](#prepare-the-target-region). Use a non-production network in the target VM into which you want to move your VM instead of the production network that was set up when you enabled replication.
-4. To start testing the move, select **OK**. To track progress, select the VM to open its properties. Or,
-   you can select the **Test Failover** job in the vault name > **Settings** > **Jobs** > **Site Recovery jobs**.
-5. After the failover finishes, the replica Azure VM appears in the Azure portal > **Virtual Machines**. Make sure that the VM is running, is sized appropriately, and is connected to the appropriate network.
-6. If you want to delete the VM that was created as part of testing the move, select **Cleanup test failover** on the replicated item. In **Notes**, record and save any observations that are associated with the test.
-=======
-> We recommend that you use a separate Azure VM network for the test failover, and not the production network into which you want to move your VMs eventually that was set up when you enabled replication.
+> We recommend that you use a separate Azure VM network for the test failover. Don't use the production network that was set up when you enabled replication and that you want to move your VMs into eventually.
 
 4. To start testing the move, click **OK**. To track progress, click the VM to open its properties. Or,
    you can click the **Test Failover** job in the vault name > **Settings** > **Jobs** > **Site Recovery jobs**.
 5. After the failover finishes, the replica Azure VM appears in the Azure portal > **Virtual Machines**. Make sure that the VM is running, sized appropriately, and connected to the appropriate network.
-6. If you wish to delete the VM created as part of testing the move, click **Cleanup test failover** on the replicated item. In **Notes**, record and save any observations associated with the test.
->>>>>>> 94de8821
+6. If you want to delete the VM created as part of testing the move, click **Cleanup test failover** on the replicated item. In **Notes**, record and save any observations that are associated with the test.
 
 ## Perform the move to the target region and confirm
 
