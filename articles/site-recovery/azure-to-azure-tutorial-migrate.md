--- conflicted
+++ resolved
@@ -16,28 +16,26 @@
 
 You can use the [Azure Site Recovery](site-recovery-overview.md) service to manage and orchestrate disaster recovery of on-premises machines and Azure VMs for business continuity and disaster recovery (BCDR). You can also use Site Recovery to manage the move of Azure VMs to a secondary region.
 
-This tutorial shows you how to move Azure VMs to another region by using Azure Site Recovery. In this tutorial, you learn how to:
+In this tutorial, you will:
 
 > [!div class="checklist"]
 
-> * [Verify prerequisites](#verify-prerequisites)
-> * [Prepare the source VMs](#prepare-the-source-vms)
-> * [Prepare the target region](#prepare-the-target-region)
-> * [Copy data to the target region](#copy-data-to-the-target-region)
-> * [Test the configuration](#test-the-configuration) 
-> * [Perform the move](#perform-the-move-to-the-target-region-and-confirm) 
-> * [Delete the resources in the source region](#delete-the-resource-in-the-source-region) 
+> * Verify prerequisites for the move
+> * Prepare the source VMs and the target region
+> * Copy the data and enable replication
+> * Test the configuration and perform the move
+> * Delete the resources in the source region
 
-> [!IMPORTANT]
-> This tutorial shows you how to move Azure VMs from one region to another as is. If you need to improve availability by moving VMs in an availability set to zone pinned VMs in a different region, see the [tutorial](move-azure-VMs-AVset-Azone.md).
+> [!NOTE]
+> This tutorial shows you how to move Azure VMs from one region to another as is. If you need to improve availability by moving VMs in an availability set to zone pinned VMs in a different region, see the [Move Azure VMs into Availability Zones tutorial](move-azure-vms-avset-azone.md).
 
-## Verify prerequisites
+## Prerequisites
 
 - Make sure that the Azure VMs are in the Azure region from which you want to move.
 - Verify that your choice of [source region - target region combination is supported](https://docs.microsoft.com/azure/site-recovery/azure-to-azure-support-matrix#region-support), and make an informed decision about the target region.
 - Make sure that you understand the [scenario architecture and components](azure-to-azure-architecture.md).
 - Review the [support limitations and requirements](azure-to-azure-support-matrix.md).
-- Verify account permissions. If you created your free Azure account, you're the administrator of your subscription. If you're not the subscription administrator, work with the administrator to assign the permissions that you need. To enable replication for a VM and essentially copy data using Azure Site Recovery, you must have the following permissions:
+- Verify account permissions. If you created your free Azure account, you're the administrator of your subscription. If you're not the subscription administrator, work with the administrator to assign the permissions that you need. To enable replication for a VM and essentially copy data by using Azure Site Recovery, you must have:
 
     * Permissions to create a VM in Azure resources. The Virtual Machine Contributor built-in role has these permissions, which include:
         - Permission to create a VM in the selected resource group
@@ -52,36 +50,32 @@
 
     - For Windows VMs, install all the latest Windows updates on the VM, so that all the trusted root certificates are on the machine. In a disconnected environment, follow the standard Windows Update and certificate update processes for your organization.
     - For Linux VMs, follow the guidance provided by your Linux distributor to get the latest trusted root certificates and certificate revocation list on the VM.
-2. Make sure that you're not using an authentication proxy to control network connectivity for VMs that you want to move.
-3. If the VM that you're trying to move doesn't have access to the internet, or it's using a firewall proxy to control outbound access, [check the requirements here](azure-to-azure-tutorial-enable-replication.md#configure-outbound-network-connectivity).
-4. Identify the source networking layout and all the resources that you're currently using. This includes but isn't limited to load balancers, network security groups (NSGs), and public IPs.
+1. Make sure that you're not using an authentication proxy to control network connectivity for VMs that you want to move.
+1. If the VM that you're trying to move doesn't have access to the internet, or it's using a firewall proxy to control outbound access, [check the requirements](azure-to-azure-tutorial-enable-replication.md#configure-outbound-network-connectivity).
+1. Identify the source networking layout and all the resources that you're currently using. This includes but isn't limited to load balancers, network security groups (NSGs), and public IPs.
 
 ## Prepare the target region
 
 1. Verify that your Azure subscription allows you to create VMs in the target region that's used for disaster recovery. Contact support to enable the required quota.
 
-2. Make sure that your subscription has enough resources to support VMs with sizes that match your source VMs. If you're using Site Recovery to copy data to the target, Site Recovery chooses the same size or the closest possible size for the target VM.
+1. Make sure that your subscription has enough resources to support VMs with sizes that match your source VMs. If you're using Site Recovery to copy data to the target, Site Recovery chooses the same size or the closest possible size for the target VM.
 
-3. Make sure that you create a target resource for every component that's identified in the source networking layout. This step is important to ensure that your VMs have all the functionality and features in the target region that you had in the source region.
+1. Make sure that you create a target resource for every component that's identified in the source networking layout. This step is important to ensure that your VMs have all the functionality and features in the target region that you had in the source region.
 
     > [!NOTE]
     > Azure Site Recovery automatically discovers and creates a virtual network when you enable replication for the source VM. You can also pre-create a network and assign it to the VM in the user flow for enable replication. As mentioned later, you need to manually create any other resources in the target region.
 
      To create the most commonly used network resources that are relevant for you based on the source VM configuration, see the following documentation:
 
-    - [Network Security Groups](https://docs.microsoft.com/azure/virtual-network/manage-network-security-group)
+    - [Network security groups](https://docs.microsoft.com/azure/virtual-network/manage-network-security-group)
     - [Load balancers](https://docs.microsoft.com/azure/load-balancer/#step-by-step-tutorials)
-<<<<<<< HEAD
-    - [Public IP ](https://docs.microsoft.com/azure/load-balancer/#step-by-step-tutorials)
-=======
     - [Public IP](https://docs.microsoft.com/azure/load-balancer/#step-by-step-tutorials)
     
     For any other networking components, refer to the networking [documentation.](https://docs.microsoft.com/azure/#pivot=products&panel=network) 
->>>>>>> 316d0a5a
 
     For any other networking components, see the [networking documentation](https://docs.microsoft.com/azure/#pivot=products&panel=network).
 
-4. Manually [create a non-production network](https://docs.microsoft.com/azure/virtual-network/quick-create-portal) in the target region if you want to test the configuration before you perform the final move to the target region. This step is recommended and ensures minimal interference with the production network.
+1. Manually [create a non-production network](https://docs.microsoft.com/azure/virtual-network/quick-create-portal) in the target region if you want to test the configuration before you perform the final move to the target region. We recommend this step because it ensures minimal interference with the production network.
 
 ## Copy data to the target region
 The following steps show you how to use Azure Site Recovery to copy data to the target region.
@@ -89,32 +83,32 @@
 ### Create the vault in any region, except the source region
 
 1. Sign in to the [Azure portal](https://portal.azure.com) > **Recovery Services**.
-2. Select **Create a resource** > **Management Tools** > **Backup and Site Recovery**.
-3. In **Name**, specify the friendly name **ContosoVMVault**. If you have more than one subscription, select the appropriate one.
-4. Create the resource group **ContosoRG**.
-5. Specify an Azure region. To check supported regions, see geographic availability in [Azure Site Recovery Pricing Details](https://azure.microsoft.com/pricing/details/site-recovery/).
-6. In **Recovery Services vaults**, select **Overview** > **ContosoVMVault** > **+Replicate**.
-7. In **Source**, select **Azure**.
-8. In **Source location**, select the source Azure region where your VMs are currently running.
-9. Select the Resource Manager deployment model. Then select the **Source subscription** and **Source resource group**.
-10. Select **OK** to save the settings.
+1. Select **Create a resource** > **Management Tools** > **Backup and Site Recovery**.
+1. In **Name**, specify the friendly name **ContosoVMVault**. If you have more than one subscription, select the appropriate one.
+1. Create the resource group **ContosoRG**.
+1. Specify an Azure region. To check supported regions, see geographic availability in [Azure Site Recovery pricing details](https://azure.microsoft.com/pricing/details/site-recovery/).
+1. In **Recovery Services vaults**, select **Overview** > **ContosoVMVault** > **+Replicate**.
+1. In **Source**, select **Azure**.
+1. In **Source location**, select the source Azure region where your VMs are currently running.
+1. Select the Resource Manager deployment model. Then select the **Source subscription** and **Source resource group**.
+1. Select **OK** to save the settings.
 
 ### Enable replication for Azure VMs and start copying the data
 
 Site Recovery retrieves a list of the VMs that are associated with the subscription and resource group.
 
 1. In the next step, select the VM that you want to move, then select **OK**.
-2. In **Settings**, select **Disaster recovery**.
-3. In **Configure disaster recovery** > **Target region**, select the target region to which you'll replicate.
-4. For this tutorial, accept the other default settings.
-5. Select **Enable replication**. This step starts a job to enable replication for the VM.
+1. In **Settings**, select **Disaster recovery**.
+1. In **Configure disaster recovery** > **Target region**, select the target region to which you'll replicate.
+1. For this tutorial, accept the other default settings.
+1. Select **Enable replication**. This step starts a job to enable replication for the VM.
 
     ![enable replication](media/tutorial-migrate-azure-to-azure/settings.png)
 
 ## Test the configuration
 
 1. Go to the vault. In **Settings** > **Replicated items**, select the VM that you want to move to the target region, and then select **+Test Failover**.
-2. In **Test Failover**, select a recovery point to use for the failover:
+1. In **Test Failover**, select a recovery point to use for the failover:
 
    - **Latest processed**: Fails the VM over to the latest recovery point that was processed by the
      Site Recovery service. The time stamp is shown. With this option, no time is spent processing
@@ -123,42 +117,34 @@
      recovery point. The time stamp is shown.
    - **Custom**: Select any recovery point.
 
-3. Select the target Azure virtual network to which you want to move the Azure VMs to test the configuration.
+1. Select the target Azure virtual network to which you want to move the Azure VMs to test the configuration.
 > [!IMPORTANT]
-<<<<<<< HEAD
-> We recommend that you use a separate Azure VM network for the test failure as mentioned earlier in step 4 of [Prepare the target region](#prepare-the-target-region). Use a non-production network in the target VM into which you want to move your VM instead of the production network that was set up when you enabled replication.
+> We recommend that you use a separate Azure VM network for the test failover. Do not use the production network that was set up when you enabled replication and that you want to move your VMs into eventually.
+
 4. To start testing the move, select **OK**. To track progress, select the VM to open its properties. Or,
    you can select the **Test Failover** job in the vault name > **Settings** > **Jobs** > **Site Recovery jobs**.
-5. After the failover finishes, the replica Azure VM appears in the Azure portal > **Virtual Machines**. Make sure that the VM is running, is sized appropriately, and is connected to the appropriate network.
+5. After the failover finishes, the replica Azure VM appears in the Azure portal > **Virtual Machines**. Make sure that the VM is running, sized appropriately, and connected to the appropriate network.
 6. If you want to delete the VM that was created as part of testing the move, select **Cleanup test failover** on the replicated item. In **Notes**, record and save any observations that are associated with the test.
-=======
-> We recommend that you use a separate Azure VM network for the test failover, and not the production network into which you want to move your VMs eventually that was set up when you enabled replication.
-
-4. To start testing the move, click **OK**. To track progress, click the VM to open its properties. Or,
-   you can click the **Test Failover** job in the vault name > **Settings** > **Jobs** > **Site Recovery jobs**.
-5. After the failover finishes, the replica Azure VM appears in the Azure portal > **Virtual Machines**. Make sure that the VM is running, sized appropriately, and connected to the appropriate network.
-6. If you wish to delete the VM created as part of testing the move, click **Cleanup test failover** on the replicated item. In **Notes**, record and save any observations associated with the test.
->>>>>>> 316d0a5a
 
 ## Perform the move to the target region and confirm
 
 1. Go to the vault. In **Settings** > **Replicated items**, select the VM, and then select **Failover**.
-2. In **Failover**, select **Latest**.
-3. Select **Shut down machine before beginning failover**. Site Recovery attempts to shut down the source VM before triggering the failover. Failover continues even if shutdown fails. You can follow the failover progress on the **Jobs** page.
-4. After the job is complete, check that the VM appears in the target Azure region as expected.
-5. In **Replicated items**, right-click the VM > **Commit**. This step finishes the move process to the target region. Wait until the commit job completes.
+1. In **Failover**, select **Latest**.
+1. Select **Shut down machine before beginning failover**. Site Recovery attempts to shut down the source VM before triggering the failover. Failover continues even if shutdown fails. You can follow the failover progress on the **Jobs** page.
+1. After the job is finished, check that the VM appears in the target Azure region as expected.
+1. In **Replicated items**, right-select the VM > **Commit**. This step finishes the move process to the target region. Wait until the commit job finishes.
 
 ## Delete the resource in the source region
 
 Go to the VM. Select **Disable Replication**. This step stops the process from copying the data for the VM.
 
 > [!IMPORTANT]
-> It's important to perform this step to avoid being charged for ASR replication.
+> It's important to perform this step to avoid being charged for Azure Site Recovery replication.
 
 If you have no plans to reuse any of the source resources, follow these steps:
 
 1. Delete all the relevant network resources in the source region that you listed out as part of step 4 in [Prepare the source VMs](#prepare-the-source-vms).
-2. Delete the corresponding storage account in the source region.
+1. Delete the corresponding storage account in the source region.
 
 ## Next steps
 
