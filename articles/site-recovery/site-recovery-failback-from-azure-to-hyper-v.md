--- conflicted
+++ resolved
@@ -13,19 +13,17 @@
 ms.topic: article
 ms.tgt_pltfrm: na
 ms.workload: storage-backup-recovery
-ms.date: 2/15/2017
+ms.date: 3/31/2017
 ms.author: ruturajd
 
 ---
-<<<<<<< HEAD
+
 # Failback in Site Recovery for Hyper-V virtual machines
-=======
-# Failback in Site Recovery
+
 > [!div class="op_single_selector"]
 > * [VMware/physical machines from Azure](site-recovery-failback-azure-to-vmware.md)
 > * [Hyper-V VMs from Azure](site-recovery-failback-from-azure-to-hyper-v.md)
 
->>>>>>> aeb7a445
 This article describes how to failback virtual machines protected by Site Recovery. 
 
 ## Prerequisites
