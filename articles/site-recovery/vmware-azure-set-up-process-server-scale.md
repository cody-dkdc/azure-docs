--- conflicted
+++ resolved
@@ -19,11 +19,7 @@
 
 Make sure you've performed [capacity planning](site-recovery-plan-capacity-vmware.md) for VMware replication. This helps you to identify how and when you should deploy additional process servers.
 
-<<<<<<< HEAD
-From 9.24 version, guidance is added during selection of process server for new replications. Process server will be marked Healthy, Warning and Critial based on certain criteria. To understand different scenarios that can influence state of process server, visit [process server selection guidance](vmware-azure-manage-process-server.md#process-server-selection-guidance).
-=======
 From 9.24 version, guidance is added during selection of process server for new replications. Process server will be marked Healthy, Warning and Critical based on certain criteria. To understand different scenarios that can influence state of process server, review the [process server alerts](vmware-physical-azure-monitor-process-server.md#process-server-alerts).
->>>>>>> 6a383dfd
 
 > [!NOTE]
 > Use of a cloned Process Server component is not supported. Follow the steps in this article for each PS scale-out.
