---
title: 'Common questions: Azure-to-Azure disaster recovery with Azure Site Recovery | Microsoft Docs'
description: This article summarizes common questions when you set up disaster recovery of Azure VMs to another Azure region by using Azure Site Recovery
author: asgang
manager: rochakm
ms.service: site-recovery
<<<<<<< HEAD
ms.date: 3/29/2019
=======
ms.date: 03/18/2019
>>>>>>> 562ebeb6
ms.topic: conceptual
ms.author: asgang

---
# Common questions: Azure-to-Azure replication

This article provides answers to common questions about deploying disaster recovery (DR) of Azure VMs to another Azure region by using Azure Site Recovery. If you have questions after reading this article, post them on the [Azure Recovery Services forum](https://social.msdn.microsoft.com/Forums/azure/home?forum=hypervrecovmgr).


## General

### How is Site Recovery priced?
Review [Azure Site Recovery pricing](https://azure.microsoft.com/blog/know-exactly-how-much-it-will-cost-for-enabling-dr-to-your-azure-vm/) details.
### How does the free tier for Azure Site Recovery work?
Every instance that is protected with Azure Site Recovery is free for the first 31 days of protection. From the 32nd day onwards, protection for the instance is charged at the rates above.
### During the first 31 days, will I incur any other Azure charges?
Yes, even though Azure Site Recovery is free during the first 31 days of a protected instance, you might incur charges for Azure Storage, storage transactions and data transfer. A recovered virtual machine might also incur Azure compute charges. Get complete details on pricing [here](https://azure.microsoft.com/pricing/details/site-recovery)

### What are the best practices for configuring Site Recovery on Azure VMs?
1. [Understand Azure-to-Azure architecture](azure-to-azure-architecture.md)
2. [Review the supported and not-supported configurations](azure-to-azure-support-matrix.md)
3. [Set up disaster recovery for Azure VMs](azure-to-azure-how-to-enable-replication.md)
4. [Run a test failover](azure-to-azure-tutorial-dr-drill.md)
5. [Fail over and fail back to the primary region](azure-to-azure-tutorial-failover-failback.md)

### How is capacity guaranteed in target region for Azure VMs?
The Azure Site Recovery (ASR) team works with Azure capacity management team to plan for sufficient infrastructure capacity, in an attempt to ensure that VMs protected by ASR for disaster recovery will successfully be deployed in the disaster recovery (DR) region, whenever ASR failover operations are initiated.

## Replication

### Can I replicate VMs enabled through Azure disk encryption?
Yes, you can replicate them. See the article [Replicate Azure disk encryption enabled virtual machines to another Azure region](azure-to-azure-how-to-enable-replication-ade-vms.md). Currently, Azure Site Recovery supports only Azure VMs that are running a Windows OS and enabled for encryption with Azure Active Directory (Azure AD) apps.

### Can I replicate VMs to another subscription?
Yes, you can replicate Azure VMs to a different subscription within the same Azure AD tenant.
Configuring DR [across subscriptions](https://azure.microsoft.com/blog/cross-subscription-dr) is simple. You can select another subscription at the time of replication.

### Can I replicate zone-pinned Azure VMs to another region?
Yes, you can [replicate zone-pinned VMs](https://azure.microsoft.com/blog/disaster-recovery-of-zone-pinned-azure-virtual-machines-to-another-region) to another region.

### Can I exclude disks?

Yes, you can exclude disks at the time of protection by using PowerShell. For more information, refer [article](azure-to-azure-exclude-disks.md)

### How often can I replicate to Azure?
Replication is continuous when you're replicating Azure VMs to another Azure region. For more information, see the [Azure-to-Azure replication architecture](https://docs.microsoft.com/azure/site-recovery/azure-to-azure-architecture#replication-process).

### Can I replicate virtual machines within a region? I need this to migrate VMs.
You can't use an Azure-to-Azure DR solution to replicate VMs within a region.

### Can I replicate VMs to any Azure region?
With Site Recovery, you can replicate and recover VMs between any two regions within the same geographic cluster. Geographic clusters are defined with data latency and sovereignty in mind. For more information, see the Site Recovery [region support matrix](https://docs.microsoft.com/azure/site-recovery/azure-to-azure-support-matrix#region-support).

### Does Site Recovery require internet connectivity?

No, Site Recovery does not require internet connectivity. But it does require access to Site Recovery URLs and IP ranges, as mentioned in [this article](https://docs.microsoft.com/azure/site-recovery/azure-to-azure-about-networking#outbound-connectivity-for-ip-address-ranges).

### Can I replicate the application having separate resource group for separate tiers? 
Yes, you can replicate the application and keep the disaster recovery configuration in separate resource group too.
For example, if you have an application with each tiers app, db and web in separate resource group, then you have to click the [replication wizard](https://docs.microsoft.com/azure/site-recovery/azure-to-azure-how-to-enable-replication#enable-replication) thrice to protect all the tiers. ASR will replicate these three tiers in three different resource group.

## Replication policy

### What is a replication policy?
It defines the settings for the retention history of recovery points and the frequency of app-consistent snapshots. By default, Azure Site Recovery creates a new replication policy with default settings of:

* 24 hours for the retention history of recovery points.
* 60 minutes for the frequency of app-consistent snapshots.

[Learn more](https://docs.microsoft.com/azure/site-recovery/azure-to-azure-tutorial-enable-replication#configure-replication-settings).

### What is a crash-consistent recovery point?
A crash-consistent recovery point represents the on-disk data as if the VM crashed or the power cord was pulled from the server at the time snapshot was taken. It doesn’t include anything that was in memory when the snapshot was taken.

Today, most applications can recover well from crash-consistent snapshots. A crash-consistent recovery point is usually enough for no-database operating systems and applications like file servers, DHCP servers, and print servers.

### What is the frequency of crash-consistent recovery point generation?
Site Recovery creates a crash-consistent recovery point every 5 minutes.

<<<<<<< HEAD
### What is an application-consistent recovery point?
Application-consistent recovery points are created from application-consistent snapshots. Application-consistent snapshots capture the same data as crash-consistent snapshots, with the addition of all data in memory and all transactions in process.
=======
### What is an application-consistent recovery point? 
Application-consistent recovery points are created from application-consistent snapshots. Application-consistent recovery points capture the same data as crash-consistent snapshots, with the addition of all data in memory and all transactions in process. 
>>>>>>> 562ebeb6

Because of their extra content, application-consistent snapshots are the most involved and take the longest to perform. We recommend application-consistent recovery points for database operating systems and applications such as SQL Server.

### What is the impact of application-consistent recovery points on application performance?
Considering application-consistent recovery points captures all the data in memory and in process it requires the framework like VSS on windows to quiesce the application. This, if done very frequently can have performance impact if the workload is already very busy. It is usually suggested not to use low frequency for app-consistent recovery points for non- database workloads and even for database workload 1 hour is enough. 

### What is the minimum frequency of application-consistent recovery point generation?
Site Recovery can creates an application-consistent recovery point with a minimum frequency of in 1 hour.

### How are recovery points generated and saved?
To understand how Site Recovery generates recovery points, let's take an example of a replication policy that has a recovery point retention window of 24 hours and an app-consistent frequency snapshot of 1 hour.

Site Recovery creates a crash-consistent recovery point every 5 minutes. The user can't change this frequency. So for the last 1 hour, the user will have 12 crash-consistent points and 1 app-consistent point to choose from. As the time progresses, Site Recovery prunes all the recovery points beyond the last 1 hour and saves only 1 recovery point per hour.

The following screenshot illustrates the example. In the screenshot:

1. For time less than the last 1 hour, there are recovery points with a frequency of 5 minutes.
2. For time beyond the last 1 hour, Site Recovery keeps only 1 recovery point.

   ![List of generated recovery points](./media/azure-to-azure-troubleshoot-errors/recoverypoints.png)


### How far back can I recover?
The oldest recovery point that you can use is 72 hours.

### What will happen if I have a replication policy of 24 hours and a problem prevents Site Recovery from generating recovery points for more than 24 hours? Will my previous recovery points be lost?
No, Site Recovery will keep all your previous recovery points. Depending upon the recovery points retention window, 24 hours in this case, Site Recovery replaces oldest point only if there is a generation of new points. In this case, as there won't be any new recovery point generated due to some issue, all the old points will remain intact  once we reach the window of retention.

### After replication is enabled on a VM, how do I change the replication policy?
Go to **Site Recovery Vault** > **Site Recovery Infrastructure** > **Replication policies**. Select the policy that you want to edit and save the changes. Any change will apply to all the existing replications too.

### Are all the recovery points a complete copy of the VM or a differential?
The first recovery point that's generated has the complete copy. Any successive recovery points have delta changes.

### Does increasing the retention period of recovery points increase the storage cost?
Yes. If you increase the retention period from 24 hours to 72 hours, Site Recovery will save the recovery points for an additional 48 hours. The added time will incur storage charges. For example, if a single recovery point has delta changes of 10 GB and the per-GB cost is $0.16 per month, the additional charges would be $1.6 * 48 per month.

## Multi-VM consistency

### What is Multi-VM consistency?
It means making sure that the recovery point is consistent across all the replicated virtual machines.
Site Recovery provides an option of "Multi-VM consistency," which, when you select it, creates a replication group to replicate all the machines together that are part of the group.
All the virtual machines will have shared crash-consistent and app-consistent recovery points when they're failed over.
Go through the tutorial to [enable Multi-VM consistency](https://docs.microsoft.com/azure/site-recovery/azure-to-azure-tutorial-enable-replication#enable-replication).

### Can I failover single virtual machine within a Multi-VM consistency replication group?
By selecting the "Multi-VM consistency" option, you are stating that the application has a dependency on all the virtual machines within a group. Hence, single virtual machine failover is not allowed.

### How many virtual machines can I replicate as a part of a Multi-VM consistency replication group?
You can replicate 16 virtual machines together in a replication group.

### When should I enable Multi-VM consistency ?
Because it is CPU intensive, enabling Multi-VM consistency can affect workload performance. It should be used only if machines are running the same workload and you need consistency across multiple machines. For example, if you have two SQL Server instances and two web servers in an application, you should have Multi-VM consistency for the SQL Server instances only.


## Failover

### Is failover automatic?

Failover isn't automatic. You start failovers with a single click in the portal, or you can use [PowerShell](azure-to-azure-powershell.md) to trigger a failover.

### Can I retain a public IP address after failover?

The public IP address of the production application *cannot be retained on failover*. Workloads brought up as part of the failover process must be assigned an Azure public IP resource that's available in the target region. You can do this step manually or automate it through a recovery plan. To assign a public IP address by using a recovery plan, see [Set up public IP addresses after failover](https://docs.microsoft.com/azure/site-recovery/concepts-public-ip-address-with-site-recovery#public-ip-address-assignment-using-recovery-plan).  

### Can I retain a private IP address during failover?
Yes, you can retain a private IP address. By default, when you enable DR for Azure VMs, Site Recovery creates target resources based on source resource settings. For Azure VMs configured with static IP addresses, Site Recovery tries to provision the same IP address for the target VM, if it's not in use. To retain private IP address under different conditions, see [Retain IP addresses during failover](site-recovery-retain-ip-azure-vm-failover.md).

### After failover, the server doesn't have the same IP address as the source VM. Why is it assigned a new IP address?

Site Recovery tries to provide the IP address at the time of failover. If another virtual machine is taking that address, Site Recovery sets the next available IP address as the target.
For a full explanation of how Site Recovery handles addressing, see [Set up network mapping and IP addressing for virtual networks](https://docs.microsoft.com/azure/site-recovery/azure-to-azure-network-mapping#set-up-ip-addressing-for-target-vms).

### What are **Latest (lowest RPO)** recovery points?
The **Latest (lowest RPO)** option first processes all the data that has been sent to the Site Recovery service, to create a recovery point for each VM before failing over to it. This option provides the lowest recovery point objective (RPO), because the VM created after failover has all the data replicated to Site Recovery when the failover was triggered.

### Do **Latest (lowest RPO)** recovery points have an impact on failover RTO?
Yes. Site Recovery processes all pending data before failing over, so this option has a higher recovery time objective (RTO) as compared to other options.

### What does the **Latest processed** option in recovery points mean?
The **Last processed** option fails over all VMs in the plan to the latest recovery point that Site Recovery processed. To see the latest recovery point for a specific VM, check **Latest Recovery Points** in the VM settings. This option provides a low RTO, because no time is spent processing unprocessed data.

### If I'm replicating between two Azure regions, what happens if my primary region experiences an unexpected outage?
You can trigger a failover after the outage. Site Recovery doesn't need connectivity from the primary region to perform the failover.

### What is a RTO of a virtual machine failover ?
Site Recovery has a [RTO SLA of 2 hours](https://azure.microsoft.com/support/legal/sla/site-recovery/v1_2/). However, most of the time, Site Recovery fail over virtual machines within minutes. You can calculate the RTO by going to the failover Jobs which shows the time it took to bring up the VM. For Recovery plan RTO, refer below section.

## Recovery plans

### What is a recovery plan?
A recovery plan in Site Recovery orchestrates the failover recovery of VMs. It helps make the recovery consistently accurate, repeatable, and automated. A recovery plan addresses the following needs for the user:

- Defining a group of virtual machines that fail over together
- Defining the dependencies between virtual machines so that the application comes up accurately
- Automating the recovery along with custom manual actions to achieve tasks other than the failover of virtual machines

[Learn more](site-recovery-create-recovery-plans.md) about recovery plans.

### How is sequencing achieved in a recovery plan?

In a recovery plan, you can create multiple groups to achieve sequencing. Every group fails over at one time. VMs that are part of the same group fail over together, followed by another group. To learn how to model an application by using a recovery plan, see [About recovery plans](recovery-plan-overview.md#model-apps).

### How can I find the RTO of a recovery plan?
To check the RTO of a recovery plan, do a test failover for the recovery plan and go to **Site Recovery jobs**.
In the following example, the job called SAPTestRecoveryPlan took 8 minutes and 59 seconds to fail over all the virtual machines and perform specified actions.

![List of Site Recovery jobs](./media/azure-to-azure-troubleshoot-errors/recoveryplanrto.PNG)

### Can I add automation runbooks to the recovery plan?
Yes, you can integrate Azure Automation runbooks into your recovery plan. [Learn more](site-recovery-runbook-automation.md).

## Reprotection and failback

### After a failover from the primary region to a disaster recovery region, are VMs in a DR region protected automatically?
No. When you [fail over](https://docs.microsoft.com/azure/site-recovery/azure-to-azure-tutorial-failover-failback) Azure VMs from one region to another, the VMs start up in the DR region in an unprotected state. To fail back the VMs to the primary region, you need to [reprotect](https://docs.microsoft.com/azure/site-recovery/azure-to-azure-how-to-reprotect) the VMs in the secondary region.

### At the time of reprotection, does Site Recovery replicate complete data from the secondary region to the primary region?
It depends on the situation. For example, if the source region VM exists, only changes between the source disk and the target disk are synchronized. Site Recovery computes the differentials by comparing the disks, and then it transfers the data. This process usually takes a few hours. For more information about what happens during reprotection, see [Reprotect failed over Azure VMs to the primary region]( https://docs.microsoft.com/azure/site-recovery/azure-to-azure-how-to-reprotect#what-happens-during-reprotection).

### How much time does it take to fail back?
After reprotection, the amount of time for failback is usually similar to the time for failover from the primary region to a secondary region.

## Capacity
### Does Site Recovery work with Reserved Instance?
Yes, You can purchase [reserve instances](https://azure.microsoft.com/pricing/reserved-vm-instances/) in the DR region and ASR failover operations will use them. </br> No additional configuration is required from the customers.


## Security
### Is replication data sent to the Site Recovery service?
No, Site Recovery doesn't intercept replicated data, and it doesn't have any information about what's running on your virtual machines. Only the metadata needed to orchestrate replication and failover is sent to the Site Recovery service.  
Site Recovery is ISO 27001:2013, 27018, HIPAA, DPA certified, and is in the process of SOC2 and FedRAMP JAB assessments.

### Does Site Recovery encrypt replication?
Yes, both encryption-in-transit and [encryption in Azure](https://docs.microsoft.com/azure/storage/storage-service-encryption) are supported.

## Next steps
* [Review](azure-to-azure-support-matrix.md) support requirements.
* [Set up](azure-to-azure-tutorial-enable-replication.md) Azure to Azure replication.<|MERGE_RESOLUTION|>--- conflicted
+++ resolved
@@ -4,11 +4,7 @@
 author: asgang
 manager: rochakm
 ms.service: site-recovery
-<<<<<<< HEAD
-ms.date: 3/29/2019
-=======
-ms.date: 03/18/2019
->>>>>>> 562ebeb6
+ms.date: 03/29/2019
 ms.topic: conceptual
 ms.author: asgang
 
@@ -88,14 +84,8 @@
 ### What is the frequency of crash-consistent recovery point generation?
 Site Recovery creates a crash-consistent recovery point every 5 minutes.
 
-<<<<<<< HEAD
-### What is an application-consistent recovery point?
-Application-consistent recovery points are created from application-consistent snapshots. Application-consistent snapshots capture the same data as crash-consistent snapshots, with the addition of all data in memory and all transactions in process.
-=======
 ### What is an application-consistent recovery point? 
 Application-consistent recovery points are created from application-consistent snapshots. Application-consistent recovery points capture the same data as crash-consistent snapshots, with the addition of all data in memory and all transactions in process. 
->>>>>>> 562ebeb6
-
 Because of their extra content, application-consistent snapshots are the most involved and take the longest to perform. We recommend application-consistent recovery points for database operating systems and applications such as SQL Server.
 
 ### What is the impact of application-consistent recovery points on application performance?
