---
title: 'Common questions: Azure-to-Azure disaster recovery with Azure Site Recovery | Microsoft Docs'
description: This article summarizes common questions when you set up disaster recovery of Azure VMs to another Azure region by using Azure Site Recovery
author: asgang
manager: rochakm
ms.service: site-recovery
ms.date: 12/12/2018
ms.topic: conceptual
ms.author: asgang

---
# Common questions: Azure-to-Azure replication

This article provides answers to common questions about deploying disaster recovery (DR) of Azure VMs to another Azure region by using Azure Site Recovery. If you have questions after reading this article, post them on the [Azure Recovery Services forum](https://social.msdn.microsoft.com/Forums/azure/home?forum=hypervrecovmgr).


## General
### How is Site Recovery priced?
Review [Azure Site Recovery pricing](https://azure.microsoft.com/blog/know-exactly-how-much-it-will-cost-for-enabling-dr-to-your-azure-vm/) details.

### What are the best practices for configuring Site Recovery on Azure VMs?
1. [Understand Azure-to-Azure architecture](azure-to-azure-architecture.md)
2. [Review the supported and not-supported configurations](azure-to-azure-support-matrix.md)
3. [Set up disaster recovery for Azure VMs](azure-to-azure-how-to-enable-replication.md)
4. [Run a test failover](azure-to-azure-tutorial-dr-drill.md)
5. [Fail over and fail back to the primary region](azure-to-azure-tutorial-failover-failback.md)

## Replication

### Can I replicate VMs enabled through Azure disk encryption?
Yes, you can replicate them. See the article [Replicate Azure disk encryption enabled virtual machines to another Azure region](azure-to-azure-how-to-enable-replication-ade-vms.md). Currently, Azure Site Recovery supports only Azure VMs that are running a Windows OS and enabled for encryption with Azure Active Directory (Azure AD) apps.

### Can I replicate VMs to another subscription?
Yes, you can replicate Azure VMs to a different subscription within the same Azure AD tenant.
Configuring DR [across subscriptions](https://azure.microsoft.com/blog/cross-subscription-dr) is simple. You can select another subscription at the time of replication.

### Can I replicate zone-pinned Azure VMs to another region?
Yes, you can [replicate zone-pinned VMs](https://azure.microsoft.com/blog/disaster-recovery-of-zone-pinned-azure-virtual-machines-to-another-region) to another region.

### Can I exclude disks?

Yes, you can exclude disks at the time of protection by using PowerShell. For more information, see the [PowerShell guidance](https://docs.microsoft.com/azure/site-recovery/azure-to-azure-powershell#replicate-azure-virtual-machine).

### How often can I replicate to Azure?
Replication is continuous when you're replicating Azure VMs to another Azure region. For more information, see the [Azure-to-Azure replication architecture](https://docs.microsoft.com/azure/site-recovery/azure-to-azure-architecture#replication-process).

### Can I replicate virtual machines within a region? I need this to migrate VMs.
You can't use an Azure-to-Azure DR solution to replicate VMs within a region.

### Can I replicate VMs to any Azure region?
With Site Recovery, you can replicate and recover VMs between any two regions within the same geographic cluster. Geographic clusters are defined with data latency and sovereignty in mind. For more information, see the Site Recovery [region support matrix](https://docs.microsoft.com/azure/site-recovery/azure-to-azure-support-matrix#region-support).

### Does Site Recovery require internet connectivity?

No, Site Recovery does not require internet connectivity. But it does require access to Site Recovery URLs and IP ranges, as mentioned in [this article](https://docs.microsoft.com/azure/site-recovery/azure-to-azure-about-networking#outbound-connectivity-for-ip-address-ranges).

## Replication policy

### What is a replication policy?
It defines the settings for the retention history of recovery points and the frequency of app-consistent snapshots. By default, Azure Site Recovery creates a new replication policy with default settings of:

* 24 hours for the retention history of recovery points.
* 60 minutes for the frequency of app-consistent snapshots.

[Learn more](https://docs.microsoft.com/azure/site-recovery/azure-to-azure-tutorial-enable-replication#configure-replication-settings).

### What is a crash-consistent recovery point?
A crash-consistent recovery point represents the on-disk data as if the VM crashed or the power cord was pulled from the server at the time snapshot was taken. It doesn’t include anything that was in memory when the snapshot was taken. 

Today, most applications can recover well from crash-consistent snapshots. A crash-consistent recovery point is usually enough for no-database operating systems and applications like file servers, DHCP servers, and print servers.

### What is an application-consistent recovery point? 
Application-consistent recovery points are created from application-consistent snapshots. Application-consistent snapshots capture the same data as crash-consistent snapshots, with the addition of all data in memory and all transactions in process. 

Because of their extra content, application-consistent snapshots are the most involved and take the longest to perform. We recommend application-consistent recovery points for database operating systems and applications such as SQL Server.

### How are recovery points generated and saved?
To understand how Site Recovery generates recovery points, let's take an example of a replication policy that has a recovery point retention window of 24 hours and an app-consistent frequency snapshot of 1 hour.

Site Recovery creates a crash-consistent recovery point every 5 minutes. The user can't change this frequency. So for the last 1 hour, the user will have 12 crash-consistent points and 1 app-consistent point to choose from. As the time progresses, Site Recovery prunes all the recovery points beyond the last 1 hour and saves only 1 recovery point per hour.

The following screenshot illustrates the example. In the screenshot:

1. For time less than the last 1 hour, there are recovery points with a frequency of 5 minutes.
2. For time beyond the last 1 hour, Site Recovery keeps only 1 recovery point.

  ![List of generated recovery points](./media/azure-to-azure-troubleshoot-errors/recoverypoints.png)


### How far back can I recover?
The oldest recovery point that you can use is 72 hours.

### What will happen if I have a replication policy of 24 hours and a problem prevents Site Recovery from generating recovery points for more than 24 hours? Will my previous recovery points be pruned?
No, Site Recovery will keep all your previous recovery points in this case. 

### After replication is enabled on a VM, how do I change the replication policy? 
Go to **Site Recovery Vault** > **Site Recovery Infrastructure** > **Replication policies**. Select the policy that you want to edit and save the changes. Any change will apply to all the existing replications too. 

### Are all the recovery points a complete copy of the VM or a differential?
The first recovery point that's generated has the complete copy. Any successive recovery points have delta changes.

### Does increasing the retention period of recovery points increase the storage cost?
Yes. If you increase the retention period from 24 hours to 72 hours, Site Recovery will save the recovery points for an additional 48 hours. The added time will incur storage charges. For example, if a single recovery point has delta changes of 10 GB and the per-GB cost is $0.16 per month, the additional charges would be $1.6 * 48 per month.

## Multi-VM Consistency 

### What is Multi- VM consistency?
It means making sure that the recovery point is consistent across all the replicated virtual machines.
Site Recovery provides an option of "Multi-VM consistency" which when selected  creates a replication group to replicate all the machines together that are part of the group.
All the virtual machines will have shared crash consistent and app-consistent recovery points when failed over.
Go through the tutorial to [enable "Multi-VM" consistency](https://docs.microsoft.com/azure/site-recovery/azure-to-azure-tutorial-enable-replication#enable-replication).

### Can I failover single virtual machine within a "Multi-VM" consistency replication group?
By selecting "Multi-VM consistency" option you are stating that the application has a dependency on all the virtual machines within a group. Hence, single virtual machine failover is not allowed. 

### How many virtual machines can I replicate as a part of "Multi-VM" consistency replication group?
You can replicate 16 virtual machine together in a replication group.

### When should I enable Multi-VM consistency ?
Enabling multi-VM consistency can impact a workload performance( as it is CPU intensive) and should only be used if machines are running the same workload and you need consistency across multiple machines. For example if you have 2 sql servers and 2 web servers in an application then you should have "Multi-VM" consistency for the sql servers only.


## Failover

### Is failover automatic?

Failover isn't automatic. You start failovers with a single click in the portal, or you can use [PowerShell](azure-to-azure-powershell.md) to trigger a failover. 

### Can I retain a public IP address after failover?

The public IP address of the production application *cannot be retained on failover*. Workloads brought up as part of the failover process must be assigned an Azure public IP resource available in the target region. You can do this step manually or automate it through a recovery plan. To assign a public IP address by using a recovery plan, see [Set up public IP addresses after failover](https://docs.microsoft.com/azure/site-recovery/concepts-public-ip-address-with-site-recovery#public-ip-address-assignment-using-recovery-plan).  

### Can I retain a private IP address during failover?
Yes, you can retain a private IP address. By default, when you enable DR for Azure VMs, Site Recovery creates target resources based on source resource settings. For Azure VMs configured with static IP addresses, Site Recovery tries to provision the same IP address for the target VM, if it's not in use. To retain private IP address under different conditions, see [Retain IP addresses during failover](site-recovery-retain-ip-azure-vm-failover.md).

### After failover, the server doesn't have the same IP address as the source VM. Why is it assigned a new IP address?

Site Recovery tries to provide the IP address at the time of failover. If another virtual machine is taking that address, Site Recovery sets the next available IP address as the target. 
For a full explanation of how Site Recovery handles addressing, see [Set up network mapping and IP addressing for virtual networks](https://docs.microsoft.com/azure/site-recovery/azure-to-azure-network-mapping#set-up-ip-addressing-for-target-vms).

### What are **Latest (lowest RPO)** recovery points?
The **Latest (lowest RPO)** option first processes all the data that has been sent to the Site Recovery service, to create a recovery point for each VM before failing over to it. This option provides the lowest recovery point objective (RPO), because the VM created after failover has all the data replicated to Site Recovery when the failover was triggered.

### Do **Latest (lowest RPO)** recovery points have an impact on failover RTO?
Yes. Site Recovery processes all pending data before failing over, so this option has a higher recovery time objective (RTO) as compared to other options.

### What does the **Latest processed** option in recovery points mean?
The **Last processed** option fails over all VMs in the plan to the latest recovery point that Site Recovery processed. To see the latest recovery point for a specific VM, check **Latest Recovery Points** in the VM settings. This option provides a low RTO, because no time is spent processing unprocessed data.

### If I'm replicating between two Azure regions, what happens if my primary region experiences an unexpected outage?
You can trigger a failover after the outage. Site Recovery doesn't need connectivity from the primary region to perform the failover.

## Recovery plan

### What is a recovery plan?
A recovery plan in Site Recovery orchestrates the failover recovery of VMs. It helps make the recovery consistently accurate, repeatable, and automated. A recovery plan addresses the following needs for the user:

- Defining a group of virtual machines that fail over together
- Defining the dependencies between virtual machines so that the application comes up accurately
- Automating the recovery along with custom manual actions to achieve tasks other than the failover of virtual machines

[Learn more](site-recovery-create-recovery-plans.md) about recovery plans.

### How is sequencing achieved in a recovery plan?

<<<<<<< HEAD
In a recovery plan, you can create multiple groups to achieve sequencing. Every group fails over at one time. VMs that are part of the same group fail over together, followed by another group. To learn how to model an application by using a recovery plan, see [About recovery plans](https://review.docs.microsoft.com/en-us/azure/site-recovery/recovery-plan-overview#model-apps
). 
=======
In Recovery Plan, you can create multiple groups to achieve sequencing. Every group failover at a time, which means VMs that are part of same group will failover together followed by another group. Check how to [model application using the recovery plan.](recovery-plan-overview.md#model-apps). 
>>>>>>> 783d7e11

### How can I find the RTO of a recovery plan?
To check the RTO of a recovery plan, do a test failover for the recovery plan and go to **Site Recovery jobs**.
In the following example, the job called SAPTestRecoveryPlan took 8 minutes and 59 seconds to fail over all the virtual machines and perform specified actions.

![List of Site Recovery jobs](./media/azure-to-azure-troubleshoot-errors/recoveryplanrto.PNG)

### Can I add automation runbooks to the recovery plan?
Yes, you can integrate Azure Automation runbooks into your recovery plan. [Learn more](site-recovery-runbook-automation.md).

## Reprotection and failback 

### After a failover from the primary region to a disaster recovery region, are VMs in a DR region protected automatically?
No. When you [fail over](https://docs.microsoft.com/azure/site-recovery/azure-to-azure-tutorial-failover-failback) Azure VMs from one region to another, the VMs start up in the DR region in an unprotected state. To fail back the VMs to the primary region, you need to [reprotect](https://docs.microsoft.com/azure/site-recovery/azure-to-azure-how-to-reprotect) the VMs in the secondary region.

### At the time of reprotection, does Site Recovery replicate complete data from the secondary region to the primary region?
It depends on the situation. For example, if the source region VM exists, then only changes between the source disk and the target disk are synchronized. Site Recovery computes the differentials by comparing the disks, and then it transfers the data. This process usually takes a few hours. For more information about what happens during reprotection, see [Reprotect failed over Azure VMs to the primary region]( https://docs.microsoft.com/azure/site-recovery/azure-to-azure-how-to-reprotect#what-happens-during-reprotection).

### How much time does it take to fail back?
After reprotection, the amount of time for failback is usually similar to the time for failover from the primary region to a secondary region. 

## Security
### Is replication data sent to the Site Recovery service?
No, Site Recovery doesn't intercept replicated data, and doesn't have any information about what's running on your virtual machines. Only the metadata needed to orchestrate replication and failover is sent to the Site Recovery service.  
Site Recovery is ISO 27001:2013, 27018, HIPAA, DPA certified, and is in the process of SOC2 and FedRAMP JAB assessments.

### Does Site Recovery encrypt replication?
Yes, both encryption-in-transit and [encryption in Azure](https://docs.microsoft.com/azure/storage/storage-service-encryption) are supported.

## Next steps
* [Review](azure-to-azure-support-matrix.md) support requirements.
* [Set up](azure-to-azure-tutorial-enable-replication.md) Azure to Azure replication.<|MERGE_RESOLUTION|>--- conflicted
+++ resolved
@@ -163,12 +163,7 @@
 
 ### How is sequencing achieved in a recovery plan?
 
-<<<<<<< HEAD
-In a recovery plan, you can create multiple groups to achieve sequencing. Every group fails over at one time. VMs that are part of the same group fail over together, followed by another group. To learn how to model an application by using a recovery plan, see [About recovery plans](https://review.docs.microsoft.com/en-us/azure/site-recovery/recovery-plan-overview#model-apps
-). 
-=======
-In Recovery Plan, you can create multiple groups to achieve sequencing. Every group failover at a time, which means VMs that are part of same group will failover together followed by another group. Check how to [model application using the recovery plan.](recovery-plan-overview.md#model-apps). 
->>>>>>> 783d7e11
+In a recovery plan, you can create multiple groups to achieve sequencing. Every group fails over at one time. VMs that are part of the same group fail over together, followed by another group. To learn how to model an application by using a recovery plan, see [About recovery plans](recovery-plan-overview.md#model-apps). 
 
 ### How can I find the RTO of a recovery plan?
 To check the RTO of a recovery plan, do a test failover for the recovery plan and go to **Site Recovery jobs**.
