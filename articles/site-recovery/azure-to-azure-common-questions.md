--- conflicted
+++ resolved
@@ -62,7 +62,7 @@
 
 No, Site Recovery does not require internet connectivity. But it does require access to Site Recovery URLs and IP ranges, as mentioned in [this article](https://docs.microsoft.com/azure/site-recovery/azure-to-azure-about-networking#outbound-connectivity-for-ip-address-ranges).
 
-### Can I replicate the application having separate resource group for separate tiers? 
+### Can I replicate the application having separate resource group for separate tiers?
 Yes, you can replicate the application and keep the disaster recovery configuration in separate resource group too.
 For example, if you have an application with each tiers app, db and web in separate resource group, then you have to click the [replication wizard](https://docs.microsoft.com/azure/site-recovery/azure-to-azure-how-to-enable-replication#enable-replication) thrice to protect all the tiers. ASR will replicate these three tiers in three different resource group.
 
@@ -84,12 +84,12 @@
 ### What is the frequency of crash-consistent recovery point generation?
 Site Recovery creates a crash-consistent recovery point every 5 minutes.
 
-### What is an application-consistent recovery point? 
-Application-consistent recovery points are created from application-consistent snapshots. Application-consistent recovery points capture the same data as crash-consistent snapshots, with the addition of all data in memory and all transactions in process. 
+### What is an application-consistent recovery point?
+Application-consistent recovery points are created from application-consistent snapshots. Application-consistent recovery points capture the same data as crash-consistent snapshots, with the addition of all data in memory and all transactions in process.
 Because of their extra content, application-consistent snapshots are the most involved and take the longest to perform. We recommend application-consistent recovery points for database operating systems and applications such as SQL Server.
 
 ### What is the impact of application-consistent recovery points on application performance?
-Considering application-consistent recovery points captures all the data in memory and in process it requires the framework like VSS on windows to quiesce the application. This, if done very frequently can have performance impact if the workload is already very busy. It is usually suggested not to use low frequency for app-consistent recovery points for non- database workloads and even for database workload 1 hour is enough. 
+Considering application-consistent recovery points captures all the data in memory and in process it requires the framework like VSS on windows to quiesce the application. This, if done very frequently can have performance impact if the workload is already very busy. It is usually suggested not to use low frequency for app-consistent recovery points for non- database workloads and even for database workload 1 hour is enough.
 
 ### What is the minimum frequency of application-consistent recovery point generation?
 Site Recovery can creates an application-consistent recovery point with a minimum frequency of in 1 hour.
@@ -211,13 +211,8 @@
 ### How much time does it take to fail back?
 After reprotection, the amount of time for failback is usually similar to the time for failover from the primary region to a secondary region.
 
-<<<<<<< HEAD
 ## <a name="capacity"></a>Capacity
 ### Does Site Recovery work with Reserved Instances?
-=======
-## Capacity
-### Does Site Recovery work with Reserved Instance?
->>>>>>> 8226deab
 Yes, You can purchase [reserve instances](https://azure.microsoft.com/pricing/reserved-vm-instances/) in the DR region and ASR failover operations will use them. </br> No additional configuration is required from the customers.
 
 
