---
title: Fail back VMware VMs from Azure in the classic portal | Microsoft Docs
description: Learn about failing back to the on-premises site after failover of VMware VMs and physical servers to Azure.
services: site-recovery
documentationcenter: ''
author: ruturaj
manager: mkjain
editor: ''

ms.assetid: 7ca86e21-7a5d-45ab-8f4b-e42da90f199a
ms.service: site-recovery
ms.devlang: na
ms.tgt_pltfrm: na
ms.topic: article
ms.workload: required
ms.date: 08/22/2016
ms.author: ruturajd

---
# Fail back VMware virtual machines and physical servers to the on-premises site (classic portal)
> [!div class="op_single_selector"]
> * [Azure Portal](site-recovery-failback-azure-to-vmware.md)
> * [Azure Classic Portal](site-recovery-failback-azure-to-vmware-classic.md)
> * [Azure Classic Portal (Legacy)](site-recovery-failback-azure-to-vmware-classic-legacy.md)
>
>

This articles describes how to fail back Azure virtual machines from Azure to the on-premises site. Follow the instructions in this article when you're ready to fail back your VMware virtual machines or Windows/Linux physical servers after they've failed over from the on-premises site to Azure using this [tutorial](site-recovery-vmware-to-azure-classic.md).

## Overview
This diagram shows the failback architecture for this scenario.

Use this architecture when the process server is on-premises and you are using an ExpressRoute.

![](./media/site-recovery-failback-azure-to-vmware-classic/architecture.png)

Use this architecture when the process server is on Azure and you have either a VPN or an ExpressRoute connection.

![](./media/site-recovery-failback-azure-to-vmware-classic/architecture2.png)

To see the complete list of ports and the failback architechture diagram refer to the image below

![](./media/site-recovery-failback-azure-to-vmware-classic/Failover-Failback.png)

Here’s how failback works:

* After you’ve failed over to Azure, you fail back to your on-premises site in a few stages:
  * **Stage 1**: You reprotect the Azure VMs so that they start replicating back to VMware VMs running in your on-premises site. Enabling reprotection moves the VM into a failback protection group that was created automatically when you originally created the failover protection group. If you added your failover protection group to a recovery plan then the failback protection group was also automatically added to the plan.  During reprotect you specify how to plan to fail back.
  * **Stage 2**: After your Azure VMs are replicating to your on-premises site, you run a fail over to fail back from Azure.
  * **Stage 3**: After your data has failed back, you reprotect the on-premises VMs that you failed back to, so that they start replicating to Azure.

<<<<<<< HEAD
> [!VIDEO https://channel9.msdn.com/Blogs/Windows-Azure/Enhanced-VMware-to-Azure-Failback/player]
>
>
=======
> [!VIDEO https://channel9.msdn.com/Blogs/Azure/Enhanced-VMware-to-Azure-Failback/player]
> 
> 
>>>>>>> e6a2a6cc

### Failback to the original or alternate location
If you failed over a VMware VM you can fail back to the same source VM if it still exists on-premises. In this scenario only the delta changes will be failed back. Note that:

* If you failed over physical servers then failback is always to a new VMware VM.
  * Before failing back a Physical machine note that
  * Physical machine protected will come back as a Virtual machine when failed over back from Azure to VMware
  * Ensure that you discover atleast one Master Target sever along with the necessary ESX/ESXi hosts to which you need to failback.
* If you fail back to the original VM the following is required:

  * If the VM is managed by a vCenter server then the Master Target's ESX host should have access to the VMs datastore.
  * If the VM is on an ESX host but is not managed by vCenter then the hard disk of the VM must be in a datastore accessible by the MT's host.
  * If your VM is on an ESX host and doesn't use vCenter then you should complete discovery of the ESX host of the MT before you reprotect. This applies if you're failing back physical servers too.
  * Another option (if the on-premises VM exists) is to delete it before you do a failback. Then failback will then create a new VM on the same host as the master target ESX host.
* When you failback to an alternate location the data will be recovered to the same datastore and the same ESX host as that used by the on-premises master target server.

## Prerequisites
* You'll need a VMware environment in order to fail back VMware VMs and physical servers. Failing back to a physical server isn’t supported.
* In order to fail back you should have created an Azure network when you initially set up protection. Failback needs a VPN or ExpressRoute connection from the Azure network in which the Azure VMs are located to the on-premises site.
* If the VMs you want to fail back to are managed by a vCenter server you'll need to make sure you have the required permissions for discovery of VMs on vCenter servers. [Read more](site-recovery-vmware-to-azure-classic.md#vmware-permissions-for-vcenter-access).
* If snapshots are present on a VM then reprotection will fail. You can delete the snapshots or the disks.
* Before you fail back you’ll need to create a number of components:
  * **Create a process server in Azure**. This is an Azure VM that you’ll need to create and keep running during failback. You can delete the machine after failback is complete.
  * **Create a master target server**: The master target server sends and receives failback data. The management server you created on-premises has a master target server installed by default. However, depending on the volume of failed back traffic you might need to create a separate master target server for failback.
  * if you want to create an additional master target server running on Linux, you’ll need to set up the Linux VM before you install the master target server, as described below.
* Configuration server is required on-premises when you do a failback. During failback, the virtual machine must exist in the Configuration server database, failing which failback wont be successful. Hence ensure that you take regular scheduled backup of your server. In case of a disaster, you will need to restore it with the same IP address so that failback will work.

## Set up the process server in Azure
You need to install a process server in Azure so that the Azure VMs can send the data back to on-premises master target server.

1. In the Site Recovery portal >  **Configuration Servers** select to add a new process server.

   ![](./media/site-recovery-failback-azure-to-vmware-classic/ps1.png)
2. Specify a process server name, and enter a name and password you'll use to connect to the Azure VM as an administrator. In **Configuration Server** select the on-premises management server, and specify the Azure network in which the process server should be deployed. This should be the network in which the Azure VMs are located. Specify a unique IP address from the select subnet and begin deployment.

   ![](./media/site-recovery-failback-azure-to-vmware-classic/ps2.png)

   A job to deploy the process server will be triggered

   ![](./media/site-recovery-failback-azure-to-vmware-classic/ps3.png)

   After the process server is deployed in Azure you can log onto it
   using the credentials you specified. The first time you log in the process server dialog will run. Type in the IP address of the on-premises management server and its passphrase. Leave the default port 443 setting. You can also leave the default 9443 port for data replication unless you specifically modified this setting when you set up the on-premises management server.

   > [!NOTE]
   > The server won't be visible under **VM properties**. It's only visible under the **Servers** tab in the management server to which it's been registered. It can take about 10-15 mins for the process server to appear.
   >
   >

## Set up the master target server on-premises
The master target server receives the failback data. A master target server is automatically installed on the on-premises management server but if you're failing back a lot of data you might need to set up an additional master target server. Do this as follows:

> [!NOTE]
> If you want to install a master target server on Linux, follow the instructions in the next procedure.
>
>

1. If you're installing the master target server on Windows, open the Quick Start page from the VM on which you're installing the master target server, and download the installation file for the Azure Site Recovery Unified Setup wizard.
2. Run setup and in **Before you begin** select **Add additional process servers to scale out deployment**.
3. Complete the wizard in the same way you did when you [set up the management server](site-recovery-vmware-to-azure-classic.md#step-5-install-the-management-server). On the **Configuration Server Details** page, specify the IP address of this master target server, and a passphrase to access the VM.

### Set up a Linux VM as the master target server
To set up the management server running the master target server as a Linux VM you'll need to install the Cent)S 6.6 minimal operating system, retrieve the SCSI IDs for each SCSI hard disk, install some additional packages, and apply some custom changes.

#### Install CentOS 6.6
1. Install the CentOS 6.6 minimal operating system on the management server VM. Keep the ISO in a DVD drive and boot the system. Skip the media testing, select US English at the language, select **Basic Storage Devices**, check that the hard drive doesn’t have any important data and click **Yes**, discard any data. Enter the host name of the management server and select the server network adapter.  In the **Editing System** dialog select** Connect automatically** and add a static IP address, network, and DNS settings. Specify a time zone, and a root password to access the management server.
2. When you asked the type of installation you’d like select **Create Custom Layout** as the partition. After you click **Next** select **Free** and click Create. Create **/**,  **/var/crash** and **/home partitions** with **FS Type:** **ext4**. Create the swap partion as **FS Type: swap**.
3. If pre-existing devices are found a warning message will appear. Click **Format** to format the drive with the partition settings. Click **Write change to disk** to apply the partition changes.
4. Select **Install boot loader** > **Next** to install the boot loader on the root partition.
5. When installation is complete click **Reboot**.

#### Retrieve the SCSI IDs
1. After installation retrieve the SCSI IDs for each SCSI hard disk in the VM. To do this shut down the management server VM, in the VM properties in VMware right-click the VM entry > **Edit Settings** > **Options**.
2. Select **Advanced** > **General item** and click **Configuration Parameters**. This option will be de-active when the machine is running. To make it active the machine must be shut down.
3. If the row **disk.EnableUUID** exists make sure the value is set to **True** (case sensitive). If it already is you can cancel and test the SCSI command inside a guest operating system after it’s booted.
4. If the row doesn’t existing click **Add Row** – and add it with the **True** value. Don’t use double-quotes.

#### Install additional packages
You’ll need to download and install some additional packages.

1. Make sure the master target server is connected to the internet.
2. Run this command to download and install 15 packages from the CentOS repository: **# yum install –y xfsprogs perl lsscsi rsync wget kexec-tools**.
3. If the source machines you’re protecting are running Linux wit Reiser or XFS file system for the root or boot device, then you should download and install additional packages as follows:

   * # cd /usr/local
   * # wget [http://elrepo.org/linux/elrepo/el6/x86_64/RPMS/kmod-reiserfs-0.0-1.el6.elrepo.x86_64.rpm](http://elrepo.org/linux/elrepo/el6/x86_64/RPMS/kmod-reiserfs-0.0-1.el6.elrepo.x86_64.rpm)
   * # wget [http://elrepo.org/linux/elrepo/el6/x86_64/RPMS/reiserfs-utils-3.6.21-1.el6.elrepo.x86_64.rpm](http://elrepo.org/linux/elrepo/el6/x86_64/RPMS/reiserfs-utils-3.6.21-1.el6.elrepo.x86_64.rpm)
   * # rpm –ivh kmod-reiserfs-0.0-1.el6.elrepo.x86_64.rpm reiserfs-utils-3.6.21-1.el6.elrepo.x86_64.rpm
   * # wget [http://mirror.centos.org/centos/6.6/os/x86_64/Packages/xfsprogs-3.1.1-16.el6.x86_65.rpm](http://mirror.centos.org/centos/6.6/os/x86_64/Packages/xfsprogs-3.1.1-16.el6.x86_65.rpm)
   * # rpm –ivh xfsprogs-3.1.1-16.el6.x86_64.rpm

#### Apply custom changes
Do the following to apply custom changes after you’ve complete the post-installation steps and installed the packages:

1. Copy the RHEL 6-64 Unified Agent binary to the VM. Run this command to untar the binary: **tar –zxvf <file name>**
2. Run this command to give permissions: **# chmod 755 ./ApplyCustomChanges.sh**
3. Run the script: **# ./ApplyCustomChanges.sh**. You should only run the script once. Reboot the server after the script runs successfully.

## Run the failback
### Reprotect the Azure VMs
1. In the Site Recovery  portal > **Machines** tab select the VM that's been failed over and click **Re-Protect**.
2. In **Master Target Server** and **Process Server** select the on-premises master target server, and the Azure VM process server.
3. Select the account you configured for connecting to the VM.
4. Select the failback version of the protection group. For example if the VM is protected in PG1 then you'll need to select PG1_Failback.
5. If you want to recover to an alternate location, select the retention drive and datastore configured for the master target server. When you fail back to the on-premises site the VMware VMs in the failback protection plan will use the same datastore as the master target server. If you want to recover the replica Azure VM to the same on-premises VM then the on-premises VM should already be in the same datastore as the master target server. If there's no VM on-premises a new one will be created during reprotection.

   ![](./media/site-recovery-failback-azure-to-vmware-classic/failback1.png)
6. After you click **OK** to begin reprotection a job begins to replicate the VM from Azure to the on-premises site. You can track the progress on the **Jobs** tab.

   ![](./media/site-recovery-failback-azure-to-vmware-classic/failback2.png)

### Run a failover to the on-premises site
After reprotection the VM is moved to the failback version of its protection group and is automatically added to the recovery plan you used for the failover to Azure if there is one.

1. In the **Recovery Plans** page select the recovery plan containing the failback group and click **Failover** > **Unplanned Failover**.
2. In **Confirm Failover** verify the failover direction (to Azure) and select the recovery point you want to use for the failover (latest). If you enabled **Multi-VM** when you configured replication properties you can recover to the latest app or crash-consistent recovery point. Click the check mark to start the failover.
3. During failover Site Recovery will shut down the Azure VMs. After you check that failback has completed as expected you can you can check that the Azure VMs have been shut down as expected.

### Reprotect the  on-premises site
After failback completes your data will be back on the on-premises site, but won’t be protected. To start replicating to Azure again do the following:

1. In the Site Recovery portal > **Machines** tab select the VMs that have failed back and click **Re-Protect**.
2. After you verify that replication to Azure is working as expected, in Azure you can delete the Azure VMs (currently not running) that were failed back.

### Common Issues in failback
1. If you perform Read-Only User vCenter discovery and protect virtual machines, it succeeds and failover works. At the time of Reprotect, it will fail since the datastores cannot be discovered. As a symptom you will not see the datastores listed while re-protecting. To resolve this, you can update the vCenter credential with appropriate account that has permissions and retry the job. [Read more](site-recovery-vmware-to-azure-classic.md#vmware-permissions-for-vcenter-access)
2. When you failback a Linux VM and run it on-prem, you will see that the Network Manager package is uninstalled from the machine. This is because when the VM is recovered in Azure, the Network Manager package is removed.
3. When a VM is configured with Static IP address and is failed over to Azure, the IP address is acquired via DHCP. When you fail over back to On-prem, the VM continues to use DHCP to acquire the IP address. You will need to manually login into the machine and set the IP address back to Static address if required.
4. If you are using either ESXi 5.5 free edition or vSphere 6 Hypervisor free edition, failover would succeed, but failback will not succeed. You will ned to upgrade to either Evaluation License to enable failback.

## Failing back with ExpressRoute
You can fail back over a VPN connection or Azure ExpressRoute. If you want to use ExpressRoute note the following:

* ExpressRoute should be set up on the Azure virtual network to which source machines fail over, and in which Azure VMs are located after the failover occurs.
* Data is replicated to an Azure storage account on a public endpoint. You should set up public peering in ExpressRoute with the target data center for Site Recovery replication to use ExpressRoute.<|MERGE_RESOLUTION|>--- conflicted
+++ resolved
@@ -49,15 +49,8 @@
   * **Stage 2**: After your Azure VMs are replicating to your on-premises site, you run a fail over to fail back from Azure.
   * **Stage 3**: After your data has failed back, you reprotect the on-premises VMs that you failed back to, so that they start replicating to Azure.
 
-<<<<<<< HEAD
-> [!VIDEO https://channel9.msdn.com/Blogs/Windows-Azure/Enhanced-VMware-to-Azure-Failback/player]
->
->
-=======
-> [!VIDEO https://channel9.msdn.com/Blogs/Azure/Enhanced-VMware-to-Azure-Failback/player]
-> 
-> 
->>>>>>> e6a2a6cc
+
+  [!VIDEO https://channel9.msdn.com/Blogs/Azure/Enhanced-VMware-to-Azure-Failback/player]
 
 ### Failback to the original or alternate location
 If you failed over a VMware VM you can fail back to the same source VM if it still exists on-premises. In this scenario only the delta changes will be failed back. Note that:
