---
title: Set up disaster recovery to Azure for on-premises VMware VMs with Azure Site Recovery | Microsoft Docs
description: Learn how to set up disaster recovery to Azure for on-premises VMware VMs with Azure Site Recovery.
services: site-recovery
author: rayne-wiselman
manager: carmonm
ms.service: site-recovery
ms.topic: tutorial
<<<<<<< HEAD
ms.date: 05/02/2018
=======
ms.date: 05/07/2018
>>>>>>> 5511e8df
ms.author: raynew
ms.custom: MVC

---
# Set up disaster recovery to Azure for on-premises VMware VMs

This tutorial shows you how to set up disaster recovery to Azure for on-premises VMware VMs running
Windows. In this tutorial, you learn how to:

> [!div class="checklist"]
> * Enter the replication source and target.
> * Set up the source replication environment, including on-premises Azure Site Recovery components, and the target replication environment.
> * Create a replication policy.
> * Enable replication for a VM.

This tutorial is the third in a series. This tutorial assumes that you finished the tasks in the previous tutorials:

* [Prepare Azure](tutorial-prepare-azure.md). This tutorial describes how to set up an Azure storage account and network, make sure your Azure account has the right permissions, and create a Recovery Services vault.
* [Prepare on-premises VMware](vmware-azure-tutorial-prepare-on-premises.md). In this tutorial you prepare accounts so that Site Recovery can access VMware servers to discover VMs, and to optionally do a push installation of the Site Recovery Mobility service component when you enable replication for a VM. You also make sure that your VMware servers and VMs comply with Site Recovery requirements.

Before you start, it's helpful to [review the architecture](vmware-azure-architecture.md)
for disaster recovery scenarios.


## Select a replication goal

1. In **Recovery Services vaults**, select the vault name, **ContosoVMVault**.
2. In **Getting Started**, select Site Recovery. Then select **Prepare Infrastructure**.
3. In **Protection goal** > **Where are your machines located**, select **On-premises**.
4. In **Where do you want to replicate your machines**, select **To Azure**.
5. In **Are your machines virtualized**, select **Yes, with VMware vSphere Hypervisor**. Then select **OK**.

## Set up the source environment


To set up the source environment, you need a single, highly available, on-premises machine to host on-premises Site Recovery components. Components include the configuration server, process server, and master target server:

- The configuration server coordinates communications between on-premises and Azure and manages data replication.
- The process server acts as a replication gateway. It receives replication data; optimizes it with caching, compression, and encryption; and sends it to Azure storage. The process server also installs Mobility Service on VMs you want to replicate and performs automatic discovery of on-premises VMware VMs.
- The master target server handles replication data during failback from Azure.

To set up the configuration server as a highly available VMware VM, download a prepared Open Virtualization Format (OVF) template and import the template into VMware to create the VM. After you set up the configuration server, register it in the vault. After registration, Site Recovery discovers on-premises VMware VMs.

> [!TIP]
> This tutorial uses an OVF template to create the configuration server VMware VM. If you're unable to do this, you can run [manual Setup](physical-manage-configuration-server.md) to do this. 


### Download the VM template

1. In the vault, go to **Prepare Infrastructure** > **Source**.
2. In **Prepare source**, select **+Configuration server**.
3. In **Add Server**, check that **Configuration server for VMware** appears in **Server type**.
4. Download the OVF template for the configuration server.

  > [!TIP]
  You can download the latest version of the configuration server template directly from the [Microsoft Download Center](https://aka.ms/asrconfigurationserver).

## Import the template in VMware

1. Sign in to the VMware vCenter server or vSphere ESXi host by using the VMWare vSphere Client.
2. On the **File** menu, select **Deploy OVF Template** to start the Deploy OVF Template wizard. 

     ![OVF template](./media/vmware-azure-tutorial/vcenter-wizard.png)

3. On **Select source**, enter the location of the downloaded OVF.
4. On **Review details**, select **Next**.
5. On **Select name and folder** and **Select configuration**, accept the default settings.
6. On **Select storage**, for best performance select **Thick Provision Eager Zeroed** in **Select virtual disk format**.
7. On the rest of the wizard pages, accept the default settings.
8. On **Ready to complete**:

    * To set up the VM with the default settings, select **Power on after deployment** > **Finish**.

    * If you want to add an additional network interface, clear **Power on after deployment**. Then select **Finish**. By default, the configuration server template is deployed with a single NIC. You can add additional NICs after deployment.

## Add an additional adapter

To add an additional NIC to the configuration server, add it before you register the server in the vault. Adding additional adapters isn't supported after registration.

1. In the vSphere Client inventory, right-click the VM and select **Edit Settings**.
2. In **Hardware**, select **Add** > **Ethernet Adapter**. Then select **Next**.
3. Select an adapter type and a network. 
4. To connect the virtual NIC when the VM is turned on, select **Connect at power on**. Select **Next** > **Finish**. Then select **OK**.


## Register the configuration server 

1. From the VMWare vSphere Client console, turn on the VM.
2. The VM boots up into a Windows Server 2016 installation experience. Accept the license agreement, and enter an administrator password.
3. After the installation finishes, sign in to the VM as the administrator.
4. The first time you sign in, the Azure Site Recovery Configuration Tool starts.
5. Enter a name that's used to register the configuration server with Site Recovery. Then select **Next**.
6. The tool checks that the VM can connect to Azure. After the connection is established, select **Sign in** to sign in to your Azure subscription. The credentials must have access to the vault in which you want to register the configuration server.
7. The tool performs some configuration tasks and then reboots.
8. Sign in to the machine again. The configuration server management wizard starts automatically.

### Configure settings and add the VMware server

1. In the configuration server management wizard, select **Setup connectivity**, and then select the NIC that the process server uses to receive replication traffic from VMs. Then select **Save**. You can't change this setting after it's configured.
2. In **Select Recovery Services vault**, select your Azure subscription and the relevant resource group and vault.
3. In **Install third-party software**, accept the license agreement. Select **Download and Install** to install MySQL Server.
4. Select **Install VMware PowerCLI**. Make sure all browser windows are closed before you do this. Then select **Continue**.
5. In **Validate appliance configuration**, prerequisites are verified before you continue.
6. In **Configure vCenter Server/vSphere ESXi server**, enter the FQDN or IP address of the vCenter server, or vSphere host, where the VMs you want to replicate are located. Enter the port on which the server is listening. Enter a friendly name to be used for the VMware server in the vault.
7. Enter credentials to be used by the configuration server to connect to the VMware server. Site Recovery uses these credentials to automatically discover VMware VMs that are available for replication. Select **Add**, and then select **Continue**.
8. In **Configure virtual machine credentials**, enter the user name and password to be used to automatically install Mobility Service on machines, when replication is enabled. For Windows machines, the account needs local administrator privileges on the machines you want to replicate. For Linux, provide details for the root account.
9. Select **Finalize configuration** to complete registration. 
10. After registration finishes, in the Azure portal, verify that the configuration server and VMware server are listed on the **Source** page in the vault. Then select **OK** to configure target settings.


Site Recovery connects to VMware servers by using the specified settings and discovers VMs.

> [!NOTE]
> It can take 15 minutes or more for the account name to appear in the portal. To update
> immediately, select **Configuration Servers** > ***server name*** > **Refresh Server**.

## Set up the target environment

Select and verify target resources.

1. Select **Prepare infrastructure** > **Target**. Select the Azure subscription you want to use.
2. Specify whether your target deployment model is based on Azure Resource Manager or is classic.
3. Site Recovery checks that you have one or more compatible Azure storage accounts and networks.

   ![Target tab](./media/vmware-azure-tutorial/storage-network.png)

## Create a replication policy

1. Open the [Azure portal](https://portal.azure.com), and select **All resources**.
2. Select the Recovery Service vault named **ContosoVMVault**.
3. To create a replication policy, select **Site Recovery infrastructure** > **Replication Policies** > **+Replication Policy**.
4. In **Create replication policy**, enter the policy name **VMwareRepPolicy**.
5. In **RPO threshold**, use the default of 60 minutes. This value defines how often recovery points are created. An alert is generated if continuous replication exceeds this limit.
6. In **Recovery point retention**, use the default of 24 hours for how long the retention window is for each recovery point. For this tutorial, use 72 hours. Replicated VMs can be recovered to any point in a window.
7. In **App-consistent snapshot frequency**, use the default of 60 minutes for the frequency that application-consistent snapshots are created. Select **OK** to create the policy.

   ![Create replication policy](./media/vmware-azure-tutorial/replication-policy.png)

The policy is automatically associated with the configuration server. A matching policy
is automatically created for failback by default. For example, if the replication policy is **rep-policy**,
then the failback policy is **rep-policy-failback**. This policy isn't used until you initiate
a failback from Azure.

## Enable replication

Site Recovery installs Mobility Service when replication is enabled for a VM. It can take 15
minutes or longer for changes to take effect and appear in the portal.

Enable replication as follows:

1. Select **Replicate application** > **Source**.
2. In **Source**, select the configuration server.
3. In **Machine type**, select **Virtual Machines**.
4. In **vCenter/vSphere Hypervisor**, select the vCenter server that manages the vSphere host, or select the host.
5. Select the process server (configuration server). Then select **OK**.
6. In **Target**, select the subscription and the resource group in which you want to create the failed-over VMs. Choose the deployment model that you want to use in Azure (classic or Resource Manager) for the failed-over VMs.
7. Select the Azure storage account you want to use to replicate data.
8. Select the Azure network and subnet to which Azure VMs connect when they're created after failover.
9. Select **Configure now for selected machines** to apply the network setting to all machines you select for protection. Select **Configure later** to select the Azure network per machine.
10. In **Virtual Machines** > **Select virtual machines**, select each machine you want to replicate. You can only select machines for which replication can be enabled. Then select **OK**.
11. In **Properties** > **Configure properties**, select the account to be used by the process server to automatically install Mobility Service on the machine.
12. In **Replication settings** > **Configure replication settings**, verify that the correct replication policy is selected.
13. Select **Enable Replication**.

You can track progress of the **Enable Protection** job in **Settings** > **Jobs** > **Site Recovery Jobs**. After the **Finalize Protection** job runs, the machine is ready for failover.

To monitor VMs you add, check the last discovered time for VMs in **Configuration Servers** > **Last Contact At**. To add VMs without waiting for the scheduled discovery, highlight the configuration server (don't select it) and select **Refresh**.

## Next steps

> [!div class="nextstepaction"]
> [Run a disaster recovery drill](site-recovery-test-failover-to-azure.md)<|MERGE_RESOLUTION|>--- conflicted
+++ resolved
@@ -6,11 +6,7 @@
 manager: carmonm
 ms.service: site-recovery
 ms.topic: tutorial
-<<<<<<< HEAD
-ms.date: 05/02/2018
-=======
 ms.date: 05/07/2018
->>>>>>> 5511e8df
 ms.author: raynew
 ms.custom: MVC
 
