---
title: Retain IP addresses when failing over Azure virtual machines to another Azure region | Microsoft Docs
description: Describes how to retain IP addresses for Azure to Azure failover scenarios with Azure Site Recovery
ms.service: site-recovery
<<<<<<< HEAD
ms.workload: storage-backup-recovery
ms.tgt_pltfrm: na
ms.devlang: na
ms.topic: article
ms.date: 07/06/2018
=======
author: mayanknayar
ms.topic: conceptual
ms.date: 06/20/2018
>>>>>>> 9d49677d
ms.author: manayar

---
# IP address retention for Azure virtual machine failover

Azure Site Recovery enables disaster recovery for Azure VMs. When failing over from one Azure region to another, customers often require retention of their IP configurations. Site Recovery, by default, mimics source virtual network and subnet structure when creating these resources on the target region. For Azure VMs configured with static private IP addresses, Site Recovery also makes a best effort attempt to provision the same private IP on the target VM, if that IP is not already blocked by an Azure resource or a replicated VM.

For simple applications, the above default configuration is all that is needed. For more complex enterprise applications, customers may need to provision additional networking resources to ensure post-failover connectivity with other components of their infrastructure. This article explains the networking requirements for failing over Azure VMs from one region to another while retaining VM IP addresses.

## Azure-to-Azure connectivity

For the first scenario, we consider **Company A** that has all its application infrastructure running in Azure. For business continuity and compliance reasons, **Company A** decides to use Azure Site Recovery to protect its applications.

Given the requirement of IP retention (such as for application bindings), Company A has the same virtual network and subnet structure on the target region. To further reduce recovery time objective (RTO), **Company A** utilizes replica nodes for SQL Always ON, domain controllers, etc. and these replica nodes are placed in a different virtual network on the target region. Using a different address space for the replica nodes enables **Company A** to establish VPN site-to-site connectivity between source and target regions, which would otherwise not be possible if the same address space is used at both ends.

Here’s what the network architecture looks like before failover:
- Application VMs are hosted in Azure East Asia, utilizing an Azure virtual network with address space 10.1.0.0/16. This virtual network is named **Source VNet**.
- Application workloads are split across three subnets – 10.1.1.0/24, 10.1.2.0/24, 10.1.3.0/24, respectively named **Subnet 1**, **Subnet 2**, **Subnet 3**.
- Azure Southeast Asia is the target region and has a recovery virtual network that mimics the address space and subnet configuration on source. This virtual network is named **Recovery VNet**.
- Replica nodes such as those needed for Always On, domain controller, etc. are placed in a virtual network with address space 10.2.0.0/16 inside Subnet 4 with address 10.2.4.0/24. The virtual network is named **Azure VNet** and is on Azure Southeast Asia.
- **Source VNet** and **Azure VNet** are connected through VPN site-to-site connectivity.
- **Recovery VNet** is not connected with any other virtual network.
- **Company A** assigns/verifies target IP address for replicated items. For this example, target IP is the same as source IP for each VM.

![Azure-to-Azure connectivity before failover](./media/site-recovery-retain-ip-azure-vm-failover/azure-to-azure-connectivity-before-failover2.png)

### Full region failover

In the event of a regional outage, **Company A** can recover its entire deployment quickly and easily using Azure Site Recovery’s powerful [recovery plans](site-recovery-create-recovery-plans.md). Having already set the target IP address for each VM prior to failover, **Company A** can orchestrate failover and automate connection establishment between Recovery VNet and Azure Vnet as shown in the below diagram.

![Azure-to-Azure connectivity full region failover](./media/site-recovery-retain-ip-azure-vm-failover/azure-to-azure-connectivity-full-region-failover2.png)

Depending on application requirements, connections between the two VNets on the target region can be established before, during (as an intermediate step) or after failover. Use [recovery plans](site-recovery-create-recovery-plans.md) to add scripts and define the failover order.

Company A also has the choice of using VNet peering or Site-to-Site VPN to establish connectivity between Recovery VNet and Azure VNet. VNet peering does not use a VPN gateway and has different constraints. Additionally, [VNet peering pricing](https://azure.microsoft.com/pricing/details/virtual-network) is calculated differently than [VNet-to-VNet VPN Gateway pricing](https://azure.microsoft.com/pricing/details/vpn-gateway). For failovers, it is generally advisable to mimic source connectivity, including connection type, to minimize unpredictable incidents arising out of network changes.

### Isolated application failover

Under certain conditions users might need to failover parts of their application infrastructure. One such example is failing over a specific application or tier that is housed within a dedicated subnet. While a subnet failover with IP retention is possible, it is not advisable for most situations, as it substantially increases connectivity inconsistencies. You will also lose subnet connectivity to other subnets within the same Azure virtual network.

A better way to account for subnet-level application failover requirements is to use different target IP addresses for failover (if connectivity is required to other subnets on source virtual network) or isolate each application in its own dedicated virtual network on source. With the latter approach you can establish inter-network connectivity on the source and emulate the same when failing over to the target region.

To architect individual applications for resiliency, it is advised to house an application in its own dedicated virtual network and establish connectivity between these virtual networks as required. This allows for isolated application failover while retaining original private IP addresses.

The pre-failover configuration then looks as follows:
- Application VMs are hosted in Azure East Asia, utilizing an Azure virtual network with address space 10.1.0.0/16 for the first application and 10.2.0.0/16 for the second application. The virtual networks are named **Source VNet1** and **Source VNet2** for the first and second application, respectively.
- Each VNet is further split into two subnets each.
- Azure Southeast Asia is the target region and has recovery virtual networks Recovery VNet1 and Recovery VNet2.
- Replica nodes such as those needed for Always On, domain controller, etc. are placed in a virtual network with address space 10.3.0.0/16 inside **Subnet 4** with address 10.3.4.0/24. The virtual network is called Azure VNet and is on Azure Southeast Asia.
- **Source VNet1** and **Azure VNet** are connected through VPN site-to-site connectivity. Similarly, **Source VNet2** and **Azure VNet** are also connected through VPN site-to-site connectivity.
- **Source VNet1** and **Source VNet2** are also connected through S2S VPN in this example. Since the two VNets are in the same region, VNet peering can also be used instead of S2S VPN.
- **Recovery VNet1** and **Recovery VNet2** are not connected with any other virtual network.
- To reduce recovery time objective (RTO), VPN gateways are configured on **Recovery VNet1** and **Recovery VNet2** prior to failover.

![Azure-to-Azure connectivity isolated application before failover](./media/site-recovery-retain-ip-azure-vm-failover/azure-to-azure-connectivity-isolated-application-before-failover2.png)

In the event of a disaster situation that affects only one application (in this example housed in Source VNet2), Company A can recover the affected application as follows:
- VPN connections between **Source VNet1** and **Source VNet2**, and between **Source VNet2** and **Azure VNet** are disconnected.
- VPN connections are established between **Source VNet1** and **Recovery VNet2**, and between **Recovery VNet2** and **Azure VNet**.
- VMs from **Source VNet2** are failed over to **Recovery VNet2**.

![Azure-to-Azure connectivity isolated application after failover](./media/site-recovery-retain-ip-azure-vm-failover/azure-to-azure-connectivity-isolated-application-after-failover2.png)

The above isolated failover example can be expanded to include more applications and network connections. The recommendation is to follow a like-like connection model, as far as possible, when failing over from source to target.

### Further considerations

VPN Gateways utilize public IP addresses and gateway hops to establish connections. If you do not want to use public IP, and/or want to avoid extra hops, you can use Azure [Virtual Network peering](../virtual-network/virtual-network-peering-overview.md) to peer virtual networks across [supported Azure regions](../virtual-network/virtual-network-manage-peering.md#cross-region).

## On-premises-to-Azure connectivity

For the second scenario, we consider **Company B** that has a part of its application infrastructure running on Azure and the remainder running on-premises. For business continuity and compliance reasons, **Company B** decides to use Azure Site Recovery to protect its applications running in Azure.

Here’s what the network architecture looks like before failover:
- Application VMs are hosted in Azure East Asia, utilizing an Azure virtual network with address space 10.1.0.0/16. This virtual network is named **Source VNet**.
- Application workloads are split across three subnets – 10.1.1.0/24, 10.1.2.0/24, 10.1.3.0/24, respectively named **Subnet 1**, **Subnet 2**, **Subnet 3**.
- Azure Southeast Asia is the target region and has a recovery virtual network that mimics the address space and subnet configuration on source. This virtual network is named **Recovery VNet**.
- VMs in Azure East Asia are connected to on-premises datacenter through ExpressRoute or Site-to-Site VPN.
- To reduce recovery time objective (RTO), Company B provisions gateways on Recovery VNet in Azure Southeast Asia prior to failover.
- **Company B** assigns/verifies target IP address for replicated items. For this example, target IP is the same as source IP for each VM

![On-premises-to-Azure connectivity before failover](./media/site-recovery-retain-ip-azure-vm-failover/on-premises-to-azure-connectivity-before-failover2.png)

### Full region failover

In the event of a regional outage, **Company B** can recover its entire deployment quickly and easily using Azure Site Recovery’s powerful [recovery plans](site-recovery-create-recovery-plans.md). Having already set the target IP address for each VM prior to failover, **Company B** can orchestrate failover and automate connection establishment between Recovery VNet and on-premises datacenter as shown in the below diagram.

The original connection between Azure East Asia and the on-premises datacenter should be disconnected before establishing the connection between Azure Southeast Asia and on-premises datacenter. The on-premises routing is also reconfigured to point to the target region and gateways post failover.

![On-premises-to-Azure connectivity after failover](./media/site-recovery-retain-ip-azure-vm-failover/on-premises-to-azure-connectivity-after-failover2.png)

### Subnet failover

Unlike the Azure-to-Azure scenario described for **Company A**, a subnet-level failover is not possible in this case for **Company B**. This is because the address space on source and recovery virtual networks is the same and the original source to on-premises connection is active.

To achieve application resiliency, it is recommended that each application is housed in its own dedicated Azure virtual network. Applications can then be failed over in isolation and the required on-premises to source connections can be routed to the target region as described above.

## Next steps
- Learn more about [recovery plans](site-recovery-create-recovery-plans.md).<|MERGE_RESOLUTION|>--- conflicted
+++ resolved
@@ -2,17 +2,12 @@
 title: Retain IP addresses when failing over Azure virtual machines to another Azure region | Microsoft Docs
 description: Describes how to retain IP addresses for Azure to Azure failover scenarios with Azure Site Recovery
 ms.service: site-recovery
-<<<<<<< HEAD
 ms.workload: storage-backup-recovery
 ms.tgt_pltfrm: na
 ms.devlang: na
-ms.topic: article
 ms.date: 07/06/2018
-=======
 author: mayanknayar
 ms.topic: conceptual
-ms.date: 06/20/2018
->>>>>>> 9d49677d
 ms.author: manayar
 
 ---
