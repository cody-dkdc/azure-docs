--- conflicted
+++ resolved
@@ -19,28 +19,17 @@
 ---
 # Troubleshoot Azure to Azure VM replication issues
 
-<<<<<<< HEAD
-This article describes how to troubleshoot common issues in Azure Site Recovery when Azure virtual machines are replicated and recovered from one region to another. For more information about supported configurations, see the [support matrix for replicating Azure VMs](site-recovery-support-matrix-to-azure.md).
-=======
-This article details the common issues in Azure Site Recovery (ASR) when replicating and recovering Azure virtual machines from one region to another region and how to troubleshoot them. Refer to [support matrix for replicating Azure VMs](site-recovery-support-matrix-azure-to-azure.md) for more details about supported configurations
->>>>>>> 6f88304d
+This article describes the common issues in Azure Site Recovery when replicating and recovering Azure virtual machines from one region to another region and explains how to troubleshoot them. For more information about supported configurations, see the [support matrix for replicating Azure VMs](site-recovery-support-matrix-azure-to-azure.md).
 
 ## Azure resource quota issues (error code 150097)
 Your subscription should be enabled to create Azure VMs in the target region that you plan to use as your disaster recovery region. Also, your subscription should have sufficient quota enabled to create VMs of specific size. By default, Site Recovery picks the same size for the target VM as the source VM. If the matching size isn't available, the closest possible size is picked automatically. If there's no matching size that supports source VM configuration, this error message appears:
 
 **Error code** | **Possible causes** | **Recommendation**
 --- | --- | ---
-<<<<<<< HEAD
-150097<br></br>**Message**: Replication couldn't be enabled for the virtual machine VmName. | - Your  subscription ID might not be enabled to create any VMs in the target region location.<br></br> - Your  subscription ID might not be enabled or doesn't have sufficient quota to create specific VM sizes in the target region location.<br></br> - A suitable target VM size that matches the source VM NIC count (2) isn't found for the subscription ID in the target region location.| Contact support to enable VM creation for the required VM sizes in the target location for your subscription. After it's enabled, retry the failed operation.
+150097<br></br>**Message -**  Replication couldn't be enabled for the virtual machine VmName. | 1. Your Subscription ID might not have been enabled to create any VMs in the Target region location.</br>2. Your Subscription ID might not have been enabled or does not have sufficient quota to create specific VM sizes in the Target region location.</br>3. A suitable target VM size that matches the source VM NIC count (2) is not found for the Subscription ID in the Target region location.| Contact [Azure Billing support](https://docs.microsoft.com/azure/azure-supportability/resource-manager-core-quotas-request) to enable VM creation for the required VM sizes in the target location for your subscription. After it is enabled, retry the failed operation.
 
-### Fix the problem
-Contact Azure support to enable your subscription to create VMs of the required sizes in the target location.
-=======
-150097<br></br>***Message -***  Replication couldn't be enabled for the virtual machine 'VmName'. | 1. Your subscription 'Subscription Id' might not have been enabled to create any VMs in 'Target region' location.</br>2. Your subscription 'Subscription Id' might not have been enabled or do not have sufficient quota to create specific VM sizes in 'Target region' location.</br>3. A suitable target VM size that matches source VM NIC count ('2') is not found for subscription 'Subscription Id' in location 'Target region'.| Contact [Azure Billing support](https://docs.microsoft.com/azure/azure-supportability/resource-manager-core-quotas-request) to enable VM creation for the required VM sizes in target location for your subscription. Once enabled, retry the failed operation.
-
-#### How to fix it?
-You can contact [Azure Billing support](https://docs.microsoft.com/azure/azure-supportability/resource-manager-core-quotas-request) to enable your subscription to create VMs of required sizes in the target location.
->>>>>>> 6f88304d
+#### Fix the problem
+You can contact [Azure billing support](https://docs.microsoft.com/azure/azure-supportability/resource-manager-core-quotas-request) to enable your subscription to create VMs of required sizes in the target location.
 
 If the target location has a capacity constraint, disable replication and enable it to a different location where your subscription has sufficient quota to create VMs of the required sizes.
 
@@ -105,29 +94,24 @@
 
 **Error codes** | **Possible causes** | **Recommendations**
 --- | --- | ---
-<<<<<<< HEAD
-151037<br></br>**Message**:  Failed to register Azure virtual machine with Site Recovery. | - You're using NSG rules to control outbound access on the VM and the required IP ranges aren't whitelisted for outbound access.<br></br> - You're using third-party firewall tools and the required URLs or IP ranges aren't whitelisted.<br></br> - The required trusted root certificates used for authorization and authentication aren't present on the machine. | - If you use NSG rules to control outbound access on the VM, whitelist the Azure datacenter IP ranges of the VM location and the target location. For example, if your VM is running in the eastern US and the target region is the central US, whitelist all the East US and Central US IP ranges. For information, see the latest [Azure datacenter IP ranges](https://www.microsoft.com/download/details.aspx?id=41653).<br></br> - If you use third-party firewall tools, whitelist the URLs in the documentation or whitelist the Azure datacenter IP ranges of the VM location and the target location.<br></br> - For a VM running the Windows operating system, ensure that the trusted root certificates are present on the machine. For information, see [Configure trusted roots and disallowed certificates](https://technet.microsoft.com/library/dn265983.aspx).<br></br> - For a VM running the Linux operating system, follow the guidance for trusted root certificates published by the Linux operating system version distributor.
-151072<br></br>**Message**: Site Recovery configuration failed. | A connection can't be established to Site Recovery service endpoints. | - If you use a firewall proxy to control outbound network connectivity on the VM, ensure that the prerequisite URLs or datacenter IP ranges are whitelisted. For information, see [firewall proxy guidance](https://aka.ms/a2a-firewall-proxy-guidance). <br></br> - If you use NSG rules to control outbound network connectivity on the VM, ensure that the prerequisite datacenter IP ranges are whitelisted. For information, see [network security group guidance](https://aka.ms/a2a-nsg-guidance).
-=======
-151037<br></br>***Message -***  Failed to register Azure virtual machine with Site recovery. | 1. You are using NSG to control outbound access on the VM and the required IP ranges are not whitelisted for outbound access.</br>2. You are using third party firewall tools and the required IP ranges/URLs are not whitelisted.</br>|  1. If you are using firewall proxy to control outbound network connectivity on the VM, ensure the prerequisite URLs or datacenter IP ranges are whitelisted. Refer to https://aka.ms/a2a-firewall-proxy-guidance </br>2. If you are using Azure Network security group (NSG) rules to control outbound network connectivity on the VM, ensure the prerequisite datacenter IP ranges are whitelisted. Refer to https://aka.ms/a2a-nsg-guidance
-151072<br></br>***Message -*** Site recovery configuration failed. | Connection cannot be established to Azure Site Recovery service endpoints. | 1. If you are using firewall proxy to control outbound network connectivity on the VM, ensure the prerequisite URLs or datacenter IP ranges are whitelisted. Refer to https://aka.ms/a2a-firewall-proxy-guidance </br>2. If you are using Azure Network security group (NSG) rules to control outbound network connectivity on the VM, ensure the prerequisite datacenter IP ranges are whitelisted. Refer to https://aka.ms/a2a-nsg-guidance
->>>>>>> 6f88304d
+151037<br></br>**Message**: Failed to register Azure virtual machine with Site Recovery. | 1. You are using NSG to control outbound access on the VM and the required IP ranges are not whitelisted for outbound access.</br>2. You are using third-party firewall tools and the required IP ranges/URLs are not whitelisted.</br>|  1. If you are using firewall proxy to control outbound network connectivity on the VM, ensure that the prerequisite URLs or datacenter IP ranges are whitelisted. For information, see [firewall proxy guidance](https://aka.ms/a2a-firewall-proxy-guidance). </br>2. If you are using NSG rules to control outbound network connectivity on the VM, ensure that the prerequisite datacenter IP ranges are whitelisted. For information, see [network security group guidance](https://aka.ms/a2a-nsg-guidance).
+151072<br></br>**Message**: Site Recovery configuration failed. | Connection cannot be established to Site Recovery service endpoints. | 1. If you are using firewall proxy to control outbound network connectivity on the VM, ensure that the prerequisite URLs or datacenter IP ranges are whitelisted. For information, see [firewall proxy guidance](https://aka.ms/a2a-firewall-proxy-guidance). </br>2. If you are using NSG rules to control outbound network connectivity on the VM, ensure that the prerequisite datacenter IP ranges are whitelisted. For information, see [network security group guidance](https://aka.ms/a2a-nsg-guidance).
 
 ### Fix the problem
 To whitelist [the required URLs](site-recovery-azure-to-azure-networking-guidance.md#outbound-connectivity-for-azure-site-recovery-urls) or the [required IP ranges](site-recovery-azure-to-azure-networking-guidance.md#outbound-connectivity-for-azure-site-recovery-ip-ranges), follow the steps in the [networking guidance document](site-recovery-azure-to-azure-networking-guidance.md).
 
-## Disk Not Found In Machine (Error code - 150039)
+## Disk not found in machine (error code 150039)
 
-New disk attached to the VM must be initialized
+A new disk attached to the VM must be initialized.
 
 **Error code** | **Possible causes** | **Recommendations**
 --- | --- | ---
-150039<br></br>***Message -***  Azure data disk (DiskName) (DiskURI) with logical unit number (LUN) (LUNValue) was not mapped to a corresponding disk being reported from within the VM that has the same LUN value. | 1. A new data disk was attached to the VM but it has not been initialized.</br>2. The data disk inside the VM is not correctly reporting the LUN value at which the disk was attached to the VM.| Ensure that the data disks have been initialized and then retry the operation.</br> For Windows: [Attach and initialize a new disk](https://docs.microsoft.com/azure/virtual-machines/windows/attach-disk-portal#option-1-attach-and-initialize-a-new-disk)</br>For Linux: [Initialize a new data disk in Linux](https://docs.microsoft.com/azure/virtual-machines/linux/classic/attach-disk#initialize-a-new-data-disk-in-linux)
+150039<br></br>**Message**: Azure data disk (DiskName) (DiskURI) with logical unit number (LUN) (LUNValue) was not mapped to a corresponding disk being reported from within the VM that has the same LUN value. | 1. A new data disk was attached to the VM but it has not been initialized.</br>2. The data disk inside the VM is not correctly reporting the LUN value at which the disk was attached to the VM.| Ensure that the data disks have been initialized, and then retry the operation.</br> For Windows: [Attach and initialize a new disk](https://docs.microsoft.com/azure/virtual-machines/windows/attach-disk-portal#option-1-attach-and-initialize-a-new-disk).</br>For Linux: [Initialize a new data disk in Linux](https://docs.microsoft.com/azure/virtual-machines/linux/classic/attach-disk#initialize-a-new-data-disk-in-linux).
 
-#### How to fix it?
-Ensure that the data disks have been initialized and then retry the operation.
+### Fix the problem
+Ensure that the data disks have been initialized, and then retry the operation:
 
-- For Windows: [Attach and initialize a new disk](https://docs.microsoft.com/azure/virtual-machines/windows/attach-disk-portal#option-1-attach-and-initialize-a-new-disk)
+- For Windows: [Attach and initialize a new disk](https://docs.microsoft.com/azure/virtual-machines/windows/attach-disk-portal#option-1-attach-and-initialize-a-new-disk).
 - For Linux: [Initialize a new data disk in Linux](https://docs.microsoft.com/azure/virtual-machines/linux/classic/attach-disk#initialize-a-new-data-disk-in-linux).
 
 If the problem persists, contact support.
@@ -135,16 +119,15 @@
 
 ## Unable to see Azure VM for selection in 'Enable replication'
 
-You might not see your Azure VM for selection in ['Enable replication - Step 2'] (./site-recovery-azure-to-azure.md#step-2---select-virtual-machines). This issue could be due to stale Azure Site Recovery (ASR) configuraiton left on the Azure VM. The stale configuration could be left on an Azure VM in the following cases.
+You might not see your Azure VM for selection in ['Enable replication - Step 2'] (./site-recovery-azure-to-azure.md#step-2---select-virtual-machines). This issue could be due to stale Site Recovery configuration left on the Azure VM. The stale configuration could be left on an Azure VM in the following cases:
 
-- You enabled replication for the Azure VM using ASR and then deleted the ASR vault without explicitly disabling replication on the VM
-- You enabled replication for the Azure VM using ASR and then deleted the resource group containing ASR vault without explicitly disabling replication on the VM.
+- You enabled replication for the Azure VM by using Site Recovery and then deleted the Site Recovery vault without explicitly disabling replication on the VM.
+- You enabled replication for the Azure VM by using Site Recovery and then deleted the resource group containing the Site Recovery vault without explicitly disabling replication on the VM.
 
-#### How to fix stale configuration issue
+### Fix the problem
 
-You can use ['Remove stale ASR configuration script'](https://gallery.technet.microsoft.com/Azure-Recovery-ASR-script-3a93f412) and remove the stale ASR confguration on the Azure VM. You should see the VM in ['Enable replication - Step 2'] (./site-recovery-azure-to-azure.md#step-2---select-virtual-machines) after removing the stale configuration.
-
+You can use [Remove stale ASR configuration script](https://gallery.technet.microsoft.com/Azure-Recovery-ASR-script-3a93f412) and remove the stale Site Recovery configuration on the Azure VM. You should see the VM in [Enable replication - Step 2](./site-recovery-azure-to-azure.md#step-2---select-virtual-machines) after removing the stale configuration.
 
 
 ## Next steps
-- [Replicate Azure virtual machines](site-recovery-replicate-azure-to-azure.md)+[Replicate Azure virtual machines](site-recovery-replicate-azure-to-azure.md)