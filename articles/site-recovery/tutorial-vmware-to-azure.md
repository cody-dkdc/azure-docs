--- conflicted
+++ resolved
@@ -100,29 +100,16 @@
 
 ### Configure settings and connect to VMware
 
-<<<<<<< HEAD
 1. In the configuration server management wizard, select **Setup connectivity**, and then select the NIC to receive replication traffic. Then select **Save**. You can't change this setting after it's configured.
 2. In **Select Recovery Services vault**, select your Azure subscription and the relevant resource group and vault.
 3. In **Install third-party software**, accept the license agreement. Select **Download and Install** to install MySQL Server.
-4. Select **Install VMware PowerLCI**. Make sure all browser windows are closed before you do this step. Then select **Continue**
+4. Select **Install VMware PowerCLI**. Make sure all browser windows are closed before you do this. Then select **Continue**.
 5. In **Validate appliance configuration**, prerequisites are verified before you continue.
 6. In **Configure vCenter Server/vSphere ESXi server**, enter the FQDN or IP address of the vCenter server, or vSphere host, where the VMs you want to replicate are located. Enter the port on which the server is listening. Enter a friendly name to be used for the VMware server in the vault.
 7. Enter credentials to be used by the configuration server to connect to the VMware server. Site Recovery uses these credentials to automatically discover VMware VMs that are available for replication. Select **Add**, and then select **Continue**.
 8. In **Configure virtual machine credentials**, enter the user name and password to be used to automatically install Mobility Service on machines, when replication is enabled. For Windows machines, the account needs local administrator privileges on the machines you want to replicate. For Linux, provide details for the root account.
-9. Select **Finalize configuration** to finish registration. 
+9. Select **Finalize configuration** to complete registration. 
 10. After registration finishes, in the Azure portal, verify that the configuration server and VMware server are listed on the **Source** page in the vault. Then select **OK** to configure target settings.
-=======
-1. In the configuration server management wizard > **Setup connectivity**, select the NIC that will receive replication traffic. Then click **Save**. You can't change this setting after it's been configured.
-2. In **Select Recovery Services vault**, select your Azure subscription, and the relevant resource group and vault.
-3. In **Install third-party software**, accept the license agreeemtn, and click **Download and Install**, to install MySQL Server.
-4. Click **Install VMware PowerCLI**. Make sure all browser windows are closed before you do this. Then click **Continue**
-5. In **Validate appliance configuration**, prerequisites will be verified before you continue.
-6. In **Configure vCenter Server/vSphere ESXi server**, specify the FQDN or IP address of the vCenter server, or vSphere host, on which VMs you want to replicate are located. Specify the port on which the server is listening, and a friendly name to be used for the VMware server in the vault.
-7. Specify credentials that will be used by the configuration server to connect to the VMware server. Site Recovery uses these credentials to automatically discover VMware VMs that are available for replication. Click **Add**, and then click **Continue**.
-8. In **Configure virtual machine credentials**, specify the username and password that will be used to automatically install the Mobility service on machines, when replication is enabled. For Windows machines, the account needs local administrator privileges on the machines you want to replicate. For Linux, provide details for the root account.
-9. Click **Finalize configuration** to complete registration. 
-10. After registration finishes, in the Azure portal, verify that the configuration server and VMware server are listed on the **Source** page in the vault. Then click **OK** to configure target settings.
->>>>>>> 45c8cf98
 
 
 Site Recovery connects to VMware servers by using the specified settings and discovers VMs.
