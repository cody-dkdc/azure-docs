--- conflicted
+++ resolved
@@ -5,11 +5,7 @@
 manager: carmonm
 ms.service: site-recovery
 ms.topic: article
-<<<<<<< HEAD
 ms.date: 05/14/2019
-=======
-ms.date: 04/29/2019
->>>>>>> 4344b913
 ms.author: raynew
 
 ---
