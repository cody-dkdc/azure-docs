--- conflicted
+++ resolved
@@ -13,13 +13,8 @@
 ---
 # Support matrix for replicating from one Azure region to another
 
-<<<<<<< HEAD
-
-
-This article summarizes supported configurations and components when you replicate and recovering Azure virtual machines from one region to another region, using the [Azure Site Recovery](site-recovery-overview.md) service.
-=======
 This article summarizes supported configurations and components when you deploy disaster recovery with replication, failover, and recovery of Azure VMs from one Azure region to another, using the [Azure Site Recovery](site-recovery-overview.md) service.
->>>>>>> c1103dc9
+
 
 ## Deployment method support
 
@@ -184,7 +179,6 @@
 Cool and hot storage | Not supported | VM disks aren't supported on cool and hot storage
 Storage Spaces | Supported |   	 	 
 Encryption at rest (SSE) | Supported | SSE is the default setting on storage accounts.	 
-<<<<<<< HEAD
 Azure Disk Encryption (ADE) for Windows OS | VMs enabled for [encryption with Azure AD app](https://aka.ms/ade-aad-app) are supported |
 Azure Disk Encryption (ADE) for Linux OS | Not supported |
 Hot add/remove disk	| Not supported | If you add or remove data disk on the VM, you need to disable replication and enable replication again for the VM.
@@ -202,22 +196,8 @@
 >[!IMPORTANT]
 > Ensure that you observe the VM disk scalability and performance targets for [Linux](../virtual-machines/linux/disk-scalability-targets.md) or [Windows](../virtual-machines/windows/disk-scalability-targets.md) virtual machines to avoid any performance issues. If you follow the default settings, Site Recovery will create the required disks and storage accounts based on the source configuration. If you customize and select your own settings, ensure that you follow the disk scalability and performance targets for your source VMs.
 
-## Support for Network configuration
-**Configuration** | **Supported/Not supported** | **Remarks**
-=======
-Azure Disk Encryption (ADE) for Windows | VMs enabled for [encryption with Azure AD app](https://aka.ms/ade-aad-app) are supported. |
-Azure Disk Encryption (ADE) for Linux | Not supported |
-Hot addition/removal of disk	| Not supported | If you add or remove the data disk on the VM, you need to disable replication for the VM, and then re-enable it.
-Exclude disk | Not supported | The temporary disk is excluded by default.
-Storage Spaces Direct  | Not supported 
-Scale-out File Server  | Not supported 
-
-
-
-
 ## Replicated machines - networking
 **Configuration** | **Support** | **Details**
->>>>>>> c1103dc9
 --- | --- | ---
 NIC | Maximum number supported for a pecific Azure VM size | NICs are created when the VM is created during failover.<br/><br/> The number of NICs on the failover VM depends on the number of NICs on the source VM when replication was enabled. If you add or remove a NIC after enabling replication, it doesn't impact the number of NICs on the replicated VM after failover.
 Internet Load Balancer | Supported | Associate the preconfigured load balancer using an Azure Automation script in a recovery plan.
@@ -230,21 +210,13 @@
 Traffic Manager 	| Supported | You can preconfigure Traffic Manager so that traffic is routed to the endpoint in the source region on a regular basis, and to the endpoint in the target region in case of failover.
 Azure DNS | Supported |
 Custom DNS	| Supported | 	 
-<<<<<<< HEAD
 Unauthenticated Proxy | Supported | Refer to [networking guidance document.](site-recovery-azure-to-azure-networking-guidance.md)	 
 Authenticated Proxy | Not supported | If the VM is using an authenticated proxy for outbound connectivity, it cannot be replicated using Azure Site Recovery.	 
 Site to Site VPN with on-premises (with or without ExpressRoute)| Supported | Ensure that the UDRs and NSGs are configured in such a way that the Site recovery traffic is not routed to on-premises. Refer to [networking guidance document.](site-recovery-azure-to-azure-networking-guidance.md)	 
 VNET to VNET connection	| Supported | Refer to [networking guidance document.](site-recovery-azure-to-azure-networking-guidance.md)	 
 Virtual Network Service Endpoints | Supported | If you are restricting the virtual network access to storage accounts, ensure that the trusted Microsoft services are allowed access to the storage account.
 Accelerated Networking | Supported | Accelerated Networking must be enabled on source VM. [Learn more](azure-vm-disaster-recovery-with-accelerated-networking.md).
-=======
-Unauthenticated proxy | Supported | [Learn more](site-recovery-azure-to-azure-networking-guidance.md).	 
-Authenticated proxy | Not supported | You can't replicate a VM that's using an authenticated proxy for outbound connectivity	 
-Site-to-site VPN | Supported with or without ExpressRoute | Ensure that the UDRs and NSGs are configured in such a way that so that Site Recovery traffic isn't routed to on-premises. [Learn more](site-recovery-azure-to-azure-networking-guidance.md).
-VNET-to-VNET connection	| Supported |[Learn more](site-recovery-azure-to-azure-networking-guidance.md). 
-Virtual network service endpoints | Supported | Note that Azure Storage firewalls for virtual networks aren't supported. In addition, allowing access to specific Azure virtual networks on cache storage accounts used to store replicated data isn't supported.
-Accelerated networking | Supported | Accelerated networking must be enabled on source VM. [Learn more](azure-vm-disaster-recovery-with-accelerated-networking.md).
->>>>>>> c1103dc9
+
 
 
 ## Next steps
