---
title: Azure Site Recovery support matrix for replicating from Azure to Azure | Microsoft Docs
description: Summarizes the supported operating systems and configurations for Azure Site Recovery replication of Azure virtual machines (VMs) from one region to another for disaster recovery (DR) needs.
services: site-recovery
author: sujayt
manager: rochakm
ms.service: site-recovery
ms.devlang: na
ms.topic: article
<<<<<<< HEAD
ms.date: 07/06/2018
=======
ms.date: 06/22/2018
>>>>>>> 9d49677d
ms.author: sujayt

---
# Support matrix for replicating from one Azure region to another



This article summarizes supported configurations and components when you replicate and recovering Azure virtual machines from one region to another region, using the [Azure Site Recovery](site-recovery-overview.md) service.

## User interface options

**User interface** |  **Supported / Not supported**
--- | ---
**Azure portal** | Supported
**Classic portal** | Not supported
**PowerShell** | [Azure to Azure replication with PowerShell](azure-to-azure-powershell.md)
**REST API** | Not currently supported
**CLI** | Not currently supported


## Resource move support

**Resource move type** | **Supported / Not supported** | **Remarks**  
--- | --- | ---
**Move vault across resource groups** | Not supported |You cannot move the Recovery services vault across resource groups.
**Move Compute, Storage, and Network across resource groups** | Not supported |If you move a virtual machine (or its associated components such as storage and network) after enabling replication, you need to disable replication and enable replication for the virtual machine again.



## Support for deployment models

**Deployment model** | **Supported / Not supported** | **Remarks**  
--- | --- | ---
**Classic** | Supported | You can only replicate a classic virtual machine and recover it as a classic virtual machine. You cannot recover it as a Resource Manager virtual machine. If you deploy a classic VM without a virtual network and directly to an Azure region, it is not supported.
**Resource Manager** | Supported |

>[!NOTE]
>
> 1. Replicating Azure virtual machines from one subscription to another for disaster recovery scenarios is not supported.
> 2. Migrating Azure virtual machines across subscriptions is not supported.
> 3. Migrating Azure virtual machines within the same region is not supported.
> 4. Migrating Azure virtual machines from Classic deployment model to Resource manager deployment model is not supported.

## Support for replicated machine OS versions

The below support is applicable for any workload running on the mentioned OS.

#### Windows

- Windows Server 2016 (Server Core, Server with Desktop Experience)*
- Windows Server 2012 R2
- Windows Server 2012
- Windows Server 2008 R2 with at least SP1

>[!NOTE]
>
> \* Windows Server 2016 Nano Server is not supported.

#### Linux

- Red Hat Enterprise Linux 6.7, 6.8, 6.9, 7.0, 7.1, 7.2, 7.3,7.4
- CentOS 6.5, 6.6, 6.7, 6.8, 6.9, 7.0, 7.1, 7.2, 7.3,7.4
- Ubuntu 14.04 LTS Server [ (supported kernel versions)](#supported-ubuntu-kernel-versions-for-azure-virtual-machines)
- Ubuntu 16.04 LTS Server [ (supported kernel versions)](#supported-ubuntu-kernel-versions-for-azure-virtual-machines)
- Debian 7 [ (supported kernel versions)](#supported-debian-kernel-versions-for-azure-virtual-machines)
- Debian 8 [ (supported kernel versions)](#supported-debian-kernel-versions-for-azure-virtual-machines)
- SUSE Linux Enterprise Server 12 SP1,SP2,SP3 [ (supported kernel versions)](#supported-suse-linux-enterprise-server-12-kernel-versions-for-azure-virtual-machines)
- SUSE Linux Enterprise Server 11 SP3
- SUSE Linux Enterprise Server 11 SP4
- Oracle Enterprise Linux 6.4, 6.5 running either the Red Hat compatible kernel or Unbreakable Enterprise Kernel Release 3 (UEK3)

(Upgrade of replicating machines from SLES 11 SP3 to SLES 11 SP4 is not supported. If a replicated machine has been upgraded from SLES 11SP3 to SLES 11 SP4, you need to disable replication and protect the machine again post the upgrade.)

>[!NOTE]
>
> Ubuntu servers using password-based authentication and login, and using the cloud-init package to configure cloud virtual machines, may have password-based login disabled upon failover (depending on the cloudinit configuration.) Password-based login can be re-enabled on the virtual machine by resetting the password from the settings menu (under the SUPPORT + TROUBLESHOOTING section) of the failed over virtual machine on the Azure portal.

### Supported Ubuntu kernel versions for Azure virtual machines

**Release** | **Mobility service version** | **Kernel version** |
--- | --- | --- |
14.04 LTS | 9.17 | 3.13.0-24-generic to 3.13.0-147-generic,<br/>3.16.0-25-generic to 3.16.0-77-generic,<br/>3.19.0-18-generic to 3.19.0-80-generic,<br/>4.2.0-18-generic to 4.2.0-42-generic,<br/>4.4.0-21-generic to 4.4.0-124-generic |
14.04 LTS | 9.16 | 3.13.0-24-generic to 3.13.0-144-generic,<br/>3.16.0-25-generic to 3.16.0-77-generic,<br/>3.19.0-18-generic to 3.19.0-80-generic,<br/>4.2.0-18-generic to 4.2.0-42-generic,<br/>4.4.0-21-generic to 4.4.0-119-generic |
14.04 LTS | 9.15 | 3.13.0-24-generic to 3.13.0-143-generic,<br/>3.16.0-25-generic to 3.16.0-77-generic,<br/>3.19.0-18-generic to 3.19.0-80-generic,<br/>4.2.0-18-generic to 4.2.0-42-generic,<br/>4.4.0-21-generic to 4.4.0-116-generic |
14.04 LTS | 9.14 | 3.13.0-24-generic to 3.13.0-141-generic,<br/>3.16.0-25-generic to 3.16.0-77-generic,<br/>3.19.0-18-generic to 3.19.0-80-generic,<br/>4.2.0-18-generic to 4.2.0-42-generic,<br/>4.4.0-21-generic to 4.4.0-112-generic |
|||
16.04 LTS | 9.17 | 4.4.0-21-generic to 4.4.0-124-generic,<br/>4.8.0-34-generic to 4.8.0-58-generic,<br/>4.10.0-14-generic to 4.10.0-42-generic,<br/>4.11.0-13-generic to 4.11.0-14-generic,<br/>4.13.0-16-generic to 4.13.0-41-generic,<br/>4.11.0-1009-azure to 4.11.0-1016-azure,<br/>4.13.0-1005-azure to 4.13.0-1016-azure |
16.04 LTS | 9.16 | 4.4.0-21-generic to 4.4.0-119-generic,<br/>4.8.0-34-generic to 4.8.0-58-generic,<br/>4.10.0-14-generic to 4.10.0-42-generic,<br/>4.11.0-13-generic to 4.11.0-14-generic,<br/>4.13.0-16-generic to 4.13.0-38-generic,<br/>4.11.0-1009-azure to 4.11.0-1016-azure,<br/>4.13.0-1005-azure to 4.13.0-1012-azure |
16.04 LTS | 9.15 | 4.4.0-21-generic to 4.4.0-116-generic,<br/>4.8.0-34-generic to 4.8.0-58-generic,<br/>4.10.0-14-generic to 4.10.0-42-generic,<br/>4.11.0-13-generic to 4.11.0-14-generic,<br/>4.13.0-16-generic to 4.13.0-37-generic,<br/>4.11.0-1009-azure to 4.11.0-1016-azure,<br/>4.13.0-1005-azure to 4.13.0-1012-azure |
16.04 LTS | 9.14 | 4.4.0-21-generic to 4.4.0-112-generic,<br/>4.8.0-34-generic to 4.8.0-58-generic,<br/>4.10.0-14-generic to 4.10.0-42-generic,<br/>4.11.0-13-generic to 4.11.0-14-generic,<br/>4.13.0-16-generic to 4.13.0-32-generic,<br/>4.11.0-1009-azure to 4.11.0-1016-azure,<br/>4.13.0-1005-azure to 4.13.0-1009-azure |


### Supported Debian kernel versions for Azure virtual machines

**Release** | **Mobility service version** | **Kernel version** |
--- | --- | --- |
Debian 7 | 9.17 | 3.2.0-4-amd64 to 3.2.0-6-amd64, 3.16.0-0.bpo.4-amd64 |
Debian 7 | 9.14, 9.15, 9.16 | 3.2.0-4-amd64 to 3.2.0-5-amd64, 3.16.0-0.bpo.4-amd64 |
|||
Debian 8 | 9.17 | 3.16.0-4-amd64 to 3.16.0-6-amd64, 4.9.0-0.bpo.4-amd64 to 4.9.0-0.bpo.6-amd64 |
Debian 8 | 9.14, 9.15, 9.16 | 3.16.0-4-amd64 to 3.16.0-5-amd64, 4.9.0-0.bpo.4-amd64 to 4.9.0-0.bpo.5-amd64 |

### Supported SUSE Linux Enterprise Server 12 kernel versions for Azure virtual machines

**Release** | **Mobility service version** | **Kernel version** |
--- | --- | --- |
SUSE Linux Enterprise Server 12 (SP1,SP2,SP3) | 9.17 | SP1 3.12.49-11-default to 3.12.74-60.64.40-default</br></br> SP1(LTSS) 3.12.74-60.64.45-default to 3.12.74-60.64.88-default</br></br> SP2 4.4.21-69-default to 4.4.120-92.70-default</br></br>SP2(LTSS) 4.4.121-92.73-default</br></br>SP3 4.4.73-5-default to 4.4.126-94.22-default |

## Supported file systems and guest storage configurations on Azure virtual machines running Linux OS

* File systems: ext3, ext4, ReiserFS (Suse Linux Enterprise Server only), XFS
* Volume manager: LVM2
* Multipath software: Device Mapper

## Region support

You can replicate and recover VMs between any two regions within the same geographic cluster.

**Geographic cluster** | **Azure regions**
-- | --
America | Canada East, Canada Central, South Central US, West Central US, East US, East US 2, West US, West US 2, Central US, North Central US
Europe | UK West, UK South, North Europe, West Europe, France Central, France South
Asia | South India, Central India, Southeast Asia, East Asia, Japan East, Japan West, Korea Central, Korea South
Australia	| Australia East, Australia Southeast
Azure Government	| US GOV Virginia, US GOV Iowa, US GOV Arizona, US GOV Texas, US DOD East, US DOD Central
Germany	| Germany Central, Germany Northeast
China | China East, China North

>[!NOTE]
>
> For Brazil South region, you can only replicate and fail over to one of South Central US, West Central US, East US, East US 2, West US, West US 2,and North Central US regions and fail back.


## Support for Compute configuration

**Configuration** | **Supported/Not supported** | **Remarks**
--- | --- | ---
Size | Any Azure VM size with at least 2 CPU cores and 1-GB RAM | Refer to [Azure virtual machine sizes](../virtual-machines/windows/sizes.md)
Availability sets | Supported | If you use the default option during 'Enable replication' step in portal, the availability set is auto created based on source region configuration. You can change the target availability set in 'Replicated item > Settings > Compute and Network > Availability set' any time.
Hybrid Use Benefit (HUB) VMs | Supported | If the source VM has HUB license enabled, the Test failover or Failover VM also uses the HUB license.
Virtual machine scale sets | Not supported |
Azure Gallery Images - Microsoft published | Supported | Supported as long as the VM runs on a supported operating system by Site Recovery
Azure Gallery images - Third party  published | Supported | Supported as long as the VM runs on a supported operating system by Site Recovery.
Custom images - Third party  published | Supported | Supported as long as the VM runs on a supported operating system by Site Recovery.
VMs migrated using Site Recovery | Supported | If it is a VMware/Physical machine migrated to Azure using Site Recovery, you need to uninstall the older version of mobility service and restart the machine before replicating it to another Azure region.

## Support for Storage configuration

**Configuration** | **Supported/Not supported** | **Remarks**
--- | --- | ---
Maximum OS disk size | 2048 GB | Refer to [Disks used by VMs.](../virtual-machines/windows/about-disks-and-vhds.md#disks-used-by-vms)
Maximum data disk size | 4095 GB | Refer to [Disks used by VMs.](../virtual-machines/windows/about-disks-and-vhds.md#disks-used-by-vms)
Number of data disks | Up to 64 as supported by a specific Azure VM size | Refer to [Azure virtual machine sizes](../virtual-machines/windows/sizes.md)
Temporary disk | Always excluded from replication | Temporary disk is excluded from replication always. You should not put any persistent data on temporary disk as per Azure guidance. Refer to [Temporary disk on Azure VMs](../virtual-machines/windows/about-disks-and-vhds.md#temporary-disk) for more details.
Data change rate on the disk | Maximum of 10 MBps per disk for Premium storage and 2 MBps per disk for Standard storage | If the average data change rate on the disk is beyond 10 MBps (for Premium) and 2 MBps (for Standard) continuously, replication will not catch up. However, if it is an occasional data burst and the data change rate is greater than 10 MBps (for Premium) and 2 MBps (for Standard)  for some time and comes down, replication will catch up. In this case, you might see slightly delayed recovery points.
Disks on standard storage accounts | Supported |
Disks on premium storage accounts | Supported | If a VM has disks spread across premium and standard storage accounts, you can select a different target storage account for each disk to ensure you have the same storage configuration in target region
Standard Managed disks | Supported in Azure regions in which Azure Site Recovery is supported. |  
Premium Managed disks | Supported in Azure regions in which Azure Site Recovery is supported. |
Storage spaces | Supported |   	 	 
Encryption at rest (SSE) | Supported | SSE is the default setting on storage accounts.	 
Azure Disk Encryption (ADE) | Not supported |
Hot add/remove disk	| Not supported | If you add or remove data disk on the VM, you need to disable replication and enable replication again for the VM.
Exclude disk | Not supported|	Temporary disk is excluded by default.
Storage Spaces Direct  | Not supported|
Scale-out File Server  | Not supported|
LRS | Supported |
GRS | Supported |
RA-GRS | Supported |
ZRS | Not supported |  
Cool and Hot Storage | Not supported | Virtual machine disks are not supported on cool and hot storage
Azure Storage firewalls for Virtual networks  | No | Allowing access to specific Azure virtual networks on cache storage accounts used to store replicated data is not supported.
General purpose V2 storage accounts (Both Hot and Cool tier) | No | Transaction costs increase substantially compared to General purpose V1 storage accounts

>[!IMPORTANT]
> Ensure that you observe the VM disk scalability and performance targets for [Linux](../virtual-machines/linux/disk-scalability-targets.md) or [Windows](../virtual-machines/windows/disk-scalability-targets.md) virtual machines to avoid any performance issues. If you follow the default settings, Site Recovery will create the required disks and storage accounts based on the source configuration. If you customize and select your own settings, ensure that you follow the disk scalability and performance targets for your source VMs.

## Support for Network configuration
**Configuration** | **Supported/Not supported** | **Remarks**
--- | --- | ---
Network interface (NIC) | Up to maximum number of NICs supported by a specific Azure VM size | NICs are created when the VM is created as part of Test failover or Failover operation. The number of NICs on the failover VM depends on the number of NICs the source VM has at the time of enabling replication. If you add/remove NIC after enabling replication, it does not impact NIC count on the failover VM.
Internet Load Balancer | Supported | You need to associate the pre-configured load balancer using an azure automation script in a recovery plan.
Internal Load balancer | Supported | You need to associate the pre-configured load balancer using an azure automation script in a recovery plan.
Public IP| Supported | You need to associate an already existing public IP to the NIC or create one and associate to the NIC using an azure automation script in a recovery plan.
NSG on NIC (Resource Manager)| Supported | You need to associate the NSG to the NIC using an azure automation script in a recovery plan.  
NSG on subnet (Resource Manager and Classic)| Supported | You need to associate the NSG to the subnet using an azure automation script in a recovery plan.
NSG on VM (Classic)| Supported | You need to associate the NSG to the NIC using an azure automation script in a recovery plan.
Reserved IP (Static IP) / Retain source IP | Supported | If the NIC on the source VM has static IP configuration and the target subnet has the same IP available, it is assigned to the failover VM. If the target subnet does not have the same IP available, one of the available IPs in the subnet is reserved for this VM. You can specify a fixed IP of your choice in 'Replicated item > Settings > Compute and Network > Network interfaces'. You can select the NIC and specify the subnet and IP of your choice.
Dynamic IP| Supported | If the NIC on the source VM has dynamic IP configuration, the NIC on the failover VM is also Dynamic by default. You can specify a fixed IP of your choice in 'Replicated item > Settings > Compute and Network > Network interfaces'. You can select the NIC and specify the subnet and IP of your choice.
Traffic Manager integration	| Supported | You can pre-configure your traffic manager in such a way that the traffic is routed to the endpoint in source region on a regular basis and to the endpoint in target region in case of failover.
Azure managed DNS | Supported |
Custom DNS	| Supported | 	 
Unauthenticated Proxy | Supported | Refer to [networking guidance document.](site-recovery-azure-to-azure-networking-guidance.md)	 
Authenticated Proxy | Not supported | If the VM is using an authenticated proxy for outbound connectivity, it cannot be replicated using Azure Site Recovery.	 
Site to Site VPN with on-premises (with or without ExpressRoute)| Supported | Ensure that the UDRs and NSGs are configured in such a way that the Site recovery traffic is not routed to on-premises. Refer to [networking guidance document.](site-recovery-azure-to-azure-networking-guidance.md)	 
VNET to VNET connection	| Supported | Refer to [networking guidance document.](site-recovery-azure-to-azure-networking-guidance.md)	 
Virtual Network Service Endpoints | Supported | Azure Storage firewalls for virtual networks are not supported. Allowing access to specific Azure virtual networks on cache storage accounts used to store replicated data is not supported.
Accelerated Networking | Not supported | A VM with Accelerated Networking enabled can be replicated, but the failover VM will not have Accelerated Networking enabled. Accelerated Networking will also be disabled for source VM on failback.


## Next steps
- Learn more about [networking guidance for replicating Azure VMs](site-recovery-azure-to-azure-networking-guidance.md)
- Start protecting your workloads by [replicating Azure VMs](site-recovery-azure-to-azure.md)<|MERGE_RESOLUTION|>--- conflicted
+++ resolved
@@ -7,11 +7,7 @@
 ms.service: site-recovery
 ms.devlang: na
 ms.topic: article
-<<<<<<< HEAD
 ms.date: 07/06/2018
-=======
-ms.date: 06/22/2018
->>>>>>> 9d49677d
 ms.author: sujayt
 
 ---
