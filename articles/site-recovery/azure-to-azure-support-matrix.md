---
title: Azure Site Recovery support matrix for replicating from Azure to Azure | Microsoft Docs
description: Summarizes the supported operating systems and configurations for Azure Site Recovery replication of Azure virtual machines (VMs) from one region to another for disaster recovery (DR) needs.
services: site-recovery
author: sujayt
manager: rochakm
ms.service: site-recovery
ms.devlang: na
ms.topic: article
<<<<<<< HEAD
ms.date: 06/22/2018
=======
ms.date: 06/17/2018
>>>>>>> c76dcd30
ms.author: sujayt

---
# Support matrix for replicating from one Azure region to another



This article summarizes supported configurations and components when you replicate and recovering Azure virtual machines from one region to another region, using the [Azure Site Recovery](site-recovery-overview.md) service.

## User interface options

**User interface** |  **Supported / Not supported**
--- | ---
**Azure portal** | Supported
**Classic portal** | Not supported
**PowerShell** | [Azure to Azure replication with PowerShell](azure-to-azure-powershell.md)
**REST API** | Not currently supported
**CLI** | Not currently supported


## Resource move support

**Resource move type** | **Supported / Not supported** | **Remarks**  
--- | --- | ---
**Move vault across resource groups** | Not supported |You cannot move the Recovery services vault across resource groups.
**Move Compute, Storage, and Network across resource groups** | Not supported |If you move a virtual machine (or its associated components such as storage and network) after enabling replication, you need to disable replication and enable replication for the virtual machine again.



## Support for deployment models

**Deployment model** | **Supported / Not supported** | **Remarks**  
--- | --- | ---
**Classic** | Supported | You can only replicate a classic virtual machine and recover it as a classic virtual machine. You cannot recover it as a Resource Manager virtual machine. If you deploy a classic VM without a virtual network and directly to an Azure region, it is not supported.
**Resource Manager** | Supported |

>[!NOTE]
>
> 1. Replicating Azure virtual machines from one subscription to another for disaster recovery scenarios is not supported.
> 2. Migrating Azure virtual machines across subscriptions is not supported.
> 3. Migrating Azure virtual machines within the same region is not supported.
> 4. Migrating Azure virtual machines from Classic deployment model to Resource manager deployment model is not supported.

## Support for replicated machine OS versions

The below support is applicable for any workload running on the mentioned OS.

#### Windows

- Windows Server 2016 (Server Core, Server with Desktop Experience)*
- Windows Server 2012 R2
- Windows Server 2012
- Windows Server 2008 R2 with at least SP1

>[!NOTE]
>
> \* Windows Server 2016 Nano Server is not supported.

#### Linux

- Red Hat Enterprise Linux 6.7, 6.8, 6.9, 7.0, 7.1, 7.2, 7.3,7.4
- CentOS 6.5, 6.6, 6.7, 6.8, 6.9, 7.0, 7.1, 7.2, 7.3,7.4
- Ubuntu 14.04 LTS Server [ (supported kernel versions)](#supported-ubuntu-kernel-versions-for-azure-virtual-machines)
- Ubuntu 16.04 LTS Server [ (supported kernel versions)](#supported-ubuntu-kernel-versions-for-azure-virtual-machines)
- Debian 7 [ (supported kernel versions)](#supported-debian-kernel-versions-for-azure-virtual-machines)
- Debian 8 [ (supported kernel versions)](#supported-debian-kernel-versions-for-azure-virtual-machines)
- SUSE Linux Enterprise Server 12 SP1,SP2,SP3 [ (supported kernel versions)](#supported-suse-linux-enterprise-server12-kernel-versions-for-azure-virtual-machines)
- SUSE Linux Enterprise Server 11 SP3
- SUSE Linux Enterprise Server 11 SP4
- Oracle Enterprise Linux 6.4, 6.5 running either the Red Hat compatible kernel or Unbreakable Enterprise Kernel Release 3 (UEK3)

(Upgrade of replicating machines from SLES 11 SP3 to SLES 11 SP4 is not supported. If a replicated machine has been upgraded from SLES 11SP3 to SLES 11 SP4, you need to disable replication and protect the machine again post the upgrade.)

>[!NOTE]
>
> Ubuntu servers using password-based authentication and login, and using the cloud-init package to configure cloud virtual machines, may have password-based login disabled upon failover (depending on the cloudinit configuration.) Password-based login can be re-enabled on the virtual machine by resetting the password from the settings menu (under the SUPPORT + TROUBLESHOOTING section) of the failed over virtual machine on the Azure portal.

### Supported Ubuntu kernel versions for Azure virtual machines

**Release** | **Mobility service version** | **Kernel version** |
--- | --- | --- |
14.04 LTS | 9.17 | 3.13.0-24-generic to 3.13.0-147-generic,<br/>3.16.0-25-generic to 3.16.0-77-generic,<br/>3.19.0-18-generic to 3.19.0-80-generic,<br/>4.2.0-18-generic to 4.2.0-42-generic,<br/>4.4.0-21-generic to 4.4.0-124-generic |
14.04 LTS | 9.16 | 3.13.0-24-generic to 3.13.0-144-generic,<br/>3.16.0-25-generic to 3.16.0-77-generic,<br/>3.19.0-18-generic to 3.19.0-80-generic,<br/>4.2.0-18-generic to 4.2.0-42-generic,<br/>4.4.0-21-generic to 4.4.0-119-generic |
14.04 LTS | 9.15 | 3.13.0-24-generic to 3.13.0-143-generic,<br/>3.16.0-25-generic to 3.16.0-77-generic,<br/>3.19.0-18-generic to 3.19.0-80-generic,<br/>4.2.0-18-generic to 4.2.0-42-generic,<br/>4.4.0-21-generic to 4.4.0-116-generic |
14.04 LTS | 9.14 | 3.13.0-24-generic to 3.13.0-141-generic,<br/>3.16.0-25-generic to 3.16.0-77-generic,<br/>3.19.0-18-generic to 3.19.0-80-generic,<br/>4.2.0-18-generic to 4.2.0-42-generic,<br/>4.4.0-21-generic to 4.4.0-112-generic |
|||
16.04 LTS | 9.17 | 4.4.0-21-generic to 4.4.0-124-generic,<br/>4.8.0-34-generic to 4.8.0-58-generic,<br/>4.10.0-14-generic to 4.10.0-42-generic,<br/>4.11.0-13-generic to 4.11.0-14-generic,<br/>4.13.0-16-generic to 4.13.0-41-generic,<br/>4.11.0-1009-azure to 4.11.0-1016-azure,<br/>4.13.0-1005-azure to 4.13.0-1016-azure |
16.04 LTS | 9.16 | 4.4.0-21-generic to 4.4.0-119-generic,<br/>4.8.0-34-generic to 4.8.0-58-generic,<br/>4.10.0-14-generic to 4.10.0-42-generic,<br/>4.11.0-13-generic to 4.11.0-14-generic,<br/>4.13.0-16-generic to 4.13.0-38-generic,<br/>4.11.0-1009-azure to 4.11.0-1016-azure,<br/>4.13.0-1005-azure to 4.13.0-1012-azure |
16.04 LTS | 9.15 | 4.4.0-21-generic to 4.4.0-116-generic,<br/>4.8.0-34-generic to 4.8.0-58-generic,<br/>4.10.0-14-generic to 4.10.0-42-generic,<br/>4.11.0-13-generic to 4.11.0-14-generic,<br/>4.13.0-16-generic to 4.13.0-37-generic,<br/>4.11.0-1009-azure to 4.11.0-1016-azure,<br/>4.13.0-1005-azure to 4.13.0-1012-azure |
16.04 LTS | 9.14 | 4.4.0-21-generic to 4.4.0-112-generic,<br/>4.8.0-34-generic to 4.8.0-58-generic,<br/>4.10.0-14-generic to 4.10.0-42-generic,<br/>4.11.0-13-generic to 4.11.0-14-generic,<br/>4.13.0-16-generic to 4.13.0-32-generic,<br/>4.11.0-1009-azure to 4.11.0-1016-azure,<br/>4.13.0-1005-azure to 4.13.0-1009-azure |


### Supported Debian kernel versions for Azure virtual machines

**Release** | **Mobility service version** | **Kernel version** |
--- | --- | --- |
Debian 7 | 9.17 | 3.2.0-4-amd64 to 3.2.0-6-amd64, 3.16.0-0.bpo.4-amd64 |
Debian 7 | 9.14, 9.15, 9.16 | 3.2.0-4-amd64 to 3.2.0-5-amd64, 3.16.0-0.bpo.4-amd64 |
|||
Debian 8 | 9.17 | 3.16.0-4-amd64 to 3.16.0-6-amd64, 4.9.0-0.bpo.4-amd64 to 4.9.0-0.bpo.6-amd64 |
Debian 8 | 9.14, 9.15, 9.16 | 3.16.0-4-amd64 to 3.16.0-5-amd64, 4.9.0-0.bpo.4-amd64 to 4.9.0-0.bpo.5-amd64 |

### Supported SUSE Linux Enterprise Server 12 kernel versions for Azure virtual machines

**Release** | **Mobility service version** | **Kernel version** |
--- | --- | --- |
SUSE Linux Enterprise Server 12 (SP1,SP2,SP3) | 9.17 | SP1 3.12.49-11-default to 3.12.74-60.64.40-default</br></br> SP1(LTSS) 3.12.74-60.64.45-default to 3.12.74-60.64.88-default</br></br> SP2 4.4.21-69-default to 4.4.120-92.70-default</br></br>SP2(LTSS) 4.4.121-92.73-default</br></br>SP3 4.4.73-5-default to 4.4.126-94.22-default |

## Supported file systems and guest storage configurations on Azure virtual machines running Linux OS

* File systems: ext3, ext4, ReiserFS (Suse Linux Enterprise Server only), XFS
* Volume manager: LVM2
* Multipath software: Device Mapper

## Region support

You can replicate and recover VMs between any two regions within the same geographic cluster.

**Geographic cluster** | **Azure regions**
-- | --
America | Canada East, Canada Central, South Central US, West Central US, East US, East US 2, West US, West US 2, Central US, North Central US
Europe | UK West, UK South, North Europe, West Europe, France Central, France South
Asia | South India, Central India, Southeast Asia, East Asia, Japan East, Japan West, Korea Central, Korea South
Australia	| Australia East, Australia Southeast
Azure Government	| US GOV Virginia, US GOV Iowa, US GOV Arizona, US GOV Texas, US DOD East, US DOD Central
Germany	| Germany Central, Germany Northeast
China | China East, China North

>[!NOTE]
>
> For Brazil South region, you can only replicate and fail over to one of South Central US, West Central US, East US, East US 2, West US, West US 2,and North Central US regions and fail back.


## Support for Compute configuration

**Configuration** | **Supported/Not supported** | **Remarks**
--- | --- | ---
Size | Any Azure VM size with at least 2 CPU cores and 1-GB RAM | Refer to [Azure virtual machine sizes](../virtual-machines/windows/sizes.md)
Availability sets | Supported | If you use the default option during 'Enable replication' step in portal, the availability set is auto created based on source region configuration. You can change the target availability set in 'Replicated item > Settings > Compute and Network > Availability set' any time.
Hybrid Use Benefit (HUB) VMs | Supported | If the source VM has HUB license enabled, the Test failover or Failover VM also uses the HUB license.
Virtual machine scale sets | Not supported |
Azure Gallery Images - Microsoft published | Supported | Supported as long as the VM runs on a supported operating system by Site Recovery
Azure Gallery images - Third party  published | Supported | Supported as long as the VM runs on a supported operating system by Site Recovery.
Custom images - Third party  published | Supported | Supported as long as the VM runs on a supported operating system by Site Recovery.
VMs migrated using Site Recovery | Supported | If it is a VMware/Physical machine migrated to Azure using Site Recovery, you need to uninstall the older version of mobility service and restart the machine before replicating it to another Azure region.

## Support for Storage configuration

**Configuration** | **Supported/Not supported** | **Remarks**
--- | --- | ---
Maximum OS disk size | 2048 GB | Refer to [Disks used by VMs.](../virtual-machines/windows/about-disks-and-vhds.md#disks-used-by-vms)
Maximum data disk size | 4095 GB | Refer to [Disks used by VMs.](../virtual-machines/windows/about-disks-and-vhds.md#disks-used-by-vms)
Number of data disks | Up to 64 as supported by a specific Azure VM size | Refer to [Azure virtual machine sizes](../virtual-machines/windows/sizes.md)
Temporary disk | Always excluded from replication | Temporary disk is excluded from replication always. You should not put any persistent data on temporary disk as per Azure guidance. Refer to [Temporary disk on Azure VMs](../virtual-machines/windows/about-disks-and-vhds.md#temporary-disk) for more details.
Data change rate on the disk | Maximum of 10 MBps per disk for Premium storage and 2 MBps per disk for Standard storage | If the average data change rate on the disk is beyond 10 MBps (for Premium) and 2 MBps (for Standard) continuously, replication will not catch up. However, if it is an occasional data burst and the data change rate is greater than 10 MBps (for Premium) and 2 MBps (for Standard)  for some time and comes down, replication will catch up. In this case, you might see slightly delayed recovery points.
Disks on standard storage accounts | Supported |
Disks on premium storage accounts | Supported | If a VM has disks spread across premium and standard storage accounts, you can select a different target storage account for each disk to ensure you have the same storage configuration in target region
Standard Managed disks | Supported in Azure regions in which Azure Site Recovery is supported. Government clouds are not currently supported.  |  
Premium Managed disks | Supported in Azure regions in which Azure Site Recovery is supported. Government clouds are not currently supported. |
Storage spaces | Supported |   	 	 
Encryption at rest (SSE) | Supported | SSE is the default setting on storage accounts.	 
Azure Disk Encryption (ADE) | Not supported |
Hot add/remove disk	| Not supported | If you add or remove data disk on the VM, you need to disable replication and enable replication again for the VM.
Exclude disk | Not supported|	Temporary disk is excluded by default.
Storage Spaces Direct  | Not supported|
Scale-out File Server  | Not supported|
LRS | Supported |
GRS | Supported |
RA-GRS | Supported |
ZRS | Not supported |  
Cool and Hot Storage | Not supported | Virtual machine disks are not supported on cool and hot storage
Azure Storage firewalls for Virtual networks  | No | Allowing access to specific Azure virtual networks on cache storage accounts used to store replicated data is not supported.
General purpose V2 storage accounts (Both Hot and Cool tier) | No | Transaction costs increase substantially compared to General purpose V1 storage accounts

>[!IMPORTANT]
> Ensure that you observe the VM disk scalability and performance targets for [Linux](../virtual-machines/linux/disk-scalability-targets.md) or [Windows](../virtual-machines/windows/disk-scalability-targets.md) virtual machines to avoid any performance issues. If you follow the default settings, Site Recovery will create the required disks and storage accounts based on the source configuration. If you customize and select your own settings, ensure that you follow the disk scalability and performance targets for your source VMs.

## Support for Network configuration
**Configuration** | **Supported/Not supported** | **Remarks**
--- | --- | ---
Network interface (NIC) | Up to maximum number of NICs supported by a specific Azure VM size | NICs are created when the VM is created as part of Test failover or Failover operation. The number of NICs on the failover VM depends on the number of NICs the source VM has at the time of enabling replication. If you add/remove NIC after enabling replication, it does not impact NIC count on the failover VM.
Internet Load Balancer | Supported | You need to associate the pre-configured load balancer using an azure automation script in a recovery plan.
Internal Load balancer | Supported | You need to associate the pre-configured load balancer using an azure automation script in a recovery plan.
Public IP| Supported | You need to associate an already existing public IP to the NIC or create one and associate to the NIC using an azure automation script in a recovery plan.
NSG on NIC (Resource Manager)| Supported | You need to associate the NSG to the NIC using an azure automation script in a recovery plan.  
NSG on subnet (Resource Manager and Classic)| Supported | You need to associate the NSG to the subnet using an azure automation script in a recovery plan.
NSG on VM (Classic)| Supported | You need to associate the NSG to the NIC using an azure automation script in a recovery plan.
Reserved IP (Static IP) / Retain source IP | Supported | If the NIC on the source VM has static IP configuration and the target subnet has the same IP available, it is assigned to the failover VM. If the target subnet does not have the same IP available, one of the available IPs in the subnet is reserved for this VM. You can specify a fixed IP of your choice in 'Replicated item > Settings > Compute and Network > Network interfaces'. You can select the NIC and specify the subnet and IP of your choice.
Dynamic IP| Supported | If the NIC on the source VM has dynamic IP configuration, the NIC on the failover VM is also Dynamic by default. You can specify a fixed IP of your choice in 'Replicated item > Settings > Compute and Network > Network interfaces'. You can select the NIC and specify the subnet and IP of your choice.
Traffic Manager integration	| Supported | You can pre-configure your traffic manager in such a way that the traffic is routed to the endpoint in source region on a regular basis and to the endpoint in target region in case of failover.
Azure managed DNS | Supported |
Custom DNS	| Supported | 	 
Unauthenticated Proxy | Supported | Refer to [networking guidance document.](site-recovery-azure-to-azure-networking-guidance.md)	 
Authenticated Proxy | Not supported | If the VM is using an authenticated proxy for outbound connectivity, it cannot be replicated using Azure Site Recovery.	 
Site to Site VPN with on-premises (with or without ExpressRoute)| Supported | Ensure that the UDRs and NSGs are configured in such a way that the Site recovery traffic is not routed to on-premises. Refer to [networking guidance document.](site-recovery-azure-to-azure-networking-guidance.md)	 
VNET to VNET connection	| Supported | Refer to [networking guidance document.](site-recovery-azure-to-azure-networking-guidance.md)	 
Virtual Network Service Endpoints | Supported | Azure Storage firewalls for virtual networks are not supported. Allowing access to specific Azure virtual networks on cache storage accounts used to store replicated data is not supported.
Accelerated Networking | Not supported | A VM with Accelerated Networking enabled can be replicated, but the failover VM will not have Accelerated Networking enabled. Accelerated Networking will also be disabled for source VM on failback.


## Next steps
- Learn more about [networking guidance for replicating Azure VMs](site-recovery-azure-to-azure-networking-guidance.md)
- Start protecting your workloads by [replicating Azure VMs](site-recovery-azure-to-azure.md)<|MERGE_RESOLUTION|>--- conflicted
+++ resolved
@@ -7,11 +7,7 @@
 ms.service: site-recovery
 ms.devlang: na
 ms.topic: article
-<<<<<<< HEAD
 ms.date: 06/22/2018
-=======
-ms.date: 06/17/2018
->>>>>>> c76dcd30
 ms.author: sujayt
 
 ---
