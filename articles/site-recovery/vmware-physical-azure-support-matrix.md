---
title: Support matrix for replicating VMware VMs and physical servers to Azure with Azure Site Recovery | Microsoft Docs
description: Summarizes the supported operating systems and components for replicating VMware VMs and physical server to Azure using Azure Site Recovery.
services: site-recovery
author: rayne-wiselman
manager: carmonm
ms.service: site-recovery
ms.topic: conceptual

ms.date: 07/13/2018

ms.author: raynew

---
# Support matrix for VMware and physical server replication to Azure

This article summarizes supported components and settings for disaster recovery of VMware VMs to Azure by using [Azure Site Recovery](site-recovery-overview.md).

## Replication scenario

**Scenario** | **Details**
--- | ---
VMware VMs | Replication of on-premises VMware VMs to Azure. You can deploy this scenario in the Azure portal or by using [PowerShell](vmware-azure-disaster-recovery-powershell.md).
Physical servers | Replication of on-premises Windows/Linux physical servers to Azure. You can deploy this scenario in the Azure portal.

## On-premises virtualization servers

**Server** | **Requirements** | **Details**
--- | --- | ---
VMware | vCenter Server 6.7, 6.5, 6.0, or 5.5 or vSphere 6.7, 6.5, 6.0, or 5.5 | We recommend that you use a vCenter server.<br/><br/> We recommend that vSphere hosts and vCenter servers are located in the same network as the process server. By default the process server components runs on the configuration server, so this will be the network in which you set up the configuration server, unless you set up a dedicated process server.
Physical | N/A

## Site Recovery configuration server

The configuration server is an on-premises machine that runs Site Recovery components, including the configuration server, process server, and master target server. For VMware replication you set the configuration server up with all requirements, using an OVF template to create a VMware VM. For physical server replication, you set the configuration server machine up manually.

**Component** | **Requirements**
--- |---
CPU cores | 8
RAM | 16 GB
Number of disks | 3 disks<br/><br/> Disks include the OS disk, process server cache disk, and retention drive for failback.
Disk free space | 600 GB of space required for process server cache.
Disk free space | 600 GB  of space required for retention drive.
Operating system  | Windows Server 2012 R2 or Windows Server 2016 |
Operating system locale | English (en-us)
PowerCLI | [PowerCLI 6.0](https://my.vmware.com/web/vmware/details?productId=491&downloadGroup=PCLI600R1 "PowerCLI 6.0") should be installed.
Windows Server roles | Don't enable: <br> - Active Directory Domain Services <br>- Internet Information Services <br> - Hyper-V |
Group policies| Don't enable: <br> - Prevent access to the command prompt. <br> - Prevent access to registry editing tools. <br> - Trust logic for file attachments. <br> - Turn on Script Execution. <br> [Learn more](https://technet.microsoft.com/library/gg176671(v=ws.10).aspx)|
IIS | Make sure you:<br/><br/> - Don't have a preexisting default website <br> - Enable  [anonymous authentication](https://technet.microsoft.com/library/cc731244(v=ws.10).aspx) <br> - Enable [FastCGI](https://technet.microsoft.com/library/cc753077(v=ws.10).aspx) setting  <br> - Don't have preexisting website/app listening on port 443<br>
NIC type | VMXNET3 (when deployed as a VMware VM)
IP address type | Static
Ports | 443 used for control channel orchestration)<br>9443 used for data transport

## Replicated machines

Site Recovery supports replication of any workload running on a supported machine.

**Component** | **Details**
--- | ---
Machine settings | Machines that replicate to Azure must meet [Azure requirements](#azure-vm-requirements).
<<<<<<< HEAD
Windows operating system | 64-bit Windows Server 2016 (Server Core, Server with Desktop Experience), Windows Server 2012 R2, Windows Server 2012, Windows Server 2008 R2 with at least SP1. Windows 2016 Nano Server isn't supported.
Linux operating system | Red Hat Enterprise Linux: 5.2 to 5.11, 6.1 to 6.9, 7.0 to 7.5 <br/><br/>CentOS: 5.2 to 5.11, 6.1 to 6.9, 7.0 to 7.5 <br/><br/>Ubuntu 14.04 LTS server[ (supported kernel versions)](#ubuntu-kernel-versions)<br/><br/>Ubuntu 16.04 LTS server[ (supported kernel versions)](#ubuntu-kernel-versions)<br/><br/>Debian 7/Debian 8[ (supported kernel versions)](#debian-kernel-versions)<br/><br/>SUSE Linux Enterprise Server 12 SP1,SP2,SP3 [ (supported kernel versions)](#suse-linux-enterprise-server-12-supported-kernel-versions)<br/><br/>SUSE Linux Enterprise Server 11 SP3, SUSE Linux Enterprise Server 11 SP4 * </br></br>Oracle Enterprise Linux 6.4, 6.5 running the Red Hat compatible kernel or Unbreakable Enterprise Kernel Release 3 (UEK3) <br/><br/></br>* *Upgrading replicated machines from SUSE Linux Enterprise Server 11 SP3 to SP4 isn't supported. To upgrade, disable replication and enable it again after the upgrade.*
=======
Windows operating system | 64-bit Windows Server 2016 (Server Core, Server with Desktop Experience), Windows Server 2012 R2, Windows Server 2012, Windows Server 2008 R2 with at least SP1.</br></br>  [Windows Server 2008 with at least SP2 - 32 bit and 64 bit](migrate-tutorial-windows-server-2008.md) (migration only). </br></br> * *Windows 2016 Nano Server isn't supported.*
Linux operating system | Red Hat Enterprise Linux: 5.2 to 5.11, 6.1 to 6.9, 7.0 to 7.4 <br/><br/>CentOS: 5.2 to 5.11, 6.1 to 6.9, 7.0 to 7.4 <br/><br/>Ubuntu 14.04 LTS server[ (supported kernel versions)](#ubuntu-kernel-versions)<br/><br/>Ubuntu 16.04 LTS server[ (supported kernel versions)](#ubuntu-kernel-versions)<br/><br/>Debian 7/Debian 8[ (supported kernel versions)](#debian-kernel-versions)<br/><br/>Oracle Enterprise Linux 6.4, 6.5 running the Red Hat compatible kernel or Unbreakable Enterprise Kernel Release 3 (UEK3) <br/><br/>SUSE Linux Enterprise Server 11 SP3, SUSE Linux Enterprise Server 11 SP4 <br/><br/>Upgrading replicated machines from SP3 to SP4 isn't supported. To upgrade, disable replication and enable it again after the upgrade.
>>>>>>> 924b5239

>[!NOTE]
>
> - On Linux distributions, only the stock kernels that are part of the distribution minor version release/update are supported.
>
> - Upgrading protected machines across major Linux distribution versions isn't supported. To upgrade, disable replication, upgrade the operating system, and then enable replication again.
>
> - Servers running Red Hat Enterprise Linux 5.2 to 5.11 or CentOS 5.2 to 5.11 should have the Linux Integration Services(LIS) components installed in order for the machines to boot in Azure.

### Ubuntu kernel versions


**Supported release** | **Azure Site Recovery Mobility Service version** | **Kernel version** |
--- | --- | --- |
14.04 LTS | 9.18 | 3.13.0-24-generic to 3.13.0-153-generic,<br/>3.16.0-25-generic to 3.16.0-77-generic,<br/>3.19.0-18-generic to 3.19.0-80-generic,<br/>4.2.0-18-generic to 4.2.0-42-generic,<br/>4.4.0-21-generic to 4.4.0-130-generic |
14.04 LTS | 9.17 | 3.13.0-24-generic to 3.13.0-149-generic,<br/>3.16.0-25-generic to 3.16.0-77-generic,<br/>3.19.0-18-generic to 3.19.0-80-generic,<br/>4.2.0-18-generic to 4.2.0-42-generic,<br/>4.4.0-21-generic to 4.4.0-127-generic |
14.04 LTS | 9.16 | 3.13.0-24-generic to 3.13.0-144-generic,<br/>3.16.0-25-generic to 3.16.0-77-generic,<br/>3.19.0-18-generic to 3.19.0-80-generic,<br/>4.2.0-18-generic to 4.2.0-42-generic,<br/>4.4.0-21-generic to 4.4.0-119-generic |
14.04 LTS | 9.15 | 3.13.0-24-generic to 3.13.0-144-generic,<br/>3.16.0-25-generic to 3.16.0-77-generic,<br/>3.19.0-18-generic to 3.19.0-80-generic,<br/>4.2.0-18-generic to 4.2.0-42-generic,<br/>4.4.0-21-generic to 4.4.0-119-generic |
|||
16.04 LTS | 9.18 | 4.4.0-21-generic to 4.4.0-130-generic,<br/>4.8.0-34-generic to 4.8.0-58-generic,<br/>4.10.0-14-generic to 4.10.0-42-generic,<br/>4.11.0-13-generic to 4.11.0-14-generic,<br/>4.13.0-16-generic to 4.13.0-45-generic |
16.04 LTS | 9.17 | 4.4.0-21-generic to 4.4.0-127-generic,<br/>4.8.0-34-generic to 4.8.0-58-generic,<br/>4.10.0-14-generic to 4.10.0-42-generic,<br/>4.11.0-13-generic to 4.11.0-14-generic,<br/>4.13.0-16-generic to 4.13.0-43-generic |
16.04 LTS | 9.16 | 4.4.0-21-generic to 4.4.0-119-generic,<br/>4.8.0-34-generic to 4.8.0-58-generic,<br/>4.10.0-14-generic to 4.10.0-42-generic,<br/>4.11.0-13-generic to 4.11.0-14-generic,<br/>4.13.0-16-generic to 4.13.0-38-generic |
16.04 LTS | 9.15 | 4.4.0-21-generic to 4.4.0-119-generic,<br/>4.8.0-34-generic to 4.8.0-58-generic,<br/>4.10.0-14-generic to 4.10.0-42-generic,<br/>4.11.0-13-generic to 4.11.0-14-generic,<br/>4.13.0-16-generic to 4.13.0-38-generic |


### Debian kernel versions


**Supported release** | **Azure Site Recovery Mobility Service version** | **Kernel version** |
--- | --- | --- |
Debian 7 | 9.17, 9.18 | 3.2.0-4-amd64 to 3.2.0-6-amd64, 3.16.0-0.bpo.4-amd64 |
Debian 7 | 9.15, 9.16 | 3.2.0-4-amd64 to 3.2.0-5-amd64, 3.16.0-0.bpo.4-amd64 |
|||
Debian 8 | 9.17, 9.18 | 3.16.0-4-amd64 to 3.16.0-6-amd64, 4.9.0-0.bpo.4-amd64 to 4.9.0-0.bpo.6-amd64 |
Debian 8 | 9.16 | 3.16.0-4-amd64 to 3.16.0-5-amd64, 4.9.0-0.bpo.4-amd64 to 4.9.0-0.bpo.6-amd64 |
Debian 8 | 9.15 | 3.16.0-4-amd64 to 3.16.0-5-amd64, 4.9.0-0.bpo.4-amd64 to 4.9.0-0.bpo.5-amd64 |

### SUSE Linux Enteprise Server 12 supported kernel versions

**Release** | **Mobility service version** | **Kernel version** |
--- | --- | --- |
SUSE Linux Enterprise Server 12 (SP1,SP2,SP3) | 9.18 | SP1 3.12.49-11-default to 3.12.74-60.64.40-default</br></br> SP1(LTSS) 3.12.74-60.64.45-default to 3.12.74-60.64.96-default</br></br> SP2 4.4.21-69-default to 4.4.120-92.70-default</br></br>SP2(LTSS) 4.4.121-92.73-default to 4.4.121-92.85-default</br></br>SP3 4.4.73-5-default to 4.4.138-94.39-default |

## Linux file systems/guest storage

**Component** | **Supported**
--- | ---
File systems | ext3, ext4, XFS.
Volume manager | LVM2.
Paravirtualized storage devices | Devices exported by paravirtualized drivers aren't supported.
Multi-queue block IO devices | Not supported.
Physical servers with the HP CCISS storage controller | Not supported.
Directories | These directories (if set up as separate partitions/file-systems) all must be on the same OS disk on the source server: /(root), /boot, /usr, /usr/local, /var, /etc.</br></br> /boot should be on a disk partition and not be an LVM volume.<br/><br/>
Free space requirements| 2 GB on the /root partition <br/><br/> 250 MB on the installation folder
XFSv5 | XFSv5 features on XFS file systems, such as metadata checksum, are supported from Mobility Service version 9.10 onward. Use the xfs_info utility to check the XFS superblock for the partition. If ftype is set to 1, then XFSv5 features are in use.



## Network

**Component** | **Supported**
--- | ---
Host network NIC Teaming | Supported for VMware VMs. <br/><br/>Not supported for physical machine replication.
Host network VLAN | Yes.
Host network IPv4 | Yes.
Host network IPv6 | No.
Guest/server network NIC Teaming | No.
Guest/server network IPv4 | Yes.
Guest/server network IPv6 | No.
Guest/server network static IP (Windows) | Yes.
Guest/server network static IP (Linux) | Yes. <br/><br/>VMs are configured to use DHCP on failback.
Guest/server network multiple NICs | Yes.


## Azure VM network (after failover)

**Component** | **Supported**
--- | ---
Azure ExpressRoute | Yes
ILB | Yes
ELB | Yes
Azure Traffic Manager | Yes
Multi-NIC | Yes
Reserved IP address | Yes
IPv4 | Yes
Retain source IP address | Yes
Azure Virtual Network service endpoints<br/> (without Azure Storage firewalls) | Yes
Accelerated Networking | No

## Storage
**Component** | **Supported**
--- | ---
Host NFS | Yes for VMware<br/><br/> No for physical servers
Host SAN (iSCSI/FC) | Yes
Host vSAN | Yes for VMware<br/><br/> N/A for physical servers
Host multipath (MPIO) | Yes, tested with Microsoft DSM, EMC PowerPath 5.7 SP4, EMC PowerPath DSM for CLARiiON
Host Virtual Volumes (VVols) | Yes for VMware<br/><br/> N/A for physical servers
Guest/server VMDK | Yes
Guest/server EFI/UEFI| Partial (migration to Azure for Windows Server 2012 and later VMware virtual machines only) </br></br> See the note at the end of the table
Guest/server shared cluster disk | No
Guest/server encrypted disk | No
Guest/server NFS | No
Guest/server SMB 3.0 | No
Guest/server RDM | Yes<br/><br/> N/A for physical servers
Guest/server disk > 1 TB | Yes<br/><br/>Up to 4,095 GB
Guest/server disk with 4K logical and 4k physical sector size | Yes
Guest/server disk with 4K logical and 512 bytes physical sector size | Yes
Guest/server volume with striped disk >4 TB <br><br/>Logical volume management (LVM)| Yes
Guest/server - Storage Spaces | No
Guest/server hot add/remove disk | No
Guest/server - exclude disk | Yes
Guest/server multipath (MPIO) | No

> [!NOTE]
> UEFI boot VMware virtual machines running Windows Server 2012 or later can be migrated to Azure. The following restrictions apply:

> - Only migration to Azure is supported. Failback to on-premises VMware site isn't supported.
> - The server shouldn't have more than four partitions on the OS disk.
> - Requires Mobility Service version 9.13 or later.
> - Not supported for physical servers.

## Azure storage

**Component** | **Supported**
--- | ---
Locally redundant storage | Yes
Geo-redundant storage | Yes
Read-access geo-redundant storage | Yes
Cool storage | No
Hot storage| No
Block blobs | No
Encryption at rest (Storage Service Encryption)| Yes
Premium storage | Yes
Import/export service | No
Azure Storage firewalls for virtual networks configured on target storage/cache storage account (used to store replication data) | No
General purpose v2 storage accounts (both hot and cool tiers) | No

## Azure compute

**Feature** | **Supported**
--- | ---
Availability sets | Yes
HUB | Yes
Managed disks | Yes

## Azure VM requirements

On-premises VMs that you replicate to Azure must meet the Azure VM requirements summarized in this table. When Site Recovery runs a prerequisites check, it will fail if some of the requirements aren't met.

**Component** | **Requirements** | **Details**
--- | --- | ---
Guest operating system | Verify [supported operating systems](#replicated-machines) for replicated machines. | Check fails if unsupported.
Guest operating system architecture | 64-bit. | Check fails if unsupported.
Operating system disk size | Up to 2,048 GB. | Check fails if unsupported.
Operating system disk count | 1 | Check fails if unsupported.  
Data disk count | 64 or less. | Check fails if unsupported.  
Data disk size | Up to 4,095 GB | Check fails if unsupported.
Network adapters | Multiple adapters are supported. |
Shared VHD | Not supported. | Check fails if unsupported.
FC disk | Not supported. | Check fails if unsupported.
BitLocker | Not supported. | BitLocker must be disabled before you enable replication for a machine. |
VM name | From 1 to 63 characters.<br/><br/> Restricted to letters, numbers, and hyphens.<br/><br/> The machine name must start and end with a letter or number. |  Update the value in the machine properties in Site Recovery.


## Vault tasks

**Action** | **Supported**
--- | ---
Move vault across resource groups<br/><br/> Within and across subscriptions | No
Move storage, network, Azure VMs across resource groups<br/><br/> Within and across subscriptions | No


## Mobility Service

**Name** | **Description** | **Latest version** | **Details**
--- | --- | --- | --- | ---
Azure Site Recovery Unified Setup | Coordinates communications between on-premises VMware servers and Azure <br/><br/> Installed on on-premises VMware servers | 9.12.4653.1 (available from portal) | [Latest features and fixes](https://aka.ms/latest_asr_updates)
Mobility Service | Coordinates replication between on-premises VMware servers/physical servers and Azure/secondary site<br/><br/> Installed on VMware VM or physical servers you want to replicate | 9.12.4653.1 (available from portal) | [Latest features and fixes](https://aka.ms/latest_asr_updates)


## Next steps
[Learn how](tutorial-prepare-azure.md) to prepare Azure for disaster recovery of VMware VMs.<|MERGE_RESOLUTION|>--- conflicted
+++ resolved
@@ -58,13 +58,9 @@
 **Component** | **Details**
 --- | ---
 Machine settings | Machines that replicate to Azure must meet [Azure requirements](#azure-vm-requirements).
-<<<<<<< HEAD
-Windows operating system | 64-bit Windows Server 2016 (Server Core, Server with Desktop Experience), Windows Server 2012 R2, Windows Server 2012, Windows Server 2008 R2 with at least SP1. Windows 2016 Nano Server isn't supported.
+Windows operating system | 64-bit Windows Server 2016 (Server Core, Server with Desktop Experience), Windows Server 2012 R2, Windows Server 2012, Windows Server 2008 R2 with at least SP1. </br></br>  [Windows Server 2008 with at least SP2 - 32 bit and 64 bit](migrate-tutorial-windows-server-2008.md) (migration only). </br></br> * *Windows 2016 Nano Server isn't supported.*
 Linux operating system | Red Hat Enterprise Linux: 5.2 to 5.11, 6.1 to 6.9, 7.0 to 7.5 <br/><br/>CentOS: 5.2 to 5.11, 6.1 to 6.9, 7.0 to 7.5 <br/><br/>Ubuntu 14.04 LTS server[ (supported kernel versions)](#ubuntu-kernel-versions)<br/><br/>Ubuntu 16.04 LTS server[ (supported kernel versions)](#ubuntu-kernel-versions)<br/><br/>Debian 7/Debian 8[ (supported kernel versions)](#debian-kernel-versions)<br/><br/>SUSE Linux Enterprise Server 12 SP1,SP2,SP3 [ (supported kernel versions)](#suse-linux-enterprise-server-12-supported-kernel-versions)<br/><br/>SUSE Linux Enterprise Server 11 SP3, SUSE Linux Enterprise Server 11 SP4 * </br></br>Oracle Enterprise Linux 6.4, 6.5 running the Red Hat compatible kernel or Unbreakable Enterprise Kernel Release 3 (UEK3) <br/><br/></br>* *Upgrading replicated machines from SUSE Linux Enterprise Server 11 SP3 to SP4 isn't supported. To upgrade, disable replication and enable it again after the upgrade.*
-=======
-Windows operating system | 64-bit Windows Server 2016 (Server Core, Server with Desktop Experience), Windows Server 2012 R2, Windows Server 2012, Windows Server 2008 R2 with at least SP1.</br></br>  [Windows Server 2008 with at least SP2 - 32 bit and 64 bit](migrate-tutorial-windows-server-2008.md) (migration only). </br></br> * *Windows 2016 Nano Server isn't supported.*
-Linux operating system | Red Hat Enterprise Linux: 5.2 to 5.11, 6.1 to 6.9, 7.0 to 7.4 <br/><br/>CentOS: 5.2 to 5.11, 6.1 to 6.9, 7.0 to 7.4 <br/><br/>Ubuntu 14.04 LTS server[ (supported kernel versions)](#ubuntu-kernel-versions)<br/><br/>Ubuntu 16.04 LTS server[ (supported kernel versions)](#ubuntu-kernel-versions)<br/><br/>Debian 7/Debian 8[ (supported kernel versions)](#debian-kernel-versions)<br/><br/>Oracle Enterprise Linux 6.4, 6.5 running the Red Hat compatible kernel or Unbreakable Enterprise Kernel Release 3 (UEK3) <br/><br/>SUSE Linux Enterprise Server 11 SP3, SUSE Linux Enterprise Server 11 SP4 <br/><br/>Upgrading replicated machines from SP3 to SP4 isn't supported. To upgrade, disable replication and enable it again after the upgrade.
->>>>>>> 924b5239
+
 
 >[!NOTE]
 >
