---
title: Support matrix for replicating VMware VMs and physical servers to Azure with Azure Site Recovery | Microsoft Docs
description: Summarizes the supported operating systems and components for replicating VMware VMs and physical server to Azure using Azure Site Recovery.
services: site-recovery
author: rayne-wiselman
manager: carmonm
ms.service: site-recovery
ms.topic: conceptual
<<<<<<< HEAD
ms.date: 06/22/2018
=======
ms.date: 06/11/2018
>>>>>>> c76dcd30
ms.author: raynew

---
# Support matrix for VMware and physical server replication to Azure

This article summarizes supported components and settings for disaster recovery of VMware VMs to Azure by using [Azure Site Recovery](site-recovery-overview.md).

## Replication scenario

**Scenario** | **Details**
--- | ---
VMware VMs | Replication of on-premises VMware VMs to Azure. You can deploy this scenario in the Azure portal or by using [PowerShell](vmware-azure-disaster-recovery-powershell.md).
Physical servers | Replication of on-premises Windows/Linux physical serversto Azure. You can deploy this scenario in the Azure portal.

## On-premises virtualization servers

**Server** | **Requirements** | **Details**
--- | --- | ---
VMware | vCenter Server 6.5, 6.0, or 5.5 or vSphere 6.5, 6.0, or 5.5 | We recommend that you use a vCenter server.<br/><br/> We recommend that vSphere hosts and vCenter servers are located in the same network as the process server. By default the process server components runs on the configuration server, so this will be the network in which you set up the configuration server, unless you set up a dedicated process server.
Physical | N/A

## Site Recovery configuration server

The configuration server is an on-premises machine that runs Site Recovery components, including the configuration server, process server, and master target server. For VMware replication you set the configuration server up with all requirements, using an OVF template to create a VMware VM. For physical server replication, you set the configuration server machine up manually.

**Component** | **Requirements**
--- |---
CPU cores | 8
RAM | 16 GB
Number of disks | 3 disks<br/><br/> Disks include the OS disk, process server cache disk, and retention drive for failback.
Disk free space | 600 GB of space required for process server cache.
Disk free space | 600 GB  of space required for retention drive.
Operating system  | Windows Server 2012 R2 or Windows Server 2016 |
Operating system locale | English (en-us)
PowerCLI | [PowerCLI 6.0](https://my.vmware.com/web/vmware/details?productId=491&downloadGroup=PCLI600R1 "PowerCLI 6.0") should be installed.
Windows Server roles | Don't enable: <br> - Active Directory Domain Services <br>- Internet Information Services <br> - Hyper-V |
Group policies| Don't enable: <br> - Prevent access to the command prompt. <br> - Prevent access to registry editing tools. <br> - Trust logic for file attachments. <br> - Turn on Script Execution. <br> [Learn more](https://technet.microsoft.com/library/gg176671(v=ws.10).aspx)|
IIS | Make sure you:<br/><br/> - Don't have a preexisting default website <br> - Enable  [anonymous authentication](https://technet.microsoft.com/library/cc731244(v=ws.10).aspx) <br> - Enable [FastCGI](https://technet.microsoft.com/library/cc753077(v=ws.10).aspx) setting  <br> - Don't have preexisting website/app listening on port 443<br>
NIC type | VMXNET3 (when deployed as a VMware VM)
IP address type | Static
Ports | 443 used for control channel orchestration)<br>9443 used for data transport

## Replicated machines

Site Recovery supports replication of any workload running on a supported machine.

**Component** | **Details**
--- | ---
Machine settings | Machines that replicate to Azure must meet [Azure requirements](#azure-vm-requirements).
Windows operating system | 64-bit Windows Server 2016 (Server Core, Server with Desktop Experience), Windows Server 2012 R2, Windows Server 2012, Windows Server 2008 R2 with at least SP1. Windows 2016 Nano Server isn't supported.
Linux operating system | Red Hat Enterprise Linux: 5.2 to 5.11, 6.1 to 6.9, 7.0 to 7.4 <br/><br/>CentOS: 5.2 to 5.11, 6.1 to 6.9, 7.0 to 7.4 <br/><br/>Ubuntu 14.04 LTS server[ (supported kernel versions)](#ubuntu-kernel-versions)<br/><br/>Ubuntu 16.04 LTS server[ (supported kernel versions)](#ubuntu-kernel-versions)<br/><br/>Debian 7/Debian 8[ (supported kernel versions)](#debian-kernel-versions)<br/><br/>Oracle Enterprise Linux 6.4, 6.5 running the Red Hat compatible kernel or Unbreakable Enterprise Kernel Release 3 (UEK3) <br/><br/>SUSE Linux Enterprise Server 11 SP3, SUSE Linux Enterprise Server 11 SP4 <br/><br/>Upgrading replicated machines from SP3 to SP4 isn't supported. To upgrade, disable replication and enable it again after the upgrade.

>[!NOTE]
>
> - On Linux distributions, only the stock kernels that are part of the distribution minor version release/update are supported.
>
> - Upgrading protected machines across major Linux distribution versions isn't supported. To upgrade, disable replication, upgrade the operating system, and then enable replication again.
>

### Ubuntu kernel versions


**Supported release** | **Azure Site Recovery Mobility Service version** | **Kernel version** |
--- | --- | --- |
14.04 LTS | 9.17 | 3.13.0-24-generic to 3.13.0-149-generic,<br/>3.16.0-25-generic to 3.16.0-77-generic,<br/>3.19.0-18-generic to 3.19.0-80-generic,<br/>4.2.0-18-generic to 4.2.0-42-generic,<br/>4.4.0-21-generic to 4.4.0-127-generic |
14.04 LTS | 9.16 | 3.13.0-24-generic to 3.13.0-144-generic,<br/>3.16.0-25-generic to 3.16.0-77-generic,<br/>3.19.0-18-generic to 3.19.0-80-generic,<br/>4.2.0-18-generic to 4.2.0-42-generic,<br/>4.4.0-21-generic to 4.4.0-119-generic |
14.04 LTS | 9.15 | 3.13.0-24-generic to 3.13.0-144-generic,<br/>3.16.0-25-generic to 3.16.0-77-generic,<br/>3.19.0-18-generic to 3.19.0-80-generic,<br/>4.2.0-18-generic to 4.2.0-42-generic,<br/>4.4.0-21-generic to 4.4.0-119-generic |
14.04 LTS | 9.14 | 3.13.0-24-generic to 3.13.0-142-generic,<br/>3.16.0-25-generic to 3.16.0-77-generic,<br/>3.19.0-18-generic to 3.19.0-80-generic,<br/>4.2.0-18-generic to 4.2.0-42-generic,<br/>4.4.0-21-generic to 4.4.0-116-generic |
|||
16.04 LTS | 9.17 | 4.4.0-21-generic to 4.4.0-127-generic,<br/>4.8.0-34-generic to 4.8.0-58-generic,<br/>4.10.0-14-generic to 4.10.0-42-generic,<br/>4.11.0-13-generic to 4.11.0-14-generic,<br/>4.13.0-16-generic to 4.13.0-43-generic |
16.04 LTS | 9.16 | 4.4.0-21-generic to 4.4.0-119-generic,<br/>4.8.0-34-generic to 4.8.0-58-generic,<br/>4.10.0-14-generic to 4.10.0-42-generic,<br/>4.11.0-13-generic to 4.11.0-14-generic,<br/>4.13.0-16-generic to 4.13.0-38-generic |
16.04 LTS | 9.15 | 4.4.0-21-generic to 4.4.0-119-generic,<br/>4.8.0-34-generic to 4.8.0-58-generic,<br/>4.10.0-14-generic to 4.10.0-42-generic,<br/>4.11.0-13-generic to 4.11.0-14-generic,<br/>4.13.0-16-generic to 4.13.0-38-generic |
16.04 LTS | 9.14 | 4.4.0-21-generic to 4.4.0-116-generic,<br/>4.8.0-34-generic to 4.8.0-58-generic,<br/>4.10.0-14-generic to 4.10.0-42-generic,<br/>4.11.0-13-generic to 4.11.0-14-generic,<br/>4.13.0-16-generic to 4.13.0-36-generic |


### Debian kernel versions


**Supported release** | **Azure Site Recovery Mobility Service version** | **Kernel version** |
--- | --- | --- |
Debian 7 | 9.17 | 3.2.0-4-amd64 to 3.2.0-6-amd64, 3.16.0-0.bpo.4-amd64 |
Debian 7 | 9.14, 9.15, 9.16 | 3.2.0-4-amd64 to 3.2.0-5-amd64, 3.16.0-0.bpo.4-amd64 |
|||
Debian 8 | 9.17 | 3.16.0-4-amd64 to 3.16.0-6-amd64, 4.9.0-0.bpo.4-amd64 to 4.9.0-0.bpo.6-amd64 |
Debian 8 | 9.16 | 3.16.0-4-amd64 to 3.16.0-5-amd64, 4.9.0-0.bpo.4-amd64 to 4.9.0-0.bpo.6-amd64 |
Debian 8 | 9.14, 9.15 | 3.16.0-4-amd64 to 3.16.0-5-amd64, 4.9.0-0.bpo.4-amd64 to 4.9.0-0.bpo.5-amd64 |


## Linux file systems/guest storage

**Component** | **Supported**
--- | ---
File systems | ext3, ext4, XFS.
Volume manager | LVM2.
Paravirtualized storage devices | Devices exported by paravirtualized drivers aren't supported.
Multi-queue block IO devices | Not supported.
Physical servers with the HP CCISS storage controller | Not supported.
Directories | These directories (if set up as separate partitions/file-systems) all must be on the same OS disk on the source server: /(root), /boot, /usr, /usr/local, /var, /etc.</br></br> /boot should be on a disk partition and not be an LVM volume.<br/><br/>
Free space requirements| 2 GB on the /root partition <br/><br/> 250 MB on the installation folder
XFSv5 | XFSv5 features on XFS file systems, such as metadata checksum, are supported from Mobility Service version 9.10 onward. Use the xfs_info utility to check the XFS superblock for the partition. If ftype is set to 1, then XFSv5 features are in use.



## Network

**Component** | **Supported**
--- | ---
Host network NIC Teaming | Supported for VMware VMs. <br/><br/>Not supported for physical machine replication.
Host network VLAN | Yes.
Host network IPv4 | Yes.
Host network IPv6 | No.
Guest/server network NIC Teaming | No.
Guest/server network IPv4 | Yes.
Guest/server network IPv6 | No.
Guest/server network static IP (Windows) | Yes.
Guest/server network static IP (Linux) | Yes. <br/><br/>VMs are configured to use DHCP on failback.
Guest/server network multiple NICs | Yes.


## Azure VM network (after failover)

**Component** | **Supported**
--- | ---
Azure ExpressRoute | Yes
ILB | Yes
ELB | Yes
Azure Traffic Manager | Yes
Multi-NIC | Yes
Reserved IP address | Yes
IPv4 | Yes
Retain source IP address | Yes
Azure Virtual Network service endpoints<br/> (without Azure Storage firewalls) | Yes
Accelerated Networking | No

## Storage
**Component** | **Supported**
--- | ---
Host NFS | Yes for VMware<br/><br/> No for physical servers
Host SAN (iSCSI/FC) | Yes
Host vSAN | Yes for VMware<br/><br/> N/A for physical servers
Host multipath (MPIO) | Yes, tested with Microsoft DSM, EMC PowerPath 5.7 SP4, EMC PowerPath DSM for CLARiiON
Host Virtual Volumes (VVols) | Yes for VMware<br/><br/> N/A for physical servers
Guest/server VMDK | Yes
Guest/server EFI/UEFI| Partial (migration to Azure for Windows Server 2012 and later VMware virtual machines only) </br></br> See the note at the end of the table
Guest/server shared cluster disk | No
Guest/server encrypted disk | No
Guest/server NFS | No
Guest/server SMB 3.0 | No
Guest/server RDM | Yes<br/><br/> N/A for physical servers
Guest/server disk > 1 TB | Yes<br/><br/>Up to 4,095 GB
Guest/server disk with 4K logical and 4k physical sector size | Yes
Guest/server disk with 4K logical and 512 bytes physical sector size | Yes
Guest/server volume with striped disk >4 TB <br><br/>Logical volume management (LVM)| Yes
Guest/server - Storage Spaces | No
Guest/server hot add/remove disk | No
Guest/server - exclude disk | Yes
Guest/server multipath (MPIO) | No

> [!NOTE]
> UEFI boot VMware virtual machines running Windows Server 2012 or later can be migrated to Azure. The following restrictions apply:

> - Only migration to Azure is supported. Failback to on-premises VMware site isn't supported.
> - The server shouldn't have more than four partitions on the OS disk.
> - Requires Mobility Service version 9.13 or later.
> - Not supported for physical servers.

## Azure storage

**Component** | **Supported**
--- | ---
Locally redundant storage | Yes
Geo-redundant storage | Yes
Read-access geo-redundant storage | Yes
Cool storage | No
Hot storage| No
Block blobs | No
Encryption at rest (Storage Service Encryption)| Yes
Premium storage | Yes
Import/export service | No
Azure Storage firewalls for virtual networks configured on target storage/cache storage account (used to store replication data) | No
General purpose v2 storage accounts (both hot and cool tiers) | No

## Azure compute

**Feature** | **Supported**
--- | ---
Availability sets | Yes
HUB | Yes
Managed disks | Yes

## Azure VM requirements

On-premises VMs that you replicate to Azure must meet the Azure VM requirements summarized in this table. When Site Recovery runs a prerequisites check, it will fail if some of the requirements aren't met.

**Component** | **Requirements** | **Details**
--- | --- | ---
Guest operating system | Verify [supported operating systems](#replicated-machines) for replicated machines. | Check fails if unsupported.
Guest operating system architecture | 64-bit. | Check fails if unsupported.
Operating system disk size | Up to 2,048 GB. | Check fails if unsupported.
Operating system disk count | 1 | Check fails if unsupported.  
Data disk count | 64 or less. | Check fails if unsupported.  
Data disk size | Up to 4,095 GB | Check fails if unsupported.
Network adapters | Multiple adapters are supported. |
Shared VHD | Not supported. | Check fails if unsupported.
FC disk | Not supported. | Check fails if unsupported.
BitLocker | Not supported. | BitLocker must be disabled before you enable replication for a machine. |
VM name | From 1 to 63 characters.<br/><br/> Restricted to letters, numbers, and hyphens.<br/><br/> The machine name must start and end with a letter or number. |  Update the value in the machine properties in Site Recovery.


## Vault tasks

**Action** | **Supported**
--- | ---
Move vault across resource groups<br/><br/> Within and across subscriptions | No
Move storage, network, Azure VMs across resource groups<br/><br/> Within and across subscriptions | No


## Mobility Service

**Name** | **Description** | **Latest version** | **Details**
--- | --- | --- | --- | ---
Azure Site Recovery Unified Setup | Coordinates communications between on-premises VMware servers and Azure <br/><br/> Installed on on-premises VMware servers | 9.12.4653.1 (available from portal) | [Latest features and fixes](https://aka.ms/latest_asr_updates)
Mobility Service | Coordinates replication between on-premises VMware servers/physical servers and Azure/secondary site<br/><br/> Installed on VMware VM or physical servers you want to replicate | 9.12.4653.1 (available from portal) | [Latest features and fixes](https://aka.ms/latest_asr_updates)


## Next steps
[Learn how](tutorial-prepare-azure.md) to prepare Azure for disaster recovery of VMware VMs.<|MERGE_RESOLUTION|>--- conflicted
+++ resolved
@@ -6,11 +6,7 @@
 manager: carmonm
 ms.service: site-recovery
 ms.topic: conceptual
-<<<<<<< HEAD
 ms.date: 06/22/2018
-=======
-ms.date: 06/11/2018
->>>>>>> c76dcd30
 ms.author: raynew
 
 ---
