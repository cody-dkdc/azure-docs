---
title: Hyper-V to Azure replication architecture in Azure Site Recovery | Microsoft Docs
description: This article provides an overview of components and architecture used when replicating on-premises Hyper-V VMs (without VMM) to Azure with the Azure Site Recovery service.
author: rayne-wiselman
manager: carmonm
ms.service: site-recovery
<<<<<<< HEAD
ms.topic: conceptual
=======
ms.topic: article
>>>>>>> 79cf89c9
ms.date: 10/10/2018
ms.author: raynew
---


# Hyper-V to Azure replication architecture


This article describes the architecture and processes used when you replicate, fail over, and recover Hyper-V virtual machines (VMs) between on-premises Hyper-V hosts and Azure, using the [Azure Site Recovery](site-recovery-overview.md) service.

Hyper-V hosts can optionally be managed in System Center Virtual Machine Manager (VMM) private clouds.



## Architectural components - Hyper-V without VMM

The following table and graphic provide a high-level view of the components used for Hyper-V replication to Azure, when Hyper-V hosts aren't managed by VMM.

**Component** | **Requirement** | **Details**
--- | --- | ---
**Azure** | An Azure subscription, Azure storage account, and Azure network. | Replicated data from on-premises VM workloads is stored in the storage account. Azure VMs are created with the replicated workload data when failover from your on-premises site occurs.<br/><br/> The Azure VMs connect to the Azure virtual network when they're created.
**Hyper-V** | During Site Recovery deployment, you gather Hyper-V hosts and clusters into Hyper-V sites. You install the Azure Site Recovery Provider and Recovery Services agent on each standalone Hyper-V host, or on each Hyper-V cluster node. | The Provider orchestrates replication with Site Recovery over the internet. The Recovery Services agent handles data replication.<br/><br/> Communications from both the Provider and the agent are secure and encrypted. Replicated data in Azure storage is also encrypted.
**Hyper-V VMs** | One or more VMs running on Hyper-V. | Nothing needs to be explicitly installed on VMs.


**Hyper-V to Azure architecture (without VMM)**

![Architecture](./media/hyper-v-azure-architecture/arch-onprem-azure-hypervsite.png)



## Architectural components - Hyper-V with VMM

The following table and graphic provide a high-level view of the components used for Hyper-V replication to Azure, when Hyper-V hosts are managed in VMM clouds.

**Component** | **Requirement** | **Details**
--- | --- | ---
**Azure** | An Azure subscription, Azure storage account, and Azure network. | Replicated data from on-premises VM workloads is stored in the storage account. Azure VMs are created with the replicated data when failover from your on-premises site occurs.<br/><br/> The Azure VMs connect to the Azure virtual network when they're created.
**VMM server** | The VMM server has one or more clouds containing Hyper-V hosts. | You install the Site Recovery Provider on the VMM server, to orchestrate replication with Site Recovery, and register the server in the Recovery Services vault.
**Hyper-V host** | One or more Hyper-V hosts/clusters managed by VMM. |  You install the Recovery Services agent on each Hyper-V host or cluster node.
**Hyper-V VMs** | One or VMs running on a Hyper-V host server. | Nothing needs to explicitly installed on VMs.
**Networking** | Logical and VM networks set up on the VMM server. The VM network should be linked to a logical network that's associated with the cloud. | VM networks are mapped to Azure virtual networks. When Azure VMs are created after failover, they are added to the Azure network that's mapped to the VM network.

**Hyper-V to Azure architecture (with VMM)**

![Components](./media/hyper-v-azure-architecture/arch-onprem-onprem-azure-vmm.png)



## Replication process

![Hyper-V to Azure replication](./media/hyper-v-azure-architecture/arch-hyperv-azure-workflow.png)

**Replication and recovery process**


### Enable protection

1. After you enable protection for a Hyper-V VM, in the Azure portal or on-premises, the **Enable protection** starts.
2. The job checks that the machine complies with prerequisites, before invoking the [CreateReplicationRelationship](https://msdn.microsoft.com/library/hh850036.aspx), to set up replication with the settings you've configured.
3. The job starts initial replication by invoking the [StartReplication](https://msdn.microsoft.com/library/hh850303.aspx) method, to initialize a full VM replication, and send the VM's virtual disks to Azure.
4. You can monitor the job in the **Jobs** tab.
        ![Jobs list](media/hyper-v-azure-architecture/image1.png)
        ![Enable protection drill down](media/hyper-v-azure-architecture/image2.png)


### Initial data replication

1. When initial replication is triggered, a [Hyper-V VM snapshot](https://technet.microsoft.com/library/dd560637.aspx) snapshot is taken.
2. Virtual hard disks on the VM are replicated one by one, until they're all copied to Azure. This might take a while, depending on the VM size, and network bandwidth. [Learn how](https://support.microsoft.com/kb/3056159) to increase network bandwidth.
3. If disk changes occur while initial replication is in progress, the Hyper-V Replica Replication Tracker tracks the changes as Hyper-V replication logs (.hrl). These log files are located in the same folder as the disks. Each disk has an associated .hrl file that's sent to secondary storage. The snapshot and log files consume disk resources while initial replication is in progress.
4. When the initial replication finishes, the VM snapshot is deleted.
5. Delta disk changes in the log are synchronized and merged to the parent disk.


### Finalize protection process

1. After the initial replication finishes, the **Finalize protection on the virtual machine** job runs. It configures network and other post-replication settings, so that the VM is protected.
2. At this stage you can check the VM settings to make sure that it's ready for failover. You can run a disaster recovery drill (test failover) for the VM, to check that it fails over as expected. 


## Delta replication

1. After the initial replication, delta replication begins, in accordance with the replication policy.
2. The Hyper-V Replica Replication Tracker tracks changes to a virtual hard disk as .hrl files. Each disk that's configured for replication has an associated .hrl file.
3. The log is sent to the customer's storage account. When a log is in transit to Azure, the changes in the primary disk are tracked in another log file, in the same folder.
4. During initial and delta replication, you can monitor the VM in the Azure portal.

### Resynchronization process

1. If delta replication fails, and a full replication would be costly in terms of bandwidth or time, then a VM is marked for resynchronization.
    - For example, if the .hrl files reach 50% of the disk size, then the VM will be marked for resynchronization.
    -  By default resynchronization is scheduled to run automatically outside office hours.
1.  Resynchronization sends delta data only.
    - It minimizes the amount of data sent by computing checksums of the source and target VMs.
    - It uses a fixed-block chunking algorithm where source and target files are divided into fixed chunks.
    - Checksums for each chunk are generated. These are compared to determine which blocks from the source need to be applied to the target.
2. After resynchronization finishes, normal delta replication should resume.
3. If you don't want to wait for default resynchronization outside hours, you can resynchronize a VM manually. For example, if an outage occurs. To do this, in the Azure portal, select the VM > **Resynchronize**.

    ![Manual resynchronization](./media/hyper-v-azure-architecture/image4-site.png)


### Retry process

If a replication error occurs, there's a built-in retry. Retry is classified as described in the table.

**Category** | **Details**
--- | ---
**Non-recoverable errors** | No retry is attempted. VM status will be **Critical**, and administrator intervention is required.<br/><br/> Examples of these errors include a broken VHD chain, an invalid state for the replica VM, network authentication errors, authorization errors, and VM not found errors (for standalone Hyper-V servers.
**Recoverable errors** | Retries occur every replication interval, using an exponential back-off that increases the retry interval from the start of the first attempt by 1, 2, 4, 8, and 10 minutes. If an error persists, retry every 30 minutes. Examples of these include network errors, low disk  errors, and low memory conditions.



## Failover and failback process

1. You can run a planned or unplanned failover from on-premises Hyper-V VMs to Azure. If you run a planned failover, then source VMs are shut down to ensure no data loss. Run an unplanned failover if your primary site isn't accessible.
2. You can fail over a single machine, or create recovery plans, to orchestrate failover of multiple machines.
3. You run a failover. After the first stage of failover completes, you should be able to see the created replica VMs in Azure. You can assign a public IP address to the VM if required.
4. You then commit the failover, to start accessing the workload from the replica Azure VM.

After your on-premises infrastructure is up and running again, you can fail back. Failback occurs in three stages:

1. Kick off a planned failover from Azure to the on-premises site:
    - **Minimize downtime**: If you use this option Site Recovery synchronizes data before failover. It checks for changed data blocks and downloads them to the on-premises site, while the Azure VM keeps running, minimizing downtime. When you manually specify that the failover should complete, the Azure VM is shut down, any final delta changes are copied, and the failover starts.
    - **Full download**: With this option data is synchronized during failover. This option downloads the entire disk. It's faster because no checksums are calculated, but there's more downtime. Use this option if you've been running the replica Azure VMs for some time, or if the on-premises VM was deleted.
    - **Create VM**: You can select to fail back to the same VM or to an alternate VM. You can specify that Site Recovery should create the VM if it doesn't already exist.

2. After initial synchronization finishes, you select to complete the failover. After it completes, you can log onto the on-premises VM to check everything's working as expected. In the Azure portal, you can see that the Azure VMs have been stopped.
3.  Then, you commit the failover to finish up, and start accessing the workload from the on-premises VM again.
4. After workloads have failed back, you enable reverse replication, so that the on-premises VMs replicate to Azure again.



## Next steps


Follow [this tutorial](tutorial-prepare-azure.md) to get started with Hyper-V to Azure replication.

<|MERGE_RESOLUTION|>--- conflicted
+++ resolved
@@ -4,11 +4,7 @@
 author: rayne-wiselman
 manager: carmonm
 ms.service: site-recovery
-<<<<<<< HEAD
 ms.topic: conceptual
-=======
-ms.topic: article
->>>>>>> 79cf89c9
 ms.date: 10/10/2018
 ms.author: raynew
 ---
