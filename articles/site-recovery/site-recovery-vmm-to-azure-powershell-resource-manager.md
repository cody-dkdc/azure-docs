---
title: Replicate Hyper-V VMs in VMM with Azure Site Recovery and PowerShell (Resource Manager) | Microsoft Docs
description: Replicate Hyper-V virtual machines in VMM clouds using Azure Site Recovery and PowerShell
services: site-recovery
documentationcenter: ''
author: Rajani-Janaki-Ram
manager: rochakm
editor: raynew

ms.assetid: 6ac509ad-5024-43d8-b621-d8fec019b9a9
ms.service: site-recovery
ms.workload: backup-recovery
ms.tgt_pltfrm: na
ms.devlang: na
ms.topic: article
ms.date: 19/01/2017
ms.author: rajanaki

---
# Replicate Hyper-V virtual machines in VMM clouds to Azure using PowerShell and Azure Resource Manager
> [!div class="op_single_selector"]
> * [Azure Portal](site-recovery-vmm-to-azure.md)
> * [PowerShell - Resource Manager](site-recovery-vmm-to-azure-powershell-resource-manager.md)
> * [Classic Portal](site-recovery-vmm-to-azure-classic.md)
> * [PowerShell - Classic](site-recovery-deploy-with-powershell.md)
>
>

## Overview
Azure Site Recovery contributes to your business continuity and disaster recovery (BCDR) strategy by orchestrating replication, failover and recovery of virtual machines in a number of deployment scenarios. For a full list of deployment scenarios see the [Azure Site Recovery overview](site-recovery-overview.md).

This article shows you how to use PowerShell to automate common tasks you need to perform when you set up Azure Site Recovery to replicate Hyper-V virtual machines in System Center VMM clouds to Azure storage.

The article includes prerequisites for the scenario, and shows you

* How to set up a Recovery Services Vault
* Install the Azure Site Recovery Provider on the source VMM server
* Register the server in the vault, add an Azure storage account
* Install the Azure Recovery Services agent on Hyper-V host servers
* Configure protection settings for VMM clouds, that will be applied to all protected virtual machines
* Enable protection for those virtual machines.
* Test the fail-over to make sure everything's working as expected.

If you run into problems setting up this scenario, post your questions on the [Azure Recovery Services Forum](https://social.msdn.microsoft.com/forums/azure/home?forum=hypervrecovmgr).

> [!NOTE]
> Azure has two different deployment models for creating and working with resources: [Resource Manager and Classic](../azure-resource-manager/resource-manager-deployment-model.md). This article covers using the Resource Manager deployment model.
>
>

## Before you start
Make sure you have these prerequisites in place:

### Azure prerequisites
* You'll need a [Microsoft Azure](https://azure.microsoft.com/) account. If you don't have one, start with a [free account](https://azure.microsoft.com/free). In addition, you can read about the [Azure Site Recovery Manager pricing](https://azure.microsoft.com/pricing/details/site-recovery/).
* You'll need a CSP subscription if you are trying out the replication to a CSP subscription scenario. Learn more about the CSP program in [how to enroll in the CSP program](https://msdn.microsoft.com/library/partnercenter/mt156995.aspx).
* You'll need an Azure v2 storage (Resource Manager) account to store data replicated to Azure. The account needs geo-replication enabled. It should be in the same region as the Azure Site Recovery service, and be associated with the same subscription or the CSP subscription. To learn more about setting up Azure storage, see the [Introduction to Microsoft Azure Storage](../storage/storage-introduction.md) for reference.
* You'll need to make sure that virtual machines you want to protect comply with the [Azure virtual machine prerequisites](site-recovery-best-practices.md#azure-virtual-machine-requirements).

> [!NOTE]
> Currently, only VM level operations are possible through Powershell. Support for recovery plan level operations will be made soon.  For now, you are limited to performing fail-overs only at a ‘protected VM’ granularity and not at a Recovery Plan level.
>
>

### VMM prerequisites
* You'll need VMM server running on System Center 2012 R2.
* Any VMM server containing virtual machines you want to protect must be running the Azure Site Recovery Provider. This is installed during the Azure Site Recovery deployment.
* You'll need at least one cloud on the VMM server you want to protect. The cloud should contain:
  * One or more VMM host groups.
  * One or more Hyper-V host servers or clusters in each host group.
  * One or more virtual machines on the source Hyper-V server.
* Learn more about setting up VMM clouds:
  * Read more about private VMM clouds in [What’s New in Private Cloud with System Center 2012 R2 VMM](http://go.microsoft.com/fwlink/?LinkId=324952) and in [VMM 2012 and the clouds](http://go.microsoft.com/fwlink/?LinkId=324956).
  * Learn about [Configuring the VMM cloud fabric](https://msdn.microsoft.com/library/azure/dn469075.aspx#BKMK_Fabric)
  * After your cloud fabric elements are in place learn about creating private clouds in [Creating a private cloud in VMM](http://go.microsoft.com/fwlink/p/?LinkId=324953) and in [Walkthrough: Creating private clouds with System Center 2012 SP1 VMM](http://go.microsoft.com/fwlink/p/?LinkId=324954).

### Hyper-V prerequisites
* The host Hyper-V servers must be running at least **Windows Server 2012** with Hyper-V role or **Microsoft Hyper-V Server 2012** and have the latest updates installed.
* If you're running Hyper-V in a cluster note that cluster broker isn't created automatically if you have a static IP address-based cluster. You'll need to configure the cluster broker manually. For
* For instructions see [How to Configure Hyper-V Replica Broker](http://blogs.technet.com/b/haroldwong/archive/2013/03/27/server-virtualization-series-hyper-v-replica-broker-explained-part-15-of-20-by-yung-chou.aspx).
* Any Hyper-V host server or cluster for which you want to manage protection must be included in a VMM cloud.

### Network mapping prerequisites
When you protect virtual machines in Azure, the network mapping  maps the virtual machine networks on the source VMM server and target Azure networks to enable the following:

* All machines which fail over on the same network can connect to each other, irrespective of which recovery plan they are in.
* If a network gateway is setup on the target Azure network, virtual machines can connect to other on-premises virtual machines.
* If you don’t configure network mapping, only the virtual machines that fail over in the same recovery plan will be able to connect to each other after fail-over to Azure.

If you want to deploy network mapping you'll need the following:

* The virtual machines you want to protect on the source VMM server should be connected to a VM network. That network should be linked to a logical network that is associated with the cloud.
* An Azure network to which replicated virtual machines can connect after fail-over. You'll select this network at the time of fail-over. The network should be in the same region as your Azure Site Recovery subscription.

Learn more about network mapping in

* [How to configure logical networks in VMM](http://go.microsoft.com/fwlink/p/?LinkId=386307)
* [How to configure VM networks and gateways in VMM](http://go.microsoft.com/fwlink/p/?LinkId=386308)
* [How to configure and monitor virtual networks in Azure](https://azure.microsoft.com/documentation/services/virtual-network/)

### PowerShell prerequisites
Make sure you have Azure PowerShell ready to go. If you are already using PowerShell, you'll need to upgrade to version 0.8.10 or later. For information about setting up PowerShell, see the [Guide to install and configure Azure PowerShell](/powershell/azureps-cmdlets-docs). Once you have set up and configured PowerShell, you can view all of the available cmdlets for the service [here](https://msdn.microsoft.com/library/dn850420.aspx).

To learn about tips that can help you use the cmdlets, such as how parameter values, inputs, and outputs are typically handled in Azure PowerShell, see the [Guide to get Started with Azure Cmdlets](https://msdn.microsoft.com/library/azure/jj554332.aspx).

## Step 1: Set the subscription
1. From Azure powershell, login to your Azure account: using the following cmdlets

        $UserName = "<user@live.com>"
        $Password = "<password>"
        $SecurePassword = ConvertTo-SecureString -AsPlainText $Password -Force
        $Cred = New-Object System.Management.Automation.PSCredential -ArgumentList $UserName, $SecurePassword
        Login-AzureRmAccount #-Credential $Cred
2. Get a list of your subscriptions. This will also list the subscriptionIDs for each of the subscriptions. Note down the subscriptionID of the subscription in which you wish to create the recovery services vault

        Get-AzureRmSubscription
3. Set the subscription in which the recovery services vault is to be created by mentioning the subscription ID

        Set-AzureRmContext –SubscriptionID <subscriptionId>

## Step 2: Create a Recovery Services vault
1. Create a resource group  in Azure Resource Manager if you don't have one already

        New-AzureRmResourceGroup -Name #ResourceGroupName -Location #location
2. Create a new Recovery Services vault and save the created ASR vault object in a variable (will be used later). You can also retrieve the ASR vault object post creation using the Get-AzureRMRecoveryServicesVault cmdlet:-

        $vault = New-AzureRmRecoveryServicesVault -Name #vaultname -ResouceGroupName #ResourceGroupName -Location #location

## Step 3: Set the Recovery Services Vault context
<<<<<<< HEAD
1. Set the vault context by running the below command.

=======

Set the vault context by running the below command.
   
>>>>>>> e6a2a6cc
       Set-AzureRmSiteRecoveryVaultSettings -ARSVault $vault

## Step 4: Install the Azure Site Recovery Provider
1. On the VMM machine, create a directory by running the following command:

       New-Item c:\ASR -type directory
2. Extract the files using the downloaded provider by running the following command

       pushd C:\ASR\
       .\AzureSiteRecoveryProvider.exe /x:. /q
3. Install the provider using the following commands:

       .\SetupDr.exe /i
       $installationRegPath = "hklm:\software\Microsoft\Microsoft System Center Virtual Machine Manager Server\DRAdapter"
       do
       {
         $isNotInstalled = $true;
         if(Test-Path $installationRegPath)
         {
           $isNotInstalled = $false;
         }
       }While($isNotInstalled)

   Wait for the installation to finish.
4. Register the server in the vault using the following command:

       $BinPath = $env:SystemDrive+"\Program Files\Microsoft System Center 2012 R2\Virtual Machine Manager\bin"
       pushd $BinPath
       $encryptionFilePath = "C:\temp\".\DRConfigurator.exe /r /Credentials $VaultSettingFilePath /vmmfriendlyname $env:COMPUTERNAME /dataencryptionenabled $encryptionFilePath /startvmmservice

## Step 5: Create an Azure storage account
<<<<<<< HEAD
1. If you don't have an Azure storage account, create a geo-replication enabled account in the same geo as the vault by running the following command:

=======

If you don't have an Azure storage account, create a geo-replication enabled account in the same geo as the vault by running the following command:
   
>>>>>>> e6a2a6cc
        $StorageAccountName = "teststorageacc1"    #StorageAccountname
        $StorageAccountGeo  = "Southeast Asia"     
        $ResourceGroupName =  “myRG”             #ResourceGroupName
        $RecoveryStorageAccount = New-AzureRmStorageAccount -ResourceGroupName $ResourceGroupName -Name $StorageAccountName -Type “StandardGRS” -Location $StorageAccountGeo

Note that the storage account must be in the same region as the Azure Site Recovery service, and be associated with the same subscription.

## Step 6: Install the Azure Recovery Services Agent
1. Download the Azure Recovery Services agent at [http://aka.ms/latestmarsagent](http://aka.ms/latestmarsagent)
   and install it on each Hyper-V host server located in the VMM clouds you want to protect.
2. Run the following command on all VMM hosts:

       marsagentinstaller.exe /q /nu

## Step 7: Configure cloud protection settings
1. Create a replication policy to Azure by running the following command:

        $ReplicationFrequencyInSeconds = "300";        #options are 30,300,900
        $PolicyName = “replicapolicy”
        $Recoverypoints = 6                    #specify the number of recovery points

        $policryresult = New-AzureRmSiteRecoveryPolicy -Name $policyname -ReplicationProvider HyperVReplicaAzure -ReplicationFrequencyInSeconds $replicationfrequencyinseconds -RecoveryPoints $recoverypoints -ApplicationConsistentSnapshotFrequencyInHours 1 -RecoveryAzureStorageAccountId "/subscriptions/q1345667/resourceGroups/test/providers/Microsoft.Storage/storageAccounts/teststorageacc1"

1. Get a protection container by running the following commands:

       $PrimaryCloud = "testcloud"
       $protectionContainer = Get-AzureRmSiteRecoveryProtectionContainer -friendlyName $PrimaryCloud;  
2. Get the policy details to a variable using the job that was created and mentioning the friendly policy name:

       $policy = Get-AzureRmSiteRecoveryPolicy -FriendlyName $policyname
3. Start the association of the protection container with the replication policy:

       $associationJob  = Start-AzureRmSiteRecoveryPolicyAssociationJob -Policy     $Policy -PrimaryProtectionContainer $protectionContainer  
4. After the job has finished, run the following command:

       $job = Get-AzureRmSiteRecoveryJob -Job $associationJob

       if($job -eq $null -or $job.StateDescription -ne "Completed")
       {
         $isJobLeftForProcessing = $true;
       }
5. After the job has finished processing, run the following command:

       if($isJobLeftForProcessing)
       {
         Start-Sleep -Seconds 60
       }
       }While($isJobLeftForProcessing)

To check the completion of the operation, follow the steps in [Monitor Activity](#monitor).

## Step 8: Configure network mapping
Before you begin network mapping verify that virtual machines on the source VMM server are connected to a VM network. In addition, create one or more Azure virtual networks.

Learn more about how to create a virtual network using Azure Resource Manager and PowerShell, in [Create a virtual network with a site-to-site VPN connection using Azure Resource Manager and PowerShell](../vpn-gateway/vpn-gateway-create-site-to-site-rm-powershell.md)

Note that multiple Virtual Machine networks can be mapped to a single Azure network. If the target network has multiple subnets and one of those subnets has the same name as subnet on which the source virtual machine is located, then the replica virtual machine will be connected to that target subnet after fail-over. If there is no target subnet with a matching name, the virtual machine will be connected to the first subnet in the network.

1. The first command gets servers for the current Azure Site Recovery vault. The command stores the Microsoft Azure Site Recovery servers in the $Servers array variable.

        $Servers = Get-AzureRmSiteRecoveryServer
2. The second command gets the site recovery network for the first server in the $Servers array. The command stores the networks in the $Networks variable.

        $Networks = Get-AzureRmSiteRecoveryNetwork -Server $Servers[0]

1. The third command gets Azure virtual networks, and then that value in the $AzureVmNetworks variable.

        $AzureVmNetworks =  Get-AzureRmVirtualNetwork
2. The final cmdlet creates a mapping between the primary network and the Azure virtual machine network. The cmdlet specifies the primary network as the first element of $Networks. The cmdlet specifies a virtual machine network as the first element of $AzureVmNetworks.

        New-AzureRmSiteRecoveryNetworkMapping -PrimaryNetwork $Networks[0] -AzureVMNetworkId $AzureVmNetworks[0]

## Step 9: Enable protection for virtual machines
After the servers, clouds and networks are configured correctly, you can enable protection for virtual machines in the cloud.

 Note the following:

* Virtual machines must meet Azure requirements. Check these in [Prerequisites and Support](site-recovery-best-practices.md) in the planning guide.
* To enable protection, the operating system and operating system disk properties must be set for the virtual machine. When you create a virtual machine in VMM using a virtual machine template you can set the property. You can also set these properties for existing virtual machines on the **General** and **Hardware Configuration** tabs of the virtual machine properties. If you don't set these properties in VMM you'll be able to configure them in the Azure Site Recovery portal.

1. To enable protection, run the following command to get the protection container:

          $ProtectionContainer = Get-AzureRmSiteRecoveryProtectionContainer -friendlyName $CloudName
2. Get the protection entity (VM) by running the following command:

           $protectionEntity = Get-AzureRmSiteRecoveryProtectionEntity -friendlyName $VMName -ProtectionContainer $protectionContainer
3. Enable the DR for the VM by running the following command:

          $jobResult = Set-AzureRmSiteRecoveryProtectionEntity -ProtectionEntity $protectionentity -Protection Enable –Force -Policy $policy -RecoveryAzureStorageAccountId  $storageID "/subscriptions/217653172865hcvkchgvd/resourceGroups/rajanirgps/providers/Microsoft.Storage/storageAccounts/teststorageacc1

## Test your deployment
To test your deployment you can run a test fail-over for a single virtual machine, or create a recovery plan consisting of multiple virtual machines and run a test fail-over for the plan. Test fail-over simulates your fail-over and recovery mechanism in an isolated network. Note that:

* If you want to connect to the virtual machine in Azure using Remote Desktop after the fail-over, enable Remote Desktop Connection on the virtual machine before you run the test failover.
* After fail-over, you'll use a public IP address to connect to the virtual machine in Azure using Remote Desktop. If you want to do this, ensure you don't have any domain policies that prevent you from connecting to a virtual machine using a public address.

To check the completion of the operation, follow the steps in [Monitor Activity](#monitor).

### Run a test failover
- Start the test failover by running the following command:

       $protectionEntity = Get-AzureRmSiteRecoveryProtectionEntity -Name $VMName -ProtectionContainer $protectionContainer

       $jobIDResult =  Start-AzureRmSiteRecoveryTestFailoverJob -Direction PrimaryToRecovery -ProtectionEntity $protectionEntity -AzureVMNetworkId <string>  

### Run a planned failover
- Start the planned failover by running the following command:

        $protectionEntity = Get-AzureRmSiteRecoveryProtectionEntity -Name $VMName -ProtectionContainer $protectionContainer

        $jobIDResult =  Start-AzureRmSiteRecoveryPlannedFailoverJob -Direction PrimaryToRecovery -ProtectionEntity $protectionEntity -AzureVMNetworkId <string>  

### Run an unplanned failover
- Start the unplanned failover by running the following command:

        $protectionEntity = Get-AzureRmSiteRecoveryProtectionEntity -Name $VMName -ProtectionContainer $protectionContainer

        $jobIDResult =  Start-AzureRmSiteRecoveryUnPlannedFailoverJob -Direction PrimaryToRecovery -ProtectionEntity $protectionEntity -AzureVMNetworkId <string>  

## <a name=monitor></a> Monitor Activity
Use the following commands to monitor the activity. Note that you have to wait in between jobs for the processing to finish.

    Do
    {
        $job = Get-AzureSiteRecoveryJob -Id $associationJob.JobId;
        Write-Host "Job State:{0}, StateDescription:{1}" -f Job.State, $job.StateDescription;
        if($job -eq $null -or $job.StateDescription -ne "Completed")
        {
            $isJobLeftForProcessing = $true;
        }

    if($isJobLeftForProcessing)
        {
            Start-Sleep -Seconds 60
        }
    }While($isJobLeftForProcessing)



## Next steps
[Read more](https://msdn.microsoft.com/library/azure/mt637930.aspx) about Azure Site Recovery with Azure Resource Manager PowerShell cmdlets.<|MERGE_RESOLUTION|>--- conflicted
+++ resolved
@@ -127,14 +127,9 @@
         $vault = New-AzureRmRecoveryServicesVault -Name #vaultname -ResouceGroupName #ResourceGroupName -Location #location
 
 ## Step 3: Set the Recovery Services Vault context
-<<<<<<< HEAD
-1. Set the vault context by running the below command.
-
-=======
 
 Set the vault context by running the below command.
    
->>>>>>> e6a2a6cc
        Set-AzureRmSiteRecoveryVaultSettings -ARSVault $vault
 
 ## Step 4: Install the Azure Site Recovery Provider
@@ -166,14 +161,9 @@
        $encryptionFilePath = "C:\temp\".\DRConfigurator.exe /r /Credentials $VaultSettingFilePath /vmmfriendlyname $env:COMPUTERNAME /dataencryptionenabled $encryptionFilePath /startvmmservice
 
 ## Step 5: Create an Azure storage account
-<<<<<<< HEAD
-1. If you don't have an Azure storage account, create a geo-replication enabled account in the same geo as the vault by running the following command:
-
-=======
 
 If you don't have an Azure storage account, create a geo-replication enabled account in the same geo as the vault by running the following command:
    
->>>>>>> e6a2a6cc
         $StorageAccountName = "teststorageacc1"    #StorageAccountname
         $StorageAccountGeo  = "Southeast Asia"     
         $ResourceGroupName =  “myRG”             #ResourceGroupName
