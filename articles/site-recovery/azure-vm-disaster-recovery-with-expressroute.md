---
title: Integrate Azure ExpressRoute with disaster recovery for Azure VMs using the Azure Site Recovery service | Microsoft Docs
description: Describes how to set up disaster recovery for Azure VMs using Azure Site Recovery and Azure ExpressRoute
services: site-recovery
author: mayurigupta13
manager: rochakm
ms.service: site-recovery
ms.topic: conceptual
<<<<<<< HEAD
ms.date: 4/8/2019
=======
ms.date: 04/08/2019
>>>>>>> 4f90b185
ms.author: mayg

---
# Integrate Azure ExpressRoute with disaster recovery for Azure VMs


This article describes how to integrate Azure ExpressRoute with [Azure Site Recovery](site-recovery-overview.md), when you set up disaster recovery for Azure VMs to a secondary Azure region.

Site Recovery enables disaster recovery of Azure VMs by replicating Azure VM data to Azure.

- If Azure VMs use [Azure managed disks](../virtual-machines/windows/managed-disks-overview.md), VM data is replicated to an replicated managed disk in the secondary region.
- If Azure VMs don't use managed disks, VM data is replicated to an Azure storage account.
- Replication endpoints are public, but replication traffic for Azure VMs doesn't cross the internet.

ExpressRoute enables you to extend on-premises networks into the Microsoft Azure cloud over a private connection, facilitated by a connectivity provider. If you have ExpressRoute configured, it integrates with Site Recovery as follows:

- **During replication between Azure regions**: Replication traffic for Azure VM disaster recovery is within Azure only, and ExpressRoute isn't needed or used for replication. However, if you're connecting from an on-premises site to the Azure VMs in the primary Azure site, there are a number of issues to be aware of when you're setting up disaster recovery for those Azure VMs.
- **Failover between Azure regions**: When outages occur, you fail over Azure VMs from the primary to secondary Azure region. After failing over to a secondary region, there are a number of steps to take in order to access the Azure VMs in the secondary region using ExpressRoute.


## Before you begin

Before you begin, make sure you understand the following concepts:

- ExpressRoute [circuits](../expressroute/expressroute-circuit-peerings.md)
- ExpressRoute [routing domains](../expressroute/expressroute-circuit-peerings.md#routingdomains)
- ExpressRoute [locations](../expressroute/expressroute-locations.md).
- Azure VM [replication architecture](azure-to-azure-architecture.md)
- How to [set up replication](azure-to-azure-tutorial-enable-replication.md) for Azure VMs.
- How to [fail over](azure-to-azure-tutorial-failover-failback.md) Azure VMs.


## General recommendations

For best practice, and to ensure efficient Recovery Time Objectives (RTOs) for disaster recovery, we recommend you do the following when you set up Site Recovery to integrate with ExpressRoute:

- Provision networking components before failover to a secondary region:
    - When you enable replication for Azure VMs, Site Recovery can automatically deploy networking resources such as networks, subnets, and gateways in the target Azure region, based on source network settings.
    - Site Recovery can't automatically set up networking resources such as VNet gateways.
    - We recommend you provision these additional networking resources before failover. A small downtime is associated with this deployment, and it can impact the overall recovery time, if you didn't account for it during deployment planning.
- Run regular disaster recovery drills:
    - A drill validates your replication strategy without data loss or downtime, and doesn't affect your production environment. It helps avoid last-minute configuration issues that can adversely impact RTO.
    - When you run a test failover for the drill, we recommend that you use a separate Azure VM network, instead of the default network that's set up when you enable replication.
- Use different IP address spaces if you have a single ExpressRoute circuit.
    - We recommend that you use a different IP address space for the target virtual network. This avoids issues when establishing connections during regional outages.
    - If you can't use a separate address space, be sure to run the disaster recovery drill test failover on a separate test network with different IP addresses. You can’t connect two VNets with overlapping IP address space to the same ExpressRoute circuit.

## Replicate Azure VMs when using ExpressRoute


If you want to set up replication for Azure VMs in a primary site, and you're connecting to these VMs from your on-premises site over ExpressRoute, here's what you need to do:

1. [Enable replication](azure-to-azure-tutorial-enable-replication.md) for each Azure VM.
2. Optionally let Site Recovery set up networking:
    - When you configure and enable replication, Site Recovery sets up networks, subnets, and gateway subnets in the target Azure region, to match those in the source region. Site Recovery also maps between the source and target virtual networks.
    - If you don't want Site Recovery to do this automatically, create the target-side network resources before you enable replication.
3. Create other networking elements:
    - Site Recovery doesn't create route tables, VNet gateways, VNet gateway connections, VNet peering, or other networking resources and connections in the secondary region.
    - You need to create these additional networking elements in the secondary region,  any time before running a failover from the primary region.
    - You can use [recovery plans](site-recovery-create-recovery-plans.md) and automation scripts to set up and connect these networking resources.
1. If you have a network virtual appliance (NVA) deployed to control the flow of network traffic, note that:
    - Azure's default system route for Azure VM replication is 0.0.0.0/0.
    - Typically, NVA deployments also define a default route (0.0.0.0/0) that forces outbound Internet traffic to flow through the NVA. The default route is used when no other specific route configuration can be found.
    - If this is the case, the NVA might be overloaded if all replication traffic passes through the NVA.
    - The same limitation also applies when using default routes for routing all Azure VM traffic to on-premises deployments.
    - In this scenario, we recommend that you [create a network service endpoint](azure-to-azure-about-networking.md#create-network-service-endpoint-for-storage) in your virtual network for the Microsoft.Storage service, so that the replication traffic doesn't leave Azure boundary.

## Replication example

Typically enterprise deployments have workloads split across multiple Azure VNets, with a central connectivity hub for external connectivity to the internet and to on-premises sites. A hub and spoke topology is typically used together with ExpressRoute.

![On-premises-to-Azure with ExpressRoute before failover](./media/azure-vm-disaster-recovery-with-expressroute/site-recovery-with-expressroute-before-failover.png)

- **Region**. Apps are deployed in the Azure East Asia region.
- **Spoke vNets**. Apps are deployed in two spoke vNets:
    - **Source vNet1**: 10.1.0.0/24.
    - **Source vNet2**: 10.2.0.0/24.
    - Each spoke virtual network is connected to **Hub vNet**.
- **Hub vNet**. There's a hub vNet **Source Hub vNet**: 10.10.10.0/24.
  - This hub vNet acts as the gatekeeper.
  - All communications across subnets go through this hub.
    - ****Hub vNet subnets**. The hub vNet has two subnets:
    - **NVA subnet**: 10.10.10.0/25. This subnet contains an NVA (10.10.10.10).
    - **Gateway subnet**: 10.10.10.128/25. This subnet contains an ExpressRoute gateway connected to an ExpressRoute connection that routes to the on-premises site via a private peering routing domain.
- The on-premises datacenter has an ExpressRoute circuit connection through a partner edge in Hong Kong.
- All routing is controlled through Azure route tables (UDR).
- All outbound traffic between vNets, or to the on-premises datacenter is routed through the NVA.

### Hub and spoke peering settings

#### Spoke to hub

**Direction** | **Setting** | **State**
--- | --- | ---
Spoke to hub | Allow virtual network address | Enabled
Spoke to hub | Allow forwarded traffic | Enabled
Spoke to hub | Allow gateway transit | Disabled
Spoke to hub | Use remove gateways | Enabled

 ![Spoke to hub peering configuration](./media/azure-vm-disaster-recovery-with-expressroute/spoke-to-hub-peering-configuration.png)

#### Hub to spoke

**Direction** | **Setting** | **State**
--- | --- | ---
Hub to spoke | Allow virtual network address | Enabled
Hub to spoke | Allow forwarded traffic | Enabled
Hub to spoke | Allow gateway transit | Enabled
Hub to spoke | Use remove gateways | Disabled

 ![Hub to spoke peering configuration](./media/azure-vm-disaster-recovery-with-expressroute/hub-to-spoke-peering-configuration.png)

### Example steps

In our example, the following should happen when enabling replication for Azure VMs in the source network:

1. You [enable replication](azure-to-azure-tutorial-enable-replication.md) for a VM.
2. Site Recovery will create replica vNets, subnets, and gateway subnets in the target region.
3. Site Recovery creates mappings between the source networks and the replica target networks it creates.
4. You manually create virtual network gateways, virtual network gateway connections, virtual network peering, or any other networking resources or connections.


## Fail over Azure VMs when using ExpressRoute

After you fail Azure VMs over to the target Azure region using Site Recovery, you can access them using ExpressRoute [private peering](../expressroute/expressroute-circuit-peerings.md#privatepeering).

- You need to connect ExpressRoute to the target vNet with a new connection. The existing ExpressRoute connection isn't automatically transferred.
- The way in which you set up your ExpressRoute connection to the target vNet depends on your ExpressRoute topology.


### Access with two circuits

#### Two circuits with two peering locations

This configuration helps protects ExpressRoute circuits against regional disaster. If your primary peering location goes down, connections can continue from the other location.

- The circuit connected to the production environment is usually the primary. The secondary circuit typically has lower bandwidth, which can be increased if a disaster occurs.
- After failover, you can establish connections from the secondary ExpressRoute circuit to the target vNet. Alternatively, you can have connections set up and ready in case of disaster, to reduce overall recovery time.
- With simultaneous connections to both primary and target vNets, make sure that your on-premises routing only uses the secondary circuit and connection after failover.
- The source and target vNets can receive new IP addresses, or keep the same ones, after failover. In both cases, the secondary connections can be established prior to failover.


#### Two circuits with single peering location

This configuration helps protect against failure of the primary ExpressRoute circuit, but not if the single ExpressRoute peering location goes down, impacting both circuits.

- You can have simultaneous connections from the on-premises datacenter to source vNEt with the primary circuit, and to the target vNet with the secondary circuit.
- With simultaneous connections to primary and target, make sure that  on-premises routing only uses the secondary circuit and connection after failover.
-	You can’t connect both circuits to the same vNet when circuits are created at the same peering location.

### Access with a single circuit

In this configuration there's only one Expressroute circuit. Although the circuit has a redundant connection in case one goes down, a single route circuit will not provide resilience if your peering region goes down. Note that:

- You can replicate Azure VMs to any Azure region in the [same geographic location](azure-to-azure-support-matrix.md#region-support). If the target Azure region isn't in the same location as the source, you need to enable ExpressRoute Premium if you’re using a single ExpressRoute circuit. Learn about [ExpressRoute locations](../expressroute/expressroute-locations.md#azure-regions-to-expressroute-locations-within-a-geopolitical-region) and [ExpressRoute pricing](https://azure.microsoft.com/pricing/details/expressroute/).
- You can’t connect source and target vNets simultaneously to the circuit if the same IP address space is used on the target region. In this scenario:    
    -  Disconnect the source side connection, and then establish the target side connection. This connection change can be scripted as part of a Site Recovery recovery plan. Note that:
        - In a regional failure, if the primary region is inaccessible, the disconnect operation could fail. This could impact connection creation to the target region.
        - If you created the connection in the target region, and primary region recovers later, you might experience packet drops if two simultaneous connections attempt to connect to the same address space.
        - To prevent this, terminate the primary connection immediately.
        - After VM failback to the primary region, the primary connection can again be established, after you disconnect the secondary connection.
-	If a different address spaces is used on the target vNet, you can simultaneously connect to the source and target vNets from the same ExpressRoute circuit.


## Failover example

In our example, we're using the following topology:

- Two different ExpressRoute circuits in two different peering locations.
- Retain private IP addresses for the Azure VMs after failover.
- The target recovery region is Azure SouthEast Asia.
- A secondary ExpressRoute circuit connection is established through a partner edge in Singapore.

For a simple topology that uses a single ExpressRoute circuit, with same IP address after failover, [review this article](site-recovery-retain-ip-azure-vm-failover.md#hybrid-resources-full-failover).

### Example steps
To automate recovery in this example, here's what you need to do:

1. Follow the steps to set up replication.
2. [Fail over the Azure VMs](azure-to-azure-tutorial-failover-failback.md), with these additional steps during or after the failover.

    a. Create the Azure ExpressRoute Gateway in the target region hub VNet. This is need to connect the target hub vNet to the ExpressRoute circuit.

    b. Create the connection from the target hub vNet to the target ExpressRoute circuit.

    c. Set up the VNet peerings between the target region’s hub and spoke virtual networks. The peering properties on the target region will be the same as those on the source region.

    d. Set up the UDRs in the hub VNet, and the two spoke VNets.

    - The properties of the target side UDRs are the same as those on the source side when using the same IP addresses.
    - With different target IP addresses, the UDRs should be modified accordingly.


The above steps can be scripted as part of a [recovery plan](site-recovery-create-recovery-plans.md). Depending on the application connectivity and recovery time requirements, the above steps can also be completed prior to starting the failover.

#### After recovery

After recovering the VMs and completing connectivity, the recovery environment is as follows.

![On-premises-to-Azure with ExpressRoute after Failover](./media/azure-vm-disaster-recovery-with-expressroute/site-recovery-with-expressroute-after-failover.png)



## Next steps

Learn more about using [recovery plans](site-recovery-create-recovery-plans.md) to automate app failover.<|MERGE_RESOLUTION|>--- conflicted
+++ resolved
@@ -6,11 +6,7 @@
 manager: rochakm
 ms.service: site-recovery
 ms.topic: conceptual
-<<<<<<< HEAD
-ms.date: 4/8/2019
-=======
 ms.date: 04/08/2019
->>>>>>> 4f90b185
 ms.author: mayg
 
 ---
