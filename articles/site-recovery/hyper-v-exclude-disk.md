---
title: Exclude disks from protection by using Azure Site Recovery | Microsoft Docs
description: Describes why and how to exclude VM disks from replication for Hyper-V to Azure.
author: nsoneji
ms.service: site-recovery
<<<<<<< HEAD
ms.topic: article
ms.date: 07/06/2018
=======
ms.topic: conceptual
ms.date: 07/01/2018
>>>>>>> 9d49677d
ms.author: nisoneji

---
# Exclude disks from replication
This article describes how to exclude disks from replication. This exclusion can optimize the consumed replication bandwidth or optimize the target-side resources that such disks utilize.

## Supported scenarios
**Feature** | **VMware to Azure** | **Hyper-V to Azure** | **Azure to Azure**| **Hyper-V to Hyper-V** 
--|--|--|--|--
Exclude disk | Yes | Yes | No | No

## Why exclude disks from replication?
Excluding disks from replication is often necessary because:

- The data that's churned on the excluded disk is not important or doesn’t need to be replicated.

- You want to save storage and network resources by not replicating this churn.

## What are the typical scenarios?
You can identify specific examples of data churn that are great candidates for exclusion. Examples might include writes to a paging file (pagefile.sys) and writes to the tempdb file of Microsoft SQL Server. Depending on the workload and the storage subsystem, the paging file can register a significant amount of churn. However, replicating this data from the primary site to Azure would be resource intensive. Thus, you can use the following steps to optimize replication of a virtual machine with a single virtual disk that has both the operating system and the paging file:

1. Split the single virtual disk into two virtual disks. One virtual disk has the operating system, and the other has the paging file.
2. Exclude the paging file disk from replication.

Similarly, you can use the following steps to optimize a disk that has both the Microsoft SQL Server tempdb file and the system database file:

1. Keep the system database and tempdb on two different disks.
2. Exclude the tempdb disk from replication.

## How to Exclude disks
Follow the [Enable replication](site-recovery-hyper-v-site-to-azure.md) workflow to protect a virtual machine from the Azure Site Recovery portal. In the fourth step of the workflow, use the **DISK TO REPLICATE** column to exclude disks from replication. By default, all disks are selected for replication. Clear the check box of disks that you want to exclude from replication, and then complete the steps to enable replication.

![Exclude disks from replication and enable replication for Hyper-V to Azure failback](./media/hyper-v-exclude-disk/enable-replication6-with-exclude-disk.png)

>[!NOTE]
>
> * You can exclude only basic disks from replication. You can't exclude operating system disks. We recommend that you do not exclude dynamic disks. Azure Site Recovery cannot identify which virtual hard disk (VHD) is basic or dynamic in the guest virtual machine.  If all dependent dynamic volume disks are not excluded, the protected dynamic disk becomes a failed disk on a failover virtual machine, and the data on that disk is not accessible.
> * After you enable replication, you can't add or remove disks for replication. If you want to add or exclude a disk, you need to disable protection for the virtual machine and then enable it again.
> * If you exclude a disk that's needed for an application to operate, after failover to Azure you need to create the disk manually in Azure so that the replicated application can run. Alternatively, you can integrate Azure automation into a recovery plan to create the disk during failover of the machine.
> * Disks that you create manually in Azure will not be failed back. For example, if you fail over three disks and create two disks directly in Azure Virtual Machines, only three disks that were failed over will be failed back from Azure to Hyper-V. You can't include disks that were created manually in failback or in reverse replication from Hyper-V to Azure.

## End-to-end scenarios of exclude disks
Let's consider two scenarios to understand the exclude disk feature:

- SQL Server tempdb disk
- Paging file (pagefile.sys) disk

## Excample 1: Exclude the SQL Server tempdb disk
Let's consider a SQL Server virtual machine that has a tempdb that can be excluded.

The name of the virtual disk is SalesDB.

Disks on the source virtual machine are as follows:


**Disk name** | **Guest operating system disk#** | **Drive letter** | **Data type on the disk**
--- | --- | --- | ---
DB-Disk0-OS | DISK0 | C:\ | Operating system disk
DB-Disk1| Disk1 | D:\ | SQL system database and User Database1
DB-Disk2 (Excluded the disk from protection) | Disk2 | E:\ | Temp files
DB-Disk3 (Excluded the disk from protection) | Disk3 | F:\ | SQL tempdb database (folder path(F:\MSSQL\Data\) </br /> </br />Write down the folder path before failover.
DB-Disk4 | Disk4 |G:\ |User Database2

Because data churn on two disks of the virtual machine is temporary, while you protect the SalesDB virtual machine, exclude Disk2 and Disk3 from replication. Azure Site Recovery will not replicate those disks. On failover, those disks will not be present on the failover virtual machine on Azure.

Disks on the Azure virtual machine after failover are as follows:

**Guest operating system disk#** | **Drive letter** | **Data type on the disk**
--- | --- | ---
DISK0 |	C:\ | Operating system disk
Disk1 |	E:\ | Temporary storage</br /> </br />Azure adds this disk and assigns the first available drive letter.
Disk2 | D:\ | SQL system database and User Database1
Disk3 | G:\ | User Database2

Because Disk2 and Disk3 were excluded from the SalesDB virtual machine, E: is the first drive letter from the available list. Azure assigns E: to the temporary storage volume. For all the replicated disks, the drive letters remain the same.

Disk3, which was the SQL tempdb disk (tempdb folder path F:\MSSQL\Data\), was excluded from replication. The disk is not available on the failover virtual machine. As a result, the SQL service is in a stopped state, and it needs the F:\MSSQL\Data path.

There are two ways to create this path:

- Add a new disk and assign tempdb folder path.
- Use an existing temporary storage disk for the tempdb folder path.

### Add a new disk:

1. Write down the paths of SQL tempdb.mdf and tempdb.ldf before failover.
2. From the Azure portal, add a new disk to the failover virtual machine with the same or more size as that of the source SQL tempdb disk (Disk3).
3. Sign in to the Azure virtual machine. From the disk management (diskmgmt.msc) console, initialize, and format the newly added disk.
4. Assign the same drive letter that was used by the SQL tempdb disk (F:).
5. Create a tempdb folder on the F: volume (F:\MSSQL\Data).
6. Start the SQL service from the service console.

### Use an existing temporary storage disk for the SQL tempdb folder path:

1. Open a command prompt.
2. Run SQL Server in recovery mode from the command prompt.

		Net start MSSQLSERVER /f / T3608

3. Run the following sqlcmd to change the tempdb path to the new path.

		sqlcmd -A -S SalesDB		**Use your SQL DBname**
		USE master;		
		GO		
		ALTER DATABASE tempdb		
		MODIFY FILE (NAME = tempdev, FILENAME = 'E:\MSSQL\tempdata\tempdb.mdf');
		GO		
		ALTER DATABASE tempdb		
		MODIFY FILE (NAME = templog, FILENAME = 'E:\MSSQL\tempdata\templog.ldf');		
		GO


4. Stop the Microsoft SQL Server service.

		Net stop MSSQLSERVER
5. Start the Microsoft SQL Server service.

		Net start MSSQLSERVER

Refer to the following Azure guideline for temporary storage disk:

* [Using SSDs in Azure VMs to store SQL Server TempDB and Buffer Pool Extensions](https://blogs.technet.microsoft.com/dataplatforminsider/2014/09/25/using-ssds-in-azure-vms-to-store-sql-server-tempdb-and-buffer-pool-extensions/)
* [Performance best practices for SQL Server in Azure Virtual Machines](https://docs.microsoft.com/azure/virtual-machines/windows/sql/virtual-machines-windows-sql-performance)

## Failback (from Azure to an on-premises host)
Now let's understand the disks that are replicated when you fail over from Azure to your on-premises Hyper-V host. Disks that you create manually in Azure will not be replicated. For example, if you fail over three disks and create two directly in Azure Virtual Machines, only three disks that were failed over will be failed back. You can't include disks that were created manually in failback or in reprotect from on-premises to Azure. It also does not replicate the temporary storage disk to on-premises hosts.

### Failback to original location recovery

In the previous example, the Azure virtual machine disk configuration is as follows:

**Guest operating system disk#** | **Drive letter** | **Data type on the disk**
--- | --- | ---
DISK0 | C:\ | Operating system disk
Disk1 |	E:\ | Temporary storage</br /> </br />Azure adds this disk and assigns the first available drive letter.
Disk2 |	D:\ | SQL system database and User Database1
Disk3 |	G:\ | User Database2

When failback is to the original location, the failback virtual machine disk configuration remains the same as that of original virtual machine disk configuration for Hyper-V. Disks that were excluded from Hyper-V site to Azure are available on the failback virtual machine.

After planned failover from Azure to on-premises Hyper-V, disks on the Hyper-V virtual machine (original location) are as follows:

**Disk Name** | **Guest operating system disk#** | **Drive letter** | **Data type on the disk**
--- | --- | --- | ---
DB-Disk0-OS | DISK0 |	C:\ | Operating system disk
DB-Disk1 | Disk1 | D:\ | SQL system database and User Database1
DB-Disk2 (Excluded disk) | Disk2 | E:\ | Temp files
DB-Disk3 (Excluded disk) | Disk3 | F:\ | SQL tempdb database (folder path(F:\MSSQL\Data\)
DB-Disk4 | Disk4 | G:\ | User Database2

## Example 2: Exclude the paging file (pagefile.sys) disk

Let's consider a virtual machine that has a paging file disk that can be excluded.
There are two cases.

### Case 1: The paging file is configured on the D: drive
Here's the disk configuration:

**Disk name** | **Guest operating system disk#** | **Drive letter** | **Data type on the disk**
--- | --- | --- | ---
DB-Disk0-OS | DISK0 | C:\ | Operating system disk
DB-Disk1 (Excluded the disk from the protection) | Disk1 | D:\ | pagefile.sys
DB-Disk2 | Disk2 | E:\ | User data 1
DB-Disk3 | Disk3 | F:\ | User data 2

Here are the paging file settings on the source virtual machine:

![Paging file settings on source virtual machine](./media/hyper-v-exclude-disk/pagefile-on-d-drive-sourceVM.png)

After failover of the virtual machine from Hyper-V to Azure, disks on the Azure virtual machine are as follows:

**Disk name** | **Guest operating system disk#** | **Drive letter** | **Data type on the disk**
--- | --- | --- | ---
DB-Disk0-OS | DISK0 | C:\ | Operating system disk
DB-Disk1 | Disk1 | D:\ | Temporary storage</br /> </br />pagefile.sys
DB-Disk2 | Disk2 | E:\ | User data 1
DB-Disk3 | Disk3 | F:\ | User data 2

Because Disk1 (D:) was excluded, D: is the first drive letter from the available list. Azure assigns D: to the temporary storage volume. Because D: is available on the Azure virtual machine, the paging file setting of the virtual machine remains the same.

Here are the paging file settings on the Azure virtual machine:

![Paging file settings on Azure virtual machine](./media/hyper-v-exclude-disk/pagefile-on-Azure-vm-after-failover.png)

### Case 2: The paging file is configured on another drive (other than D: drive)

Here's the source virtual machine disk configuration:

**Disk name** | **Guest operating system disk#** | **Drive letter** | **Data type on the disk**
--- | --- | --- | ---
DB-Disk0-OS | DISK0 | C:\ | Operating system disk
DB-Disk1 (Excluded the disk from protection) | Disk1 | G:\ | pagefile.sys
DB-Disk2 | Disk2 | E:\ | User data 1
DB-Disk3 | Disk3 | F:\ | User data 2

Here are the paging file settings on the on-premises virtual machine:

![Paging file settings on the on-premises virtual machine](./media/hyper-v-exclude-disk/pagefile-on-g-drive-sourceVM.png)

After failover of the virtual machine from Hyper-V to Azure, disks on the Azure virtual machine are as follows:

**Disk name**| **Guest operating system disk#**| **Drive letter** | **Data type on the disk**
--- | --- | --- | ---
DB-Disk0-OS | DISK0  |C:\ |Operating system disk
DB-Disk1 | Disk1 | D:\ | Temporary storage</br /> </br />pagefile.sys
DB-Disk2 | Disk2 | E:\ | User data 1
DB-Disk3 | Disk3 | F:\ | User data 2

Because D: is the first drive letter from available the list, Azure assigns D: to the temporary storage volume. For all the replicated disks, the drive letter remains the same. Because the G: disk is not available, the system will use the C: drive for the paging file.

Here are the paging file settings on the Azure virtual machine:

![Paging file settings on Azure virtual machine](./media/hyper-v-exclude-disk/pagefile-on-Azure-vm-after-failover-2.png)

## Next steps
After your deployment is set up and running, [learn more](site-recovery-failover.md) about different types of failover.<|MERGE_RESOLUTION|>--- conflicted
+++ resolved
@@ -3,13 +3,8 @@
 description: Describes why and how to exclude VM disks from replication for Hyper-V to Azure.
 author: nsoneji
 ms.service: site-recovery
-<<<<<<< HEAD
 ms.topic: article
 ms.date: 07/06/2018
-=======
-ms.topic: conceptual
-ms.date: 07/01/2018
->>>>>>> 9d49677d
 ms.author: nisoneji
 
 ---
