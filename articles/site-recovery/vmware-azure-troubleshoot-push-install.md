--- conflicted
+++ resolved
@@ -6,11 +6,9 @@
 ms.service: site-recovery
 ms.topic: conceptual
 ms.author: ramamill
-<<<<<<< HEAD
+
 ms.date: 12/12/2018
-=======
-ms.date: 11/27/2018
->>>>>>> 93f4828a
+
 
 
 ---
