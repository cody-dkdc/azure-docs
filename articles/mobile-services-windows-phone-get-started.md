--- conflicted
+++ resolved
@@ -1,133 +1,127 @@
-<properties pageTitle="Get Started with Azure Mobile Services for Windows Phone apps" metaKeywords="" description="Follow this tutorial to get started using Azure Mobile Services for Windows Phone development. " metaCanonical="" services="" documentationCenter="Mobile" title="Get started with Mobile Services" authors="glenga" solutions="" manager="" editor="" />
-
-<tags ms.service="mobile-services" ms.workload="mobile" ms.tgt_pltfrm="mobile-windows-phone" ms.devlang="dotnet" ms.topic="hero-article" ms.date="01/01/1900" ms.author="glenga" />
-
-# <a name="getting-started"> </a>Get started with Mobile Services
-
-[WACOM.INCLUDE [mobile-services-selector-get-started](../includes/mobile-services-selector-get-started.md)]
-
-<div class="dev-onpage-video-clear clearfix">
-<div class="dev-onpage-left-content">
-<p>This tutorial shows you how to add a cloud-based backend service to a Windows Phone 8 app using Azure Mobile Services. In this tutorial, you will create both a new mobile service and a simple <em>To do list</em> app that stores app data in the new mobile service.</p>
-<p>If you prefer to watch a video, the clip to the right follows the same steps as this tutorial. In the video, Nick Harris provides an introduction to Mobile Services and walks through creating your first mobile service and connecting to it from a Windows Store app.</p>
-</div>
-<div class="dev-onpage-video-wrapper"><a href="http://go.microsoft.com/fwlink/?LinkId=290816" target="_blank" class="label">watch the tutorial</a> <a style="background-image: url('/media/devcenter/mobile/videos/mobile-wp8-get-started-180x120.png') !important;" href="http://go.microsoft.com/fwlink/?LinkId=290816" target="_blank" class="dev-onpage-video"><span class="icon">Play Video</span></a> <span class="time">13:18</span></div>
-</div>
-
-In this tutorial, you will create both a new mobile service and a simple _To do list_ app that stores app data in the new mobile service. The mobile service that you will create uses JavaScript for server-side business logic. To create a mobile service that lets you write your server-side business logic in the supported .NET languages using Visual Studio, see the [.NET backend version] of this topic.
-
-A screenshot from the completed app is below:
-
-![][0]
-
->[WACOM.NOTE]To complete this tutorial, you need an Azure account. If you don't have an account, you can sign up for an Azure trial and get up to 10 free mobile services that you can keep using even after your trial ends. For details, see <a href="http://www.windowsazure.com/en-us/pricing/free-trial/?WT.mc_id=A30A4DDE2&amp;returnurl=http%3A%2F%2FFen-us%2Fdocumentation%2Farticles%2Fmobile-services-windows-phone-get-started%2F" target="_blank">Azure Free Trial</a>. To create a new Windows Phone 8.1 app, you must have Visual Studio 2013 Update 2, or a later version.
-
-## <a name="create-new-service"> </a>Create a new mobile service
-
-[WACOM.INCLUDE [mobile-services-create-new-service](../includes/mobile-services-create-new-service.md)]
-
-## <h2><span class="short-header">Create a new app</span>Create a new Windows Phone app</h2>
-
-Once you have created your mobile service, you can follow an easy quickstart in the Management Portal to either create a new app or modify an existing app to connect to your mobile service. 
-
-In this section you will create a new Windows Phone 8 app that is connected to your mobile service.
-
-1.  In the Management Portal, click **Mobile Services**, and then click the mobile service that you just created.
-
-2. In the quickstart tab, click **Windows Phone 8** under **Choose platform** and expand **Create a new Windows Phone 8 app**.
-
-   	![][6]
-
-   	This displays the three easy steps to create a Windows Phone app connected to your mobile service.
-
-  	![][7]
-
-3. If you haven't already done so, download and install [Visual Studio 2012 Express for Windows Phone] on your local computer.
-
-	>[WACOM.NOTE]To create a Windows Phone 8.1 app, you must have Visual Studio 2013 Update 2 installed.
-
-4. Click **Create TodoItem table** to create a table to store app data.
-
-5. Under **Download and run app**, click **Download**. 
-
-  	This downloads the project for the sample _To do list_ application that is connected to your mobile service. Save the compressed project file to your local computer, and make a note of where you save it.
-
-## Run your Windows Phone app
-
-The final stage of this tutorial is to build and run your new app.
-
-1. Browse to the location where you saved the compressed project files, expand the files on your computer, and open the solution file in Visual Studio.
-
-2. (Optional) If you are creating a Windows Phone 8.1 app, right-click the project in Solution Explorer, click **Properties**, set **Target Windows Phone OS Version** to **Windows Phone 8.1**, then click **Yes** to upgrade the project.
-
-3. Press the **F5** key to rebuild the project and start the app.
-
-4. In the app, type meaningful text, such as _Complete the tutorial_ and then click **Save**.
-
-   	![][10]
-
-   	This sends a POST request to the new mobile service hosted in Azure. Data from the request is inserted into the TodoItem table. Items stored in the table are returned by the mobile service, and the data is displayed in the list.
-
-	>[WACOM.NOTE]You can review the code that accesses your mobile service to query and insert data, which is found in the MainPage.xaml.cs file.
-
-5. Back in the Management Portal, click the **Data** tab and then click the **TodoItems** table.
-
-   	![][11]
-
-   	This lets you browse the data inserted by the app into the table.
-
-   	![][12]
-
-## <a name="next-steps"> </a>Next Steps
-Now that you have completed the quickstart, learn how to perform additional important tasks in Mobile Services: 
-
-* [Get started with data]
-  <br/>Learn more about storing and querying data using Mobile Services.
-
-* [Get started with offline data sync]
-  <br/>Learn how to use offline data sync to make your app responsive and robust.
-
-* [Get started with authentication]
-  <br/>Learn how to authenticate users of your app with an identity provider.
-
-* [Get started with push notifications] 
-  <br/>Learn how to send a very basic push notification to your app.
-
-<!-- Anchors. -->
-[Getting started with Mobile Services]:#getting-started
-[Create a new mobile service]:#create-new-service
-[Define the mobile service instance]:#define-mobile-service-instance
-[Next Steps]:#next-steps
-
-<!-- Images. -->
-[0]: ./media/mobile-services-windows-phone-get-started/mobile-quickstart-completed-wp8.png
-
-
-
-
-
-[6]: ./media/mobile-services-windows-phone-get-started/mobile-portal-quickstart-wp8.png
-[7]: ./media/mobile-services-windows-phone-get-started/mobile-quickstart-steps-wp8.png
-[8]: ./media/mobile-services-windows-phone-get-started/mobile-vs-project-wp8.png
-
-[10]: ./media/mobile-services-windows-phone-get-started/mobile-quickstart-startup-wp8.png
-[11]: ./media/mobile-services-windows-phone-get-started/mobile-data-tab.png
-[12]: ./media/mobile-services-windows-phone-get-started/mobile-data-browse.png
-
-
-<!-- URLs. -->
-<<<<<<< HEAD
-[Get started with data]: /en-us/develop/mobile/tutorials/get-started-with-data-wp8
-[Get started with offline data sync]: /en-us/develop/mobile/tutorials/mobile-services-windows-phone-get-started-offline-data
-[Get started with authentication]: /en-us/develop/mobile/tutorials/get-started-with-users-wp8
-[Get started with push notifications]: /en-us/develop/mobile/tutorials/get-started-with-push-wp8
-=======
-[Get started with data]: /en-us/documentation/articles/mobile-services-windows-phone-get-started-data/
-[Get started with authentication]: /en-us/documentation/articles/mobile-services-windows-phone-get-started-users/
-[Get started with push notifications]: /en-us/documentation/articles/mobile-services-javascript-backend-windows-phone-get-started-push/
->>>>>>> 5ffc58db
-[Visual Studio 2012 Express for Windows Phone]: https://go.microsoft.com/fwLink/p/?LinkID=268374
-[Mobile Services SDK]: https://go.microsoft.com/fwLink/p/?LinkID=268375
-
-[Management Portal]: https://manage.windowsazure.com/
-[.NET backend version]: /en-us/documentation/articles/mobile-services-dotnet-backend-windows-phone-get-started
+<properties pageTitle="Get Started with Azure Mobile Services for Windows Phone apps" metaKeywords="" description="Follow this tutorial to get started using Azure Mobile Services for Windows Phone development. " metaCanonical="" services="" documentationCenter="Mobile" title="Get started with Mobile Services" authors="glenga" solutions="" manager="" editor="" />
+
+<tags ms.service="mobile-services" ms.workload="mobile" ms.tgt_pltfrm="mobile-windows-phone" ms.devlang="dotnet" ms.topic="hero-article" ms.date="01/01/1900" ms.author="glenga" />
+
+# <a name="getting-started"> </a>Get started with Mobile Services
+
+[WACOM.INCLUDE [mobile-services-selector-get-started](../includes/mobile-services-selector-get-started.md)]
+
+<div class="dev-onpage-video-clear clearfix">
+<div class="dev-onpage-left-content">
+<p>This tutorial shows you how to add a cloud-based backend service to a Windows Phone 8 app using Azure Mobile Services. In this tutorial, you will create both a new mobile service and a simple <em>To do list</em> app that stores app data in the new mobile service.</p>
+<p>If you prefer to watch a video, the clip to the right follows the same steps as this tutorial. In the video, Nick Harris provides an introduction to Mobile Services and walks through creating your first mobile service and connecting to it from a Windows Store app.</p>
+</div>
+<div class="dev-onpage-video-wrapper"><a href="http://go.microsoft.com/fwlink/?LinkId=290816" target="_blank" class="label">watch the tutorial</a> <a style="background-image: url('/media/devcenter/mobile/videos/mobile-wp8-get-started-180x120.png') !important;" href="http://go.microsoft.com/fwlink/?LinkId=290816" target="_blank" class="dev-onpage-video"><span class="icon">Play Video</span></a> <span class="time">13:18</span></div>
+</div>
+
+In this tutorial, you will create both a new mobile service and a simple _To do list_ app that stores app data in the new mobile service. The mobile service that you will create uses JavaScript for server-side business logic. To create a mobile service that lets you write your server-side business logic in the supported .NET languages using Visual Studio, see the [.NET backend version] of this topic.
+
+A screenshot from the completed app is below:
+
+![][0]
+
+>[WACOM.NOTE]To complete this tutorial, you need an Azure account. If you don't have an account, you can sign up for an Azure trial and get up to 10 free mobile services that you can keep using even after your trial ends. For details, see <a href="http://www.windowsazure.com/en-us/pricing/free-trial/?WT.mc_id=A30A4DDE2&amp;returnurl=http%3A%2F%2FFen-us%2Fdocumentation%2Farticles%2Fmobile-services-windows-phone-get-started%2F" target="_blank">Azure Free Trial</a>. To create a new Windows Phone 8.1 app, you must have Visual Studio 2013 Update 2, or a later version.
+
+## <a name="create-new-service"> </a>Create a new mobile service
+
+[WACOM.INCLUDE [mobile-services-create-new-service](../includes/mobile-services-create-new-service.md)]
+
+## <h2><span class="short-header">Create a new app</span>Create a new Windows Phone app</h2>
+
+Once you have created your mobile service, you can follow an easy quickstart in the Management Portal to either create a new app or modify an existing app to connect to your mobile service. 
+
+In this section you will create a new Windows Phone 8 app that is connected to your mobile service.
+
+1.  In the Management Portal, click **Mobile Services**, and then click the mobile service that you just created.
+
+2. In the quickstart tab, click **Windows Phone 8** under **Choose platform** and expand **Create a new Windows Phone 8 app**.
+
+   	![][6]
+
+   	This displays the three easy steps to create a Windows Phone app connected to your mobile service.
+
+  	![][7]
+
+3. If you haven't already done so, download and install [Visual Studio 2012 Express for Windows Phone] on your local computer.
+
+	>[WACOM.NOTE]To create a Windows Phone 8.1 app, you must have Visual Studio 2013 Update 2 installed.
+
+4. Click **Create TodoItem table** to create a table to store app data.
+
+5. Under **Download and run app**, click **Download**. 
+
+  	This downloads the project for the sample _To do list_ application that is connected to your mobile service. Save the compressed project file to your local computer, and make a note of where you save it.
+
+## Run your Windows Phone app
+
+The final stage of this tutorial is to build and run your new app.
+
+1. Browse to the location where you saved the compressed project files, expand the files on your computer, and open the solution file in Visual Studio.
+
+2. (Optional) If you are creating a Windows Phone 8.1 app, right-click the project in Solution Explorer, click **Properties**, set **Target Windows Phone OS Version** to **Windows Phone 8.1**, then click **Yes** to upgrade the project.
+
+3. Press the **F5** key to rebuild the project and start the app.
+
+4. In the app, type meaningful text, such as _Complete the tutorial_ and then click **Save**.
+
+   	![][10]
+
+   	This sends a POST request to the new mobile service hosted in Azure. Data from the request is inserted into the TodoItem table. Items stored in the table are returned by the mobile service, and the data is displayed in the list.
+
+	>[WACOM.NOTE]You can review the code that accesses your mobile service to query and insert data, which is found in the MainPage.xaml.cs file.
+
+5. Back in the Management Portal, click the **Data** tab and then click the **TodoItems** table.
+
+   	![][11]
+
+   	This lets you browse the data inserted by the app into the table.
+
+   	![][12]
+
+## <a name="next-steps"> </a>Next Steps
+Now that you have completed the quickstart, learn how to perform additional important tasks in Mobile Services: 
+
+* [Get started with data]
+  <br/>Learn more about storing and querying data using Mobile Services.
+
+* [Get started with offline data sync]
+  <br/>Learn how to use offline data sync to make your app responsive and robust.
+
+* [Get started with authentication]
+  <br/>Learn how to authenticate users of your app with an identity provider.
+
+* [Get started with push notifications] 
+  <br/>Learn how to send a very basic push notification to your app.
+
+<!-- Anchors. -->
+[Getting started with Mobile Services]:#getting-started
+[Create a new mobile service]:#create-new-service
+[Define the mobile service instance]:#define-mobile-service-instance
+[Next Steps]:#next-steps
+
+<!-- Images. -->
+[0]: ./media/mobile-services-windows-phone-get-started/mobile-quickstart-completed-wp8.png
+
+
+
+
+
+[6]: ./media/mobile-services-windows-phone-get-started/mobile-portal-quickstart-wp8.png
+[7]: ./media/mobile-services-windows-phone-get-started/mobile-quickstart-steps-wp8.png
+[8]: ./media/mobile-services-windows-phone-get-started/mobile-vs-project-wp8.png
+
+[10]: ./media/mobile-services-windows-phone-get-started/mobile-quickstart-startup-wp8.png
+[11]: ./media/mobile-services-windows-phone-get-started/mobile-data-tab.png
+[12]: ./media/mobile-services-windows-phone-get-started/mobile-data-browse.png
+
+
+<!-- URLs. -->
+[Get started with data]: /en-us/documentation/articles/mobile-services-windows-phone-get-started-data/
+[Get started with offline data sync]: /en-us/develop/mobile/tutorials/mobile-services-windows-phone-get-started-offline-data
+[Get started with authentication]: /en-us/documentation/articles/mobile-services-windows-phone-get-started-users/
+[Get started with push notifications]: /en-us/documentation/articles/mobile-services-javascript-backend-windows-phone-get-started-push/
+[Visual Studio 2012 Express for Windows Phone]: https://go.microsoft.com/fwLink/p/?LinkID=268374
+[Mobile Services SDK]: https://go.microsoft.com/fwLink/p/?LinkID=268375
+
+[Management Portal]: https://manage.windowsazure.com/
+[.NET backend version]: /en-us/documentation/articles/mobile-services-dotnet-backend-windows-phone-get-started