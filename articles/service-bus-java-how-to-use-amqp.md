<<<<<<< HEAD
﻿<properties linkid="develop-java-how-to-guides-service-bus-amqp" urldisplayname="Service Bus AMQP" headerexpose="" pageTitle="How to use AMQP 1.0 with the Java Service Bus API - Windows Azure" metakeywords="Java Messsage AMQP, Service Bus AMQP, download AMQP JMS library" footerexpose="" description="Learn how to use the Java Message Service (JMS) with Windows Azure Service Bus and Advanced Message Queuing Protodol (AMQP) 1.0." umbraconavihide="0" disquscomments="1" title="How to use the Java Message Service (JMS) API with Service Bus & AMQP 1.0"/>
=======
<properties linkid="develop-java-how-to-guides-service-bus-amqp" urldisplayname="Service Bus AMQP" headerexpose="" pagetitle="How to use AMQP 1.0 with the Java Service Bus API - Windows Azure" metakeywords="Java Messsage AMQP, Service Bus AMQP, download AMQP JMS library" footerexpose="" description="Learn how to use the Java Message Service (JMS) with Windows Azure Service Bus and Advanced Message Queuing Protodol (AMQP) 1.0." umbraconavihide="0" disquscomments="1" title="How to use the Java Message Service (JMS) API with Service Bus & AMQP 1.0" pageTitle="How to use the Java Message Service (JMS) API with Service Bus & AMQP 1.0" />


>>>>>>> 653e9c1c

# How to use the Java Message Service (JMS) API with Service Bus & AMQP 1.0

# Introduction

The Advanced Message Queuing Protocol (AMQP) 1.0 is an efficient, reliable, wire-level messaging protocol that can be used to build robust, cross-platform, messaging applications. AMQP 1.0 support was added to Windows Azure Service Bus as a preview feature in October 2012. It is expected to transition to General Availability (GA) in the first half of 2013.

The addition of AMQP 1.0 means that it’s now possible to leverage the queuing and publish/subscribe brokered messaging features of Service Bus from a range of platforms using an efficient binary protocol. Furthermore, you can build applications comprised of components built using a mix of languages, frameworks and operating systems.

This How-To Guide explains how to use the Service Bus brokered messaging features (Queues and publish/subscribe Topics) from Java applications using the popular Java Message Service (JMS) API standard.

# 

# Getting started with Service Bus


*    **_Creating a Windows Azure account_**
*    **_Create a Service Bus queue via the portal_**


## Downloading the AMQP 1.0 JMS client library

The Apache Qpid JMS AMQP 1.0 client library is available for download from: [http://people.apache.org/~rgodfrey/qpid-java-amqp-1-0-SNAPSHOT/0.19/qpid-amqp-1-0-SNAPSHOT.zip](http://people.apache.org/~rgodfrey/qpid-java-amqp-1-0-SNAPSHOT/0.19/qpid-amqp-1-0-SNAPSHOT.zip)

This zip archive contains the following eight files:

*    geronimo-jms_1.1_spec-1.0.jar
*    qpid-amqp-1-0-client-0.19-sources.jar
*    qpid-amqp-1-0-client-0.19.jar
*    qpid-amqp-1-0-client-jms-0.19-sources.jar
*    qpid-amqp-1-0-client-jms-0.19.jar
*    qpid-amqp-1-0-common-0.19-sources.jar
*    qpid-amqp-1-0-common-0.19.jar
*    svnversion

The following four JAR files need to be added to the Java CLASSPATH when building and running JMS applications with Service Bus:
*    geronimo-jms_1.1_spec-1.0.jar
*    qpid-amqp-1-0-client-0.19.jar
*    qpid-amqp-1-0-client-jms-0.19.jar
*    qpid-amqp-1-0-common-0.19.jar

## Coding Java applications

## 

## ***Java Naming and Directory Interface (JNDI)***

JMS uses the Java Naming and Directory Interface (JNDI) to create a separation between logical names and physical names. Two types of JMS object that are resolved using JNDI, namely ConnectionFactory and Destination. JNDI uses a provider model in to which different directory services can be plugged in to handle name resolution duties. The Apache Qpid JMS AMQP 1.0 library comes with a very simple properties file based JNDI Provider that is configured using a simple text file.

The Qpid Properties File JNDI Provider is configured using a properties file of the following format:

<pre><code>
\# servicebus.properties – sample JNDI configuration

\# Register a ConnectionFactory in JNDI using the form:
\# connectionfactory.[jndi_name] = [ConnectionURL]

connectionfactory.SBConnectionFactory = \
  amqps://

\# Register some queues in JNDI using the form
\# queue.[jndi_name] = [physical_name]
queue.SendToEntity = queue1
</code></pre>

### **Configuring the ConnectionFactory**

The entry used to define a ConnectionFactory in the Qpid Properties File JNDI Provider is of the following format:
<pre><code>
connectionfactory.[jndi_name] = [ConnectionURL]
</pre></code>

Where [jndi_name] and [ConnectionURL] have the following meanings:

[jndi_name]-The logical name of the ConnectionFactory. This is the name that will be resolved in the Java application using the JNDI IntialContext.lookup() method.

[ConnectionURL]-A URL that provides the JMS library with the information required to the AMQP broker.



The format of the ConnectionURL is as follows:
<pre><code>
amqps://
</pre></code>
Where the [username], [password] and [namespace] variables have the following meanings:

[username]-The Service Bus issuer name obtained from the Windows Azure Management Portal.

[password]-URL encoded form of the Service Bus issuer key obtained from the Windows Azure Management Portal.



Notes:
*    This URL encoding must be done manually.
*    A useful URL encoding utility is available at: [http://www.w3schools.com/tags/ref_urlencode.asp](http://www.w3schools.com/tags/ref_urlencode.asp)

[namespace]-The Service Bus namespace obtained from the Windows Azure Management Portal.


So, for example, if the information obtained from the Service Bus portal is as follows:

Namespace-foo.servicebus.windows.net

Issuer name-owner

Issuer key-j9VYv1q33Ea+cbahWsHFYnLkEzrF0yA5SAqcLNvU7KM=

Then in order to define a ConnectionFactory named “SBConnectionFactory” the configuration string would be as follows:
<pre><code>
connectionfactory.SBConnectionFactory = \
amqps://owner:j9VYv1q33Ea%2BcbahWsHFYnLkEzrF0yA5SAqcLNvU7KM%3D@foo.servicebus.windows.net
</pre></code>

### **Configuring Destinations**

The entry used to define a Destination in the Qpid Properties File JNDI Provider is of the following format:

queue.[jndi_name] = [physical_name]

Where [jndi_name] and [physical_name] have the following meanings:

[jndi_name]-The logical name of the Destination. This is the name that will be resolved in the Java application using the JNDI IntialContext.lookup() method.

[physical_name]-The name of the Service Bus entity to which the application wishes to send or receive messages.



Notes:
*    This can be a Service Bus Queue, Topic or Subscription. Messages can be sent to Queues and Topics and received from Queues and Subscriptions.
*    When receiving from a Subscription the format of the [physical_name] is [topic_name]/subscriptions/[subscription_name]. So if an application was to receive messages from a subscription named “hardware” on a topic “orders” then the [physical_name] would be “orders/subscriptions/hardware.”

Note that regardless of whether the application is interacting with a Queue, Topic or a Subscription, the properties file entry is always of the form “queue.[jndi_name] = [physical_name]” never “topic.[jndi_name] = [physical_name]” or “subscription.[jndi_name] = [physical_name].”

So, to define a logical JMS Destination named “orders,” that mapped to a Service Bus Queue named “purchase_orders,” the entry in the properties file would be as follows:

queue.orders = purchase_orders


## **Writing the JMS application**

There are no special APIs or options required when using JMS with Service Bus. However there are a few restrictions that will be covered later. Like any JMS application, the first thing required is configuration of the JNDI environment so as to be able to resolve a ConnectionFactory and Destinations.

### **Configuring the JNDI InitialContext**

The JNDI environment is configured by passing in a hashtable of configuration information into the constructor of the javax.naming.InitialContext class. The two required elements in the hashtable are the class name of the Initial Context Factory and the Provider URL. The code snippet below shows how to configure the JNDI environment to use the Qpid properties file based JNDI Provider with a properties file named “servicebus.properties.”

<pre><code>
    Hashtable<String, String> env = new Hashtable<String, String>(); 
    env.put(Context.INITIAL_CONTEXT_FACTORY,
            "org.apache.qpid.amqp_1_0.jms.jndi.PropertiesFileInitialContextFactory"); 
    env.put(Context.PROVIDER_URL, "servicebus.properties"); 
    InitialContext context = new InitialContext(env); 
</pre></code>

## **A simple JMS application using a Service Bus Queue**

The following simple example program sends JMS BytesMessages to a Service Bus Queue with the JNDI logical name of QUEUE and receives the messages back.

<pre><code>
// SimpleSenderReceiver.java

import javax.jms.*;
import javax.naming.Context;
import javax.naming.InitialContext;
import java.io.BufferedReader;
import java.io.InputStreamReader;
import java.util.Hashtable;

public class SimpleSenderReceiver implements MessageListener {
    private Connection connection;
    private Session sendSession;
    private Session receiveSession;
    private MessageProducer sender;
    private MessageConsumer receiver;
    private static boolean runReceiver = true;
    public static void main(String[] args) {
        try {
            if ( (args.length > 0) && args[0].equalsIgnoreCase("sendonly") )
                runReceiver = false;
            SimpleSenderReceiver simpleSenderReceiver = new
                    SimpleSenderReceiver();
            System.out.println("Press [enter] to send a message." +
                    " Type 'exit' + [enter] to quit.");
            BufferedReader commandLine = new
                    java.io.BufferedReader(new InputStreamReader(System.in));
            while (true) {
                String s = commandLine.readLine();
                if (s.equalsIgnoreCase("exit")) {
                    simpleSenderReceiver.close();
                    System.exit(0);
                } else
                    simpleSenderReceiver.sendMessage();
            }
        } catch (Exception e) {
            e.printStackTrace();
        }
    }

    public SimpleSenderReceiver() throws Exception {
        // Configure JNDI environment
        Hashtable<String, String> env = new Hashtable<String, String>();
        env.put(Context.INITIAL_CONTEXT_FACTORY,
        "org.apache.qpid.amqp_1_0.jms.jndi.PropertiesFileInitialContextFactory");
        env.put(Context.PROVIDER_URL, "servicebus.properties");
        Context context = new InitialContext(env);

        // Lookup ConnectionFactory and Queue
        ConnectionFactory cf = (ConnectionFactory) context.lookup
                ("SBCONNECTIONFACTORY");
        Destination queue = (Destination) context.lookup("QUEUE");

        // Create Connection
        connection = cf.createConnection();

        // Create sender-side Session and MessageProducer
        sendSession = connection.createSession(false,
                Session.AUTO_ACKNOWLEDGE);

        sender = sendSession.createProducer(queue);
        if (runReceiver)
        {
            // Create receiver-side Session, MessageConsumer,
            // and MessageListener
            receiveSession = connection.createSession(false,
                Session.CLIENT_ACKNOWLEDGE);
            receiver = receiveSession.createConsumer(queue);
            receiver.setMessageListener(this);
            connection.start();
        }
    }

    public void close() throws JMSException {
        connection.close();
    }

    public void onMessage(Message message) {
        try {
            System.out.println("Received message with JMSMessageID = " +
                    message.getJMSMessageID());
            message.acknowledge();
        } catch (Exception e) {
            e.printStackTrace();
        }
    }

    private void sendMessage() throws JMSException {
        TextMessage message = sendSession.createTextMessage();
        message.setText("Test AMQP message from JMS");
        sender.send(message);
        System.out.println("Sent message with JMSMessageID = " + message
                .getJMSMessageID());
    }
}
</pre></code>
## **Running the application**

Running the application produces output of the form:

<pre><code>
\> java SimpleSenderReceiver 

Press [enter] to send a message. Type 'exit' + [enter] to quit.

Sent message with JMSMessageID = ID:307c84b6-23a2-45ae-93ba-074f4e882b0c
Received message with JMSMessageID = ID:307c84b6-23a2-45ae-93ba-074f4e882b0c

Sent message with JMSMessageID = ID:92f13538-9ed7-417c-81e3-bf13f205637b
Received message with JMSMessageID = ID:92f13538-9ed7-417c-81e3-bf13f205637b

Sent message with JMSMessageID = ID:ccbecfed-f83d-46ca-aab5-cb379961474b
Received message with JMSMessageID = ID:ccbecfed-f83d-46ca-aab5-cb379961474b

exit
</pre></code>
# **Cross-platform messaging between JMS and .NET**

So far this guide has shown how to send messages to Service Bus using JMS and also how to receive those messages using JMS. However, one of the key benefits of AMQP 1.0 is that it enables applications to be built from components built using different languages with messages exchanged messages reliably and at full-fidelity.

Using the sample JMS application described above and a similar .NET application taken from a companion guide (How to use AMQP 1.0 with the .NET Service Bus .NET API), it’s possible to exchange messages between .NET and Java. 

To show JMS to .NET:
*    Start the above Java sample with the “sendonly” command line argument. In this mode the application will not receive messages from the queue, it will only send.
*    Start the .NET sample app without any command line arguments.
*    Press ‘enter’ a few times in the Java application console which will cause messages to be sent.
*    These messages will be received by the .NET application.

To show .NET to JMS:
*    Start the above Java sample app without any command line arguments.
*    Start the .NET sample with the “sendonly” command line argument. In this mode the application will not receive messages from the queue, it will only send.
*    Press ‘enter’ a few times in the .NET application console which will cause messages to be sent.
*    These messages will be received by the Java application.

More information on the details of cross-platform messaging using Service Bus and AMQP 1.0 can be found in the Service Bus AMQP Preview Developers Guide.

# **Unsupported features and restrictions**

There are several JMS features that are not currently supported with this preview release of AMQP 1.0 support in Service Bus, namely:
*    Only one MessageProducer or MessageConsumer is allowed per Session. If you need to create multiple MessageProducers or MessageConsumers in an application then create dedicated Sessions for each of them.
*    The Topic programming model, i.e., TopicConnection, TopicSession, TopicPublisher, TopicSubscriber is not supported. Use the generic Connection, Session, MessageProducer, MessageConsumer APIs with Service Bus Queues, Topics and Subscriptions.
*    MessageSelectors are not supported.
*    Temporary destinations, i.e., TemporaryQueue, TemporaryTopic are not supported, along with the QueueRequestor and TopicRequestor APIs that use them.
*    Transacted sessions
*    Distributed transactions

# **Summary**

This How-To Guide has shown how to access the Service Bus brokered messaging features (queues and publish/subscribe topics) from Java using the popular JMS API and AMQP 1.0. The AMQP 1.0 support is available in preview today and is expected to transition to General Availability (GA) in the first half of 2013.

The Service Bus AMQP 1.0 support can also be used from other languages including .NET, C, Python, and PHP. Components built using these different languages can exchange messages reliably and at full-fidelity using the AMQP 1.0 in Service Bus. Further information is provided in the Service Bus AMQP 1.0 Preview Developers Guide.

# **Important Notice**

Support for the AMQP 1.0 protocol in the Windows Azure Service Bus (“AMQP Preview”) is provided as a Preview feature, and is governed by the [Windows Azure Preview terms of use](http://www.windowsazure.com/en-us/support/legal/preview-terms-of-use/). Specifically, note that:

1.  The Service Bus SLA does not apply to the AMQP Preview;
2.  Messages or other data that are placed into Service Bus using the AMQP protocol may not be preserved during the AMQP Preview or at the end of the AMQP Preview;
3.  We may make breaking changes to AMPQ related APIs or protocols during or at the end of the AMQP Preview.


# **Further information**
*    AMQP 1.0 support in Windows Azure Service Bus [link to article previously submitted]
*    How to use AMQP 1.0 with the .NET Service Bus .NET API [link to sister article]
*    Service Bus AMQP Preview Developers Guide[ included in the Service Bus AMQP Preview NuGet package]<|MERGE_RESOLUTION|>--- conflicted
+++ resolved
@@ -1,10 +1,6 @@
-<<<<<<< HEAD
+﻿
 ﻿<properties linkid="develop-java-how-to-guides-service-bus-amqp" urldisplayname="Service Bus AMQP" headerexpose="" pageTitle="How to use AMQP 1.0 with the Java Service Bus API - Windows Azure" metakeywords="Java Messsage AMQP, Service Bus AMQP, download AMQP JMS library" footerexpose="" description="Learn how to use the Java Message Service (JMS) with Windows Azure Service Bus and Advanced Message Queuing Protodol (AMQP) 1.0." umbraconavihide="0" disquscomments="1" title="How to use the Java Message Service (JMS) API with Service Bus & AMQP 1.0"/>
-=======
-<properties linkid="develop-java-how-to-guides-service-bus-amqp" urldisplayname="Service Bus AMQP" headerexpose="" pagetitle="How to use AMQP 1.0 with the Java Service Bus API - Windows Azure" metakeywords="Java Messsage AMQP, Service Bus AMQP, download AMQP JMS library" footerexpose="" description="Learn how to use the Java Message Service (JMS) with Windows Azure Service Bus and Advanced Message Queuing Protodol (AMQP) 1.0." umbraconavihide="0" disquscomments="1" title="How to use the Java Message Service (JMS) API with Service Bus & AMQP 1.0" pageTitle="How to use the Java Message Service (JMS) API with Service Bus & AMQP 1.0" />
-
-
->>>>>>> 653e9c1c
+
 
 # How to use the Java Message Service (JMS) API with Service Bus & AMQP 1.0
 
