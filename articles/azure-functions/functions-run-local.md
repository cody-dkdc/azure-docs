---
title: Work with Azure Functions Core Tools | Microsoft Docs
description: Learn how to code and test Azure functions from the command prompt or terminal on your local computer before you run them on Azure Functions.
services: functions
documentationcenter: na
author: ggailey777
manager: jeconnoc

ms.assetid: 242736be-ec66-4114-924b-31795fd18884
ms.service: azure-functions
ms.devlang: multiple
ms.topic: conceptual
ms.date: 08/14/2018
ms.author: glenga
---

# Work with Azure Functions Core Tools

Azure Functions Core Tools lets you develop and test your functions on your local computer from the command prompt or terminal. Your local functions can connect to live Azure services, and you can debug your functions on your local computer using the full Functions runtime. You can even deploy a function app to your Azure subscription.

[!INCLUDE [Don't mix development environments](../../includes/functions-mixed-dev-environments.md)]

## Core Tools versions

There are two versions of Azure Functions Core Tools. The version you use depends on your local development environment, [choice of language](supported-languages.md), and level of support required:

+ [Version 1.x](#v1): supports version 1.x of the runtime. This version of the tools is only supported on Windows computers and is installed from an [npm package](https://docs.npmjs.com/getting-started/what-is-npm). With this version, you can create functions in experimental languages that are not officially supported. For more information, see [Supported languages in Azure Functions](supported-languages.md)

+ [Version 2.x](#v2): supports [version 2.x of the runtime](functions-versions.md). This version supports [Windows](#windows-npm), [macOS](#brew), and [Linux](#linux). Uses platform-specific package managers or npm for installation.

<<<<<<< HEAD
Unless otherwise noted, the examples in this article are for version 2.x. 
=======
Unless otherwise noted, the examples in this article are for version 2.x.
>>>>>>> d1faeba0

## Install the Azure Functions Core Tools

[Azure Functions Core Tools] includes a version of the same runtime that powers Azure Functions runtime that you can run on your local development computer. It also provides commands to create functions, connect to Azure, and deploy function projects.

<<<<<<< HEAD
=======
### <a name="v1"></a>Version 1.x

The original version of the tools uses the Functions 1.x runtime. This version uses the .NET Framework (4.7) and is only supported on Windows computers. Before you install the version 1.x tools, you must [install NodeJS](https://docs.npmjs.com/getting-started/installing-node), which includes npm.

Use the following command to install the version 1.x tools:

```bash
npm install -g azure-functions-core-tools@v1
```

>>>>>>> d1faeba0
### <a name="v2"></a>Version 2.x

Version 2.x of the tools uses the Azure Functions runtime 2.x that is built on .NET Core. This version is supported on all platforms .NET Core 2.x supports, including [Windows](#windows-npm), [macOS](#brew), and [Linux](#linux).

#### <a name="windows-npm"></a>Windows

The following steps use npm to install Core Tools on Windows. You can also use [Chocolatey](https://chocolatey.org/). For more information, see the [Core Tools readme](https://github.com/Azure/azure-functions-core-tools/blob/master/README.md#windows).

1. Install [.NET Core 2.1 for Windows](https://www.microsoft.com/net/download/windows).

2. Install [Node.js], which includes npm. For version 2.x of the tools, only Node.js 8.5 and later versions are supported.

3. Install the Core Tools package:

    ```bash
    npm install -g azure-functions-core-tools
    ```

#### <a name="brew"></a>MacOS with Homebrew

The following steps use Homebrew to install the Core Tools on macOS.

1. Install [.NET Core 2.1 for macOS](https://www.microsoft.com/net/download/macos).

2. Install [Homebrew](https://brew.sh/), if it's not already installed.

3. Install the Core Tools package:

    ```bash
    brew tap azure/functions
    brew install azure-functions-core-tools 
    ```

#### <a name="linux"></a> Linux (Ubuntu/Debian) with APT

The following steps use [APT](https://wiki.debian.org/Apt) to install Core Tools on your Ubuntu/Debian Linux distribution. For other Linux distributions, see the [Core Tools readme](https://github.com/Azure/azure-functions-core-tools/blob/master/README.md#linux).

1. Install [.NET Core 2.1 for Linux](https://www.microsoft.com/net/download/linux).

2. Register the Microsoft product key as trusted:

    ```bash
    curl https://packages.microsoft.com/keys/microsoft.asc | gpg --dearmor > microsoft.gpg
    sudo mv microsoft.gpg /etc/apt/trusted.gpg.d/microsoft.gpg
    ```

3. Verify your Ubuntu server is running one of the appropriate versions from the table below. To add the apt source, run:

    ```bash
    sudo sh -c 'echo "deb [arch=amd64] https://packages.microsoft.com/repos/microsoft-ubuntu-$(lsb_release -cs)-prod $(lsb_release -cs) main" > /etc/apt/sources.list.d/dotnetdev.list'
    sudo apt-get update
    ```

    | Linux distribution | Version |
    | --------------- | ----------- |
    | Ubuntu 17.10    | `artful`    |
    | Ubuntu 17.04    | `zesty`     |
    | Ubuntu 16.04/Linux Mint 18    | `xenial`  |

4. Install the Core Tools package:

    ```bash
    sudo apt-get install azure-functions-core-tools
    ```

### <a name="v1"></a>Version 1.x

The original version of the tools uses the Functions 1.x runtime. This version uses the .NET Framework (4.7.1) and is only supported on Windows computers. Before you install the version 1.x tools, you must [install NodeJS](https://docs.npmjs.com/getting-started/installing-node), which includes npm.

Use the following command to install the version 1.x tools:

```bash
npm install -g azure-functions-core-tools@v1
```

## Create a local Functions project

A functions project directory contains the files [host.json](functions-host-json.md) and [local.settings.json](#local-settings-file), along with subfolders that contain the code for individual functions. This directory is the equivalent of a function app in Azure. To learn more about the Functions folder structure, see the [Azure Functions developers guide](functions-reference.md#folder-structure).

Version 2.x requires you to select a default language for your project when it is initialized, and all functions added use default language templates. In version 1.x, you specify the language each time you create a function.

In the terminal window or from a command prompt, run the following command to create the project and local Git repository:

```bash
func init MyFunctionProj
```

When you provide a project name, a new folder with that name is created and initialized. Otherwise, the current folder is initialized.  
In version 2.x, when you run the command you must choose a runtime for your project. If you plan to develop JavaScript functions, choose **node**:

```output
Select a worker runtime:
dotnet
node
```

Use the up/down arrow keys to choose a language, then press Enter. The output looks like the following example for a JavaScript project:

```output
Select a worker runtime: node
Writing .gitignore
Writing host.json
Writing local.settings.json
Writing C:\myfunctions\myMyFunctionProj\.vscode\extensions.json
Initialized empty Git repository in C:/myfunctions/myMyFunctionProj/.git/
```

`func init` supports the following options, which are version 2.x-only, unless otherwise noted:

| Option     | Description                            |
| ------------ | -------------------------------------- |
| **`--csx`** | Initializes a C# script (.csx) project. You must specify `--csx` in subsequent commands. |
| **`--docker`** | Create a Dockerfile for a container using a base image that is based on the chosen `--worker-runtime`. Use this option when you plan to publish to a custom Linux container. |
| **`--force`** | Initialize the project even when there are existing files in the project. This setting overwrites existing files with the same name. Other files in the project folder aren't affected. |
| **`--no-source-control -n`** | Prevents the default creation of a Git repository in version 1.x. In version 2.x, the git repository isn't created by default. |
| **`--source-control`** | Controls whether a git repository is created. By default, a repository isn't created. When `true`, a repository is created. |
<<<<<<< HEAD
| **`--worker-runtime`** | Sets the language runtime for the project. Supported values are `dotnet`, `node` (JavaScript), `java`, and `python`. When not set, you are prompted to choose your runtime during initialization. |
=======
| **`--worker-runtime`** | Sets the language runtime for the project. Supported values are `dotnet`, `node` (JavaScript), and `java`. When not set, you are prompted to choose your runtime during initialization. |
>>>>>>> d1faeba0

> [!IMPORTANT]
> By default, version 2.x of the Core Tools creates function app projects for the .NET runtime as [C# class projects](functions-dotnet-class-library.md) (.csproj). These C# projects, which can be used with Visual Studio or Visual Studio Code, are compiled during testing and when publishing to Azure. If you instead want to create and work with the same C# script (.csx) files created in version 1.x and in the portal, you must include the `--csx` parameter when you create and deploy functions.

## Register extensions

In version 2.x of the Azure Functions runtime, you have to explicitly register the binding extensions (binding types) that you use in your function app.

[!INCLUDE [Register extensions](../../includes/functions-core-tools-install-extension.md)]

For more information, see [Azure Functions triggers and bindings concepts](functions-triggers-bindings.md#register-binding-extensions).

## Local settings file

The file local.settings.json stores app settings, connection strings, and settings for Azure Functions Core Tools. It has the following structure:

```json
{
  "IsEncrypted": false,
  "Values": {
    "FUNCTIONS\_WORKER\_RUNTIME": "<language worker>",
    "AzureWebJobsStorage": "<connection-string>",
    "AzureWebJobsDashboard": "<connection-string>",
    "MyBindingConnection": "<binding-connection-string>"
  },
  "Host": {
    "LocalHttpPort": 7071,
    "CORS": "*"
  },
  "ConnectionStrings": {
    "SQLConnectionString": "<sqlclient-connection-string>"
  }
}
```

| Setting      | Description                            |
| ------------ | -------------------------------------- |
| **IsEncrypted** | When set to **true**, all values are encrypted using a local machine key. Used with `func settings` commands. Default value is **false**. |
| **Values** | Collection of application settings and connection strings used when running locally. These values correspond to app settings in your function app in Azure, such as **AzureWebJobsStorage** and **AzureWebJobsDashboard**. Many triggers and bindings have a property that refers to a connection string app setting, such as **Connection** for the [Blob storage trigger](functions-bindings-storage-blob.md#trigger---configuration). For such properties, you need an application setting defined in the **Values** array. <br/>**AzureWebJobsStorage** is a required app setting for triggers other than HTTP. When you have the [Azure storage emulator](../storage/common/storage-use-emulator.md) installed locally, you can set **AzureWebJobsStorage** to `UseDevelopmentStorage=true` and Core Tools uses the emulator. This is useful during development, but you should test with an actual storage connection before deployment. |
| **Host** | Settings in this section customize the Functions host process when running locally. |
| **LocalHttpPort** | Sets the default port used when running the local Functions host (`func host start` and `func run`). The `--port` command-line option takes precedence over this value. |
| **CORS** | Defines the origins allowed for [cross-origin resource sharing (CORS)](https://en.wikipedia.org/wiki/Cross-origin_resource_sharing). Origins are supplied as a comma-separated list with no spaces. The wildcard value (\*) is supported, which allows requests from any origin. |
| **ConnectionStrings** | Do not use this collection for the connection strings used by your function bindings. This collection is only used by frameworks that typically get connection strings from the **ConnectionStrings** section of a configuration file, such as [Entity Framework](https://msdn.microsoft.com/library/aa937723(v=vs.113).aspx). Connection strings in this object are added to the environment with the provider type of [System.Data.SqlClient](https://msdn.microsoft.com/library/system.data.sqlclient(v=vs.110).aspx). Items in this collection are not published to Azure with other app settings. You must explicitly add these values to the **Connection strings** collection of your function app settings. If you are creating a [SqlConnection](https://msdn.microsoft.com/library/system.data.sqlclient.sqlconnection(v=vs.110).aspx) in your function code, you should store the connection string value in **Application settings** with your other connections. |

The function app settings values can also be read in your code as environment variables. For more information, see the Environment variables section of these language-specific reference topics:

+ [C# precompiled](functions-dotnet-class-library.md#environment-variables)
+ [C# script (.csx)](functions-reference-csharp.md#environment-variables)
+ [F#](functions-reference-fsharp.md#environment-variables)
+ [Java](functions-reference-java.md#environment-variables) 
+ [JavaScript](functions-reference-node.md#environment-variables)

Settings in the local.settings.json file are only used by Functions tools when running locally. By default, these settings are not migrated automatically when the project is published to Azure. Use the `--publish-local-settings` switch [when you publish](#publish) to make sure these settings are added to the function app in Azure. Values in **ConnectionStrings** are never published.

When no valid storage connection string is set for **AzureWebJobsStorage** and the emulator isn't being used, the following error message is shown:  

> Missing value for AzureWebJobsStorage in local.settings.json. This is required for all triggers other than HTTP. You can run 'func azure functionapp fetch-app-settings <functionAppName>' or specify a connection string in local.settings.json.

### Get your storage connection strings

Even when using the storage emulator for development, you may want to test with an actual storage connection. Assuming you have already [created a storage account](../storage/common/storage-create-storage-account.md), you can get a valid storage connection string in one of the following ways:

+ From the [Azure portal]. Navigate to your storage account, select **Access keys** in **Settings**, then copy one of the **Connection string** values.

  ![Copy connection string from Azure portal](./media/functions-run-local/copy-storage-connection-portal.png)

+ Use [Azure Storage Explorer](http://storageexplorer.com/) to connect to your Azure account. In the **Explorer**, expand your subscription, select your storage account, and copy the primary or secondary connection string. 

  ![Copy connection string from Storage Explorer](./media/functions-run-local/storage-explorer.png)

+ Use Core Tools to download the connection string from Azure with one of the following commands:

    + Download all settings from an existing function app:

    ```bash
    func azure functionapp fetch-app-settings <FunctionAppName>
    ```
    + Get the Connection string for a specific storage account:

    ```bash
    func azure storage fetch-connection-string <StorageAccountName>
    ```

    When you are not already signed in to Azure, you are prompted to do so.

## <a name="create-func"></a>Create a function

To create a function, run the following command:

```bash
func new
```

In version 2.x, when you run `func new` you are prompted to choose a template in the default language of your function app, then you are also prompted to choose a name for your function. In version 1.x, you are also prompted to choose the language.

```output
Select a language: Select a template:
Blob trigger
Cosmos DB trigger
Event Grid trigger
HTTP trigger
Queue trigger
SendGrid
Service Bus Queue trigger
Service Bus Topic trigger
Timer trigger
```

Function code is generated in a subfolder with the provided function name, as you can see in the following queue trigger output:

```output
Select a language: Select a template: Queue trigger
Function name: [QueueTriggerJS] MyQueueTrigger
Writing C:\myfunctions\myMyFunctionProj\MyQueueTrigger\index.js
Writing C:\myfunctions\myMyFunctionProj\MyQueueTrigger\readme.md
Writing C:\myfunctions\myMyFunctionProj\MyQueueTrigger\sample.dat
Writing C:\myfunctions\myMyFunctionProj\MyQueueTrigger\function.json
```

You can also specify these options in the command using the following arguments:

| Argument     | Description                            |
| ------------------------------------------ | -------------------------------------- |
| **`--csx`** | (Version 2.x) Generates the same C# script (.csx) templates used in version 1.x and in the portal. |
| **`--language -l`**| The template programming language, such as C#, F#, or JavaScript. This option is required in version 1.x. In version 2.x, do not use this option or choose a language that matches the worker runtime. |
| **`--name -n`** | The function name. |
| **`--template -t`** | Use the `func templates list` command to see the complete list of available templates for each supported language.   |

For example, to create a JavaScript HTTP trigger in a single command, run:

```bash
func new --template "Http Trigger" --name MyHttpTrigger
```

To create a queue-triggered function in a single command, run:

```bash
func new --template "Queue Trigger" --name QueueTriggerJS
```

## <a name="start"></a>Run functions locally

To run a Functions project, run the Functions host. The host enables triggers for all functions in the project:

```bash
func host start
```

The `host` command is only required in version 1.x.

`func host start` supports the following options:

| Option     | Description                            |
| ------------ | -------------------------------------- |
| **`--build`** | Build current project before running. Version 2.x and C# projects only. |
| **`--cert`** | The path to a .pfx file that contains a private key. Only used with `--useHttps`. Version 2.x only. |
| **`--cors`** | A comma-separated list of CORS origins, with no spaces. |
| **`--debug`** | Starts the host with the debug port open so that you can attach to the **func.exe** process from [Visual Studio Code](https://code.visualstudio.com/tutorials/functions-extension/getting-started) or [Visual Studio 2017](functions-dotnet-class-library.md). Valid values are `VSCode` and `VS`.  |
| **`--language-worker`** | Arguments to configure the language worker. Version 2.x only. |
| **`--nodeDebugPort -n`** | The port for the node debugger to use. Default: A value from launch.json or 5858. Version 1.x only. |
| **`--password`** | Either the password or a file that contains the password for a .pfx file. Only used with `--cert`. Version 2.x only. |
| **`--port -p`** | The local port to listen on. Default value: 7071. |
| **`--timeout -t`** | The timeout for the Functions host to start, in seconds. Default: 20 seconds.|
| **`--useHttps`** | Bind to `https://localhost:{port}` rather than to `http://localhost:{port}`. By default, this option creates a trusted certificate on your computer.|

For a C# class library project (.csproj), you must include the `--build` option to generate the library .dll.

When the Functions host starts, it outputs the URL of HTTP-triggered functions:

```bash
Found the following functions:
Host.Functions.MyHttpTrigger

Job host started
Http Function MyHttpTrigger: http://localhost:7071/api/MyHttpTrigger
```

### Passing test data to a function

To test your functions locally, you [start the Functions host](#start) and call endpoints on the local server using HTTP requests. The endpoint you call depends on the type of function.

>[!NOTE]  
> Examples in this topic use the cURL tool to send HTTP requests from the terminal or a command prompt. You can use a tool of your choice to send HTTP requests to the local server. The cURL tool is available by default on Linux-based systems. On Windows, you must first download and install the [cURL tool](https://curl.haxx.se/).

For more general information on testing functions, see [Strategies for testing your code in Azure Functions](functions-test-a-function.md).

#### HTTP and webhook triggered functions

You call the following endpoint to locally run HTTP and webhook triggered functions:

    http://localhost:{port}/api/{function_name}

Make sure to use the same server name and port that the Functions host is listening on. You see this in the output generated when starting the Function host. You can call this URL using any HTTP method supported by the trigger. 

The following cURL command triggers the `MyHttpTrigger` quickstart function from a GET request with the _name_ parameter passed in the query string. 

```bash
curl --get http://localhost:7071/api/MyHttpTrigger?name=Azure%20Rocks
```

The following example is the same function called from a POST request passing _name_ in the request body:

```bash
curl --request POST http://localhost:7071/api/MyHttpTrigger --data '{"name":"Azure Rocks"}'
```

You can make GET requests from a browser passing data in the query string. For all other HTTP methods, you must use cURL, Fiddler, Postman, or a similar HTTP testing tool.  

#### Non-HTTP triggered functions

For all kinds of functions other than HTTP triggers and webhooks, you can test your functions locally by calling an administration endpoint. Calling this endpoint with an HTTP POST request on the local server triggers the function. You can optionally pass test data to the execution in the body of the POST request. This functionality is similar to the **Test** tab in the Azure portal.  

You call the following administrator endpoint to trigger non-HTTP functions:

    http://localhost:{port}/admin/functions/{function_name}

To pass test data to the administrator endpoint of a function, you must supply the data in the body of a POST request message. The message body is required to have the following JSON format:

```JSON
{
    "input": "<trigger_input>"
}
````

The `<trigger_input>` value contains data in a format expected by the function. The following cURL example is a POST to a `QueueTriggerJS` function. In this case, the input is a string that is equivalent to the message expected to be found in the queue.

```bash
curl --request POST -H "Content-Type:application/json" --data '{"input":"sample queue data"}' http://localhost:7071/admin/functions/QueueTriggerJS
```

#### Using the `func run` command in version 1.x

>[!IMPORTANT]  
> The `func run` command is not supported in version 2.x of the tools. For more information, see the topic [How to target Azure Functions runtime versions](set-runtime-version.md).

You can also invoke a function directly by using `func run <FunctionName>` and provide input data for the function. This command is similar to running a function using the **Test** tab in the Azure portal. 

`func run` supports the following options:

| Option     | Description                            |
| ------------ | -------------------------------------- |
| **`--content -c`** | Inline content. |
| **`--debug -d`** | Attach a debugger to the host process before running the function.|
| **`--timeout -t`** | Time to wait (in seconds) until the local Functions host is ready.|
| **`--file -f`** | The file name to use as content.|
| **`--no-interactive`** | Does not prompt for input. Useful for automation scenarios.|

For example, to call an HTTP-triggered function and pass content body, run the following command:

```bash
func run MyHttpTrigger -c '{\"name\": \"Azure\"}'
```

### Viewing log files locally

[!INCLUDE [functions-local-logs-location](../../includes/functions-local-logs-location.md)]

## <a name="publish"></a>Publish to Azure

Core Tools supports two types of deployment, deploying function project files directly to your function app and deploying a custom Linux container, which is supported only in version 2.x.

<<<<<<< HEAD
In version 2.x, you must have [registered your extensions](#register-extensions) in your project before publishing. Projects that require compilation should be built so that the binaries can be deployed. 

### Project file deployment  

The most common deployment method involves using Core Tools to package your function app project, binaries, and dependencies and deploy the package to your function app. You can optionally [run your functions directly from the deployment package](run-functions-from-deployment-package.md).
=======
In version 2.x, you must have [registered your extensions](#register-extensions) in your project before publishing. Projects that require compilation should be built so that the binaries can be deployed.

### Project file deployment  

The most common deployment method involves using Core Tools to package your function app project and deploy the package to your function app. You can optionally [run your functions directly from the deployment package](run-functions-from-deployment-package.md).
>>>>>>> d1faeba0

To publish a Functions project to a function app in Azure, use the `publish` command:

```bash
func azure functionapp publish <FunctionAppName>
```

This command publishes to an existing function app in Azure. An error occurs when the `<FunctionAppName>` doesn't exist in your subscription. To learn how to create a function app from the command prompt or terminal window using the Azure CLI, see [Create a Function App for serverless execution](./scripts/functions-cli-create-serverless.md).

The `publish` command uploads the contents of the Functions project directory. If you delete files locally, the `publish` command does not delete them from Azure. You can delete files in Azure by using the [Kudu tool](functions-how-to-use-azure-function-app-settings.md#kudu) in the [Azure portal].  

>[!IMPORTANT]  
> When you create a function app in Azure, it uses version 2.x of the Function runtime by default. To make the function app use version 1.x of the runtime, add the application setting `FUNCTIONS_EXTENSION_VERSION=~1`.  
Use the following Azure CLI code to add this setting to your function app:

```azurecli-interactive
az functionapp config appsettings set --name <function_app> \
--resource-group myResourceGroup --settings FUNCTIONS_EXTENSION_VERSION=~1
```

<<<<<<< HEAD
The following project publish options apply for both versions, 1.x and 2.x:
=======
You can use the following publish options, which apply for both versions, 1.x and 2.x:
>>>>>>> d1faeba0

| Option     | Description                            |
| ------------ | -------------------------------------- |
| **`--publish-local-settings -i`** |  Publish settings in local.settings.json to Azure, prompting to overwrite if the setting already exists. If you are using the storage emulator, you change the app setting to an [actual storage connection](#get-your-storage-connection-strings). |
| **`--overwrite-settings -y`** | Suppress the prompt to overwrite app settings when `--publish-local-settings -i` is used.|

<<<<<<< HEAD
The following project publish options are only supported in version 2.x:
=======
The following publish options are only supported in version 2.x:
>>>>>>> d1faeba0

| Option     | Description                            |
| ------------ | -------------------------------------- |
| **`--publish-settings-only -o`** |  Only publish settings and skip the content. Default is prompt. |
|**`--list-ignored-files`** | Displays a list of files that are ignored during publishing, which is based on the .funcignore file. |
| **`--list-included-files`** | Displays a list of files that are published, which is based on the .funcignore file. |
| **`--zip`** | Publish in Run-From-Zip package. Requires the app to have AzureWebJobsStorage setting defined. |
<<<<<<< HEAD
| **`--build-native-deps`** | Skips generating .wheels folder when publishing python function apps. |
| **`--additional-packages`** | List of packages to install when building native dependencies. For example: `python3-dev libevent-dev`. |
=======
>>>>>>> d1faeba0
| **`--force`** | Ignore pre-publishing verification in certain scenarios. |
| **`--csx`** | Publish a C# script (.csx) project. |
| **`--no-build`** | Skip building dotnet functions. |
| **`--dotnet-cli-params`** | When publishing compiled C# (.csproj) functions, the core tools calls 'dotnet build --output bin/publish'. Any parameters passed to this will be appended to the command line. |

<<<<<<< HEAD
## Custom container deployment
=======
### Custom container deployment
>>>>>>> d1faeba0

Functions lets you deploy your function project in a custom Linux container. For more information, see [Create a function on Linux using a custom image](functions-create-function-linux-custom-image.md). Version 2.x of Core Tools supports deploying a custom container. Custom containers must have a Dockerfile. Use the --dockerfile option on `func init`.

```bash
func deploy
```

<<<<<<< HEAD
The following custom container deployment options are available:

| Option     | Description                            |
| ------------ | -------------------------------------- |
| **`--registry`** | The name of a Docker Registry the the current user signed-in to. |
=======
The following custom container deployment options are available: 

| Option     | Description                            |
| ------------ | -------------------------------------- |
| **`--registry`** | The name of a Docker Registry the current user signed-in to. |
>>>>>>> d1faeba0
| **`--platform`** | Hosting platform for the function app. Valid options are `kubernetes` |
| **`--name`** | Function app name. |
| **`--max`**  | Optionally, sets the maximum number of function app instances to deploy to. |
| **`--min`**  | Optionally, sets the minimum number of function app instances to deploy to. |
| **`--config`** | Sets an optional deployment configuration file. |

## Next steps

Azure Functions Core Tools is [open source and hosted on GitHub](https://github.com/azure/azure-functions-cli).  
To file a bug or feature request, [open a GitHub issue](https://github.com/azure/azure-functions-cli/issues).

<!-- LINKS -->

[Azure Functions Core Tools]: https://www.npmjs.com/package/azure-functions-core-tools
[Azure portal]: https://portal.azure.com 
[Node.js]: https://docs.npmjs.com/getting-started/installing-node#osx-or-windows<|MERGE_RESOLUTION|>--- conflicted
+++ resolved
@@ -28,29 +28,12 @@
 
 + [Version 2.x](#v2): supports [version 2.x of the runtime](functions-versions.md). This version supports [Windows](#windows-npm), [macOS](#brew), and [Linux](#linux). Uses platform-specific package managers or npm for installation.
 
-<<<<<<< HEAD
-Unless otherwise noted, the examples in this article are for version 2.x. 
-=======
 Unless otherwise noted, the examples in this article are for version 2.x.
->>>>>>> d1faeba0
 
 ## Install the Azure Functions Core Tools
 
 [Azure Functions Core Tools] includes a version of the same runtime that powers Azure Functions runtime that you can run on your local development computer. It also provides commands to create functions, connect to Azure, and deploy function projects.
 
-<<<<<<< HEAD
-=======
-### <a name="v1"></a>Version 1.x
-
-The original version of the tools uses the Functions 1.x runtime. This version uses the .NET Framework (4.7) and is only supported on Windows computers. Before you install the version 1.x tools, you must [install NodeJS](https://docs.npmjs.com/getting-started/installing-node), which includes npm.
-
-Use the following command to install the version 1.x tools:
-
-```bash
-npm install -g azure-functions-core-tools@v1
-```
-
->>>>>>> d1faeba0
 ### <a name="v2"></a>Version 2.x
 
 Version 2.x of the tools uses the Azure Functions runtime 2.x that is built on .NET Core. This version is supported on all platforms .NET Core 2.x supports, including [Windows](#windows-npm), [macOS](#brew), and [Linux](#linux).
@@ -167,11 +150,7 @@
 | **`--force`** | Initialize the project even when there are existing files in the project. This setting overwrites existing files with the same name. Other files in the project folder aren't affected. |
 | **`--no-source-control -n`** | Prevents the default creation of a Git repository in version 1.x. In version 2.x, the git repository isn't created by default. |
 | **`--source-control`** | Controls whether a git repository is created. By default, a repository isn't created. When `true`, a repository is created. |
-<<<<<<< HEAD
 | **`--worker-runtime`** | Sets the language runtime for the project. Supported values are `dotnet`, `node` (JavaScript), `java`, and `python`. When not set, you are prompted to choose your runtime during initialization. |
-=======
-| **`--worker-runtime`** | Sets the language runtime for the project. Supported values are `dotnet`, `node` (JavaScript), and `java`. When not set, you are prompted to choose your runtime during initialization. |
->>>>>>> d1faeba0
 
 > [!IMPORTANT]
 > By default, version 2.x of the Core Tools creates function app projects for the .NET runtime as [C# class projects](functions-dotnet-class-library.md) (.csproj). These C# projects, which can be used with Visual Studio or Visual Studio Code, are compiled during testing and when publishing to Azure. If you instead want to create and work with the same C# script (.csx) files created in version 1.x and in the portal, you must include the `--csx` parameter when you create and deploy functions.
@@ -433,19 +412,11 @@
 
 Core Tools supports two types of deployment, deploying function project files directly to your function app and deploying a custom Linux container, which is supported only in version 2.x.
 
-<<<<<<< HEAD
 In version 2.x, you must have [registered your extensions](#register-extensions) in your project before publishing. Projects that require compilation should be built so that the binaries can be deployed. 
 
 ### Project file deployment  
 
 The most common deployment method involves using Core Tools to package your function app project, binaries, and dependencies and deploy the package to your function app. You can optionally [run your functions directly from the deployment package](run-functions-from-deployment-package.md).
-=======
-In version 2.x, you must have [registered your extensions](#register-extensions) in your project before publishing. Projects that require compilation should be built so that the binaries can be deployed.
-
-### Project file deployment  
-
-The most common deployment method involves using Core Tools to package your function app project and deploy the package to your function app. You can optionally [run your functions directly from the deployment package](run-functions-from-deployment-package.md).
->>>>>>> d1faeba0
 
 To publish a Functions project to a function app in Azure, use the `publish` command:
 
@@ -466,22 +437,14 @@
 --resource-group myResourceGroup --settings FUNCTIONS_EXTENSION_VERSION=~1
 ```
 
-<<<<<<< HEAD
 The following project publish options apply for both versions, 1.x and 2.x:
-=======
-You can use the following publish options, which apply for both versions, 1.x and 2.x:
->>>>>>> d1faeba0
 
 | Option     | Description                            |
 | ------------ | -------------------------------------- |
 | **`--publish-local-settings -i`** |  Publish settings in local.settings.json to Azure, prompting to overwrite if the setting already exists. If you are using the storage emulator, you change the app setting to an [actual storage connection](#get-your-storage-connection-strings). |
 | **`--overwrite-settings -y`** | Suppress the prompt to overwrite app settings when `--publish-local-settings -i` is used.|
 
-<<<<<<< HEAD
 The following project publish options are only supported in version 2.x:
-=======
-The following publish options are only supported in version 2.x:
->>>>>>> d1faeba0
 
 | Option     | Description                            |
 | ------------ | -------------------------------------- |
@@ -489,21 +452,14 @@
 |**`--list-ignored-files`** | Displays a list of files that are ignored during publishing, which is based on the .funcignore file. |
 | **`--list-included-files`** | Displays a list of files that are published, which is based on the .funcignore file. |
 | **`--zip`** | Publish in Run-From-Zip package. Requires the app to have AzureWebJobsStorage setting defined. |
-<<<<<<< HEAD
 | **`--build-native-deps`** | Skips generating .wheels folder when publishing python function apps. |
 | **`--additional-packages`** | List of packages to install when building native dependencies. For example: `python3-dev libevent-dev`. |
-=======
->>>>>>> d1faeba0
 | **`--force`** | Ignore pre-publishing verification in certain scenarios. |
 | **`--csx`** | Publish a C# script (.csx) project. |
 | **`--no-build`** | Skip building dotnet functions. |
 | **`--dotnet-cli-params`** | When publishing compiled C# (.csproj) functions, the core tools calls 'dotnet build --output bin/publish'. Any parameters passed to this will be appended to the command line. |
 
-<<<<<<< HEAD
-## Custom container deployment
-=======
 ### Custom container deployment
->>>>>>> d1faeba0
 
 Functions lets you deploy your function project in a custom Linux container. For more information, see [Create a function on Linux using a custom image](functions-create-function-linux-custom-image.md). Version 2.x of Core Tools supports deploying a custom container. Custom containers must have a Dockerfile. Use the --dockerfile option on `func init`.
 
@@ -511,19 +467,11 @@
 func deploy
 ```
 
-<<<<<<< HEAD
-The following custom container deployment options are available:
-
-| Option     | Description                            |
-| ------------ | -------------------------------------- |
-| **`--registry`** | The name of a Docker Registry the the current user signed-in to. |
-=======
 The following custom container deployment options are available: 
 
 | Option     | Description                            |
 | ------------ | -------------------------------------- |
 | **`--registry`** | The name of a Docker Registry the current user signed-in to. |
->>>>>>> d1faeba0
 | **`--platform`** | Hosting platform for the function app. Valid options are `kubernetes` |
 | **`--name`** | Function app name. |
 | **`--max`**  | Optionally, sets the maximum number of function app instances to deploy to. |
