---
title: Work with Azure Functions Core Tools | Microsoft Docs
description: Learn how to code and test Azure functions from the command prompt or terminal on your local computer before you run them on Azure Functions.
services: functions
documentationcenter: na
author: ggailey777
manager: jeconnoc

ms.assetid: 242736be-ec66-4114-924b-31795fd18884
ms.service: azure-functions
ms.devlang: multiple
ms.topic: conceptual
ms.date: 09/24/2018
ms.author: glenga
---

# Work with Azure Functions Core Tools

Azure Functions Core Tools lets you develop and test your functions on your local computer from the command prompt or terminal. Your local functions can connect to live Azure services, and you can debug your functions on your local computer using the full Functions runtime. You can even deploy a function app to your Azure subscription.

[!INCLUDE [Don't mix development environments](../../includes/functions-mixed-dev-environments.md)]

## Core Tools versions

There are two versions of Azure Functions Core Tools. The version you use depends on your local development environment, [choice of language](supported-languages.md), and level of support required:

+ [Version 1.x](#v1): supports version 1.x of the runtime. This version of the tools is only supported on Windows computers and is installed from an [npm package](https://docs.npmjs.com/getting-started/what-is-npm). With this version, you can create functions in experimental languages that are not officially supported. For more information, see [Supported languages in Azure Functions](supported-languages.md)

+ [Version 2.x](#v2): supports [version 2.x of the runtime](functions-versions.md). This version supports [Windows](#windows-npm), [macOS](#brew), and [Linux](#linux). Uses platform-specific package managers or npm for installation.

Unless otherwise noted, the examples in this article are for version 2.x.

## Install the Azure Functions Core Tools

[Azure Functions Core Tools] includes a version of the same runtime that powers Azure Functions runtime that you can run on your local development computer. It also provides commands to create functions, connect to Azure, and deploy function projects.

### <a name="v1"></a>Version 1.x

The original version of the tools uses the Functions 1.x runtime. This version uses the .NET Framework (4.7) and is only supported on Windows computers. Before you install the version 1.x tools, you must [install NodeJS](https://docs.npmjs.com/getting-started/installing-node), which includes npm.

Use the following command to install the version 1.x tools:

```bash
npm install -g azure-functions-core-tools@v1
```

### <a name="v2"></a>Version 2.x

Version 2.x of the tools uses the Azure Functions runtime 2.x that is built on .NET Core. This version is supported on all platforms .NET Core 2.x supports, including [Windows](#windows-npm), [macOS](#brew), and [Linux](#linux).

#### <a name="windows-npm"></a>Windows

The following steps use npm to install Core Tools on Windows. You can also use [Chocolatey](https://chocolatey.org/). For more information, see the [Core Tools readme](https://github.com/Azure/azure-functions-core-tools/blob/master/README.md#windows).

1. Install [.NET Core 2.1 for Windows](https://www.microsoft.com/net/download/windows).

2. Install [Node.js], which includes npm. For version 2.x of the tools, only Node.js 8.5 and later versions are supported.

3. Install the Core Tools package:

    ```bash
    npm install -g azure-functions-core-tools
    ```

#### <a name="brew"></a>MacOS with Homebrew

The following steps use Homebrew to install the Core Tools on macOS.

1. Install [.NET Core 2.1 for macOS](https://www.microsoft.com/net/download/macos).

2. Install [Homebrew](https://brew.sh/), if it's not already installed.

3. Install the Core Tools package:

    ```bash
    brew tap azure/functions
    brew install azure-functions-core-tools 
    ```

#### <a name="linux"></a> Linux (Ubuntu/Debian) with APT

The following steps use [APT](https://wiki.debian.org/Apt) to install Core Tools on your Ubuntu/Debian Linux distribution. For other Linux distributions, see the [Core Tools readme](https://github.com/Azure/azure-functions-core-tools/blob/master/README.md#linux).

1. Install [.NET Core 2.1 for Linux](https://www.microsoft.com/net/download/linux).

2. Register the Microsoft product key as trusted:

    ```bash
    curl https://packages.microsoft.com/keys/microsoft.asc | gpg --dearmor > microsoft.gpg
    sudo mv microsoft.gpg /etc/apt/trusted.gpg.d/microsoft.gpg
    ```

3. Verify your Ubuntu server is running one of the appropriate versions from the table below. To add the apt source, run:

    ```bash
    sudo sh -c 'echo "deb [arch=amd64] https://packages.microsoft.com/repos/microsoft-ubuntu-$(lsb_release -cs)-prod $(lsb_release -cs) main" > /etc/apt/sources.list.d/dotnetdev.list'
    sudo apt-get update
    ```

    | Linux distribution | Version |
    | --------------- | ----------- |
    | Ubuntu 18.04    | `bionic`    |
    | Ubuntu 17.10    | `artful`    |
    | Ubuntu 17.04    | `zesty`     |
    | Ubuntu 16.04/Linux Mint 18    | `xenial`  |

4. Install the Core Tools package:

    ```bash
    sudo apt-get install azure-functions-core-tools
    ```

### <a name="v1"></a>Version 1.x

The original version of the tools uses the Functions 1.x runtime. This version uses the .NET Framework (4.7.1) and is only supported on Windows computers. Before you install the version 1.x tools, you must [install NodeJS](https://docs.npmjs.com/getting-started/installing-node), which includes npm.

Use the following command to install the version 1.x tools:

```bash
npm install -g azure-functions-core-tools@v1
```

## Create a local Functions project

A functions project directory contains the files [host.json](functions-host-json.md) and [local.settings.json](#local-settings-file), along with subfolders that contain the code for individual functions. This directory is the equivalent of a function app in Azure. To learn more about the Functions folder structure, see the [Azure Functions developers guide](functions-reference.md#folder-structure).

Version 2.x requires you to select a default language for your project when it is initialized, and all functions added use default language templates. In version 1.x, you specify the language each time you create a function.

In the terminal window or from a command prompt, run the following command to create the project and local Git repository:

```bash
func init MyFunctionProj
```

When you provide a project name, a new folder with that name is created and initialized. Otherwise, the current folder is initialized.  
In version 2.x, when you run the command you must choose a runtime for your project. If you plan to develop JavaScript functions, choose **node**:

```output
Select a worker runtime:
dotnet
node
```

Use the up/down arrow keys to choose a language, then press Enter. The output looks like the following example for a JavaScript project:

```output
Select a worker runtime: node
Writing .gitignore
Writing host.json
Writing local.settings.json
Writing C:\myfunctions\myMyFunctionProj\.vscode\extensions.json
Initialized empty Git repository in C:/myfunctions/myMyFunctionProj/.git/
```

`func init` supports the following options, which are version 2.x-only, unless otherwise noted:

| Option     | Description                            |
| ------------ | -------------------------------------- |
| **`--csx`** | Initializes a C# script (.csx) project. You must specify `--csx` in subsequent commands. |
| **`--docker`** | Create a Dockerfile for a container using a base image that is based on the chosen `--worker-runtime`. Use this option when you plan to publish to a custom Linux container. |
| **`--force`** | Initialize the project even when there are existing files in the project. This setting overwrites existing files with the same name. Other files in the project folder aren't affected. |
| **`--no-source-control -n`** | Prevents the default creation of a Git repository in version 1.x. In version 2.x, the git repository isn't created by default. |
| **`--source-control`** | Controls whether a git repository is created. By default, a repository isn't created. When `true`, a repository is created. |
| **`--worker-runtime`** | Sets the language runtime for the project. Supported values are `dotnet`, `node` (JavaScript), and `java`. When not set, you are prompted to choose your runtime during initialization. |

> [!IMPORTANT]
> By default, version 2.x of the Core Tools creates function app projects for the .NET runtime as [C# class projects](functions-dotnet-class-library.md) (.csproj). These C# projects, which can be used with Visual Studio or Visual Studio Code, are compiled during testing and when publishing to Azure. If you instead want to create and work with the same C# script (.csx) files created in version 1.x and in the portal, you must include the `--csx` parameter when you create and deploy functions.

## Register extensions

In version 2.x of the Azure Functions runtime, you have to explicitly register the binding extensions (binding types) that you use in your function app.

[!INCLUDE [Register extensions](../../includes/functions-core-tools-install-extension.md)]

For more information, see [Azure Functions triggers and bindings concepts](functions-triggers-bindings.md#register-binding-extensions).

## Local settings file

The file local.settings.json stores app settings, connection strings, and settings for Azure Functions Core Tools. Settings in the local.settings.json file are only used by Functions tools when running locally. By default, these settings are not migrated automatically when the project is published to Azure. Use the `--publish-local-settings` switch [when you publish](#publish) to make sure these settings are added to the function app in Azure. Note that values in **ConnectionStrings** are never published. The file has the following structure:

```json
{
  "IsEncrypted": false,
  "Values": {
    "FUNCTIONS\_WORKER\_RUNTIME": "<language worker>",
    "AzureWebJobsStorage": "<connection-string>",
    "AzureWebJobsDashboard": "<connection-string>",
    "MyBindingConnection": "<binding-connection-string>"
  },
  "Host": {
    "LocalHttpPort": 7071,
    "CORS": "*"
  },
  "ConnectionStrings": {
    "SQLConnectionString": "<sqlclient-connection-string>"
  }
}
```

| Setting      | Description                            |
| ------------ | -------------------------------------- |
| **IsEncrypted** | When set to **true**, all values are encrypted using a local machine key. Used with `func settings` commands. Default value is **false**. |
| **Values** | Collection of application settings and connection strings used when running locally. These values correspond to app settings in your function app in Azure, such as **AzureWebJobsStorage** and **AzureWebJobsDashboard**. Many triggers and bindings have a property that refers to a connection string app setting, such as **Connection** for the [Blob storage trigger](functions-bindings-storage-blob.md#trigger---configuration). For such properties, you need an application setting defined in the **Values** array. <br/>**AzureWebJobsStorage** is a required app setting for triggers other than HTTP. When you have the [Azure storage emulator](../storage/common/storage-use-emulator.md) installed locally, you can set **AzureWebJobsStorage** to `UseDevelopmentStorage=true` and Core Tools uses the emulator. This is useful during development, but you should test with an actual storage connection before deployment. |
| **Host** | Settings in this section customize the Functions host process when running locally. |
| **LocalHttpPort** | Sets the default port used when running the local Functions host (`func host start` and `func run`). The `--port` command-line option takes precedence over this value. |
| **CORS** | Defines the origins allowed for [cross-origin resource sharing (CORS)](https://en.wikipedia.org/wiki/Cross-origin_resource_sharing). Origins are supplied as a comma-separated list with no spaces. The wildcard value (\*) is supported, which allows requests from any origin. |
| **ConnectionStrings** | Do not use this collection for the connection strings used by your function bindings. This collection is only used by frameworks that typically get connection strings from the **ConnectionStrings** section of a configuration file, such as [Entity Framework](https://msdn.microsoft.com/library/aa937723(v=vs.113).aspx). Connection strings in this object are added to the environment with the provider type of [System.Data.SqlClient](https://msdn.microsoft.com/library/system.data.sqlclient(v=vs.110).aspx). Items in this collection are not published to Azure with other app settings. You must explicitly add these values to the **Connection strings** collection of your function app settings. If you are creating a [SqlConnection](https://msdn.microsoft.com/library/system.data.sqlclient.sqlconnection(v=vs.110).aspx) in your function code, you should store the connection string value in **Application settings** with your other connections. |

The function app settings values can also be read in your code as environment variables. For more information, see the Environment variables section of these language-specific reference topics:

+ [C# precompiled](functions-dotnet-class-library.md#environment-variables)
+ [C# script (.csx)](functions-reference-csharp.md#environment-variables)
+ [F#](functions-reference-fsharp.md#environment-variables)
+ [Java](functions-reference-java.md#environment-variables) 
+ [JavaScript](functions-reference-node.md#environment-variables)

When no valid storage connection string is set for **AzureWebJobsStorage** and the emulator isn't being used, the following error message is shown:  

> Missing value for AzureWebJobsStorage in local.settings.json. This is required for all triggers other than HTTP. You can run 'func azure functionapp fetch-app-settings <functionAppName>' or specify a connection string in local.settings.json.

### Get your storage connection strings

Even when using the storage emulator for development, you may want to test with an actual storage connection. Assuming you have already [created a storage account](../storage/common/storage-create-storage-account.md), you can get a valid storage connection string in one of the following ways:

+ From the [Azure portal]. Navigate to your storage account, select **Access keys** in **Settings**, then copy one of the **Connection string** values.

  ![Copy connection string from Azure portal](./media/functions-run-local/copy-storage-connection-portal.png)

+ Use [Azure Storage Explorer](http://storageexplorer.com/) to connect to your Azure account. In the **Explorer**, expand your subscription, select your storage account, and copy the primary or secondary connection string. 

  ![Copy connection string from Storage Explorer](./media/functions-run-local/storage-explorer.png)

+ Use Core Tools to download the connection string from Azure with one of the following commands:

    + Download all settings from an existing function app:

    ```bash
    func azure functionapp fetch-app-settings <FunctionAppName>
    ```
    + Get the Connection string for a specific storage account:

    ```bash
    func azure storage fetch-connection-string <StorageAccountName>
    ```

    When you are not already signed in to Azure, you are prompted to do so.

## <a name="create-func"></a>Create a function

To create a function, run the following command:

```bash
func new
```

In version 2.x, when you run `func new` you are prompted to choose a template in the default language of your function app, then you are also prompted to choose a name for your function. In version 1.x, you are also prompted to choose the language.

```output
Select a language: Select a template:
Blob trigger
Cosmos DB trigger
Event Grid trigger
HTTP trigger
Queue trigger
SendGrid
Service Bus Queue trigger
Service Bus Topic trigger
Timer trigger
```

Function code is generated in a subfolder with the provided function name, as you can see in the following queue trigger output:

```output
Select a language: Select a template: Queue trigger
Function name: [QueueTriggerJS] MyQueueTrigger
Writing C:\myfunctions\myMyFunctionProj\MyQueueTrigger\index.js
Writing C:\myfunctions\myMyFunctionProj\MyQueueTrigger\readme.md
Writing C:\myfunctions\myMyFunctionProj\MyQueueTrigger\sample.dat
Writing C:\myfunctions\myMyFunctionProj\MyQueueTrigger\function.json
```

You can also specify these options in the command using the following arguments:

| Argument     | Description                            |
| ------------------------------------------ | -------------------------------------- |
| **`--csx`** | (Version 2.x) Generates the same C# script (.csx) templates used in version 1.x and in the portal. |
| **`--language -l`**| The template programming language, such as C#, F#, or JavaScript. This option is required in version 1.x. In version 2.x, do not use this option or choose a language that matches the worker runtime. |
| **`--name -n`** | The function name. |
| **`--template -t`** | Use the `func templates list` command to see the complete list of available templates for each supported language.   |

For example, to create a JavaScript HTTP trigger in a single command, run:

```bash
func new --template "Http Trigger" --name MyHttpTrigger
```

To create a queue-triggered function in a single command, run:

```bash
func new --template "Queue Trigger" --name QueueTriggerJS
```

## <a name="start"></a>Run functions locally

To run a Functions project, run the Functions host. The host enables triggers for all functions in the project:

```bash
func host start
```

The `host` command is only required in version 1.x.

`func host start` supports the following options:

| Option     | Description                            |
| ------------ | -------------------------------------- |
| **`--build`** | Build current project before running. Version 2.x and C# projects only. |
| **`--cert`** | The path to a .pfx file that contains a private key. Only used with `--useHttps`. Version 2.x only. |
| **`--cors`** | A comma-separated list of CORS origins, with no spaces. |
| **`--debug`** | Starts the host with the debug port open so that you can attach to the **func.exe** process from [Visual Studio Code](https://code.visualstudio.com/tutorials/functions-extension/getting-started) or [Visual Studio 2017](functions-dotnet-class-library.md). Valid values are `VSCode` and `VS`.  |
| **`--language-worker`** | Arguments to configure the language worker. Version 2.x only. |
| **`--nodeDebugPort -n`** | The port for the node debugger to use. Default: A value from launch.json or 5858. Version 1.x only. |
| **`--password`** | Either the password or a file that contains the password for a .pfx file. Only used with `--cert`. Version 2.x only. |
| **`--port -p`** | The local port to listen on. Default value: 7071. |
| **`--timeout -t`** | The timeout for the Functions host to start, in seconds. Default: 20 seconds.|
| **`--useHttps`** | Bind to `https://localhost:{port}` rather than to `http://localhost:{port}`. By default, this option creates a trusted certificate on your computer.|

For a C# class library project (.csproj), you must include the `--build` option to generate the library .dll.

When the Functions host starts, it outputs the URL of HTTP-triggered functions:

```bash
Found the following functions:
Host.Functions.MyHttpTrigger

Job host started
Http Function MyHttpTrigger: http://localhost:7071/api/MyHttpTrigger
```

### Passing test data to a function

To test your functions locally, you [start the Functions host](#start) and call endpoints on the local server using HTTP requests. The endpoint you call depends on the type of function.

>[!NOTE]  
> Examples in this topic use the cURL tool to send HTTP requests from the terminal or a command prompt. You can use a tool of your choice to send HTTP requests to the local server. The cURL tool is available by default on Linux-based systems. On Windows, you must first download and install the [cURL tool](https://curl.haxx.se/).

For more general information on testing functions, see [Strategies for testing your code in Azure Functions](functions-test-a-function.md).

#### HTTP and webhook triggered functions

You call the following endpoint to locally run HTTP and webhook triggered functions:

    http://localhost:{port}/api/{function_name}

Make sure to use the same server name and port that the Functions host is listening on. You see this in the output generated when starting the Function host. You can call this URL using any HTTP method supported by the trigger. 

The following cURL command triggers the `MyHttpTrigger` quickstart function from a GET request with the _name_ parameter passed in the query string. 

```bash
curl --get http://localhost:7071/api/MyHttpTrigger?name=Azure%20Rocks
```

The following example is the same function called from a POST request passing _name_ in the request body:

```bash
curl --request POST http://localhost:7071/api/MyHttpTrigger --data '{"name":"Azure Rocks"}'
```

You can make GET requests from a browser passing data in the query string. For all other HTTP methods, you must use cURL, Fiddler, Postman, or a similar HTTP testing tool.  

#### Non-HTTP triggered functions

For all kinds of functions other than HTTP triggers and webhooks, you can test your functions locally by calling an administration endpoint. Calling this endpoint with an HTTP POST request on the local server triggers the function. You can optionally pass test data to the execution in the body of the POST request. This functionality is similar to the **Test** tab in the Azure portal.  

You call the following administrator endpoint to trigger non-HTTP functions:

    http://localhost:{port}/admin/functions/{function_name}

To pass test data to the administrator endpoint of a function, you must supply the data in the body of a POST request message. The message body is required to have the following JSON format:

```JSON
{
    "input": "<trigger_input>"
}
````

The `<trigger_input>` value contains data in a format expected by the function. The following cURL example is a POST to a `QueueTriggerJS` function. In this case, the input is a string that is equivalent to the message expected to be found in the queue.

```bash
curl --request POST -H "Content-Type:application/json" --data '{"input":"sample queue data"}' http://localhost:7071/admin/functions/QueueTriggerJS
```

#### Using the `func run` command in version 1.x

>[!IMPORTANT]  
> The `func run` command is not supported in version 2.x of the tools. For more information, see the topic [How to target Azure Functions runtime versions](set-runtime-version.md).

You can also invoke a function directly by using `func run <FunctionName>` and provide input data for the function. This command is similar to running a function using the **Test** tab in the Azure portal. 

`func run` supports the following options:

| Option     | Description                            |
| ------------ | -------------------------------------- |
| **`--content -c`** | Inline content. |
| **`--debug -d`** | Attach a debugger to the host process before running the function.|
| **`--timeout -t`** | Time to wait (in seconds) until the local Functions host is ready.|
| **`--file -f`** | The file name to use as content.|
| **`--no-interactive`** | Does not prompt for input. Useful for automation scenarios.|

For example, to call an HTTP-triggered function and pass content body, run the following command:

```bash
func run MyHttpTrigger -c '{\"name\": \"Azure\"}'
```

### Viewing log files locally

[!INCLUDE [functions-local-logs-location](../../includes/functions-local-logs-location.md)]

## <a name="publish"></a>Publish to Azure

Core Tools supports two types of deployment, deploying function project files directly to your function app and deploying a custom Linux container, which is supported only in version 2.x.

In version 2.x, you must have [registered your extensions](#register-extensions) in your project before publishing. Projects that require compilation should be built so that the binaries can be deployed.

### Project file deployment  

The most common deployment method involves using Core Tools to package your function app project and deploy the package to your function app. You can optionally [run your functions directly from the deployment package](run-functions-from-deployment-package.md).

To publish a Functions project to a function app in Azure, use the `publish` command:

```bash
func azure functionapp publish <FunctionAppName>
```

This command publishes to an existing function app in Azure. An error occurs when the `<FunctionAppName>` doesn't exist in your subscription. To learn how to create a function app from the command prompt or terminal window using the Azure CLI, see [Create a Function App for serverless execution](./scripts/functions-cli-create-serverless.md).

The `publish` command uploads the contents of the Functions project directory. If you delete files locally, the `publish` command does not delete them from Azure. You can delete files in Azure by using the [Kudu tool](functions-how-to-use-azure-function-app-settings.md#kudu) in the [Azure portal].  

>[!IMPORTANT]  
<<<<<<< HEAD
> When you create a function app in Azure, it uses version 2.x of the Function runtime by default. To make the function app use version 1.x of the runtime, add the application setting `FUNCTIONS_EXTENSION_VERSION=~1`.  
Use the following Azure CLI code to add this setting to your function app:

```azurecli-interactive
az functionapp config appsettings set --name <function_app> \
--resource-group myResourceGroup --settings FUNCTIONS_EXTENSION_VERSION=~1
```

You can use the following publish options, which apply for both versions, 1.x and 2.x:

| Option     | Description                            |
| ------------ | -------------------------------------- |
| **`--publish-local-settings -i`** |  Publish settings in local.settings.json to Azure, prompting to overwrite if the setting already exists. If you are using the storage emulator, you change the app setting to an [actual storage connection](#get-your-storage-connection-strings). |
| **`--overwrite-settings -y`** | Suppress the prompt to overwrite app settings when `--publish-local-settings -i` is used.|

The following publish options are only supported in version 2.x:

| Option     | Description                            |
| ------------ | -------------------------------------- |
| **`--publish-settings-only -o`** |  Only publish settings and skip the content. Default is prompt. |
|**`--list-ignored-files`** | Displays a list of files that are ignored during publishing, which is based on the .funcignore file. |
| **`--list-included-files`** | Displays a list of files that are published, which is based on the .funcignore file. |
| **`--zip`** | Publish in Run-From-Zip package. Requires the app to have AzureWebJobsStorage setting defined. |
| **`--force`** | Ignore pre-publishing verification in certain scenarios. |
| **`--csx`** | Publish a C# script (.csx) project. |
| **`--no-build`** | Skip building dotnet functions. |
| **`--dotnet-cli-params`** | When publishing compiled C# (.csproj) functions, the core tools calls 'dotnet build --output bin/publish'. Any parameters passed to this will be appended to the command line. |

### Custom container deployment

Functions lets you deploy your function project in a custom Linux container. For more information, see [Create a function on Linux using a custom image](functions-create-function-linux-custom-image.md). Version 2.x of Core Tools supports deploying a custom container. Custom containers must have a Dockerfile. Use the --dockerfile option on `func init`.

```bash
func deploy
```

The following custom container deployment options are available: 

| Option     | Description                            |
| ------------ | -------------------------------------- |
| **`--registry`** | The name of a Docker Registry the current user signed-in to. |
| **`--platform`** | Hosting platform for the function app. Valid options are `kubernetes` |
| **`--name`** | Function app name. |
| **`--max`**  | Optionally, sets the maximum number of function app instances to deploy to. |
| **`--min`**  | Optionally, sets the minimum number of function app instances to deploy to. |
| **`--config`** | Sets an optional deployment configuration file. |

=======
> When you create a function app in Azure, it uses version 1.x of the Function runtime by default. To make the function app use version 2.x of the runtime, navigate in the Azure portal to Function App Settings, and toggle the switch from ~1 to beta.
Use the following Azure CLI code to add this setting to your function app:

>>>>>>> fcf2a228
## Next steps

Azure Functions Core Tools is [open source and hosted on GitHub](https://github.com/azure/azure-functions-cli).  
To file a bug or feature request, [open a GitHub issue](https://github.com/azure/azure-functions-cli/issues).

<!-- LINKS -->

[Azure Functions Core Tools]: https://www.npmjs.com/package/azure-functions-core-tools
[Azure portal]: https://portal.azure.com 
[Node.js]: https://docs.npmjs.com/getting-started/installing-node#osx-or-windows<|MERGE_RESOLUTION|>--- conflicted
+++ resolved
@@ -419,7 +419,7 @@
 
 ## <a name="publish"></a>Publish to Azure
 
-Core Tools supports two types of deployment, deploying function project files directly to your function app and deploying a custom Linux container, which is supported only in version 2.x.
+Core Tools supports two types of deployment, deploying function project files directly to your function app and deploying a custom Linux container, which is supported only in version 2.x. You must have already [created a function app in your Azure subscription](functions-cli-samples.md#create).
 
 In version 2.x, you must have [registered your extensions](#register-extensions) in your project before publishing. Projects that require compilation should be built so that the binaries can be deployed.
 
@@ -438,14 +438,8 @@
 The `publish` command uploads the contents of the Functions project directory. If you delete files locally, the `publish` command does not delete them from Azure. You can delete files in Azure by using the [Kudu tool](functions-how-to-use-azure-function-app-settings.md#kudu) in the [Azure portal].  
 
 >[!IMPORTANT]  
-<<<<<<< HEAD
-> When you create a function app in Azure, it uses version 2.x of the Function runtime by default. To make the function app use version 1.x of the runtime, add the application setting `FUNCTIONS_EXTENSION_VERSION=~1`.  
-Use the following Azure CLI code to add this setting to your function app:
-
-```azurecli-interactive
-az functionapp config appsettings set --name <function_app> \
---resource-group myResourceGroup --settings FUNCTIONS_EXTENSION_VERSION=~1
-```
+> When you create a function app in the Azure portal, it uses version 2.x of the Function runtime by default. To make the function app use version 1.x of the runtime, follow the instructions in [Run on version 1.x](functions-versions.md#run-on-version-1x).  
+> You can't change the runtime version for a function app that has existing functions.
 
 You can use the following publish options, which apply for both versions, 1.x and 2.x:
 
@@ -486,11 +480,6 @@
 | **`--min`**  | Optionally, sets the minimum number of function app instances to deploy to. |
 | **`--config`** | Sets an optional deployment configuration file. |
 
-=======
-> When you create a function app in Azure, it uses version 1.x of the Function runtime by default. To make the function app use version 2.x of the runtime, navigate in the Azure portal to Function App Settings, and toggle the switch from ~1 to beta.
-Use the following Azure CLI code to add this setting to your function app:
-
->>>>>>> fcf2a228
 ## Next steps
 
 Azure Functions Core Tools is [open source and hosted on GitHub](https://github.com/azure/azure-functions-cli).  
