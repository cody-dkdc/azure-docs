--- conflicted
+++ resolved
@@ -12,12 +12,7 @@
 ms.topic: conceptual
 ms.date: 03/13/2019
 ms.author: glenga
-<<<<<<< HEAD
-experimental: true
-experiment_id: 80e4ff38-5174-43
-=======
 ms.custom: 80e4ff38-5174-43
->>>>>>> 6a383dfd
 ---
 
 # Work with Azure Functions Core Tools
@@ -53,24 +48,16 @@
 
 ### <a name="v2"></a>Version 2.x
 
-<<<<<<< HEAD
-Version 2.x of the tools uses the Azure Functions runtime 2.x that is built on .NET Core. This version is supported on all platforms .NET Core 2.x supports, including [Windows](#windows-npm), [macOS](#brew), and [Linux](#linux). You must first install the .NET Core 2.x SDK.
-=======
 Version 2.x of the tools uses the Azure Functions runtime 2.x that is built on .NET Core. This version is supported on all platforms .NET Core 2.x supports, including [Windows](#windows-npm), [macOS](#brew), and [Linux](#linux). 
 
 > [!IMPORTANT]
 > You can bypass the requirement for installing the .NET Core 2.x SDK by using [extension bundles].
->>>>>>> 6a383dfd
 
 #### <a name="windows-npm"></a>Windows
 
 The following steps use npm to install Core Tools on Windows. You can also use [Chocolatey](https://chocolatey.org/). For more information, see the [Core Tools readme](https://github.com/Azure/azure-functions-core-tools/blob/master/README.md#windows).
 
-<<<<<<< HEAD
-1. Install [.NET Core 2.x SDK for Windows](https://www.microsoft.com/net/download/windows).
-=======
 1. Install [Node.js], which includes npm. For version 2.x of the tools, only Node.js 8.5 and later versions are supported.
->>>>>>> 6a383dfd
 
 1. Install the Core Tools package:
 
@@ -83,13 +70,7 @@
 
 The following steps use Homebrew to install the Core Tools on macOS.
 
-<<<<<<< HEAD
-1. Install [.NET Core 2.x SDK for macOS](https://www.microsoft.com/net/download/macos).
-
-2. Install [Homebrew](https://brew.sh/), if it's not already installed.
-=======
 1. Install [Homebrew](https://brew.sh/), if it's not already installed.
->>>>>>> 6a383dfd
 
 1. Install the Core Tools package:
 
@@ -104,13 +85,7 @@
 
 The following steps use [APT](https://wiki.debian.org/Apt) to install Core Tools on your Ubuntu/Debian Linux distribution. For other Linux distributions, see the [Core Tools readme](https://github.com/Azure/azure-functions-core-tools/blob/master/README.md#linux).
 
-<<<<<<< HEAD
-1. Install [.NET Core 2.x SDK for Linux](https://www.microsoft.com/net/download/linux).
-
-2. Register the Microsoft product key as trusted:
-=======
 1. Register the Microsoft product key as trusted:
->>>>>>> 6a383dfd
 
     ```bash
     curl https://packages.microsoft.com/keys/microsoft.asc | gpg --dearmor > microsoft.gpg
@@ -510,10 +485,6 @@
 [!INCLUDE [functions-connect-new-app-insights.md](../../includes/functions-connect-new-app-insights.md)]
 
 To learn more, see [Monitor Azure Functions](functions-monitoring.md).
-<<<<<<< HEAD
-
-=======
->>>>>>> 6a383dfd
 ## Next steps
 
 Azure Functions Core Tools is [open source and hosted on GitHub](https://github.com/azure/azure-functions-cli).  
@@ -525,9 +496,5 @@
 [Azure portal]: https://portal.azure.com 
 [Node.js]: https://docs.npmjs.com/getting-started/installing-node#osx-or-windows
 [`FUNCTIONS_WORKER_RUNTIME`]: functions-app-settings.md#functions_worker_runtime
-<<<<<<< HEAD
 [`AzureWebJobsStorage`]: functions-app-settings.md#azurewebjobsstorage
-=======
-[`AzureWebJobsStorage`]: functions-app-settings.md#azurewebjobsstorage
-[extension bundles]: functions-bindings-register.md#local-development-with-azure-functions-core-tools-and-extension-bundles
->>>>>>> 6a383dfd
+[extension bundles]: functions-bindings-register.md#local-development-with-azure-functions-core-tools-and-extension-bundles