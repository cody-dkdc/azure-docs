--- conflicted
+++ resolved
@@ -16,7 +16,6 @@
 
 ---
 # Create a function app on Linux in an Azure App Service plan
-<<<<<<< HEAD
 
 Azure Functions lets you host your functions on Linux in a default Azure App Service container. This article walks you through how to use the [Azure portal](https://portal.azure.com) to create a Linux-hosted function app that runs in an [App Service plan](functions-scale.md#app-service-plan). You can also [bring your own custom container](functions-create-function-linux-custom-image.md).
 
@@ -34,25 +33,6 @@
 
 1. Select the **Create a resource** button found on the upper left-hand corner of the Azure portal, then select **Compute** > **Function App**.
 
-=======
-
-Azure Functions lets you host your functions on Linux in a default Azure App Service container. This article walks you through how to use the [Azure portal](https://portal.azure.com) to create a Linux-hosted function app that runs in an [App Service plan](functions-scale.md#app-service-plan). You can also [bring your own custom container](functions-create-function-linux-custom-image.md).
-
-![Create function app in the Azure portal](./media/create-function-app-linux-app-service-plan/function-app-in-portal-editor.png)
-
-[!INCLUDE [quickstarts-free-trial-note](../../includes/quickstarts-free-trial-note.md)]
-
-## Sign in to Azure
-
-Sign in to the Azure portal at <https://portal.azure.com> with your Azure account.
-
-## Create a function app
-
-You must have a function app to host the execution of your functions on Linux. The function app provides an environment for execution of your function code. It lets you group functions as a logic unit for easier management, deployment, and sharing of resources. In this article, you create an App Service plan when you create your function app.
-
-1. Select the **Create a resource** button found on the upper left-hand corner of the Azure portal, then select **Compute** > **Function App**.
-
->>>>>>> 6a383dfd
     ![Create a function app in the Azure portal](./media/create-function-app-linux-app-service-plan/function-app-create-flow.png)
 
 2. Use the function app settings as specified in the table below the image.
@@ -80,12 +60,6 @@
 
 5. Select **Go to resource** to view your new function app.
 
-<<<<<<< HEAD
-> [!TIP]
-> Having trouble finding your function apps in the portal, try [adding Function Apps to your favorites in the Azure portal](functions-how-to-use-azure-function-app-settings.md#favorite).
-
-=======
->>>>>>> 6a383dfd
 Next, you create a function in the new function app. Even after your function app is available, it may take a few minutes to be fully initialized.
 
 ## <a name="create-function"></a>Create an HTTP triggered function
