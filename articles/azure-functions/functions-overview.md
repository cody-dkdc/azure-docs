--- conflicted
+++ resolved
@@ -66,12 +66,9 @@
 
 There are two ways to run Azure Functions: using a Dynamic App Service Plan and using a Classic App Service plan.
 
-In a **Dynamic App Service Plan**, you don't have to worry about resource management. Whenever your function is run, Azure will provide all of the necessary computational resources. You only pay for the time that your code spends running. Full pricing details are available on the [Functions Pricing page](/pricing/details/functions).
+In a **Dynamic App Service Plan**, you don't have to worry about resource management. Whenever your function is run, Azure will provide all of the necessary computational resources. You only pay for the time that your code spends running. Full pricing details are available on the [Functions Pricing page](https://azure.microsoft.com/pricing/details/functions/).
 
-<<<<<<< HEAD
-A **Classic App Service Plan** allows you to run functions just like your web, mobile, and API apps. This is a great solution if you are already using App Service for other applications - your functions can run on the same plan for no additional cost. Full details can be found on the [App Service Pricing page](/pricing/details/app-service/).
-=======
-A **Classic App Service Plan** allows you to run functions just like your web, mobile, and API apps. This is a great solution if you are already using App Service for other applications - your functions can run on the same plan for no additional cost. Full details can be found on the [App Service Pricing page](/pricing/details/app-service/).
+A **Classic App Service Plan** allows you to run functions just like your web, mobile, and API apps. This is a great solution if you are already using App Service for other applications - your functions can run on the same plan for no additional cost. Full details can be found on the [App Service Pricing page](https://azure.microsoft.com/pricing/details/app-service/).
 
 ## Reporting Issues
 
@@ -88,5 +85,4 @@
 + [How to scale Azure Functions](functions-scale.md)  
 Discusses service plans available with Azure Functions, including the Dynamic service plan, and how to choose the right plan. 
 + [What is Azure App Service?](../app-service/app-service-value-prop-what-is.md)  
-Azure Functions leverages the Azure App Service platform for core functionality like deployments, environment variables, and diagnostics. 
->>>>>>> d06fa779
+Azure Functions leverages the Azure App Service platform for core functionality like deployments, environment variables, and diagnostics. 