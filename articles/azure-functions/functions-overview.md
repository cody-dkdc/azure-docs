---
title: Azure Functions Overview | Microsoft Docs
description: Understand how to use Azure Functions to optimize asynchronous workloads in minutes.
services: functions
documentationcenter: na
author: mattchenderson
manager: erikre
editor: ''
tags: ''
keywords: azure functions, functions, event processing, webhooks, dynamic compute, serverless architecture

ms.assetid: 01d6ca9f-ca3f-44fa-b0b9-7ffee115acd4
ms.service: functions
ms.devlang: multiple
ms.topic: get-started-article
ms.tgt_pltfrm: multiple
ms.workload: na
ms.date: 11/20/2016
ms.author: cfowler;mahender;glenga

---
# Azure Functions Overview
Azure Functions is a solution for easily running small pieces of code, or "functions," in the cloud. You can write just the code you need for the problem at hand, without worrying about a whole application or the infrastructure to run it. Functions can make development even more productive, and you can use your development language of choice, such as C#, F#, Node.js, Python or PHP. Pay only for the time your code runs and trust Azure to scale as needed.

This topic provides a high-level overview of Azure Functions. If you want to jump right in and get started with Azure Functions, start with [Create your first Azure Function](functions-create-first-azure-function.md). If you are looking for more technical information about Functions, see the [developer reference](functions-reference.md).

## Features
Here are some key features of Azure Functions:

* **Choice of language** - Write functions using C#, F#, Node.js, Python, PHP, batch, bash, or any executable.
* **Pay-per-use pricing model** - Pay only for the time spent running your code. See the Consumption hosting plan option in the [pricing section](#pricing).  
* **Bring your own dependencies** - Functions supports NuGet and NPM, so you can use your favorite libraries.  
* **Integrated security** - Protect HTTP-triggered functions with OAuth providers such as Azure Active Directory, Facebook, Google, Twitter, and Microsoft Account.  
* **Simplified integration** - Easily leverage Azure services and software-as-a-service (SaaS) offerings. See the [integrations section](#integrations) for some examples.  
* **Flexible development** - Code your functions right in the portal or set up continuous integration and deploy your code through GitHub, Visual Studio Team Services, and other [supported development tools](../app-service-web/web-sites-deploy.md#deploy-using-an-ide).  
* **Open-source** - The Functions runtime is open-source and [available on GitHub](https://github.com/azure/azure-webjobs-sdk-script).  

## What can I do with Functions?
Azure Functions is a great solution for processing data, integrating systems, working with the internet-of-things (IoT), and building simple APIs and microservices. Consider Functions for tasks like image or order processing, file maintenance, long-running tasks that you want to run in a background thread, or for any tasks that you want to run on a schedule. 

Functions provides templates to get you started with key scenarios, including the following:

* **BlobTrigger** - Process Azure Storage blobs when they are added to containers. You might use this function for image resizing.
* **EventHubTrigger** -  Respond to events delivered to an Azure Event Hub. Particularly useful in application instrumentation, user experience or workflow processing, and Internet of Things (IoT) scenarios.
* **Generic webhook** - Process webhook HTTP requests from any service that supports webhooks.
* **GitHub webhook** - Respond to events that occur in your GitHub repositories. For an example, see [Create a webhook or API function](functions-create-a-web-hook-or-api-function.md).
* **HTTPTrigger** - Trigger the execution of your code by using an HTTP request.
* **QueueTrigger** - Respond to messages as they arrive in an Azure Storage queue. For an example, see [Create an Azure Function that binds to an Azure service](functions-create-an-azure-connected-function.md).
* **ServiceBusQueueTrigger** - Connect your code to other Azure services or on-premise services by listening to message queues. 
* **ServiceBusTopicTrigger** - Connect your code to other Azure services or on-premise services by subscribing to topics. 
* **TimerTrigger** - Execute cleanup or other batch tasks on a predefined schedule. For an example, see [Create an event processing function](functions-create-an-event-processing-function.md).

Azure Functions supports *triggers*, which are ways to start execution of your code, and *bindings*, which are ways to simplifying coding for input and output data. For a detailed description of the triggers and bindings that Azure Functions provides, see [Azure Functions triggers and bindings developer reference](functions-triggers-bindings.md).

## <a name="integrations"></a>Integrations
Azure Functions integrates with various Azure and 3rd-party services. These services can trigger your function and start execution, or they can serve as input and output for your code. The following service integrations are supported by Azure Functions. 

* Azure DocumentDB
* Azure Event Hubs 
* Azure Mobile Apps (tables)
* Azure Notification Hubs
* Azure Service Bus (queues and topics)
* Azure Storage (blob, queues, and tables) 
* GitHub (webhooks)
* On-premises (using Service Bus)

## <a name="pricing"></a>How much does Functions cost?
Azure Functions has two kinds of pricing plans, choose the one that best fits your needs: 

* **Consumption plan** - When your function runs, Azure provides all of the necessary computational resources. You don't have to worry about resource management, and you only pay for the time that your code runs. 
* **App Service plan** - Run your functions just like your web, mobile, and API apps. When you are already using App Service for your other applications, you can run your functions on the same plan at no additional cost. 
<<<<<<< HEAD
Full pricing details are available on the [Functions Pricing page](https://azure.microsoft.co/pricing/details/functions/). For more information about scaling your functions, see [How to scale Azure Functions](functions-scale.md).
=======

Full pricing details are available on the [Functions Pricing page](https://azure.microsoft.com/pricing/details/functions/). For more information about scaling your functions, see [How to scale Azure Functions](functions-scale.md).
>>>>>>> 4b9f0004

## Next Steps
* [Create your first Azure Function](functions-create-first-azure-function.md)  
  Jump right in and create your first function using the Azure Functions quickstart. 
* [Azure Functions developer reference](functions-reference.md)  
  Provides more technical information about the Azure Functions runtime and a reference for coding functions and defining triggers and bindings.
* [Testing Azure Functions](functions-test-a-function.md)  
  Describes various tools and techniques for testing your functions.
* [How to scale Azure Functions](functions-scale.md)  
  Discusses service plans available with Azure Functions, including the Consumption hosting plan, and how to choose the right plan. 
* [Learn more about Azure App Service](../app-service/app-service-value-prop-what-is.md)  
  Azure Functions leverages the Azure App Service platform for core functionality like deployments, environment variables, and diagnostics. 
<|MERGE_RESOLUTION|>--- conflicted
+++ resolved
@@ -69,12 +69,8 @@
 
 * **Consumption plan** - When your function runs, Azure provides all of the necessary computational resources. You don't have to worry about resource management, and you only pay for the time that your code runs. 
 * **App Service plan** - Run your functions just like your web, mobile, and API apps. When you are already using App Service for your other applications, you can run your functions on the same plan at no additional cost. 
-<<<<<<< HEAD
-Full pricing details are available on the [Functions Pricing page](https://azure.microsoft.co/pricing/details/functions/). For more information about scaling your functions, see [How to scale Azure Functions](functions-scale.md).
-=======
 
 Full pricing details are available on the [Functions Pricing page](https://azure.microsoft.com/pricing/details/functions/). For more information about scaling your functions, see [How to scale Azure Functions](functions-scale.md).
->>>>>>> 4b9f0004
 
 ## Next Steps
 * [Create your first Azure Function](functions-create-first-azure-function.md)  
