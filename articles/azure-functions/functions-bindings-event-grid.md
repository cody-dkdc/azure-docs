---
title: Event Grid trigger for Azure Functions
description: Understand how to handle Event Grid events in Azure Functions.
services: functions
documentationcenter: na
author: ggailey777
manager: jeconnoc
keywords:

ms.service: azure-functions
ms.devlang: multiple
ms.topic: reference
ms.date: 09/04/2018
ms.author: glenga
---

# Event Grid trigger for Azure Functions

This article explains how to handle [Event Grid](../event-grid/overview.md) events in Azure Functions.

Event Grid is an Azure service that sends HTTP requests to notify you about events that happen in *publishers*. A publisher is the service or resource that originates the event. For example, an Azure blob storage account is a publisher, and [a blob upload or deletion is an event](../storage/blobs/storage-blob-event-overview.md). Some [Azure services have built-in support for publishing events to Event Grid](../event-grid/overview.md#event-sources).

Event *handlers* receive and process events. Azure Functions is one of several [Azure services that have built-in support for handling Event Grid events](../event-grid/overview.md#event-handlers). In this article, you learn how to use an Event Grid trigger to invoke a function when an event is received from Event Grid.

If you prefer, you can use an HTTP trigger to handle Event Grid Events; see [Use an HTTP trigger as an Event Grid trigger](#use-an-http-trigger-as-an-event-grid-trigger) later in this article. Currently, you can't use an Event Grid trigger for an Azure Functions app when the event is delivered in the [CloudEvents schema](../event-grid/cloudevents-schema.md). Instead, use an HTTP trigger.

[!INCLUDE [intro](../../includes/functions-bindings-intro.md)]

## Packages - Functions 1.x

The Event Grid trigger is provided in the [Microsoft.Azure.WebJobs.Extensions.EventGrid](https://www.nuget.org/packages/Microsoft.Azure.WebJobs.Extensions.EventGrid) NuGet package, version 1.x. Source code for the package is in the [azure-functions-eventgrid-extension](https://github.com/Azure/azure-functions-eventgrid-extension/tree/master) GitHub repository.

[!INCLUDE [functions-package](../../includes/functions-package.md)]

## Packages - Functions 2.x

The Event Grid trigger is provided in the [Microsoft.Azure.WebJobs.Extensions.EventGrid](https://www.nuget.org/packages/Microsoft.Azure.WebJobs.Extensions.EventGrid) NuGet package, version 2.x. Source code for the package is in the [azure-functions-eventgrid-extension](https://github.com/Azure/azure-functions-eventgrid-extension/tree/v2.x) GitHub repository.

[!INCLUDE [functions-package-v2](../../includes/functions-package-v2.md)]

## Example

See the language-specific example for an Event Grid trigger:

* [C#](#c-example)
* [C# script (.csx)](#c-script-example)
* [Java](#trigger---java-example)
* [JavaScript](#javascript-example)
* [Python](#python-example)

For an HTTP trigger example, see [How to use HTTP trigger](#use-an-http-trigger-as-an-event-grid-trigger) later in this article.

### C# (Version 1.x)

The following example shows a Functions 1.x [C# function](functions-dotnet-class-library.md) that binds to `JObject`:

```cs
using Microsoft.Azure.WebJobs;
using Microsoft.Azure.WebJobs.Extensions.EventGrid;
using Microsoft.Azure.WebJobs.Host;
using Newtonsoft.Json;
using Newtonsoft.Json.Linq;
using Microsoft.Extensions.Logging;

namespace Company.Function
{
    public static class EventGridTriggerCSharp
    {
        [FunctionName("EventGridTriggerCSharp")]
        public static void Run([EventGridTrigger]JObject eventGridEvent, ILogger log)
        {
            log.LogInformation(eventGridEvent.ToString(Formatting.Indented));
        }
    }
}
```

### C# (2.x)

The following example shows a Functions 2.x [C# function](functions-dotnet-class-library.md) that binds to `EventGridEvent`:

```cs
using Microsoft.Azure.EventGrid.Models;
using Microsoft.Azure.WebJobs;
using Microsoft.Azure.WebJobs.Extensions.EventGrid;
using Microsoft.Azure.WebJobs.Host;
using Microsoft.Extensions.Logging;

namespace Company.Function
{
    public static class EventGridTriggerCSharp
    {
        [FunctionName("EventGridTest")]
        public static void EventGridTest([EventGridTrigger]EventGridEvent eventGridEvent, ILogger log)
        {
            log.LogInformation(eventGridEvent.Data.ToString());
        }
    }
}
```

For more information, see [Packages](#packages), [Attributes](#attributes), [Configuration](#configuration), and [Usage](#usage).

### C# script example

The following example shows a trigger binding in a *function.json* file and a [C# script function](functions-reference-csharp.md) that uses the binding.

Here's the binding data in the *function.json* file:

```json
{
  "bindings": [
    {
      "type": "eventGridTrigger",
      "name": "eventGridEvent",
      "direction": "in"
    }
  ],
  "disabled": false
}
```

#### C# script (Version 1.x)

Here's Functions 1.x C# script code that binds to `JObject`:

```cs
#r "Newtonsoft.Json"

using Newtonsoft.Json;
using Newtonsoft.Json.Linq;

public static void Run(JObject eventGridEvent, TraceWriter log)
{
    log.Info(eventGridEvent.ToString(Formatting.Indented));
}
```

#### C# script (Version 2.x)

Here's Functions 2.x C# script code that binds to `EventGridEvent`:

```csharp
#r "Microsoft.Azure.EventGrid"
using Microsoft.Azure.EventGrid.Models;
using Microsoft.Extensions.Logging;

public static void Run(EventGridEvent eventGridEvent, ILogger log)
{
    log.LogInformation(eventGridEvent.Data.ToString());
}
```

For more information, see [Packages](#packages), [Attributes](#attributes), [Configuration](#configuration), and [Usage](#usage).

### JavaScript example

The following example shows a trigger binding in a *function.json* file and a [JavaScript function](functions-reference-node.md) that uses the binding.

Here's the binding data in the *function.json* file:

```json
{
  "bindings": [
    {
      "type": "eventGridTrigger",
      "name": "eventGridEvent",
      "direction": "in"
    }
  ],
  "disabled": false
}
```

Here's the JavaScript code:

```javascript
module.exports = function (context, eventGridEvent) {
    context.log("JavaScript Event Grid function processed a request.");
    context.log("Subject: " + eventGridEvent.subject);
    context.log("Time: " + eventGridEvent.eventTime);
    context.log("Data: " + JSON.stringify(eventGridEvent.data));
    context.done();
};
```

### Python example

The following example shows a trigger binding in a *function.json* file and a [Python function](functions-reference-python.md) that uses the binding.

Here's the binding data in the *function.json* file:

```json
{
  "bindings": [
    {
      "type": "eventGridTrigger",
      "name": "event",
      "direction": "in"
    }
  ],
  "disabled": false,
  "scriptFile": "__init__.py"
}
```

Here's the Python code:

```python
import logging
import azure.functions as func

def main(event: func.EventGridEvent):
    logging.info("Python Event Grid function processed a request.")
    logging.info("  Subject: %s", event.subject)
    logging.info("  Time: %s", event.event_time)
    logging.info("  Data: %s", event.get_json())
```

### Trigger - Java example

The following example shows a trigger binding in a *function.json* file and a [Java function](functions-reference-java.md) that uses the binding and prints out an event.

```json
{
  "bindings": [
    {
      "type": "eventGridTrigger",
      "name": "eventGridEvent",
      "direction": "in"
    }
  ]
}
```

Here's the Java code:

```java
@FunctionName("eventGridMonitor")
  public void logEvent(
     @EventGridTrigger(name = "event") String content,
      final ExecutionContext context
  ) {
      context.getLogger().info(content);
    }
```

<<<<<<< HEAD
In the [Java functions runtime library](/java/api/overview/azure/functions/runtime), use the `EventGridTrigger` annotation on parameters whose value would come from EventGrid. Parameters with these annotations cause the function to run when an event arrives.  This annotation can be used with native Java types, POJOs, or nullable values using `Optional<T>`.
=======
In the [Java functions runtime library](/java/api/overview/azure/functions/runtime), use the `EventGridTrigger` annotation on parameters whose value would come from EventGrid. Parameters with these annotations cause the function to run when an event arrives.  This annotation can be used with native Java types, POJOs, or nullable values using `Optional<T>`. 
>>>>>>> 8883041e

## Attributes

In [C# class libraries](functions-dotnet-class-library.md), use the [EventGridTrigger](https://github.com/Azure/azure-functions-eventgrid-extension/blob/master/src/EventGridExtension/EventGridTriggerAttribute.cs) attribute.

Here's an `EventGridTrigger` attribute in a method signature:

```csharp
[FunctionName("EventGridTest")]
public static void EventGridTest([EventGridTrigger] JObject eventGridEvent, ILogger log)
{
    ...
}
```

For a complete example, see [C# example](#c-example).

## Configuration

The following table explains the binding configuration properties that you set in the *function.json* file. There are no constructor parameters or properties to set in the `EventGridTrigger` attribute.

|function.json property |Description|
|---------|---------|----------------------|
| **type** | Required - must be set to `eventGridTrigger`. |
| **direction** | Required - must be set to `in`. |
| **name** | Required - the variable name used in function code for the parameter that receives the event data. |

## Usage

For C# and F# functions in Azure Functions 1.x, you can use the following parameter types for the Event Grid trigger:

* `JObject`
* `string`

For C# and F# functions in Azure Functions 2.x, you also have the option to use the following parameter type for the Event Grid trigger:

* `Microsoft.Azure.EventGrid.Models.EventGridEvent`- Defines properties for the fields common to all event types.

> [!NOTE]
> In Functions v1 if you try to bind to `Microsoft.Azure.WebJobs.Extensions.EventGrid.EventGridEvent`, the compiler will display a "deprecated" message and advise you to use `Microsoft.Azure.EventGrid.Models.EventGridEvent` instead. To use the newer type, reference the [Microsoft.Azure.EventGrid](https://www.nuget.org/packages/Microsoft.Azure.EventGrid) NuGet package and fully qualify the `EventGridEvent` type name by prefixing it with `Microsoft.Azure.EventGrid.Models`. For information about how to reference NuGet packages in a C# script function, see [Using NuGet packages](functions-reference-csharp.md#using-nuget-packages)

For JavaScript functions, the parameter named by the *function.json* `name` property has a reference to the event object.

## Event schema

Data for an Event Grid event is received as a JSON object in the body of an HTTP request. The JSON looks similar to the following example:

```json
[{
  "topic": "/subscriptions/{subscriptionid}/resourceGroups/eg0122/providers/Microsoft.Storage/storageAccounts/egblobstore",
  "subject": "/blobServices/default/containers/{containername}/blobs/blobname.jpg",
  "eventType": "Microsoft.Storage.BlobCreated",
  "eventTime": "2018-01-23T17:02:19.6069787Z",
  "id": "{guid}",
  "data": {
    "api": "PutBlockList",
    "clientRequestId": "{guid}",
    "requestId": "{guid}",
    "eTag": "0x8D562831044DDD0",
    "contentType": "application/octet-stream",
    "contentLength": 2248,
    "blobType": "BlockBlob",
    "url": "https://egblobstore.blob.core.windows.net/{containername}/blobname.jpg",
    "sequencer": "000000000000272D000000000003D60F",
    "storageDiagnostics": {
      "batchId": "{guid}"
    }
  },
  "dataVersion": "",
  "metadataVersion": "1"
}]
```

The example shown is an array of one element. Event Grid always sends an array and may send more than one event in the array. The runtime invokes your function once for each array element.

The top-level properties in the event JSON data are the same among all event types, while the contents of the `data` property are specific to each event type. The example shown is for a blob storage event.

For explanations of the common and event-specific properties, see [Event properties](../event-grid/event-schema.md#event-properties) in the Event Grid documentation.

The `EventGridEvent` type defines only the top-level properties; the `Data` property is a `JObject`.

## Create a subscription

To start receiving Event Grid HTTP requests, create an Event Grid subscription that specifies the endpoint URL that invokes the function.

### Azure portal

For functions that you develop in the Azure portal with the Event Grid trigger, select **Add Event Grid subscription**.

![Create subscription in portal](media/functions-bindings-event-grid/portal-sub-create.png)

When you select this link, the portal opens the **Create Event Subscription** page with the endpoint URL prefilled.

![Endpoint URL prefilled](media/functions-bindings-event-grid/endpoint-url.png)

For more information about how to create subscriptions by using the Azure portal, see [Create custom event - Azure portal](../event-grid/custom-event-quickstart-portal.md) in the Event Grid documentation.

### Azure CLI

To create a subscription by using [the Azure CLI](https://docs.microsoft.com/cli/azure/get-started-with-azure-cli?view=azure-cli-latest), use the [az eventgrid event-subscription create](https://docs.microsoft.com/cli/azure/eventgrid/event-subscription?view=azure-cli-latest#az-eventgrid-event-subscription-create) command.

The command requires the endpoint URL that invokes the function. The following example shows the version-specific URL pattern:

#### Version 2.x runtime

    https://{functionappname}.azurewebsites.net/runtime/webhooks/eventgrid?functionName={functionname}&code={systemkey}

#### Version 1.x runtime

    https://{functionappname}.azurewebsites.net/admin/extensions/EventGridExtensionConfig?functionName={functionname}&code={systemkey}

The system key is an authorization key that has to be included in the endpoint URL for an Event Grid trigger. The following section explains how to get the system key.

Here's an example that subscribes to a blob storage account (with a placeholder for the system key):

#### Version 2.x runtime

```azurecli
az eventgrid resource event-subscription create -g myResourceGroup \
--provider-namespace Microsoft.Storage --resource-type storageAccounts \
--resource-name myblobstorage12345 --name myFuncSub  \
--included-event-types Microsoft.Storage.BlobCreated \
--subject-begins-with /blobServices/default/containers/images/blobs/ \
--endpoint https://mystoragetriggeredfunction.azurewebsites.net/runtime/webhooks/eventgrid?functionName=imageresizefunc&code=<key>
```

#### Version 1.x runtime

```azurecli
az eventgrid resource event-subscription create -g myResourceGroup \
--provider-namespace Microsoft.Storage --resource-type storageAccounts \
--resource-name myblobstorage12345 --name myFuncSub  \
--included-event-types Microsoft.Storage.BlobCreated \
--subject-begins-with /blobServices/default/containers/images/blobs/ \
--endpoint https://mystoragetriggeredfunction.azurewebsites.net/admin/extensions/EventGridExtensionConfig?functionName=imageresizefunc&code=<key>
```

For more information about how to create a subscription, see [the blob storage quickstart](../storage/blobs/storage-blob-event-quickstart.md#subscribe-to-your-storage-account) or the other Event Grid quickstarts.

### Get the system key

You can get the system key by using the following API (HTTP GET):

```
http://{functionappname}.azurewebsites.net/admin/host/systemkeys/eventgridextensionconfig_extension?code={masterkey}
```

This is an admin API, so it requires your function app [master key](functions-bindings-http-webhook.md#authorization-keys). Don't confuse the system key (for invoking an Event Grid trigger function) with the master key (for performing administrative tasks on the function app). When you subscribe to an Event Grid topic, be sure to use the system key.

Here's an example of the response that provides the system key:

```
{
  "name": "eventgridextensionconfig_extension",
  "value": "{the system key for the function}",
  "links": [
    {
      "rel": "self",
      "href": "{the URL for the function, without the system key}"
    }
  ]
}
```

You can get the master key for your function app from the **Function app settings** tab in the portal.

> [!IMPORTANT]
> The master key provides administrator access to your function app. Don't share this key with third parties or distribute it in native client applications.

For more information, see [Authorization keys](functions-bindings-http-webhook.md#authorization-keys) in the HTTP trigger reference article.

Alternatively, you can send an HTTP PUT to specify the key value yourself.

## Local testing with viewer web app

To test an Event Grid trigger locally, you have to get Event Grid HTTP requests delivered from their origin in the cloud to your local machine. One way to do that is by capturing requests online and manually resending them on your local machine:

2. [Create a viewer web app](#create-a-viewer-web-app) that captures event messages.
3. [Create an Event Grid subscription](#create-an-event-grid-subscription) that sends events to the viewer app.
4. [Generate a request](#generate-a-request) and copy the request body from the viewer app.
5. [Manually post the request](#manually-post-the-request) to the localhost URL of your Event Grid trigger function.

When you're done testing, you can use the same subscription for production by updating the endpoint. Use the [az eventgrid event-subscription update](https://docs.microsoft.com/cli/azure/eventgrid/event-subscription?view=azure-cli-latest#az-eventgrid-event-subscription-update) Azure CLI command.

### Create a viewer web app

To simplify capturing event messages, you can deploy a [pre-built web app](https://github.com/Azure-Samples/azure-event-grid-viewer) that displays the event messages. The deployed solution includes an App Service plan, an App Service web app, and source code from GitHub.

Select **Deploy to Azure** to deploy the solution to your subscription. In the Azure portal, provide values for the parameters.

<a href="https://portal.azure.com/#create/Microsoft.Template/uri/https%3A%2F%2Fraw.githubusercontent.com%2FAzure-Samples%2Fazure-event-grid-viewer%2Fmaster%2Fazuredeploy.json" target="_blank"><img src="http://azuredeploy.net/deploybutton.png"/></a>

The deployment may take a few minutes to complete. After the deployment has succeeded, view your web app to make sure it's running. In a web browser, navigate to:
`https://<your-site-name>.azurewebsites.net`

You see the site but no events have been posted to it yet.

![View new site](media/functions-bindings-event-grid/view-site.png)

### Create an Event Grid subscription

Create an Event Grid subscription of the type you want to test, and give it the URL from your web app as the endpoint for event notification. The endpoint for your web app must include the suffix `/api/updates/`. So, the full URL is `https://<your-site-name>.azurewebsites.net/api/updates`

For information about how to create subscriptions by using the Azure portal, see [Create custom event - Azure portal](../event-grid/custom-event-quickstart-portal.md) in the Event Grid documentation.

### Generate a request

Trigger an event that will generate HTTP traffic to your web app endpoint.  For example, if you created a blob storage subscription, upload or delete a blob. When a request shows up in your web app, copy the request body.

The subscription validation request will be received first; ignore any validation requests, and copy the event request.

![Copy request body from web app](media/functions-bindings-event-grid/view-results.png)

### Manually post the request

Run your Event Grid function locally.

Use a tool such as [Postman](https://www.getpostman.com/) or [curl](https://curl.haxx.se/docs/httpscripting.html) to create an HTTP POST request:

* Set a `Content-Type: application/json` header.
* Set an `aeg-event-type: Notification` header.
* Paste the RequestBin data into the request body.
* Post to the URL of your Event Grid trigger function, using the following pattern:

```
http://localhost:7071/admin/extensions/EventGridExtensionConfig?functionName={functionname}
```

The `functionName` parameter must be the name specified in the `FunctionName` attribute.

The following screenshots show the headers and request body in Postman:

![Headers in Postman](media/functions-bindings-event-grid/postman2.png)

![Request body in Postman](media/functions-bindings-event-grid/postman.png)

The Event Grid trigger function executes and shows logs similar to the following example:

![Sample Event Grid trigger function logs](media/functions-bindings-event-grid/eg-output.png)

## Local testing with ngrok

Another way to test an Event Grid trigger locally is to automate the HTTP connection between the Internet and your development computer. You can do that with an open-source tool named [ngrok](https://ngrok.com/):

3. [Create an ngrok endpoint](#create-an-ngrok-endpoint).
4. [Run the Event Grid trigger function](#run-the-event-grid-trigger-function).
5. [Create an Event Grid subscription](#create-a-subscription) that sends events to the ngrok endpoint.
6. [Trigger an event](#trigger-an-event).

When you're done testing, you can use the same subscription for production by updating the endpoint. Use the [az eventgrid event-subscription update](https://docs.microsoft.com/cli/azure/eventgrid/event-subscription?view=azure-cli-latest#az-eventgrid-event-subscription-update) Azure CLI command.

### Create an ngrok endpoint

Download *ngrok.exe* from [ngrok](https://ngrok.com/), and run with the following command:

```
ngrok http -host-header=localhost 7071
```

The -host-header parameter is needed because the functions runtime expects requests from localhost when it runs on localhost. 7071 is the default port number when the runtime runs locally.

The command creates output like the following:

```
Session Status                online
Version                       2.2.8
Region                        United States (us)
Web Interface                 http://127.0.0.1:4040
Forwarding                    http://263db807.ngrok.io -> localhost:7071
Forwarding                    https://263db807.ngrok.io -> localhost:7071

Connections                   ttl     opn     rt1     rt5     p50     p90
                              0       0       0.00    0.00    0.00    0.00
```

You'll use the `https://{subdomain}.ngrok.io` URL for your Event Grid subscription.

### Run the Event Grid trigger function

The ngrok URL doesn't get special handling by Event Grid, so your function must be running locally when the subscription is created. If it isn't, the validation response doesn't get sent and the subscription creation fails.

### Create a subscription

Create an Event Grid subscription of the type you want to test, and give it your ngrok endpoint.

Use this endpoint pattern for Functions 1.x:
<<<<<<< HEAD

`https://{subdomain}.ngrok.io/admin/extensions/EventGridExtensionConfig?functionName={functionname}`

Use this endpoint pattern for Functions 2.x:

`https://{subdomain}.ngrok.io/runtime/webhooks/eventgrid?functionName={functionName}`

=======
```
https://{subdomain}.ngrok.io/admin/extensions/EventGridExtensionConfig?functionName={functionname}
```
Use this endpoint pattern for Functions 2.x:
```
https://{subdomain}.ngrok.io/runtime/webhooks/eventgrid?functionName={functionName}
```
>>>>>>> 8883041e
The `functionName` parameter must be the name specified in the `FunctionName` attribute.

Here's an example using the Azure CLI:

```azurecli
az eventgrid event-subscription create --resource-id /subscriptions/aeb4b7cb-b7cb-b7cb-b7cb-b7cbb6607f30/resourceGroups/eg0122/providers/Microsoft.Storage/storageAccounts/egblobstor0122 --name egblobsub0126 --endpoint https://263db807.ngrok.io/runtime/webhooks/eventgrid?functionName=EventGridTrigger
```

For information about how to create a subscription, see [Create a subscription](#create-a-subscription) earlier in this article.

### Trigger an event

Trigger an event that will generate HTTP traffic to your ngrok endpoint.  For example, if you created a blob storage subscription, upload or delete a blob.

The Event Grid trigger function executes and shows logs similar to the following example:

![Sample Event Grid trigger function logs](media/functions-bindings-event-grid/eg-output.png)

## Use an HTTP trigger as an Event Grid trigger

Event Grid events are received as HTTP requests, so you can handle events by using an HTTP trigger instead of an Event Grid trigger. One possible reason for doing that is to get more control over the endpoint URL that invokes the function. Another reason is when you need to receive events in the [CloudEvents schema](../event-grid/cloudevents-schema.md). Currently, the Event Grid trigger doesn't support the CloudEvents schema. The examples in this section show solutions for both Event Grid schema and CloudEvents schema.

If you use an HTTP trigger, you have to write code for what the Event Grid trigger does automatically:

* Sends a validation response to a [subscription validation request](../event-grid/security-authentication.md#webhook-event-delivery).
* Invokes the function once per element of the event array contained in the request body.

For information about the URL to use for invoking the function locally or when it runs in Azure, see the [HTTP trigger binding reference documentation](functions-bindings-http-webhook.md)

### Event Grid schema

The following sample C# code for an HTTP trigger simulates Event Grid trigger behavior. Use this example for events delivered in the Event Grid schema.

```csharp
[FunctionName("HttpTrigger")]
public static async Task<HttpResponseMessage> Run(
    [HttpTrigger(AuthorizationLevel.Anonymous, "post")]HttpRequestMessage req,
    ILogger log)
{
    log.LogInformation("C# HTTP trigger function processed a request.");

    var messages = await req.Content.ReadAsAsync<JArray>();

    // If the request is for subscription validation, send back the validation code.
    if (messages.Count > 0 && string.Equals((string)messages[0]["eventType"],
        "Microsoft.EventGrid.SubscriptionValidationEvent",
        System.StringComparison.OrdinalIgnoreCase))
    {
        log.LogInformation("Validate request received");
        return req.CreateResponse<object>(new
        {
            validationResponse = messages[0]["data"]["validationCode"]
        });
    }

    // The request is not for subscription validation, so it's for one or more events.
    foreach (JObject message in messages)
    {
        // Handle one event.
        EventGridEvent eventGridEvent = message.ToObject<EventGridEvent>();
        log.LogInformation($"Subject: {eventGridEvent.Subject}");
        log.LogInformation($"Time: {eventGridEvent.EventTime}");
        log.LogInformation($"Event data: {eventGridEvent.Data.ToString()}");
    }

    return req.CreateResponse(HttpStatusCode.OK);
}
```

The following sample JavaScript code for an HTTP trigger simulates Event Grid trigger behavior. Use this example for events delivered in the Event Grid schema.

```javascript
module.exports = function (context, req) {
    context.log('JavaScript HTTP trigger function processed a request.');

    var messages = req.body;
    // If the request is for subscription validation, send back the validation code.
    if (messages.length > 0 && messages[0].eventType == "Microsoft.EventGrid.SubscriptionValidationEvent") {
        context.log('Validate request received');
        var code = messages[0].data.validationCode;
        context.res = { status: 200, body: { "ValidationResponse": code } };
    }
    else {
        // The request is not for subscription validation, so it's for one or more events.
        // Event Grid schema delivers events in an array.
        for (var i = 0; i < messages.length; i++) {
            // Handle one event.
            var message = messages[i];
            context.log('Subject: ' + message.subject);
            context.log('Time: ' + message.eventTime);
            context.log('Data: ' + JSON.stringify(message.data));
        }
    }
    context.done();
};
```

Your event-handling code goes inside the loop through the `messages` array.

### CloudEvents schema

The following sample C# code for an HTTP trigger simulates Event Grid trigger behavior.  Use this example for events delivered in the CloudEvents schema.

```csharp
[FunctionName("HttpTrigger")]
public static async Task<HttpResponseMessage> Run([HttpTrigger(AuthorizationLevel.Anonymous, "get", "post", Route = null)]HttpRequestMessage req, ILogger log)
{
    log.LogInformation("C# HTTP trigger function processed a request.");

    var requestmessage = await req.Content.ReadAsStringAsync();
    var message = JToken.Parse(requestmessage);

    if (message.Type == JTokenType.Array)
    {
        // If the request is for subscription validation, send back the validation code.
        if (string.Equals((string)message[0]["eventType"],
        "Microsoft.EventGrid.SubscriptionValidationEvent",
        System.StringComparison.OrdinalIgnoreCase))
        {
            log.LogInformation("Validate request received");
            return req.CreateResponse<object>(new
            {
                validationResponse = message[0]["data"]["validationCode"]
            });
        }
    }
    else
    {
        // The request is not for subscription validation, so it's for an event.
        // CloudEvents schema delivers one event at a time.
        log.LogInformation($"Source: {message["source"]}");
        log.LogInformation($"Time: {message["eventTime"]}");
        log.LogInformation($"Event data: {message["data"].ToString()}");
    }

    return req.CreateResponse(HttpStatusCode.OK);
}
```

The following sample JavaScript code for an HTTP trigger simulates Event Grid trigger behavior. Use this example for events delivered in the CloudEvents schema.

```javascript
module.exports = function (context, req) {
    context.log('JavaScript HTTP trigger function processed a request.');

    var message = req.body;
    // If the request is for subscription validation, send back the validation code.
    if (message.length > 0 && message[0].eventType == "Microsoft.EventGrid.SubscriptionValidationEvent") {
        context.log('Validate request received');
        var code = message[0].data.validationCode;
        context.res = { status: 200, body: { "ValidationResponse": code } };
    }
    else {
        // The request is not for subscription validation, so it's for an event.
        // CloudEvents schema delivers one event at a time.
        var event = JSON.parse(message);
        context.log('Source: ' + event.source);
        context.log('Time: ' + event.eventTime);
        context.log('Data: ' + JSON.stringify(event.data));
    }
    context.done();
};
```

## Next steps

> [!div class="nextstepaction"]
> [Learn more about Azure functions triggers and bindings](functions-triggers-bindings.md)

> [!div class="nextstepaction"]
> [Learn more about Event Grid](../event-grid/overview.md)<|MERGE_RESOLUTION|>--- conflicted
+++ resolved
@@ -245,11 +245,7 @@
     }
 ```
 
-<<<<<<< HEAD
 In the [Java functions runtime library](/java/api/overview/azure/functions/runtime), use the `EventGridTrigger` annotation on parameters whose value would come from EventGrid. Parameters with these annotations cause the function to run when an event arrives.  This annotation can be used with native Java types, POJOs, or nullable values using `Optional<T>`.
-=======
-In the [Java functions runtime library](/java/api/overview/azure/functions/runtime), use the `EventGridTrigger` annotation on parameters whose value would come from EventGrid. Parameters with these annotations cause the function to run when an event arrives.  This annotation can be used with native Java types, POJOs, or nullable values using `Optional<T>`. 
->>>>>>> 8883041e
 
 ## Attributes
 
@@ -536,23 +532,17 @@
 Create an Event Grid subscription of the type you want to test, and give it your ngrok endpoint.
 
 Use this endpoint pattern for Functions 1.x:
-<<<<<<< HEAD
-
-`https://{subdomain}.ngrok.io/admin/extensions/EventGridExtensionConfig?functionName={functionname}`
+
+```
+https://{subdomain}.ngrok.io/admin/extensions/EventGridExtensionConfig?functionName={functionname}
+```
 
 Use this endpoint pattern for Functions 2.x:
 
-`https://{subdomain}.ngrok.io/runtime/webhooks/eventgrid?functionName={functionName}`
-
-=======
-```
-https://{subdomain}.ngrok.io/admin/extensions/EventGridExtensionConfig?functionName={functionname}
-```
-Use this endpoint pattern for Functions 2.x:
 ```
 https://{subdomain}.ngrok.io/runtime/webhooks/eventgrid?functionName={functionName}
 ```
->>>>>>> 8883041e
+
 The `functionName` parameter must be the name specified in the `FunctionName` attribute.
 
 Here's an example using the Azure CLI:
