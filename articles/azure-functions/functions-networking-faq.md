---
title: Frequently Asked Questions about Networking in Azure Functions
description: Answers to some of the most common questions and scenarios for networking with Azure Functions.
services: functions
author: alexkarcher-msft
manager: jeconnoc
ms.service: azure-functions
ms.topic: troubleshooting
ms.date: 4/11/2019
<<<<<<< HEAD
ms.author: alkarche
=======
ms.author: alkarche, glenga
>>>>>>> c06ec023

---
# Frequently asked questions about networking in Azure Functions

Below is a list of frequently asked networking questions. For a more comprehensive overview, read the [Functions networking options document](functions-networking-options.md)

## How do I set a static IP in Functions?

Deploying a function in an App Service Environment (ASE) is currently the only way to have a static inbound and outbound IP for your function. For details on using an ASE, start with the article here: [Creating and using an ILB ASE](../app-service/environment/create-ilb-ase.md).

## How do I restrict internet access to my Function?

You can restrict internet access in a number of ways, listed below.

* [IP Restrictions](../app-service/app-service-ip-restrictions.md): restrict inbound traffic to your function app by IP range.
* Remove all HTTP triggers. For some applications, it is sufficient to simply avoid HTTP triggers and use any other event source to trigger your function.

The most important consideration when doing so is to keep in mind that the Azure portal editor requires direct access to your running Function to use. Any code changes through the Azure portal will require the device you're using to browse the portal to have its IP whitelisted. You can still, however, use anything under the platform features tab with network restrictions in place.

## How do I restrict my function app to a VNET?

The only way to totally restrict a Function such that all traffic flows through a VNET is to use an internally load balanced (ILB) App Service Environment (ASE). This option deploys your site on dedicated infrastructure inside a VNET and sends all triggers and traffic through the VNET. For details on using an ASE, start with the article here: [Creating and using an ILB ASE](../app-service/environment/create-ilb-ase.md).

## How can I access resources in a VNET from a function app?

You can access resources in a VNET from a running function using VNET Integration. For more information, see [VNET integration](functions-networking-options.md#vnet-integration)

## How do I access resources protected by Service Endpoints?

Using the new VNET integration (currently in preview), you can access Service Endpoint secured resources from a running function. For more information, see [preview VNET integration](functions-networking-options.md#preview-vnet-integration).

## How can I trigger a Function from a resource in a VNET?

You can only trigger a function from a resource in a VNET by deploying your function app to an App Service Environment. For details on using an ASE, see [Creating and using an ILB ASE](../app-service/environment/create-ilb-ase.md).


## How can I deploy my function app in a VNET?

Deploying to an App Service Environment is the only way to create a function app that is wholly inside a VNET For details on using an ILB ASE, start with the article here: [Creating and using an ILB ASE](https://docs.microsoft.com/azure/app-service/environment/create-ilb-ase).

For scenarios where you only need one-way access to VNET resources, or less comprehensive network isolation, see the [Functions networking overview](functions-networking-options.md).

## Next Steps

<<<<<<< HEAD
1. [Follow our getting started VNET integration tutorial](./functions-create-vnet.md)
1. [Learn more about the networking options in functions here](./functions-networking-options.md)
1. [Learn more about VNET integration with App Service / Functions here](../app-service/web-sites-integrate-with-vnet.md)
1. [Learn more about VNETs in Azure](../virtual-network/virtual-networks-overview.md)
1. [Enable more networking features and control with App Service Environments](../app-service/environment/intro.md)
=======
To learn more about networking and Functions: 

* [Follow our getting started VNET integration tutorial](./functions-create-vnet.md)
* [Learn more about the networking options in functions here](./functions-networking-options.md)
* [Learn more about VNET integration with App Service / Functions here](../app-service/web-sites-integrate-with-vnet.md)
* [Learn more about VNETs in Azure](../virtual-network/virtual-networks-overview.md)
* [Enable more networking features and control with App Service Environments](../app-service/environment/intro.md)
>>>>>>> c06ec023
<|MERGE_RESOLUTION|>--- conflicted
+++ resolved
@@ -7,11 +7,7 @@
 ms.service: azure-functions
 ms.topic: troubleshooting
 ms.date: 4/11/2019
-<<<<<<< HEAD
-ms.author: alkarche
-=======
 ms.author: alkarche, glenga
->>>>>>> c06ec023
 
 ---
 # Frequently asked questions about networking in Azure Functions
@@ -56,18 +52,10 @@
 
 ## Next Steps
 
-<<<<<<< HEAD
-1. [Follow our getting started VNET integration tutorial](./functions-create-vnet.md)
-1. [Learn more about the networking options in functions here](./functions-networking-options.md)
-1. [Learn more about VNET integration with App Service / Functions here](../app-service/web-sites-integrate-with-vnet.md)
-1. [Learn more about VNETs in Azure](../virtual-network/virtual-networks-overview.md)
-1. [Enable more networking features and control with App Service Environments](../app-service/environment/intro.md)
-=======
 To learn more about networking and Functions: 
 
 * [Follow our getting started VNET integration tutorial](./functions-create-vnet.md)
 * [Learn more about the networking options in functions here](./functions-networking-options.md)
 * [Learn more about VNET integration with App Service / Functions here](../app-service/web-sites-integrate-with-vnet.md)
 * [Learn more about VNETs in Azure](../virtual-network/virtual-networks-overview.md)
-* [Enable more networking features and control with App Service Environments](../app-service/environment/intro.md)
->>>>>>> c06ec023
+* [Enable more networking features and control with App Service Environments](../app-service/environment/intro.md)