---
title: How to manage connections in Azure Functions
description: Learn how to avoid performance problems in Azure Functions by using static connection clients.
services: functions
documentationcenter: 
author: ggailey777
manager: cfowler
editor: ''

ms.service: functions
ms.workload: na
ms.devlang: na
ms.topic: article

ms.date: 07/13/2018
<<<<<<< HEAD
ms.author: tdykstra
=======
ms.author: glenga
>>>>>>> 1913c727
---

# How to manage connections in Azure Functions

Functions in a function app share resources, and among those shared resources are connections &mdash; HTTP connections, database connections, and connections to Azure services such as Storage. When many functions are running concurrently, it's possible to run out of available connections. This article explains how to code your functions to avoid using more connections than they actually need.

## Connections limit

The number of available connections is limited partly because a function app runs in the [Azure App Service sandbox](https://github.com/projectkudu/kudu/wiki/Azure-Web-App-sandbox). One of the restrictions that the sandbox imposes on your code is a [cap on the number of connections, currently 300](https://github.com/projectkudu/kudu/wiki/Azure-Web-App-sandbox#numerical-sandbox-limits). When you reach this limit, the functions runtime creates a log with the following message: `Host thresholds exceeded: Connections`.

The likelihood of exceeding the limit goes up when the [scale controller adds function app instances](functions-scale.md#how-the-consumption-plan-works) to handle more requests. Each function app instance can be running many functions at once, all of which are using connections that count toward the 300 limit.

## Use static clients

To avoid holding more connections than necessary, reuse client instances rather than creating new ones with each function invocation. .NET clients like the [HttpClient](https://msdn.microsoft.com/library/system.net.http.httpclient(v=vs.110).aspx), [DocumentClient](https://docs.microsoft.com/dotnet/api/microsoft.azure.documents.client.documentclient
), and Azure Storage clients can manage connections if you use a single, static client.

Here are some guidelines to follow when using a service-specific client in an Azure Functions application:

- **DO NOT** create a new client with every function invocation.
- **DO** create a single, static client that can be used by every function invocation.
- **CONSIDER** creating a single, static client in a shared helper class if different functions use the same service.

## HttpClient code example

Here's an example of function code that creates a static [HttpClient](https://msdn.microsoft.com/library/system.net.http.httpclient(v=vs.110).aspx):

```cs
// Create a single, static HttpClient
private static HttpClient httpClient = new HttpClient();

public static async Task Run(string input)
{
    var response = await httpClient.GetAsync("http://example.com");
    // Rest of function
}
```

A common question about the .NET [HttpClient](https://msdn.microsoft.com/library/system.net.http.httpclient(v=vs.110).aspx) is "Should I be disposing my client?" In general, you dispose objects that implement `IDisposable` when you're done using them. But you don't dispose a static client because you aren't done using it when the function ends. You want the static client to live for the duration of your application.

## DocumentClient code example

[DocumentClient](https://docs.microsoft.com/dotnet/api/microsoft.azure.documents.client.documentclient
) connects to an Azure Cosmos DB instance. The Azure Cosmos DB documentation recommends that you [use a singleton Azure Cosmos DB client for the lifetime of your application](https://docs.microsoft.com/azure/cosmos-db/performance-tips#sdk-usage). The following example shows one pattern for doing that in a function:

```cs
#r "Microsoft.Azure.Documents.Client"
using Microsoft.Azure.Documents.Client;

private static Lazy<DocumentClient> lazyClient = new Lazy<DocumentClient>(InitializeDocumentClient);
private static DocumentClient documentClient => lazyClient.Value;

private static DocumentClient InitializeDocumentClient()
{
    // Perform any initialization here
    var uri = new Uri("example");
    var authKey = "authKey";
    
    return new DocumentClient(uri, authKey);
}

public static async Task Run(string input)
{
    Uri collectionUri = UriFactory.CreateDocumentCollectionUri("database", "collection");
    object document = new { Data = "example" };
    await documentClient.UpsertDocumentAsync(collectionUri, document);
    
    // Rest of function
}
```

## SqlClient connections

Your function code may use the .NET Framework Data Provider for SQL Server ([SqlClient](https://msdn.microsoft.com/library/system.data.sqlclient(v=vs.110).aspx)) to make connections to a SQL relational database. This is also the underlying provider for data frameworks that rely on ADO.NET, such as Entity Framework. Unlike [HttpClient](https://msdn.microsoft.com/library/system.net.http.httpclient(v=vs.110).aspx) and [DocumentClient](https://docs.microsoft.com/dotnet/api/microsoft.azure.documents.client.documentclient
) connections, ADO.NET implements connection pooling by default. However, because you can still run out of connections, you should optimize connections to the database. For more information, see [SQL Server Connection Pooling (ADO.NET)](https://docs.microsoft.com/dotnet/framework/data/adonet/sql-server-connection-pooling).

> [!TIP]
> Some data frameworks, such as [Entity Framework](https://msdn.microsoft.com/library/aa937723(v=vs.113).aspx), typically get connection strings from the **ConnectionStrings** section of a configuration file. In this case, you must explicitly add SQL database connection strings to the **Connection strings** collection of your function app settings and in the [local.settings.json file](functions-run-local.md#local-settings-file) in your local project. If you are creating a [SqlConnection](https://msdn.microsoft.com/library/system.data.sqlclient.sqlconnection(v=vs.110).aspx) in your function code, you should store the connection string value in **Application settings** with your other connections.

## Next steps

For more information about why static clients are recommended, see [Improper instantiation antipattern](https://docs.microsoft.com/azure/architecture/antipatterns/improper-instantiation/).

For more Azure Functions performance tips, see [Optimize the performance and reliability of Azure Functions](functions-best-practices.md).<|MERGE_RESOLUTION|>--- conflicted
+++ resolved
@@ -13,11 +13,7 @@
 ms.topic: article
 
 ms.date: 07/13/2018
-<<<<<<< HEAD
-ms.author: tdykstra
-=======
 ms.author: glenga
->>>>>>> 1913c727
 ---
 
 # How to manage connections in Azure Functions
