--- conflicted
+++ resolved
@@ -17,15 +17,9 @@
 
 ## Connection limit
 
-<<<<<<< HEAD
-The number of available connections is limited partly because a function app runs in a [sandbox environment](https://github.com/projectkudu/kudu/wiki/Azure-Web-App-sandbox). One of the restrictions that the sandbox imposes on your code is a [cap on the number of connections (currently at 600 active connections and 1,200 total connections)](https://github.com/projectkudu/kudu/wiki/Azure-Web-App-sandbox#numerical-sandbox-limits) per instance. When you reach this limit, the functions runtime creates a log with the following message: `Host thresholds exceeded: Connections`.
-
-This limit is per instance.  When the [scale controller adds function app instances](functions-scale.md#how-the-consumption-and-premium-plans-work) to handle more requests, each instance has an independent connection limit. That means there's no global connection limit, and you can have much more than 600 active connections across all active instances.
-=======
 The number of available connections is limited partly because a function app runs in a [sandbox environment](https://github.com/projectkudu/kudu/wiki/Azure-Web-App-sandbox). One of the restrictions that the sandbox imposes on your code is a limit on the number of outbound connections, which is currently 600 active (1,200 total) connections per instance. When you reach this limit, the functions runtime writes the following message to the logs: `Host thresholds exceeded: Connections`. For more information, see the [Functions service limits](functions-scale.md#service-limits).
 
 This limit is per instance. When the [scale controller adds function app instances](functions-scale.md#how-the-consumption-and-premium-plans-work) to handle more requests, each instance has an independent connection limit. That means there's no global connection limit, and you can have much more than 600 active connections across all active instances.
->>>>>>> 6a383dfd
 
 When troubleshooting, make sure that you have enabled Application Insights for your function app. Application Insights lets you view metrics for your function apps like executions. For more information, see [View telemetry in Application Insights](functions-monitoring.md#view-telemetry-in-application-insights).  
 
