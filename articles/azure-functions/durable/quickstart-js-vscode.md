---
title: Create your first durable function in Azure using JavaScript
description: Create and publish an Azure Durable Function using Visual Studio Code.
services: functions
documentationcenter: na
author: ColbyTresness
manager: jeconnoc
keywords: azure functions, functions, event processing, compute, serverless architecture

ms.service: azure-functions
ms.devlang: multiple
ms.topic: quickstart
ms.date: 11/07/2018
ms.author: azfuncdf, cotresne, glenga
---

# Create your first durable function in JavaScript

*Durable Functions* is an extension of [Azure Functions](../functions-overview.md) that lets you write stateful functions in a serverless environment. The extension manages state, checkpoints, and restarts for you.

In this article, you learn how to use the Visual Studio Code Azure Functions extension to locally create and test a "hello world" durable function.  This function will orchestrate and chain together calls to other functions. You then publish the function code to Azure.

![Running durable function in Azure](./media/quickstart-js-vscode/functions-vs-code-complete.png)

## Prerequisites

To complete this tutorial:

* Install [Visual Studio Code](https://code.visualstudio.com/download).

* Make sure you have the [latest Azure Functions tools](../functions-develop-vs.md#check-your-tools-version).

* On a Windows computer, verify you have the [Azure Storage Emulator](../../storage/common/storage-use-emulator.md) installed and running. On a Mac or Linux computer, you must use an actual Azure storage account.

* Make sure that you have version 8.0 or a later version of [Node.js](https://nodejs.org/) installed.

[!INCLUDE [quickstarts-free-trial-note](../../../includes/quickstarts-free-trial-note.md)]

[!INCLUDE [functions-install-vs-code-extension](../../../includes/functions-install-vs-code-extension.md)]

[!INCLUDE [functions-create-function-app-vs-code](../../../includes/functions-create-function-app-vs-code.md)]

## Install the Durable Functions npm package

1. Install the `durable-functions` npm package by running `npm install durable-functions` in the root directory of the function app.

## Create a Starter Function

First, create an HTTP triggered function that starts a durable function orchestration.

1. From **Azure: Functions**, choose the Create Function icon.

    ![Create a function](./media/quickstart-js-vscode/create-function.png)

2. Select the folder with your function app project and select the **HTTP trigger** function template.

    ![Choose the HTTP trigger template](./media/quickstart-js-vscode/create-function-choose-template.png)

3. Type `HttpStart` for the function name and press Enter, then select **Anonymous** authentication.

    ![Choose anonymous authentication](./media/quickstart-js-vscode/create-function-anonymous-auth.png)

    A function is created in your chosen language using the template for an HTTP-triggered function.

4. Replace index.js with the below JavaScript:

    [!code-javascript[Main](~/samples-durable-functions/samples/javascript/HttpStart/index.js)]

5. Replace function.json with the below JSON:

    [!code-json[Main](~/samples-durable-functions/samples/javascript/HttpStart/function.json)]

We've now created an entry-point into our Durable Function. Let's add an orchestrator.

## Create an Orchestrator Function

Next, you create another function to be the orchestrator. We use the HTTP trigger function template for convenience. The function code itself is replaced by the orchestrator code.

1. Repeat the steps from the previous section to create a second function using the HTTP trigger template. This time name the function `OrchestratorFunction`.

2. Open the index.js file for the new function and replace the contents with the following code:

    [!code-json[Main](~/samples-durable-functions/samples/javascript/E1_HelloSequence/index.js)]

3. Open the function.json file and replace it with the following JSON:

    [!code-json[Main](~/samples-durable-functions/samples/javascript/E1_HelloSequence/function.json)]

We've added an orchestrator to coordinate activity functions. Let's now add the referenced activity function.

## Create an Activity Function

1. Repeat the steps from the previous sections to create a third function using the HTTP trigger template. But this time name the function  `E1_SayHello`.

2. Open the index.js file for the new function and replace the contents with the following code:

    [!code-javascript[Main](~/samples-durable-functions/samples/javascript/E1_SayHello/index.js)]

3. Replace function.json with the below JSON:

    [!code-json[Main](~/samples-durable-functions/samples/csx/E1_SayHello/function.json)]

We've now added all components needed to start off an orchestration and chain together activity functions.

## Test the function locally

Azure Functions Core Tools lets you run an Azure Functions project on your local development computer. You're prompted to install these tools the first time you start a function from Visual Studio Code.  

1. On a Windows computer, start the Azure Storage Emulator and make sure that the **AzureWebJobsStorage** property of local.settings.json is set to `UseDevelopmentStorage=true`. 

    For Storage Emulator 5.8 make sure that the **AzureWebJobsSecretStorageType** property of local.settings.json is set to `files`. On     a Mac or Linux computer, you must set the **AzureWebJobsStorage** property to the connection string of an existing Azure storage         account. You create a storage account later in this article.

2. To test your function, set a breakpoint in the function code and press F5 to start the function app project. Output from Core Tools is displayed in the **Terminal** panel. If this is your first time using Durable Functions, the Durable Functions extension is installed and the build might take a few seconds.

    > [!NOTE]
    > JavaScript Durable Functions require version **1.7.0** or greater of the **Microsoft.Azure.WebJobs.Extensions.DurableTask** extension. Verify the Durable Functions extension's version in your `extensions.csproj` file meets this requirement. If it does not, stop your function app, change the version, and press F5 to restart your function app.

3. In the **Terminal** panel, copy the URL endpoint of your HTTP-triggered function.

    ![Azure local output](../media/functions-create-first-function-vs-code/functions-vscode-f5.png)

4. Replace `{functionName}` with `OrchestratorFunction`.

5. Using a tool like [Postman](https://www.getpostman.com/) or [cURL](https://curl.haxx.se/), send a HTTP POST request to the URL endpoint.

<<<<<<< HEAD
   The response is the initial result from the HTTP function letting us know the durable orchestration has started successfully. It is not yet the end result of the orchestration. The response includes a few useful URLs. For now, let's query the status of the orchestration.

6. Copy the URL value for `statusQueryGetUri` and paste it in the browser's address bar and execute the request. Alternatively you can also continue to use Postman to issue the GET request.

   The request will query the orchestration instance for the status. You should get an eventual response which shows us the instance has completed, and includes the outputs or results of the durable function. It looks like: 
=======
    The response is the initial result from the HTTP function letting us know the durable orchestration has started successfully.  It is not yet the end result of the orchestration.  The response includes a few useful URLs.  For now, let's query the status of the orchestration.

6. Copy the URL value for `statusQueryGetUri`, paste it in the browser's address bar and execute the request.

    The request will query the orchestration instance for the status. You should get an eventual response that looks like the following.  This shows us the instance has completed, and includes the outputs or results of the durable function.
>>>>>>> dab43adb

    ```json
    {
        "instanceId": "d495cb0ac10d4e13b22729c37e335190",
        "runtimeStatus": "Completed",
        "input": null,
        "customStatus": null,
        "output": [
            "Hello Tokyo!",
            "Hello Seattle!",
            "Hello London!"
        ],
        "createdTime": "2018-11-08T07:07:40Z",
        "lastUpdatedTime": "2018-11-08T07:07:52Z"
    }
    ```
<<<<<<< HEAD
    
7. To stop debugging, press Shift + F1 in VS Code.
=======

7. To stop debugging, press **Shift + F5** in VS Code.
>>>>>>> dab43adb

After you've verified that the function runs correctly on your local computer, it's time to publish the project to Azure.

[!INCLUDE [functions-create-function-app-vs-code](../../../includes/functions-sign-in-vs-code.md)]

[!INCLUDE [functions-publish-project-vscode](../../../includes/functions-publish-project-vscode.md)]

## Test your function in Azure

1. Copy the URL of the HTTP trigger from the **Output** panel. The URL that calls your HTTP-triggered function should be in the following format:

        http://<functionappname>.azurewebsites.net/orchestrators/<functionname>

2. Paste this new URL for the HTTP request into your browser's address bar. You should get the same status response as before when using the published app.

## Next steps

You have used Visual Studio Code to create and publish a JavaScript durable function app.

> [!div class="nextstepaction"]
> [Learn about common durable function patterns](durable-functions-concepts.md)<|MERGE_RESOLUTION|>--- conflicted
+++ resolved
@@ -123,19 +123,11 @@
 
 5. Using a tool like [Postman](https://www.getpostman.com/) or [cURL](https://curl.haxx.se/), send a HTTP POST request to the URL endpoint.
 
-<<<<<<< HEAD
    The response is the initial result from the HTTP function letting us know the durable orchestration has started successfully. It is not yet the end result of the orchestration. The response includes a few useful URLs. For now, let's query the status of the orchestration.
 
 6. Copy the URL value for `statusQueryGetUri` and paste it in the browser's address bar and execute the request. Alternatively you can also continue to use Postman to issue the GET request.
 
    The request will query the orchestration instance for the status. You should get an eventual response which shows us the instance has completed, and includes the outputs or results of the durable function. It looks like: 
-=======
-    The response is the initial result from the HTTP function letting us know the durable orchestration has started successfully.  It is not yet the end result of the orchestration.  The response includes a few useful URLs.  For now, let's query the status of the orchestration.
-
-6. Copy the URL value for `statusQueryGetUri`, paste it in the browser's address bar and execute the request.
-
-    The request will query the orchestration instance for the status. You should get an eventual response that looks like the following.  This shows us the instance has completed, and includes the outputs or results of the durable function.
->>>>>>> dab43adb
 
     ```json
     {
@@ -152,13 +144,8 @@
         "lastUpdatedTime": "2018-11-08T07:07:52Z"
     }
     ```
-<<<<<<< HEAD
-    
-7. To stop debugging, press Shift + F1 in VS Code.
-=======
 
 7. To stop debugging, press **Shift + F5** in VS Code.
->>>>>>> dab43adb
 
 After you've verified that the function runs correctly on your local computer, it's time to publish the project to Azure.
 
