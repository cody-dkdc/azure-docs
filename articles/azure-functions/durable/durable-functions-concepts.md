--- conflicted
+++ resolved
@@ -138,19 +138,11 @@
 ### <a name="async-http"></a>Pattern #3: Async HTTP APIs
 
 The async HTTP APIs pattern addresses the problem of coordinating the state of long-running operations with external clients. A common way to implement this pattern is by having an HTTP call trigger the long-running action. Then, redirect the client to a status endpoint that the client polls to learn when the operation is finished.
-<<<<<<< HEAD
 
 ![A diagram of the HTTP API pattern](./media/durable-functions-concepts/async-http-api.png)
 
 Durable Functions provides built-in APIs that simplify the code you write to interact with long-running function executions. The Durable Functions quickstart samples ([C#](durable-functions-create-first-csharp.md) and [JavaScript](quickstart-js-vscode.md)) show a simple REST command that you can use to start new orchestrator function instances. After an instance starts, the extension exposes webhook HTTP APIs that query the orchestrator function status. 
 
-=======
-
-![A diagram of the HTTP API pattern](./media/durable-functions-concepts/async-http-api.png)
-
-Durable Functions provides built-in APIs that simplify the code you write to interact with long-running function executions. The Durable Functions quickstart samples ([C#](durable-functions-create-first-csharp.md) and [JavaScript](quickstart-js-vscode.md)) show a simple REST command that you can use to start new orchestrator function instances. After an instance starts, the extension exposes webhook HTTP APIs that query the orchestrator function status. 
-
->>>>>>> 6a383dfd
 The following example shows REST commands that start an orchestrator and query its status. For clarity, some details are omitted from the example.
 
 ```
@@ -177,15 +169,9 @@
 ```
 
 Because the Durable Functions runtime manages state, you don't need to implement your own status-tracking mechanism.
-<<<<<<< HEAD
 
 The Durable Functions extension has built-in webhooks that manage long-running orchestrations. You can implement this pattern yourself by using your own function triggers (such as HTTP, a queue, or Azure Event Hubs) and the `orchestrationClient` binding. For example, you might use a queue message to trigger termination. Or, you might use an HTTP trigger that's protected by an Azure Active Directory authentication policy instead of the built-in webhooks that use a generated key for authentication.
 
-=======
-
-The Durable Functions extension has built-in webhooks that manage long-running orchestrations. You can implement this pattern yourself by using your own function triggers (such as HTTP, a queue, or Azure Event Hubs) and the `orchestrationClient` binding. For example, you might use a queue message to trigger termination. Or, you might use an HTTP trigger that's protected by an Azure Active Directory authentication policy instead of the built-in webhooks that use a generated key for authentication.
-
->>>>>>> 6a383dfd
 Here are some examples of how to use the HTTP API pattern:
 
 #### C#
@@ -229,10 +215,6 @@
 };
 ```
 
-<<<<<<< HEAD
-> [!WARNING]
-> When you develop locally in JavaScript, to use methods on `DurableOrchestrationClient`, you must set the environment variable `WEBSITE_HOSTNAME` to `localhost:<port>` (for example, `localhost:7071`). For more information about this requirement, see [GitHub issue 28](https://github.com/Azure/azure-functions-durable-js/issues/28).
-
 In .NET, the [DurableOrchestrationClient](https://azure.github.io/azure-functions-durable-extension/api/Microsoft.Azure.WebJobs.DurableOrchestrationClient.html) `starter` parameter is a value from the `orchestrationClient` output binding, which is part of the Durable Functions extension. In JavaScript, this object is returned by calling `df.getClient(context)`. These objects provide methods you can use to start, send events to, terminate, and query for new or existing orchestrator function instances.
 
 In the preceding examples, an HTTP-triggered function takes in a `functionName` value from the incoming URL and passes the value to [StartNewAsync](https://azure.github.io/azure-functions-durable-extension/api/Microsoft.Azure.WebJobs.DurableOrchestrationClient.html#Microsoft_Azure_WebJobs_DurableOrchestrationClient_StartNewAsync_). The [CreateCheckStatusResponse](https://azure.github.io/azure-functions-durable-extension/api/Microsoft.Azure.WebJobs.DurableOrchestrationClient.html#Microsoft_Azure_WebJobs_DurableOrchestrationClient_CreateCheckStatusResponse_System_Net_Http_HttpRequestMessage_System_String_) binding API then returns a response that contains a `Location` header and additional information about the instance. You can use the information later to look up the status of the started instance or to terminate the instance.
@@ -247,22 +229,6 @@
 
 In a few lines of code, you can use Durable Functions to create multiple monitors that observe arbitrary endpoints. The monitors can end execution when a condition is met, or the [DurableOrchestrationClient](durable-functions-instance-management.md) can terminate the monitors. You can change a monitor's `wait` interval based on a specific condition (for example, exponential backoff.) 
 
-=======
-In .NET, the [DurableOrchestrationClient](https://azure.github.io/azure-functions-durable-extension/api/Microsoft.Azure.WebJobs.DurableOrchestrationClient.html) `starter` parameter is a value from the `orchestrationClient` output binding, which is part of the Durable Functions extension. In JavaScript, this object is returned by calling `df.getClient(context)`. These objects provide methods you can use to start, send events to, terminate, and query for new or existing orchestrator function instances.
-
-In the preceding examples, an HTTP-triggered function takes in a `functionName` value from the incoming URL and passes the value to [StartNewAsync](https://azure.github.io/azure-functions-durable-extension/api/Microsoft.Azure.WebJobs.DurableOrchestrationClient.html#Microsoft_Azure_WebJobs_DurableOrchestrationClient_StartNewAsync_). The [CreateCheckStatusResponse](https://azure.github.io/azure-functions-durable-extension/api/Microsoft.Azure.WebJobs.DurableOrchestrationClient.html#Microsoft_Azure_WebJobs_DurableOrchestrationClient_CreateCheckStatusResponse_System_Net_Http_HttpRequestMessage_System_String_) binding API then returns a response that contains a `Location` header and additional information about the instance. You can use the information later to look up the status of the started instance or to terminate the instance.
-
-### <a name="monitoring"></a>Pattern #4: Monitor
-
-The monitor pattern refers to a flexible, recurring process in a workflow. An example is polling until specific conditions are met. You can use a regular [timer trigger](../functions-bindings-timer.md) to address a basic scenario, such as a periodic cleanup job, but its interval is static and managing instance lifetimes becomes complex. You can use Durable Functions to create flexible recurrence intervals, manage task lifetimes, and create multiple monitor processes from a single orchestration.
-
-An example of the monitor pattern is to reverse the earlier async HTTP API scenario. Instead of exposing an endpoint for an external client to monitor a long-running operation, the long-running monitor consumes an external endpoint, and then waits for a state change.
-
-![A diagram of the monitor pattern](./media/durable-functions-concepts/monitor.png)
-
-In a few lines of code, you can use Durable Functions to create multiple monitors that observe arbitrary endpoints. The monitors can end execution when a condition is met, or the [DurableOrchestrationClient](durable-functions-instance-management.md) can terminate the monitors. You can change a monitor's `wait` interval based on a specific condition (for example, exponential backoff.) 
-
->>>>>>> 6a383dfd
 The following code implements a basic monitor:
 
 #### C# script
@@ -326,7 +292,6 @@
 ### <a name="human"></a>Pattern #5: Human interaction
 
 Many automated processes involve some kind of human interaction. Involving humans in an automated process is tricky because people aren't as highly available and as responsive as cloud services. An automated process might allow for this by using timeouts and compensation logic.
-<<<<<<< HEAD
 
 An approval process is an example of a business process that involves human interaction. Approval from a manager might be required for an expense report that exceeds a certain dollar amount. If the manager doesn't approve the expense report within 72 hours (maybe the manager went on vacation), an escalation process kicks in to get the approval from someone else (perhaps the manager's manager).
 
@@ -334,15 +299,6 @@
 
 You can implement the pattern in this example by using an orchestrator function. The orchestrator uses a [durable timer](durable-functions-timers.md) to request approval. The orchestrator escalates if timeout occurs. The orchestrator waits for an [external event](durable-functions-external-events.md), such as a notification that's generated by a human interaction.
 
-=======
-
-An approval process is an example of a business process that involves human interaction. Approval from a manager might be required for an expense report that exceeds a certain dollar amount. If the manager doesn't approve the expense report within 72 hours (maybe the manager went on vacation), an escalation process kicks in to get the approval from someone else (perhaps the manager's manager).
-
-![A diagram of the human interaction pattern](./media/durable-functions-concepts/approval.png)
-
-You can implement the pattern in this example by using an orchestrator function. The orchestrator uses a [durable timer](durable-functions-timers.md) to request approval. The orchestrator escalates if timeout occurs. The orchestrator waits for an [external event](durable-functions-external-events.md), such as a notification that's generated by a human interaction.
-
->>>>>>> 6a383dfd
 These examples create an approval process to demonstrate the human interaction pattern:
 
 #### C# script
@@ -480,19 +436,11 @@
 Orchestrator functions reliably maintain their execution state by using the [event sourcing](https://docs.microsoft.com/azure/architecture/patterns/event-sourcing) design pattern. Instead of directly storing the current state of an orchestration, the Durable Functions extension uses an append-only store to record the full series of actions the function orchestration takes. An append-only store has many benefits compared to "dumping" the full runtime state. Benefits include increased performance, scalability, and responsiveness. You also get eventual consistency for transactional data and full audit trails and history. The audit trails support reliable compensating actions.
 
 Durable Functions uses event sourcing transparently. Behind the scenes, the `await` (C#) or `yield` (JavaScript) operator in an orchestrator function yields control of the orchestrator thread back to the Durable Task Framework dispatcher. The dispatcher then commits any new actions that the orchestrator function scheduled (such as calling one or more child functions or scheduling a durable timer) to storage. The transparent commit action appends to the execution history of the orchestration instance. The history is stored in a storage table. The commit action then adds messages to a queue to schedule the actual work. At this point, the orchestrator function can be unloaded from memory. 
-<<<<<<< HEAD
 
 Billing for the orchestrator function stops if you're using the Azure Functions consumption plan. When there's more work to do, the function restarts, and its state is reconstructed.
 
 When an orchestration function is given more work to do (for example, a response message is received or a durable timer expires), the orchestrator wakes up and re-executes the entire function from the start to rebuild the local state. 
 
-=======
-
-Billing for the orchestrator function stops if you're using the Azure Functions consumption plan. When there's more work to do, the function restarts, and its state is reconstructed.
-
-When an orchestration function is given more work to do (for example, a response message is received or a durable timer expires), the orchestrator wakes up and re-executes the entire function from the start to rebuild the local state. 
-
->>>>>>> 6a383dfd
 During the replay, if the code tries to call a function (or do any other async work), the Durable Task Framework consults the execution history of the current orchestration. If it finds that the [activity function](durable-functions-types-features-overview.md#activity-functions) has already executed and yielded a result, it replays that function's result and the orchestrator code continues to run. Replay continues until the function code is finished or until it has scheduled new async work.
 
 ### Orchestrator code constraints
@@ -525,11 +473,7 @@
 
 ![A screenshot of Azure Storage Explorer](./media/durable-functions-concepts/storage-explorer.png)
 
-<<<<<<< HEAD
-> [!WARNING]
-=======
 > [!NOTE]
->>>>>>> 6a383dfd
 > Although it's easy and convenient to see execution history in table storage, don't make any dependencies on this table. The table might change as the Durable Functions extension evolves.
 
 ## Known issues
