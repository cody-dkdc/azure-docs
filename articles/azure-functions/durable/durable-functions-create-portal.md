---
title: Create Durable Functions using the Azure portal  
description: Learn how to install the Durable Functions extension for Azure Functions for portal development.
services: functions
author: ggailey777
manager: jeconnoc
keywords:
ms.service: azure-functions
ms.devlang: multiple
ms.topic: conceptual
ms.date: 10/23/2018
ms.author: azfuncdf, glenga
---

# Create Durable Functions using the Azure portal

The [Durable Functions](durable-functions-overview.md) extension for Azure Functions is provided in the NuGet package [Microsoft.Azure.WebJobs.Extensions.DurableTask](https://www.nuget.org/packages/Microsoft.Azure.WebJobs.Extensions.DurableTask). This extension must be installed in your function app. This article shows how to install this package so that you can develop durable functions in the Azure portal.

> [!NOTE]
> 
<<<<<<< HEAD
> * If you are developing durable functions in C#, you should instead consider [Visual Studio 2017 development](durable-functions-create-first-csharp.md).
=======
> * If you are developing durable functions in C#, you should instead consider [Visual Studio 2019 development](durable-functions-create-first-csharp.md).
>>>>>>> 6a383dfd
> * If you are developing durable functions in JavaScript, you should instead consider [Visual Studio Code development](./quickstart-js-vscode.md).

## Create a function app

You must have a function app to host the execution of any function. A function app lets you group your functions as a logic unit for easier management, deployment, and sharing of resources. You can create a .NET or JavaScript app.

[!INCLUDE [Create function app Azure portal](../../../includes/functions-create-function-app-portal.md)]

By default, the function app created uses version 2.x of the Azure Functions runtime. The Durable Functions extension works on both versions 1.x and 2.x of the Azure Functions runtime in C#, and version 2.x in JavaScript. However, templates are only available when targeting version 2.x of the runtime regardless of the chosen language.

## Install the durable-functions npm package (JavaScript only)

If you are creating JavaScript Durable Functions, you will need to install the [`durable-functions` npm package](https://www.npmjs.com/package/durable-functions).

1. Select your function app's name, followed by **Platform Features**, then **Advanced tools (Kudu)**.

   ![Functions platform features choose Kudu](./media/durable-functions-create-portal/function-app-platform-features-choose-kudu.png)

2. Inside the Kudu console, select **Debug console** then **CMD**.

   ![Kudu debug console](./media/durable-functions-create-portal/kudu-choose-debug-console.png)

3. Your function app's file directory structure should display. Navigate to the `site/wwwroot` folder. From there, you can upload a `package.json` file by dragging and dropping it into the file directory window. A sample `package.json` is below:

    ```json
    {
      "dependencies": {
        "durable-functions": "^1.1.2"
      }
    }
    ```

   ![Kudu upload package.json](./media/durable-functions-create-portal/kudu-choose-debug-console.png)

4. Once your `package.json` is uploaded, run the `npm install` command from the Kudu Remote Execution Console.

   ![Kudu run npm install](./media/durable-functions-create-portal/kudu-npm-install.png)

## Create an orchestrator function

1. Expand your function app and click the **+** button next to **Functions**. If this is the first function in your function app, select **In-portal** then **Continue**. Otherwise, go to step three.

   ![Functions quickstart page in the Azure portal](./media/durable-functions-create-portal/function-app-quickstart-choose-portal.png)

1. Choose **More templates** then **Finish and view templates**.

    ![Functions quickstart choose more templates](./media/durable-functions-create-portal/add-first-function.png)

1. In the search field, type `durable` and then choose the  **Durable Functions HTTP starter** template.

1. When prompted, select **Install** to install the Azure DurableTask extension any dependencies in the function app. You only need to install the extension once for a give function app. After installation succeeds, select **Continue**.

    ![Install binding extensions](./media/durable-functions-create-portal/install-durabletask-extension.png)

1. After the installation completes, name the new function `HttpStart` and choose **Create**. The function created is used to start the orchestration.

1. Create another function in the function app, this time by using the **Durable Functions Orchestrator** template. Name your new orchestration function `HelloSequence`.

1. Create a third function named `Hello` by using the **Durable Functions Activity** template.

## Test the durable function orchestration

1. Go back to the **HttpStart** function, choose **</> Get function URL** and **Copy** the URL. You use this URL to start the **HelloSequence** function.

1. Use an HTTP tool like Postman or cURL to send a POST request to the URL that you copied. The following example is a cURL command that sends a POST request to the durable function:

    ```bash
    curl -X POST https://{your-function-app-name}.azurewebsites.net/api/orchestrators/HelloSequence
    ```

    In this example, `{your-function-app-name}` is the domain that is the name of your function app. The response message contains a set of URI endpoints that you can use to monitor and manage the execution, which looks like the following example:

    ```json
    {  
       "id":"10585834a930427195479de25e0b952d",
       "statusQueryGetUri":"https://...",
       "sendEventPostUri":"https://...",
       "terminatePostUri":"https://...",
       "rewindPostUri":"https://..."
    }
    ```

1. Call the `statusQueryGetUri` endpoint URI and you see the current status of the durable function, which might look like this example:

    ```json
        {
            "runtimeStatus": "Running",
            "input": null,
            "output": null,
            "createdTime": "2017-12-01T05:37:33Z",
            "lastUpdatedTime": "2017-12-01T05:37:36Z"
        }
    ```

1. Continue calling the `statusQueryGetUri` endpoint until the status changes to **Completed**, and you see a response like the following example:

    ```json
    {
            "runtimeStatus": "Completed",
            "input": null,
            "output": [
                "Hello Tokyo!",
                "Hello Seattle!",
                "Hello London!"
            ],
            "createdTime": "2017-12-01T05:38:22Z",
            "lastUpdatedTime": "2017-12-01T05:38:28Z"
        }
    ```

Your first durable function is now up and running in Azure.

## Next steps

> [!div class="nextstepaction"]
> [Learn about common durable function patterns](durable-functions-concepts.md)<|MERGE_RESOLUTION|>--- conflicted
+++ resolved
@@ -18,11 +18,7 @@
 
 > [!NOTE]
 > 
-<<<<<<< HEAD
-> * If you are developing durable functions in C#, you should instead consider [Visual Studio 2017 development](durable-functions-create-first-csharp.md).
-=======
 > * If you are developing durable functions in C#, you should instead consider [Visual Studio 2019 development](durable-functions-create-first-csharp.md).
->>>>>>> 6a383dfd
 > * If you are developing durable functions in JavaScript, you should instead consider [Visual Studio Code development](./quickstart-js-vscode.md).
 
 ## Create a function app
