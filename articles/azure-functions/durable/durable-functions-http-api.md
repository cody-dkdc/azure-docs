--- conflicted
+++ resolved
@@ -324,24 +324,6 @@
 >
 
 If more results exist, a continuation token is returned in the response header.  The name of the header is `x-ms-continuation-token`.
-<<<<<<< HEAD
-
-If you set continuation token value in the next request header, you can get the next page of results. This name of the request header is also `x-ms-continuation-token`.
-
-### Purge single instance history
-
-Deletes the history and related artifacts for a specified orchestration instance.
-
-#### Request
-
-For version 1.x of the Functions runtime, the request is formatted as follows (multiple lines are shown for clarity):
-
-```http
-DELETE /admin/extensions/DurableTaskExtension/instances/{instanceId}
-    ?taskHub={taskHub}
-    &connection={connection}
-    &code={systemKey}
-=======
 
 If you set continuation token value in the next request header, you can get the next page of results. This name of the request header is also `x-ms-continuation-token`.
 
@@ -412,18 +394,11 @@
     &createdTimeFrom={timestamp}
     &createdTimeTo={timestamp}
     &runtimeStatus={runtimeStatus1,runtimeStatus2,...}
->>>>>>> 6a383dfd
-```
-
-In version 2.x of the Functions runtime, the URL format has all the same parameters but with a slightly different prefix:
-
-```http
-<<<<<<< HEAD
-DELETE /runtime/webhooks/durabletask/instances/{instanceId}
-    ?taskHub={taskHub}
-    &connection={connection}
-    &code={systemKey}
-=======
+```
+
+In version 2.x of the Functions runtime, the URL format has all the same parameters but with a slightly different prefix:
+
+```http
 DELETE /runtime/webhooks/durabletask/instances
     ?taskHub={taskHub}
     &connection={connectionName}
@@ -431,85 +406,16 @@
     &createdTimeFrom={timestamp}
     &createdTimeTo={timestamp}
     &runtimeStatus={runtimeStatus1,runtimeStatus2,...}
->>>>>>> 6a383dfd
 ```
 
 Request parameters for this API include the default set mentioned previously as well as the following unique parameters:
 
-<<<<<<< HEAD
-| Field             | Parameter type  | Description |
-|-------------------|-----------------|-------------|
-| **`instanceId`**  | URL             | The ID of the orchestration instance. |
-
-#### Response
-
-The following HTTP status code values can be returned.
-
-* **HTTP 200 (OK)**: The instance history has been purged successfully.
-* **HTTP 404 (Not Found)**: The specified instance doesn't exist.
-
-The response payload for the **HTTP 200** case is a JSON object with the following field:
-
-| Field                  | Data type | Description |
-|------------------------|-----------|-------------|
-| **`instancesDeleted`** | integer   | The number of instances deleted. For the single instance case, this value should always be `1`. |
-
-Here is an example response payload (formatted for readability):
-
-```json
-{
-    "instancesDeleted": 1
-}
-```
-
-### Purge multiple instance history
-
-You can also delete the history and related artifacts for multiple instances within a task hub by removing the `{instanceId}` from the 'Purge single instance history' request. To selectively purge instance history, use the same filters described in the 'Get all instances status' request.
-
-#### Request
-
-For version 1.x of the Functions runtime, the request is formatted as follows (multiple lines are shown for clarity):
-
-```http
-DELETE /admin/extensions/DurableTaskExtension/instances
-    ?taskHub={taskHub}
-    &connection={connectionName}
-    &code={systemKey}
-    &createdTimeFrom={timestamp}
-    &createdTimeTo={timestamp}
-    &runtimeStatus={runtimeStatus1,runtimeStatus2,...}
-```
-
-In version 2.x of the Functions runtime, the URL format has all the same parameters but with a slightly different prefix:
-
-```http
-DELETE /runtime/webhooks/durabletask/instances
-    ?taskHub={taskHub}
-    &connection={connectionName}
-    &code={systemKey}
-    &createdTimeFrom={timestamp}
-    &createdTimeTo={timestamp}
-    &runtimeStatus={runtimeStatus1,runtimeStatus2,...}
-```
-
-Request parameters for this API include the default set mentioned previously as well as the following unique parameters:
-
-| Field                 | Parameter type  | Description |
-|-----------------------|-----------------|-------------|
-| **`createdTimeFrom`** | Query string    | Optional parameter. When specified, filters the list of purged instances that were created at or after the given ISO8601 timestamp.|
-| **`createdTimeTo`**   | Query string    | Optional parameter. When specified, filters the list of purged instances that were created at or before the given ISO8601 timestamp.|
-| **`runtimeStatus`**   | Query string    | Optional parameter. When specified, filters the list of purged instances based on their runtime status. To see the list of possible runtime status values, see the [Querying instances](durable-functions-instance-management.md) topic. |
-
-If no parameters are specified, all instances in the task hub will be purged.
-
-=======
 | Field                 | Parameter type  | Description |
 |-----------------------|-----------------|-------------|
 | **`createdTimeFrom`** | Query string    | Filters the list of purged instances that were created at or after the given ISO8601 timestamp.|
 | **`createdTimeTo`**   | Query string    | Optional parameter. When specified, filters the list of purged instances that were created at or before the given ISO8601 timestamp.|
 | **`runtimeStatus`**   | Query string    | Optional parameter. When specified, filters the list of purged instances based on their runtime status. To see the list of possible runtime status values, see the [Querying instances](durable-functions-instance-management.md) topic. |
 
->>>>>>> 6a383dfd
 > [!NOTE]
 > This operation can be very expensive in terms of Azure Storage I/O if there are a lot of rows in the Instances and/or History tables. More details on these tables can be found in the [Performance and scale in Durable Functions (Azure Functions)](durable-functions-perf-and-scale.md#instances-table) documentation.
 
