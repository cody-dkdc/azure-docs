---
title: Create your first durable function in Azure using C#
description: Create and publish an Azure Durable Function using Visual Studio.
services: functions
documentationcenter: na
author: jeffhollan
manager: jeconnoc
keywords: azure functions, functions, event processing, compute, serverless architecture

ms.service: azure-functions
ms.devlang: multiple
ms.topic: quickstart
ms.date: 11/07/2018
ms.author: azfuncdf

---
# Create your first durable function in C\#

*Durable Functions* is an extension of [Azure Functions](../functions-overview.md) that lets you write stateful functions in a serverless environment. The extension manages state, checkpoints, and restarts for you.

In this article, you learn how to use the Visual Studio 2017 tools for Azure Functions to locally create and test a "hello world" durable function.  This function orchestrates and chains-together calls to other functions. You then publish the function code to Azure. These tools are available as part of the Azure development workload in Visual Studio 2017.

![Running durable function in Azure](./media/durable-functions-create-first-csharp/functions-vs-complete.png)

## Prerequisites

To complete this tutorial:

* Install [Visual Studio 2017](https://azure.microsoft.com/downloads/). Make sure that the **Azure development** workload is also installed.

* Make sure you have the [latest Azure Functions tools](../functions-develop-vs.md#check-your-tools-version).

* Verify you have the [Azure Storage Emulator](../../storage/common/storage-use-emulator.md) installed and running.

[!INCLUDE [quickstarts-free-trial-note](../../../includes/quickstarts-free-trial-note.md)]

## Create a function app project

The Azure Functions template creates a project that can be published to a function app in Azure. A function app lets you group functions as a logical unit for management, deployment, and sharing of resources.

1. In Visual Studio, select **New** > **Project** from the **File** menu.

2. In the **New Project** dialog, select **Installed**, expand **Visual C#** > **Cloud**, select **Azure Functions**, type a **Name** for your project, and click **OK**. The function app name must be valid as a C# namespace, so don't use underscores, hyphens, or any other nonalphanumeric characters.

    ![New project dialog to create a function in Visual Studio](./media/durable-functions-create-first-csharp/functions-vs-new-project.png)

3. Use the settings specified in the table that follows the image.

    ![New function dialog in Visual Studio](./media/durable-functions-create-first-csharp/functions-vs-new-function.png)

    | Setting      | Suggested value  | Description                      |
    | ------------ |  ------- |----------------------------------------- |
    | **Version** | Azure Functions 2.x <br />(.NET Core) | Creates a function project that uses the version 2.x runtime of Azure Functions, which supports .NET Core. Azure Functions 1.x supports the .NET Framework. For more information, see [How to target Azure Functions runtime version](../functions-versions.md).   |
    | **Template** | Empty | Creates an empty function app. |
    | **Storage account**  | Storage Emulator | A storage account is required for durable function state management. |

4. Click **OK** to create an empty function project. This project has the basic configuration files needed to run your functions.

## Add functions to the app

The following steps use a template to create the durable function code in your project.

1. Right-click the project in Visual Studio and select **Add** > **New Azure Function**.

    ![Add new function](./media/durable-functions-create-first-csharp/functions-vs-add-new-function.png)

2. Verify **Azure Function** is selected from the add menu, and give your C# file a name.  Press **Add**.

3. Select the **Durable Functions Orchestration** template and click **Ok**

    ![Select durable template](./media/durable-functions-create-first-csharp/functions-vs-select-template.png)  

A new durable function is added to the app.  Open the new .cs file to view the contents. This durable function is a simple function chaining example with the following methods:  

<<<<<<< HEAD
| Method | FunctionName | Description |
| -----  | ------------ | ----------- |
| **`RunOrchestrator`** | `<file-name>` | Manages the durable orchestration. In this case, the orchestration starts, creates a list, and adds the result of three functions calls to the list.  When the three function calls are complete, it returns the list. |
| **`SayHello`** | `<file-name>_Hello` | The function returns a hello. This is the function that contains the business logic that is being orchestrated. |
| **`HttpStart`** | `<file-name>_HttpStart` | An [HTTP-triggered function](../functions-bindings-http-webhook.md) that starts an instance of the orchestration and returns a check status response. |
=======
* The `RunOrchestrator` method is associated with the orchestrator function.  This function will start, create a list, and add the result of three functions calls to the list.  When the three function calls are completed, it will return the list.  The function it is calling is the `SayHello` method (default it will be called `<NameOfFile>_Hello`).
* The `SayHello` function will return a hello.
* The `HttpStart` method describes the function that will start instances of the orchestration.  It is associated with an [HTTP trigger](../functions-bindings-http-webhook.md) that will start a new instance of the orchestrator and return back a check status response.
>>>>>>> fb4b39fb

Now that you've created your function project and a durable function, you can test it on your local computer.

## Test the function locally

Azure Functions Core Tools lets you run an Azure Functions project on your local development computer. You are prompted to install these tools the first time you start a function from Visual Studio.

1. To test your function, press F5. If prompted, accept the request from Visual Studio to download and install Azure Functions Core (CLI) tools. You may also need to enable a firewall exception so that the tools can handle HTTP requests.

2. Copy the URL of your function from the Azure Functions runtime output.

    ![Azure local runtime](./media/durable-functions-create-first-csharp/functions-vs-debugging.png)

3. Paste the URL for the HTTP request into your browser's address bar and execute the request. The following shows the response in the browser to the local GET request returned by the function:

    ![Function localhost response in the browser](./media/durable-functions-create-first-csharp/functions-vs-status.png)

    The response is the initial result from the HTTP function letting us know the durable orchestration has started successfully.  It is not yet the end result of the orchestration.  The response includes a few useful URLs.  For now, let's query the status of the orchestration.

4. Copy the URL value for `statusQueryGetUri` and pasting it in the browser's address bar and execute the request.

    The request will query the orchestration instance for the status. You should get an eventual response that looks like the following.  This shows us the instance has completed, and includes the outputs or results of the durable function.

    ```json
    {
        "instanceId": "d495cb0ac10d4e13b22729c37e335190",
        "runtimeStatus": "Completed",
        "input": null,
        "customStatus": null,
        "output": [
            "Hello Tokyo!",
            "Hello Seattle!",
            "Hello London!"
        ],
        "createdTime": "2018-11-08T07:07:40Z",
        "lastUpdatedTime": "2018-11-08T07:07:52Z"
    }
    ```

5. To stop debugging, press **Shift + F5**.

After you have verified that the function runs correctly on your local computer, it's time to publish the project to Azure.

## Publish the project to Azure

You must have a function app in your Azure subscription before you can publish your project. You can create a function app right from Visual Studio.

[!INCLUDE [Publish the project to Azure](../../../includes/functions-vstools-publish.md)]

## Test your function in Azure

1. Copy the base URL of the function app from the Publish profile page. Replace the `localhost:port` portion of the URL you used when testing the function locally with the new base URL.

    The URL that calls your durable function HTTP trigger should be in the following format:

        http://<APP_NAME>.azurewebsites.net/api/<FUNCTION_NAME>_HttpStart

2. Paste this new URL for the HTTP request into your browser's address bar. You should get the same status response as before when using the published app.

## Next steps

You have used Visual Studio to create and publish a C# durable function app.

> [!div class="nextstepaction"]
> [Learn about common durable function patterns.](durable-functions-concepts.md)<|MERGE_RESOLUTION|>--- conflicted
+++ resolved
@@ -72,17 +72,11 @@
 
 A new durable function is added to the app.  Open the new .cs file to view the contents. This durable function is a simple function chaining example with the following methods:  
 
-<<<<<<< HEAD
 | Method | FunctionName | Description |
 | -----  | ------------ | ----------- |
 | **`RunOrchestrator`** | `<file-name>` | Manages the durable orchestration. In this case, the orchestration starts, creates a list, and adds the result of three functions calls to the list.  When the three function calls are complete, it returns the list. |
 | **`SayHello`** | `<file-name>_Hello` | The function returns a hello. This is the function that contains the business logic that is being orchestrated. |
 | **`HttpStart`** | `<file-name>_HttpStart` | An [HTTP-triggered function](../functions-bindings-http-webhook.md) that starts an instance of the orchestration and returns a check status response. |
-=======
-* The `RunOrchestrator` method is associated with the orchestrator function.  This function will start, create a list, and add the result of three functions calls to the list.  When the three function calls are completed, it will return the list.  The function it is calling is the `SayHello` method (default it will be called `<NameOfFile>_Hello`).
-* The `SayHello` function will return a hello.
-* The `HttpStart` method describes the function that will start instances of the orchestration.  It is associated with an [HTTP trigger](../functions-bindings-http-webhook.md) that will start a new instance of the orchestrator and return back a check status response.
->>>>>>> fb4b39fb
 
 Now that you've created your function project and a durable function, you can test it on your local computer.
 
