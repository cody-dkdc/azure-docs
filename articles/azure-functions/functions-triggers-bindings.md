---
title: Azure Functions triggers and bindings | Microsoft Docs
description: Understand how to use triggers and bindings in Azure Functions.
services: functions
documentationcenter: na
author: christopheranderson
manager: erikre
editor: ''
tags: ''
keywords: azure functions, functions, event processing, webhooks, dynamic compute, serverless architecture

ms.assetid: cbc7460a-4d8a-423f-a63e-1cd33fef7252
ms.service: functions
ms.devlang: multiple
ms.topic: reference
ms.tgt_pltfrm: multiple
ms.workload: na
ms.date: 11/08/2016
ms.author: chrande

---
# Azure Functions triggers and bindings developer reference
This topic provides general reference for triggers and bindings. It includes some of the advanced binding features and syntax supported by all binding types.  

If you are looking for detailed information around configuring and coding a specific type of trigger or binding, you may want to click on one of the trigger or bindings listed below instead:

[!INCLUDE [functions-selector-bindings](../../includes/functions-selector-bindings.md)]

These articles assume that you've read the [Azure Functions developer reference](functions-reference.md), and the [C#](functions-reference-csharp.md), [F#](functions-reference-fsharp.md), or [Node.js](functions-reference-node.md) developer reference articles.

## Overview
Triggers are event responses used to trigger your custom code. They allow you to respond to events across the Azure platform or on premise. Bindings represent the necessary meta data used to connect your code to the desired trigger or associated input or output data. The *function.json* file for each function contains all related bindings. There is no limit to the number of input and output bindings a function can have. However, only a single trigger binding is supported for each function.  

To get a better idea of the different bindings you can integrate with your Azure Function app, refer to the following table.

[!INCLUDE [dynamic compute](../../includes/functions-bindings.md)]

To better understand triggers and bindings in general, suppose you want to execute some code to process a new item dropped into an Azure Storage queue. Azure Functions provides an Azure Queue trigger to support this. You would need, the following information to monitor the queue:

* The storage account where the queue exists.
* The queue name.
* A variable name that your code would use to refer to the new item that was dropped into the queue.  

A queue trigger binding contains this information for an Azure function. Here is an example *function.json* containing a queue trigger binding. 

```json
{
  "bindings": [
    {
      "name": "myNewUserQueueItem",
      "type": "queueTrigger",
      "direction": "in",
      "queueName": "queue-newusers",
      "connection": "MY_STORAGE_ACCT_APP_SETTING"
    }
  ],
  "disabled": false
}
```

Your code may send different types of output depending on how the new queue item is processed. For example, you might want to write a new record to an Azure Storage table.  To accomplish this, you can setup an output binding to an Azure Storage table. Here is an example *function.json* that includes a storage table output binding that could be used with a queue trigger. 

```json
{
  "bindings": [
    {
      "name": "myNewUserQueueItem",
      "type": "queueTrigger",
      "direction": "in",
      "queueName": "queue-newusers",
      "connection": "MY_STORAGE_ACCT_APP_SETTING"
    },
    {
      "type": "table",
      "name": "myNewUserTableBinding",
      "tableName": "newUserTable",
      "connection": "MY_TABLE_STORAGE_ACCT_APP_SETTING",
      "direction": "out"
    }
  ],
  "disabled": false
}
```

The following C# function responds to a new item being dropped into the queue and writes a new user entry into an Azure Storage table.

```cs
#r "Newtonsoft.Json"

using System;
using Newtonsoft.Json;

public static async Task Run(string myNewUserQueueItem, IAsyncCollector<Person> myNewUserTableBinding, 
                                TraceWriter log)
{
    // In this example the queue item is a JSON string representing an order that contains the name, 
    // address and mobile number of the new customer.
    dynamic order = JsonConvert.DeserializeObject(myNewUserQueueItem);

    await myNewUserTableBinding.AddAsync(
        new Person() { 
            PartitionKey = "Test", 
            RowKey = Guid.NewGuid().ToString(), 
            Name = order.name,
            Address = order.address,
            MobileNumber = order.mobileNumber }
        );
}

public class Person
{
    public string PartitionKey { get; set; }
    public string RowKey { get; set; }
    public string Name { get; set; }
    public string Address { get; set; }
    public string MobileNumber { get; set; }
}
```

For more code examples and more specific information regarding Azure storage types that are supported, see [Azure Functions triggers and bindings for Azure Storage](functions-bindings-storage.md).

To use the more advanced binding features in the Azure portal, click the **Advanced editor** option on the **Integrate** tab of your function. The advanced editor allows you to edit the *function.json* directly in the portal.

## Random GUIDs
Azure Functions provides a syntax to generate random GUIDs with your bindings. The following binding syntax will write output to a new BLOB with a unique name in an Azure Storage container: 

```json
{
  "type": "blob",
  "name": "blobOutput",
  "direction": "out",
  "path": "my-output-container/{rand-guid}"
}
```


## Returning a single output
In cases where your function code returns a single output, you can use an output binding named `$return` to retain a more natural function signature in your code. This can only be used with languages that support a return value (C#, Node.js, F#). The binding would be similar to the following blob output binding that is used with a queue trigger.

```json
{
  "bindings": [
    {
      "type": "queueTrigger",
      "name": "input",
      "direction": "in",
      "queueName": "test-input-node"
    },
    {
      "type": "blob",
      "name": "$return",
      "direction": "out",
      "path": "test-output-node/{id}"
    }
  ]
}
```

The following C# code returns the output more naturally without using an `out` parameter in the function signature.

```cs
public static string Run(WorkItem input, TraceWriter log)
{
    string json = string.Format("{{ \"id\": \"{0}\" }}", input.Id);
    log.Info($"C# script processed queue message. Item={json}");
    return json;
}
```

Async example:

```cs
public static Task<string> Run(WorkItem input, TraceWriter log)
{
    string json = string.Format("{{ \"id\": \"{0}\" }}", input.Id);
    log.Info($"C# script processed queue message. Item={json}");
    return json;
}
```


This same approach is demonstrated below with Node.js.

```javascript
module.exports = function (context, input) {
    var json = JSON.stringify(input);
    context.log('Node.js script processed queue message', json);
    context.done(null, json);
}
```

F# example provided below.

```fsharp
let Run(input: WorkItem, log: TraceWriter) =
    let json = String.Format("{{ \"id\": \"{0}\" }}", input.Id)   
    log.Info(sprintf "F# script processed queue message '%s'" json)
    json
```

This can also be used with multiple output parameters by designating a single output with `$return`.

## Resolving app settings
It is a best practice to store sensitive information as part of the run-time environment using app settings. By keeping sensitive information out of your app's configuration files, you limit exposure when a public repository is used to store app files.  

The Azure Functions run-time resolves app settings to values when the app setting name is enclosed in percent signs, `%your app setting%`. The following [Twilio binding](functions-bindings-twilio.md) uses an app setting named `TWILIO_ACCT_PHONE` for the `from` field of the binding. 

```json
{
  "type": "twilioSms",
  "name": "$return",
  "accountSid": "TwilioAccountSid",
  "authToken": "TwilioAuthToken",
  "to": "{mobileNumber}",
  "from": "%TWILIO_ACCT_PHONE%",
  "body": "Thank you {name}, your order was received Node.js",
  "direction": "out"
},
```



## Parameter binding
Instead of a static configuration setting for your output binding properties, you can configure the settings to be dynamically bound to data that is part of your trigger's input binding. Consider a scenario where new orders are processed using an Azure Storage queue. Each new queue item is a JSON string containing at least the following properties:

```json
{
  "name" : "Customer Name",
  "address" : "Customer's Address".
  "mobileNumber" : "Customer's mobile number in the format - +1XXXYYYZZZZ."
}
```

You might want to send the customer an SMS text message using your Twilio account as an update that the order was received.  You can configure the `body` and `to` field of your Twilio output binding to be dynamically bound to the `name` and `mobileNumber` that were part of the input as follows.

```json
{
  "name": "myNewOrderItem",
  "type": "queueTrigger",
  "direction": "in",
  "queueName": "queue-newOrders",
  "connection": "orders_STORAGE"
},
{
  "type": "twilioSms",
  "name": "$return",
  "accountSid": "TwilioAccountSid",
  "authToken": "TwilioAuthToken",
  "to": "{mobileNumber}",
  "from": "%TWILIO_ACCT_PHONE%",
  "body": "Thank you {name}, your order was received",
  "direction": "out"
},
```

Now your function code only has to initialize the output parameter as follows. During execution the output properties will be bound to the desired input data.

```cs
#r "Newtonsoft.Json"
#r "Twilio.Api"

using System;
using System.Threading.Tasks;
using Newtonsoft.Json;
using Twilio;

public static async Task<SMSMessage> Run(string myNewOrderItem, TraceWriter log)
{
    log.Info($"C# Queue trigger function processed: {myNewOrderItem}");

    dynamic order = JsonConvert.DeserializeObject(myNewOrderItem);    

    // Even if you want to use a hard coded message and number in the binding, you must at least 
    // initialize the SMSMessage variable.
    SMSMessage smsText = new SMSMessage();

    // The following isn't needed since we use parameter binding for this
    //string msg = "Hello " + order.name + ", thank you for your order.";
    //smsText.Body = msg;
    //smsText.To = order.mobileNumber;

    return smsText;
}
```

Node.js:

```javascript
module.exports = function (context, myNewOrderItem) {    
    context.log('Node.js queue trigger function processed work item', myNewOrderItem);    

    // No need to set the properties of the text, we use parameters in the binding. We do need to 
    // initialize the object.
    var smsText = {};    

    context.done(null, smsText);
}
```

## Advanced binding with Binder
Using `Binder`/ `IBinder` is an advanced binding technique that allows you to perform bindings imperatively in your code as opposed to declarative via the *function.json* metadata file. You might need to do this in cases where the computation of binding path or other inputs needs to happen at run-time in your function. Note that when using an `Binder` parameter, you **should not** include a corresponding entry in *function.json* for that parameter.

In the below example, we're dynamically binding to a blob output. As you can see, because you're declaring the binding in code, your path info can be computed in any way you wish. Note that you can bind to any of the other raw binding attributes as well (e.g. QueueAttribute/EventHubAttribute/ServiceBusAttribute/etc.) You can also do so iteratively to bind multiple times.

Note that the type parameter passed to `BindAsyn`c (in this case TextWriter) must be a type that the target binding supports.

Bindings in function.json:

```json
{
  "bindings": [
    {
      "name": "req",
      "type": "httpTrigger",
      "direction": "in"
    },
    {
      "name": "res",
      "type": "http",
      "direction": "out"
    }
  ]
}
```

C# function code:

```cs
using System;
using System.Net;
using Microsoft.Azure.WebJobs;
using Microsoft.Azure.WebJobs.Host.Bindings.Runtime;

public static async Task<HttpResponseMessage> Run(HttpRequestMessage req, Binder binder, TraceWriter log)
{
    log.Verbose($"C# HTTP function processed RequestUri={req.RequestUri}");

    // determine the path at runtime in any way you choose
    string path = "samples-output/path";

    using (var writer = await binder.BindAsync<TextWriter>(new BlobAttribute(path)))
    {
        writer.Write("Hello World!!");
    }

    return new HttpResponseMessage(HttpStatusCode.OK); 
}
```

There are bind overloads that take an array of attributes. In cases where you need to control the target storage account, you pass in a collection of attributes, starting with the binding type attribute (e.g. `BlobAttribute`) and inlcuding a `StorageAccountAttribute` instance pointing to the account to use. For example:

```cs
var attributes = new Attribute[]
{
    new BlobAttribute(path),
    new StorageAccountAttribute("MyStorageAccount")
};

using (var writer = await binder.BindAsync<TextWriter>(attributes))
{
    writer.Write("Hello World!");
}
```


<<<<<<< HEAD
=======
    http://<yourapp>.azurewebsites.net/api/<funcname> 

You can customize this route using the optional `route` property on the HTTP trigger's input binding. As an example, the following *function.json* file defines a `route` property for an HTTP trigger:

```json
{
  "bindings": [
    {
      "type": "httpTrigger",
      "name": "req",
      "direction": "in",
      "methods": [ "get" ],
      "route": "products/{category:alpha}/{id:int?}"
    },
    {
      "type": "http",
      "name": "res",
      "direction": "out"
    }
  ]
}
```

Using this configuration, the function is now addressable with the following route instead of the original route.

    http://<yourapp>.azurewebsites.net/api/products/electronics/357

This allows the function code to support two parameters in the address, `category` and `id`. You can use any [Web API Route Constraint](https://www.asp.net/web-api/overview/web-api-routing-and-actions/attribute-routing-in-web-api-2#constraints) with your parameters. The following C# function code makes use of both parameters.

```cs
public static Task<HttpResponseMessage> Run(HttpRequestMessage request, string category, int? id, 
                                                TraceWriter log)
{
    if (id == null)
       return  req.CreateResponse(HttpStatusCode.OK, $"All {category} items were requested.");
    else
       return  req.CreateResponse(HttpStatusCode.OK, $"{category} item with id = {id} has been requested.");
}
```

Here is Node.js function code to use the same route parameters.

```javascript
module.exports = function (context, req) {

    var category = context.bindingData.category;
    var id = context.bindingData.id;

    if (!id) {
        context.res = {
            // status: 200, /* Defaults to 200 */
            body: "All " + category + " items were requested."
        };
    }
    else {
        context.res = {
            // status: 200, /* Defaults to 200 */
            body: category + " item with id = " + id + " was requested."
        };
    }

    context.done();
} 
```

By default, all function routes are prefixed with *api*. You can also customize or remove the prefix using the `http.routePrefix` property in your *host.json* file. The following example removes the *api* route prefix by using an empty string for the prefix in the *host.json* file.

```json
{
  "http": {
    "routePrefix": ""
  }
}
```

For detailed information on how to update the *host.json* file for your function, See, [How to update function app files](functions-reference.md#fileupdate). 

By adding this configuration, the function is now addressable with the following route:

    http://<yourapp>.azurewebsites.net/products/electronics/357

For information on other properties you can configure in your *host.json* file, see [host.json reference](https://github.com/Azure/azure-webjobs-sdk-script/wiki/host.json).
>>>>>>> fb5d893d

## Next steps
For more information, see the following resources:

* [Testing a function](functions-test-a-function.md)
* [Scale a function](functions-scale.md)
<|MERGE_RESOLUTION|>--- conflicted
+++ resolved
@@ -363,91 +363,6 @@
 ```
 
 
-<<<<<<< HEAD
-=======
-    http://<yourapp>.azurewebsites.net/api/<funcname> 
-
-You can customize this route using the optional `route` property on the HTTP trigger's input binding. As an example, the following *function.json* file defines a `route` property for an HTTP trigger:
-
-```json
-{
-  "bindings": [
-    {
-      "type": "httpTrigger",
-      "name": "req",
-      "direction": "in",
-      "methods": [ "get" ],
-      "route": "products/{category:alpha}/{id:int?}"
-    },
-    {
-      "type": "http",
-      "name": "res",
-      "direction": "out"
-    }
-  ]
-}
-```
-
-Using this configuration, the function is now addressable with the following route instead of the original route.
-
-    http://<yourapp>.azurewebsites.net/api/products/electronics/357
-
-This allows the function code to support two parameters in the address, `category` and `id`. You can use any [Web API Route Constraint](https://www.asp.net/web-api/overview/web-api-routing-and-actions/attribute-routing-in-web-api-2#constraints) with your parameters. The following C# function code makes use of both parameters.
-
-```cs
-public static Task<HttpResponseMessage> Run(HttpRequestMessage request, string category, int? id, 
-                                                TraceWriter log)
-{
-    if (id == null)
-       return  req.CreateResponse(HttpStatusCode.OK, $"All {category} items were requested.");
-    else
-       return  req.CreateResponse(HttpStatusCode.OK, $"{category} item with id = {id} has been requested.");
-}
-```
-
-Here is Node.js function code to use the same route parameters.
-
-```javascript
-module.exports = function (context, req) {
-
-    var category = context.bindingData.category;
-    var id = context.bindingData.id;
-
-    if (!id) {
-        context.res = {
-            // status: 200, /* Defaults to 200 */
-            body: "All " + category + " items were requested."
-        };
-    }
-    else {
-        context.res = {
-            // status: 200, /* Defaults to 200 */
-            body: category + " item with id = " + id + " was requested."
-        };
-    }
-
-    context.done();
-} 
-```
-
-By default, all function routes are prefixed with *api*. You can also customize or remove the prefix using the `http.routePrefix` property in your *host.json* file. The following example removes the *api* route prefix by using an empty string for the prefix in the *host.json* file.
-
-```json
-{
-  "http": {
-    "routePrefix": ""
-  }
-}
-```
-
-For detailed information on how to update the *host.json* file for your function, See, [How to update function app files](functions-reference.md#fileupdate). 
-
-By adding this configuration, the function is now addressable with the following route:
-
-    http://<yourapp>.azurewebsites.net/products/electronics/357
-
-For information on other properties you can configure in your *host.json* file, see [host.json reference](https://github.com/Azure/azure-webjobs-sdk-script/wiki/host.json).
->>>>>>> fb5d893d
 
 ## Next steps
 For more information, see the following resources:
