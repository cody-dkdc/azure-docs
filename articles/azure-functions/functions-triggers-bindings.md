--- conflicted
+++ resolved
@@ -293,7 +293,10 @@
     // initialize the object.
     var smsText = {};    
 
-<<<<<<< HEAD
+    context.done(null, smsText);
+}
+```
+
 ## Advanced binding at runtime (imperative binding)
 
 The standard input and output binding pattern using *function.json* is called [*declarative*](https://en.wikipedia.org/wiki/Declarative_programming) binding,
@@ -372,76 +375,6 @@
 | Storage blob | [`Microsoft.Azure.WebJobs.BlobAttribute`](https://github.com/Azure/azure-webjobs-sdk/blob/master/src/Microsoft.Azure.WebJobs/BlobAttribute.cs), [`Microsoft.Azure.WebJobs.StorageAccountAttribute`](https://github.com/Azure/azure-webjobs-sdk/blob/master/src/Microsoft.Azure.WebJobs/StorageAccountAttribute.cs) | |
 | Storage table | [`Microsoft.Azure.WebJobs.TableAttribute`](https://github.com/Azure/azure-webjobs-sdk/blob/master/src/Microsoft.Azure.WebJobs/TableAttribute.cs), [`Microsoft.Azure.WebJobs.StorageAccountAttribute`](https://github.com/Azure/azure-webjobs-sdk/blob/master/src/Microsoft.Azure.WebJobs/StorageAccountAttribute.cs) | |
 | Twilio | [`Microsoft.Azure.WebJobs.TwilioSmsAttribute`](https://github.com/Azure/azure-webjobs-sdk-extensions/blob/master/src/WebJobs.Extensions.Twilio/TwilioSMSAttribute.cs) | `#r "Microsoft.Azure.WebJobs.Extensions"` |
-=======
-    context.done(null, smsText);
-}
-```
-
-## Advanced binding with Binder
-Using `Binder`/ `IBinder` is an advanced binding technique that allows you to perform bindings imperatively in your code as opposed to declarative via the *function.json* metadata file. You might need to do this in cases where the computation of binding path or other inputs needs to happen at run-time in your function. Note that when using an `Binder` parameter, you **should not** include a corresponding entry in *function.json* for that parameter.
-
-In the below example, we're dynamically binding to a blob output. As you can see, because you're declaring the binding in code, your path info can be computed in any way you wish. Note that you can bind to any of the other raw binding attributes as well (e.g. QueueAttribute/EventHubAttribute/ServiceBusAttribute/etc.) You can also do so iteratively to bind multiple times.
-
-Note that the type parameter passed to `BindAsyn`c (in this case TextWriter) must be a type that the target binding supports.
-
-Bindings in function.json:
-
-```json
-{
-  "bindings": [
-    {
-      "name": "req",
-      "type": "httpTrigger",
-      "direction": "in"
-    },
-    {
-      "name": "res",
-      "type": "http",
-      "direction": "out"
-    }
-  ]
-}
-```
-
-C# function code:
-
-```cs
-using System;
-using System.Net;
-using Microsoft.Azure.WebJobs;
-using Microsoft.Azure.WebJobs.Host.Bindings.Runtime;
-
-public static async Task<HttpResponseMessage> Run(HttpRequestMessage req, Binder binder, TraceWriter log)
-{
-    log.Verbose($"C# HTTP function processed RequestUri={req.RequestUri}");
-
-    // determine the path at runtime in any way you choose
-    string path = "samples-output/path";
-
-    using (var writer = await binder.BindAsync<TextWriter>(new BlobAttribute(path)))
-    {
-        writer.Write("Hello World!!");
-    }
-
-    return new HttpResponseMessage(HttpStatusCode.OK); 
-}
-```
-
-There are bind overloads that take an array of attributes. In cases where you need to control the target storage account, you pass in a collection of attributes, starting with the binding type attribute (e.g. `BlobAttribute`) and inlcuding a `StorageAccountAttribute` instance pointing to the account to use. For example:
-
-```cs
-var attributes = new Attribute[]
-{
-    new BlobAttribute(path),
-    new StorageAccountAttribute("MyStorageAccount")
-};
-
-using (var writer = await binder.BindAsync<TextWriter>(attributes))
-{
-    writer.Write("Hello World!");
-}
-```
->>>>>>> c2e96154
 
 ## Route support
 By default when you create a function for an HTTP trigger, or WebHook, the function is addressable with a route of the form:
