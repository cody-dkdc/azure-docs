--- conflicted
+++ resolved
@@ -85,16 +85,6 @@
 
 There are many ways to access VNET resources in other hosting options, but an ASE is the only way to allow triggers for a function to occur over a VNET.
 
-<<<<<<< HEAD
-## Next Steps
-
-1. [Follow our getting started VNET integration tutorial](./functions-create-vnet.md)
-1. [Read the Functions networking FAQ here](./functions-networking-faq.md)
-1. [Learn more about VNET integration with App Service / Functions here](../app-service/web-sites-integrate-with-vnet.md)
-1. [Learn more about VNETs in Azure](../virtual-network/virtual-networks-overview.md)
-1. [Enable more networking features and control with App Service Environments](../app-service/environment/intro.md)
-1. [Connect to individual on-premises resources without firewall changes using Hybrid Connections](../app-service/app-service-hybrid-connections.md)
-=======
 ## Next steps
 To learn more about networking and Functions: 
 
@@ -103,5 +93,4 @@
 * [Learn more about VNET integration with App Service / Functions here](../app-service/web-sites-integrate-with-vnet.md)
 * [Learn more about VNETs in Azure](../virtual-network/virtual-networks-overview.md)
 * [Enable more networking features and control with App Service Environments](../app-service/environment/intro.md)
-* [Connect to individual on-premises resources without firewall changes using Hybrid Connections](../app-service/app-service-hybrid-connections.md)
->>>>>>> c06ec023
+* [Connect to individual on-premises resources without firewall changes using Hybrid Connections](../app-service/app-service-hybrid-connections.md)