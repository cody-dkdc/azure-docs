---
title: Azure Functions Consumption and App Service Plans | Microsoft Docs
description: Understand how Azure Functions scale to meet the needs of your event-driven workloads.
services: functions
documentationcenter: na
author: lindydonna
manager: erikre
editor: ''
tags: ''
keywords: azure functions, functions, event processing, webhooks, dynamic compute, serverless architecture

ms.assetid: 5b63649c-ec7f-4564-b168-e0a74cb7e0f3
ms.service: functions
ms.devlang: multiple
ms.topic: reference
ms.tgt_pltfrm: multiple
ms.workload: na
ms.date: 05/15/2017
ms.author: donnam, glenga

ms.custom: H1Hack27Feb2017

---
# Azure Functions Consumption and App Service Plans 

## Introduction

Azure Functions can be run in two different modes: Consumption plan and App Service plan. The Consumption plan automatically allocates compute power when your code is running, scales-out as necessary to handle load, and then scales down when code is not running. So, you don't have to pay for idle VMs and don't have to reserve capacity in advance. This article focuses on the Consumption plan. For details about how the App Service plan works, see the [Azure App Service plans in-depth overview](../app-service/azure-web-sites-web-hosting-plans-in-depth-overview.md). 

If you are not yet familiar with Azure Functions, see the [Azure Functions overview](functions-overview.md) article.

When you create a function app, you must configure a hosting plan for functions contained in the app. The available hosting plans are the **Consumption Plan** and the [**App Service plan**](../app-service/azure-web-sites-web-hosting-plans-in-depth-overview.md). In either mode, functions are executed by an instance of the *Azure Functions host*. The type of plan controls: 1) how host instances are scaled out and 2) the resources that are available to each host.

Currently, the choice of plan type must be made during the creation of the function app, and cannot be changed afterwards. You can scale between tiers on the [App Service plan](../app-service/azure-web-sites-web-hosting-plans-in-depth-overview.md). On the Consumption plan, Azure Functions automatically handles all resource allocation.

## Consumption plan

When using a **Consumption plan**, instances of the Azure Functions host are dynamically added and removed based on the number of incoming events. This plan scales automatically and you are charged for compute resources only when your functions are running. On a Consumption plan, a function can run for a maximum of five minutes. 

Billing is based on execution time and memory used and is aggregated across all functions within a function app. For more information, see the [Azure Functions pricing page].

The Consumption plan is the default and offers the following benefits:
- Pay only when your functions are running
- Scale out automatically, even during periods of high load

## App Service plan

In the **App Service plan**, your function apps run on dedicated VMs on Basic, Standard, Premium SKUs, similar to Web Apps. Dedicated VMs are allocated to your App Service apps, which means the functions host is always running.

Consider an App Service plan in the following cases:
- You have existing, under-utilized VMs that are already running other App Service instances.
- You expect your function apps to run continuously, or nearly continuously.
- You need more CPU or memory options than what is provided in the Consumption plan.
- You need to run longer than the maximum execution time allowed on the Consumption plan

A VM decouples cost from both runtime and memory size. As a result, you won't pay more than the cost of the VM instance you allocate. For details about how the App Service plan works, see the [Azure App Service plans in-depth overview](../app-service/azure-web-sites-web-hosting-plans-in-depth-overview.md). 

With an App Service plan, you can manually scale out by adding more VM instances, or you can enable auto-scale. For more information, see [Scale instance count manually or automatically](../monitoring-and-diagnostics/insights-how-to-scale.md?toc=%2fazure%2fapp-service-web%2ftoc.json). You can also scale up by choosing a different App Service plan. For more information, see [Scale up an app in Azure](../app-service-web/web-sites-scale.md). If you are planning to run JavaScript functions on an App Service plan, you should choose a plan with fewer cores. For more information, see the [JavaScript reference for Functions](functions-reference-node.md#choose-single-core-app-service-plans).  

<<<<<<< HEAD
When running on a Consumption plan, if a Function App has gone idle, there can be up to a 10-minute delay in processing new blobs. Once the Function App is running, blobs are processed more quickly. To avoid this initial delay, either use a regular App Service Plan with Always On enabled or use another mechanism to trigger the blob processing, such as a queue message that contains the blob name. 
=======
<!-- Note: the portal links to this section via fwlink https://go.microsoft.com/fwlink/?linkid=830855 --> 
<a name="always-on"></a>
### Always On
>>>>>>> a42dbad0

If you run on an App Service Plan, you should enable the **Always On** setting so that your Function App  runs correctly. On an App Service Plan, the functions runtime will go idle after a few minutes of inactivity, so only HTTP triggers will actually "wake up" your functions. This is similar to how WebJobs must have Always On enabled. 

Always On is only available on an App Service plan. On a Consumption plan, the platform activates Function Apps automatically.

## Storage account requirements

On either a Consumption or App Service plan, a Function App requires an Azure Storage account that supports Blob, Queue, and Table storage. Internally Azure Functions uses Azure Storage for operations such as managing triggers and logging function executions. Some storage accounts do not support queues and tables, such as blob-only storage accounts (including premium storage) and general-purpose storage accounts with ZRS replication. These accounts are filtered from the Storage Account blade when creating a Function App.

To learn more about storage account types, see [Introducing the Azure Storage Services] (../storage/storage-introduction.md#introducing-the-azure-storage-services).

## How the Consumption plan works

The Consumption plan automatically scales CPU and memory resources by adding additional instances of the Functions host, based on the number of events that its functions are triggered on. Each instance of the Functions host is limited to at most 1.5 GB of memory.

When using the Consumption hosting plan, function code files are stored on Azure Files shares on the main storage account. When you delete the main storage account, this content is deleted and cannot be recovered.

> [!NOTE]
> When using a blob trigger on a Consumption plan, there can be up to a 10-minute delay in processing new blobs if a Function App has gone idle. Once the Function App is running, blobs are processed immediately. To avoid this initial delay, consider one of the following options:
> - Use an App Service Plan with Always On enabled.
> - Use another mechanism to trigger the blob processing, such as a queue message that contains the blob  name. For an example, see [queue trigger with blob input binding](functions-bindings-storage-blob.md#input-sample).

### Runtime scaling

Azure Functions uses a component called the *scale controller* to monitor the rate of events and determine whether to scale out or scale down. The scale controller uses heuristics for each trigger type. For example, when using an Azure Queue Storage trigger, it scales based on the queue length and the age of the oldest queue message.

The unit of scale is the function app. When scaled out, more resources are allocated to run multiple instances of the Azure Functions host. Conversely, as compute demand is reduced, function host instances are removed. The number of instances is eventually scaled down to zero when no functions are running within a function app.

![](./media/functions-scale/central-listener.png)

### Billing model

Billing for the Consumption plan is described in detail on the [Azure Functions pricing page]. Usage is aggregated at the function app level and counts only the time that function code is executing. The following are units for billing: 
* **Resource consumption in GB-s (gigabyte-seconds)**. Computed as a combination of memory size and execution time for all functions within a Function App. 
* **Executions**. Counted each time a function is executed in response to an event, triggered by a binding.

[Azure Functions pricing page]: https://azure.microsoft.com/pricing/details/functions<|MERGE_RESOLUTION|>--- conflicted
+++ resolved
@@ -57,13 +57,9 @@
 
 With an App Service plan, you can manually scale out by adding more VM instances, or you can enable auto-scale. For more information, see [Scale instance count manually or automatically](../monitoring-and-diagnostics/insights-how-to-scale.md?toc=%2fazure%2fapp-service-web%2ftoc.json). You can also scale up by choosing a different App Service plan. For more information, see [Scale up an app in Azure](../app-service-web/web-sites-scale.md). If you are planning to run JavaScript functions on an App Service plan, you should choose a plan with fewer cores. For more information, see the [JavaScript reference for Functions](functions-reference-node.md#choose-single-core-app-service-plans).  
 
-<<<<<<< HEAD
-When running on a Consumption plan, if a Function App has gone idle, there can be up to a 10-minute delay in processing new blobs. Once the Function App is running, blobs are processed more quickly. To avoid this initial delay, either use a regular App Service Plan with Always On enabled or use another mechanism to trigger the blob processing, such as a queue message that contains the blob name. 
-=======
 <!-- Note: the portal links to this section via fwlink https://go.microsoft.com/fwlink/?linkid=830855 --> 
 <a name="always-on"></a>
 ### Always On
->>>>>>> a42dbad0
 
 If you run on an App Service Plan, you should enable the **Always On** setting so that your Function App  runs correctly. On an App Service Plan, the functions runtime will go idle after a few minutes of inactivity, so only HTTP triggers will actually "wake up" your functions. This is similar to how WebJobs must have Always On enabled. 
 
