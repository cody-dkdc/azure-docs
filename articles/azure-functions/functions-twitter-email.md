--- conflicted
+++ resolved
@@ -14,11 +14,7 @@
 ms.tgt_pltfrm: na
 ms.devlang: na
 ms.topic: tutorial
-<<<<<<< HEAD
 ms.date: 12/12/2017
-=======
-ms.date: 12/08/2017
->>>>>>> a299bb04
 ms.author: glenga
 ms.custom: mvc
 ---
@@ -79,11 +75,7 @@
 
 Functions provides a great way to offload processing tasks in a logic apps workflow. This tutorial uses an HTTP triggered function to process tweet sentiment scores from Cognitive Services and return a category value.  
 
-<<<<<<< HEAD
-1. Click **Create a resource** and select **Compute** > **Function App**. Then, use the settings as specified in the following table. Accept the terms, then select **Pin to dashboard**.
-=======
 [!INCLUDE [Create function app Azure portal](../../includes/functions-create-function-app-portal.md)]
->>>>>>> a299bb04
 
 ## Create an HTTP triggered function  
 
