--- conflicted
+++ resolved
@@ -117,11 +117,7 @@
 
 ## FUNCTIONS\_WORKER\_RUNTIME
 
-<<<<<<< HEAD
-The language worker runtime to load in the function app.  This will correspond to the language being used in your application (for example, "dotnet"). For functions in multiple languages you will need to publish them to multiple apps, each with a corresponding worker runtime value.  Valid values are `dotnet` (C#/F#), `node` (JavaScript/TypeScript), `java` (Java), and `python` (Python).
-=======
 The language worker runtime to load in the function app.  This will correspond to the language being used in your application (for example, "dotnet"). For functions in multiple languages you will need to publish them to multiple apps, each with a corresponding worker runtime value.  Valid values are `dotnet` (C#/F#), `node` (JavaScript/TypeScript), `java` (Java), `powershell` (PowerShell), and `python` (Python).
->>>>>>> 6a383dfd
 
 |Key|Sample value|
 |---|------------|
