---
title: Continuous deployment for Azure Functions | Microsoft Docs
description: Use the continuous deployment facilities of Azure App Service to publish your functions.
services: functions
documentationcenter: na
author: ggailey777
manager: jeconnoc

ms.assetid: 361daf37-598c-4703-8d78-c77dbef91643
ms.service: azure-functions
ms.devlang: multiple
ms.topic: conceptual
ms.date: 09/25/2016
ms.author: glenga
<<<<<<< HEAD
#Customer intent: As a developer, learn how to setup a continuous integration environment so that function app updates are deployed automatically when I check-in my code changes.
=======
#Customer intent: As a developer, I want to learn how to set up a continuous integration environment so that function app updates are deployed automatically when I check in my code changes.
>>>>>>> 6a383dfd
---
# Continuous deployment for Azure Functions
Azure Functions makes it easy to deploy your function app by using continuous integration. Functions integrates with major code repositories and deployment sources. This integration enables a workflow where function code updates made through one of these services trigger deployment to Azure. If you're new to Azure Functions, start with the [Azure Functions overview](functions-overview.md).

Continuous deployment is a great option for projects where you're integrating multiple and frequent contributions. It also lets you maintain source control on your function code. Azure Functions supports the following deployment sources:

* [Bitbucket](https://bitbucket.org/)
* [Dropbox](https://www.dropbox.com/)
* External repository (Git or Mercurial)
* [Git local repository](../app-service/deploy-local-git.md)
* [GitHub](https://github.com)
* [OneDrive](https://onedrive.live.com/)
* [Azure DevOps](https://azure.microsoft.com/services/devops/)

Deployments are configured on a per-function app basis. After continuous deployment is enabled, access to function code in the portal is set to *read-only*.

## Requirements for continuous deployment

Before you set up continuous deployment, you must have your deployment source configured and your function code in the deployment source. In a function app deployment, each function is in a named subdirectory, where the directory name is the name of the function.  

[!INCLUDE [functions-folder-structure](../../includes/functions-folder-structure.md)]

To be able to deploy from Azure DevOps, you must first link your Azure DevOps organization with your Azure subscription. For more information, see [Set up billing for your Azure DevOps organization](https://docs.microsoft.com/azure/devops/organizations/billing/set-up-billing-for-your-organization-vs?view=vsts#set-up-billing-via-the-azure-portal).

## Set up continuous deployment
Use this procedure to configure continuous deployment for an existing function app. These steps demonstrate integration with a GitHub repository, but similar steps apply for Azure DevOps or other deployment services.

1. In your function app in the [Azure portal](https://portal.azure.com), select **Platform features** > **Deployment options**. 
   
    ![Selections for opening deployment options](./media/functions-continuous-deployment/setup-deployment.png)
 
1. On the **Deployments** blade, select **Setup**.
 
    ![Deployments blade](./media/functions-continuous-deployment/setup-deployment-1.png)
   
1. On the **Deployment source** blade, select **Choose source**. Fill in the information for your chosen deployment source, and then select **OK**.
   
    ![Choosing a deployment source](./media/functions-continuous-deployment/choose-deployment-source.png)

After you set up continuous deployment, all file changes in your deployment source are copied to the function app and a full site deployment is triggered. The site is redeployed when files in the source are updated.

## Deployment scenarios

Typical deployment scenarios include creating a staging deployment and moving existing functions to continuous deployment.

<a name="staging"></a>
### Create a staging deployment

Function apps don't yet support deployment slots. But you can still manage separate staging and production deployments by using continuous integration.

The process to configure and work with a staging deployment looks generally like this:

1. Create two function apps in your subscription: one for the production code and one for staging. 

1. Create a deployment source, if you don't already have one. This example uses [GitHub].

1. For your production function app, complete the preceding steps in [Set up continuous deployment](#set-up-continuous-deployment) and set the deployment branch to the master branch of your GitHub repository.
   
    ![Selections to choose a deployment branch](./media/functions-continuous-deployment/choose-deployment-branch.png)

1. Repeat step 3 for the staging function app, but choose the staging branch instead in your GitHub repo. If your deployment source doesn't support branching, use a different folder.
    
1. Make updates to your code in the staging branch or folder, and then verify that the staging deployment reflects those changes.

1. After testing, merge changes from the staging branch into the master branch. This merge triggers deployment to the production function app. If your deployment source doesn't support branches, overwrite the files in the production folder with the files from the staging folder.

<a name="existing"></a>
### Move existing functions to continuous deployment
When you have existing functions that you have created and maintained in the portal, you need to download your function code files by using FTP or the local Git repository before you can set up continuous deployment as described earlier. You can do this in the Azure App Service settings for your function app. After you download the files, you can upload them to your chosen continuous deployment source.

> [!NOTE]
> After you configure continuous integration, you can no longer edit your source files in the Functions portal.

<a name="credentials"></a>
#### Configure deployment credentials
Before you can download files from your function app by using FTP or a local Git repository, you must configure your credentials to access the site. Credentials are set at the function app level. Use the following steps to set deployment credentials in the Azure portal:

1. In your function app in the [Azure portal](https://portal.azure.com), select **Platform features** > **Deployment credentials**.
   
1. Enter a username and password, and then select **Save**. 

   ![Selections to set local deployment credentials](./media/functions-continuous-deployment/setup-deployment-credentials.png)

You can now use these credentials to access your function app from FTP or the built-in Git repo.

<a name="downftp"></a>
#### Download files by using FTP

1. In your function app in the [Azure portal](https://portal.azure.com), select **Platform features** > **Properties**. Then, copy the values for **FTP/Deployment User**, **FTP Host Name**, and **FTPS Host Name**.  

   **FTP/Deployment User** must be entered as displayed in the portal, including the app name, to provide proper context for the FTP server.
   
   ![Selections to get your deployment information](./media/functions-continuous-deployment/get-deployment-credentials.png)

1. From your FTP client, use the connection information that you gathered to connect to your app and download the source files for your functions.

<a name="downgit"></a>
#### Download files by using a local Git repository

1. In your function app in the [Azure portal](https://portal.azure.com), select **Platform features** > **Deployment options**. 
   
    ![Selections for opening deployment options](./media/functions-continuous-deployment/setup-deployment.png)
 
1. Then on the **Deployments** blade, select **Setup**.
 
    ![Deployments blade](./media/functions-continuous-deployment/setup-deployment-1.png)
   
1. On the **Deployment source** blade, select **Local Git repository** > **OK**.

1. In **Platform features**, select **Properties** and note the value of the Git URL. 
   
    ![Selections for getting the Git URL](./media/functions-continuous-deployment/get-local-git-deployment-url.png)

1. Clone the repository on your local machine by using a Git-aware command prompt or your favorite Git tool. The Git clone command looks like this:
   
        git clone https://username@my-function-app.scm.azurewebsites.net:443/my-function-app.git

1. Fetch files from your function app to the clone on your local computer, as in the following example:
   
        git pull origin master
   
    If requested, supply your [configured deployment credentials](#credentials).  

[GitHub]: https://github.com/

## Next steps

> [!div class="nextstepaction"]
> [Best practices for Azure Functions](functions-best-practices.md)<|MERGE_RESOLUTION|>--- conflicted
+++ resolved
@@ -12,11 +12,7 @@
 ms.topic: conceptual
 ms.date: 09/25/2016
 ms.author: glenga
-<<<<<<< HEAD
-#Customer intent: As a developer, learn how to setup a continuous integration environment so that function app updates are deployed automatically when I check-in my code changes.
-=======
 #Customer intent: As a developer, I want to learn how to set up a continuous integration environment so that function app updates are deployed automatically when I check in my code changes.
->>>>>>> 6a383dfd
 ---
 # Continuous deployment for Azure Functions
 Azure Functions makes it easy to deploy your function app by using continuous integration. Functions integrates with major code repositories and deployment sources. This integration enables a workflow where function code updates made through one of these services trigger deployment to Azure. If you're new to Azure Functions, start with the [Azure Functions overview](functions-overview.md).
