- name: Functions Documentation
  href: index.yml
- name: Overview
  items:
  - name: About Functions
    href: functions-overview.md
  - name: Serverless comparison
    href: functions-compare-logic-apps-ms-flow-webjobs.md
- name: Quickstarts
  expanded: true
  items:
  - name: Create function - portal
    href: functions-create-first-azure-function.md
  - name: Create function - Visual Studio
    href: functions-create-your-first-function-visual-studio.md
<<<<<<< HEAD
  - name: Create function - VS Code
=======
  - name: Create function - Visual Studio Code
>>>>>>> 92929d43
    href: functions-create-first-function-vs-code.md
  - name: Create function - Java/Maven
    href: functions-create-first-java-maven.md
  - name: Create function - Azure CLI
    href: functions-create-first-azure-function-azure-cli.md
  - name: Create function - Linux
    href: functions-create-first-azure-function-azure-cli-linux.md
  - name: Triggers
    items:
    - name: Blob storage
      href: functions-create-storage-blob-triggered-function.md
    - name: Azure Cosmos DB
      href: functions-create-cosmos-db-triggered-function.md
    - name: Timer
      href: functions-create-scheduled-function.md
    - name: Generic webhook
      href: functions-create-generic-webhook-triggered-function.md
    - name: GitHub webhook
      href: functions-create-github-webhook-triggered-function.md
    - name: Queue storage
      href: functions-create-storage-queue-triggered-function.md
  - name: Integrate
    items:
    - name: Storage
      href: functions-integrate-storage-queue-output-binding.md
    - name: Azure Cosmos DB
      href: functions-integrate-store-unstructured-data-cosmosdb.md
- name: Tutorials
  items:
  - name: Functions with Logic Apps
    href: functions-twitter-email.md
  - name: Create a serverless API
    href: functions-create-serverless-api.md
  - name: Create an OpenAPI definition
    href: functions-openapi-definition.md
  - name: Image resize with Event Grid
    href: ../event-grid/resize-images-on-storage-blob-upload-event.md?toc=%2fazure%2fazure-functions%2ftoc.json
  - name: Create a serverless web app
    href: https://docs.microsoft.com/azure/functions/tutorial-static-website-serverless-api-with-database 
  - name: Functions on Linux
    items: 
    - name: Custom image
      href: functions-create-function-linux-custom-image.md
    - name: IoT Edge device
      href: ../iot-edge/tutorial-deploy-function.md?toc=%2fazure%2fazure-functions%2ftoc.json

- name: Samples
  items:
  - name: Code samples
    href: https://azure.microsoft.com/en-us/resources/samples/?service=functions
  - name: Azure CLI
    href: functions-cli-samples.md
  - name: Azure Functions Recipes
    href: https://docs.microsoft.com/sandbox/functions-recipes/    
- name: Concepts
  items:
  - name: Compare 1.x and 2.x
    href: functions-versions.md
  - name: Scale and hosting
    href: functions-scale.md
  - name: Triggers and bindings
    href: functions-triggers-bindings.md
  - name: Languages
    items:
    - name: Supported languages 
      href: supported-languages.md
    - name: C# (class library)
      href: functions-dotnet-class-library.md
    - name: C# script (.csx)
      href: functions-reference-csharp.md
    - name: F#
      href: functions-reference-fsharp.md
    - name: JavaScript
      href: functions-reference-node.md   
    - name: Java
      href: functions-reference-java.md 
  - name: Diagnostics
    href: ../app-service/app-service-diagnostics.md
  - name: Performance considerations
    href: functions-best-practices.md 
  - name: Functions Proxies
    href: functions-proxies.md 
  - name: IP addresses
    href: ip-addresses.md 
  - name: On-premises functions
    href: functions-runtime-overview.md
  - name: Durable Functions
    items:
    - name: Overview 
      href: durable-functions-overview.md
    - name: Function types and features
      href: durable-functions-types-features-overview.md
    - name: Bindings
      href: durable-functions-bindings.md
    - name: Checkpoint and replay 
      href: durable-functions-checkpointing-and-replay.md
    - name: Custom orchestration status
      href: durable-functions-custom-orchestration-status.md
    - name: Instance management
      href: durable-functions-instance-management.md
    - name: HTTP API
      href: durable-functions-http-api.md
    - name: Error handling
      href: durable-functions-error-handling.md
    - name: Diagnostics
      href: durable-functions-diagnostics.md
    - name: Timers
      href: durable-functions-timers.md
    - name: External events
      href: durable-functions-external-events.md
    - name: Eternal orchestrations
      href: durable-functions-eternal-orchestrations.md
    - name: Singleton orchestrations
      href: durable-functions-singletons.md
    - name: Sub-orchestrations
      href: durable-functions-sub-orchestrations.md
    - name: Task hubs
      href: durable-functions-task-hubs.md
    - name: Versioning
      href: durable-functions-versioning.md
    - name: Performance and scale
      href: durable-functions-perf-and-scale.md
    - name: Disaster recovery and geo-distribution
      href: durable-functions-disaster-recovery-geo-distribution.md      
- name: How-to guides
  items:
  - name: Develop
    items: 
     - name: Developer guide
       href: functions-reference.md
     - name: Testing functions
       href: functions-test-a-function.md
     - name: Develop and debug locally
       href: functions-develop-local.md
     - name: Visual Studio development
       href: functions-develop-vs.md
     - name: Core Tools development
       href: functions-run-local.md
     - name: IntelliJ IDEA development
       href: functions-create-maven-intellij.md
     - name: Eclipse development
       href: functions-create-maven-eclipse.md
     - name: Manage connections
       href: manage-connections.md
     - name: Error handling
       href: functions-bindings-error-pages.md 
  - name: Deploy
    items:
    - name: Continuous deployment
      href: functions-continuous-deployment.md
    - name: Zip deployment
      href: deployment-zip-push.md
    - name: Run from package
      href: run-functions-from-deployment-package.md
    - name: Automate resource deployment
      href: functions-infrastructure-as-code.md
    - name: On-premises functions
      href: functions-runtime-install.md
  - name: Configure
    items:
    - name: Manage a function app 
      href: functions-how-to-use-azure-function-app-settings.md
    - name: Set the runtime version 
      href: set-runtime-version.md
    - name: Disable a function 
      href: disable-function.md
  - name: Monitor
    href: functions-monitoring.md
  - name: Integrate
    items:   
    - name: Connect to SQL Database
      href: functions-scenario-database-table-cleanup.md
    - name: Create an Open API 2.0 definition
      href: functions-api-definition-getting-started.md    
    - name: Export to PowerApps and Microsoft Flow
      href: app-service-export-api-to-powerapps-and-flow.md
    - name: Call a function from PowerApps
      href: functions-powerapps-scenario.md
    - name: Call a function from Microsoft Flow 
      href: functions-flow-scenario.md
    - name: Use Managed Service Identity
      href: ../app-service/app-service-managed-service-identity.md?toc=%2fazure%2fazure-functions%2ftoc.json
  - name: Durable Functions
    items:
    - name: Install 
      href: durable-functions-install.md
    - name: Chaining 
      href: durable-functions-sequence.md
    - name: Fan-out/fan-in 
      href: durable-functions-cloud-backup.md
    - name: Monitors
      href: durable-functions-monitor.md
    - name: Human interaction 
      href: durable-functions-phone-verification.md
    - name: Unit testing
      href: durable-functions-unit-testing.md
    - name: Event publishing
      href: durable-functions-event-publishing.md
    - name: Use WebJobs SDK
      href: durable-functions-webjobs-sdk.md      
- name: Reference
  items:
  - name: Bindings
    items:
    - name: Blob storage
      href: functions-bindings-storage-blob.md
    - name: Azure Cosmos DB
      items: 
      - name: Functions 1.x
        href: functions-bindings-cosmosdb.md
      - name: Functions 2.x
        href: functions-bindings-cosmosdb-v2.md
    - name: Event Grid
      href: functions-bindings-event-grid.md
    - name: Event Hubs
      href: functions-bindings-event-hubs.md
    - name: External file
      href: functions-bindings-external-file.md
    - name: External table
      href: functions-bindings-external-table.md
    - name: HTTP and webhooks
      href: functions-bindings-http-webhook.md
    - name: Microsoft Graph
      href: functions-bindings-microsoft-graph.md
    - name: Mobile Apps
      href: functions-bindings-mobile-apps.md
    - name: Notification Hubs
      href: functions-bindings-notification-hubs.md
    - name: Queue storage
      href: functions-bindings-storage-queue.md
    - name: SendGrid
      href: functions-bindings-sendgrid.md
    - name: Service Bus
      href: functions-bindings-service-bus.md
    - name: Table storage
      href: functions-bindings-storage-table.md
    - name: Timer
      href: functions-bindings-timer.md
    - name: Twilio
      href: functions-bindings-twilio.md    
  - name: host.json reference
    href: functions-host-json.md  
  - name: App settings reference
    href: functions-app-settings.md     
  - name: OpenAPI reference
    href: functions-api-definition.md     
- name: Resources
  items:
  - name: Azure Roadmap
    href: https://azure.microsoft.com/roadmap/?category=compute
  - name: Pricing
    href: https://azure.microsoft.com/pricing/details/functions/
  - name: Pricing calculator
    href: https://azure.microsoft.com/pricing/calculator/
  - name: Regional availability
    href: https://azure.microsoft.com/regions/services/
  - name: Videos
    href: https://www.youtube.com/c/AzureFunctions
  - name: MSDN forum
    href: https://social.msdn.microsoft.com/Forums/en-US/home?forum=AzureFunctions
  - name: Stack Overflow
    href: http://stackoverflow.com/questions/tagged/azure-functions
  - name: Twitter
    href: https://twitter.com/azurefunctions
  - name: Azure Functions GitHub repository
    href: https://github.com/Azure/Azure-Functions/
  - name: Service updates
    href: https://azure.microsoft.com/en-us/updates/?product=functions&updatetype=&platform=<|MERGE_RESOLUTION|>--- conflicted
+++ resolved
@@ -13,11 +13,7 @@
     href: functions-create-first-azure-function.md
   - name: Create function - Visual Studio
     href: functions-create-your-first-function-visual-studio.md
-<<<<<<< HEAD
-  - name: Create function - VS Code
-=======
   - name: Create function - Visual Studio Code
->>>>>>> 92929d43
     href: functions-create-first-function-vs-code.md
   - name: Create function - Java/Maven
     href: functions-create-first-java-maven.md
