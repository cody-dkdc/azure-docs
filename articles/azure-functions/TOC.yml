--- conflicted
+++ resolved
@@ -19,6 +19,8 @@
     href: functions-create-first-java-maven.md
   - name: Create function - Python
     href: functions-create-first-function-python.md
+  - name: Create function - PowerShell
+    href: functions-create-first-function-powershell.md
   - name: Create function - Azure CLI
     href: functions-create-first-azure-function-azure-cli.md
   - name: Create function - portal
@@ -37,7 +39,6 @@
       href: functions-create-scheduled-function.md
   - name: Integrate
     items:
-<<<<<<< HEAD
     - name: Azure Cosmos DB
       href: functions-integrate-store-unstructured-data-cosmosdb.md
     - name: Storage
@@ -74,41 +75,6 @@
   - name: Scale and hosting
     href: functions-scale.md
   - name: Triggers and bindings
-=======
-    - name: Create function - Visual Studio
-      href: functions-create-your-first-function-visual-studio.md
-    - name: Create function - Visual Studio Code
-      href: functions-create-first-function-vs-code.md
-    - name: Create function - Java/Maven
-      href: functions-create-first-java-maven.md
-    - name: Create function - Python
-      href: functions-create-first-function-python.md
-    - name: Create function - PowerShell
-      href: functions-create-first-function-powershell.md
-    - name: Create function - Azure CLI
-      href: functions-create-first-azure-function-azure-cli.md
-    - name: Create function - portal
-      href: functions-create-first-azure-function.md
-    - name: Create function - Linux
-      href: functions-create-first-azure-function-azure-cli-linux.md
-    - name: Triggers
-      items:
-      - name: Azure Cosmos DB
-        href: functions-create-cosmos-db-triggered-function.md
-      - name: Blob storage
-        href: functions-create-storage-blob-triggered-function.md
-      - name: Queue storage
-        href: functions-create-storage-queue-triggered-function.md
-      - name: Timer
-        href: functions-create-scheduled-function.md
-    - name: Integrate
-      items:
-      - name: Azure Cosmos DB
-        href: functions-integrate-store-unstructured-data-cosmosdb.md
-      - name: Storage
-        href: functions-integrate-storage-queue-output-binding.md
-  - name: Tutorials
->>>>>>> c87595e2
     items:
     - name: About triggers and bindings
       href: functions-triggers-bindings.md
@@ -136,6 +102,8 @@
       href: functions-reference-node.md   
     - name: Java
       href: functions-reference-java.md 
+    - name: PowerShell
+      href: functions-reference-powershell.md
     - name: Python
       href: functions-reference-python.md
   - name: Diagnostics
@@ -170,6 +138,8 @@
       href: functions-create-maven-eclipse.md
     - name: Create Linux function app  
       href: create-function-app-linux-app-service-plan.md
+    - name: Debug local PowerShell functions
+      href: functions-debug-powershell-local.md
     - name: Manage connections
       href: manage-connections.md
     - name: Error handling
@@ -182,7 +152,6 @@
       href: functions-create-student-starter.md
   - name: Deploy
     items:
-<<<<<<< HEAD
     - name: Continuous deployment
       href: functions-continuous-deployment.md
     - name: Zip deployment
@@ -191,57 +160,6 @@
       href: run-functions-from-deployment-package.md
     - name: Automate resource deployment
       href: functions-infrastructure-as-code.md
-=======
-    - name: Compare versions 1.x and 2.x
-      href: functions-versions.md
-      displayName: migrate, migration
-    - name: Premium plan
-      href: functions-premium-plan.md
-    - name: Scale and hosting
-      href: functions-scale.md
-    - name: Triggers and bindings
-      items:
-      - name: About triggers and bindings
-        href: functions-triggers-bindings.md
-      - name: Binding example
-        href: functions-bindings-example.md
-      - name: Register binding extensions
-        href: functions-bindings-register.md
-      - name: Binding expression patterns
-        href: functions-bindings-expressions-patterns.md
-      - name: Use binding return values
-        href: functions-bindings-return-value.md
-      - name: Handle binding errors
-        href: functions-bindings-errors.md
-    - name: Languages
-      items:
-      - name: Supported languages 
-        href: supported-languages.md
-      - name: C# (class library)
-        href: functions-dotnet-class-library.md
-      - name: C# script (.csx)
-        href: functions-reference-csharp.md
-      - name: F#
-        href: functions-reference-fsharp.md
-      - name: JavaScript
-        href: functions-reference-node.md   
-      - name: Java
-        href: functions-reference-java.md 
-      - name: PowerShell
-        href: functions-reference-powershell.md
-      - name: Python
-        href: functions-reference-python.md
-    - name: Diagnostics
-      href: ../app-service/overview-diagnostics.md
-    - name: Performance considerations
-      href: functions-best-practices.md 
-    - name: Functions Proxies
-      href: functions-proxies.md 
-    - name: Networking options
-      href: functions-networking-options.md
-    - name: IP addresses
-      href: ip-addresses.md 
->>>>>>> c87595e2
     - name: On-premises functions
       href: functions-runtime-install.md
     - name: Deploy using the Jenkins plugin
@@ -249,7 +167,6 @@
       maintainContext: true
   - name: Configure
     items:
-<<<<<<< HEAD
     - name: Manage a function app 
       href: functions-how-to-use-azure-function-app-settings.md
     - name: Set the runtime version 
@@ -261,110 +178,6 @@
   - name: Monitor
     href: functions-monitoring.md
   - name: Secure
-=======
-    - name: Develop
-      items: 
-      - name: Developer guide
-        href: functions-reference.md
-      - name: Testing functions
-        href: functions-test-a-function.md
-      - name: Develop and debug locally
-        href: functions-develop-local.md
-      - name: Visual Studio development
-        href: functions-develop-vs.md
-      - name: Core Tools development
-        href: functions-run-local.md
-      - name: IntelliJ IDEA development
-        href: functions-create-maven-intellij.md
-      - name: Eclipse development
-        href: functions-create-maven-eclipse.md
-      - name: Create Linux function app  
-        href: create-function-app-linux-app-service-plan.md
-      - name: Debug local PowerShell functions
-        href: functions-debug-powershell-local.md
-      - name: Manage connections
-        href: manage-connections.md
-      - name: Error handling
-        href: functions-bindings-error-pages.md
-      - name: Manually run a non HTTP-triggered function
-        href: functions-manually-run-non-http.md
-      - name: Debug Event Grid trigger locally
-        href: functions-debug-event-grid-trigger-local.md
-      - name: Azure for Students Starter
-        href: functions-create-student-starter.md
-    - name: Deploy
-      items:
-      - name: Continuous deployment
-        href: functions-continuous-deployment.md
-      - name: Zip deployment
-        href: deployment-zip-push.md
-      - name: Run from package
-        href: run-functions-from-deployment-package.md
-      - name: Automate resource deployment
-        href: functions-infrastructure-as-code.md
-      - name: On-premises functions
-        href: functions-runtime-install.md
-      - name: Deploy using the Jenkins plugin
-        href: /azure/jenkins/jenkins-azure-functions-deploy
-        maintainContext: true
-    - name: Configure
-      items:
-      - name: Manage a function app 
-        href: functions-how-to-use-azure-function-app-settings.md
-      - name: Set the runtime version 
-        href: set-runtime-version.md
-      - name: Manually register an extension 
-        href: install-update-binding-extensions-manual.md
-      - name: Disable a function 
-        href: disable-function.md
-    - name: Monitor
-      href: functions-monitoring.md
-    - name: Secure
-      items:
-      - name: Buy SSL cert
-        href: ../app-service/web-sites-purchase-ssl-web-site.md?toc=%2fazure%2fazure-functions%2ftoc.json
-      - name: Authenticate users
-        items:
-        - name: Authenticate with Azure AD
-          href: ../app-service/configure-authentication-provider-aad.md?toc=%2fazure%2fazure-functions%2ftoc.json
-        - name: Authenticate with Facebook
-          href: ../app-service/configure-authentication-provider-facebook.md?toc=%2fazure%2fazure-functions%2ftoc.json
-        - name: Authenticate with Google
-          href: ../app-service/configure-authentication-provider-google.md?toc=%2fazure%2fazure-functions%2ftoc.json
-        - name: Authenticate with Microsoft account
-          href: ../app-service/configure-authentication-provider-microsoft.md?toc=%2fazure%2fazure-functions%2ftoc.json
-        - name: Authenticate with Twitter
-          href: ../app-service/configure-authentication-provider-twitter.md?toc=%2fazure%2fazure-functions%2ftoc.json
-      - name: Advanced auth
-        href: ../app-service/app-service-authentication-how-to.md?toc=%2fazure%2fazure-functions%2ftoc.json
-      - name: Restrict IPs
-        href: ../app-service/app-service-ip-restrictions.md?toc=%2fazure%2fazure-functions%2ftoc.json
-      - name: Use a managed identity
-        href: ../app-service/overview-managed-identity.md?toc=%2fazure%2fazure-functions%2ftoc.json
-      - name: Reference secrets from Key Vault
-        href: ../app-service/app-service-key-vault-references.md?toc=%2fazure%2fazure-functions%2ftoc.json
-    - name: Integrate
-      items:   
-      - name: Connect to SQL Database
-        href: functions-scenario-database-table-cleanup.md
-      - name: Connect to a Virtual Network
-        href: functions-create-vnet.md
-      - name: Create an Open API 2.0 definition
-        href: functions-api-definition-getting-started.md    
-      - name: Export to PowerApps and Microsoft Flow
-        href: app-service-export-api-to-powerapps-and-flow.md
-      - name: Call a function from PowerApps
-        href: functions-powerapps-scenario.md
-      - name: Call a function from Microsoft Flow 
-        href: functions-flow-scenario.md
-      - name: Use a managed identity
-        href: ../app-service/overview-managed-identity.md?toc=%2fazure%2fazure-functions%2ftoc.json 
-    - name: Troubleshoot
-      items:
-      - name: Troubleshoot storage
-        href: functions-recover-storage-account.md   
-  - name: Reference
->>>>>>> c87595e2
     items:
     - name: Buy SSL cert
       href: ../app-service/web-sites-purchase-ssl-web-site.md?toc=%2fazure%2fazure-functions%2ftoc.json
