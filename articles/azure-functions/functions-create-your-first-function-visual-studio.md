---
title: Create your first function using the Azure Functions Tools for Visual Studio 
description: Use Visual Studio to write code that runs serverless in Azure. 
services: functions
documentationcenter: na
author: rachelappel
manager: erikre
editor: ''
tags: ''
keywords: azure functions, functions, event processing, compute, serverless architecture

ms.assetid: 82db1177-2295-4e39-bd42-763f6082e796
ms.service: functions
ms.devlang: multiple
ms.topic: hero-article
ms.tgt_pltfrm: multiple
ms.workload: na
<<<<<<< HEAD
ms.date: 06/21/2017
ms.author: rachelap, glenga
=======
ms.date: 06/22/2017
ms.author: rachelap
>>>>>>> 48b5c15f

---
# Create your first function using the Azure Functions Tools for Visual Studio 

With **Azure Functions**, you can write code to process events and run in a serverless execution model.

In this tutorial, you learn how to create an Azure Function app using **Azure Function Tools for Visual Studio 2017** for Visual Studio. The HTTP trigger invokes your function, so every time there is an HTTP request to your function's URL, your function runs.   

![Azure Functions code in a Visual Studio project](./media/functions-create-your-first-function-visual-studio/functions-vstools-intro.png)

## Prerequisites

To complete this tutorial:

* Install [Visual Studio 2017 Preview version 15.3](https://www.visualstudio.com/vs/preview/), including the **Azure development** workload.
    
    ![Install Visual Studio 2017 with the Azure development workload](./media/functions-create-your-first-function-visual-studio/functions-vs-workloads.png)

[!INCLUDE [quickstarts-free-trial-note](../../includes/quickstarts-free-trial-note.md)]

## Install Azure Functions Tools for Visual Studio 2017

Before you begin, you must download and install the Azure Functions Tools for Visual Studio 2017. These tools can only be used with Visual Studio 2017 Preview version 15.3, or a later version. If you have already installed the Azure Functions Tools, you can skip this section.

From the **Tools** menu in Visual Studio, select **Extensions and Updates...**, then select **Online** > **Visual Studio Marketplace**, select **Azure Functions Tools for Visual Studio 2017**, and click **Download**.
 
![Install Azure Functions Tools for Visual Studio 2017](./media/functions-create-your-first-function-visual-studio/functions-vstools-install.png)

<<<<<<< HEAD
Close Visual Studio and accept the prompts to download and install the new tools.    
=======
Visual Studio creates a project containing a [local.settings.json] and [host.json](https://github.com/Azure/azure-webjobs-sdk-script/wiki/host.json) file. The local.settings.json file specifies connection strings for resources such as storage accounts, including the setting `AzureWebJobsStorage`. To learn more, see the section [Local settings file][local.settings.json] in the article [Code and test Azure functions locally](functions-run-local.md). 
>>>>>>> 48b5c15f

## Create an Azure Functions project in Visual Studio

The Azure Functions project template in Visual Studio creates a project that can be published to a function app in Azure. A function app lets you group functions as a logic unit for easier management, deployment, and sharing of resources.   

Open Visual Studio and from the **File** menu select **New** > **Project**.  

In the **New Project** dialog, expand **Visual C#** > **Cloud** node, select **Azure Functions**, type a **Name** for your project, and click **OK**. The function app name must be valid as a C# namespace, so don't use underscores, hyphens, or any other nonalphanumeric characters. 

![New project dialog to create a function in Visual Studio](./media/functions-create-your-first-function-visual-studio/functions-vstools-add-new-project.png)

Now that you have created the project, you can create your first function.

<<<<<<< HEAD
## Create the function

In **Solution Explorer**, right-click on your project node and select **Add** > **New Item**. Select **Azure Function** and click **Add**.

Select **HttpTrigger**, type a **Function Name**, select **Anonymous** for **Access Rights**, and click **Create**. The function created is accessed by an HTTP request from any client. 

![Create a new Azure Function](./media/functions-create-your-first-function-visual-studio/functions-vstools-add-new-function-2.png)

Now that you have created an HTTP-triggered function, you can test it on your local computer.
=======
>[!NOTE]
>If you use triggers other than HTTP, you need to specify a value for the Azure Storage connection string `AzureWebJobsStorage` in the file `local.settings.json`. This storage account is used by the Azure Functions runtime to run triggers. To get a connection string, go to **Cloud Explorer** -> **Storage Account** -> **Your Storage Account**. In the **Properties** view, copy **Primary Connection String** and paste it in [local.settings.json].
>>>>>>> 48b5c15f

## Test the function locally

To run your function app project locally, right-click the project node in **Solution Explorer** and select **Debug** > **Start new instance**. If prompted, accept the request from Visual Studio to download and install Azure Functions Core (CLI) tools. These tools are required to run a function on your local computer. You may also need to enable a firewall exception to enable the tools to handle HTTP requests.  

Copy the URL of your function from the Azure Functions runtime output.  

![Azure local runtime](./media/functions-create-your-first-function-visual-studio/functions-vstools-f5.png)

<<<<<<< HEAD
 Paste the URL for the HTTP request into your browser's address bar. Append the query string `&name=<yourname>` to this URL and execute the request. The following shows the response in the browser to the local GET request returned by the function: 
=======
You can obtain the endpoint for your function by examining the output of the functions runtime as shown above. The local runtime displays the local URL, port, and path to where the function is listening. You can then open a browser and navigate to the function's local URL to verify the function works. Don't forget to append a query string named *name* and a value, for example, `http://localhost:7071/api/HttpTriggerCSharp?name=Azure`. The output in the browser window should display the name "Azure". 
>>>>>>> 48b5c15f

![Function localhost response in the browser](./media/functions-create-your-first-function-visual-studio/functions-test-local-browser.png)

To stop debugging, click the **Stop** button on the Visual Studio toolbar.

After you have verified that the function runs correctly on your local computer, it's time to publish the project to Azure.

## Publish the project to Azure

You must have a function app in your Azure subscription before you can publish your project. You can create a function app right from Visual Studio.

In **Solution Explorer**, right-click the project and select **Publish**. Choose **Create New**  and then click **Publish**. 

![Publish create new function app](./media/functions-create-your-first-function-visual-studio/functions-vstools-publish-new-function-app.png)

If you haven't already connected Visual Studio to your Azure account, click **Add an account...**.  

In the **Create App Service** dialog, use the hosting settings as specified in the table. 

![Azure local runtime](./media/functions-create-your-first-function-visual-studio/functions-vstools-publish.png)

| Setting      | Suggested value  | Description                                        |
| ------------ |  ------- | -------------------------------------------------- |
| **App Name** | Globally unique name | Name that uniquely identifies your new function app. |
| **Subscription** | Choose your subscription | The Azure subscription to use. |
| **Resource Group** | myResourceGroup |  Click **New**, type `myResourceGroup` for **New resource group name**, and click **OK**. |
| **App Service Plan** | Create a consumption plan |  Click **New**, choose a **Location** near you, select **Consumption** under **Size**, and click **OK**.  |
| **Storage Account** | Create a new account | Click **New**, type a globally unique **Account Name**, select **Standard - Locally Redundant Storage**, and click **OK**.  |

Click **Create** to create a function app in Azure with these settings. 

After the provisioning is complete, click **Publish** to deploy your project code to the new function app. 

![Azure local runtime](./media/functions-create-your-first-function-visual-studio/functions-vstools-publish-profile.png)

Make a note of the **Site URL** value, which is the address of your function app in Azure. 

## Test your function in Azure

Copy the base URL of the function app from the Publish profile page. Replace the `localhost:port` portion of the URL you used when testing the function locally with the new base URL. As before, make sure to append the query string `&name=<yourname>` to this URL and execute the request.

The URL that calls your HTTP triggered function looks like this:

    http://<functionappname>.azurewebsites.net/api/<functionname>?name=<yourname> 

Paste this new URL for the HTTP request into your browser's address bar. The following shows the response in the browser to the remote GET request returned by the function: 

![Function response in the browser](./media/functions-create-your-first-function-visual-studio/functions-test-remote-browser.png)
 
## Next steps

You have used Visual Studio to create a C# function app with a simple HTTP triggered function. 

[!INCLUDE [functions-quickstart-next-steps](../../includes/functions-quickstart-next-steps.md)]

<<<<<<< HEAD
To learn more about local testing and debugging using the Azure Functions Core Tools, see [Code and test Azure Functions locally](functions-run-local.md). 
=======
[!INCLUDE [functions-quickstart-next-steps](../../includes/functions-quickstart-next-steps.md)]
+ [Code and test Azure functions locally](functions-run-local.md)
+ [Using .NET class libraries with Azure Functions](functions-dotnet-class-library.md)

<!--Links:-->


[local.settings.json]: functions-run-local.md#local-settings-file
>>>>>>> 48b5c15f
<|MERGE_RESOLUTION|>--- conflicted
+++ resolved
@@ -15,13 +15,8 @@
 ms.topic: hero-article
 ms.tgt_pltfrm: multiple
 ms.workload: na
-<<<<<<< HEAD
 ms.date: 06/21/2017
 ms.author: rachelap, glenga
-=======
-ms.date: 06/22/2017
-ms.author: rachelap
->>>>>>> 48b5c15f
 
 ---
 # Create your first function using the Azure Functions Tools for Visual Studio 
@@ -50,11 +45,7 @@
  
 ![Install Azure Functions Tools for Visual Studio 2017](./media/functions-create-your-first-function-visual-studio/functions-vstools-install.png)
 
-<<<<<<< HEAD
 Close Visual Studio and accept the prompts to download and install the new tools.    
-=======
-Visual Studio creates a project containing a [local.settings.json] and [host.json](https://github.com/Azure/azure-webjobs-sdk-script/wiki/host.json) file. The local.settings.json file specifies connection strings for resources such as storage accounts, including the setting `AzureWebJobsStorage`. To learn more, see the section [Local settings file][local.settings.json] in the article [Code and test Azure functions locally](functions-run-local.md). 
->>>>>>> 48b5c15f
 
 ## Create an Azure Functions project in Visual Studio
 
@@ -68,7 +59,6 @@
 
 Now that you have created the project, you can create your first function.
 
-<<<<<<< HEAD
 ## Create the function
 
 In **Solution Explorer**, right-click on your project node and select **Add** > **New Item**. Select **Azure Function** and click **Add**.
@@ -78,10 +68,6 @@
 ![Create a new Azure Function](./media/functions-create-your-first-function-visual-studio/functions-vstools-add-new-function-2.png)
 
 Now that you have created an HTTP-triggered function, you can test it on your local computer.
-=======
->[!NOTE]
->If you use triggers other than HTTP, you need to specify a value for the Azure Storage connection string `AzureWebJobsStorage` in the file `local.settings.json`. This storage account is used by the Azure Functions runtime to run triggers. To get a connection string, go to **Cloud Explorer** -> **Storage Account** -> **Your Storage Account**. In the **Properties** view, copy **Primary Connection String** and paste it in [local.settings.json].
->>>>>>> 48b5c15f
 
 ## Test the function locally
 
@@ -91,11 +77,7 @@
 
 ![Azure local runtime](./media/functions-create-your-first-function-visual-studio/functions-vstools-f5.png)
 
-<<<<<<< HEAD
  Paste the URL for the HTTP request into your browser's address bar. Append the query string `&name=<yourname>` to this URL and execute the request. The following shows the response in the browser to the local GET request returned by the function: 
-=======
-You can obtain the endpoint for your function by examining the output of the functions runtime as shown above. The local runtime displays the local URL, port, and path to where the function is listening. You can then open a browser and navigate to the function's local URL to verify the function works. Don't forget to append a query string named *name* and a value, for example, `http://localhost:7071/api/HttpTriggerCSharp?name=Azure`. The output in the browser window should display the name "Azure". 
->>>>>>> 48b5c15f
 
 ![Function localhost response in the browser](./media/functions-create-your-first-function-visual-studio/functions-test-local-browser.png)
 
@@ -151,15 +133,4 @@
 
 [!INCLUDE [functions-quickstart-next-steps](../../includes/functions-quickstart-next-steps.md)]
 
-<<<<<<< HEAD
 To learn more about local testing and debugging using the Azure Functions Core Tools, see [Code and test Azure Functions locally](functions-run-local.md). 
-=======
-[!INCLUDE [functions-quickstart-next-steps](../../includes/functions-quickstart-next-steps.md)]
-+ [Code and test Azure functions locally](functions-run-local.md)
-+ [Using .NET class libraries with Azure Functions](functions-dotnet-class-library.md)
-
-<!--Links:-->
-
-
-[local.settings.json]: functions-run-local.md#local-settings-file
->>>>>>> 48b5c15f
