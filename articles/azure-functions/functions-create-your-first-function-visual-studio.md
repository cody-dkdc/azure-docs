--- conflicted
+++ resolved
@@ -92,13 +92,7 @@
 
 You have used Visual Studio to create and publish a C# function app with a simple HTTP triggered function. 
 
-<<<<<<< HEAD
-+ To learn how to configure your project to support other types of triggers and bindings, see the [Configure the project for local development](functions-develop-vs.md#configure-the-project-for-local-development).
-+ To learn how to add input and output bindings to other services, see [Adding bindings](functions-develop-vs.md#adding-bindings).
-+ To learn more about local testing and debugging using the Azure Functions Core Tools, see [Code and test Azure Functions locally](functions-run-local.md). 
-+ To learn more about developing functions as .NET class libraries, see [Using .NET class libraries with Azure Functions](functions-dotnet-class-library.md). 
-=======
-* To learn how to configure your project to support other types of triggers and bindings, see the [Configure the project for local development](functions-develop-vs.md#configure-the-project-for-local-development) section in [Azure Functions Tools for Visual Studio](functions-develop-vs.md).
-* To learn more about local testing and debugging using the Azure Functions Core Tools, see [Code and test Azure Functions locally](functions-run-local.md).
-* To learn more about developing functions as .NET class libraries, see [Using .NET class libraries with Azure Functions](functions-dotnet-class-library.md).
->>>>>>> 4c91d591
+* To learn how to configure your project to support other types of triggers and bindings, see the [Configure the project for local development](functions-develop-vs.md#configure-the-project-for-local-development).
+* To learn how to add input and output bindings to other services, see [Adding bindings](functions-develop-vs.md#adding-bindings).
+* To learn more about local testing and debugging using the Azure Functions Core Tools, see [Code and test Azure Functions locally](functions-run-local.md). 
+* To learn more about developing functions as .NET class libraries, see [Using .NET class libraries with Azure Functions](functions-dotnet-class-library.md).