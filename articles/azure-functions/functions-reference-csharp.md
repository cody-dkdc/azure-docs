<properties
	pageTitle="Azure Functions developer reference | Microsoft Azure"
	description="Understand how to develop Azure Functions using C#."
	services="functions"
	documentationCenter="na"
	authors="christopheranderson"
	manager="erikre"
	editor=""
	tags=""
	keywords="azure functions, functions, event processing, webhooks, dynamic compute, serverless architecture"/>

<tags
	ms.service="functions"
	ms.devlang="dotnet"
	ms.topic="reference"
	ms.tgt_pltfrm="multiple"
	ms.workload="na"
	ms.date="04/14/2016"
	ms.author="chrande"/>

# Azure Functions C# developer reference

The C# experience for Azure Functions is based on the Azure WebJobs SDK. Data flows into your C# function via method arguments. Argument names are specified in `function.json`, and there are predefined names for accessing things like the function logger and cancellation tokens.

This article assumes that you've already read the [Azure Functions developer reference](functions-reference.md).

## How .csx works

The `.csx` format allows to write less "boilerplate" and focus on writing just a C# function. For Azure Functions, you just include any assembly references and namespaces you need up top, as usual, and instead of wrapping everything in a namespace and class, you can just define your `Run` method. If you need to include any classes, for instance to define POCO objects, you can include a class inside the same file.

## Binding to arguments

The various bindings are bound to a C# function via the `name` property in the *function.json* configuration. Each binding has its own supported types which is documented per binding; for instance, a blob trigger can support a string, a POCO, or several other types. You can use the type which best suits your need. 

```csharp
public static void Run(string myBlob, out MyClass myQueueItem)
{
    log.Verbose($"C# Blob trigger function processed: {myBlob}");
    myQueueItem = new MyClass() { Id = "myid" };
}

public class MyClass
{
    public string Id { get; set; }
}
```

## Logging

To log output to your streaming logs in C#, you can include a `TraceWriter` typed argument. We recommend that you name it `log`. We recommend you avoid `Console.Write` in Azure Functions.

```csharp
public static void Run(string myBlob, TraceWriter log)
{
    log.Verbose($"C# Blob trigger function processed: {myBlob}");
}
```

## Async

To make a function asynchronous, use the `async` keyword and return a `Task` object.

```csharp
public async static Task ProcessQueueMessageAsync(
        string blobName, 
        Stream blobInput,
        Stream blobOutput)
    {
        await blobInput.CopyToAsync(blobOutput, 4096, token);
    }
```

## Cancellation Token

In certain cases, you may have operations which are sensitive to being shut down. While it's always best to write code which can handle crashing,  in cases where you want to handle graceful shutdown requests, you define a [`CancellationToken`](https://msdn.microsoft.com/library/system.threading.cancellationtoken.aspx) typed argument.  A `CancellationToken` will be provided if a host shutdown is triggered. 

```csharp
public async static Task ProcessQueueMessageAsyncCancellationToken(
        string blobName, 
        Stream blobInput,
        Stream blobOutput,
        CancellationToken token)
    {
        await blobInput.CopyToAsync(blobOutput, 4096, token);
    }
```

## Importing namespaces

If you need import namespaces, you can do so as usual, with the `using` clause.

```csharp
using System.Net;
using System.Threading.Tasks;

public static Task<HttpResponseMessage> Run(HttpRequestMessage req, TraceWriter log)
```

The following namespaces are automatically imported and are therefore optional:

* `System`
* `System.Collections.Generic`
* `System.Linq`
* `System.Net.Http`
* `Microsoft.Azure.WebJobs`
* `Microsoft.Azure.WebJobs.Host`.

## Referencing External Assemblies

For framework assemblies, add references by using the `#r "AssemblyName"` directive.

```csharp
#r "System.Web.Http"

using System.Net;
using System.Net.Http;
using System.Threading.Tasks;

public static Task<HttpResponseMessage> Run(HttpRequestMessage req, TraceWriter log)
```

The following assemblies are automatically added by the Azure Functions hosting environment:

* `mscorlib`,
* `System`
* `System.Core`
* `System.Xml`
* `System.Net.Http`
* `Microsoft.Azure.WebJobs`
* `Microsoft.Azure.WebJobs.Host`
* `Microsoft.Azure.WebJobs.Extensions`
* `System.Web.Http`
* `System.Net.Http.Formatting`.

In addition, the following assemblies are special cased and may be referenced by simplename (e.g. `#r "AssemblyName"`):

* `Newtonsoft.Json`
* `Microsoft.AspNet.WebHooks.Receivers`
* `Microsoft.AspNEt.WebHooks.Common`.

If you need to reference a private assembly, you can upload the assembly file into a `bin` folder relative to your function and reference it by using the file name (e.g.  `#r "MyAssembly.dll"`).

## Package management

To use NuGet packages in a C# function, upload a *project.json* file to the the function's folder in the function app's file system. Here is an example *project.json* file that adds a reference to Microsoft.ProjectOxford.Face version 1.1.0:

```json
{
  "frameworks": {
    "net46":{
      "dependencies": {
        "Microsoft.ProjectOxford.Face": "1.1.0"
      }
    }
   }
}
```

When you upload a *project.json* file, the runtime gets the packages and automatically adds references to the package assemblies. You don't need to add `#r "AssemblyName"` directives. Just add the required `using` statements to your *run.csx* file to use the types defined in the NuGet packages.

### How to upload a project.json file

Begin by making sure your function app is running, which you can do by opening your function in the Azure portal. This also gives access to the streaming logs where package installation output will be displayed.

Function apps are built on App Service, so all of the [deployment options available to standard web apps](../app-service-web/web-sites-deploy.md) are available for function apps as well. Here are some methods you can use.

#### To upload project.json by using Visual Studio Online (Monaco)

1. In the Azure Functions portal, click **Function app settings**.

2. In the **Advanced Settings** section, click **Go to App Service Settings**.

3. Click **Tools**.

4. Under **Develop**, click **Visual Studio Online**.

5. Turn it **On** if it is not already enabled, and click **Go**.

6. After Visual Studio Online loads, drag-and-drop your *project.json* file into your function's folder (the folder named after your function).

#### To upload project.json by using the function app's SCM (Kudu) endpoint

<<<<<<< HEAD
1. Navigate to: *https://<function_app_name>.scm.azurewebsites.net*.
=======
1. Navigate to: `https://<function_app_name>.scm.azurewebsites.net`.
>>>>>>> e75a547e

2. Click **Debug Console > CMD**.

3. Navigate to *D:\home\site\wwwroot\<function_name>*.

4. Drag-and-drop your *project.json* file into the folder (onto the file grid).

#### To upload project.json by using FTP

1. Follow the instructions [here](../app-service-web/web-sites-deploy.md#ftp) to get FTP configured.

2. When you're connected to the function app site, copy your *project.json* file to */site/wwwroot/<function_name>*.

#### Package installation log 

After the *project.json* file is uploaded, you see output like the following example in your function's streaming log:

```
2016-04-04T19:02:48.745 Restoring packages.
2016-04-04T19:02:48.745 Starting NuGet restore
2016-04-04T19:02:50.183 MSBuild auto-detection: using msbuild version '14.0' from 'D:\Program Files (x86)\MSBuild\14.0\bin'.
2016-04-04T19:02:50.261 Feeds used:
2016-04-04T19:02:50.261 C:\DWASFiles\Sites\facavalfunctest\LocalAppData\NuGet\Cache
2016-04-04T19:02:50.261 https://api.nuget.org/v3/index.json
2016-04-04T19:02:50.261 
2016-04-04T19:02:50.511 Restoring packages for D:\home\site\wwwroot\HttpTriggerCSharp1\Project.json...
2016-04-04T19:02:52.800 Installing Newtonsoft.Json 6.0.8.
2016-04-04T19:02:52.800 Installing Microsoft.ProjectOxford.Face 1.1.0.
2016-04-04T19:02:57.095 All packages are compatible with .NETFramework,Version=v4.6.
2016-04-04T19:02:57.189 
2016-04-04T19:02:57.189 
2016-04-04T19:02:57.455 Packages restored.
```

## Reusing .csx code

You can use classes and methods defined in other *.csx* files in your *run.csx* file. To do that, use `#load` directives in your *run.csx* file, as shown in the following example.

Example *run.csx*:

```csharp
#load "mylogger.csx"

public static void Run(TimerInfo myTimer, TraceWriter log)
{
    log.Verbose($"Log by run.csx: {DateTime.Now}"); 
    MyLogger(log, $"Log by MyLogger: {DateTime.Now}");
}
```

Example *mylogger.csx*:

```csharp
public static void MyLogger(TraceWriter log, string logtext)
{
    log.Verbose(logtext); 
}
```

You can use a relative path with the `#load` directive:

* `#load "mylogger.csx"` loads a file located in the function folder.

* `#load "loadedfiles\mylogger.csx"` loads a file located in a folder in the function folder.

* `#load "..\shared\mylogger.csx"` loads a file located in a folder at the same level as the function folder, that is, directly under *wwwroot*.
 
The `#load` directive works only with *.csx* (C# script) files, not with *.cs* files. 

## Next steps

For more information, see the following resources:

* [Azure Functions developer reference](functions-reference.md)
* [Azure Functions NodeJS developer reference](functions-reference-node.md)
* [Azure Functions triggers and bindings](functions-triggers-bindings.md)
<|MERGE_RESOLUTION|>--- conflicted
+++ resolved
@@ -180,11 +180,7 @@
 
 #### To upload project.json by using the function app's SCM (Kudu) endpoint
 
-<<<<<<< HEAD
-1. Navigate to: *https://<function_app_name>.scm.azurewebsites.net*.
-=======
 1. Navigate to: `https://<function_app_name>.scm.azurewebsites.net`.
->>>>>>> e75a547e
 
 2. Click **Debug Console > CMD**.
 
