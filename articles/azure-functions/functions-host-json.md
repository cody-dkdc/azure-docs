---
title: host.json reference for Azure Functions
description: Reference documentation for the Azure Functions host.json file.
services: functions
author: ggailey777
manager: jeconnoc
<<<<<<< HEAD
=======
editor: ''
tags: ''
>>>>>>> 004d7ece
keywords:
ms.service: azure-functions
ms.devlang: multiple
<<<<<<< HEAD
ms.topic: conceptual
ms.date: 02/12/2018
=======
ms.topic: article
ms.tgt_pltfrm: multiple
ms.workload: na
ms.date: 09/04/2018
>>>>>>> 004d7ece
ms.author: glenga
---

# host.json reference for Azure Functions

The *host.json* metadata file contains global configuration options that affect all functions for a function app. This article lists the settings that are available. The JSON schema is at http://json.schemastore.org/host.

> [!NOTE]
> There are significant differences in the *host.json* between versions v1 and v2 of the Azure Functions runtime. The `"version": "2.0"` is required for a function app that targets the v2 runtime.

Other function app configuration options are managed in your [app settings](functions-app-settings.md).

Some host.json settings are only used when running locally in the [local.settings.json](functions-run-local.md#local-settings-file) file.

## Sample host.json file

The following sample *host.json* files have all possible options specified.

### Version 2.x

```json
{
    "version": "2.0",
    "aggregator": {
        "batchSize": 1000,
        "flushTimeout": "00:00:30"
    },
    "extensions": {
        "eventHubs": {
          "maxBatchSize": 64,
          "prefetchCount": 256,
          "batchCheckpointFrequency": 1
        },
        "http": {
            "routePrefix": "api",
            "maxConcurrentRequests": 5,
            "maxOutstandingRequests": 30
        },
        "queues": {
            "visibilityTimeout": "00:00:10",
            "maxDequeueCount": 3
        },
        "sendGrid": {
            "from": "Azure Functions <samples@functions.com>"
        },
        "serviceBus": {
          "maxConcurrentCalls": 16,
          "prefetchCount": 100,
          "autoRenewTimeout": "00:05:00"
        }
    },
    "functions": [ "QueueProcessor", "GitHubWebHook" ],
    "functionTimeout": "00:05:00",
    "healthMonitor": {
        "enabled": true,
        "healthCheckInterval": "00:00:10",
        "healthCheckWindow": "00:02:00",
        "healthCheckThreshold": 6,
        "counterThreshold": 0.80
    },
    "id": "9f4ea53c5136457d883d685e57164f08",
    "logging": {
        "fileLoggingMode": "debugOnly",
        "logLevel": {
          "Function.MyFunction": "Information",
          "default": "None"
        },
        "applicationInsights": {
            "sampling": {
              "isEnabled": true,
              "maxTelemetryItemsPerSecond" : 5
            }
        }
    },
    "singleton": {
      "lockPeriod": "00:00:15",
      "listenerLockPeriod": "00:01:00",
      "listenerLockRecoveryPollingInterval": "00:01:00",
      "lockAcquisitionTimeout": "00:01:00",
      "lockAcquisitionPollingInterval": "00:00:03"
    },
    "watchDirectories": [ "Shared", "Test" ]
}
```

### Version 1.x

```json
{
    "aggregator": {
        "batchSize": 1000,
        "flushTimeout": "00:00:30"
    },
    "applicationInsights": {
        "sampling": {
          "isEnabled": true,
          "maxTelemetryItemsPerSecond" : 5
        }
    },
    "eventHub": {
      "maxBatchSize": 64,
      "prefetchCount": 256,
      "batchCheckpointFrequency": 1
    },
    "functions": [ "QueueProcessor", "GitHubWebHook" ],
    "functionTimeout": "00:05:00",
    "healthMonitor": {
        "enabled": true,
        "healthCheckInterval": "00:00:10",
        "healthCheckWindow": "00:02:00",
        "healthCheckThreshold": 6,
        "counterThreshold": 0.80
    },
    "http": {
        "routePrefix": "api",
        "maxOutstandingRequests": 20,
        "maxConcurrentRequests": 10,
        "dynamicThrottlesEnabled": false
    },
    "id": "9f4ea53c5136457d883d685e57164f08",
    "logger": {
        "categoryFilter": {
            "defaultLevel": "Information",
            "categoryLevels": {
                "Host": "Error",
                "Function": "Error",
                "Host.Aggregator": "Information"
            }
        }
    },
    "queues": {
      "maxPollingInterval": 2000,
      "visibilityTimeout" : "00:00:30",
      "batchSize": 16,
      "maxDequeueCount": 5,
      "newBatchThreshold": 8
    },
    "serviceBus": {
      "maxConcurrentCalls": 16,
      "prefetchCount": 100,
      "autoRenewTimeout": "00:05:00"
    },
    "singleton": {
      "lockPeriod": "00:00:15",
      "listenerLockPeriod": "00:01:00",
      "listenerLockRecoveryPollingInterval": "00:01:00",
      "lockAcquisitionTimeout": "00:01:00",
      "lockAcquisitionPollingInterval": "00:00:03"
    },
    "tracing": {
      "consoleLevel": "verbose",
      "fileLoggingMode": "debugOnly"
    },
    "watchDirectories": [ "Shared" ],
}
```

The following sections of this article explain each top-level property. All are optional unless otherwise indicated.

## aggregator

Specifies how many function invocations are aggregated when [calculating metrics for Application Insights](functions-monitoring.md#configure-the-aggregator). 

```json
{
    "aggregator": {
        "batchSize": 1000,
        "flushTimeout": "00:00:30"
    }
}
```

|Property |Default  | Description |
|---------|---------|---------| 
|batchSize|1000|Maximum number of requests to aggregate.| 
|flushTimeout|00:00:30|Maximum time period to aggregate.| 

Function invocations are aggregated when the first of the two limits are reached.

## applicationInsights

Controls the [sampling feature in Application Insights](functions-monitoring.md#configure-sampling). In version 2.x, this setting is a child of [logging](#log).

```json
{
    "applicationInsights": {
        "sampling": {
          "isEnabled": true,
          "maxTelemetryItemsPerSecond" : 5
        }
    }
}
```

|Property  |Default | Description |
|---------|---------|---------| 
|isEnabled|true|Enables or disables sampling.| 
|maxTelemetryItemsPerSecond|5|The threshold at which sampling begins.| 

## durableTask

Configuration settings for [Durable Functions](durable-functions-overview.md).

```json
{
  "durableTask": {
    "HubName": "MyTaskHub",
    "ControlQueueBatchSize": 32,
    "PartitionCount": 4,
    "ControlQueueVisibilityTimeout": "00:05:00",
    "WorkItemQueueVisibilityTimeout": "00:05:00",
    "MaxConcurrentActivityFunctions": 10,
    "MaxConcurrentOrchestratorFunctions": 10,
    "AzureStorageConnectionStringName": "AzureWebJobsStorage",
    "TraceInputsAndOutputs": false,
    "LogReplayEvents": false,
    "EventGridTopicEndpoint": "https://topic_name.westus2-1.eventgrid.azure.net/api/events",
    "EventGridKeySettingName":  "EventGridKey",
    "EventGridPublishRetryCount": 3,
    "EventGridPublishRetryInterval": "00:00:30"
  }
}
```

Task hub names must start with a letter and consist of only letters and numbers. If not specified, the default task hub name for a function app is **DurableFunctionsHub**. For  more information, see [Task hubs](durable-functions-task-hubs.md).

|Property  |Default | Description |
|---------|---------|---------|
|HubName|DurableFunctionsHub|Alternate [task hub](durable-functions-task-hubs.md) names can be used to isolate multiple Durable Functions applications from each other, even if theyre using the same storage backend.|
|ControlQueueBatchSize|32|The number of messages to pull from the control queue at a time.|
|PartitionCount |4|The partition count for the control queue. May be a positive integer between 1 and 16.|
|ControlQueueVisibilityTimeout |5 minutes|The visibility timeout of dequeued control queue messages.|
|WorkItemQueueVisibilityTimeout |5 minutes|The visibility timeout of dequeued work item  queue messages.|
|MaxConcurrentActivityFunctions |10X the number of processors on the current machine|The maximum number of activity functions that can be processed concurrently on a single host instance.|
|MaxConcurrentOrchestratorFunctions |10X the number of processors on the current machine|The maximum number of activity functions that can be processed concurrently on a single host instance.|
|AzureStorageConnectionStringName |AzureWebJobsStorage|The name of the app setting that has the Azure Storage connection string used to manage the underlying Azure Storage resources.|
|TraceInputsAndOutputs |false|A value indicating whether to trace the inputs and outputs of function calls. The default behavior when tracing function execution events is to include the number of bytes in the serialized inputs and outputs for function calls. This provides minimal information about what the inputs and outputs look like without bloating the logs or inadvertently exposing sensitive information to the logs. Setting this property to true causes the default function logging to log the entire contents of function inputs and outputs.|
|LogReplayEvents|false|A value indicating whether to write orchestration replay events to Application Insights.|
|EventGridTopicEndpoint ||The URL of an Azure Event Grid custom topic endpoint. When this property is set, orchestration life cycle notification events are published to this endpoint. This property supports App Settings resolution.|
|EventGridKeySettingName ||The name of the app setting containing the key used for authenticating with the Azure Event Grid custom topic at `EventGridTopicEndpoint`.|
|EventGridPublishRetryCount|0|The number of times to retry if publishing to the Event Grid Topic fails.|
|EventGridPublishRetryInterval|5 minutes|The Event Grid publishes retry interval in the *hh:mm:ss* format.|

Many of these are for optimizing performance. For more information, see [Performance and scale](durable-functions-perf-and-scale.md).

## eventHub

Configuration settings for [Event Hub triggers and bindings](functions-bindings-event-hubs.md). In version 2.x, this is a child of [extensions](#extensions).

[!INCLUDE [functions-host-json-event-hubs](../../includes/functions-host-json-event-hubs.md)]

## extensions

*Version 2.x only.*

Property that returns an object that contains all of the binding-specific settings, such as [http](#http) and [eventHub](#eventhub).

## functions

A list of functions that the job host runs. An empty array means run all functions. Intended for use only when [running locally](functions-run-local.md). In function apps in Azure, you should instead follow the steps in [How to disable functions in Azure Functions](disable-function.md) to disable specific functions rather than using this setting.

```json
{
    "functions": [ "QueueProcessor", "GitHubWebHook" ]
}
```

## functionTimeout

Indicates the timeout duration for all functions. In Consumption plans, the valid range is from 1 second to 10 minutes, and the default value is 5 minutes. In App Service plans, there is no limit and the default value is null, which indicates no timeout.

```json
{
    "functionTimeout": "00:05:00"
}
```

## healthMonitor

Configuration settings for [Host health monitor](https://github.com/Azure/azure-webjobs-sdk-script/wiki/Host-Health-Monitor).

```
{
    "healthMonitor": {
        "enabled": true,
        "healthCheckInterval": "00:00:10",
        "healthCheckWindow": "00:02:00",
        "healthCheckThreshold": 6,
        "counterThreshold": 0.80
    }
}
```

|Property  |Default | Description |
|---------|---------|---------| 
|enabled|true|Specifies whether the feature is enabled. | 
|healthCheckInterval|10 seconds|The time interval between the periodic background health checks. | 
|healthCheckWindow|2 minutes|A sliding time window used in conjunction with the `healthCheckThreshold` setting.| 
|healthCheckThreshold|6|Maximum number of times the health check can fail before a host recycle is initiated.| 
|counterThreshold|0.80|The threshold at which a performance counter will be considered unhealthy.| 

## http

Configuration settings for [http triggers and bindings](functions-bindings-http-webhook.md). In version 2.x, this is a child of [extensions](#extensions).

[!INCLUDE [functions-host-json-http](../../includes/functions-host-json-http.md)]

## id

The unique ID for a job host. Can be a lower case GUID with dashes removed. Required when running locally. When running in Azure, we recommend that you not set an ID value. An ID is generated automatically in Azure when `id` is omitted.

If you share a Storage account across multiple function apps, make sure that each function app has a different `id`. You can omit the `id` property or manually set each function app's `id` to a different value. The timer trigger uses a storage lock to ensure that there will be only one timer instance when a function app scales out to multiple instances. If two function apps share the same `id` and each uses a timer trigger, only one timer will run.

```json
{
    "id": "9f4ea53c5136457d883d685e57164f08"
}
```

## logger

*Version 1.x only; for version 2.x use [logging](#logging).*

Controls filtering for logs written by an [ILogger object](functions-monitoring.md#write-logs-in-c-functions) or by [context.log](functions-monitoring.md#write-logs-in-javascript-functions).

```json
{
    "logger": {
        "categoryFilter": {
            "defaultLevel": "Information",
            "categoryLevels": {
                "Host": "Error",
                "Function": "Error",
                "Host.Aggregator": "Information"
            }
        }
    }
}
```

|Property  |Default | Description |
|---------|---------|---------| 
|categoryFilter|n/a|Specifies filtering by category| 
|defaultLevel|Information|For any categories not specified in the `categoryLevels` array, send logs at this level and above to Application Insights.| 
|categoryLevels|n/a|An array of categories that specifies the minimum log level to send to Application Insights for each category. The category specified here controls all categories that begin with the same value, and longer values take precedence. In the preceding sample *host.json* file, all categories that begin with "Host.Aggregator" log at `Information` level. All other categories that begin with "Host", such as "Host.Executor", log at `Error` level.| 

## logging

*Version 2.x only; for version 1.x use [logger](#logger).*

Controls the logging behaviors of the function app, including Application Insights.

```json
"logging": {
    "fileLoggingMode": "debugOnly",
    "logLevel": {
      "Function.MyFunction": "Information",
      "default": "None"
    },
    "applicationInsights": {
        ...
    }
}
```

|Property  |Default | Description |
|---------|---------|---------|
|fileLoggingMode|information|Sends logs at this level and above to Application Insights. |
|logLevel|n/a|Object that defines the log category filtering for functions in the app. Version 2.x follows the ASP.NET Core layout for log category filtering. This lets you filter logging for specific functions. For more information, see [Log filtering](https://docs.microsoft.com/aspnet/core/fundamentals/logging/?view=aspnetcore-2.1#log-filtering) in the ASP.NET Core documentation. |
|applicationInsights|n/a| The [applicationInsights](#applicationinsights) setting. |

## queues

Configuration settings for [Storage queue triggers and bindings](functions-bindings-storage-queue.md). In version 2.x, this is a child of [extensions](#extensions).

[!INCLUDE [functions-host-json-queues](../../includes/functions-host-json-queues.md)]

## serviceBus

Configuration setting for [Service Bus triggers and bindings](functions-bindings-service-bus.md). In version 2.x, this is a child of [extensions](#extensions).

[!INCLUDE [functions-host-json-service-bus](../../includes/functions-host-json-service-bus.md)]

## singleton

Configuration settings for Singleton lock behavior. For more information, see [GitHub issue about singleton support](https://github.com/Azure/azure-webjobs-sdk-script/issues/912).

```json
{
    "singleton": {
      "lockPeriod": "00:00:15",
      "listenerLockPeriod": "00:01:00",
      "listenerLockRecoveryPollingInterval": "00:01:00",
      "lockAcquisitionTimeout": "00:01:00",
      "lockAcquisitionPollingInterval": "00:00:03"
    }
}
```

|Property  |Default | Description |
|---------|---------|---------| 
|lockPeriod|00:00:15|The period that function level locks are taken for. The locks auto-renew.| 
|listenerLockPeriod|00:01:00|The period that listener locks are taken for.| 
|listenerLockRecoveryPollingInterval|00:01:00|The time interval used for listener lock recovery if a listener lock couldn't be acquired on startup.| 
|lockAcquisitionTimeout|00:01:00|The maximum amount of time the runtime will try to acquire a lock.| 
|lockAcquisitionPollingInterval|n/a|The interval between lock acquisition attempts.| 

## tracing

*Version 1.x*

Configuration settings for logs that you create by using a `TraceWriter` object. See [C# Logging](functions-reference-csharp.md#logging) and [Node.js Logging](functions-reference-node.md#writing-trace-output-to-the-console). In version 2.x, all log behavior is controlled by [logging](#logging).

```json
{
    "tracing": {
      "consoleLevel": "verbose",
      "fileLoggingMode": "debugOnly"
    }
}
```

|Property  |Default | Description |
|---------|---------|---------| 
|consoleLevel|info|The tracing level for console logging. Options are: `off`, `error`, `warning`, `info`, and `verbose`.|
|fileLoggingMode|debugOnly|The tracing level for file logging. Options are `never`, `always`, `debugOnly`.| 

## watchDirectories

A set of [shared code directories](functions-reference-csharp.md#watched-directories) that should be monitored for changes.  Ensures that when code in these directories is changed, the changes are picked up by your functions.

```json
{
    "watchDirectories": [ "Shared" ]
}
```

## Next steps

> [!div class="nextstepaction"]
> [Learn how to update the host.json file](functions-reference.md#fileupdate)

> [!div class="nextstepaction"]
> [See global settings in environment variables](functions-app-settings.md)<|MERGE_RESOLUTION|>--- conflicted
+++ resolved
@@ -4,23 +4,11 @@
 services: functions
 author: ggailey777
 manager: jeconnoc
-<<<<<<< HEAD
-=======
-editor: ''
-tags: ''
->>>>>>> 004d7ece
 keywords:
 ms.service: azure-functions
 ms.devlang: multiple
-<<<<<<< HEAD
 ms.topic: conceptual
-ms.date: 02/12/2018
-=======
-ms.topic: article
-ms.tgt_pltfrm: multiple
-ms.workload: na
 ms.date: 09/04/2018
->>>>>>> 004d7ece
 ms.author: glenga
 ---
 
