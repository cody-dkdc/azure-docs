---
title: Azure Functions HTTP triggers and bindings
description: Understand how to use HTTP triggers and bindings in Azure Functions.
services: functions
documentationcenter: na
author: ggailey777
manager: jeconnoc
keywords: azure functions, functions, event processing, webhooks, dynamic compute, serverless architecture, HTTP, API, REST

ms.service: azure-functions
ms.devlang: multiple
ms.topic: reference
ms.date: 11/21/2017
ms.author: glenga
---

# Azure Functions HTTP triggers and bindings

This article explains how to work with HTTP triggers and output bindings in Azure Functions.

An HTTP trigger can be customized to respond to [webhooks](https://en.wikipedia.org/wiki/Webhook).

[!INCLUDE [intro](../../includes/functions-bindings-intro.md)]

[!INCLUDE [HTTP client best practices](../../includes/functions-http-client-best-practices.md)]

## Packages - Functions 1.x

The HTTP bindings are provided in the [Microsoft.Azure.WebJobs.Extensions.Http](http://www.nuget.org/packages/Microsoft.Azure.WebJobs.Extensions.Http) NuGet package, version 1.x. Source code for the package is in the [azure-webjobs-sdk-extensions](https://github.com/Azure/azure-webjobs-sdk-extensions/tree/v2.x/src/WebJobs.Extensions.Http) GitHub repository.

[!INCLUDE [functions-package-auto](../../includes/functions-package-auto.md)]

## Packages - Functions 2.x

The HTTP bindings are provided in the [Microsoft.Azure.WebJobs.Extensions.Http](http://www.nuget.org/packages/Microsoft.Azure.WebJobs.Extensions.Http) NuGet package, version 3.x. Source code for the package is in the [azure-webjobs-sdk-extensions](https://github.com/Azure/azure-webjobs-sdk-extensions/blob/master/src/WebJobs.Extensions.Http/) GitHub repository.

[!INCLUDE [functions-package](../../includes/functions-package-auto.md)]

## Trigger

The HTTP trigger lets you invoke a function with an HTTP request. You can use an HTTP trigger to build serverless APIs and respond to webhooks.

By default, an HTTP trigger returns HTTP 200 OK with an empty body in Functions 1.x, or HTTP 204 No Content with an empty body in Functions 2.x. To modify the response, configure an [HTTP output binding](#http-output-binding).

## Trigger - example

See the language-specific example:

* [C#](#trigger---c-example)
* [C# script (.csx)](#trigger---c-script-example)
* [F#](#trigger---f-example)
* [Java](#trigger---java-example)
* [JavaScript](#trigger---javascript-example)
* [Python](#trigger---python-example)

### Trigger - C# example

The following example shows a [C# function](functions-dotnet-class-library.md) that looks for a `name` parameter either in the query string or the body of the HTTP request. Notice that the return value is used for the output binding, but a return value attribute isn't required.

```cs
[FunctionName("HttpTriggerCSharp")]
public static async Task<HttpResponseMessage> Run(
    [HttpTrigger(AuthorizationLevel.Function, "get", "post", Route = null)]HttpRequestMessage req,
    TraceWriter log)
{
    log.Info("C# HTTP trigger function processed a request.");

    // parse query parameter
    string name = req.GetQueryNameValuePairs()
        .FirstOrDefault(q => string.Compare(q.Key, "name", true) == 0)
        .Value;

    // Get request body
    dynamic data = await req.Content.ReadAsAsync<object>();

    // Set name to query string or body data
    name = name ?? data?.name;

    return name == null
        ? req.CreateResponse(HttpStatusCode.BadRequest, "Please pass a name on the query string or in the request body")
        : req.CreateResponse(HttpStatusCode.OK, "Hello " + name);
}
```

### Trigger - C# script example

The following example shows a trigger binding in a *function.json* file and a [C# script function](functions-reference-csharp.md) that uses the binding. The function looks for a `name` parameter either in the query string or the body of the HTTP request.

Here's the *function.json* file:

```json
{
    "disabled": false,
    "bindings": [
        {
            "authLevel": "function",
            "name": "req",
            "type": "httpTrigger",
            "direction": "in",
            "methods": [
                "get",
                "post"
            ]
        },
        {
            "name": "$return",
            "type": "http",
            "direction": "out"
        }
    ]
}
```

The [configuration](#trigger---configuration) section explains these properties.

Here's C# script code that binds to `HttpRequestMessage`:

```csharp
using System.Net;
using System.Threading.Tasks;

public static async Task<HttpResponseMessage> Run(HttpRequestMessage req, TraceWriter log)
{
    log.Info($"C# HTTP trigger function processed a request. RequestUri={req.RequestUri}");

    // parse query parameter
    string name = req.GetQueryNameValuePairs()
        .FirstOrDefault(q => string.Compare(q.Key, "name", true) == 0)
        .Value;

    // Get request body
    dynamic data = await req.Content.ReadAsAsync<object>();

    // Set name to query string or body data
    name = name ?? data?.name;

    return name == null
        ? req.CreateResponse(HttpStatusCode.BadRequest, "Please pass a name on the query string or in the request body")
        : req.CreateResponse(HttpStatusCode.OK, "Hello " + name);
}
```

You can bind to a custom object instead of `HttpRequestMessage`. This object is created from the body of the request, parsed as JSON. Similarly, a type can be passed to the HTTP response output binding and returned as the response body, along with a 200 status code.

```csharp
using System.Net;
using System.Threading.Tasks;

public static string Run(CustomObject req, TraceWriter log)
{
    return "Hello " + req?.name;
}

public class CustomObject {
     public String name {get; set;}
}
```

### Trigger - F# example

The following example shows a trigger binding in a *function.json* file and an [F# function](functions-reference-fsharp.md) that uses the binding. The function looks for a `name` parameter either in the query string or the body of the HTTP request.

Here's the *function.json* file:

```json
{
  "bindings": [
    {
      "authLevel": "function",
      "name": "req",
      "type": "httpTrigger",
      "direction": "in"
    },
    {
      "name": "res",
      "type": "http",
      "direction": "out"
    }
  ],
  "disabled": false
}
```

The [configuration](#trigger---configuration) section explains these properties.

Here's the F# code:

```fsharp
open System.Net
open System.Net.Http
open FSharp.Interop.Dynamic

let Run(req: HttpRequestMessage) =
    async {
        let q =
            req.GetQueryNameValuePairs()
                |> Seq.tryFind (fun kv -> kv.Key = "name")
        match q with
        | Some kv ->
            return req.CreateResponse(HttpStatusCode.OK, "Hello " + kv.Value)
        | None ->
            let! data = Async.AwaitTask(req.Content.ReadAsAsync<obj>())
            try
                return req.CreateResponse(HttpStatusCode.OK, "Hello " + data?name)
            with e ->
                return req.CreateErrorResponse(HttpStatusCode.BadRequest, "Please pass a name on the query string or in the request body")
    } |> Async.StartAsTask
```

You need a `project.json` file that uses NuGet to reference the `FSharp.Interop.Dynamic` and `Dynamitey` assemblies, as shown in the following example:

```json
{
  "frameworks": {
    "net46": {
      "dependencies": {
        "Dynamitey": "1.0.2",
        "FSharp.Interop.Dynamic": "3.0.0"
      }
    }
  }
}
```

### Trigger - JavaScript example

The following example shows a trigger binding in a *function.json* file and a [JavaScript function](functions-reference-node.md) that uses the binding. The function looks for a `name` parameter either in the query string or the body of the HTTP request.

Here's the *function.json* file:

```json
{
    "disabled": false,    
    "bindings": [
        {
            "authLevel": "function",
            "type": "httpTrigger",
            "direction": "in",
            "name": "req"
        },
        {
            "type": "http",
            "direction": "out",
            "name": "res"
        }
    ]
}
```

The [configuration](#trigger---configuration) section explains these properties.

Here's the JavaScript code:

```javascript
module.exports = function(context, req) {
    context.log('Node.js HTTP trigger function processed a request. RequestUri=%s', req.originalUrl);

    if (req.query.name || (req.body && req.body.name)) {
        context.res = {
            // status defaults to 200 */
            body: "Hello " + (req.query.name || req.body.name)
        };
    }
    else {
        context.res = {
            status: 400,
            body: "Please pass a name on the query string or in the request body"
        };
    }
    context.done();
};
```

### Trigger - Python example

The following example shows a trigger binding in a *function.json* file and a [Python function](functions-reference-python.md) that uses the binding. The function looks for a `name` parameter either in the query string or the body of the HTTP request.

Here's the *function.json* file:

```json
{
    "scriptFile": "__init__.py",
    "disabled": false,    
    "bindings": [
        {
            "authLevel": "function",
            "type": "httpTrigger",
            "direction": "in",
            "name": "req"
        },
        {
            "type": "http",
            "direction": "out",
            "name": "res"
        }
    ]
}
```

The [configuration](#trigger---configuration) section explains these properties.

Here's the Python code:

```python
import logging
import azure.functions as func

def main(req: func.HttpRequest) -> func.HttpResponse:
    logging.info('Python HTTP trigger function processed a request.')

    name = req.params.get('name')
    if not name:
        try:
            req_body = req.get_json()
        except ValueError:
            pass
        else:
            name = req_body.get('name')

    if name:
        return func.HttpResponse(f"Hello {name}!")
    else:
        return func.HttpResponse(
            "Please pass a name on the query string or in the request body",
            status_code=400
        )
```

### Trigger - Java example

The following example shows a trigger binding in a *function.json* file and a [Java function](functions-reference-java.md) that uses the binding. The function returns an HTTP status code 200 response with a request body that prefixes the triggering request body with a "Hello, " greeting.


Here's the *function.json* file:

```json
{
    "disabled": false,    
    "bindings": [
        {
            "authLevel": "anonymous",
            "type": "httpTrigger",
            "direction": "in",
            "name": "req"
        },
        {
            "type": "http",
            "direction": "out",
            "name": "res"
        }
    ]
}
```

Here's the Java code:

```java
@FunctionName("hello")
public HttpResponseMessage<String> hello(@HttpTrigger(name = "req", methods = {"post"}, authLevel = AuthorizationLevel.ANONYMOUS), Optional<String> request,
                        final ExecutionContext context)
    {
        // default HTTP 200 response code
        return String.format("Hello, %s!", request);
    }
}
```
<<<<<<< HEAD

## Trigger - webhook example

See the language-specific example:

* [C#](#webhook---c-example)
* [C# script (.csx)](#webhook---c-script-example)
* [F#](#webhook---f-example)
* [JavaScript](#webhook---javascript-example)
* [Python](#webhook---python-example)

### Webhook - C# example

The following example shows a [C# function](functions-dotnet-class-library.md) that sends an HTTP 200 in response to a generic JSON request.

```cs
[FunctionName("HttpTriggerCSharp")]
public static HttpResponseMessage Run([HttpTrigger(AuthorizationLevel.Anonymous, WebHookType = "genericJson")] HttpRequestMessage req)
{
    return req.CreateResponse(HttpStatusCode.OK);
}
```

### Webhook - C# script example

The following example shows a webhook trigger binding in a *function.json* file and a [C# script function](functions-reference-csharp.md) that uses the binding. The function logs GitHub issue comments.

Here's the *function.json* file:

```json
{
  "bindings": [
    {
      "type": "httpTrigger",
      "direction": "in",
      "webHookType": "github",
      "name": "req"
    },
    {
      "type": "http",
      "direction": "out",
      "name": "res"
    }
  ],
  "disabled": false
}
```

The [configuration](#trigger---configuration) section explains these properties.

Here's the C# script code:

```csharp
#r "Newtonsoft.Json"

using System;
using System.Net;
using System.Threading.Tasks;
using Newtonsoft.Json;

public static async Task<object> Run(HttpRequestMessage req, TraceWriter log)
{
    string jsonContent = await req.Content.ReadAsStringAsync();
    dynamic data = JsonConvert.DeserializeObject(jsonContent);

    log.Info($"WebHook was triggered! Comment: {data.comment.body}");

    return req.CreateResponse(HttpStatusCode.OK, new {
        body = $"New GitHub comment: {data.comment.body}"
    });
}
```

### Webhook - F# example

The following example shows a webhook trigger binding in a *function.json* file and an [F# function](functions-reference-fsharp.md) that uses the binding. The function logs GitHub issue comments.

Here's the *function.json* file:

```json
{
  "bindings": [
    {
      "type": "httpTrigger",
      "direction": "in",
      "webHookType": "github",
      "name": "req"
    },
    {
      "type": "http",
      "direction": "out",
      "name": "res"
    }
  ],
  "disabled": false
}
```

The [configuration](#trigger---configuration) section explains these properties.

Here's the F# code:

```fsharp
open System.Net
open System.Net.Http
open FSharp.Interop.Dynamic
open Newtonsoft.Json

type Response = {
    body: string
}

let Run(req: HttpRequestMessage, log: TraceWriter) =
    async {
        let! content = req.Content.ReadAsStringAsync() |> Async.AwaitTask
        let data = content |> JsonConvert.DeserializeObject
        log.Info(sprintf "GitHub WebHook triggered! %s" data?comment?body)
        return req.CreateResponse(
            HttpStatusCode.OK,
            { body = sprintf "New GitHub comment: %s" data?comment?body })
    } |> Async.StartAsTask
```

### Webhook - JavaScript example

The following example shows a webhook trigger binding in a *function.json* file and a [JavaScript function](functions-reference-node.md) that uses the binding. The function logs GitHub issue comments.

Here's the binding data in the *function.json* file:

```json
{
  "bindings": [
    {
      "type": "httpTrigger",
      "direction": "in",
      "webHookType": "github",
      "name": "req"
    },
    {
      "type": "http",
      "direction": "out",
      "name": "res"
    }
  ],
  "disabled": false
}
```

The [configuration](#trigger---configuration) section explains these properties.

Here's the JavaScript code:

```javascript
module.exports = function (context, data) {
    context.log('GitHub WebHook triggered!', data.comment.body);
    context.res = { body: 'New GitHub comment: ' + data.comment.body };
    context.done();
};
```
=======
>>>>>>> d1faeba0

## Trigger - attributes

In [C# class libraries](functions-dotnet-class-library.md), use the [HttpTrigger](https://github.com/Azure/azure-webjobs-sdk-extensions/blob/dev/src/WebJobs.Extensions.Http/HttpTriggerAttribute.cs) attribute.

You can set the authorization level and allowable HTTP methods in attribute constructor parameters, and there are properties for webhook type and route template. For more information about these settings, see [Trigger - configuration](#trigger---configuration). Here's an `HttpTrigger` attribute in a method signature:

```csharp
[FunctionName("HttpTriggerCSharp")]
public static HttpResponseMessage Run(
    [HttpTrigger(AuthorizationLevel.Anonymous)] HttpRequestMessage req)
{
    ...
}
 ```

For a complete example, see [Trigger - C# example](#trigger---c-example).

## Trigger - configuration

The following table explains the binding configuration properties that you set in the *function.json* file and the `HttpTrigger` attribute.

|function.json property | Attribute property |Description|
|---------|---------|----------------------|
| **type** | n/a| Required - must be set to `httpTrigger`. |
| **direction** | n/a| Required - must be set to `in`. |
| **name** | n/a| Required - the variable name used in function code for the request or request body. |
| <a name="http-auth"></a>**authLevel** |  **AuthLevel** |Determines what keys, if any, need to be present on the request in order to invoke the function. The authorization level can be one of the following values: <ul><li><code>anonymous</code>&mdash;No API key is required.</li><li><code>function</code>&mdash;A function-specific API key is required. This is the default value if none is provided.</li><li><code>admin</code>&mdash;The master key is required.</li></ul> For more information, see the section about [authorization keys](#authorization-keys). |
| **methods** |**Methods** | An array of the HTTP methods to which the function  responds. If not specified, the function responds to all HTTP methods. See [customize the http endpoint](#customize-the-http-endpoint). |
| **route** | **Route** | Defines the route template, controlling to which request URLs your function responds. The default value if none is provided is `<functionname>`. For more information, see [customize the http endpoint](#customize-the-http-endpoint). |
| **webHookType** | **WebHookType** | _Supported only for the version 1.x runtime._<br/><br/>Configures the HTTP trigger to act as a [webhook](https://en.wikipedia.org/wiki/Webhook) receiver for the specified provider. Don't set the `methods` property if you set this property. The webhook type can be one of the following values:<ul><li><code>genericJson</code>&mdash;A general-purpose webhook endpoint without logic for a specific provider. This setting restricts requests to only those using HTTP POST and with the `application/json` content type.</li><li><code>github</code>&mdash;The function responds to [GitHub webhooks](https://developer.github.com/webhooks/). Do not use the  _authLevel_ property with GitHub webhooks. For more information, see the GitHub webhooks section later in this article.</li><li><code>slack</code>&mdash;The function responds to [Slack webhooks](https://api.slack.com/outgoing-webhooks). Do not use the _authLevel_ property with Slack webhooks. For more information, see the Slack webhooks section later in this article.</li></ul>|

## Trigger - usage

For C# and F# functions, you can declare the type of your trigger input to be either `HttpRequestMessage` or a custom type. If you choose `HttpRequestMessage`, you get full access to the request object. For a custom type, the runtime tries to parse the JSON request body to set the object properties.

For JavaScript functions, the Functions runtime provides the request body instead of the request object. For more information, see the [JavaScript trigger example](#trigger---javascript-example).

<<<<<<< HEAD
### GitHub webhooks

To respond to GitHub webhooks, first create your function with an HTTP Trigger, and set the **webHookType** property to `github`. Then copy its URL and API key into the **Add webhook** page of your GitHub repository.

![](./media/functions-bindings-http-webhook/github-add-webhook.png)

For an example, see [Create a function triggered by a GitHub webhook](functions-create-github-webhook-triggered-function.md).

### Slack webhooks

The Slack webhook generates a token for you instead of letting you specify it, so you must configure a function-specific key with the token from Slack. See [Authorization keys](#authorization-keys).
=======
>>>>>>> d1faeba0

### Customize the HTTP endpoint

By default when you create a function for an HTTP trigger, the function is addressable with a route of the form:

    http://<yourapp>.azurewebsites.net/api/<funcname>

You can customize this route using the optional `route` property on the HTTP trigger's input binding. As an example, the following *function.json* file defines a `route` property for an HTTP trigger:

```json
{
    "bindings": [
    {
        "type": "httpTrigger",
        "name": "req",
        "direction": "in",
        "methods": [ "get" ],
        "route": "products/{category:alpha}/{id:int?}"
    },
    {
        "type": "http",
        "name": "res",
        "direction": "out"
    }
    ]
}
```

Using this configuration, the function is now addressable with the following route instead of the original route.

```
http://<yourapp>.azurewebsites.net/api/products/electronics/357
```

This allows the function code to support two parameters in the address, _category_ and _id_. You can use any [Web API Route Constraint](https://www.asp.net/web-api/overview/web-api-routing-and-actions/attribute-routing-in-web-api-2#constraints) with your parameters. The following C# function code makes use of both parameters.

```csharp
public static Task<HttpResponseMessage> Run(HttpRequestMessage req, string category, int? id,
                                                TraceWriter log)
{
    if (id == null)
        return  req.CreateResponse(HttpStatusCode.OK, $"All {category} items were requested.");
    else
        return  req.CreateResponse(HttpStatusCode.OK, $"{category} item with id = {id} has been requested.");
}
```

Here is Node.js function code that uses the same route parameters.

```javascript
module.exports = function (context, req) {

    var category = context.bindingData.category;
    var id = context.bindingData.id;

    if (!id) {
        context.res = {
            // status defaults to 200 */
            body: "All " + category + " items were requested."
        };
    }
    else {
        context.res = {
            // status defaults to 200 */
            body: category + " item with id = " + id + " was requested."
        };
    }

    context.done();
}
```

By default, all function routes are prefixed with *api*. You can also customize or remove the prefix using the `http.routePrefix` property in your [host.json](functions-host-json.md) file. The following example removes the *api* route prefix by using an empty string for the prefix in the *host.json* file.

```json
{
    "http": {
    "routePrefix": ""
    }
}
```

### Authorization keys

Functions lets you use keys to make it harder to access your HTTP function endpoints during development.  A standard HTTP trigger may require such an API key be present in the request. 

> [!IMPORTANT]
> While keys may help obfuscate your HTTP endpoints during development, they are not intended as a way to secure an HTTP trigger in production. To learn more, see [Secure an HTTP endpoint in production](#secure-an-http-endpoint-in-production).

> [!NOTE]
> In the Functions 1.x runtime, webhook providers may use keys to authorize requests in a variety of ways, depending on what the provider supports. This is covered in [Webhooks and keys](#webhooks-and-keys). The version 2.x runtime does not include built-in support for webhook providers.

There are two types of keys:

* **Host keys**: These keys are shared by all functions within the function app. When used as an API key, these allow access to any function within the function app.
* **Function keys**: These keys apply only to the specific functions under which they are defined. When used as an API key, these only allow access to that function.

Each key is named for reference, and there is a default key (named "default") at the function and host level. Function keys take precedence over host keys. When two keys are defined with the same name, the function key is always used.

Each function app also has a special **master key**. This key is a host key named `_master`, which provides administrative access to the runtime APIs. This key cannot be revoked. When you set an authorization level of `admin`, requests must use the master key; any other key results in authorization failure.

> [!CAUTION]  
> Due to the elevated permissions in your function app granted by the master key, you should not share this key with third parties or distribute it in native client applications. Use caution when choosing the admin authorization level.

### Obtaining keys

Keys are stored as part of your function app in Azure and are encrypted at rest. To view your keys, create new ones, or roll keys to new values, navigate to one of your HTTP-triggered functions in the [Azure portal](https://portal.azure.com) and select **Manage**.

![Manage function keys in the portal.](./media/functions-bindings-http-webhook/manage-function-keys.png)

There is no supported API for programmatically obtaining function keys.

### API key authorization

Most HTTP trigger templates require an API key in the request. So your HTTP request normally looks like the following URL:

    https://<yourapp>.azurewebsites.net/api/<function>?code=<ApiKey>

The key can be included in a query string variable named `code`, as above. It can also be included in an `x-functions-key` HTTP header. The value of the key can be any function key defined for the function, or any host key.

You can allow anonymous requests, which do not require keys. You can also require that the master key be used. You change the default authorization level by using the `authLevel` property in the binding JSON. For more information, see [Trigger - configuration](#trigger---configuration).

> [!NOTE]
> When running functions locally, authorization is disabled regardless of the specified authentication level setting. After publishing to Azure, the `authLevel` setting in your trigger is enforced.



### Secure an HTTP endpoint in production

To fully secure your function endpoints in production, you should consider implementing one of the following function app-level security options:

* Turn on App Service Authentication / Authorization for your function app. The App Service platform lets use Azure Active Directory (AAD) and several third-party identity providers to authenticate clients. You can use this to implement custom authorization rules for your functions, and you can work with user information from your function code. To learn more, see [Authentication and authorization in Azure App Service](../app-service/app-service-authentication-overview.md).

* Use Azure API Management (APIM) to authenticate requests. APIM provides a variety of API security options for incoming requests. To learn more, see [API Management authentication policies](../api-management/api-management-authentication-policies.md). With APIM in place, you can configure your function app to accept requests only from the IP address of your APIM instance. To learn more, see [IP address restrictions](ip-addresses.md#ip-address-restrictions).

* Deploy your function app to an Azure App Service Environment (ASE). ASE provides a dedicated hosting environment in which to run your functions. ASE lets you configure a single front-end gateway that you can use to authenticate all incoming requests. For more information, see [Configuring a Web Application Firewall (WAF) for App Service Environment](../app-service/environment/app-service-app-service-environment-web-application-firewall.md).

When using one of these function app-level security methods, you should set the HTTP-triggered function authentication level to `anonymous`.

### Webhooks

> [!NOTE]
> Webhook mode is only available for version 1.x of the Functions runtime.

Webhook mode provides additional validation for webhook payloads. In version 2.x, the base HTTP trigger still works and is the recommended approach for webhooks.

#### GitHub webhooks

To respond to GitHub webhooks, first create your function with an HTTP Trigger, and set the **webHookType** property to `github`. Then copy its URL and API key into the **Add webhook** page of your GitHub repository. 

![](./media/functions-bindings-http-webhook/github-add-webhook.png)

For an example, see [Create a function triggered by a GitHub webhook](functions-create-github-webhook-triggered-function.md).

#### Slack webhooks

The Slack webhook generates a token for you instead of letting you specify it, so you must configure a function-specific key with the token from Slack. See [Authorization keys](#authorization-keys).

### Webhooks and keys

Webhook authorization is handled by the webhook receiver component, part of the HTTP trigger, and the mechanism varies based on the webhook type. Each mechanism does rely on a key. By default, the function key named "default" is used. To use a different key, configure the webhook provider to send the key name with the request in one of the following ways:

* **Query string**: The provider passes the key name in the `clientid` query string parameter, such as `https://<yourapp>.azurewebsites.net/api/<funcname>?clientid=<keyname>`.
* **Request header**: The provider passes the key name in the `x-functions-clientid` header.

## Trigger - limits

The HTTP request length is limited to 100 MB (104,857,600 bytes), and the URL length is limited to 4 KB (4,096 bytes). These limits are specified by the `httpRuntime` element of the runtime's [Web.config file](https://github.com/Azure/azure-webjobs-sdk-script/blob/v1.x/src/WebJobs.Script.WebHost/Web.config).

If a function that uses the HTTP trigger doesn't complete within about 2.5 minutes, the gateway will time out and return an HTTP 502 error. The function will continue running but will be unable to return an HTTP response. For long-running functions, we recommend that you follow async patterns and return a location where you can ping the status of the request. For information about how long a function can run, see [Scale and hosting - Consumption plan](functions-scale.md#consumption-plan).

## Trigger - host.json properties

The [host.json](functions-host-json.md) file contains settings that control HTTP trigger behavior.

[!INCLUDE [functions-host-json-http](../../includes/functions-host-json-http.md)]

## Output

Use the HTTP output binding to respond to the HTTP request sender. This binding requires an HTTP trigger and allows you to customize the response associated with the trigger's request. If an HTTP output binding is not provided, an HTTP trigger returns HTTP 200 OK with an empty body in Functions 1.x, or HTTP 204 No Content with an empty body in Functions 2.x.

## Output - configuration

The following table explains the binding configuration properties that you set in the *function.json* file. For C# class libraries, there are no attribute properties that correspond to these *function.json* properties.

|Property  |Description  |
|---------|---------|
| **type** |Must be set to `http`. |
| **direction** | Must be set to `out`. |
|**name** | The variable name used in function code for the response, or `$return` to use the return value. |

## Output - usage

To send an HTTP response, use the language-standard response patterns. In C# or C# script, make the function return type `HttpResponseMessage` or `Task<HttpResponseMessage>`. In C#, a return value attribute isn't required.

For example responses, see the [trigger example](#trigger---example).

## Next steps

[Learn more about Azure functions triggers and bindings](functions-triggers-bindings.md)<|MERGE_RESOLUTION|>--- conflicted
+++ resolved
@@ -364,168 +364,6 @@
     }
 }
 ```
-<<<<<<< HEAD
-
-## Trigger - webhook example
-
-See the language-specific example:
-
-* [C#](#webhook---c-example)
-* [C# script (.csx)](#webhook---c-script-example)
-* [F#](#webhook---f-example)
-* [JavaScript](#webhook---javascript-example)
-* [Python](#webhook---python-example)
-
-### Webhook - C# example
-
-The following example shows a [C# function](functions-dotnet-class-library.md) that sends an HTTP 200 in response to a generic JSON request.
-
-```cs
-[FunctionName("HttpTriggerCSharp")]
-public static HttpResponseMessage Run([HttpTrigger(AuthorizationLevel.Anonymous, WebHookType = "genericJson")] HttpRequestMessage req)
-{
-    return req.CreateResponse(HttpStatusCode.OK);
-}
-```
-
-### Webhook - C# script example
-
-The following example shows a webhook trigger binding in a *function.json* file and a [C# script function](functions-reference-csharp.md) that uses the binding. The function logs GitHub issue comments.
-
-Here's the *function.json* file:
-
-```json
-{
-  "bindings": [
-    {
-      "type": "httpTrigger",
-      "direction": "in",
-      "webHookType": "github",
-      "name": "req"
-    },
-    {
-      "type": "http",
-      "direction": "out",
-      "name": "res"
-    }
-  ],
-  "disabled": false
-}
-```
-
-The [configuration](#trigger---configuration) section explains these properties.
-
-Here's the C# script code:
-
-```csharp
-#r "Newtonsoft.Json"
-
-using System;
-using System.Net;
-using System.Threading.Tasks;
-using Newtonsoft.Json;
-
-public static async Task<object> Run(HttpRequestMessage req, TraceWriter log)
-{
-    string jsonContent = await req.Content.ReadAsStringAsync();
-    dynamic data = JsonConvert.DeserializeObject(jsonContent);
-
-    log.Info($"WebHook was triggered! Comment: {data.comment.body}");
-
-    return req.CreateResponse(HttpStatusCode.OK, new {
-        body = $"New GitHub comment: {data.comment.body}"
-    });
-}
-```
-
-### Webhook - F# example
-
-The following example shows a webhook trigger binding in a *function.json* file and an [F# function](functions-reference-fsharp.md) that uses the binding. The function logs GitHub issue comments.
-
-Here's the *function.json* file:
-
-```json
-{
-  "bindings": [
-    {
-      "type": "httpTrigger",
-      "direction": "in",
-      "webHookType": "github",
-      "name": "req"
-    },
-    {
-      "type": "http",
-      "direction": "out",
-      "name": "res"
-    }
-  ],
-  "disabled": false
-}
-```
-
-The [configuration](#trigger---configuration) section explains these properties.
-
-Here's the F# code:
-
-```fsharp
-open System.Net
-open System.Net.Http
-open FSharp.Interop.Dynamic
-open Newtonsoft.Json
-
-type Response = {
-    body: string
-}
-
-let Run(req: HttpRequestMessage, log: TraceWriter) =
-    async {
-        let! content = req.Content.ReadAsStringAsync() |> Async.AwaitTask
-        let data = content |> JsonConvert.DeserializeObject
-        log.Info(sprintf "GitHub WebHook triggered! %s" data?comment?body)
-        return req.CreateResponse(
-            HttpStatusCode.OK,
-            { body = sprintf "New GitHub comment: %s" data?comment?body })
-    } |> Async.StartAsTask
-```
-
-### Webhook - JavaScript example
-
-The following example shows a webhook trigger binding in a *function.json* file and a [JavaScript function](functions-reference-node.md) that uses the binding. The function logs GitHub issue comments.
-
-Here's the binding data in the *function.json* file:
-
-```json
-{
-  "bindings": [
-    {
-      "type": "httpTrigger",
-      "direction": "in",
-      "webHookType": "github",
-      "name": "req"
-    },
-    {
-      "type": "http",
-      "direction": "out",
-      "name": "res"
-    }
-  ],
-  "disabled": false
-}
-```
-
-The [configuration](#trigger---configuration) section explains these properties.
-
-Here's the JavaScript code:
-
-```javascript
-module.exports = function (context, data) {
-    context.log('GitHub WebHook triggered!', data.comment.body);
-    context.res = { body: 'New GitHub comment: ' + data.comment.body };
-    context.done();
-};
-```
-=======
->>>>>>> d1faeba0
 
 ## Trigger - attributes
 
@@ -563,21 +401,6 @@
 For C# and F# functions, you can declare the type of your trigger input to be either `HttpRequestMessage` or a custom type. If you choose `HttpRequestMessage`, you get full access to the request object. For a custom type, the runtime tries to parse the JSON request body to set the object properties.
 
 For JavaScript functions, the Functions runtime provides the request body instead of the request object. For more information, see the [JavaScript trigger example](#trigger---javascript-example).
-
-<<<<<<< HEAD
-### GitHub webhooks
-
-To respond to GitHub webhooks, first create your function with an HTTP Trigger, and set the **webHookType** property to `github`. Then copy its URL and API key into the **Add webhook** page of your GitHub repository.
-
-![](./media/functions-bindings-http-webhook/github-add-webhook.png)
-
-For an example, see [Create a function triggered by a GitHub webhook](functions-create-github-webhook-triggered-function.md).
-
-### Slack webhooks
-
-The Slack webhook generates a token for you instead of letting you specify it, so you must configure a function-specific key with the token from Slack. See [Authorization keys](#authorization-keys).
-=======
->>>>>>> d1faeba0
 
 ### Customize the HTTP endpoint
 
