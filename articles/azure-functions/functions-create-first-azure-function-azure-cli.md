---
title: Create your first function using the Azure CLI
description: Learn how to create your first Azure Function for serverless execution using the Azure CLI and Azure Functions Core Tools.
services: functions 
keywords: 
author: ggailey777
ms.author: glenga
ms.assetid: 674a01a7-fd34-4775-8b69-893182742ae0
ms.date: 09/10/2018
ms.topic: quickstart
ms.service: azure-functions
ms.custom: mvc
ms.devlang: azure-cli
manager: jeconnoc
---

# Create your first function from the command line

This quickstart topic walks you through how to create your first function from the command line or terminal. You use the Azure CLI to create a function app, which is the [serverless](https://azure.microsoft.com/overview/serverless-computing/) infrastructure that hosts your function. The function code project is generated from a template by using the [Azure Functions Core Tools](functions-run-local.md), which is also used to deploy the function app project to Azure.

You can follow the steps below using a Mac, Windows, or Linux computer.

## Prerequisites

Before running this sample, you must have the following:

+ Install [Azure Core Tools version 2.x](functions-run-local.md#v2).

+ Install the [Azure CLI]( /cli/azure/install-azure-cli). This article requires the Azure CLI version 2.0 or later. Run `az --version` to find the version you have. You can also use the [Azure Cloud Shell](https://shell.azure.com/bash).

+ An active Azure subscription.

[!INCLUDE [quickstarts-free-trial-note](../../includes/quickstarts-free-trial-note.md)]

## Create the local function app project

Run the following command from the command line to create a function app project in the `MyFunctionProj` folder of the current local directory. A GitHub repo is also created in `MyFunctionProj`.

```bash
func init MyFunctionProj
```

When prompted, use the arrow keys to select a worker runtime from the following language choices:

+ `dotnet`: creates a .NET class library project (.csproj).
+ `node`: creates a JavaScript project.

When the command executes, you see something like the following output:

```output
Writing .gitignore
Writing host.json
Writing local.settings.json
Initialized empty Git repository in C:/functions/MyFunctionProj/.git/
```

## Create a function

The following command navigates to the new project and creates an HTTP triggered function named `MyHtpTrigger`.

```bash
cd MyFunctionProj
func new --name MyHttpTrigger --template "HttpTrigger"
```

When the command executes, you see something like the following output, which is a JavaScript function:

```output
Writing C:\functions\MyFunctionProj\MyHttpTrigger\index.js
Writing C:\functions\MyFunctionProj\MyHttpTrigger\sample.dat
Writing C:\functions\MyFunctionProj\MyHttpTrigger\function.json
```

## Edit the function

By default, the template creates a function that requires a function key when making requests. To make it easier to test the function in Azure, you need to update the function to allow anonymous access. The way that you make this change depends on your functions project language.

### C\#

Open the MyHttpTrigger.cs code file that is your new function and update the **AuthorizationLevel** attribute in the function definition to a value of `anonymous` and save your changes.

```csharp
[FunctionName("MyHttpTrigger")]
        public static IActionResult Run([HttpTrigger(AuthorizationLevel.Anonymous, 
            "get", "post", Route = null)]HttpRequest req, ILogger log)
```

### JavaScript

Open the function.json file for your new function, open it in a text editor, update the **authLevel** property in **bindings.httpTrigger** to `anonymous`, and save your changes.

```json
  "bindings": [
    {
      "authLevel": "anonymous",
      "type": "httpTrigger",
      "direction": "in",
      "name": "req",
      "methods": [
        "get",
        "post"
      ]
    },
    {
      "type": "http",
      "direction": "out",
      "name": "$return"
    }
  ]
```

Now you can call the function in Azure without having to supply the function key. The function key is never required when running locally.

## Run the function locally

The following command starts the function app. The app runs using the same Azure Functions runtime that is in Azure.

```bash
func host start --build
```

The `--build` option is required to compile C# projects. You do not need this option for a JavaScript project.

When the Functions host starts, it write something like the following output, which has been truncated for readability:

<<<<<<< HEAD
If you choose to install and use the CLI locally, this topic requires the Azure CLI version 2.0 or later. Run `az --version` to find the version you have. If you need to install or upgrade, see [Install the Azure CLI]( /cli/azure/install-azure-cli). 
=======
```output
>>>>>>> 3979cf7c

                  %%%%%%
                 %%%%%%
            @   %%%%%%    @
          @@   %%%%%%      @@
       @@@    %%%%%%%%%%%    @@@
     @@      %%%%%%%%%%        @@
       @@         %%%%       @@
         @@      %%%       @@
           @@    %%      @@
                %%
                %

...

Content root path: C:\functions\MyFunctionProj
Now listening on: http://0.0.0.0:7071
Application started. Press Ctrl+C to shut down.

...

Http Functions:

        HttpTrigger: http://localhost:7071/api/HttpTrigger

[8/27/2018 10:38:27 PM] Host started (29486ms)
[8/27/2018 10:38:27 PM] Job host started
```

Copy the URL of your `HTTPTrigger` function from the runtime output and paste it into your browser's address bar. Append the query string `?name=<yourname>` to this URL and execute the request. The following shows the response in the browser to the GET request returned by the local function:

![Test locally in the browser](./media/functions-create-first-azure-function-azure-cli/functions-test-local-browser.png)

Now that you have run your function locally, you can create the function app and other required resources in Azure.

[!INCLUDE [functions-create-resource-group](../../includes/functions-create-resource-group.md)]

[!INCLUDE [functions-create-storage-account](../../includes/functions-create-storage-account.md)]

## Create a function app

You must have a function app to host the execution of your functions. The function app provides an environment for serverless execution of your function code. It lets you group functions as a logic unit for easier management, deployment, and sharing of resources. Create a function app by using the [az functionapp create](/cli/azure/functionapp#az-functionapp-create) command. 

In the following command, substitute a unique function app name where you see the `<app_name>` placeholder and the storage account name for  `<storage_name>`. The `<app_name>` is used as the default DNS domain for the function app, and so the name needs to be unique across all apps in Azure. The _deployment-source-url_ parameter is a sample repository in GitHub that contains a "Hello World" HTTP triggered function.

```azurecli-interactive
az functionapp create --resource-group myResourceGroup --consumption-plan-location westeurope \
--name <app_name> --storage-account  <storage_name>  
```

Setting the _consumption-plan-location_ parameter means that the function app is hosted in a Consumption hosting plan. In this serverless plan, resources are added dynamically as required by your functions and you only pay when functions are running. For more information, see [Choose the correct hosting plan](functions-scale.md).

After the function app has been created, the Azure CLI shows information similar to the following example:

```json
{
  "availabilityState": "Normal",
  "clientAffinityEnabled": true,
  "clientCertEnabled": false,
  "containerSize": 1536,
  "dailyMemoryTimeQuota": 0,
  "defaultHostName": "quickstart.azurewebsites.net",
  "enabled": true,
  "enabledHostNames": [
    "quickstart.azurewebsites.net",
    "quickstart.scm.azurewebsites.net"
  ],
   ....
    // Remaining output has been truncated for readability.
}
```

[!INCLUDE [functions-test-function-code](../../includes/functions-test-function-code.md)]

[!INCLUDE [functions-cleanup-resources](../../includes/functions-cleanup-resources.md)]

[!INCLUDE [functions-quickstart-next-steps-cli](../../includes/functions-quickstart-next-steps-cli.md)]<|MERGE_RESOLUTION|>--- conflicted
+++ resolved
@@ -123,11 +123,7 @@
 
 When the Functions host starts, it write something like the following output, which has been truncated for readability:
 
-<<<<<<< HEAD
-If you choose to install and use the CLI locally, this topic requires the Azure CLI version 2.0 or later. Run `az --version` to find the version you have. If you need to install or upgrade, see [Install the Azure CLI]( /cli/azure/install-azure-cli). 
-=======
 ```output
->>>>>>> 3979cf7c
 
                   %%%%%%
                  %%%%%%
