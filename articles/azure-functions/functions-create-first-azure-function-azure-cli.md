---
title: Create your first function using the Azure CLI
description: Learn how to create your first Azure Function for serverless execution using the Azure CLI and Azure Functions Core Tools.
services: functions 
keywords: 
author: ggailey777
ms.author: glenga
ms.assetid: 674a01a7-fd34-4775-8b69-893182742ae0
ms.date: 09/10/2018
ms.topic: quickstart
ms.service: azure-functions
ms.custom: mvc
ms.devlang: azure-cli
manager: jeconnoc
---

# Create your first function from the command line

This quickstart topic walks you through how to create your first function from the command line or terminal. You use the Azure CLI to create a function app, which is the [serverless](https://azure.microsoft.com/solutions/serverless/) infrastructure that hosts your function. The function code project is generated from a template by using the [Azure Functions Core Tools](functions-run-local.md), which is also used to deploy the function app project to Azure.

You can follow the steps below using a Mac, Windows, or Linux computer.

## Prerequisites

Before running this sample, you must have the following:

+ Install [Azure Core Tools version 2.x](functions-run-local.md#v2).

+ Install the [Azure CLI]( /cli/azure/install-azure-cli). This article requires the Azure CLI version 2.0 or later. Run `az --version` to find the version you have. You can also use the [Azure Cloud Shell](https://shell.azure.com/bash).

+ An active Azure subscription.

[!INCLUDE [quickstarts-free-trial-note](../../includes/quickstarts-free-trial-note.md)]

## Create the local function app project

Run the following command from the command line to create a function app project in the `MyFunctionProj` folder of the current local directory. A GitHub repo is also created in `MyFunctionProj`.

```bash
func init MyFunctionProj
```

When prompted, select a worker runtime from the following language choices:

+ `dotnet`: creates a .NET class library project (.csproj).
+ `node`: creates a JavaScript project.

When the command executes, you see something like the following output:

```output
Writing .gitignore
Writing host.json
Writing local.settings.json
Initialized empty Git repository in C:/functions/MyFunctionProj/.git/
```

Use the following command to navigate to the new `MyFunctionProj` project folder.

```bash
cd MyFunctionProj
```

[!INCLUDE [functions-create-function-core-tools](../../includes/functions-create-function-core-tools.md)]

[!INCLUDE [functions-update-function-code](../../includes/functions-update-function-code.md)]

[!INCLUDE [functions-run-function-test-local](../../includes/functions-run-function-test-local.md)]

[!INCLUDE [functions-create-resource-group](../../includes/functions-create-resource-group.md)]

[!INCLUDE [functions-create-storage-account](../../includes/functions-create-storage-account.md)]

## Create a function app

You must have a function app to host the execution of your functions. The function app provides an environment for serverless execution of your function code. It lets you group functions as a logic unit for easier management, deployment, and sharing of resources. Create a function app by using the [az functionapp create](/cli/azure/functionapp#az-functionapp-create) command. 

In the following command, substitute a unique function app name where you see the `<app_name>` placeholder and the storage account name for  `<storage_name>`. The `<app_name>` is used as the default DNS domain for the function app, and so the name needs to be unique across all apps in Azure. The _deployment-source-url_ parameter is a sample repository in GitHub that contains a "Hello World" HTTP triggered function.

```azurecli-interactive
az functionapp create --resource-group myResourceGroup --consumption-plan-location westeurope \
--name <app_name> --storage-account  <storage_name>  
```

Setting the _consumption-plan-location_ parameter means that the function app is hosted in a Consumption hosting plan. In this serverless plan, resources are added dynamically as required by your functions and you only pay when functions are running. For more information, see [Choose the correct hosting plan](functions-scale.md).

After the function app has been created, the Azure CLI shows information similar to the following example:

```json
{
  "availabilityState": "Normal",
  "clientAffinityEnabled": true,
  "clientCertEnabled": false,
  "containerSize": 1536,
  "dailyMemoryTimeQuota": 0,
  "defaultHostName": "quickstart.azurewebsites.net",
  "enabled": true,
  "enabledHostNames": [
    "quickstart.azurewebsites.net",
    "quickstart.scm.azurewebsites.net"
  ],
   ....
    // Remaining output has been truncated for readability.
}
```

<<<<<<< HEAD
=======
### Configure the function app (Node.js)

When you create a JavaScript function app, it's important to target the correct Node.js version. Version 2.x of the Functions runtime requires Node.js version 8.x. The application setting `WEBSITE_NODE_DEFAULT_VERSION` controls the version of Node.js that is used by the function app in Azure. Use the [az functionapp config appsettings set](https://docs.microsoft.com/cli/azure/functionapp/config/appsettings#set) command to set the Node.js version to `8.11.1`.

In the following Azure CLI command, `<app_name> is the name of your function app.

```azurecli-interactive
az functionapp config appsettings set --name <app_name> \
--resource-group myResourceGroup \
--settings WEBSITE_NODE_DEFAULT_VERSION=8.11.1
```

Verify the new setting in the output.

>>>>>>> a7ac6e74
[!INCLUDE [functions-publish-project](../../includes/functions-publish-project.md)]

[!INCLUDE [functions-test-function-code](../../includes/functions-test-function-code.md)]

[!INCLUDE [functions-cleanup-resources](../../includes/functions-cleanup-resources.md)]

[!INCLUDE [functions-quickstart-next-steps-cli](../../includes/functions-quickstart-next-steps-cli.md)]
<|MERGE_RESOLUTION|>--- conflicted
+++ resolved
@@ -103,23 +103,6 @@
 }
 ```
 
-<<<<<<< HEAD
-=======
-### Configure the function app (Node.js)
-
-When you create a JavaScript function app, it's important to target the correct Node.js version. Version 2.x of the Functions runtime requires Node.js version 8.x. The application setting `WEBSITE_NODE_DEFAULT_VERSION` controls the version of Node.js that is used by the function app in Azure. Use the [az functionapp config appsettings set](https://docs.microsoft.com/cli/azure/functionapp/config/appsettings#set) command to set the Node.js version to `8.11.1`.
-
-In the following Azure CLI command, `<app_name> is the name of your function app.
-
-```azurecli-interactive
-az functionapp config appsettings set --name <app_name> \
---resource-group myResourceGroup \
---settings WEBSITE_NODE_DEFAULT_VERSION=8.11.1
-```
-
-Verify the new setting in the output.
-
->>>>>>> a7ac6e74
 [!INCLUDE [functions-publish-project](../../includes/functions-publish-project.md)]
 
 [!INCLUDE [functions-test-function-code](../../includes/functions-test-function-code.md)]
