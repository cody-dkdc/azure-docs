--- conflicted
+++ resolved
@@ -24,11 +24,7 @@
 
 Before running this sample, you must have the following:
 
-<<<<<<< HEAD
-+ Install [Azure Core Tools version 2.x](functions-run-local.md#v2) (requires the .NET Core 2.x SDK).
-=======
-- Install [Azure Functions Core Tools](./functions-run-local.md#v2) version 2.6.666 or above.
->>>>>>> a43cb01f
++ Install [Azure Functions Core Tools](./functions-run-local.md#v2) version 2.6.666 or later.
 
 + Install the [Azure CLI]( /cli/azure/install-azure-cli). This article requires the Azure CLI version 2.0 or later. Run `az --version` to find the version you have. You can also use the [Azure Cloud Shell](https://shell.azure.com/bash).
 
