<properties
	pageTitle="Azure Functions developer reference | Microsoft Azure"
	description="Understand how Azure Functions are developed and configured using triggers and bindings and a domain-specific language."
	services="functions"
	documentationCenter="na"
	authors="christopheranderson"
	manager="erikre"
	editor=""
	tags=""
	keywords="azure functions, functions, event processing, webhooks, dynamic compute, serverless architecture"/>

<tags
	ms.service="functions"
	ms.devlang="multiple"
	ms.topic="reference"
	ms.tgt_pltfrm="multiple"
	ms.workload="na"
	ms.date="03/30/2016"
	ms.author="chrande"/>

# Azure Functions developer reference

## Core concepts

Azure Functions share a few core technical concepts, regardless of the language you choose. Before you jump into learning about how your language of choice works, be sure to read through these core concepts.

This article assumes that you've already read the [Azure Functions overview](functions-overview.md) and are familiar with [WebJobs SDK concepts such as triggers, bindings, and the JobHost runtime](../app-service-web/websites-dotnet-webjobs-sdk.md). Azure Functions is based on the WebJobs SDK. 

### function

A *function* is the primary concept in Azure Functions. You write code for a function in a language of your choice and save the code file(s) and a configuration file in the same folder. Configuration is in JSON, and the file is named `function.json`. A variety of languages are supported, and each one has a slightly different experience optimized to work best for that language. Sample folder structure:

```
mynodefunction
| - function.json
| - index.js
| - node_modules
| | - ... packages ...
| - package.json
mycsharpfunction
| - function.json
| - run.csx
```

### function.json and bindings

The `function.json` file contains configuration specific to a function, including its bindings. The runtime reads this file to determine which events to trigger off of, which data to include when calling the function, and where to send data passed along from the function itself. 

```json
{
    "disabled":false,
    "bindings":[
        // ... bindings here
        {
            "type": "bindingType",
            "direction": "in",
            "name": "myParamName",
            // ... more depending on binding
        }
    ]
}
```

You can prevent the runtime from running the function by setting the `disabled` property to `true`.

The `bindings` property is where you configure both triggers and bindings. Each binding shares a few common settings and some settings which are specific to a particular type of binding. Every binding requires the following settings:

|Property|Values/Types|Comments|
|---|-----|------|
|`type`|string|Binding type. For example, `queueTrigger`.
|`direction`|'in', 'out'| Indicates whether the binding is for receiving data into the function or sending data from the function.
| `name` | string | The name that will be used for the bound data in the function. For C# this will be an argument name; for JavaScript it will be the key in a key/value list.

### Runtime (script host and web host)

The runtime, otherwise known as the script host, is the underlying WebJobs SDK host which listens for events, gathers and sends data, and ultimately runs your code. 

To facilitate HTTP triggers, there is also a web host which is designed to sit in front of the script host in production scenarios. This helps to isolate the script host from the front end traffic managed by the web host.

### Folder Structure

A script host points to a folder that contains a configuration file and one or more functions.

```
parentFolder (for example, wwwroot)
 | - host.json
 | - mynodefunction
 | | - function.json
 | | - index.js
 | | - node_modules
 | | | - ... packages ...
 | | - package.json
 | - mycsharpfunction
 | | - function.json
 | | - run.csx
```

The *host.json* file contains some script host specific configuration and sits in the parent folder.

Each function has a folder that contains code file(s), *function.json*, and other dependencies.

When setting up a project for deploying functions to a function app in Azure App Service, you can treat this folder structure as your site code. You can use existing tools like continuous integration and deployment, or custom deployment scripts for doing deploy time package installation or code transpilation.

### Parallel execution

<<<<<<< HEAD
When multiple triggering events occur faster than a single function instance can process them, The Azure Functions runtime may call multiple instances of the function. If a function app is using the [Dynamic Hosting Plan](functions-scale.md#dynamic-service-plan), the concurrent execution limit is 4. 
=======
When multiple triggering events occur faster than a single function instance can process them, The Azure Functions runtime may call multiple instances of the function. If a function app is using the [Dynamic Hosting Plan](functions-scale.md#dynamic-hosting-plan), the concurrent execution limit is 4.

### Azure Functions Pulse  

Pulse is a live event stream which shows how often your function runs, as well as successes and failures. You can also monitor your average execution time. We’ll be adding more features and customization to it over time. You can access the **Pulse** page from the **Monitoring** tab.

>[AZURE.NOTE] Pulse doesn’t yet work for non-dynamic Function Apps, but it will shortly! 
>>>>>>> aff02d2d

## Node/JavaScript API

The Node/JavaScript experience for Azure Functions makes it easy to export a function which is passed a `context` object for communicating with the runtime, as well as receiving and sending data via bindings.

### Exporting a function

```javascript
// You must include a context, but other arguments are optional
module.exports = function(context) {
    // Additional inputs can be accessed by the arguments property
    if(arguments.length === 4) {
        context.log('This function has 4 inputs');
    }
};
// or you can include additional inputs in your arguments
module.exports = function(context, myTrigger, myInput, myOtherInput) {
    // function logic goes here :)
};
```

All JavaScript functions must export a single `function` via `module.exports` for the runtime to find the function and run it. This function must always include a `context` object.

Bindings of `direction === "in"` are passed along as function arguments, meaning you can use [`arguments`](https://msdn.microsoft.com/library/87dw3w1k.aspx) to dynamically handle new inputs (for example, by using `arguments.length` to iterate over all your inputs). This functionality is very convenient if you only have a trigger with no additional inputs, as you can predictably access your trigger data without referencing your `context` object.

The arguments are always passed along to the function in the order they occur in *function.json*, even if you don't specify them in your exports statement. For example, if you have `function(context, a, b)` and change it to `function(context, a)`, you can still get the value of `b` in function code by referring to `arguments[3]`.

All bindings, regardless of direction, are also passed along on the `context` object (see below). 

### context object

The runtime uses a `context` object to pass data to and from your function and to let you communicate with the runtime.

The context object is always the first parameter to a function and should always be included because it has methods such as `context.done` and `context.log` which are required to correctly use the runtime. You can name the object whatever you like (i.e. `ctx` or `c`).

```javascript
// You must include a context, but other arguments are optional
module.exports = function(context) {
    // function logic goes here :)
};
```

### context.bindings

The `context.bindings` object collects all your input and output data. The data is added onto the `context.bindings` object via the `name` property of the binding. For instance, given the following binding definition in *function.json*, you can access the contents of the queue via `context.bindings.myInput`. 

```json
    {
        "type":"queue",
        "direction":"in",
        "name":"myInput"
        ...
    }
```

```javascript
// myInput contains the input data which may have properties such as "name"
var author = context.bindings.myInput.name;
// Similarly, you can set your output data
context.bindings.myOutput = { 
        some_text: 'hello world', 
        a_number: 1 };
```

### `context.done([err],[propertyBag])`

The `context.done` function tells the runtime that you're done running. This is important to call when you're done with the function; if you don't, the runtime will still never know that your function completed. 

The `context.done` function allows you to pass back a user-defined error to the runtime, as well as a property bag of properties which will overwrite the properties on the `context.bindings` object.

```javascript
// Even though we set myOutput to have:
//  -> text: hello world, number: 123
context.bindings.myOutput = { text: 'hello world', number: 123 };
// If we pass an object to the done function...
context.done(null, { myOutput: { text: 'hello there, world', noNumber: true }});
// the done method will overwrite the myOutput binding to be: 
//  -> text: hello there, world, noNumber: true
```

### context.log(message)

The `context.log` method allows you to output log statements that are correlated together for logging purposes. If you use `console.log`, your messages will only show for process level logging, which isn't as useful.

```javascript
/* You can use context.log to log output specific to this 
function. You can access your bindings via context.bindings */
context.log({hello: 'world'}); // logs: { 'hello': 'world' } 
```

The `context.log` method supports the same parameter format that the Node [util.format method](https://nodejs.org/api/util.html#util_util_format_format) supports. So, for example, code like this:

```javascript
context.log('Node.js HTTP trigger function processed a request. RequestUri=' + req.originalUrl);
context.log('Request Headers = ' + JSON.stringify(req.headers));
```

can be written like this:

```javascript
context.log('Node.js HTTP trigger function processed a request. RequestUri=%s', req.originalUrl);
context.log('Request Headers = ', JSON.stringify(req.headers));
```

### HTTP triggers: context.req and context.res

In the case of HTTP Triggers, because it is such a common pattern to use `req` and `res` for the HTTP request and response objects, we decided to make it easy to access those on the context object, instead of forcing you to use the full `context.bindings.name` pattern.

```javascript
// You can access your http request off of the context ...
if(context.req.body.emoji === ':pizza:') context.log('Yay!');
// and also set your http response
context.res = { status: 202, body: 'You successfully ordered more coffee!' };   
```

### Node Version & Package Management

The node version is currently locked at `4.1.1`. We're investigating adding support for more versions and making it configurable.

You can include packages in your function directory (i.e. via `npm install`) and then import them to your function in the usual ways (i.e. via `require('packagename')`)

```javascript
// Import the underescore.js library
var _ = require('underscore');
var version = process.version; // version === 'v4.1.1'

module.exports = function(context) {
    // Using our imported underscore.js library
    var matched_names = _
        .where(context.bindings.myInput.names, {first: 'Carla'});
```

### TypeScript/CoffeeScript support

There isn't, yet, any direct support for auto-compiling TypeScript/CoffeeScript via the runtime, so that would all need to be handled outside the runtime, at deployment time. 

## C\# API

The C# experience for Azure Functions is based on the Azure WebJobs SDK. Data flows into your C# function via method arguments. Argument names are specified in `function.json` and there are predefined names for accessing things like the function logger and cancellation tokens.

The Azure Functions runtime supports .NET v4.6.

### How .csx works

The `.csx` format allows to write less "boilerplate" and focus on writing just a C# function. For Azure Functions, you just include any assembly references and namespaces you need up top, as usual, and instead of wrapping everything in a namespace and class, you can just define your `Run` method. If you need to include any classes, for instance to define POCO objects, you can include a class inside the same file.

### Binding to arguments

The various bindings are bound to a C# function via the `name` property in the *function.json* configuration. Each binding has its own supported types which is documented per binding; for instance, a blob trigger can support a string, a POCO, or several other types. You can use the type which best suits your need. 

```csharp
public static void Run(string myBlob, out MyClass myQueueItem)
{
    log.Verbose($"C# Blob trigger function processed: {myBlob}");
    myQueueItem = new MyClass() { Id = "myid" };
}

public class MyClass
{
    public string Id { get; set; }
}
```

### Logging

To log output to your streaming logs in C#, you can include a `TraceWriter` typed argument. We recommend that you name it `log`. We recommend you avoid `Console.Write` in Azure Functions.

```csharp
public static void Run(string myBlob, TraceWriter log)
{
    log.Verbose($"C# Blob trigger function processed: {myBlob}");
}
```

### Async

To make a function asynchronous, use the `async` keyword and return a `Task` object.

```csharp
public async static Task ProcessQueueMessageAsync(
        string blobName, 
        Stream blobInput,
        Stream blobOutput)
    {
        await blobInput.CopyToAsync(blobOutput, 4096, token);
    }
```

### Cancellation Token

In certain cases, you may have operations which are sensitive to being shut down. While it's always best to write code which can handle crashing,  in cases where you want to handle graceful shutdown requests, you define a [`CancellationToken`](https://msdn.microsoft.com/library/system.threading.cancellationtoken.aspx) typed argument.  A `CancellationToken` will be provided if a host shutdown is triggered. 

```csharp
public async static Task ProcessQueueMessageAsyncCancellationToken(
        string blobName, 
        Stream blobInput,
        Stream blobOutput,
        CancellationToken token)
    {
        await blobInput.CopyToAsync(blobOutput, 4096, token);
    }
```

### Importing namespaces

If you need import namespaces, you can do so as usual, with the `using` clause.

```csharp
using System.Net;
using System.Threading.Tasks;

public static Task<HttpResponseMessage> Run(HttpRequestMessage req, TraceWriter log)
```

The following namespaces are automatically imported and are therefore optional:

* `System`
* `System.Collections.Generic`
* `System.Linq`
* `System.Net.Http`
* `Microsoft.Azure.WebJobs`
* `Microsoft.Azure.WebJobs.Host`.

### Referencing External Assemblies

For framework assemblies, you can add references by using the `#r "AssemblyName"` directive.

```csharp
#r "System.Web.Http"

using System.Net;
using System.Net.Http;
using System.Threading.Tasks;

public static Task<HttpResponseMessage> Run(HttpRequestMessage req, TraceWriter log)
```

The following assemblies are automatically added by the Azure Functions hosting environment:

* `mscorlib`,
* `System`
* `System.Core`
* `System.Xml`
* `System.Net.Http`
* `Microsoft.Azure.WebJobs`
* `Microsoft.Azure.WebJobs.Host`
* `Microsoft.Azure.WebJobs.Extensions`
* `System.Web.Http`
* `System.Net.Http.Formatting`.

In addition, the following assemblies are special cased and may be referenced by simplename (e.g. `#r "AssemblyName"`):

* `Newtonsoft.Json`
* `Microsoft.AspNet.WebHooks.Receivers`
* `Microsoft.AspNEt.WebHooks.Common`.

If you need to reference a private assembly, you can upload the assembly file into a `bin` folder relative to your function and reference it by using the file name (e.g.  `#r "MyAssembly.dll"`).

### Package management

For package management, use a *project.json* file. Most things that work with the *project.json* format work with Azure Functions. The important thing is including the `frameworks` as `net46`. 

```json
{
  "frameworks": {
    "net46":{
      "dependencies": {
        "Humanizer": "2.0.1"
        ...
```

## Bindings

The available bindings are documented in this section. Most of these bindings are easily managed via the Azure portal's **Integrate** UI, but the portal doesn't explain all of the functionality and options for each binding.

This is a table of all supported bindings.

[AZURE.INCLUDE [dynamic compute](../../includes/functions-bindings.md)]

### Timer trigger

The *function.json* file provides a schedule expression and a switch that indicates whether the function should be triggered immediately.

```json
{
  "bindings": [
    {
      "schedule": "0 * * * * *",
      "runOnStartup": true,
      "name": "myTimer",
      "type": "timerTrigger",
      "direction": "in"
    }
  ],
  "disabled": false
}
```

The timer trigger handles multi-instance scale-out automatically: only a single instance of a particular timer function will be running across all instances.

#### Format of schedule expression

The schedule expression can be a [CRON expression](http://en.wikipedia.org/wiki/Cron#CRON_expression) that includes 6 fields:  {second} {minute} {hour} {day} {month} {day of the week}. Many of the cron expression documents you find online omit the {second} field, so if you copy from one of those you'll have to adjust for the extra field. 

The schedule expression may also be in the format *hh:mm:ss* to specify the delay between each time the function is triggered. 

Here are some schedule expression examples.

To trigger once every 5 minutes:

```json
"schedule": "0 */5 * * * *",
"runOnStartup": false,
```

To trigger immediately and then every two hours thereafter:

```json
"schedule": "0 0 */2 * * *",
"runOnStartup": true,
```

To trigger every 15 seconds:

```json
"schedule": "00:00:15",
"runOnStartup": false,
```

#### Timer trigger code example

This C# code example writes a single log each time the function is triggered.

```csharp
public static void Run(TimerInfo myTimer, TraceWriter log)
{
    log.Verbose($"C# Timer trigger function executed at: {DateTime.Now}");    
}
```

### Azure Storage triggers and bindings

For all Azure Storage triggers and bindings, the *function.json* file includes a `connection` property. For example:

```json
{
    "disabled": false,
    "bindings": [
        {
            "name": "myQueueItem",
            "type": "queueTrigger",
            "direction": "in",
            "queueName": "myqueue-items",
            "connection":""
        }
    ]
}
```

If you leave `connection` empty, the trigger or binding will work with the default storage account for the function app. If you want the trigger or binding to work with a different storage account, create an app setting in the function app that points to the storage account you want to use, and set `connection` to the app setting name. To add an app setting, follow these steps:

1. On the **Function app** blade of the Azure portal, click **Function App Settings > Go to App Service settings**.

2. In the **Settings** blade, click **Application Settings**.

3. Scroll down to the **App settings** section, and add an entry with **Key** = *{some unique value of your choice}* and **Value** = the connection string for the storage account.

### <a id="queuetrigger"></a> Azure Storage - queue trigger

The *function.json* file provides the name of the queue to poll and the variable name for the queue message. For example:

```json
{
    "disabled": false,
    "bindings": [
        {
            "name": "myQueueItem",
            "type": "queueTrigger",
            "direction": "in",
            "queueName": "myqueue-items",
            "connection":""
        }
    ]
}
```

#### Queue trigger supported types

The queue message can be deserialized to any of these types:

* `string`
* `byte[]`
* JSON object   
* `CloudQueueMessage`

#### Queue trigger metadata

You can get queue metadata in your function by using these variable names:

* expirationTime
* insertionTime
* nextVisibleTime
* id
* popReceipt
* dequeueCount
* queueTrigger (another way to retrieve the queue message text as a string)

This C# code example retrieves and logs queue metadata:

```csharp
public static void Run(string myQueueItem, 
    DateTimeOffset expirationTime, 
    DateTimeOffset insertionTime, 
    DateTimeOffset nextVisibleTime,
    string queueTrigger,
    string id,
    string popReceipt,
    int dequeueCount,
    TraceWriter log)
{
    log.Verbose($"C# Queue trigger function processed: {myQueueItem}\n" +
        $"queueTrigger={queueTrigger}\n" +
        $"expirationTime={expirationTime}\n" +
        $"insertionTime={insertionTime}\n" +
        $"nextVisibleTime={nextVisibleTime}\n" +
        $"id={id}\n" +
        $"popReceipt={popReceipt}\n" + 
        $"dequeueCount={dequeueCount}");
}
```

#### Poison queue messages

Messages whose content causes a function to fail are called *poison messages*. When the function fails, the queue message is not deleted and eventually is picked up again, causing the cycle to be repeated. The SDK can automatically interrupt the cycle after a limited number of iterations, or you can do it manually.

The SDK will call a function up to 5 times to process a queue message. If the fifth try fails, the message is moved to a poison queue.

The poison queue is named *{originalqueuename}*-poison. You can write a function to process messages from the poison queue by logging them or sending a notification that manual attention is needed. 

If you want to handle poison messages manually, you can get the number of times a message has been picked up for processing by checking `dequeueCount`.

### Azure Storage - queue output

The *function.json* file provides the name of the output queue and a variable name for the content of the message. This example uses a queue trigger and writes a queue message.

```json
{
  "bindings": [
    {
      "queueName": "myqueue-items",
      "connection": "",
      "name": "myQueueItem",
      "type": "queueTrigger",
      "direction": "in"
    },
    {
      "name": "myQueue",
      "type": "queue",
      "queueName": "samples-workitems-out",
      "connection": "",
      "direction": "out"
    }
  ],
  "disabled": false
}
``` 

#### Queue output supported types

The `queue` binding can serialize the following types to a queue message:

* `string` (creates queue message if parameter value is non-null when the function ends)
* `byte[]` (works like string) 
* `CloudQueueMessage` (works like string) 
* JSON object (creates a message with a null object if the parameter is null when the function ends)

#### Queue output code example

This C# code example writes a single output queue message for each input queue message.

```csharp
public static void Run(string myQueueItem, out string myOutputQueueItem, TraceWriter log)
{
    myOutputQueueItem = myQueueItem + "(next step)";
}
```

This C# code example writes multiple messages by using  `ICollector<T>` (use `IAsyncCollector<T>` in an async function):

```csharp
public static void Run(string myQueueItem, ICollector<string> myQueue, TraceWriter log)
{
    myQueue.Add(myQueueItem + "(step 1)");
    myQueue.Add(myQueueItem + "(step 2)");
}
```

### Azure Storage - blob trigger

The *function.json* provides a path that specifies the container to monitor, and optionally a blob name pattern. This example triggers on any blobs that are added to the samples-workitems container.

```json
{
    "disabled": false,
    "bindings": [
        {
            "name": "myBlob",
            "type": "blobTrigger",
            "direction": "in",
            "path": "samples-workitems",
            "connection":""
        }
    ]
}
```

> [AZURE.NOTE] The Functions runtime scans log files to watch for new or changed blobs. This process is not real-time; a function might not get triggered until several minutes or longer after the blob is created. In addition, [storage logs are created on a "best efforts"](https://msdn.microsoft.com/library/azure/hh343262.aspx) basis; there is no guarantee that all events will be captured. Under some conditions, logs might be missed. If the speed and reliability limitations of blob triggers are not acceptable for your application, the recommended method is to create a queue message when you create the blob, and use a queue trigger instead of a blob trigger to process the blob.

#### Blob trigger supported types

Blobs can be deserialized to these types:

* string
* `TextReader`
* `Stream`
* `ICloudBlob`
* `CloudBlockBlob`
* `CloudPageBlob`
* `CloudBlobContainer`
* `CloudBlobDirectory`
* `IEnumerable<CloudBlockBlob>`
* `IEnumerable<CloudPageBlob>`
* Other types deserialized by [ICloudBlobStreamBinder](../app-service-web/websites-dotnet-webjobs-sdk-storage-blobs-how-to.md#icbsb) 

#### Blob trigger code example

This C# code example logs the contents of each blob that is added to the container.

```csharp
public static void Run(string myBlob, TraceWriter log)
{
    log.Verbose($"C# Blob trigger function processed: {myBlob}");
}
```

#### Blob trigger name patterns

You can specify a blob name pattern in the `path`. For example:

```json
"path": "input/original-{name}",
```

This path would find a blob named *original-Blob1.txt* in the *input* container, and the value of the `name` variable in function code would be `Blob1`.

Another example:

```json
"path": "input/{blobname}.{blobextension}",
```

This path would also find a blob named *original-Blob1.txt*, and the value of the `blobname` and `blobextension` variables in function code would be *original-Blob1* and *txt*.

You can restrict the types of blobs that trigger the function by specifying a pattern with a fixed value for the file extension. If you set the `path` to  *samples/{name}.png*, only *.png* blobs in the *samples* container will trigger the function.

If you need to specify a name pattern for blob names that have curly braces in the name, double the curly braces. For example, if you want to find blobs in the *images* container that have names like this:

		{20140101}-soundfile.mp3

use this for the `path` property:

		images/{{20140101}}-{name}

In the example, the `name` variable value would be *soundfile.mp3*. 

#### Blob receipts

The Azure Functions runtime makes sure that no blob trigger function gets called more than once for the same new or updated blob. It does this by maintaining *blob receipts* in order to determine if a given blob version has been processed.

Blob receipts are stored in a container named *azure-webjobs-hosts* in the Azure storage account specified by the AzureWebJobsStorage connection string. A blob receipt has the following  information:

* The function that was called for the blob ("*{function app name}*.Functions.*{function name}*", for example: "functionsf74b96f7.Functions.CopyBlob")
* The container name
* The blob type ("BlockBlob" or "PageBlob")
* The blob name
* The ETag (a blob version identifier, for example: "0x8D1DC6E70A277EF")

If you want to force reprocessing of a blob, you can manually delete the blob receipt for that blob from the *azure-webjobs-hosts* container.

#### Handling poison blobs

When a blob trigger function fails, the SDK calls it again, in case the failure was caused by a transient error. If the failure is caused by the content of the blob, the function fails every time it tries to process the blob. By default, the SDK calls a function up to 5 times for a given blob. If the fifth try fails, the SDK adds a message to a queue named *webjobs-blobtrigger-poison*.

The queue message for poison blobs is a JSON object that contains the following properties:

* FunctionId (in the format *{function app name}*.Functions.*{function name}*)
* BlobType ("BlockBlob" or "PageBlob")
* ContainerName
* BlobName
* ETag (a blob version identifier, for example: "0x8D1DC6E70A277EF")


### Azure Storage - blob input and output

The *function.json* provides the name of the container and variable names for blob name and content. This example uses a queue trigger to copy a blob:

```json
{
  "bindings": [
    {
      "queueName": "myqueue-items",
      "connection": "",
      "name": "myQueueItem",
      "type": "queueTrigger",
      "direction": "in"
    },
    {
      "name": "myInputBlob",
      "type": "blob",
      "path": "samples-workitems/{queueTrigger}",
      "connection": "",
      "direction": "in"
    },
    {
      "name": "myOutputBlob",
      "type": "blob",
      "path": "samples-workitems/{queueTrigger}-Copy",
      "connection": "",
      "direction": "out"
    }
  ],
  "disabled": false
}
``` 

#### Blob input and output supported types

The `blob` binding can serialize or deserialize the following types:

* `Stream`
* `TextReader`
* `TextWriter`
* `string` (for output blob: creates a blob only if the string parameter is non-null when the function returns)
* JSON object (for output blob: creates a blob as null object if parameter value is null when the function ends)
* `CloudBlobStream` (output only)
* `ICloudBlob`
* `CloudBlockBlob` 
* `CloudPageBlob` 

##### Blob output code example

This C# code example copies a blob whose name is received in a queue message.

```CSHARP
public static void Run(string myQueueItem, string myInputBlob, out string myOutputBlob, TraceWriter log)
{
    log.Verbose($"C# Queue trigger function processed: {myQueueItem}");
    myOutputBlob = myInputBlob;
}
```
### Azure Storage - tables input and output

The *function.json* for storage tables provides several properties:

* `name` - The name of the variable to use in code for the table binding.
* `tableName`
* `partitionKey` (optional)
* `rowKey` (optional)
* `take` - The maximum number of rows to read.
* `filter` - Filter expression.

The `take` and `filter` properties do not apply to C# since you can accomplish the same purpose by using the `IQueryable` object that is provided by the Functions runtime. The `partitionKey` property only applies to C# when you're binding to a single entity by providing both `partitionKey` and `rowKey`.

This example uses a queue trigger to read a single table row.

```json
{
  "bindings": [
    {
      "queueName": "myqueue-items",
      "connection": "",
      "name": "myQueueItem",
      "type": "queueTrigger",
      "direction": "in"
    },
    {
      "name": "personInTable",
      "type": "table",
      "tableName": "Person",
      "partitionKey": "Test",
      "rowKey": "{queueTrigger}",
      "take": 1,
      "filter": "",
      "connection": "",
      "direction": "in"
    }
  ],
  "disabled": false
}
```

#### Reading a single table entity

To read a single entity from a table in a C# function, the type that you use for the entity can derive from `TableEntity` or implement `ITableEntity`, but it doesn't have to. 

The following C# code example works with the preceding *function.json* file to to read a single table entity. The queue message has the row key value and the table entity is read into a type that is defined in the *run.csx* file. The type includes `PartitionKey` and `RowKey` properties and does not derive from `TableEntity`. 

```csharp
public static void Run(string myQueueItem, Person personInTable, TraceWriter log)
{
    log.Verbose($"C# Queue trigger function processed: {myQueueItem}");
    log.Verbose($"Name in Person entity: {personInTable.Name}");
}

public class Person
{
    public string PartitionKey { get; set; }
    public string RowKey { get; set; }
    public string Name { get; set; }
}
``` 

#### Reading multiple table entities

To read multiple entities from a table in a C# function, use an `IQueryable<T>` parameter where type `T` derives from `TableEntity` or implements `ITableEntity`.

The following *function.json* and C# code example reads all rows from a table. The C# code adds a reference to the Azure Storage SDK so that the entity type can derive from `TableEntity`.

```json
{
  "bindings": [
    {
      "schedule": "0 * * * * *",
      "runOnStartup": true,
      "name": "myTimer",
      "type": "timerTrigger",
      "direction": "in"
    },
    {
      "name": "tableBinding",
      "type": "table",
      "tableName": "Person2",
      "partitionKey": "",
      "connection": "",
      "direction": "in"
    }
  ],
  "disabled": false
}
```

```csharp
#r "Microsoft.WindowsAzure.Storage"
using Microsoft.WindowsAzure.Storage.Table;

public static void Run(TimerInfo myTimer, IQueryable<Person> tableBinding, TraceWriter log)
{
    log.Verbose($"C# timer trigger function processed at {DateTime.Now}");
    foreach (Person person in tableBinding.ToList())
    {
        log.Verbose($"Name: {person.Name}");
    }
}

public class Person : TableEntity
{
    public string Name { get; set; }
}
``` 

#### Creating multiple table entities

To add entities to a table in a C# function, use `ICollector<T>` or `IAsyncCollector<T>` where `T` specifies the schema of the entities you want to add. Typically, the type you use with *ICollector* derives from `TableEntity` or implements `ITableEntity`, but it doesn't have to.

The following *function.json* and *run.csx* examples show how to write multiple table entities.

```json
{
  "bindings": [
    {
      "name": "input",
      "type": "manualTrigger",
      "direction": "in"
    },
    {
      "tableName": "Person",
      "partitionKey": "",
      "rowKey": "",
      "connection": "",
      "name": "tableBinding",
      "type": "table",
      "direction": "out"
    }
  ],
  "disabled": false
}
```

```csharp
public static void Run(string input, ICollector<Person> tableBinding, TraceWriter log)
{
    for (int i = 1; i < 10; i++)
        {
            log.Verbose($"Adding Person entity {i}");
            tableBinding.Add(
                new Person() { 
                    PartitionKey = "Test", 
                    RowKey = i.ToString(), 
                    Name = "Name" + i.ToString() }
                );
        }

}

public class Person
{
    public string PartitionKey { get; set; }
    public string RowKey { get; set; }
    public string Name { get; set; }
}

```

### Azure Notification Hub output binding

Your functions can send push notifications using a configured Azure Notification Hub with a very few lines of code. However, the notification hub must be configured for the Platform Notifications Services (PNS) you want to use. For more information on configuring an Azure Notification Hub and developing a client applications that register for notifications, see [Getting started with Notification Hubs](../notification-hubs/notification-hubs-windows-store-dotnet-get-started.md) and click your target client platform at the top.

The function.json file provides the following properties for use with a notification hub output binding:

- **name** : Variable name used in function code for the notification hub message.
- **hubName** : Name of the notification hub resource in the Azure portal.
- **tagExpression** : Tag expressions allow you to specify that notifications be delivered to a set of devices who have registered to receive notifications that match the tag expression.  For more information, see [Routing and tag expressions](../notification-hubs/notification-hubs-routing-tag-expressions.md).
- **connection** : This connection string must be an **Application Setting** connection string set to the *DefaultFullSharedAccessSignature* value for your notification hub. 
 
Example function.json:

	{
	  "bindings": [
	    {
	      "name": "notification",
	      "type": "notificationHub",
	      "tagExpression": "",
	      "hubName": "my-notification-hub",
	      "connection": "MyHubConnectionString",
	      "direction": "out"
	    }
	  ],
	  "disabled": false
	}


#### Azure Notification Hub connection string setup

To use a Notification hub output binding you must configure the connection string for the hub. You can do this on the *Integrate* tab by simply selecting your notification hub or creating a new one. 

You can also manually add a connection string for an existing hub by adding a connection string for the *DefaultFullSharedAccessSignature* to your notification hub. This connection string provides your function access permission to send notification messages. The *DefaultFullSharedAccessSignature* connection string value can be accessed from the **keys** button in the main blade of your notification hub resource in the Azure portal. To manually add a connection string for your hub, use the following steps: 

1. On the **Function app** blade of the Azure portal, click **Function App Settings > Go to App Service settings**.

2. In the **Settings** blade, click **Application Settings**.

3. Scroll down to the **Connection strings** section, and add an named entry for *DefaultFullSharedAccessSignature* value for you notification hub. Change the type to **Custom**.
4. Reference your connection string name in the output bindings. Similar to **MyHubConnectionString** used in the example above.


#### Azure Notification Hub timer Node.js example 

This example sends a notification for a [template registration](../notification-hubs/notification-hubs-templates.md) that contains `location` and `message`.

	module.exports = function (context, myTimer) {
	    var timeStamp = new Date().toISOString();
	   
	    if(myTimer.isPastDue)
	    {
	        context.log('Node.js is running late!');
	    }
	    context.log('Node.js timer trigger function ran!', timeStamp);  
	    context.bindings.notification = {
	        location: "Redmond",
	        message: "Hello from Node!"
	    };
	    context.done();
	};

#### Azure Notification Hub queue trigger C# example

This example sends a notification for a [template registration](../notification-hubs/notification-hubs-templates.md) that contains `message`.


	using System;
	using System.Threading.Tasks;
	using System.Collections.Generic;
	 
	public static void Run(string myQueueItem,  out IDictionary<string, string> notification, TraceWriter log)
	{
	    log.Verbose($"C# Queue trigger function processed: {myQueueItem}");
        notification = GetTemplateProperties(myQueueItem);
		//Note: notification can also be a valid json string
	}
	 
	private static IDictionary<string, string> GetTemplateProperties(string message)
	{
	    Dictionary<string, string> templateProperties = new Dictionary<string, string>();
	    templateProperties["message"] = message;
	    return templateProperties;
	}

This example sends a notification for a [template registration](../notification-hubs/notification-hubs-templates.md) that contains `message` using a valid JSON string.

	using System;
	 
	public static void Run(string myQueueItem,  out string notification, TraceWriter log)
	{
		log.Verbose($"C# Queue trigger function processed: {myQueueItem}");
		notification = "{\"message\":\"Hello from C#. Processed a queue item!\"}";
	}<|MERGE_RESOLUTION|>--- conflicted
+++ resolved
@@ -103,17 +103,13 @@
 
 ### Parallel execution
 
-<<<<<<< HEAD
-When multiple triggering events occur faster than a single function instance can process them, The Azure Functions runtime may call multiple instances of the function. If a function app is using the [Dynamic Hosting Plan](functions-scale.md#dynamic-service-plan), the concurrent execution limit is 4. 
-=======
-When multiple triggering events occur faster than a single function instance can process them, The Azure Functions runtime may call multiple instances of the function. If a function app is using the [Dynamic Hosting Plan](functions-scale.md#dynamic-hosting-plan), the concurrent execution limit is 4.
+When multiple triggering events occur faster than a single function instance can process them, The Azure Functions runtime may call multiple instances of the function. If a function app is using the [Dynamic Hosting Plan](functions-scale.md#dynamic-service-plan), the concurrent execution limit is 4.
 
 ### Azure Functions Pulse  
 
 Pulse is a live event stream which shows how often your function runs, as well as successes and failures. You can also monitor your average execution time. We’ll be adding more features and customization to it over time. You can access the **Pulse** page from the **Monitoring** tab.
 
->[AZURE.NOTE] Pulse doesn’t yet work for non-dynamic Function Apps, but it will shortly! 
->>>>>>> aff02d2d
+>[AZURE.NOTE] Pulse doesn’t yet work for non-dynamic Function Apps, but it will shortly!
 
 ## Node/JavaScript API
 
