--- conflicted
+++ resolved
@@ -104,11 +104,7 @@
 from ..SharedCode import myFirstHelperFunction
 ```
 
-<<<<<<< HEAD
-Binding extensions used by the Functions runtime are defined in the `extensions.csproj` file, with the actual library files in the `bin` folder. When developing locally, you must [register binding extensions](./functions-bindings-register.md#local-development-azure-functions-core-tools) using Azure Functions Core Tools. 
-=======
 Binding extensions used by the Functions runtime are defined in the `extensions.csproj` file, with the actual library files in the `bin` folder. When developing locally, you must [register binding extensions](./functions-bindings-register.md#local-development-with-azure-functions-core-tools-and-extension-bundles) using Azure Functions Core Tools. 
->>>>>>> 6a383dfd
 
 When deploying a Functions project to your function app in Azure, the entire content of the FunctionApp folder should be included in the package, but not the folder itself.
 
