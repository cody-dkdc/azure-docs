<properties
   pageTitle="Create your first Azure Function | Microsoft Azure"
   description="Build your first Azure Function, a serverless application, in less than two minutes."
   services="functions"
   documentationCenter="na"
   authors="ggailey777"
   manager="erikre"
   editor=""
   tags=""
   />

<tags
   ms.service="functions"
   ms.devlang="multiple"
   ms.topic="hero-article"
   ms.tgt_pltfrm="multiple"
   ms.workload="na"
   ms.date="04/21/2016"
   ms.author="glenga"/>

# Create your first Azure Function

##Overview
Azure Functions is an event-driven, compute-on-demand experience that extends the existing Azure application platform with capabilities to implement code triggered by events occurring in other Azure services, SaaS products, and on-premises systems. With Azure Functions, your applications scale based on demand and you pay only for the resources you consume. Azure Functions enables you to create scheduled or triggered units of code implemented in a variety of programming languages. To learn more about Azure Functions, see the [Azure Functions Overview](functions-overview.md).

This topic shows you how to use the Azure Functions quickstart in the Azure Functions portal to create a simple "hello world"  Node.js function that is invoked by an HTTP-trigger. You can also watch a short video to see how these steps are performed in the portal.

## Watch the video

<<<<<<< HEAD
The following video show how to perform the basic steps in this tutorial 
=======
The following video show how to perform the basic steps in this tutorial. 
>>>>>>> e75a547e

[AZURE.VIDEO create-your-first-azure-function]

##Create a function from the quickstart

<<<<<<< HEAD
A function app hosts the execution of your functions in Azure. Follow these steps to create a new function app as well as the new function. Before you can create your first function, you need top have an active Azure account. If you don't already have an Azure account, [free accounts are available](https://azure.microsoft.com/free/).
=======
A function app hosts the execution of your functions in Azure. Follow these steps to create a new function app as well as the new function. Before you can create your first function, you need to have an active Azure account. If you don't already have an Azure account, [free accounts are available](https://azure.microsoft.com/free/).
>>>>>>> e75a547e

1. Go to the [Azure Functions portal](https://functions.azure.com/signin) and sign-in with your Azure account.

2. Type a unique **Name** for your new function app or accept the generated one, select your preferred **Region**, then click **Create + get started**. 

3. In the **Quickstart** tab, click **WebHook + API** > **Create a function**. A new predefined Node.js function is created. 

4. (Optional) At this point in the quickstart, you can choose to take a quick tour of Azure Functions features in the portal.	Once you have completed or skipped the tour, you can test your new function by using the HTTP trigger.

##Test the function

Since the Azure Functions quickstarts contain functional code, you can immediately test your new function.

1. In the **Develop** tab, review the **Code** window and notice that this Node.js code expects an HTTP request with a *name* value passed either in the message body or in a query string. When the function runs, this value is returned in the response message.

2. Scroll down to the **Request body** text box, change the value of the *name* property to your name, and click **Run**. You will see that execution is triggered by a test HTTP request, information is written to the streaming logs, and the "hello" response is displayed in the **Output**. 

3. To trigger execution of the same function from another browser window or tab, copy the **Function URL** value from the **Develop** tab and paste it in a browser address bar, then append the query string value `&name=yourname` and press enter. The same information is written to the logs and the browser displays the "hello" response as before.

##Next steps

This quickstart demonstrates a very simple execution of a basic HTTP-triggered function. See these topics for more information about leveraging the power of Azure Functions in your apps.

+ [Azure Functions developer reference](functions-reference.md)  
Programmer reference for coding functions and defining triggers and bindings.
+ [Testing Azure Functions](functions-test-a-function.md)  
Describes various tools and techniques for testing your functions.
+ [How to scale Azure Functions](functions-scale.md)  
Discusses service plans available with Azure Functions, including the Dynamic service plan, and how to choose the right plan. 
+ [What is Azure App Service?](../app-service/app-service-value-prop-what-is.md)  
Azure Functions leverages the Azure App Service platform for core functionality like deployments, environment variables, and diagnostics. 

[AZURE.INCLUDE [Getting Started Note](../../includes/functions-get-help.md)]<|MERGE_RESOLUTION|>--- conflicted
+++ resolved
@@ -27,21 +27,13 @@
 
 ## Watch the video
 
-<<<<<<< HEAD
-The following video show how to perform the basic steps in this tutorial 
-=======
 The following video show how to perform the basic steps in this tutorial. 
->>>>>>> e75a547e
 
 [AZURE.VIDEO create-your-first-azure-function]
 
 ##Create a function from the quickstart
 
-<<<<<<< HEAD
-A function app hosts the execution of your functions in Azure. Follow these steps to create a new function app as well as the new function. Before you can create your first function, you need top have an active Azure account. If you don't already have an Azure account, [free accounts are available](https://azure.microsoft.com/free/).
-=======
 A function app hosts the execution of your functions in Azure. Follow these steps to create a new function app as well as the new function. Before you can create your first function, you need to have an active Azure account. If you don't already have an Azure account, [free accounts are available](https://azure.microsoft.com/free/).
->>>>>>> e75a547e
 
 1. Go to the [Azure Functions portal](https://functions.azure.com/signin) and sign-in with your Azure account.
 
