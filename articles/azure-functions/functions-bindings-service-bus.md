---
title: Azure Service Bus bindings for Azure Functions
description: Understand how to use Azure Service Bus triggers and bindings in Azure Functions.
services: functions
documentationcenter: na
author: tdykstra
manager: cfowler
editor: ''
tags: ''
keywords: azure functions, functions, event processing, dynamic compute, serverless architecture

ms.assetid: daedacf0-6546-4355-a65c-50873e74f66b
ms.service: functions
ms.devlang: multiple
ms.topic: reference
ms.tgt_pltfrm: multiple
ms.workload: na
ms.date: 04/01/2017
ms.author: tdykstra

---
# Azure Service Bus bindings for Azure Functions

This article explains how to work with Azure Service Bus bindings in Azure Functions. Azure Functions supports trigger and output bindings for Service Bus queues and topics.

[!INCLUDE [intro](../../includes/functions-bindings-intro.md)]

## Trigger

Use the Service Bus trigger to respond to messages from a Service Bus queue or topic. 

## Trigger - example

See the language-specific example:

* [C#](#trigger---c-example)
* [C# script (.csx)](#trigger---c-script-example)
* [F#](#trigger---f-example)
* [JavaScript](#trigger---javascript-example)

### Trigger - C# example

The following example shows a [C# function](functions-dotnet-class-library.md) that logs a Service Bus queue message.

```cs
[FunctionName("ServiceBusQueueTriggerCSharp")]                    
public static void Run(
    [ServiceBusTrigger("myqueue", AccessRights.Manage, Connection = "ServiceBusConnection")] 
    string myQueueItem, 
    TraceWriter log)
{
    log.Info($"C# ServiceBus queue trigger function processed message: {myQueueItem}");
}
```

### Trigger - C# script example

The following example shows a Service Bus trigger binding in a *function.json* file and a [C# script function](functions-reference-csharp.md) that uses the binding. The function logs a Service Bus queue message.

Here's the binding data in the *function.json* file:

```json
{
"bindings": [
    {
    "queueName": "testqueue",
    "connection": "MyServiceBusConnection",
    "name": "myQueueItem",
    "type": "serviceBusTrigger",
    "direction": "in"
    }
],
"disabled": false
}
```

Here's the C# script code:

```cs
public static void Run(string myQueueItem, TraceWriter log)
{
    log.Info($"C# ServiceBus queue trigger function processed message: {myQueueItem}");
}
```

### Trigger - F# example

The following example shows a Service Bus trigger binding in a *function.json* file and an [F# function](functions-reference-fsharp.md) that uses the binding. The function logs a Service Bus queue message. 

Here's the binding data in the *function.json* file:

```json
{
"bindings": [
    {
    "queueName": "testqueue",
    "connection": "MyServiceBusConnection",
    "name": "myQueueItem",
    "type": "serviceBusTrigger",
    "direction": "in"
    }
],
"disabled": false
}
```

Here's the F# script code:

```fsharp
let Run(myQueueItem: string, log: TraceWriter) =
    log.Info(sprintf "F# ServiceBus queue trigger function processed message: %s" myQueueItem)
```

### Trigger - JavaScript example

The following example shows a Service Bus trigger binding in a *function.json* file and a [JavaScript function](functions-reference-node.md) that uses the binding. The function logs a Service Bus queue message. 

Here's the binding data in the *function.json* file:

```json
{
"bindings": [
    {
    "queueName": "testqueue",
    "connection": "MyServiceBusConnection",
    "name": "myQueueItem",
    "type": "serviceBusTrigger",
    "direction": "in"
    }
],
"disabled": false
}
```

Here's the JavaScript script code:

```javascript
module.exports = function(context, myQueueItem) {
    context.log('Node.js ServiceBus queue trigger function processed message', myQueueItem);
    context.done();
};
```

## Trigger - attributes

In [C# class libraries](functions-dotnet-class-library.md), use the following attributes to configure a Service Bus trigger:

* [ServiceBusTriggerAttribute](https://github.com/Azure/azure-webjobs-sdk/blob/master/src/Microsoft.Azure.WebJobs.ServiceBus/ServiceBusTriggerAttribute.cs), defined in NuGet package [Microsoft.Azure.WebJobs.ServiceBus](http://www.nuget.org/packages/Microsoft.Azure.WebJobs.ServiceBus)

  The attribute's constructor takes the name of the queue or the topic and subscription. You can also specify the connection's access rights. If you don't specify access rights, the default is `Manage`. How to choose the access rights setting is explained in the [Trigger - configuration](#trigger---configuration) section. Here's an example that shows the attribute used with a string parameter:

  ```csharp
  [FunctionName("ServiceBusQueueTriggerCSharp")]                    
  public static void Run(
      [ServiceBusTrigger("myqueue")] string myQueueItem, TraceWriter log)
  {
      ...
  }
  ```

  You can set the `Connection` property to specify the Service Bus account to use, as shown in the following example:

  ```csharp
  [FunctionName("ServiceBusQueueTriggerCSharp")]                    
  public static void Run(
      [ServiceBusTrigger("myqueue", Connection = "ServiceBusConnection")] 
      string myQueueItem, TraceWriter log)
  {
      ...
  }
  ```

  For a complete example, see [Trigger - C# example](#trigger---c-example).

* [ServiceBusAccountAttribute](https://github.com/Azure/azure-webjobs-sdk/blob/master/src/Microsoft.Azure.WebJobs.ServiceBus/ServiceBusAccountAttribute.cs), defined in NuGet package [Microsoft.Azure.WebJobs.ServiceBus](http://www.nuget.org/packages/Microsoft.Azure.WebJobs.ServiceBus)

  Provides another way to specify the Service Bus account to use. The constructor takes the name of an app setting that contains a Service Bus connection string. The attribute can be applied at the parameter, method, or class level. The following example shows class level and method level:

  ```csharp
  [ServiceBusAccount("ClassLevelServiceBusAppSetting")]
  public static class AzureFunctions
  {
      [ServiceBusAccount("MethodLevelServiceBusAppSetting")]
      [FunctionName("ServiceBusQueueTriggerCSharp")]
      public static void Run(
          [ServiceBusTrigger("myqueue", AccessRights.Manage)] 
          string myQueueItem, TraceWriter log)
  {
      ...
  }
  ```

The Service Bus account to use is determined in the following order:

* The `ServiceBusTrigger` attribute's `Connection` property.
* The `ServiceBusAccount` attribute applied to the same parameter as the `ServiceBusTrigger` attribute.
* The `ServiceBusAccount` attribute applied to the function.
* The `ServiceBusAccount` attribute applied to the class.
* The "AzureWebJobsServiceBus" app setting.

## Trigger - configuration

The following table explains the binding configuration properties that you set in the *function.json* file and the `ServiceBusTrigger` attribute.

|function.json property | Attribute property |Description|
|---------|---------|----------------------|
|**type** | n/a | Must be set to "serviceBusTrigger". This property is set automatically when you create the trigger in the Azure portal.|
|**direction** | n/a | Must be set to "in". This property is set automatically when you create the trigger in the Azure portal. |
|**name** | n/a | The name of the variable that represents the queue or topic message in function code. Set to "$return" to reference the function return value. | 
|**queueName**|**QueueName**|Name of the queue to monitor.  Set only if monitoring a queue, not for a topic.
|**topicName**|**TopicName**|Name of the topic to monitor. Set only if monitoring a topic, not for a queue.|
|**subscriptionName**|**SubscriptionName**|Name of the subscription to monitor. Set only if monitoring a topic, not for a queue.|
|**connection**|**Connection**|The name of an app setting that contains the Service Bus connection string to use for this binding. If the app setting name begins with "AzureWebJobs", you can specify only the remainder of the name. For example, if you set `connection` to "MyServiceBus", the Functions runtime looks for an app setting that is named "AzureWebJobsMyServiceBus." If you leave `connection` empty, the Functions runtime uses the default Service Bus connection string in the app setting that is named "AzureWebJobsServiceBus".<br><br>To obtain a connection string, follow the steps shown at [Obtain the management credentials](../service-bus-messaging/service-bus-dotnet-get-started-with-queues.md#obtain-the-management-credentials). The connection string must be for a Service Bus namespace, not limited to a specific queue or topic. |
|**accessRights**|**Access**|Access rights for the connection string. Available values are `manage` and `listen`. The default is `manage`, which indicates that the `connection` has the **Manage** permission. If you use a connection string that does not have the **Manage** permission, set `accessRights` to "listen". Otherwise, the Functions runtime might fail trying to do operations that require manage rights.|

[!INCLUDE [app settings to local.settings.json](../../includes/functions-app-settings-local.md)]

## Trigger - usage

In C# and C# script, access the queue or topic message by using a method parameter such as `string paramName`. In C# script, `paramName` is the value specified in the `name` property of *function.json*. You can use any of the following types instead of `string`:

* `byte[]` - Useful for binary data.
* A custom type - If the message contains JSON, Azure Functions tries to deserialize the JSON data.
* `BrokeredMessage` - Gives you the deserialized message with the [BrokeredMessage.GetBody<T>()](https://msdn.microsoft.com/library/hh144211.aspx)
  method.

In JavaScript, access the queue or topic message by using `context.bindings.<name>`. `<name>` is the value specified in the `name` property of *function.json*. The Service Bus message is passed into the function as either a string or JSON object.

## Trigger - poison messages

Poison message handling can't be controlled or configured in Azure Functions. Service Bus handles poison messages itself.

## Trigger - PeekLock behavior

The Functions runtime receives a message in [PeekLock mode](../service-bus-messaging/service-bus-performance-improvements.md#receive-mode). It calls `Complete` on the message if the function finishes successfully, or calls `Abandon` if the function fails. If the function runs longer than the `PeekLock` timeout, the lock is automatically renewed.

## Trigger - host.json properties

The [host.json](functions-host-json.md#servicebus) file contains settings that control Service Bus trigger behavior.

[!INCLUDE [functions-host-json-event-hubs](../../includes/functions-host-json-service-bus.md)]

## Output

Use Azure Service Bus output binding to send queue or topic messages.

## Output - example

See the language-specific example:

* [C#](#output---c-example)
* [C# script (.csx)](#output---c-script-example)
* [F#](#output---f-example)
* [JavaScript](#output---javascript-example)

### Output - C# example

The following example shows a [C# function](functions-dotnet-class-library.md) that sends a Service Bus queue message:

```cs
[FunctionName("ServiceBusOutput")]
[return: ServiceBus("myqueue", Connection = "ServiceBusConnection")]
public static string ServiceBusOutput([HttpTrigger] dynamic input, TraceWriter log)
{
    log.Info($"C# function processed: {input.Text}");
    return input.Text;
}
```

### Output - C# script example

The following example shows a Service Bus output binding in a *function.json* file and a [C# script function](functions-reference-csharp.md) that uses the binding. The function uses a timer trigger to send a queue message every 15 seconds.

Here's the binding data in the *function.json* file:

```json
{
    "bindings": [
        {
            "schedule": "0/15 * * * * *",
            "name": "myTimer",
            "runsOnStartup": true,
            "type": "timerTrigger",
            "direction": "in"
        },
        {
            "name": "outputSbQueue",
            "type": "serviceBus",
            "queueName": "testqueue",
            "connection": "MyServiceBusConnection",
            "direction": "out"
        }
    ],
    "disabled": false
}
```

Here's C# script code that creates a single message:

```cs
public static void Run(TimerInfo myTimer, TraceWriter log, out string outputSbQueue)
{
    string message = $"Service Bus queue message created at: {DateTime.Now}";
    log.Info(message); 
    outputSbQueue = message;
}
```

Here's C# script code that creates multiple messages:

```cs
public static void Run(TimerInfo myTimer, TraceWriter log, ICollector<string> outputSbQueue)
{
    string message = $"Service Bus queue messages created at: {DateTime.Now}";
    log.Info(message); 
    outputSbQueue.Add("1 " + message);
    outputSbQueue.Add("2 " + message);
}
```

### Output - F# example

The following example shows a Service Bus output binding in a *function.json* file and an [F# script function](functions-reference-fsharp.md) that uses the binding. The function uses a timer trigger to send a queue message every 15 seconds.

Here's the binding data in the *function.json* file:

```json
{
    "bindings": [
        {
            "schedule": "0/15 * * * * *",
            "name": "myTimer",
            "runsOnStartup": true,
            "type": "timerTrigger",
            "direction": "in"
        },
        {
            "name": "outputSbQueue",
            "type": "serviceBus",
            "queueName": "testqueue",
            "connection": "MyServiceBusConnection",
            "direction": "out"
        }
    ],
    "disabled": false
}
```

Here's F# script code that creates a single message:

```fsharp
let Run(myTimer: TimerInfo, log: TraceWriter, outputSbQueue: byref<string>) =
    let message = sprintf "Service Bus queue message created at: %s" (DateTime.Now.ToString())
    log.Info(message)
    outputSbQueue = message
```

### Output - JavaScript example

The following example shows a Service Bus output binding in a *function.json* file and a [JavaScript function](functions-reference-node.md) that uses the binding. The function uses a timer trigger to send a queue message every 15 seconds.

Here's the binding data in the *function.json* file:

```json
{
    "bindings": [
        {
            "schedule": "0/15 * * * * *",
            "name": "myTimer",
            "runsOnStartup": true,
            "type": "timerTrigger",
            "direction": "in"
        },
        {
            "name": "outputSbQueue",
            "type": "serviceBus",
            "queueName": "testqueue",
            "connection": "MyServiceBusConnection",
            "direction": "out"
        }
    ],
    "disabled": false
}
```

Here's JavaScript script code that creates a single message:

```javascript
module.exports = function (context, myTimer) {
    var message = 'Service Bus queue message created at ' + timeStamp;
    context.log(message);   
    context.bindings.outputSbQueueMsg = message;
    context.done();
};
```

Here's JavaScript script code that creates multiple messages:

```javascript
module.exports = function (context, myTimer) {
    var message = 'Service Bus queue message created at ' + timeStamp;
    context.log(message);   
    context.bindings.outputSbQueueMsg = [];
    context.bindings.outputSbQueueMsg.push("1 " + message);
    context.bindings.outputSbQueueMsg.push("2 " + message);
    context.done();
};
```

<<<<<<< HEAD
## Output - attributes

In [C# class libraries](functions-dotnet-class-library.md), use the [ServiceBusAttribute](https://github.com/Azure/azure-webjobs-sdk/blob/master/src/Microsoft.Azure.WebJobs.ServiceBus/ServiceBusAttribute.cs), which is defined in NuGet package [Microsoft.Azure.WebJobs.ServiceBus](http://www.nuget.org/packages/Microsoft.Azure.WebJobs.ServiceBus).

The attribute's constructor takes the name of the queue or the topic and subscription. You can also specify the connection's access rights. How to choose the access rights setting is explained in the [Output - configuration](#output---configuration) section. Here's an example that shows the attribute applied to the return value of the function:

```csharp
[FunctionName("ServiceBusOutput")]
[return: ServiceBus("myqueue")]
public static string Run([HttpTrigger] dynamic input, TraceWriter log)
{
    ...
}
```

You can set the `Connection` property to specify the Service Bus account to use, as shown in the following example:

```csharp
[FunctionName("ServiceBusOutput")]
[return: ServiceBus("myqueue", Connection = "ServiceBusConnection")]
public static string Run([HttpTrigger] dynamic input, TraceWriter log)
{
    ...
}
```

For a complete example, see [Output - C# example](#output---c-example).

You can use the `ServiceBusAccount` attribute to specify the Service Bus account to use at class, method, or parameter level.  For more information, see [Trigger - attributes](#trigger---attributes).

## Output - configuration

The following table explains the binding configuration properties that you set in the *function.json* file and the `ServiceBus` attribute.

|function.json property | Attribute property |Description|
|---------|---------|----------------------|
|**type** | n/a | Must be set to "serviceBus". This property is set automatically when you create the trigger in the Azure portal.|
|**direction** | n/a | Must be set to "out". This property is set automatically when you create the trigger in the Azure portal. |
|**name** | n/a | The name of the variable that represents the queue or topic in function code. Set to "$return" to reference the function return value. | 
|**queueName**|**QueueName**|Name of the queue.  Set only if sending queue messages, not for a topic.
|**topicName**|**TopicName**|Name of the topic to monitor. Set only if sending topic messages, not for a queue.|
|**subscriptionName**|**SubscriptionName**|Name of the subscription to monitor. Set only if sending topic messages, not for a queue.|
|**connection**|**Connection**|The name of an app setting that contains the Service Bus connection string to use for this binding. If the app setting name begins with "AzureWebJobs", you can specify only the remainder of the name. For example, if you set `connection` to "MyServiceBus", the Functions runtime looks for an app setting that is named "AzureWebJobsMyServiceBus." If you leave `connection` empty, the Functions runtime uses the default Service Bus connection string in the app setting that is named "AzureWebJobsServiceBus".<br><br>To obtain a connection string, follow the steps shown at [Obtain the management credentials](../service-bus-messaging/service-bus-dotnet-get-started-with-queues.md#obtain-the-management-credentials). The connection string must be for a Service Bus namespace, not limited to a specific queue or topic.|
|**accessRights**|**Access** |Access rights for the connection string. Available values are "manage" and "listen". The default is "manage", which indicates that the connection has **Manage** permissions. If you use a connection string that does not have **Manage** permissions, set `accessRights` to "listen". Otherwise, the Functions runtime might fail trying to do operations that require manage rights.|

[!INCLUDE [app settings to local.settings.json](../../includes/functions-app-settings-local.md)]

## Output - usage

In C# and C# script, access the queue or topic by using a method parameter such as `out string paramName`. In C# script, `paramName` is the value specified in the `name` property of *function.json*. You can use any of the following parameter types:

* `out T paramName` - `T` can be any JSON-serializable type. If the parameter value is null when the function exits, Functions creates the message with a null object.
* `out string` - If the parameter value is null when the function exits, Functions does not create a message.
* `out byte[]` - If the parameter value is null when the function exits, Functions does not create a message.
* `out BrokeredMessage` - If the parameter value is null when the function exits, Functions does not create a message.

For creating multiple messages in a C# or C# script function, you can use `ICollector<T>` or `IAsyncCollector<T>`. A message is created when you call the `Add` method.

In JavaScript, access the queue or topic by using `context.bindings.<name>`. `<name>` is the value specified in the `name` property of *function.json*. You can assign a string, a byte array, or a Javascript object (deserialized into JSON) to `context.binding.<name>`.
=======
## Known Errors

[!INCLUDE [service-bus-errors](../../includes/functions-bindings-service-bus-errors.md)]
>>>>>>> b06e48e8

## Next steps

> [!div class="nextstepaction"]
> [Learn more about Azure functions triggers and bindings](functions-triggers-bindings.md)<|MERGE_RESOLUTION|>--- conflicted
+++ resolved
@@ -407,7 +407,6 @@
 };
 ```
 
-<<<<<<< HEAD
 ## Output - attributes
 
 In [C# class libraries](functions-dotnet-class-library.md), use the [ServiceBusAttribute](https://github.com/Azure/azure-webjobs-sdk/blob/master/src/Microsoft.Azure.WebJobs.ServiceBus/ServiceBusAttribute.cs), which is defined in NuGet package [Microsoft.Azure.WebJobs.ServiceBus](http://www.nuget.org/packages/Microsoft.Azure.WebJobs.ServiceBus).
@@ -467,11 +466,10 @@
 For creating multiple messages in a C# or C# script function, you can use `ICollector<T>` or `IAsyncCollector<T>`. A message is created when you call the `Add` method.
 
 In JavaScript, access the queue or topic by using `context.bindings.<name>`. `<name>` is the value specified in the `name` property of *function.json*. You can assign a string, a byte array, or a Javascript object (deserialized into JSON) to `context.binding.<name>`.
-=======
+
 ## Known Errors
 
 [!INCLUDE [service-bus-errors](../../includes/functions-bindings-service-bus-errors.md)]
->>>>>>> b06e48e8
 
 ## Next steps
 
