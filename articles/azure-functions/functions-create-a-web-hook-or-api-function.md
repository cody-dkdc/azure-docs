<properties
   pageTitle="Create a web hook or API Azure Function | Microsoft Azure"
   description="Use Azure Functions to create a function that is invoked by a WebHook or API call."
   services="azure-functions"
   documentationCenter="na"
   authors="ggailey777"
   manager="erikre"
   editor=""
   tags=""
   />

<tags
   ms.service="functions"
   ms.devlang="multiple"
   ms.topic="article"
   ms.tgt_pltfrm="multiple"
   ms.workload="na"
<<<<<<< HEAD
   ms.date="04/25/2016"
=======
   ms.date="04/29/2016"
>>>>>>> 83d47d03
   ms.author="glenga"/>
   
# Create a webhook or API Azure Function

<<<<<<< HEAD
This topic shows you how to use the Azure Functions quickstart in the Azure Functions portal to create a simple "hello world"  Node.js function that is invoked by an HTTP-trigger. You can also watch a short video to see how these steps are performed in the portal.

=======
Azure Functions event-driven, compute-on-demand experience that enables you to create scheduled or triggered units of code implemented in a variety of programming languages. To learn more about Azure Functions, see the [Azure Functions Overview](functions-overview.md).

This topic shows you how to create a new Node.js function that is invoked by a GitHub webhook. The new function is created based on a pre-defined template in the Azure Functions portal. You can also watch a short video to see how these steps are performed in the portal.

>>>>>>> 83d47d03
## Watch the video

The following video show how to perform the basic steps in this tutorial 

[AZURE.VIDEO create-a-web-hook-or-api-azure-function]

<<<<<<< HEAD
##Create a function from a template

A function app hosts the execution of your functions in Azure. Follow these steps to create a new function app as well as the new function. Before you can create a function, you need to have an active Azure account. If you don't already have an Azure account, [free accounts are available](https://azure.microsoft.com/free/).

1. Go to the [Azure Functions portal](https://functions.azure.com/signin) and sign-in with your Azure account.

2. Type a unique **Name** for your new function app or accept the generated one, select your preferred **Region**, then click **Create + get started**. 

3. In the **Quickstart** tab, click **WebHook + API** > **Create a function**. A new predefined Node.js function is created. 

4. (Optional) At this point in the quickstart, you can choose to take a quick tour of Azure Functions features in the portal.	Once you have completed or skipped the tour, you can test your new function by using the HTTP trigger.

##Test the function
=======
##Create a webhook-triggered function from the template

A function app hosts the execution of your functions in Azure. Before you can create a function, you need to have an active Azure account. If you don't already have an Azure account, [free accounts are available](https://azure.microsoft.com/free/). 

1. Go to the [Azure Functions portal](https://functions.azure.com/signin) and sign-in with your Azure account.

2. If you have an existing function app to use, select it from **Your function apps** then click **Open**. To create a new function app, type a unique **Name** for your new function app or accept the generated one, select your preferred **Region**, then click **Create + get started**. 

3. In your function app, click **+ New Function** > **GitHub Webhook - Node** > **Create**. This creates a function with a default name that is based on the specified template. 

	![Create new GitHub webhook function](./media/functions-create-a-web-hook-or-api-function/functions-create-new-github-webhook.png) 

4. In the **Develop** tab, note the sample express.js function in the **Code** window. This function receives a GitHub request from an issue comment webhook, logs the issue text and sends a response to the webhook as `New GitHub comment: <Your issue comment text>`.


	![Create new GitHub webhook function](./media/functions-create-a-web-hook-or-api-function/functions-new-webhook-in-portal.png) 

5. Copy the **Function URL** and **GitHub Secret** values. You will need these when you create the webhook in GitHub. 

6. Scroll down to **Run**, note the predefined JSON body of an issue comment in the Request body, then click **Run**. 
 
	You can always test a new template-based function right in the **Develop** tab by supplying any expected body JSON data and clicking the **Run** button. In this case, the template has a predefined body for an issue comment. 
 
Next, you will create the actual webhook in your GitHub repository.

##Configure the webhook

1. In GitHub, navigate to a repository that you own; this includes any repositories that you have forked.
 
2. Click **Settings** > **Webhooks & services** > **Add webhook**.

	![Create new GitHub webhook function](./media/functions-create-a-web-hook-or-api-function/functions-create-new-github-webhook-2.png)   

3. Paste your function's URL and secret into **Payload URL** and **Secret**, then click **Let me select individual events**, select **Issue comment** and click **Add webhook**.

	![Create new GitHub webhook function](./media/functions-create-a-web-hook-or-api-function/functions-create-new-github-webhook-3.png) 

At this point, the GitHub webhook is configured to trigger your function when a new issue comment is added.  
Now, it's time to test it out.

##Test the function

1. In your GitHub repo, open the **Issues** tab in a new browser window, click **New Issue**, type a title then click **Submit new issue**. You can also open an existing issue.

2. In the issue, type a comment and click **Comment**. At this point, you can go back to your new webhook in GitHub and under **Recent Deliveries** see that a webhook request was sent and that the body of response is `New GitHub comment: <Your issue comment text>`.

3. Back in the Functions portal, scroll down to the logs and see that the function has been triggered and the value `New GitHub comment: <Your issue comment text>` is written to the streaming logs.


##Next steps

See these topics for more information about Azure Functions.

+ [Azure Functions developer reference](functions-reference.md)  
Programmer reference for coding functions and defining triggers and bindings.
+ [Testing Azure Functions](functions-test-a-function.md)  
Describes various tools and techniques for testing your functions.
+ [How to scale Azure Functions](functions-scale.md)  
Discusses service plans available with Azure Functions, including the Dynamic service plan, and how to choose the right plan.  

>>>>>>> 83d47d03

[AZURE.INCLUDE [Getting Started Note](../../includes/functions-get-help.md)]<|MERGE_RESOLUTION|>--- conflicted
+++ resolved
@@ -15,45 +15,21 @@
    ms.topic="article"
    ms.tgt_pltfrm="multiple"
    ms.workload="na"
-<<<<<<< HEAD
-   ms.date="04/25/2016"
-=======
-   ms.date="04/29/2016"
->>>>>>> 83d47d03
+   ms.date="05/07/2016"
    ms.author="glenga"/>
    
 # Create a webhook or API Azure Function
 
-<<<<<<< HEAD
-This topic shows you how to use the Azure Functions quickstart in the Azure Functions portal to create a simple "hello world"  Node.js function that is invoked by an HTTP-trigger. You can also watch a short video to see how these steps are performed in the portal.
-
-=======
 Azure Functions event-driven, compute-on-demand experience that enables you to create scheduled or triggered units of code implemented in a variety of programming languages. To learn more about Azure Functions, see the [Azure Functions Overview](functions-overview.md).
 
 This topic shows you how to create a new Node.js function that is invoked by a GitHub webhook. The new function is created based on a pre-defined template in the Azure Functions portal. You can also watch a short video to see how these steps are performed in the portal.
 
->>>>>>> 83d47d03
 ## Watch the video
 
 The following video show how to perform the basic steps in this tutorial 
 
 [AZURE.VIDEO create-a-web-hook-or-api-azure-function]
 
-<<<<<<< HEAD
-##Create a function from a template
-
-A function app hosts the execution of your functions in Azure. Follow these steps to create a new function app as well as the new function. Before you can create a function, you need to have an active Azure account. If you don't already have an Azure account, [free accounts are available](https://azure.microsoft.com/free/).
-
-1. Go to the [Azure Functions portal](https://functions.azure.com/signin) and sign-in with your Azure account.
-
-2. Type a unique **Name** for your new function app or accept the generated one, select your preferred **Region**, then click **Create + get started**. 
-
-3. In the **Quickstart** tab, click **WebHook + API** > **Create a function**. A new predefined Node.js function is created. 
-
-4. (Optional) At this point in the quickstart, you can choose to take a quick tour of Azure Functions features in the portal.	Once you have completed or skipped the tour, you can test your new function by using the HTTP trigger.
-
-##Test the function
-=======
 ##Create a webhook-triggered function from the template
 
 A function app hosts the execution of your functions in Azure. Before you can create a function, you need to have an active Azure account. If you don't already have an Azure account, [free accounts are available](https://azure.microsoft.com/free/). 
@@ -114,6 +90,5 @@
 + [How to scale Azure Functions](functions-scale.md)  
 Discusses service plans available with Azure Functions, including the Dynamic service plan, and how to choose the right plan.  
 
->>>>>>> 83d47d03
 
 [AZURE.INCLUDE [Getting Started Note](../../includes/functions-get-help.md)]