--- conflicted
+++ resolved
@@ -179,14 +179,6 @@
 
     ![Test function API](media/functions-openapi-definition/test-function-api-openapi.png)
 
-<<<<<<< HEAD
-[!INCLUDE [clean-up-section-portal](../../includes/clean-up-section-portal.md)]
-
-## Next steps
-
-> [!div class="nextstepaction"]
-> [Learn more about API Management](../api-management/api-management-key-concepts.md)
-=======
 ## Download the OpenAPI definition
 
 If your API works as expected, you can download the OpenAPI definition.
@@ -204,5 +196,4 @@
 You have used API Management integration to generate an OpenAPI definition of your functions. You can now edit the definition in API Management in the portal. You can also [learn more about API Management](../api-management/api-management-key-concepts.md).
 
 > [!div class="nextstepaction"]
-> [Edit the OpenAPI definition in API Management](../api-management/edit-api.md)
->>>>>>> 689da7df
+> [Edit the OpenAPI definition in API Management](../api-management/edit-api.md)