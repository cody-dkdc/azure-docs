--- conflicted
+++ resolved
@@ -76,13 +76,8 @@
             collectionName: "Items",
             ConnectionStringSetting = "CosmosDBConnection",
             LeaseCollectionName = "leases",
-<<<<<<< HEAD
-            CreateLeaseCollectionIfNotExists = true)]IReadOnlyList<Document> documents,
-            TraceWriter log)
-=======
             CreateLeaseCollectionIfNotExists = true)]IReadOnlyList<Document> documents, 
             ILogger log)
->>>>>>> 8883041e
         {
             if (documents != null && documents.Count > 0)
             {
@@ -123,11 +118,7 @@
     using System;
     using Microsoft.Azure.Documents;
     using System.Collections.Generic;
-<<<<<<< HEAD
-
-=======
     using Microsoft.Extensions.Logging;
->>>>>>> 8883041e
 
     public static void Run(IReadOnlyList<Document> documents, ILogger log)
     {
