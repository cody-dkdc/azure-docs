--- conflicted
+++ resolved
@@ -18,15 +18,9 @@
 
 [Azure Functions](functions-overview.md) offers built-in integration with [Azure Application Insights](../azure-monitor/app/app-insights-overview.md) to monitor functions. This article shows you how to configure Azure Functions to send system-generated log files to Application Insights.
 
-<<<<<<< HEAD
-We recommend using Application Insights because it collects log, performance, and error data. It automatically detects performance anomalies and includes powerful analytics tools to help you diagnose issues and to understand how your functions are used. The service is designed to help you continuously improve performance and usability. For more information, see [What is Application Insights?](../azure-monitor/app/app-insights-overview.md).
-
-The required Application Insights instrumentation is built into Azure Functions. This integration means that all you need is a valid instrumentation key to connect your function app to an Application Insights resource.
-=======
 We recommend using Application Insights because it collects log, performance, and error data. It automatically detects performance anomalies and includes powerful analytics tools to help you diagnose issues and to understand how your functions are used. It's designed to help you continuously improve performance and usability. You can even use Application Insights during local function app project development. For more information, see [What is Application Insights?](../azure-monitor/app/app-insights-overview.md)
 
 As the required Application Insights instrumentation is built into Azure Functions, all you need is a valid instrumentation key to connect your function app to an Application Insights resource.
->>>>>>> e56e7732
 
 ## Application Insights pricing and limits
 
