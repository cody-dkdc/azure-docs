---
title: JavaScript developer reference for Azure Functions | Microsoft Docs
description: Understand how to develop functions by using JavaScript.
services: functions
documentationcenter: na
author: ggailey777
manager: jeconnoc
keywords: azure functions, functions, event processing, webhooks, dynamic compute, serverless architecture

ms.assetid: 45dedd78-3ff9-411f-bb4b-16d29a11384c
ms.service: azure-functions
ms.devlang: nodejs
ms.topic: reference
ms.date: 10/26/2018
ms.author: glenga

---
# Azure Functions JavaScript developer guide

This guide contains information about the intricacies of writing Azure Functions with JavaScript.

<<<<<<< HEAD
A JavaScript function is an exported `function` that will execute when triggered ([triggers are configured in function.json](functions-triggers-bindings.md)). Each function is passed a `context` object, which is used for receiving and sending binding data, logging, and communicating with the runtime.
=======
A JavaScript function is an exported `function` that executes when triggered ([triggers are configured in function.json](functions-triggers-bindings.md)). The first argument every function is passed is a `context` object which is used for receiving and sending binding data, logging, and communicating with the runtime.
>>>>>>> 90fa05fe

This article assumes that you have already read the [Azure Functions developer reference](functions-reference.md). You should also complete the Functions quickstart to create your first function, using [Visual Studio Code](functions-create-first-function-vs-code.md) or [in the portal](functions-create-first-azure-function.md).

## Folder structure

The required folder structure for a JavaScript project looks like the following. This default can be changed. For more information, see the [scriptFile](#using-scriptfile) section below.

```
FunctionsProject
 | - MyFirstFunction
 | | - index.js
 | | - function.json
 | - MySecondFunction
 | | - index.js
 | | - function.json
 | - SharedCode
 | | - myFirstHelperFunction.js
 | | - mySecondHelperFunction.js
 | - node_modules
 | - host.json
 | - package.json
 | - extensions.csproj
 | - bin
```

At the root of the project, there's a shared [host.json](functions-host-json.md) file that can be used to configure the function app. Each function has a folder with its own code file (.js) and binding configuration file (function.json). The name of `function.json`'s parent directory is always the name of your function.

The binding extensions required in [version 2.x](functions-versions.md) of the Functions runtime are defined in the `extensions.csproj` file, with the actual library files in the `bin` folder. When developing locally, you must [register binding extensions](functions-triggers-bindings.md#local-development-azure-functions-core-tools). When developing functions in the Azure portal, this registration is done for you.

## Exporting a function

<<<<<<< HEAD
JavaScript functions must be exported via [`module.exports`](https://nodejs.org/api/modules.html#modules_module_exports) (or [`exports`](https://nodejs.org/api/modules.html#modules_exports)). In the default case, your exported function should be the only export from its file, the export named `run`, or the export named `index`. The default location of your function is `index.js`, where `index.js` shares the same parent directory as the corresponding `function.json`. The name of `function.json`'s parent directory is always the name of your function. 
=======
JavaScript functions must be exported via [`module.exports`](https://nodejs.org/api/modules.html#modules_module_exports) (or [`exports`](https://nodejs.org/api/modules.html#modules_exports)). Your exported function should be a JavaScript function that executes when triggered.
>>>>>>> 90fa05fe

By default, the Functions runtime looks for your function in `index.js`, where `index.js` shares the same parent directory as its corresponding `function.json`. In the default case, your exported function should be the only export from its file or the export named `run` or `index`. To configure the file location and export name of your function, read about [configuring your function's entry point](functions-reference-node.md#configure-function-entry-point) below.

Your exported function is passed a number of arguments on execution. The first argument it takes is always a `context` object. If your function is synchronous (does not return a Promise), you must pass the `context` object, as calling `context.done` is required for correct use.

```javascript
// You should include context, other arguments are optional
module.exports = function(context, myTrigger, myInput, myOtherInput) {
    // function logic goes here :)
    context.done();
};
```
<<<<<<< HEAD

```javascript
// You can also use 'arguments' to dynamically handle inputs
module.exports = async function(context) {
    context.log('Number of inputs: ' + arguments.length);
    // Iterates through trigger and input binding data
    for (i = 1; i < arguments.length; i++){
        context.log(arguments[i]);
    }
};
```

Data from triggers and input bindings (bindings of `direction === "in"`) is provided to function as parameters. They are passed to the function in the same order that they are defined in *function.json*. You can also dynamically handle inputs using the JavaScript [`arguments`](https://msdn.microsoft.com/library/87dw3w1k.aspx) object. For example, if you have `function(context, a, b)` and change it to `function(context, a)`, you can still get the value of `b` in function code by referring to `arguments[2]`.

All bindings, regardless of direction, are also passed in the `context` object using the `context.bindings` property.

### Exporting an async function
=======

### Exporting an async function
When using the JavaScript [`async function`](https://developer.mozilla.org/docs/Web/JavaScript/Reference/Statements/async_function) declaration or otherwise returning a JavaScript [Promise](https://developer.mozilla.org/docs/Web/JavaScript/Reference/Global_Objects/Promise) (not available with Functions v1.x), you do not explicitly need to call the [`context.done`](#contextdone-method) callback to signal that your function has completed. Your function completes when the exported async function/Promise completes.
>>>>>>> 90fa05fe

When using the [`async function`](https://developer.mozilla.org/docs/Web/JavaScript/Reference/Statements/async_function) declaration or plain JavaScript [Promises](https://developer.mozilla.org/docs/Web/JavaScript/Reference/Global_Objects/Promise) in version 2.x of the Functions runtime, you do not need to explicitly call the [`context.done`](#contextdone-method) callback to signal that your function has completed. Your function completes when the exported async function/Promise completes. For functions targeting the version 1.x runtime, you must still call [`context.done`](#contextdone-method) when your code is done executing.

The following example is a simple function that logs that it was triggered and immediately completes execution.

``` javascript
module.exports = async function (context) {
    context.log('JavaScript trigger function processed a request.');
};
```

<<<<<<< HEAD
When exporting an async function, you can also configure output bindings to take the `return` value. This approach provides an alternative to assigning outputs using the [`context.bindings`](#contextbindings-property) property.
=======
When exporting an async function, you can also configure an output binding to take the `return` value. This is recommended if you only have one output binding.
>>>>>>> 90fa05fe

To assign an output using `return`, change the `name` property to `$return` in `function.json`.

```json
{
  "type": "http",
  "direction": "out",
  "name": "$return"
}
```

In this case, your function should look like the following example:

```javascript
module.exports = async function (context, req) {
    context.log('JavaScript HTTP trigger function processed a request.');
    // You can call and await an async method here
    return {
        body: "Hello, world!"
    };
}
```

## Bindings 
In JavaScript, [bindings](functions-triggers-bindings.md) are configured and defined in a function's function.json. Functions interact with bindings a number of ways.

### Reading trigger and input data
Trigger and input bindings (bindings of `direction === "in"`) can be read by a function in three ways:
 - **_[Recommended]_ As parameters passed to your function.** They are passed to the function in the same order that they are defined in *function.json*. Note that the `name` property defined in *function.json* does not need to match the name of your parameter, although it should.
   ``` javascript
   module.exports = async function(context, myTrigger, myInput, myOtherInput) { ... };
   ```
 - **As members of the [`context.bindings`](#contextbindings-property) object.** Each member is named by the `name` property defined in *function.json*.
   ``` javascript
   module.exports = async function(context) { 
       context.log("This is myTrigger: " + context.bindings.myTrigger);
       context.log("This is myInput: " + context.bindings.myInput);
       context.log("This is myOtherInput: " + context.bindings.myOtherInput);
   };
   ```
 - **As inputs using the JavaScript [`arguments`](https://msdn.microsoft.com/library/87dw3w1k.aspx) object.** This is essentially the same as passing inputs as parameters, but allows you to dynamically handle inputs.
   ``` javascript
   module.exports = async function(context) { 
       context.log("This is myTrigger: " + arguments[1]);
       context.log("This is myInput: " + arguments[2]);
       context.log("This is myOtherInput: " + arguments[3]);
   };
   ```

### Writing data
Outputs (bindings of `direction === "out"`) can be written to by a function in a number of ways. In all cases, the `name` property of the binding as defined in *function.json* corresponds to the name of the object member written to in your function. 

You can assign data to output bindings in one of the following ways. You should not combine these methods.
- **_[Recommended for multiple outputs]_ Returning an object.** If you are using a async/Promise returning function, you can return an object with assigned output data. In the example below, the output bindings are named "httpResponse" and "queueOutput" in *function.json*.
  ``` javascript
  module.exports = async function(context) {
      let retMsg = 'Hello, world!';
      return {
          httpResponse: {
              body: retMsg
          },
          queueOutput: retMsg
      };
  };
  ```
  If you are using a synchronous function, you can return this object using [`context.done`](#contextdone-method) (see example).
- **_[Recommended for single output]_ Returning a value directly and using the $return binding name.** This only works for async/Promise returning functions. See example in [exporting an async function](#exporting-an-async-function). 
- **Assigning values to `context.bindings`** You can assign values directly to context.bindings.
  ``` javascript
  module.exports = async function(context) {
      let retMsg = 'Hello, world!';
      context.bindings.httpResponse = {
          body: retMsg
      };
      context.bindings.queueOutput = retMsg;
      return;
  };
  ```
 
### Bindings data type

To define the data type for an input binding, use the `dataType` property in the binding definition. For example, to read the content of an HTTP request in binary format, use the type `binary`:

```json
{
    "type": "httpTrigger",
    "name": "req",
    "direction": "in",
    "dataType": "binary"
}
```

Options for `dataType` are: `binary`, `stream`, and `string`.

## context object
<<<<<<< HEAD

The runtime uses a `context` object to pass data to and from your function and to let you communicate with the runtime.

The `context` object is always the first parameter to a function. It's required because method like `context.done` and `context.log` are required by the runtime. In your code, you can name the object whatever you like, such as `c` or `ctx`.
=======
The runtime uses a `context` object to pass data to and from your function and to let you communicate with the runtime. The context object can be used for reading and setting data from bindings, writing logs, and using the `context.done` callback when your exported function is synchronous.

The `context` object is always the first parameter to a function. It should be included because it has important methods such as `context.done` and `context.log`. You can name the object whatever you would like (for example, `ctx` or `c`).
>>>>>>> 90fa05fe

```javascript
// You must include a context, but other arguments are optional
module.exports = function(ctx) {
    // function logic goes here :)
    ctx.done();
};
```

### context.bindings property

```js
context.bindings
```

Returns a named object that contains all your input and output data. For example, the following binding definitions in your function.json let you access the contents of a queue from `context.bindings.myInput` and assign outputs to a queue using `context.bindings.myOutput`.

```json
{
    "type":"queue",
    "direction":"in",
    "name":"myInput"
    ...
},
{
    "type":"queue",
    "direction":"out",
    "name":"myOutput"
    ...
}
```

```javascript
// myInput contains the input data, which may have properties such as "name"
var author = context.bindings.myInput.name;
// Similarly, you can set your output data
context.bindings.myOutput = { 
        some_text: 'hello world', 
        a_number: 1 };
```

You can choose to define output binding data using the `context.done` method instead of the `context.binding` object (see below).

### context.bindingData property

```js
context.bindingData
```

Returns a named object that contains trigger metadata and function invocation data (`invocationId`, `sys.methodName`, `sys.utcNow`, `sys.randGuid`). For an example of trigger metadata, see this [event hubs example](functions-bindings-event-hubs.md#trigger---javascript-example).

### context.done method

```js
context.done([err],[propertyBag])
```

Lets the runtime know that your code has completed. When your function uses the [`async function`](https://developer.mozilla.org/docs/Web/JavaScript/Reference/Statements/async_function) declaration, you do not need to use `context.done()`. The `context.done` callback is implicitly called. Async functions are available in Node 8 or a later version, which requires version 2.x of the Functions runtime.

<<<<<<< HEAD
>[!NOTE]
>When your function is not an async function, you must call `context.done` to inform the runtime that your function is complete. If you don't do this, the execution times out.
=======
If your function is not an async function, **you must call** `context.done` to inform the runtime that your function is complete. The execution times out if it is missing.
>>>>>>> 90fa05fe

The `context.done` method allows you to pass back both a user-defined error to the runtime and a JSON object containing output binding data. Properties passed to `context.done` overwrite anything set on the `context.bindings` object.

```javascript
// Even though we set myOutput to have:
//  -> text: 'hello world', number: 123
context.bindings.myOutput = { text: 'hello world', number: 123 };
// If we pass an object to the done function...
context.done(null, { myOutput: { text: 'hello there, world', noNumber: true }});
// the done method overwrites the myOutput binding to be: 
//  -> text: 'hello there, world', noNumber: true
```

### context.log method  

```js
context.log(message)
```

Allows you to write to the streaming function logs at the default trace level. On `context.log`, additional logging methods are available that let you write function logs at other trace levels:


| Method                 | Description                                |
| ---------------------- | ------------------------------------------ |
| **error(_message_)**   | Writes to error level logging, or lower.   |
| **warn(_message_)**    | Writes to warning level logging, or lower. |
| **info(_message_)**    | Writes to info level logging, or lower.    |
| **verbose(_message_)** | Writes to verbose level logging.           |

The following example writes a log at the warning trace level:

```javascript
context.log.warn("Something has happened."); 
```

You can [configure the trace-level threshold for logging](#configure-the-trace-level-for-console-logging) in the host.json file. For more information on writing logs, see [writing trace outputs](#writing-trace-output-to-the-console) below.

Read [monitoring Azure Functions](functions-monitoring.md) to learn more about viewing and querying function logs.

## Writing trace output to the console 

<<<<<<< HEAD
In Functions, you use the `context.log` methods to write trace output to the console. In Functions v2.x, trace outputs using `console.log` are captured at the Function App level. This means that outputs from `console.log` are not tied to a specific function invocation, and hence aren't displayed in a specific function's logs. They do, however, propagate to Application Insights. In Functions v1.x, you can't use `console.log` to write to the console.
=======
In Functions, you use the `context.log` methods to write trace output to the console. In Functions v2.x, trace ouputs via `console.log` are captured at the Function App level. This means that outputs from `console.log` are not tied to a specific function invocation, and hence aren't displayed in a specific function's logs. They do, however, propagate to Application Insights. In Functions v1.x, you cannot use `console.log` to write to the console. 
>>>>>>> 90fa05fe

When you call `context.log()`, your message is written to the console at the default trace level, which is the _info_ trace level. The following code writes to the console at the info trace level:

```javascript
context.log({hello: 'world'});  
```

This code is equivalent to the code above:

```javascript
context.log.info({hello: 'world'});  
```

This code writes to the console at the error level:

```javascript
context.log.error("An error has occurred.");  
```

Because _error_ is the highest trace level, this trace is written to the output at all trace levels as long as logging is enabled.

All `context.log` methods support the same parameter format that's supported by the Node.js [util.format method](https://nodejs.org/api/util.html#util_util_format_format). Consider the following code, which writes function logs by using the default trace level:

```javascript
context.log('Node.js HTTP trigger function processed a request. RequestUri=' + req.originalUrl);
context.log('Request Headers = ' + JSON.stringify(req.headers));
```

You can also write the same code in the following format:

```javascript
context.log('Node.js HTTP trigger function processed a request. RequestUri=%s', req.originalUrl);
context.log('Request Headers = ', JSON.stringify(req.headers));
```

### Configure the trace level for console logging

Functions lets you define the threshold trace level for writing to the console, which makes it easy to control the way traces are written to the console from your function. To set the threshold for all traces written to the console, use the `tracing.consoleLevel` property in the host.json file. This setting applies to all functions in your function app. The following example sets the trace threshold to enable verbose logging:

```json
{
    "tracing": {
        "consoleLevel": "verbose"
    }
}  
```

Values of **consoleLevel** correspond to the names of the `context.log` methods. To disable all trace logging to the console, set **consoleLevel** to _off_. For more information, see [host.json reference](functions-host-json.md).

## HTTP triggers and bindings

HTTP and webhook triggers and HTTP output bindings use request and response objects to represent the HTTP messaging.  

### Request object

The `context.req` (request) object has the following properties:

| Property      | Description                                                    |
| ------------- | -------------------------------------------------------------- |
| _body_        | An object that contains the body of the request.               |
| _headers_     | An object that contains the request headers.                   |
| _method_      | The HTTP method of the request.                                |
| _originalUrl_ | The URL of the request.                                        |
| _params_      | An object that contains the routing parameters of the request. |
| _query_       | An object that contains the query parameters.                  |
| _rawBody_     | The body of the message as a string.                           |


### Response object

The `context.res` (response) object has the following properties:

| Property  | Description                                               |
| --------- | --------------------------------------------------------- |
| _body_    | An object that contains the body of the response.         |
| _headers_ | An object that contains the response headers.             |
| _isRaw_   | Indicates that formatting is skipped for the response.    |
| _status_  | The HTTP status code of the response.                     |

### Accessing the request and response 

When you work with HTTP triggers, you can access the HTTP request and response objects in a number of ways:

+ **From `req` and `res` properties on the `context` object.** In this way, you can use the conventional pattern to access HTTP data from the context object, instead of having to use the full `context.bindings.name` pattern. The following example shows how to access the `req` and `res` objects on the `context`:

    ```javascript
    // You can access your http request off the context ...
    if(context.req.body.emoji === ':pizza:') context.log('Yay!');
    // and also set your http response
    context.res = { status: 202, body: 'You successfully ordered more coffee!' }; 
    ```

+ **From the named input and output bindings.** In this way, the HTTP trigger and bindings work the same as any other binding. The following example sets the response object by using a named `response` binding: 

    ```json
    {
        "type": "http",
        "direction": "out",
        "name": "response"
    }
    ```
    ```javascript
    context.bindings.response = { status: 201, body: "Insert succeeded." };
    ```
+ **_[Response only]_ By calling `context.res.send(body?: any)`.** An HTTP response is created with input `body` as the response body. `context.done()` is implicitly called.

<<<<<<< HEAD
+ _[Response only]_ By calling `context.done()`. A special type of HTTP binding returns the response that is passed to the `context.done()` method. The following HTTP output binding defines a `$return` output parameter:
=======
+ **_[Response only]_ By calling `context.done()`.** A special kind of HTTP binding returns the response that is passed to the `context.done()` method. The following HTTP output binding defines a `$return` output parameter:
>>>>>>> 90fa05fe

    ```json
    {
      "type": "http",
      "direction": "out",
      "name": "$return"
    }
    ``` 
    ```javascript
     // Define a valid response object.
    res = { status: 201, body: "Insert succeeded." };
    context.done(null, res);   
    ```  

## Node version

The following table shows the Node.js version used by each major version of the Functions runtime:

| Functions version | Node.js version | 
|---|---|
| 1.x | 6.11.2 (locked by the runtime) |
| 2.x  | _Active LTS_ and _Current_ Node.js versions (8.11.1 and 10.6.0 recommended). Set the version by using the WEBSITE_NODE_DEFAULT_VERSION [app setting](functions-how-to-use-azure-function-app-settings.md#settings).|

You can see the current version that the runtime is using by checking the above app setting or by printing `process.version` from any function.

## Dependency management
In order to use community libraries in your JavaScript code, as is shown in the below example, you need to ensure that all dependencies are installed on your Function App in Azure.

```javascript
// Import the underscore.js library
var _ = require('underscore');
var version = process.version; // version === 'v6.5.0'

module.exports = function(context) {
    // Using our imported underscore.js library
    var matched_names = _
        .where(context.bindings.myInput.names, {first: 'Carla'});
```

> [!NOTE]
> You should define a `package.json` file at the root of your Function App. Defining the file lets all functions in the app share the same cached packages, which gives the best performance. If a version conflict arises, you can resolve it by adding a `package.json` file in the folder of a specific function.  

When deploying Function Apps from source control, any `package.json` file present in your repo, will trigger an `npm install` in its folder during deployment. But when deploying via the Portal or CLI, you will have to manually install the packages.

There are two ways to install packages on your Function App: 

### Deploying with Dependencies
1. Install all requisite packages locally by running `npm install`.

2. Deploy your code, and ensure that the `node_modules` folder is included in the deployment. 


### Using Kudu
1. Go to `https://<function_app_name>.scm.azurewebsites.net`.

2. Click **Debug Console** > **CMD**.

3. Go to `D:\home\site\wwwroot`, and then drag your package.json file to the **wwwroot** folder at the top half of the page.  
    You can upload files to your function app in other ways also. For more information, see [How to update function app files](functions-reference.md#fileupdate). 

4. After the package.json file is uploaded, run the `npm install` command in the **Kudu remote execution console**.  
    This action downloads the packages indicated in the package.json file and restarts the function app.

## Environment variables

In Functions, [app settings](functions-app-settings.md), such as service connection strings, are exposed as environment variables during execution. You can access these settings using `process.env`, as shown here in the `GetEnvironmentVariable` function:

```javascript
module.exports = function (context, myTimer) {
    var timeStamp = new Date().toISOString();

    context.log('Node.js timer trigger function ran!', timeStamp);
    context.log(GetEnvironmentVariable("AzureWebJobsStorage"));
    context.log(GetEnvironmentVariable("WEBSITE_SITE_NAME"));

    context.done();
};

function GetEnvironmentVariable(name)
{
    return name + ": " + process.env[name];
}
```

[!INCLUDE [Function app settings](../../includes/functions-app-settings.md)]

When running locally, app settings are read from the [local.settings.json](functions-run-local.md#local-settings-file) project file.

## Configure function entry point

The `function.json` properties `scriptFile` and `entryPoint` can be used to configure the location and name of your exported function. These properties can be important when your JavaScript is transpiled.

### Using `scriptFile`

By default, a JavaScript function is executed from `index.js`, a file that shares the same parent directory as its corresponding `function.json`.

`scriptFile` can be used to get a folder structure that looks like the following example:

```
FunctionApp
 | - host.json
 | - myNodeFunction
 | | - function.json
 | - lib
 | | - nodeFunction.js
 | - node_modules
 | | - ... packages ...
 | - package.json
```

The `function.json` for `myNodeFunction` should include a `scriptFile` property pointing to the file with the exported function to run.

```json
{
  "scriptFile": "../lib/nodeFunction.js",
  "bindings": [
    ...
  ]
}
```

### Using `entryPoint`

In `scriptFile` (or `index.js`), a function must be exported using `module.exports` in order to be found and run. By default, the function that executes when triggered is the only export from that file, the export named `run`, or the export named `index`.

This can be configured using `entryPoint` in `function.json`, as in the following example:

```json
{
  "entryPoint": "logFoo",
  "bindings": [
    ...
  ]
}
```

In Functions v2.x, which supports the `this` parameter in user functions, the function code could then be as in the following example:

```javascript
class MyObj {
    constructor() {
        this.foo = 1;
    };

    function logFoo(context) { 
        context.log("Foo is " + this.foo); 
        context.done(); 
    }
}

const myObj = new MyObj();
module.exports = myObj;
```

In this example, it is important to note that although an object is being exported, there are no guarantess around preserving state between executions.

## Considerations for JavaScript functions

When you work with JavaScript functions, be aware of the considerations in the following sections.

### Choose single-vCPU App Service plans

When you create a function app that uses the App Service plan, we recommend that you select a single-vCPU plan rather than a plan with multiple vCPUs. Today, Functions runs JavaScript functions more efficiently on single-vCPU VMs, and using larger VMs does not produce the expected performance improvements. When necessary, you can manually scale out by adding more single-vCPU VM instances, or you can enable auto-scale. For more information, see [Scale instance count manually or automatically](../monitoring-and-diagnostics/insights-how-to-scale.md?toc=%2fazure%2fapp-service-web%2ftoc.json).    

### TypeScript and CoffeeScript support

Because direct support does not yet exist for auto-compiling TypeScript or CoffeeScript via the runtime, such support needs to be handled outside the runtime, at deployment time. 

### Cold Start
<<<<<<< HEAD

When developing Azure Functions in the serverless hosting model, cold starts are a reality. *Cold start* refers to the fact that when your function app starts for the first time after a period of inactivity, it takes longer to start up. For JavaScript functions with large dependency trees in particular, cold start can be significant. To speed up the cold start process, [run your functions as a package file](run-functions-from-deployment-package.md) when possible. Many deployment methods use the run from package model by default, but if you're experiencing large cold starts and are not running this way, this change can offer a significant improvement.
=======
When developing Azure Functions in the serverless hosting model, cold starts are a reality. "Cold start" refers to the fact that when your Function App starts for the first time after a period of inactivity, it takes longer to start up. For JavaScript functions with large dependency trees in particular, this can cause major slowdown. In order to hasten the process, if possible, [run your functions as a package file](run-functions-from-deployment-package.md). Many deployment methods opt into this model by default, but if you're experiencing large cold starts and are not running from a package file, this can be a massive improvement.
>>>>>>> 90fa05fe

## Next steps

For more information, see the following resources:

+ [Best practices for Azure Functions](functions-best-practices.md)
+ [Azure Functions developer reference](functions-reference.md)
+ [Azure Functions triggers and bindings](functions-triggers-bindings.md)<|MERGE_RESOLUTION|>--- conflicted
+++ resolved
@@ -19,11 +19,7 @@
 
 This guide contains information about the intricacies of writing Azure Functions with JavaScript.
 
-<<<<<<< HEAD
-A JavaScript function is an exported `function` that will execute when triggered ([triggers are configured in function.json](functions-triggers-bindings.md)). Each function is passed a `context` object, which is used for receiving and sending binding data, logging, and communicating with the runtime.
-=======
 A JavaScript function is an exported `function` that executes when triggered ([triggers are configured in function.json](functions-triggers-bindings.md)). The first argument every function is passed is a `context` object which is used for receiving and sending binding data, logging, and communicating with the runtime.
->>>>>>> 90fa05fe
 
 This article assumes that you have already read the [Azure Functions developer reference](functions-reference.md). You should also complete the Functions quickstart to create your first function, using [Visual Studio Code](functions-create-first-function-vs-code.md) or [in the portal](functions-create-first-azure-function.md).
 
@@ -55,11 +51,7 @@
 
 ## Exporting a function
 
-<<<<<<< HEAD
-JavaScript functions must be exported via [`module.exports`](https://nodejs.org/api/modules.html#modules_module_exports) (or [`exports`](https://nodejs.org/api/modules.html#modules_exports)). In the default case, your exported function should be the only export from its file, the export named `run`, or the export named `index`. The default location of your function is `index.js`, where `index.js` shares the same parent directory as the corresponding `function.json`. The name of `function.json`'s parent directory is always the name of your function. 
-=======
 JavaScript functions must be exported via [`module.exports`](https://nodejs.org/api/modules.html#modules_module_exports) (or [`exports`](https://nodejs.org/api/modules.html#modules_exports)). Your exported function should be a JavaScript function that executes when triggered.
->>>>>>> 90fa05fe
 
 By default, the Functions runtime looks for your function in `index.js`, where `index.js` shares the same parent directory as its corresponding `function.json`. In the default case, your exported function should be the only export from its file or the export named `run` or `index`. To configure the file location and export name of your function, read about [configuring your function's entry point](functions-reference-node.md#configure-function-entry-point) below.
 
@@ -72,29 +64,9 @@
     context.done();
 };
 ```
-<<<<<<< HEAD
-
-```javascript
-// You can also use 'arguments' to dynamically handle inputs
-module.exports = async function(context) {
-    context.log('Number of inputs: ' + arguments.length);
-    // Iterates through trigger and input binding data
-    for (i = 1; i < arguments.length; i++){
-        context.log(arguments[i]);
-    }
-};
-```
-
-Data from triggers and input bindings (bindings of `direction === "in"`) is provided to function as parameters. They are passed to the function in the same order that they are defined in *function.json*. You can also dynamically handle inputs using the JavaScript [`arguments`](https://msdn.microsoft.com/library/87dw3w1k.aspx) object. For example, if you have `function(context, a, b)` and change it to `function(context, a)`, you can still get the value of `b` in function code by referring to `arguments[2]`.
-
-All bindings, regardless of direction, are also passed in the `context` object using the `context.bindings` property.
-
-### Exporting an async function
-=======
 
 ### Exporting an async function
 When using the JavaScript [`async function`](https://developer.mozilla.org/docs/Web/JavaScript/Reference/Statements/async_function) declaration or otherwise returning a JavaScript [Promise](https://developer.mozilla.org/docs/Web/JavaScript/Reference/Global_Objects/Promise) (not available with Functions v1.x), you do not explicitly need to call the [`context.done`](#contextdone-method) callback to signal that your function has completed. Your function completes when the exported async function/Promise completes.
->>>>>>> 90fa05fe
 
 When using the [`async function`](https://developer.mozilla.org/docs/Web/JavaScript/Reference/Statements/async_function) declaration or plain JavaScript [Promises](https://developer.mozilla.org/docs/Web/JavaScript/Reference/Global_Objects/Promise) in version 2.x of the Functions runtime, you do not need to explicitly call the [`context.done`](#contextdone-method) callback to signal that your function has completed. Your function completes when the exported async function/Promise completes. For functions targeting the version 1.x runtime, you must still call [`context.done`](#contextdone-method) when your code is done executing.
 
@@ -106,11 +78,7 @@
 };
 ```
 
-<<<<<<< HEAD
-When exporting an async function, you can also configure output bindings to take the `return` value. This approach provides an alternative to assigning outputs using the [`context.bindings`](#contextbindings-property) property.
-=======
 When exporting an async function, you can also configure an output binding to take the `return` value. This is recommended if you only have one output binding.
->>>>>>> 90fa05fe
 
 To assign an output using `return`, change the `name` property to `$return` in `function.json`.
 
@@ -206,16 +174,9 @@
 Options for `dataType` are: `binary`, `stream`, and `string`.
 
 ## context object
-<<<<<<< HEAD
-
-The runtime uses a `context` object to pass data to and from your function and to let you communicate with the runtime.
-
-The `context` object is always the first parameter to a function. It's required because method like `context.done` and `context.log` are required by the runtime. In your code, you can name the object whatever you like, such as `c` or `ctx`.
-=======
 The runtime uses a `context` object to pass data to and from your function and to let you communicate with the runtime. The context object can be used for reading and setting data from bindings, writing logs, and using the `context.done` callback when your exported function is synchronous.
 
 The `context` object is always the first parameter to a function. It should be included because it has important methods such as `context.done` and `context.log`. You can name the object whatever you would like (for example, `ctx` or `c`).
->>>>>>> 90fa05fe
 
 ```javascript
 // You must include a context, but other arguments are optional
@@ -275,12 +236,7 @@
 
 Lets the runtime know that your code has completed. When your function uses the [`async function`](https://developer.mozilla.org/docs/Web/JavaScript/Reference/Statements/async_function) declaration, you do not need to use `context.done()`. The `context.done` callback is implicitly called. Async functions are available in Node 8 or a later version, which requires version 2.x of the Functions runtime.
 
-<<<<<<< HEAD
->[!NOTE]
->When your function is not an async function, you must call `context.done` to inform the runtime that your function is complete. If you don't do this, the execution times out.
-=======
 If your function is not an async function, **you must call** `context.done` to inform the runtime that your function is complete. The execution times out if it is missing.
->>>>>>> 90fa05fe
 
 The `context.done` method allows you to pass back both a user-defined error to the runtime and a JSON object containing output binding data. Properties passed to `context.done` overwrite anything set on the `context.bindings` object.
 
@@ -322,11 +278,7 @@
 
 ## Writing trace output to the console 
 
-<<<<<<< HEAD
-In Functions, you use the `context.log` methods to write trace output to the console. In Functions v2.x, trace outputs using `console.log` are captured at the Function App level. This means that outputs from `console.log` are not tied to a specific function invocation, and hence aren't displayed in a specific function's logs. They do, however, propagate to Application Insights. In Functions v1.x, you can't use `console.log` to write to the console.
-=======
-In Functions, you use the `context.log` methods to write trace output to the console. In Functions v2.x, trace ouputs via `console.log` are captured at the Function App level. This means that outputs from `console.log` are not tied to a specific function invocation, and hence aren't displayed in a specific function's logs. They do, however, propagate to Application Insights. In Functions v1.x, you cannot use `console.log` to write to the console. 
->>>>>>> 90fa05fe
+In Functions, you use the `context.log` methods to write trace output to the console. In Functions v2.x, trace outputs using `console.log` are captured at the Function App level. This means that outputs from `console.log` are not tied to a specific function invocation, and hence aren't displayed in a specific function's logs. They do, however, propagate to Application Insights. In Functions v1.x, you cannot use `console.log` to write to the console.
 
 When you call `context.log()`, your message is written to the console at the default trace level, which is the _info_ trace level. The following code writes to the console at the info trace level:
 
@@ -433,11 +385,7 @@
     ```
 + **_[Response only]_ By calling `context.res.send(body?: any)`.** An HTTP response is created with input `body` as the response body. `context.done()` is implicitly called.
 
-<<<<<<< HEAD
-+ _[Response only]_ By calling `context.done()`. A special type of HTTP binding returns the response that is passed to the `context.done()` method. The following HTTP output binding defines a `$return` output parameter:
-=======
 + **_[Response only]_ By calling `context.done()`.** A special kind of HTTP binding returns the response that is passed to the `context.done()` method. The following HTTP output binding defines a `$return` output parameter:
->>>>>>> 90fa05fe
 
     ```json
     {
@@ -607,12 +555,8 @@
 Because direct support does not yet exist for auto-compiling TypeScript or CoffeeScript via the runtime, such support needs to be handled outside the runtime, at deployment time. 
 
 ### Cold Start
-<<<<<<< HEAD
 
 When developing Azure Functions in the serverless hosting model, cold starts are a reality. *Cold start* refers to the fact that when your function app starts for the first time after a period of inactivity, it takes longer to start up. For JavaScript functions with large dependency trees in particular, cold start can be significant. To speed up the cold start process, [run your functions as a package file](run-functions-from-deployment-package.md) when possible. Many deployment methods use the run from package model by default, but if you're experiencing large cold starts and are not running this way, this change can offer a significant improvement.
-=======
-When developing Azure Functions in the serverless hosting model, cold starts are a reality. "Cold start" refers to the fact that when your Function App starts for the first time after a period of inactivity, it takes longer to start up. For JavaScript functions with large dependency trees in particular, this can cause major slowdown. In order to hasten the process, if possible, [run your functions as a package file](run-functions-from-deployment-package.md). Many deployment methods opt into this model by default, but if you're experiencing large cold starts and are not running from a package file, this can be a massive improvement.
->>>>>>> 90fa05fe
 
 ## Next steps
 
