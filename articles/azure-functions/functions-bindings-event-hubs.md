---
title: Azure Event Hubs bindings for Azure Functions
description: Understand how to use Azure Event Hubs bindings in Azure Functions.
services: functions
documentationcenter: na
author: ggailey777
manager: jeconnoc
keywords: azure functions, functions, event processing, dynamic compute, serverless architecture

ms.assetid: daf81798-7acc-419a-bc32-b5a41c6db56b
ms.service: azure-functions
ms.devlang: multiple
ms.topic: reference
ms.date: 11/08/2017
ms.author: glenga

---
# Azure Event Hubs bindings for Azure Functions

This article explains how to work with [Azure Event Hubs](../event-hubs/event-hubs-what-is-event-hubs.md) bindings for Azure Functions. Azure Functions supports trigger and output bindings for Event Hubs.

[!INCLUDE [intro](../../includes/functions-bindings-intro.md)]

## Packages - Functions 1.x

For Azure Functions version 1.x, the Event Hubs bindings are provided in the [Microsoft.Azure.WebJobs.ServiceBus](http://www.nuget.org/packages/Microsoft.Azure.WebJobs.ServiceBus) NuGet package, version 2.x.
Source code for the package is in the [azure-webjobs-sdk](https://github.com/Azure/azure-webjobs-sdk/tree/v2.x/src/Microsoft.Azure.WebJobs.ServiceBus/EventHubs) GitHub repository.


[!INCLUDE [functions-package](../../includes/functions-package.md)]

## Packages - Functions 2.x

For Functions 2.x, use the [Microsoft.Azure.WebJobs.Extensions.EventHubs](http://www.nuget.org/packages/Microsoft.Azure.WebJobs.Extensions.EventHubs) package, version 3.x.
Source code for the package is in the [azure-webjobs-sdk](https://github.com/Azure/azure-webjobs-sdk/tree/master/src/Microsoft.Azure.WebJobs.Extensions.EventHubs) GitHub repository.

[!INCLUDE [functions-package-v2](../../includes/functions-package-v2.md)]

## Trigger

Use the Event Hubs trigger to respond to an event sent to an event hub event stream. You must have read access to the event hub to set up the trigger.

When an Event Hubs trigger function is triggered, the message that triggers it is passed into the function as a string.

## Trigger - scaling

Each instance of an event hub-triggered function is backed by only one [EventProcessorHost](https://docs.microsoft.com/dotnet/api/microsoft.azure.eventhubs.processor) instance. Event Hubs ensures that only one [EventProcessorHost](https://docs.microsoft.com/dotnet/api/microsoft.azure.eventhubs.processor) instance can get a lease on a given partition.

For example, consider an Event Hub as follows:

* 10 partitions.
* 1000 events distributed evenly across all partitions, with 100 messages in each partition.

When your function is first enabled, there is only one instance of the function. Let's call this function instance `Function_0`. `Function_0` has a single [EventProcessorHost](https://docs.microsoft.com/dotnet/api/microsoft.azure.eventhubs.processor) instance that has a lease on all ten partitions. This instance is reading events from partitions 0-9. From this point forward, one of the following happens:

* **New function instances are not needed**: `Function_0` is able to process all 1000 events before the Functions scaling logic kicks in. In this case, all 1000 messages are processed by `Function_0`.

* **An additional function instance is added**: The Functions scaling logic determines that `Function_0` has more messages than it can process. In this case, a new function app instance (`Function_1`) is created, along with a new [EventProcessorHost](https://docs.microsoft.com/dotnet/api/microsoft.azure.eventhubs.processor) instance. Event Hubs detects that a new host instance is trying read messages. Event Hubs load balances the partitions across the its host instances. For example, partitions 0-4 may be assigned to `Function_0` and partitions 5-9 to `Function_1`. 

* **N more function instances are added**: The Functions scaling logic determines that both `Function_0` and `Function_1` have more messages than they can process. New function app instances `Function_2`...`Functions_N` are created, where `N` is greater than the number of event hub partitions. In our example, Event Hubs again load balances the partitions, in this case across the instances `Function_0`...`Functions_9`. 

Note that when Functions scales to `N` instances, which is a number greater than the number of event hub partitions. This is done to make sure that there are always [EventProcessorHost](https://docs.microsoft.com/dotnet/api/microsoft.azure.eventhubs.processor) instances available to obtain locks on partitions as they become available from other instances. You are only charged for the resources used when the function instance executes; you are not charged for this over-provisioning.

When all function execution completes (with or without errors), checkpoints are added to the associated storage account. When check-pointing succeeds, all 1000 messages are never retrieved again.

## Trigger - example

See the language-specific example:

* [C#](#trigger---c-example)
* [C# script (.csx)](#trigger---c-script-example)
* [F#](#trigger---f-example)
* [JavaScript](#trigger---javascript-example)
* [Java](#trigger---java-example)

### Trigger - C# example

The following example shows a [C# function](functions-dotnet-class-library.md) that logs the message body of the event hub trigger.

```csharp
[FunctionName("EventHubTriggerCSharp")]
public static void Run([EventHubTrigger("samples-workitems", Connection = "EventHubConnectionAppSetting")] string myEventHubMessage, ILogger log)
{
    log.LogInformation($"C# Event Hub trigger function processed a message: {myEventHubMessage}");
}
```

To get access to [event metadata](#trigger---event-metadata) in function code, bind to an [EventData](/dotnet/api/microsoft.servicebus.messaging.eventdata) object (requires a using statement for `Microsoft.Azure.EventHubs`). You can also access the same properties by using binding expressions in the method signature.  The following example shows both ways to get the same data:

```csharp
[FunctionName("EventHubTriggerCSharp")]
public static void Run(
    [EventHubTrigger("samples-workitems", Connection = "EventHubConnectionAppSetting")] EventData myEventHubMessage, 
    DateTime enqueuedTimeUtc, 
    Int64 sequenceNumber,
    string offset,
    ILogger log)
{
<<<<<<< HEAD
    log.LogInformation($"Event: {Encoding.UTF8.GetString(myEventHubMessage.GetBytes())}");
    // Metadata accessed by binding to EventData
    log.LogInformation($"EnqueuedTimeUtc={myEventHubMessage.EnqueuedTimeUtc}");
    log.LogInformation($"SequenceNumber={myEventHubMessage.SequenceNumber}");
    log.LogInformation($"Offset={myEventHubMessage.Offset}");
    // Metadata accessed by using binding expressions
    log.LogInformation($"EnqueuedTimeUtc={enqueuedTimeUtc}");
    log.LogInformation($"SequenceNumber={sequenceNumber}");
    log.LogInformation($"Offset={offset}");
=======
    log.Info($"Event: {Encoding.UTF8.GetString(myEventHubMessage.Body)}");
    // Metadata accessed by binding to EventData
    log.Info($"EnqueuedTimeUtc={myEventHubMessage.SystemProperties.EnqueuedTimeUtc}");
    log.Info($"SequenceNumber={myEventHubMessage.SystemProperties.SequenceNumber}");
    log.Info($"Offset={myEventHubMessage.SystemProperties.Offset}");
    // Metadata accessed by using binding expressions in method parameters
    log.Info($"EnqueuedTimeUtc={enqueuedTimeUtc}");
    log.Info($"SequenceNumber={sequenceNumber}");
    log.Info($"Offset={offset}");
>>>>>>> b09be708
}
```

To receive events in a batch, make `string` or `EventData` an array.  

> [!NOTE]
> When receiving in a batch you cannot bind to method parameters like in the above example with `DateTime enqueuedTimeUtc` and must receive these from each `EventData` object  

```cs
[FunctionName("EventHubTriggerCSharp")]
<<<<<<< HEAD
public static void Run([EventHubTrigger("samples-workitems", Connection = "EventHubConnectionAppSetting")] string[] eventHubMessages, ILogger log)
{
    foreach (var message in eventHubMessages)
    {
        log.LogInformation($"C# Event Hub trigger function processed a message: {message}");
=======
public static void Run([EventHubTrigger("samples-workitems", Connection = "EventHubConnectionAppSetting")] EventData[] eventHubMessages, TraceWriter log)
{
    foreach (var message in eventHubMessages)
    {
        log.Info($"C# Event Hub trigger function processed a message: {Encoding.UTF8.GetString(message.Body)}");
        log.Info($"EnqueuedTimeUtc={message.SystemProperties.EnqueuedTimeUtc}");
>>>>>>> b09be708
    }
}
```

### Trigger - C# script example

The following example shows an event hub trigger binding in a *function.json* file and a [C# script function](functions-reference-csharp.md) that uses the binding. The function logs the message body of the event hub trigger.

The following examples show Event Hubs binding data in the *function.json* file. The first example is for Functions 2.x, and the second one is for Functions 1.x. 


```json
{
  "type": "eventHubTrigger",
  "name": "myEventHubMessage",
  "direction": "in",
  "eventHubName": "MyEventHub",
  "connection": "myEventHubReadConnectionAppSetting"
}
```
```json
{
  "type": "eventHubTrigger",
  "name": "myEventHubMessage",
  "direction": "in",
  "path": "MyEventHub",
  "connection": "myEventHubReadConnectionAppSetting"
}
```

Here's the C# script code:

```cs
using System;

public static void Run(string myEventHubMessage, TraceWriter log)
{
    log.Info($"C# Event Hub trigger function processed a message: {myEventHubMessage}");
}
```

To get access to [event metadata](#trigger---event-metadata) in function code, bind to an [EventData](/dotnet/api/microsoft.servicebus.messaging.eventdata) object (requires a using statement for `Microsoft.Azure.EventHubs`). You can also access the same properties by using binding expressions in the method signature.  The following example shows both ways to get the same data:

```cs
#r "Microsoft.Azure.EventHubs"

using System.Text;
using System;
<<<<<<< HEAD
using Microsoft.ServiceBus.Messaging;
using Microsoft.Extensions.Logging;
=======
using Microsoft.Azure.EventHubs;
>>>>>>> b09be708

public static void Run(EventData myEventHubMessage,
    DateTime enqueuedTimeUtc, 
    Int64 sequenceNumber,
    string offset,
    ILogger log)
{
<<<<<<< HEAD
    log.LogInformation($"Event: {Encoding.UTF8.GetString(myEventHubMessage.GetBytes())}");
    // Metadata accessed by binding to EventData
    log.LogInformation($"EnqueuedTimeUtc={myEventHubMessage.EnqueuedTimeUtc}");
    log.LogInformation($"SequenceNumber={myEventHubMessage.SequenceNumber}");
    log.LogInformation($"Offset={myEventHubMessage.Offset}");
=======
    log.LogInformation($"Event: {Encoding.UTF8.GetString(myEventHubMessage.Body)}");
    log.LogInformation($"EnqueuedTimeUtc={myEventHubMessage.SystemProperties.EnqueuedTimeUtc}");
    log.LogInformation($"SequenceNumber={myEventHubMessage.SystemProperties.SequenceNumber}");
    log.LogInformation($"Offset={myEventHubMessage.SystemProperties.Offset}");

>>>>>>> b09be708
    // Metadata accessed by using binding expressions
    log.LogInformation($"EnqueuedTimeUtc={enqueuedTimeUtc}");
    log.LogInformation($"SequenceNumber={sequenceNumber}");
    log.LogInformation($"Offset={offset}");
}
```

To receive events in a batch, make `string` or `EventData` an array:

```cs
public static void Run(string[] eventHubMessages, ILogger log)
{
    foreach (var message in eventHubMessages)
    {
        log.LogInformation($"C# Event Hub trigger function processed a message: {message}");
    }
}
```

### Trigger - F# example

The following example shows an event hub trigger binding in a *function.json* file and an [F# function](functions-reference-fsharp.md) that uses the binding. The function logs the message body of the event hub trigger.

The following examples show Event Hubs binding data in the *function.json* file. The first example is for Functions 2.x, and the second one is for Functions 1.x. 


```json
{
  "type": "eventHubTrigger",
  "name": "myEventHubMessage",
  "direction": "in",
  "eventHubName": "MyEventHub",
  "connection": "myEventHubReadConnectionAppSetting"
}
```
```json
{
  "type": "eventHubTrigger",
  "name": "myEventHubMessage",
  "direction": "in",
  "path": "MyEventHub",
  "connection": "myEventHubReadConnectionAppSetting"
}
```

Here's the F# code:

```fsharp
let Run(myEventHubMessage: string, log: TraceWriter) =
    log.Log(sprintf "F# eventhub trigger function processed work item: %s" myEventHubMessage)
```

### Trigger - JavaScript example

The following example shows an event hub trigger binding in a *function.json* file and a [JavaScript function](functions-reference-node.md) that uses the binding. The function reads [event metadata](#trigger---event-metadata) and logs the message.

The following examples show Event Hubs binding data in the *function.json* file. The first example is for Functions 2.x, and the second one is for Functions 1.x. 


```json
{
  "type": "eventHubTrigger",
  "name": "myEventHubMessage",
  "direction": "in",
  "eventHubName": "MyEventHub",
  "connection": "myEventHubReadConnectionAppSetting"
}
```
```json
{
  "type": "eventHubTrigger",
  "name": "myEventHubMessage",
  "direction": "in",
  "path": "MyEventHub",
  "connection": "myEventHubReadConnectionAppSetting"
}
```

Here's the JavaScript code:

```javascript
module.exports = function (context, eventHubMessage) {
    context.log('Event Hubs trigger function processed message: ', myEventHubMessage);
    context.log('EnqueuedTimeUtc =', context.bindingData.enqueuedTimeUtc);
    context.log('SequenceNumber =', context.bindingData.sequenceNumber);
    context.log('Offset =', context.bindingData.offset);
     
    context.done();
};
```

To receive events in a batch, set `cardinality` to `many` in the *function.json* file, as shown in the following examples. The first example is for Functions 2.x, and the second one is for Functions 1.x. 

```json
{
  "type": "eventHubTrigger",
  "name": "eventHubMessages",
  "direction": "in",
  "eventHubName": "MyEventHub",
  "cardinality": "many",
  "connection": "myEventHubReadConnectionAppSetting"
}
```
```json
{
  "type": "eventHubTrigger",
  "name": "eventHubMessages",
  "direction": "in",
  "path": "MyEventHub",
  "cardinality": "many",
  "connection": "myEventHubReadConnectionAppSetting"
}
```

Here's the JavaScript code:

```javascript
module.exports = function (context, eventHubMessages) {
    context.log(`JavaScript eventhub trigger function called for message array ${eventHubMessages}`);
    
    eventHubMessages.forEach((message, index) => {
        context.log(`Processed message ${message}`);
        context.log(`EnqueuedTimeUtc = ${context.bindingData.enqueuedTimeUtcArray[index]}`);
        context.log(`SequenceNumber = ${context.bindingData.sequenceNumberArray[index]}`);
        context.log(`Offset = ${context.bindingData.offsetArray[index]}`);
    });

    context.done();
};
```

### Trigger - Java example

The following example shows an Event Hub trigger binding in a *function.json* file and an [Java function](functions-reference-java.md) that uses the binding. The function logs the message body of the Event Hub trigger.

```json
{
  "type": "eventHubTrigger",
  "name": "msg",
  "direction": "in",
  "eventHubName": "myeventhubname",
  "connection": "myEventHubReadConnectionAppSetting"
}
```

```java
@FunctionName("ehprocessor")
public void eventHubProcessor(
  @EventHubTrigger(name = "msg",
                  eventHubName = "myeventhubname",
                  connection = "myconnvarname") String message,
       final ExecutionContext context ) 
       {
          context.getLogger().info(message);
 }
 ```

 In the [Java functions runtime library](/java/api/overview/azure/functions/runtime), use the `EventHubTrigger` annotation on parameters whose value would come from Event Hub. Parameters with these annotations cause the function to run when an event arrives.  This annotation can be used with native Java types, POJOs, or nullable values using Optional<T>. 

## Trigger - attributes

In [C# class libraries](functions-dotnet-class-library.md), use the [EventHubTriggerAttribute](https://github.com/Azure/azure-webjobs-sdk/blob/master/src/Microsoft.Azure.WebJobs.Extensions.EventHubs/EventHubTriggerAttribute.cs) attribute.

The attribute's constructor takes the name of the event hub, the name of the consumer group, and the name of an app setting that contains the connection string. For more information about these settings, see the [trigger configuration section](#trigger---configuration). Here's an `EventHubTriggerAttribute` attribute example:

```csharp
[FunctionName("EventHubTriggerCSharp")]
public static void Run([EventHubTrigger("samples-workitems", Connection = "EventHubConnectionAppSetting")] string myEventHubMessage, ILogger log)
{
    ...
}
```

For a complete example, see [Trigger - C# example](#trigger---c-example).

## Trigger - configuration

The following table explains the binding configuration properties that you set in the *function.json* file and the `EventHubTrigger` attribute.

|function.json property | Attribute property |Description|
|---------|---------|----------------------|
|**type** | n/a | Must be set to `eventHubTrigger`. This property is set automatically when you create the trigger in the Azure portal.|
|**direction** | n/a | Must be set to `in`. This property is set automatically when you create the trigger in the Azure portal. |
|**name** | n/a | The name of the variable that represents the event item in function code. | 
|**path** |**EventHubName** | Functions 1.x only. The name of the event hub. When the event hub name is also present in the connection string, that value overrides this property at runtime. | 
|**eventHubName** |**EventHubName** | Functions 2.x only. The name of the event hub. When the event hub name is also present in the connection string, that value overrides this property at runtime. |
|**consumerGroup** |**ConsumerGroup** | An optional property that sets the [consumer group](../event-hubs/event-hubs-features.md#event-consumers) used to subscribe to events in the hub. If omitted, the `$Default` consumer group is used. | 
|**cardinality** | n/a | For Javascript. Set to `many` in order to enable batching.  If omitted or set to `one`, single message passed to function. | 
|**connection** |**Connection** | The name of an app setting that contains the connection string to the event hub's namespace. Copy this connection string by clicking the **Connection Information** button for the [namespace](../event-hubs/event-hubs-create.md#create-an-event-hubs-namespace), not the event hub itself. This connection string must have at least read permissions to activate the trigger.|

[!INCLUDE [app settings to local.settings.json](../../includes/functions-app-settings-local.md)]

## Trigger - event metadata

The Event Hubs trigger provides several [metadata properties](functions-triggers-bindings.md#binding-expressions---trigger-metadata). These properties can be used as part of binding expressions in other bindings or as parameters in your code. These are properties of the [EventData](https://docs.microsoft.com/dotnet/api/microsoft.servicebus.messaging.eventdata) class.

|Property|Type|Description|
|--------|----|-----------|
|`PartitionContext`|[PartitionContext](https://docs.microsoft.com/dotnet/api/microsoft.servicebus.messaging.partitioncontext)|The `PartitionContext` instance.|
|`EnqueuedTimeUtc`|`DateTime`|The enqueued time in UTC.|
|`Offset`|`string`|The offset of the data relative to the Event Hub partition stream. The offset is a marker or identifier for an event within the Event Hubs stream. The identifier is unique within a partition of the Event Hubs stream.|
|`PartitionKey`|`string`|The partition to which event data should be sent.|
|`Properties`|`IDictionary<String,Object>`|The user properties of the event data.|
|`SequenceNumber`|`Int64`|The logical sequence number of the event.|
|`SystemProperties`|`IDictionary<String,Object>`|The system properties, including the event data.|

See [code examples](#trigger---example) that use these properties earlier in this article.

## Trigger - host.json properties

The [host.json](functions-host-json.md#eventhub) file contains settings that control Event Hubs trigger behavior.

[!INCLUDE [functions-host-json-event-hubs](../../includes/functions-host-json-event-hubs.md)]

## Output

Use the Event Hubs output binding to write events to an event stream. You must have send permission to an event hub to write events to it.

Ensure the required package references are in place: [Functions 1.x](#packages---functions-1.x) or [Functions 2.x](#packages---functions-2.x) 

## Output - example

See the language-specific example:

* [C#](#output---c-example)
* [C# script (.csx)](#output---c-script-example)
* [F#](#output---f-example)
* [JavaScript](#output---javascript-example)
* [Java](#output---java-example)

### Output - C# example

The following example shows a [C# function](functions-dotnet-class-library.md) that writes a message to an event hub, using the method return value as the output:

```csharp
[FunctionName("EventHubOutput")]
[return: EventHub("outputEventHubMessage", Connection = "EventHubConnectionAppSetting")]
public static string Run([TimerTrigger("0 */5 * * * *")] TimerInfo myTimer, ILogger log)
{
    log.LogInformation($"C# Timer trigger function executed at: {DateTime.Now}");
    return $"{DateTime.Now}";
}
```

### Output - C# script example

The following example shows an event hub trigger binding in a *function.json* file and a [C# script function](functions-reference-csharp.md) that uses the binding. The function writes a message to an event hub.

The following examples show Event Hubs binding data in the *function.json* file. The first example is for Functions 2.x, and the second one is for Functions 1.x. 

```json
{
    "type": "eventHub",
    "name": "outputEventHubMessage",
    "eventHubName": "myeventhub",
    "connection": "MyEventHubSendAppSetting",
    "direction": "out"
}
```
```json
{
    "type": "eventHub",
    "name": "outputEventHubMessage",
    "path": "myeventhub",
    "connection": "MyEventHubSendAppSetting",
    "direction": "out"
}
```

Here's C# script code that creates one message:

```cs
using System;
using Microsoft.Extensions.Logging;

public static void Run(TimerInfo myTimer, out string outputEventHubMessage, ILogger log)
{
    String msg = $"TimerTriggerCSharp1 executed at: {DateTime.Now}";
    log.LogInformation(msg);   
    outputEventHubMessage = msg;
}
```

Here's C# script code that creates multiple messages:

```cs
public static void Run(TimerInfo myTimer, ICollector<string> outputEventHubMessage, ILogger log)
{
    string message = $"Event Hub message created at: {DateTime.Now}";
    log.LogInformation(message);
    outputEventHubMessage.Add("1 " + message);
    outputEventHubMessage.Add("2 " + message);
}
```

### Output - F# example

The following example shows an event hub trigger binding in a *function.json* file and an [F# function](functions-reference-fsharp.md) that uses the binding. The function writes a message to an event hub.

The following examples show Event Hubs binding data in the *function.json* file. The first example is for Functions 2.x, and the second one is for Functions 1.x. 

```json
{
    "type": "eventHub",
    "name": "outputEventHubMessage",
    "eventHubName": "myeventhub",
    "connection": "MyEventHubSendAppSetting",
    "direction": "out"
}
```
```json
{
    "type": "eventHub",
    "name": "outputEventHubMessage",
    "path": "myeventhub",
    "connection": "MyEventHubSendAppSetting",
    "direction": "out"
}
```

Here's the F# code:

```fsharp
let Run(myTimer: TimerInfo, outputEventHubMessage: byref<string>, log: ILogger) =
    let msg = sprintf "TimerTriggerFSharp1 executed at: %s" DateTime.Now.ToString()
    log.LogInformation(msg);
    outputEventHubMessage <- msg;
```

### Output - JavaScript example

The following example shows an event hub trigger binding in a *function.json* file and a [JavaScript function](functions-reference-node.md) that uses the binding. The function writes a message to an event hub.

The following examples show Event Hubs binding data in the *function.json* file. The first example is for Functions 2.x, and the second one is for Functions 1.x. 

```json
{
    "type": "eventHub",
    "name": "outputEventHubMessage",
    "eventHubName": "myeventhub",
    "connection": "MyEventHubSendAppSetting",
    "direction": "out"
}
```
```json
{
    "type": "eventHub",
    "name": "outputEventHubMessage",
    "path": "myeventhub",
    "connection": "MyEventHubSendAppSetting",
    "direction": "out"
}
```

Here's JavaScript code that sends a single message:

```javascript
module.exports = function (context, myTimer) {
    var timeStamp = new Date().toISOString();
    context.log('Event Hub message created at: ', timeStamp);   
    context.bindings.outputEventHubMessage = "Event Hub message created at: " + timeStamp;
    context.done();
};
```

Here's JavaScript code that sends multiple messages:

```javascript
module.exports = function(context) {
    var timeStamp = new Date().toISOString();
    var message = 'Event Hub message created at: ' + timeStamp;

    context.bindings.outputEventHubMessage = [];

    context.bindings.outputEventHubMessage.push("1 " + message);
    context.bindings.outputEventHubMessage.push("2 " + message);
    context.done();
};
```

### Output - Java example

The following example shows a Java function that writes a message contianing the current time to an Event Hub.

```java
@}FunctionName("sendTime")
@EventHubOutput(name = "event", eventHubName = "samples-workitems", connection = "AzureEventHubConnection")
public String sendTime(
   @TimerTrigger(name = "sendTimeTrigger", schedule = "0 *&#47;5 * * * *") String timerInfo)  {
     return LocalDateTime.now().toString();
 }
 ```

In the [Java functions runtime library](/java/api/overview/azure/functions/runtime), use the `@EventHubOutput` annotation on parameters whose value would be poublished to Event Hub.  The parameter should be of type `OutputBinding<T>` , where T is a POJO or any native Java type. 

## Output - attributes

For [C# class libraries](functions-dotnet-class-library.md), use the [EventHubAttribute](https://github.com/Azure/azure-webjobs-sdk/blob/master/src/Microsoft.Azure.WebJobs.ServiceBus/EventHubs/EventHubAttribute.cs) attribute.

The attribute's constructor takes the name of the event hub and the name of an app setting that contains the connection string. For more information about these settings, see [Output - configuration](#output---configuration). Here's an `EventHub` attribute example:

```csharp
[FunctionName("EventHubOutput")]
[return: EventHub("outputEventHubMessage", Connection = "EventHubConnectionAppSetting")]
public static string Run([TimerTrigger("0 */5 * * * *")] TimerInfo myTimer, ILogger log)
{
    ...
}
```

For a complete example, see [Output - C# example](#output---c-example).

## Output - configuration

The following table explains the binding configuration properties that you set in the *function.json* file and the `EventHub` attribute.

|function.json property | Attribute property |Description|
|---------|---------|----------------------|
|**type** | n/a | Must be set to "eventHub". |
|**direction** | n/a | Must be set to "out". This parameter is set automatically when you create the binding in the Azure portal. |
|**name** | n/a | The variable name used in function code that represents the event. | 
|**path** |**EventHubName** | Functions 1.x only. The name of the event hub. When the event hub name is also present in the connection string, that value overrides this property at runtime. | 
|**eventHubName** |**EventHubName** | Functions 2.x only. The name of the event hub. When the event hub name is also present in the connection string, that value overrides this property at runtime. |
|**connection** |**Connection** | The name of an app setting that contains the connection string to the event hub's namespace. Copy this connection string by clicking the **Connection Information** button for the *namespace*, not the event hub itself. This connection string must have send permissions to send the message to the event stream.|

[!INCLUDE [app settings to local.settings.json](../../includes/functions-app-settings-local.md)]

## Output - usage

In C# and C# script, send messages by using a method parameter such as `out string paramName`. In C# script, `paramName` is the value specified in the `name` property of *function.json*. To write multiple messages, you can use `ICollector<string>` or
`IAsyncCollector<string>` in place of `out string`.

In JavaScript, access the output event by using `context.bindings.<name>`. `<name>` is the value specified in the `name` property of *function.json*.

## Exceptions and return codes

| Binding | Reference |
|---|---|
| Event Hub | [Operations Guide](https://docs.microsoft.com/rest/api/eventhub/publisher-policy-operations) |

## Next steps

> [!div class="nextstepaction"]
> [Learn more about Azure functions triggers and bindings](functions-triggers-bindings.md)<|MERGE_RESOLUTION|>--- conflicted
+++ resolved
@@ -96,27 +96,15 @@
     string offset,
     ILogger log)
 {
-<<<<<<< HEAD
-    log.LogInformation($"Event: {Encoding.UTF8.GetString(myEventHubMessage.GetBytes())}");
+    log.LogInformation($"Event: {Encoding.UTF8.GetString(myEventHubMessage.Body)}");
     // Metadata accessed by binding to EventData
-    log.LogInformation($"EnqueuedTimeUtc={myEventHubMessage.EnqueuedTimeUtc}");
-    log.LogInformation($"SequenceNumber={myEventHubMessage.SequenceNumber}");
-    log.LogInformation($"Offset={myEventHubMessage.Offset}");
-    // Metadata accessed by using binding expressions
+    log.LogInformation($"EnqueuedTimeUtc={myEventHubMessage.SystemProperties.EnqueuedTimeUtc}");
+    log.LogInformation($"SequenceNumber={myEventHubMessage.SystemProperties.SequenceNumber}");
+    log.LogInformation($"Offset={myEventHubMessage.SystemProperties.Offset}");
+    // Metadata accessed by using binding expressions in method parameters
     log.LogInformation($"EnqueuedTimeUtc={enqueuedTimeUtc}");
     log.LogInformation($"SequenceNumber={sequenceNumber}");
     log.LogInformation($"Offset={offset}");
-=======
-    log.Info($"Event: {Encoding.UTF8.GetString(myEventHubMessage.Body)}");
-    // Metadata accessed by binding to EventData
-    log.Info($"EnqueuedTimeUtc={myEventHubMessage.SystemProperties.EnqueuedTimeUtc}");
-    log.Info($"SequenceNumber={myEventHubMessage.SystemProperties.SequenceNumber}");
-    log.Info($"Offset={myEventHubMessage.SystemProperties.Offset}");
-    // Metadata accessed by using binding expressions in method parameters
-    log.Info($"EnqueuedTimeUtc={enqueuedTimeUtc}");
-    log.Info($"SequenceNumber={sequenceNumber}");
-    log.Info($"Offset={offset}");
->>>>>>> b09be708
 }
 ```
 
@@ -127,20 +115,12 @@
 
 ```cs
 [FunctionName("EventHubTriggerCSharp")]
-<<<<<<< HEAD
-public static void Run([EventHubTrigger("samples-workitems", Connection = "EventHubConnectionAppSetting")] string[] eventHubMessages, ILogger log)
+public static void Run([EventHubTrigger("samples-workitems", Connection = "EventHubConnectionAppSetting")] EventData[] eventHubMessages, ILogger log)
 {
     foreach (var message in eventHubMessages)
     {
-        log.LogInformation($"C# Event Hub trigger function processed a message: {message}");
-=======
-public static void Run([EventHubTrigger("samples-workitems", Connection = "EventHubConnectionAppSetting")] EventData[] eventHubMessages, TraceWriter log)
-{
-    foreach (var message in eventHubMessages)
-    {
-        log.Info($"C# Event Hub trigger function processed a message: {Encoding.UTF8.GetString(message.Body)}");
-        log.Info($"EnqueuedTimeUtc={message.SystemProperties.EnqueuedTimeUtc}");
->>>>>>> b09be708
+        log.LogInformation($"C# Event Hub trigger function processed a message: {Encoding.UTF8.GetString(message.Body)}");
+        log.LogInformation($"EnqueuedTimeUtc={message.SystemProperties.EnqueuedTimeUtc}");
     }
 }
 ```
@@ -189,47 +169,35 @@
 
 using System.Text;
 using System;
-<<<<<<< HEAD
 using Microsoft.ServiceBus.Messaging;
-using Microsoft.Extensions.Logging;
-=======
 using Microsoft.Azure.EventHubs;
->>>>>>> b09be708
 
 public static void Run(EventData myEventHubMessage,
     DateTime enqueuedTimeUtc, 
     Int64 sequenceNumber,
     string offset,
-    ILogger log)
-{
-<<<<<<< HEAD
-    log.LogInformation($"Event: {Encoding.UTF8.GetString(myEventHubMessage.GetBytes())}");
-    // Metadata accessed by binding to EventData
-    log.LogInformation($"EnqueuedTimeUtc={myEventHubMessage.EnqueuedTimeUtc}");
-    log.LogInformation($"SequenceNumber={myEventHubMessage.SequenceNumber}");
-    log.LogInformation($"Offset={myEventHubMessage.Offset}");
-=======
-    log.LogInformation($"Event: {Encoding.UTF8.GetString(myEventHubMessage.Body)}");
-    log.LogInformation($"EnqueuedTimeUtc={myEventHubMessage.SystemProperties.EnqueuedTimeUtc}");
-    log.LogInformation($"SequenceNumber={myEventHubMessage.SystemProperties.SequenceNumber}");
-    log.LogInformation($"Offset={myEventHubMessage.SystemProperties.Offset}");
-
->>>>>>> b09be708
+    TraceWriter log)
+{
+    log.Info($"Event: {Encoding.UTF8.GetString(myEventHubMessage.Body)}");
+    log.Info($"EnqueuedTimeUtc={myEventHubMessage.SystemProperties.EnqueuedTimeUtc}");
+    log.Info($"SequenceNumber={myEventHubMessage.SystemProperties.SequenceNumber}");
+    log.Info($"Offset={myEventHubMessage.SystemProperties.Offset}");
+
     // Metadata accessed by using binding expressions
-    log.LogInformation($"EnqueuedTimeUtc={enqueuedTimeUtc}");
-    log.LogInformation($"SequenceNumber={sequenceNumber}");
-    log.LogInformation($"Offset={offset}");
+    log.Info($"EnqueuedTimeUtc={enqueuedTimeUtc}");
+    log.Info($"SequenceNumber={sequenceNumber}");
+    log.Info($"Offset={offset}");
 }
 ```
 
 To receive events in a batch, make `string` or `EventData` an array:
 
 ```cs
-public static void Run(string[] eventHubMessages, ILogger log)
+public static void Run(string[] eventHubMessages, TraceWriter log)
 {
     foreach (var message in eventHubMessages)
     {
-        log.LogInformation($"C# Event Hub trigger function processed a message: {message}");
+        log.Info($"C# Event Hub trigger function processed a message: {message}");
     }
 }
 ```
