---
title: Azure Event Hubs bindings for Azure Functions
description: Understand how to use Azure Event Hubs bindings in Azure Functions.
services: functions
documentationcenter: na
author: ggailey777
manager: jeconnoc
keywords: azure functions, functions, event processing, dynamic compute, serverless architecture

ms.assetid: daf81798-7acc-419a-bc32-b5a41c6db56b
ms.service: azure-functions
ms.devlang: multiple
ms.topic: reference
ms.date: 11/08/2017
ms.author: glenga

---
# Azure Event Hubs bindings for Azure Functions

This article explains how to work with [Azure Event Hubs](../event-hubs/event-hubs-what-is-event-hubs.md) bindings for Azure Functions. Azure Functions supports trigger and output bindings for Event Hubs.

[!INCLUDE [intro](../../includes/functions-bindings-intro.md)]

## Packages - Functions 1.x

For Azure Functions version 1.x, the Event Hubs bindings are provided in the [Microsoft.Azure.WebJobs.ServiceBus](http://www.nuget.org/packages/Microsoft.Azure.WebJobs.ServiceBus) NuGet package, version 2.x.
Source code for the package is in the [azure-webjobs-sdk](https://github.com/Azure/azure-webjobs-sdk/tree/v2.x/src/Microsoft.Azure.WebJobs.ServiceBus/EventHubs) GitHub repository.


[!INCLUDE [functions-package](../../includes/functions-package.md)]

## Packages - Functions 2.x

For Functions 2.x, use the [Microsoft.Azure.WebJobs.Extensions.EventHubs](http://www.nuget.org/packages/Microsoft.Azure.WebJobs.Extensions.EventHubs) package, version 3.x.
Source code for the package is in the [azure-webjobs-sdk](https://github.com/Azure/azure-webjobs-sdk/tree/master/src/Microsoft.Azure.WebJobs.Extensions.EventHubs) GitHub repository.

[!INCLUDE [functions-package-v2](../../includes/functions-package-v2.md)]

## Trigger

Use the Event Hubs trigger to respond to an event sent to an event hub event stream. You must have read access to the event hub to set up the trigger.

When an Event Hubs trigger function is triggered, the message that triggers it is passed into the function as a string.

## Trigger - scaling

Each instance of an event hub-triggered function is backed by only one [EventProcessorHost](https://docs.microsoft.com/dotnet/api/microsoft.azure.eventhubs.processor) instance. Event Hubs ensures that only one [EventProcessorHost](https://docs.microsoft.com/dotnet/api/microsoft.azure.eventhubs.processor) instance can get a lease on a given partition.

For example, consider an Event Hub as follows:

* 10 partitions.
* 1000 events distributed evenly across all partitions, with 100 messages in each partition.

When your function is first enabled, there is only one instance of the function. Let's call this function instance `Function_0`. `Function_0` has a single [EventProcessorHost](https://docs.microsoft.com/dotnet/api/microsoft.azure.eventhubs.processor) instance that has a lease on all ten partitions. This instance is reading events from partitions 0-9. From this point forward, one of the following happens:

* **New function instances are not needed**: `Function_0` is able to process all 1000 events before the Functions scaling logic kicks in. In this case, all 1000 messages are processed by `Function_0`.

* **An additional function instance is added**: The Functions scaling logic determines that `Function_0` has more messages than it can process. In this case, a new function app instance (`Function_1`) is created, along with a new [EventProcessorHost](https://docs.microsoft.com/dotnet/api/microsoft.azure.eventhubs.processor) instance. Event Hubs detects that a new host instance is trying read messages. Event Hubs load balances the partitions across the its host instances. For example, partitions 0-4 may be assigned to `Function_0` and partitions 5-9 to `Function_1`.

* **N more function instances are added**: The Functions scaling logic determines that both `Function_0` and `Function_1` have more messages than they can process. New function app instances `Function_2`...`Functions_N` are created, where `N` is greater than the number of event hub partitions. In our example, Event Hubs again load balances the partitions, in this case across the instances `Function_0`...`Functions_9`.

Note that when Functions scales to `N` instances, which is a number greater than the number of event hub partitions. This is done to make sure that there are always [EventProcessorHost](https://docs.microsoft.com/dotnet/api/microsoft.azure.eventhubs.processor) instances available to obtain locks on partitions as they become available from other instances. You are only charged for the resources used when the function instance executes; you are not charged for this over-provisioning.

When all function execution completes (with or without errors), checkpoints are added to the associated storage account. When check-pointing succeeds, all 1000 messages are never retrieved again.

## Trigger - example

See the language-specific example:

* [C#](#trigger---c-example)
* [C# script (.csx)](#trigger---c-script-example)
* [F#](#trigger---f-example)
* [Java](#trigger---java-example)
* [JavaScript](#trigger---javascript-example)
* [Python](#trigger---python-example)

### Trigger - C# example

The following example shows a [C# function](functions-dotnet-class-library.md) that logs the message body of the event hub trigger.

```csharp
[FunctionName("EventHubTriggerCSharp")]
public static void Run([EventHubTrigger("samples-workitems", Connection = "EventHubConnectionAppSetting")] string myEventHubMessage, TraceWriter log)
{
    log.Info($"C# Event Hub trigger function processed a message: {myEventHubMessage}");
}
```

To get access to [event metadata](#trigger---event-metadata) in function code, bind to an [EventData](/dotnet/api/microsoft.servicebus.messaging.eventdata) object (requires a using statement for `Microsoft.ServiceBus.Messaging`). You can also access the same properties by using binding expressions in the method signature.  The following example shows both ways to get the same data:

```csharp
[FunctionName("EventHubTriggerCSharp")]
public static void Run(
    [EventHubTrigger("samples-workitems", Connection = "EventHubConnectionAppSetting")] EventData myEventHubMessage,
    DateTime enqueuedTimeUtc,
    Int64 sequenceNumber,
    string offset,
    TraceWriter log)
{
    log.Info($"Event: {Encoding.UTF8.GetString(myEventHubMessage.GetBytes())}");
    // Metadata accessed by binding to EventData
    log.Info($"EnqueuedTimeUtc={myEventHubMessage.EnqueuedTimeUtc}");
    log.Info($"SequenceNumber={myEventHubMessage.SequenceNumber}");
    log.Info($"Offset={myEventHubMessage.Offset}");
    // Metadata accessed by using binding expressions
    log.Info($"EnqueuedTimeUtc={enqueuedTimeUtc}");
    log.Info($"SequenceNumber={sequenceNumber}");
    log.Info($"Offset={offset}");
}
```

To receive events in a batch, make `string` or `EventData` an array:

```cs
[FunctionName("EventHubTriggerCSharp")]
public static void Run([EventHubTrigger("samples-workitems", Connection = "EventHubConnectionAppSetting")] string[] eventHubMessages, TraceWriter log)
{
    foreach (var message in eventHubMessages)
    {
        log.Info($"C# Event Hub trigger function processed a message: {message}");
    }
}
```

### Trigger - C# script example

The following example shows an event hub trigger binding in a *function.json* file and a [C# script function](functions-reference-csharp.md) that uses the binding. The function logs the message body of the event hub trigger.

<<<<<<< HEAD
The following examples show Event Hubs binding data in the *function.json* file.

#### Version 2.x
=======
The following examples show Event Hubs binding data in the *function.json* file. The first example is for Functions 2.x, and the second one is for Functions 1.x. 

>>>>>>> d1faeba0

```json
{
  "type": "eventHubTrigger",
  "name": "myEventHubMessage",
  "direction": "in",
  "eventHubName": "MyEventHub",
  "connection": "myEventHubReadConnectionAppSetting"
}
```

#### Version 1.x

```json
{
  "type": "eventHubTrigger",
  "name": "myEventHubMessage",
  "direction": "in",
  "path": "MyEventHub",
  "connection": "myEventHubReadConnectionAppSetting"
}
```

Here's the C# script code:

```cs
using System;

public static void Run(string myEventHubMessage, TraceWriter log)
{
    log.Info($"C# Event Hub trigger function processed a message: {myEventHubMessage}");
}
```

To get access to [event metadata](#trigger---event-metadata) in function code, bind to an [EventData](/dotnet/api/microsoft.servicebus.messaging.eventdata) object (requires a using statement for `Microsoft.ServiceBus.Messaging`). You can also access the same properties by using binding expressions in the method signature.  The following example shows both ways to get the same data:

```cs
#r "Microsoft.ServiceBus"
using System.Text;
using System;
using Microsoft.ServiceBus.Messaging;

public static void Run(EventData myEventHubMessage,
    DateTime enqueuedTimeUtc,
    Int64 sequenceNumber,
    string offset,
    TraceWriter log)
{
    log.Info($"Event: {Encoding.UTF8.GetString(myEventHubMessage.GetBytes())}");
    // Metadata accessed by binding to EventData
    log.Info($"EnqueuedTimeUtc={myEventHubMessage.EnqueuedTimeUtc}");
    log.Info($"SequenceNumber={myEventHubMessage.SequenceNumber}");
    log.Info($"Offset={myEventHubMessage.Offset}");
    // Metadata accessed by using binding expressions
    log.Info($"EnqueuedTimeUtc={enqueuedTimeUtc}");
    log.Info($"SequenceNumber={sequenceNumber}");
    log.Info($"Offset={offset}");
}
```

To receive events in a batch, make `string` or `EventData` an array:

```cs
public static void Run(string[] eventHubMessages, TraceWriter log)
{
    foreach (var message in eventHubMessages)
    {
        log.Info($"C# Event Hub trigger function processed a message: {message}");
    }
}
```

### Trigger - F# example

The following example shows an event hub trigger binding in a *function.json* file and an [F# function](functions-reference-fsharp.md) that uses the binding. The function logs the message body of the event hub trigger.

<<<<<<< HEAD
The following examples show Event Hubs binding data in the *function.json* file. 

#### Version 2.x
=======
The following examples show Event Hubs binding data in the *function.json* file. The first example is for Functions 2.x, and the second one is for Functions 1.x. 

>>>>>>> d1faeba0

```json
{
  "type": "eventHubTrigger",
  "name": "myEventHubMessage",
  "direction": "in",
  "eventHubName": "MyEventHub",
  "connection": "myEventHubReadConnectionAppSetting"
}
```

#### Version 1.x

```json
{
  "type": "eventHubTrigger",
  "name": "myEventHubMessage",
  "direction": "in",
  "path": "MyEventHub",
  "connection": "myEventHubReadConnectionAppSetting"
}
```

Here's the F# code:

```fsharp
let Run(myEventHubMessage: string, log: TraceWriter) =
    log.Info(sprintf "F# eventhub trigger function processed work item: %s" myEventHubMessage)
```

### Trigger - JavaScript example

The following example shows an event hub trigger binding in a *function.json* file and a [JavaScript function](functions-reference-node.md) that uses the binding. The function reads [event metadata](#trigger---event-metadata) and logs the message.

<<<<<<< HEAD
The following examples show Event Hubs binding data in the *function.json* file.

#### Version 2.x
=======
The following examples show Event Hubs binding data in the *function.json* file. The first example is for Functions 2.x, and the second one is for Functions 1.x. 

>>>>>>> d1faeba0

```json
{
  "type": "eventHubTrigger",
  "name": "myEventHubMessage",
  "direction": "in",
  "eventHubName": "MyEventHub",
  "connection": "myEventHubReadConnectionAppSetting"
}
```

#### Version 1.x

```json
{
  "type": "eventHubTrigger",
  "name": "myEventHubMessage",
  "direction": "in",
  "path": "MyEventHub",
  "connection": "myEventHubReadConnectionAppSetting"
}
```

Here's the JavaScript code:

```javascript
module.exports = function (context, eventHubMessage) {
    context.log('Event Hubs trigger function processed message: ', myEventHubMessage);
    context.log('EnqueuedTimeUtc =', context.bindingData.enqueuedTimeUtc);
    context.log('SequenceNumber =', context.bindingData.sequenceNumber);
    context.log('Offset =', context.bindingData.offset);

    context.done();
};
```

<<<<<<< HEAD
To receive events in a batch, set `cardinality` to `many` in the *function.json* file, as shown in the following examples.

#### Version 2.x
=======
To receive events in a batch, set `cardinality` to `many` in the *function.json* file, as shown in the following examples. The first example is for Functions 2.x, and the second one is for Functions 1.x. 
>>>>>>> d1faeba0

```json
{
  "type": "eventHubTrigger",
  "name": "eventHubMessages",
  "direction": "in",
  "eventHubName": "MyEventHub",
  "cardinality": "many",
  "connection": "myEventHubReadConnectionAppSetting"
}
```

#### Version 1.x

```json
{
  "type": "eventHubTrigger",
  "name": "eventHubMessages",
  "direction": "in",
  "path": "MyEventHub",
  "cardinality": "many",
  "connection": "myEventHubReadConnectionAppSetting"
}
```

Here's the JavaScript code:

```javascript
module.exports = function (context, eventHubMessages) {
    context.log(`JavaScript eventhub trigger function called for message array ${eventHubMessages}`);

    eventHubMessages.forEach((message, index) => {
        context.log(`Processed message ${message}`);
        context.log(`EnqueuedTimeUtc = ${context.bindingData.enqueuedTimeUtcArray[index]}`);
        context.log(`SequenceNumber = ${context.bindingData.sequenceNumberArray[index]}`);
        context.log(`Offset = ${context.bindingData.offsetArray[index]}`);
    });

    context.done();
};
```

### Trigger - Python example

The following example shows an event hub trigger binding in a *function.json* file and a [Python function](functions-reference-python.md) that uses the binding. The function reads [event metadata](#trigger---event-metadata) and logs the message.

The following examples show Event Hubs binding data in the *function.json* file.

```json
{
  "type": "eventHubTrigger",
  "name": "event",
  "direction": "in",
  "eventHubName": "MyEventHub",
  "connection": "myEventHubReadConnectionAppSetting"
}
```

Here's the Python code:

```python
import logging
import azure.functions as func

def main(event: func.EventHubEvent):
    logging.info('Event Hubs trigger function processed message: ', event.get_body())
    logging.info('  EnqueuedTimeUtc =', event.enqueued_time)
    logging.info('  SequenceNumber =', event.sequence_number)
    logging.info('  Offset =', event.offset)
```

### Trigger - Java example

The following example shows an Event Hub trigger binding in a *function.json* file and an [Java function](functions-reference-java.md) that uses the binding. The function logs the message body of the Event Hub trigger.

```json
{
  "type": "eventHubTrigger",
  "name": "msg",
  "direction": "in",
  "eventHubName": "myeventhubname",
  "connection": "myEventHubReadConnectionAppSetting"
}
```

```java
@FunctionName("ehprocessor")
public void eventHubProcessor(
  @EventHubTrigger(name = "msg",
                  eventHubName = "myeventhubname",
                  connection = "myconnvarname") String message,
       final ExecutionContext context )
       {
          context.getLogger().info(message);
 }
 ```

 In the [Java functions runtime library](/java/api/overview/azure/functions/runtime), use the `EventHubTrigger` annotation on parameters whose value would come from Event Hub. Parameters with these annotations cause the function to run when an event arrives.  This annotation can be used with native Java types, POJOs, or nullable values using Optional<T>.

## Trigger - attributes

In [C# class libraries](functions-dotnet-class-library.md), use the [EventHubTriggerAttribute](https://github.com/Azure/azure-webjobs-sdk/blob/master/src/Microsoft.Azure.WebJobs.ServiceBus/EventHubs/EventHubTriggerAttribute.cs) attribute.

The attribute's constructor takes the name of the event hub, the name of the consumer group, and the name of an app setting that contains the connection string. For more information about these settings, see the [trigger configuration section](#trigger---configuration). Here's an `EventHubTriggerAttribute` attribute example:

```csharp
[FunctionName("EventHubTriggerCSharp")]
public static void Run([EventHubTrigger("samples-workitems", Connection = "EventHubConnectionAppSetting")] string myEventHubMessage, TraceWriter log)
{
    ...
}
```

For a complete example, see [Trigger - C# example](#trigger---c-example).

## Trigger - configuration

The following table explains the binding configuration properties that you set in the *function.json* file and the `EventHubTrigger` attribute.

|function.json property | Attribute property |Description|
|---------|---------|----------------------|
|**type** | n/a | Must be set to `eventHubTrigger`. This property is set automatically when you create the trigger in the Azure portal.|
|**direction** | n/a | Must be set to `in`. This property is set automatically when you create the trigger in the Azure portal. |
|**name** | n/a | The name of the variable that represents the event item in function code. |
|**path** |**EventHubName** | Functions 1.x only. The name of the event hub. When the event hub name is also present in the connection string, that value overrides this property at runtime. |
|**eventHubName** |**EventHubName** | Functions 2.x only. The name of the event hub. When the event hub name is also present in the connection string, that value overrides this property at runtime. |
|**consumerGroup** |**ConsumerGroup** | An optional property that sets the [consumer group](../event-hubs/event-hubs-features.md#event-consumers) used to subscribe to events in the hub. If omitted, the `$Default` consumer group is used. |
|**cardinality** | n/a | For Javascript. Set to `many` in order to enable batching.  If omitted or set to `one`, single message passed to function. |
|**connection** |**Connection** | The name of an app setting that contains the connection string to the event hub's namespace. Copy this connection string by clicking the **Connection Information** button for the [namespace](../event-hubs/event-hubs-create.md#create-an-event-hubs-namespace), not the event hub itself. This connection string must have at least read permissions to activate the trigger.|

[!INCLUDE [app settings to local.settings.json](../../includes/functions-app-settings-local.md)]

## Trigger - event metadata

The Event Hubs trigger provides several [metadata properties](functions-triggers-bindings.md#binding-expressions---trigger-metadata). These properties can be used as part of binding expressions in other bindings or as parameters in your code. These are properties of the [EventData](https://docs.microsoft.com/dotnet/api/microsoft.servicebus.messaging.eventdata) class.

|Property|Type|Description|
|--------|----|-----------|
|`PartitionContext`|[PartitionContext](https://docs.microsoft.com/dotnet/api/microsoft.servicebus.messaging.partitioncontext)|The `PartitionContext` instance.|
|`EnqueuedTimeUtc`|`DateTime`|The enqueued time in UTC.|
|`Offset`|`string`|The offset of the data relative to the Event Hub partition stream. The offset is a marker or identifier for an event within the Event Hubs stream. The identifier is unique within a partition of the Event Hubs stream.|
|`PartitionKey`|`string`|The partition to which event data should be sent.|
|`Properties`|`IDictionary<String,Object>`|The user properties of the event data.|
|`SequenceNumber`|`Int64`|The logical sequence number of the event.|
|`SystemProperties`|`IDictionary<String,Object>`|The system properties, including the event data.|

See [code examples](#trigger---example) that use these properties earlier in this article.

## Trigger - host.json properties

The [host.json](functions-host-json.md#eventhub) file contains settings that control Event Hubs trigger behavior.

[!INCLUDE [functions-host-json-event-hubs](../../includes/functions-host-json-event-hubs.md)]

## Output

Use the Event Hubs output binding to write events to an event stream. You must have send permission to an event hub to write events to it.

Ensure the required package references are in place: [Functions 1.x](#packages---functions-1.x) or [Functions 2.x](#packages---functions-2.x)

## Output - example

See the language-specific example:

* [C#](#output---c-example)
* [C# script (.csx)](#output---c-script-example)
* [F#](#output---f-example)
* [Java](#output---java-example)
* [JavaScript](#output---javascript-example)
* [Python](#output---python-example)

### Output - C# example

The following example shows a [C# function](functions-dotnet-class-library.md) that writes a message to an event hub, using the method return value as the output:

```csharp
[FunctionName("EventHubOutput")]
[return: EventHub("outputEventHubMessage", Connection = "EventHubConnectionAppSetting")]
public static string Run([TimerTrigger("0 */5 * * * *")] TimerInfo myTimer, TraceWriter log)
{
    log.Info($"C# Timer trigger function executed at: {DateTime.Now}");
    return $"{DateTime.Now}";
}
```

### Output - C# script example

The following example shows an event hub trigger binding in a *function.json* file and a [C# script function](functions-reference-csharp.md) that uses the binding. The function writes a message to an event hub.

The following examples show Event Hubs binding data in the *function.json* file. The first example is for Functions 2.x, and the second one is for Functions 1.x. 

```json
{
    "type": "eventHub",
    "name": "outputEventHubMessage",
    "eventHubName": "myeventhub",
    "connection": "MyEventHubSendAppSetting",
    "direction": "out"
}
```

```json
{
    "type": "eventHub",
    "name": "outputEventHubMessage",
    "path": "myeventhub",
    "connection": "MyEventHubSendAppSetting",
    "direction": "out"
}
```

Here's C# script code that creates one message:

```cs
using System;

public static void Run(TimerInfo myTimer, out string outputEventHubMessage, TraceWriter log)
{
    String msg = $"TimerTriggerCSharp1 executed at: {DateTime.Now}";
    log.Verbose(msg);   
    outputEventHubMessage = msg;
}
```

Here's C# script code that creates multiple messages:

```cs
public static void Run(TimerInfo myTimer, ICollector<string> outputEventHubMessage, TraceWriter log)
{
    string message = $"Event Hub message created at: {DateTime.Now}";
    log.Info(message);
    outputEventHubMessage.Add("1 " + message);
    outputEventHubMessage.Add("2 " + message);
}
```

### Output - F# example

The following example shows an event hub trigger binding in a *function.json* file and an [F# function](functions-reference-fsharp.md) that uses the binding. The function writes a message to an event hub.

The following examples show Event Hubs binding data in the *function.json* file. The first example is for Functions 2.x, and the second one is for Functions 1.x. 

```json
{
    "type": "eventHub",
    "name": "outputEventHubMessage",
    "eventHubName": "myeventhub",
    "connection": "MyEventHubSendAppSetting",
    "direction": "out"
}
```
```json
{
    "type": "eventHub",
    "name": "outputEventHubMessage",
    "path": "myeventhub",
    "connection": "MyEventHubSendAppSetting",
    "direction": "out"
}
```

Here's the F# code:

```fsharp
let Run(myTimer: TimerInfo, outputEventHubMessage: byref<string>, log: TraceWriter) =
    let msg = sprintf "TimerTriggerFSharp1 executed at: %s" DateTime.Now.ToString()
    log.Verbose(msg);
    outputEventHubMessage <- msg;
```

### Output - JavaScript example

The following example shows an event hub trigger binding in a *function.json* file and a [JavaScript function](functions-reference-node.md) that uses the binding. The function writes a message to an event hub.

The following examples show Event Hubs binding data in the *function.json* file. The first example is for Functions 2.x, and the second one is for Functions 1.x. 

```json
{
    "type": "eventHub",
    "name": "outputEventHubMessage",
    "eventHubName": "myeventhub",
    "connection": "MyEventHubSendAppSetting",
    "direction": "out"
}
```

```json
{
    "type": "eventHub",
    "name": "outputEventHubMessage",
    "path": "myeventhub",
    "connection": "MyEventHubSendAppSetting",
    "direction": "out"
}
```

Here's JavaScript code that sends a single message:

```javascript
module.exports = function (context, myTimer) {
    var timeStamp = new Date().toISOString();
    context.log('Event Hub message created at: ', timeStamp);   
    context.bindings.outputEventHubMessage = "Event Hub message created at: " + timeStamp;
    context.done();
};
```

Here's JavaScript code that sends multiple messages:

```javascript
module.exports = function(context) {
    var timeStamp = new Date().toISOString();
    var message = 'Event Hub message created at: ' + timeStamp;

    context.bindings.outputEventHubMessage = [];

    context.bindings.outputEventHubMessage.push("1 " + message);
    context.bindings.outputEventHubMessage.push("2 " + message);
    context.done();
};
```

### Output - Python example

The following example shows an event hub trigger binding in a *function.json* file and a [Python function](functions-reference-python.md) that uses the binding. The function writes a message to an event hub.

The following examples show Event Hubs binding data in the *function.json* file.

```json
{
    "type": "eventHub",
    "name": "$return",
    "eventHubName": "myeventhub",
    "connection": "MyEventHubSendAppSetting",
    "direction": "out"
}
```

Here's Python code that sends a single message:

```python
import datetime
import logging
import azure.functions as func

def main(timer: func.TimerRequest) -> str:
    timestamp = datetime.datetime.utcnow()
    logging.info('Event Hub message created at: %s', timestamp);   
    return 'Event Hub message created at: {}'.format(timestamp)
```

### Output - Java example

The following example shows a Java function that writes a message contianing the current time to an Event Hub.

```java
@}FunctionName("sendTime")
@EventHubOutput(name = "event", eventHubName = "samples-workitems", connection = "AzureEventHubConnection")
public String sendTime(
   @TimerTrigger(name = "sendTimeTrigger", schedule = "0 *&#47;5 * * * *") String timerInfo)  {
     return LocalDateTime.now().toString();
 }
 ```

In the [Java functions runtime library](/java/api/overview/azure/functions/runtime), use the `@EventHubOutput` annotation on parameters whose value would be poublished to Event Hub.  The parameter should be of type `OutputBinding<T>` , where T is a POJO or any native Java type.

## Output - attributes

For [C# class libraries](functions-dotnet-class-library.md), use the [EventHubAttribute](https://github.com/Azure/azure-webjobs-sdk/blob/master/src/Microsoft.Azure.WebJobs.ServiceBus/EventHubs/EventHubAttribute.cs) attribute.

The attribute's constructor takes the name of the event hub and the name of an app setting that contains the connection string. For more information about these settings, see [Output - configuration](#output---configuration). Here's an `EventHub` attribute example:

```csharp
[FunctionName("EventHubOutput")]
[return: EventHub("outputEventHubMessage", Connection = "EventHubConnectionAppSetting")]
public static string Run([TimerTrigger("0 */5 * * * *")] TimerInfo myTimer, TraceWriter log)
{
    ...
}
```

For a complete example, see [Output - C# example](#output---c-example).

## Output - configuration

The following table explains the binding configuration properties that you set in the *function.json* file and the `EventHub` attribute.

|function.json property | Attribute property |Description|
|---------|---------|----------------------|
|**type** | n/a | Must be set to "eventHub". |
|**direction** | n/a | Must be set to "out". This parameter is set automatically when you create the binding in the Azure portal. |
|**name** | n/a | The variable name used in function code that represents the event. |
|**path** |**EventHubName** | Functions 1.x only. The name of the event hub. When the event hub name is also present in the connection string, that value overrides this property at runtime. |
|**eventHubName** |**EventHubName** | Functions 2.x only. The name of the event hub. When the event hub name is also present in the connection string, that value overrides this property at runtime. |
|**connection** |**Connection** | The name of an app setting that contains the connection string to the event hub's namespace. Copy this connection string by clicking the **Connection Information** button for the *namespace*, not the event hub itself. This connection string must have send permissions to send the message to the event stream.|

[!INCLUDE [app settings to local.settings.json](../../includes/functions-app-settings-local.md)]

## Output - usage

In C# and C# script, send messages by using a method parameter such as `out string paramName`. In C# script, `paramName` is the value specified in the `name` property of *function.json*. To write multiple messages, you can use `ICollector<string>` or
`IAsyncCollector<string>` in place of `out string`.

In JavaScript, access the output event by using `context.bindings.<name>`. `<name>` is the value specified in the `name` property of *function.json*.

## Exceptions and return codes

| Binding | Reference |
|---|---|
| Event Hub | [Operations Guide](https://docs.microsoft.com/rest/api/eventhub/publisher-policy-operations) |

## Next steps

> [!div class="nextstepaction"]
> [Learn more about Azure functions triggers and bindings](functions-triggers-bindings.md)<|MERGE_RESOLUTION|>--- conflicted
+++ resolved
@@ -126,14 +126,9 @@
 
 The following example shows an event hub trigger binding in a *function.json* file and a [C# script function](functions-reference-csharp.md) that uses the binding. The function logs the message body of the event hub trigger.
 
-<<<<<<< HEAD
 The following examples show Event Hubs binding data in the *function.json* file.
 
 #### Version 2.x
-=======
-The following examples show Event Hubs binding data in the *function.json* file. The first example is for Functions 2.x, and the second one is for Functions 1.x. 
-
->>>>>>> d1faeba0
 
 ```json
 {
@@ -210,14 +205,9 @@
 
 The following example shows an event hub trigger binding in a *function.json* file and an [F# function](functions-reference-fsharp.md) that uses the binding. The function logs the message body of the event hub trigger.
 
-<<<<<<< HEAD
 The following examples show Event Hubs binding data in the *function.json* file. 
 
 #### Version 2.x
-=======
-The following examples show Event Hubs binding data in the *function.json* file. The first example is for Functions 2.x, and the second one is for Functions 1.x. 
-
->>>>>>> d1faeba0
 
 ```json
 {
@@ -252,14 +242,9 @@
 
 The following example shows an event hub trigger binding in a *function.json* file and a [JavaScript function](functions-reference-node.md) that uses the binding. The function reads [event metadata](#trigger---event-metadata) and logs the message.
 
-<<<<<<< HEAD
 The following examples show Event Hubs binding data in the *function.json* file.
 
 #### Version 2.x
-=======
-The following examples show Event Hubs binding data in the *function.json* file. The first example is for Functions 2.x, and the second one is for Functions 1.x. 
-
->>>>>>> d1faeba0
 
 ```json
 {
@@ -296,13 +281,9 @@
 };
 ```
 
-<<<<<<< HEAD
 To receive events in a batch, set `cardinality` to `many` in the *function.json* file, as shown in the following examples.
 
 #### Version 2.x
-=======
-To receive events in a batch, set `cardinality` to `many` in the *function.json* file, as shown in the following examples. The first example is for Functions 2.x, and the second one is for Functions 1.x. 
->>>>>>> d1faeba0
 
 ```json
 {
