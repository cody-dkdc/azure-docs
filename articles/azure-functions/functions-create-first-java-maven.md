---
title: Create your first function in Azure with Java and Maven| Microsoft Docs
description: Create and publish a simple HTTP triggered function to Azure with Java and Maven.
services: functions
documentationcenter: na
author: rloutlaw
manager: justhe
keywords: azure functions, functions, event processing, compute, serverless architecture
ms.service: azure-functions
ms.devlang: multiple
ms.topic: quickstart
ms.devlang: java
ms.date: 08/10/2018
ms.author: routlaw, glenga
ms.custom: mvc, devcenter
---

# Create your first function with Java and Maven (Preview)

> [!NOTE] 
> Java for Azure Functions is currently in preview.

<<<<<<< HEAD
This quickstart guides through creating a [serverless](https://azure.microsoft.com/overview/serverless-computing/) function project with Maven, testing it locally, and deploying it to Azure. When you're done, your Java function code is running in the cloud and can be triggered from an HTTP request.
=======
This quickstart guides through creating a [serverless](https://azure.microsoft.com/solutions/serverless/) function project with Maven, testing it locally, and deploying it to Azure Functions. When you're done, you have a HTTP-triggered function app running in Azure.
>>>>>>> 2bb8fdb3

![Access a Hello World function from the command line with cURL](media/functions-create-java-maven/hello-azure.png)

[!INCLUDE [quickstarts-free-trial-note](../../includes/quickstarts-free-trial-note.md)]

## Prerequisites
To develop functions app with Java, you must have the following installed:

-  [Java Developer Kit](https://www.azul.com/downloads/zulu/), version 8.
-  [Apache Maven](https://maven.apache.org), version 3.0 or above.
-  [Azure CLI](https://docs.microsoft.com/cli/azure)

> [!IMPORTANT] 
> The JAVA_HOME environment variable must be set to the install location of the JDK to complete this quickstart.

## Install the Azure Functions Core Tools

The [Azure Functions Core Tools 2.0](https://www.npmjs.com/package/azure-functions-core-tools) provide a local development environment for writing, running, and debugging Azure Functions. 

To install, visit the [Installing](https://github.com/azure/azure-functions-core-tools#installing) section of the Azure Functions Core Tools  project to find the specific instructions for your operating system.

You can also install it manually with [npm](https://www.npmjs.com/), included with [Node.js](https://nodejs.org/), after installing the following requirements:

-  [.NET Core](https://www.microsoft.com/net/core), latest version.
-  [Node.js](https://nodejs.org/download/), version 8.6 or higher.

To proceed with an npm-based installation, run:

```
npm install -g azure-functions-core-tools@core
```

> [!NOTE]
> If you have trouble installing Azure Functions Core Tools version 2.0, see [Version 2.x runtime](/azure/azure-functions/functions-run-local#version-2x-runtime).

## Generate a new Functions project

In an empty folder, run the following command to generate the Functions project from a [Maven archetype](https://maven.apache.org/guides/introduction/introduction-to-archetypes.html).

### Linux/MacOS

```bash
mvn archetype:generate \
    -DarchetypeGroupId=com.microsoft.azure \
	-DarchetypeArtifactId=azure-functions-archetype 
```

### Windows (CMD)
```cmd
mvn archetype:generate ^
	-DarchetypeGroupId=com.microsoft.azure ^
	-DarchetypeArtifactId=azure-functions-archetype
```

Maven will ask you for values needed to finish generating the project. For _groupId_, _artifactId_, and _version_ values, see the [Maven naming conventions](https://maven.apache.org/guides/mini/guide-naming-conventions.html) reference. The _appName_ value must be unique across Azure, so Maven generates an app name based on the previously entered _artifactId_  as a default. The _packageName_ value determines the Java package for the generated function code.

The `com.fabrikam.functions` and `fabrikam-functions` identifiers below are used as an example and to make later steps in this quickstart easier to read. You are encouraged to supply your own values to Maven in this step.

```Output
Define value for property 'groupId': com.fabrikam.functions
Define value for property 'artifactId' : fabrikam-functions
Define value for property 'version' 1.0-SNAPSHOT : 
Define value for property 'package': com.fabrikam.functions
Define value for property 'appName' fabrikam-functions-20170927220323382:
Confirm properties configuration: Y
```

Maven creates the project files in a new folder with a name of _artifactId_, in this example `fabrikam-functions`. The ready to run generated code in the project is a simple [HTTP triggered](/azure/azure-functions/functions-bindings-http-webhook) function that echoes the body of the request:

```java
public class Function {
    /**
     * This function listens at endpoint "/api/hello". Two ways to invoke it using "curl" command in bash:
     * 1. curl -d "HTTP Body" {your host}/api/hello
     * 2. curl {your host}/api/hello?name=HTTP%20Query
     */
    @FunctionName("hello")
    public HttpResponseMessage<String> hello(
            @HttpTrigger(name = "req", methods = {"get", "post"}, authLevel = AuthorizationLevel.ANONYMOUS) HttpRequestMessage<Optional<String>> request,
            final ExecutionContext context) {
        context.getLogger().info("Java HTTP trigger processed a request.");

        // Parse query parameter
        String query = request.getQueryParameters().get("name");
        String name = request.getBody().orElse(query);

        if (name == null) {
            return request.createResponse(400, "Please pass a name on the query string or in the request body");
        } else {
            return request.createResponse(200, "Hello, " + name);
        }
    }
}

```

## Run the function locally

Change directory to the newly created project folder and build and run the function with Maven:

```
cd fabrikam-function
mvn clean package 
mvn azure-functions:run
```

> [!NOTE]
> If you're experiencing this exception: `javax.xml.bind.JAXBException` with Java 9, see the workaround on [GitHub](https://github.com/jOOQ/jOOQ/issues/6477).

You see this output when the function is running locally on your system and ready to respond to HTTP requests:

```Output
Listening on http://localhost:7071
Hit CTRL-C to exit...

Http Functions:

   hello: http://localhost:7071/api/hello
```

Trigger the function from the command line using curl in a new terminal window:

```
curl -w '\n' -d LocalFunction http://localhost:7071/api/hello
```

```Output
Hello LocalFunction!
```

Use `Ctrl-C` in the terminal to stop the function code.

## Deploy the function to Azure

The deploy process to Azure Functions uses account credentials from the Azure CLI. [Log in with the Azure CLI](/cli/azure/authenticate-azure-cli?view=azure-cli-latest) before continuing.

```azurecli
az login
```

Deploy your code into a new Function app using the `azure-functions:deploy` Maven target.

```
mvn azure-functions:deploy
```

When the deploy is complete, you see the URL you can use to access your Azure function app:

```output
[INFO] Successfully deployed Function App with package.
[INFO] Deleting deployment package from Azure Storage...
[INFO] Successfully deleted deployment package fabrikam-function-20170920120101928.20170920143621915.zip
[INFO] Successfully deployed Function App at https://fabrikam-function-20170920120101928.azurewebsites.net
[INFO] ------------------------------------------------------------------------
```

Test the function app running on Azure using `cURL`. You'll need to change the URL from the sample below to match the deployed URL for your own function app from the previous step.

```
curl -w '\n' https://fabrikam-function-20170920120101928.azurewebsites.net/api/hello -d AzureFunctions
```

```Output
Hello AzureFunctions!
```

## Make changes and redeploy

Edit the `src/main.../Function.java` source file in the generated project to alter the text returned by your Function app. Change this line:

```java
return request.createResponse(200, "Hello, " + name);
```

To the following:

```java
return request.createResponse(200, "Hi, " + name);
```

Save the changes and redeploy by running `azure-functions:deploy` from the terminal as before. The function app will be updated and this request:

```bash
curl -w '\n' -d AzureFunctionsTest https://fabrikam-functions-20170920120101928.azurewebsites.net/api/HttpTrigger-Java
```

Will have updated output:

```Output
Hi, AzureFunctionsTest
```

## Next steps

You have created a Java function app with a simple HTTP trigger and deployed it to Azure Functions.

- Review the  [Java Functions developer guide](functions-reference-java.md) for more information on developing Java functions.
- Add additional functions with different triggers to your project using the `azure-functions:add` Maven target.
- Write and debug functions locally with [Visual Studio Code](https://code.visualstudio.com/docs/java/java-azurefunctions), [IntelliJ](functions-create-maven-intellij.md), and [Eclipse](functions-create-maven-eclipse.md). 
- Debug functions deployed in Azure with Visual Studio Code. See the Visual Studio Code [serverless Java applications](https://code.visualstudio.com/docs/java/java-serverless#_remote-debug-functions-running-in-the-cloud) documentation for instructions.<|MERGE_RESOLUTION|>--- conflicted
+++ resolved
@@ -20,11 +20,7 @@
 > [!NOTE] 
 > Java for Azure Functions is currently in preview.
 
-<<<<<<< HEAD
-This quickstart guides through creating a [serverless](https://azure.microsoft.com/overview/serverless-computing/) function project with Maven, testing it locally, and deploying it to Azure. When you're done, your Java function code is running in the cloud and can be triggered from an HTTP request.
-=======
-This quickstart guides through creating a [serverless](https://azure.microsoft.com/solutions/serverless/) function project with Maven, testing it locally, and deploying it to Azure Functions. When you're done, you have a HTTP-triggered function app running in Azure.
->>>>>>> 2bb8fdb3
+This quickstart guides through creating a [serverless](https://azure.microsoft.com/solutions/serverless/) function project with Maven, testing it locally, and deploying it to Azure. When you're done, your Java function code is running in the cloud and can be triggered from an HTTP request.
 
 ![Access a Hello World function from the command line with cURL](media/functions-create-java-maven/hello-azure.png)
 
