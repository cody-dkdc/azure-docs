--- conflicted
+++ resolved
@@ -12,11 +12,7 @@
 ms.tgt_pltfrm: dotnet
 ms.devlang: na
 ms.topic: article
-<<<<<<< HEAD
-ms.date: 07/13/2017
-=======
 ms.date: 09/06/2017
->>>>>>> 701dfc34
 ms.author: glenga
 ---
 # Azure Functions Tools for Visual Studio  
@@ -38,12 +34,9 @@
 Azure Functions Tools is included in the Azure development workload of [Visual Studio 2017 version 15.3](https://www.visualstudio.com/vs/), or a later version. Make sure you include the **Azure development** workload in your Visual Studio 2017 version 15.3 installation:
 
 ![Install Visual Studio 2017 with the Azure development workload](./media/functions-create-your-first-function-visual-studio/functions-vs-workloads.png)
-<<<<<<< HEAD
-=======
 
 >[!NOTE]  
 >After you install or upgrade to Visual Studio 2017 version 15.3, you must manually update the Visual Studio 2017 tools for Azure Functions. You can update the tools from the **Tools** menu under **Extensions and Updates...** > **Updates** > **Visual Studio Marketplace** > **Azure Functions and Web Jobs Tools** > **Update**. 
->>>>>>> 701dfc34
 
 To create and deploy functions, you also need:
 
