---
title: Azure Functions Runtime Installation | Microsoft Docs
description: How to Install the Azure Functions Runtime preview 2
services: functions
author: apwestgarth
manager: stefsch

ms.assetid:
ms.service: azure-functions
ms.devlang: multiple
ms.topic: conceptual
ms.date: 11/28/2017
ms.author: anwestg

---
# Install the Azure Functions Runtime preview 2

[!INCLUDE [intro](../../includes/functions-runtime-preview-note.md)]

If you would like to install the Azure Functions Runtime preview 2, follow these steps:

1. Ensure your machine passes the minimum requirements.
1. Download the [Azure Functions Runtime Preview Installer](https://aka.ms/azafrv2).
1. Uninstall the Azure Functions Runtime preview 1.
1. Install the Azure Functions Runtime preview 2.
1. Complete the configuration of the Azure Functions Runtime preview 2.
1. Create your first function in Azure Functions Runtime Preview

## Prerequisites

Before you install the Azure Functions Runtime preview, you must have the following resources available:

1. A machine running Microsoft Windows Server 2016 or Microsoft Windows 10 Creators Update (Professional or Enterprise Edition).
1. A SQL Server instance running within your network.  Minimum edition required is SQL Server Express.

## Uninstall Previous Version

If you have previously installed the Azure Functions Runtime preview, you must uninstall before installing the latest release.  Uninstall the Azure Functions Runtime preview by removing the program in Add/Remove Programs in Windows.

## Install the Azure Functions Runtime Preview

The Azure Functions Runtime Preview Installer guides you through the installation of the Azure Functions Runtime preview Management and Worker Roles.  It is possible to install the Management and Worker role on the same machine.  However, as you add more function apps, you must deploy more worker roles on additional machines to be able to scale your functions onto multiple workers.

## Install the Management and Worker Role on the same machine

1. Run the Azure Functions Runtime Preview Installer.

    ![Azure Functions Runtime preview installer][1]

1. Click **Next**.
1. Once you have read the terms of the **EULA**, **check the box** to accept the terms and click **Next** to advance.
1. Select the roles you want to install on this machine **Functions Management Role** and/or **Functions Worker Role** and click **Next**.

    ![Azure Functions Runtime preview installer - role selection][3]

    > [!NOTE]
    > You can install the **Functions Worker Role** on many other machines. To do so, follow these instructions, and only select **Functions Worker Role** in the installer.

1. Click **Next** to have the **Azure Functions Runtime Setup Wizard** begin the installation process on your machine.
1. Once complete, the setup wizard launches the **Azure Functions Runtime** configuration tool.

    ![Azure Functions Runtime preview installer complete][6]

    > [!NOTE]
    > If you are installing on **Windows 10** and the **Container** feature has not been previously enabled, the **Azure Functions Runtime Setup** prompts you to reboot your machine to complete the install.

## Configure the Azure Functions Runtime

To complete the Azure Functions Runtime installation, you must complete the configuration.

1. The **Azure Functions Runtime** configuration tool shows which roles are installed on your machine.

    ![Azure Functions Runtime preview configuration tool][7]

1. Click the **Database** tab, enter the connection details for your SQL Server instance, including specifying a [Database master key](https://docs.microsoft.com/sql/relational-databases/security/encryption/sql-server-and-database-encryption-keys-database-engine), and click **Apply**.  Connectivity to a SQL Server instance is required in order for the Azure Functions Runtime to create a database to support the Runtime.

    ![Azure Functions Runtime preview database configuration][8]

1. Click the **Credentials** tab.  Here, you must create two new credentials for use with a file share for hosting all your function apps.  Specify **User name** and **Password** combinations for the **file share owner** and for the **file share user**, then click **Apply**.

    ![Azure Functions Runtime preview credentials][9]

1. Click the **File Share** tab.  Here you must specify the details of the file share  location.  The file share can be created for you or you can use an existing File Share and click **Apply**.  If you select a new File Share location, you must specify a directory for use by the Azure Functions Runtime.

    ![Azure Functions Runtime preview file share][10]

1. Click the **IIS** tab.  This tab shows the details of the websites in IIS that the Azure Functions Runtime configuration tool creates.  You may specify a custom DNS name here for the Azure Functions Runtime preview portal.  Click **Apply** to complete.

    ![Azure Functions Runtime preview IIS][11]

1. Click the **Services** tab.  This tab shows the status of the services in your Azure Functions Runtime configuration tool.  If the  **Azure Functions Host Activation Service** is not running after initial configuration, click **Start Service**.

    ![Azure Functions Runtime preview configuration complete][12]

1. Browse to the **Azure Functions Runtime Portal** as `https://<machinename>.<domain>/`.

    ![Azure Functions Runtime preview portal][13]

## Create your first function in Azure Functions Runtime preview

To create your first function in Azure Functions Runtime preview

<<<<<<< HEAD
1. Browse to the **Azure Functions Runtime Portal** as https://<machinename>.<domain> for example https://mycomputer.mydomain.com

=======
1. Browse to the **Azure Functions Runtime Portal** as `https://<machinename>.<domain>` for example `https://mycomputer.mydomain.com`
>>>>>>> a50037e2
1. You are prompted to **Log in**, if deployed in a domain use your domain account username and password, otherwise use your local account username and password to log in to the portal.

    ![Azure Functions Runtime preview portal login][14]

1. To create function apps, you must create a Subscription.  In the top left-hand corner of the portal, click the **+** option next to the subscriptions

    ![Azure Functions Runtime preview portal subscriptions][15]

1. Choose **DefaultPlan**, enter a name for your Subscription, and click **Create**.

    ![Azure Functions Runtime preview portal subscription plan and name][16]

1. All of your function apps are listed in the left-hand pane of the portal.  To create a new Function App, select the heading **Function Apps** and click the **+** option.

1. Enter a name for your function app, select the correct Subscription, choose which version of the Azure Functions runtime you wish to program against and click **Create**

    ![Azure Functions Runtime preview portal new function app][17]

1. Your new function app is listed in the left-hand pane of the portal.  Select Functions and then click **New Function** at the top of the center pane in the portal.

    ![Azure Functions Runtime preview templates][18]

1. Select the Timer Trigger function, in the right-hand flyout name your function and change the Schedule to `*/5 * * * * *` (this cron expression causes your timer function to execute every five seconds), and click **Create**

    ![Azure Functions Runtime preview new timer function configuration][19]

1. Your function has now been created.  You can view the execution log of your Function app by expanding the **log** pane at the bottom of the portal.

    ![Azure Functions Runtime preview function executing][20]

<!--Image references-->
[1]: ./media/functions-runtime-install/AzureFunctionsRuntime_Installer1.png
[2]: ./media/functions-runtime-install/AzureFunctionsRuntime_Installer2-EULA.png
[3]: ./media/functions-runtime-install/AzureFunctionsRuntime_Installer3-ChooseRoles.png
[4]: ./media/functions-runtime-install/AzureFunctionsRuntime_Installer4-Install.png
[5]: ./media/functions-runtime-install/AzureFunctionsRuntime_Installer5-Progress.png
[6]: ./media/functions-runtime-install/AzureFunctionsRuntime_Installer6-InstallComplete.png
[7]: ./media/functions-runtime-install/AzureFunctionsRuntime_Configuration1.png
[8]: ./media/functions-runtime-install/AzureFunctionsRuntime_Configuration2_SQL.png
[9]: ./media/functions-runtime-install/AzureFunctionsRuntime_Configuration3_Credentials.png
[10]: ./media/functions-runtime-install/AzureFunctionsRuntime_Configuration4_Fileshare.png
[11]: ./media/functions-runtime-install/AzureFunctionsRuntime_Configuration5_IIS.png
[12]: ./media/functions-runtime-install/AzureFunctionsRuntime_Configuration6_Services.png
[13]: ./media/functions-runtime-install/AzureFunctionsRuntime_Portal.png
[14]: ./media/functions-runtime-install/AzureFunctionsRuntime_Portal_Login.png
[15]: ./media/functions-runtime-install/AzureFunctionsRuntime_Portal_Subscriptions.png
[16]: ./media/functions-runtime-install/AzureFunctionsRuntime_Portal_Subscriptions1.png
[17]: ./media/functions-runtime-install/AzureFunctionsRuntime_Portal_NewFunctionApp.png
[18]: ./media/functions-runtime-install/AzureFunctionsRuntime_v1FunctionsTemplates.png
[19]: ./media/functions-runtime-install/AzureFunctionsRuntime_Portal_NewTimerFunction.png
[20]: ./media/functions-runtime-install/AzureFunctionsRuntime_Portal_RunningV2Function.png<|MERGE_RESOLUTION|>--- conflicted
+++ resolved
@@ -100,17 +100,13 @@
 
 To create your first function in Azure Functions Runtime preview
 
-<<<<<<< HEAD
-1. Browse to the **Azure Functions Runtime Portal** as https://<machinename>.<domain> for example https://mycomputer.mydomain.com
+1. Browse to the **Azure Functions Runtime Portal** as `https://<machinename>.<domain>` for example `https://mycomputer.mydomain.com`.
 
-=======
-1. Browse to the **Azure Functions Runtime Portal** as `https://<machinename>.<domain>` for example `https://mycomputer.mydomain.com`
->>>>>>> a50037e2
 1. You are prompted to **Log in**, if deployed in a domain use your domain account username and password, otherwise use your local account username and password to log in to the portal.
 
     ![Azure Functions Runtime preview portal login][14]
 
-1. To create function apps, you must create a Subscription.  In the top left-hand corner of the portal, click the **+** option next to the subscriptions
+1. To create function apps, you must create a Subscription.  In the top left-hand corner of the portal, click the **+** option next to the subscriptions.
 
     ![Azure Functions Runtime preview portal subscriptions][15]
 
