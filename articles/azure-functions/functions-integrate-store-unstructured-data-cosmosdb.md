--- conflicted
+++ resolved
@@ -11,19 +11,19 @@
 
 ms.assetid: 
 ms.service: functions
-ms.devlang: multiple
+ms.devlang: csharp
 ms.topic: get-started-article
 ms.tgt_pltfrm: multiple
 ms.workload: na
-ms.date: 07/08/2017
-ms.author: rachelap
+ms.date: 07/28/2017
+ms.author: rachelap, glenga
 ms.custom: mvc
 ---
 # Store unstructured data using Azure Functions and Cosmos DB
 
 [Azure Cosmos DB](https://azure.microsoft.com/services/cosmos-db/) is a great way to store unstructured and JSON data. Combined with Azure Functions, Cosmos DB makes storing data quick and easy with much less code than required for storing data in a relational database.
 
-This quick start walks through how to use the Azure Portal to create an Azure Function that stores unstructured data in a Cosmos DB document. 
+In Azure Functions, input and output bindings provide a declarative way to connect to external service data from your function. In this topic, learn how to update an existing C# function to add an output binding that stores unstructured data in a Cosmos DB document. 
 
 ![Cosmos DB](./media/functions-integrate-store-unstructured-data-cosmosdb/functions-cosmosdb.png)
 
@@ -33,61 +33,46 @@
 
 [!INCLUDE [Previous quickstart note](../../includes/functions-quickstart-previous-topics.md)]
 
-[!INCLUDE [functions-portal-favorite-function-apps](../../includes/functions-portal-favorite-function-apps.md)]
-
-## Create a function
-
-Create a new C# generic WebHook named `MyTaskList`.
-
-1. Expand your existing functions list, and select the **+** sign to create a new function.
-2. Select **GenericWebHook-CSharp** and name it `MyTaskList`
-
-    ![Add new C# Generic WebHook Function App](./media/functions-integrate-store-unstructured-data-cosmosdb/functions-create-new-functionapp.png)
-
 ## Add an output binding
 
-An Azure function can have one trigger and any number of input or output bindings. For this example, you'll use an HTTP Request trigger and the Cosmos DB document as the output binding.
+1. Expand both your function app and your function.
 
-1. Select on the function's **Integrate** tab to view or modify the function's trigger and bindings.
-2. Select the **New Output** link located at the top right of the page.
+1. Select **Integrate** and **+ New Output**,  link located at the top right of the page. Then choose **Azure Cosmos DB** and click **Select**.
 
-    ![Add new Cosmos DB output binding](./media/functions-integrate-store-unstructured-data-cosmosdb/functions-integrate-tab-add-new-output-binding.png)
+    ![Add a Cosmos DB output binding](./media/functions-integrate-store-unstructured-data-cosmosdb/functions-integrate-tab-add-new-output-binding.png)
 
-3. Enter the required information to create the binding. Use the table below to determine the values.
+3. Use the settings as specified in the table: 
 
     ![Configure Cosmos DB output binding](./media/functions-integrate-store-unstructured-data-cosmosdb/functions-integrate-tab-configure-cosmosdb-binding.png)
 
     | Setting      | Suggested value  | Description                                |
     | ------------ | ---------------- | ------------------------------------------ |
-    | Document parameter name | mytasklist | Name that refers to the Cosmos DB object in code |
-    | Database name | mytasklist | Name of database to save documents |
-    | Collection name | mytasklist | Name of collection of Cosmos DB databases |
-    | Would you like the Cosmos DB and collection created for you | Yes | Yes or No |
-    | Cosmos DB account connection | mytasklist | Connection string pointing to Cosmos DB database |
+    | **Document parameter name** | taskDocument | Name that refers to the Cosmos DB object in code. |
+    | **Database name** | taskDatabase | Name of database to save documents. |
+    | **Collection name** | TaskCollection | Name of collection of Cosmos DB databases. |
+    | **If true, creates the Cosmos DB database and collection** | Checked | The collection doesn't already exist, so create it. |
 
-You must also configure the connection to the Cosmos DB database.
+4. Select **New** next to the **Cosmos DB document connection** label, then **+ Create new**. 
 
-4. Select the **New** link next to the **Cosmos DB document connection** label.
-5. Fill in the fields and select the appropriate options needed to create the Cosmos DB document.
+5. Use the settings as specified in the table: 
 
     ![Configure Cosmos DB connection](./media/functions-integrate-store-unstructured-data-cosmosdb/functions-create-CosmosDB.png)
 
     | Setting      | Suggested value  | Description                                |
     | ------------ | ---------------- | ------------------------------------------ |
-    | Id | Name of database | Unique ID for the Cosmos DB database  |
-    | NoSQL API | Cosmos DB | Cosmos DB or MongoDB  |
-    | Subscription | Azure Subscription | Azure Subscription  |
-    | Resource Group | myResourceGroup |  The Azure resource group to contain the function. |
-    | Location  | WestEurope | WestEurope  |
+    | **ID** | Name of database | Unique ID for the Cosmos DB database  |
+    | **API** | SQL (DocumentDB) | Select the document database API.  |
+    | **Subscription** | Azure Subscription | Azure Subscription  |
+    | **Resource Group** | myResourceGroup |  Use the existing resource group that contains your function app. |
+    | **Location**  | WestEurope | Select a location near to either your function app or to other apps that use the stored documents.  |
 
-6. Select the **Ok** button. You may need to wait a few minutes while Azure creates the resources.
-7. Select the **Save** button.
+6. Click **OK** to create the database. After the database is created, the database connection string is stored as a function app setting. The name of this app setting is inserted in **Cosmos DB account connection**.
+ 
+8. Select the **Save** button to create the binding.
 
 ## Update the function code
 
-This code sample reads the HTTP Request query strings, and assigns them as members of a `taskDocument` object. The `taskDocument` object automatically saves the data in the Cosmos DB database, and even creates the database on the first use.
-
-Replace the function's template code with the following:
+Replace the existing C# function code with the following code:
 
 ```csharp
 using System.Net;
@@ -121,32 +106,29 @@
 }
 
 ```
+This code sample reads the HTTP Request query strings and assigns them to fields in the `taskDocument` object. The `taskDocument` binding sends the object data from this binding parameter to be stored in the bound document database. The database is created the first time the function runs.
 
 ## Test the function and database
 
-1. In the function tab, select the **Test** link on the right side of the portal and enter the following HTTP query strings:
+1. Expand the right window and select **Test**. Under **Query**, click **+ Add parameter** to add several parameters to the query string.
 
-  | Setting      | Suggested value  | Description                                |
-  | ------------ | ---------------- | ------------------------------------------ |
-  | name | Chris P. Bacon | The `name` query string parameter value. |
-  | task | Make a BLT sandwich | The `task` query string parameter value. |
-  | duedate | 05/12/2017 | The date the task is due |
-
-2. Select the **Run** link.
-3. Verify that the function returned an `HTTP 200 OK` Response code.
+2. Click **Run** and verify that 200 status is returned.
 
     ![Configure Cosmos DB output binding](./media/functions-integrate-store-unstructured-data-cosmosdb/functions-test-function.png)
 
-Confirm that an entry was made in the Cosmos DB database.
+1. On the left side of the Azure portal, expand the icon bar, type **cosmos** in the search field, and select **Azure Cosmos DB**.
 
-1. Find your database in the Azure portal and select it.
-2. Select the **Data Explorer** option.
-3. Expand the nodes until you reach the document's entries.
-4. Confirm the database entry. There will be additional metadata in the database alongside your data.
+    ![Search for the Cosmos DB service](./media/functions-integrate-store-unstructured-data-cosmosdb/functions-search-cosmos-db.png)
+
+2. Select the database you created, then select **Data Explorer**.
+
+3. Expand the **Collections** nodes, select the new document, and confirm that the document contains your query string values. 
 
     ![Verify Cosmos DB entry](./media/functions-integrate-store-unstructured-data-cosmosdb/functions-verify-cosmosdb-output.png)
 
-If the data is in the document then you have successfully created an Azure function that stores unstructured data in a Cosmos DB database.
+    The document also contains additional metadata.
+
+You have successfully added a binding to your HTTP trigger that stores unstructured data in a Cosmos DB database.
 
 [!INCLUDE [Clean-up section](../../includes/clean-up-section-portal.md)]
 
@@ -154,10 +136,4 @@
 
 [!INCLUDE [functions-quickstart-next-steps](../../includes/functions-quickstart-next-steps.md)]
 
-<<<<<<< HEAD
-For more information about binding to a Cosmos DB database, see [Azure Functions Cosmos DB bindings](functions-bindings-documentdb.md).
-=======
-[!INCLUDE [Getting help note](../../includes/functions-get-help.md)]
-[!INCLUDE [functions-quickstart-next-steps](../../includes/functions-quickstart-next-steps.md)]
-
->>>>>>> ca03a084
+For more information about binding to a Cosmos DB database, see [Azure Functions Cosmos DB bindings](functions-bindings-documentdb.md).