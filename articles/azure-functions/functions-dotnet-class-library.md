--- conflicted
+++ resolved
@@ -308,12 +308,9 @@
 }
 ```
 
-<<<<<<< HEAD
 The [System.Configuration.ConfigurationManager.AppSettings](https://docs.microsoft.com/en-us/dotnet/api/system.configuration.configurationmanager.appsettings) property is an alternative API for getting app setting values, but we recommend that you use `GetEnvironmentVariable` as shown here.
-=======
 > [!NOTE]
 > When developing locally with a local.settings.json file, `System.Environment.GetEnvironmentVariable("WEBSITE_SITE_NAME")` will retrieve the setting of that name under the "Values" property. For instance, `"My Site Name"` would be returned if your file contained `{ "Values": { "WEBSITE_SITE_NAME": "My Site Name" } }`.
->>>>>>> 39b8d879
 
 ## Binding at runtime
 
