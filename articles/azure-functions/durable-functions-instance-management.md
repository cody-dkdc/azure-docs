---
title: Manage instances in Durable Functions - Azure
description: Learn how to manage instances in the Durable Functions extension for Azure Functions.
services: functions
author: cgillum
manager: jeconnoc
keywords:
ms.service: azure-functions
ms.devlang: multiple
<<<<<<< HEAD
ms.topic: article
ms.tgt_pltfrm: multiple
ms.workload: na
ms.date: 08/31/2018
=======
ms.topic: conceptual
ms.date: 03/19/2018
>>>>>>> e5c65c8e
ms.author: azfuncdf
---

# Manage instances in Durable Functions (Azure Functions)

[Durable Functions](durable-functions-overview.md) orchestration instances can be started, terminated, queried, and sent notification events. All instance management is done using the [orchestration client binding](durable-functions-bindings.md). This article goes into the details of each instance management operation.

## Starting instances

The [StartNewAsync](https://azure.github.io/azure-functions-durable-extension/api/Microsoft.Azure.WebJobs.DurableOrchestrationClient.html#Microsoft_Azure_WebJobs_DurableOrchestrationClient_StartNewAsync_) method on the [DurableOrchestrationClient](https://azure.github.io/azure-functions-durable-extension/api/Microsoft.Azure.WebJobs.DurableOrchestrationClient.html) starts a new instance of an orchestrator function. Instances of this class can be acquired using the `orchestrationClient` binding. Internally, this method enqueues a message into the control queue, which then triggers the start of a function with the specified name that uses the `orchestrationTrigger` trigger binding. 

The task completes when the orchestration process is started. The orchestration process should start within 30 seconds. If it takes longer, a `TimeoutException` is thrown. 

The parameters to [StartNewAsync](https://azure.github.io/azure-functions-durable-extension/api/Microsoft.Azure.WebJobs.DurableOrchestrationClient.html#Microsoft_Azure_WebJobs_DurableOrchestrationClient_StartNewAsync_) are as follows:

* **Name**: The name of the orchestrator function to schedule.
* **Input**: Any JSON-serializable data that should be passed as the input to the orchestrator function.
* **InstanceId**: (Optional) The unique ID of the instance. If not specified, a random instance ID will be generated.

Here is a simple C# example:

```csharp
[FunctionName("HelloWorldManualStart")]
public static async Task Run(
    [ManualTrigger] string input,
    [OrchestrationClient] DurableOrchestrationClient starter,
    TraceWriter log)
{
    string instanceId = await starter.StartNewAsync("HelloWorld", input);
    log.Info($"Started orchestration with ID = '{instanceId}'.");
}
```

For non-.NET languages, the function output binding can be used to start new instances as well. In this case, any JSON-serializable object that has the above three parameters as fields can be used. For example, consider the following JavaScript function:

```js
module.exports = function (context, input) {
    var id = generateSomeUniqueId();
    context.bindings.starter = [{
        FunctionName: "HelloWorld",
        Input: input,
        InstanceId: id
    }];

    context.done(null);
};
```

> [!NOTE]
> We recommend that you use a random identifier for the instance ID. This will help ensure an equal load distribution when scaling orchestrator functions across multiple VMs. The proper time to use non-random instance IDs is when the ID must come from an external source or when implementing the [singleton orchestrator](durable-functions-singletons.md) pattern.

## Querying instances

The [GetStatusAsync](https://azure.github.io/azure-functions-durable-extension/api/Microsoft.Azure.WebJobs.DurableOrchestrationClient.html#Microsoft_Azure_WebJobs_DurableOrchestrationClient_GetStatusAsync_) method on the [DurableOrchestrationClient](https://azure.github.io/azure-functions-durable-extension/api/Microsoft.Azure.WebJobs.DurableOrchestrationClient.html) class queries the status of an orchestration instance. It takes an `instanceId` (required), `showHistory` (optional), and `showHistoryOutput` (optional) as parameters. If `showHistory` is set to `true`, the response will contain the execution history. If `showHistoryOutput` is set to `true` as well, the execution history will contain activity outputs. The method returns an object with the following properties:

* **Name**: The name of the orchestrator function.
* **InstanceId**: The instance ID of the orchestration (should be the same as the `instanceId` input).
* **CreatedTime**: The time at which the orchestrator function started running.
* **LastUpdatedTime**: The time at which the orchestration last checkpointed.
* **Input**: The input of the function as a JSON value.
* **CustomStatus**: Custom orchestration status in JSON format. 
* **Output**: The output of the function as a JSON value (if the function has completed). If the orchestrator function failed, this property will include the failure details. If the orchestrator function was terminated, this property will include the provided reason for the termination (if any).
* **RuntimeStatus**: One of the following values:
    * **Pending**: The instance has been scheduled but has not yet started running.
    * **Running**: The instance has started running.
    * **Completed**: The instance has completed normally.
    * **ContinuedAsNew**: The instance has restarted itself with a new history. This is a transient state.
    * **Failed**: The instance failed with an error.
    * **Terminated**: The instance was abruptly terminated.
* **History**: The execution history of the orchestration. This field is only populated if `showHistory` is set to `true`.
    
This method returns `null` if the instance either doesn't exist or has not yet started running.

```csharp
[FunctionName("GetStatus")]
public static async Task Run(
    [OrchestrationClient] DurableOrchestrationClient client,
    [ManualTrigger] string instanceId)
{
    var status = await client.GetStatusAsync(instanceId);
    // do something based on the current status.
}
```
## Querying all instances

You can use the `GetStatusAsync` method to query the statuses of all orchestration instances. It doesn't take any parameters, or you can pass a `CancellationToken` object in case you want to cancel it. The method returns objects with the same properties as the `GetStatusAsync` method with parameters, except it doesn't return history. 

```csharp
[FunctionName("GetAllStatus")]
public static async Task Run(
    [HttpTrigger(AuthorizationLevel.Anonymous, "get", "post")]HttpRequestMessage req,
    [OrchestrationClient] DurableOrchestrationClient client,
    TraceWriter log)
{
    IList<DurableOrchestrationStatus> instances = await starter.GetStatusAsync(); // You can pass CancellationToken as a parameter.
    foreach (var instance in instances)
    {
        log.Info(JsonConvert.SerializeObject(instance));
    };
}
```

## Terminating instances

A running orchestration instance can be terminated using the [TerminateAsync](https://azure.github.io/azure-functions-durable-extension/api/Microsoft.Azure.WebJobs.DurableOrchestrationClient.html#Microsoft_Azure_WebJobs_DurableOrchestrationClient_TerminateAsync_) method of the [DurableOrchestrationClient](https://azure.github.io/azure-functions-durable-extension/api/Microsoft.Azure.WebJobs.DurableOrchestrationClient.html) class. The two parameters are an `instanceId` and a `reason` string, which will be written to logs and to the instance status. A terminated instance will stop running as soon as it reaches the next `await` point, or it will terminate immediately if it is already on an `await`. 

```csharp
[FunctionName("TerminateInstance")]
public static Task Run(
    [OrchestrationClient] DurableOrchestrationClient client,
    [ManualTrigger] string instanceId)
{
    string reason = "It was time to be done.";
    return client.TerminateAsync(instanceId, reason);
}
```

> [!NOTE]
> Instance termination does not currently propagate. Activity functions and sub-orchestrations will run to completion regardless of whether the orchestration instance that called them has been terminated.

## Sending events to instances

Event notifications can be sent to running instances using the [RaiseEventAsync](https://azure.github.io/azure-functions-durable-extension/api/Microsoft.Azure.WebJobs.DurableOrchestrationClient.html#Microsoft_Azure_WebJobs_DurableOrchestrationClient_RaiseEventAsync_) method of the [DurableOrchestrationClient](https://azure.github.io/azure-functions-durable-extension/api/Microsoft.Azure.WebJobs.DurableOrchestrationClient.html) class. Instances that can handle these events are those that are awaiting a call to [WaitForExternalEvent](https://azure.github.io/azure-functions-durable-extension/api/Microsoft.Azure.WebJobs.DurableOrchestrationContext.html#Microsoft_Azure_WebJobs_DurableOrchestrationContext_WaitForExternalEvent_). 

The parameters to [RaiseEventAsync](https://azure.github.io/azure-functions-durable-extension/api/Microsoft.Azure.WebJobs.DurableOrchestrationClient.html#Microsoft_Azure_WebJobs_DurableOrchestrationClient_RaiseEventAsync_) are as follows:

* **InstanceId**: The unique ID of the instance.
* **EventName**: The name of the event to send.
* **EventData**: A JSON-serializable payload to send to the instance.

```csharp
[FunctionName("RaiseEvent")]
public static Task Run(
    [OrchestrationClient] DurableOrchestrationClient client,
    [ManualTrigger] string instanceId)
{
    int[] eventData = new int[] { 1, 2, 3 };
    return client.RaiseEventAsync(instanceId, "MyEvent", eventData);
}
```

> [!WARNING]
> If there is no orchestration instance with the specified *instance ID* or if the instance is not waiting on the specified *event name*, the event message is discarded. For more information about this behavior, see the [GitHub issue](https://github.com/Azure/azure-functions-durable-extension/issues/29).

## Wait for orchestration completion

The [DurableOrchestrationClient](https://azure.github.io/azure-functions-durable-extension/api/Microsoft.Azure.WebJobs.DurableOrchestrationClient.html) class exposes a [WaitForCompletionOrCreateCheckStatusResponseAsync](https://azure.github.io/azure-functions-durable-extension/api/Microsoft.Azure.WebJobs.DurableOrchestrationClient.html#Microsoft_Azure_WebJobs_DurableOrchestrationClient_WaitForCompletionOrCreateCheckStatusResponseAsync_) API that can be used to get synchronously the actual output from an orchestration instance. The method uses default value of 10 seconds for `timeout` and 1 second for `retryInterval` when they are not set.  

Here is an example HTTP-trigger function that demonstrates how to use this API:

[!code-csharp[Main](~/samples-durable-functions/samples/precompiled/HttpSyncStart.cs)]

The function can be called with the following line using 2-seconds timeout and 0.5-second retry interval:

```bash
    http POST http://localhost:7071/orchestrators/E1_HelloSequence/wait?timeout=2&retryInterval=0.5
```

Depending on the time required to get the response from the orchestration instance there are two cases:

1. The orchestration instances complete within the defined timeout (in this case 2 seconds), the response is the actual orchestration instance output delivered synchronously:

    ```http
        HTTP/1.1 200 OK
        Content-Type: application/json; charset=utf-8
        Date: Thu, 14 Dec 2017 06:14:29 GMT
        Server: Microsoft-HTTPAPI/2.0
        Transfer-Encoding: chunked

        [
            "Hello Tokyo!",
            "Hello Seattle!",
            "Hello London!"
        ]
    ```

2. The orchestration instances cannot complete within the defined timeout (in this case 2 seconds), the response is the default one described in **HTTP API URL discovery**:

    ```http
        HTTP/1.1 202 Accepted
        Content-Type: application/json; charset=utf-8
        Date: Thu, 14 Dec 2017 06:13:51 GMT
        Location: http://localhost:7071/admin/extensions/DurableTaskExtension/instances/d3b72dddefce4e758d92f4d411567177?taskHub={taskHub}&connection={connection}&code={systemKey}
        Retry-After: 10
        Server: Microsoft-HTTPAPI/2.0
        Transfer-Encoding: chunked

        {
            "id": "d3b72dddefce4e758d92f4d411567177",
            "sendEventPostUri": "http://localhost:7071/admin/extensions/DurableTaskExtension/instances/d3b72dddefce4e758d92f4d411567177/raiseEvent/{eventName}?taskHub={taskHub}&connection={connection}&code={systemKey}",
            "statusQueryGetUri": "http://localhost:7071/admin/extensions/DurableTaskExtension/instances/d3b72dddefce4e758d92f4d411567177?taskHub={taskHub}&connection={connection}&code={systemKey}",
            "terminatePostUri": "http://localhost:7071/admin/extensions/DurableTaskExtension/instances/d3b72dddefce4e758d92f4d411567177/terminate?reason={text}&taskHub={taskHub}&connection={connection}&code={systemKey}",
            "rewindPostUri": "https://localhost:7071/admin/extensions/DurableTaskExtension/instances/d3b72dddefce4e758d92f4d411567177/rewind?reason={text}&taskHub={taskHub}&connection={connection}&code={systemKey}"
        }
    ```

> [!NOTE]
> The format of the webhook URLs may differ depending on which version of the Azure Functions host you are running. The preceding example is for the Azure Functions 2.0 host.

## Retrieving HTTP Management Webhook URLs

External systems can communicate with Durable Functions via the webhook URLs that are part of the default response described in [HTTP API URL discovery](durable-functions-http-api.md). However, the webhook URLs also can be accessed programmatically in the orchestration client or in an activity function via the [CreateHttpManagementPayload](https://azure.github.io/azure-functions-durable-extension/api/Microsoft.Azure.WebJobs.DurableOrchestrationClient.html#Microsoft_Azure_WebJobs_DurableOrchestrationClient_CreateHttpManagementPayload_) method of the [DurableOrchestrationClient](https://azure.github.io/azure-functions-durable-extension/api/Microsoft.Azure.WebJobs.DurableOrchestrationClient.html) class. 

[CreateHttpManagementPayload](https://azure.github.io/azure-functions-durable-extension/api/Microsoft.Azure.WebJobs.DurableOrchestrationClient.html#Microsoft_Azure_WebJobs_DurableOrchestrationClient_CreateHttpManagementPayload_) has one parameter:

* **instanceId**: The unique ID of the instance.

The method returns an instance of the [HttpManagementPayload](https://azure.github.io/azure-functions-durable-extension/api/Microsoft.Azure.WebJobs.Extensions.DurableTask.HttpManagementPayload.html#Microsoft_Azure_WebJobs_Extensions_DurableTask_HttpManagementPayload_) with the following string properties:

* **Id**: The instance ID of the orchestration (should be the same as the `InstanceId` input).
* **StatusQueryGetUri**: The status URL of the orchestration instance.
* **SendEventPostUri**: The "raise event" URL of the orchestration instance.
* **TerminatePostUri**: The "terminate" URL of the orchestration instance.
* **RewindPostUri**: The "rewind" URL of the orchestration instance.

Activity functions can send an instance of [HttpManagementPayload](https://azure.github.io/azure-functions-durable-extension/api/Microsoft.Azure.WebJobs.Extensions.DurableTask.HttpManagementPayload.html#Microsoft_Azure_WebJobs_Extensions_DurableTask_HttpManagementPayload_) to external systems to monitor or raise events to an orchestration:

```csharp
[FunctionName("SendInstanceInfo")]
public static void SendInstanceInfo(
    [ActivityTrigger] DurableActivityContext ctx,
    [OrchestrationClient] DurableOrchestrationClient client,
    [DocumentDB(
        databaseName: "MonitorDB",
        collectionName: "HttpManagementPayloads",
        ConnectionStringSetting = "CosmosDBConnection")]out dynamic document)
{
    HttpManagementPayload payload = client.CreateHttpManagementPayload(ctx.InstanceId);

    // send the payload to Cosmos DB
    document = new { Payload = payload, id = ctx.InstanceId };
}
```

## Rewinding instances (preview)

A failed orchestration instance can be "rewound" into a previously healthy state using the [RewindAsync](https://azure.github.io/azure-functions-durable-extension/api/Microsoft.Azure.WebJobs.DurableOrchestrationClient.html#Microsoft_Azure_WebJobs_DurableOrchestrationClient_RewindAsync_System_String_System_String_) API. It works by putting the orchestration back into the *Running* state and re-running the activity and/or sub-orchestration execution failures that caused the orchestration failure.

One example use case for Rewind is a workflow involving a series of [human approvals](durable-functions-overview.md#pattern-5-human-interaction). Suppose there are a series of activity functions that notify someone that their approval is needed and wait out the real-time response. After all of the approval activities have received responses or timed out, another activity fails due to an application misconfiguration (e.g. an invalid database connection string). The result is an orchestration failure deep into the workflow. With the `RewindAsync` API, an application administrator can fix the configuration error and "rewind" the failed orchestration back to the state immediately before the failure. None of the human-interaction steps need to be re-approved and the orchestration can now complete successfully.

> [!NOTE]
> This API is not intended to be a replacement for proper error handling and retry policies. Rather, it is intended to be used only in cases where orchestration instances fail for unexpected reasons. For more details on error handling and retry policies, please see the [Error handling](durable-functions-error-handling.md) topic.

> [!NOTE]
> The Rewind feature does not support rewinding orchestration instances that use durable timers.

```csharp
[FunctionName("RewindInstance")]
public static Task Run(
    [OrchestrationClient] DurableOrchestrationClient client,
    [ManualTrigger] string instanceId)
{
    string reason = "Orchestrator failed and needs to be revived.";
    return client.RewindAsync(instanceId, reason);
}
```

## Next steps

> [!div class="nextstepaction"]
> [Learn how to use the HTTP APIs for instance management](durable-functions-http-api.md)<|MERGE_RESOLUTION|>--- conflicted
+++ resolved
@@ -7,15 +7,8 @@
 keywords:
 ms.service: azure-functions
 ms.devlang: multiple
-<<<<<<< HEAD
-ms.topic: article
-ms.tgt_pltfrm: multiple
-ms.workload: na
+ms.topic: conceptual
 ms.date: 08/31/2018
-=======
-ms.topic: conceptual
-ms.date: 03/19/2018
->>>>>>> e5c65c8e
 ms.author: azfuncdf
 ---
 
