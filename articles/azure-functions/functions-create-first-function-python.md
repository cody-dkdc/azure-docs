---
title: Create an HTTP triggered function in Azure
description: Learn how to create your first Python function in Azure using the Azure Functions Core Tools and the Azure CLI.
services: functions 
keywords: 
author: ggailey777
ms.author: glenga
ms.date: 04/24/2019
ms.topic: quickstart
ms.service: azure-functions
ms.custom: mvc
ms.devlang: python
manager: jeconnoc
---

# Create an HTTP triggered function in Azure

[!INCLUDE [functions-python-preview-note](../../includes/functions-python-preview-note.md)]

This article shows you how to use command-line tools to create a Python project that runs in Azure Functions. The function you create is triggered by HTTP requests. Finally, you publish your project to run as a [serverless function](functions-scale.md#consumption-plan) in Azure.

This article is the first of two quickstarts for Azure Functions. After you complete this article, you [add an Azure Storage queue output binding](functions-add-output-binding-storage-queue-python.md) to your function.

## Prerequisites

Before you start, you must have the following:

+ Install [Python 3.6](https://www.python.org/downloads/).

<<<<<<< HEAD
+ Install [Azure Functions Core Tools](functions-run-local.md#v2) version 2.2.70 or later (requires .NET Core 2.x SDK).
=======
+ Install [Azure Functions Core Tools](./functions-run-local.md#v2) version 2.6.666 or later.
>>>>>>> 6a383dfd

+ Install the [Azure CLI](/cli/azure/install-azure-cli) version 2.x or later.

+ An active Azure subscription.

[!INCLUDE [quickstarts-free-trial-note](../../includes/quickstarts-free-trial-note.md)]

## Create and activate a virtual environment

To locally develop and test Python functions, you must work in a Python 3.6 environment. Run the following commands to create and activate a virtual environment named `.env`.

### Bash or a terminal window:

```bash
python3.6 -m venv .env
source .env/bin/activate
```

### PowerShell or a Windows command prompt:

```powershell
py -3.6 -m venv .env
.env\scripts\activate
```

The remaining commands are run inside the virtual environment.

## Create a local Functions project

A Functions project is the equivalent of a function app in Azure. It can have multiple functions that all share the same local and hosting configurations.

In the virtual environment, run the following command, choosing **python** as your worker runtime.

```command
func init MyFunctionProj
```

A folder named _MyFunctionProj_ is created, which contains the following three files:

* `local.settings.json` is used to store app settings and connection strings when running locally. This file doesn't get published to Azure.
* `requirements.txt` contains the list of packages to be installed on publishing to Azure.
* `host.json` contains global configuration options that affect all functions in a function app. This file does get published to Azure.

Navigate to the new MyFunctionProj folder:

```command
cd MyFunctionProj
```

Next, you update the host.json file to enable extension bundles.  

## Reference bindings

Extension bundles makes it easier to add binding extensions down the road. It also removes the requirement of installing the .NET Core 2.x SDK. Extension bundles requires version 2.6.1071 of the Core Tools, or a later version. 

[!INCLUDE [functions-extension-bundles](../../includes/functions-extension-bundles.md)]

Now, you can add a function to your project.

## Create a function

To add a function to your project, run the following command:

```command
func new
```

Choose the **HTTP trigger** template, type `HttpTrigger` as the  name for the function, then press Enter.

A subfolder named _HttpTrigger_ is created, which contains the following files:

* **function.json**: configuration file that defines the function, trigger, and other bindings. Review this file and see that the value for `scriptFile` points to the file containing the function, while the invocation trigger and bindings are defined in the `bindings` array.

  Each binding requires a direction, type and a unique name. The HTTP trigger has an input binding of type [`httpTrigger`](functions-bindings-http-webhook.md#trigger) and output binding of type [`http`](functions-bindings-http-webhook.md#output).

* **\_\_init\_\_.py**: script file that is your HTTP triggered function. Review this script and see that it contains a default `main()`. HTTP data from the trigger is passed to this function using the `req` named binding parameter. Defined in function.json, `req` is an instance of the [azure.functions.HttpRequest class](/python/api/azure-functions/azure.functions.httprequest). 

    The return object, defined as `$return` in function.json, is an instance of [azure.functions.HttpResponse class](/python/api/azure-functions/azure.functions.httpresponse). To learn more, see [Azure Functions HTTP triggers and bindings](functions-bindings-http-webhook.md).

## Run the function locally

The following command starts the function app, which runs locally using the same Azure Functions runtime that is in Azure.

```bash
func host start
```

When the Functions host starts, it writes something like the following output, which has been truncated for readability:

```output

                  %%%%%%
                 %%%%%%
            @   %%%%%%    @
          @@   %%%%%%      @@
       @@@    %%%%%%%%%%%    @@@
     @@      %%%%%%%%%%        @@
       @@         %%%%       @@
         @@      %%%       @@
           @@    %%      @@
                %%
                %

...

Content root path: C:\functions\MyFunctionProj
Now listening on: http://0.0.0.0:7071
Application started. Press Ctrl+C to shut down.

...

Http Functions:

        HttpTrigger: http://localhost:7071/api/MyHttpTrigger

[8/27/2018 10:38:27 PM] Host started (29486ms)
[8/27/2018 10:38:27 PM] Job host started
```

Copy the URL of your `HttpTrigger` function from the runtime output and paste it into your browser's address bar. Append the query string `?name=<yourname>` to this URL and execute the request. The following shows the response in the browser to the GET request returned by the local function:

![Test locally in the browser](./media/functions-create-first-function-python/function-test-local-browser.png)

Now that you have run your function locally, you can create the function app and other required resources in Azure.

[!INCLUDE [functions-create-resource-group](../../includes/functions-create-resource-group.md)]

[!INCLUDE [functions-create-storage-account](../../includes/functions-create-storage-account.md)]

## Create a function app in Azure

<<<<<<< HEAD
The function app provides an environment for executing your function code. It lets you group functions as a logical unit for easier management, deployment, and sharing of resources. Create a **Python function app running on Linux** using the [az functionapp create](/cli/azure/functionapp) command.
=======
A function app provides an environment for executing your function code. It lets you group functions as a logical unit for easier management, deployment, and sharing of resources.
>>>>>>> 6a383dfd

Run the following command using a unique function app name in place of the `<APP_NAME>` placeholder and the storage account name for  `<STORAGE_NAME>`. The `<APP_NAME>` is also the default DNS domain for the function app. This name needs to be unique across all apps in Azure.

```azurecli-interactive
az functionapp create --resource-group myResourceGroup --os-type Linux \
--consumption-plan-location westeurope  --runtime python \
--name <APP_NAME> --storage-account  <STORAGE_NAME>
```

> [!NOTE]
> Linux and Windows apps cannot be hosted in the same resource group. If you have an existing resource group named `myResourceGroup` with a Windows function app or web app, you must use a different resource group.

You're now ready to publish your local functions project to the function app in Azure.

[!INCLUDE [functions-publish-project](../../includes/functions-publish-project.md)]

[!INCLUDE [functions-test-function-code](../../includes/functions-test-function-code.md)]

## Next steps

You've created a Python functions project with an HTTP triggered function, run it on your local machine, and deployed it to Azure. Now, extend your function by...

> [!div class="nextstepaction"]
> [Adding an Azure Storage queue output binding](functions-add-output-binding-storage-queue-python.md)<|MERGE_RESOLUTION|>--- conflicted
+++ resolved
@@ -27,11 +27,7 @@
 
 + Install [Python 3.6](https://www.python.org/downloads/).
 
-<<<<<<< HEAD
-+ Install [Azure Functions Core Tools](functions-run-local.md#v2) version 2.2.70 or later (requires .NET Core 2.x SDK).
-=======
 + Install [Azure Functions Core Tools](./functions-run-local.md#v2) version 2.6.666 or later.
->>>>>>> 6a383dfd
 
 + Install the [Azure CLI](/cli/azure/install-azure-cli) version 2.x or later.
 
@@ -163,11 +159,7 @@
 
 ## Create a function app in Azure
 
-<<<<<<< HEAD
-The function app provides an environment for executing your function code. It lets you group functions as a logical unit for easier management, deployment, and sharing of resources. Create a **Python function app running on Linux** using the [az functionapp create](/cli/azure/functionapp) command.
-=======
 A function app provides an environment for executing your function code. It lets you group functions as a logical unit for easier management, deployment, and sharing of resources.
->>>>>>> 6a383dfd
 
 Run the following command using a unique function app name in place of the `<APP_NAME>` placeholder and the storage account name for  `<STORAGE_NAME>`. The `<APP_NAME>` is also the default DNS domain for the function app. This name needs to be unique across all apps in Azure.
 
