---
title: Durable Functions Overview - Azure
description: Introduction to the Durable Functions extension for Azure Functions.
services: functions
author: cgillum
manager: cfowler
editor: ''
tags: ''
keywords:
ms.service: functions
ms.devlang: multiple
ms.topic: article
ms.tgt_pltfrm: multiple
ms.workload: na
ms.date: 04/30/2018
ms.author: azfuncdf
---

# Durable Functions overview

*Durable Functions* is an extension of [Azure Functions](functions-overview.md) and [Azure WebJobs](../app-service/web-sites-create-web-jobs.md) that lets you write stateful functions in a serverless environment. The extension manages state, checkpoints, and restarts for you.

The extension lets you define stateful workflows in a new type of function called an *orchestrator function*. Here are some of the advantages of orchestrator functions:

* They define workflows in code. No JSON schemas or designers are needed.
* They can call other functions synchronously and asynchronously. Output from called functions can be saved to local variables.
* They automatically checkpoint their progress whenever the function awaits. Local state is never lost if the process recycles or the VM reboots.

> [!NOTE]
> Durable Functions is an advanced extension for Azure Functions that is not appropriate for all applications. The rest of this article assumes that you have a strong familiarity with [Azure Functions](functions-overview.md) concepts and the challenges involved in serverless application development.

The primary use case for Durable Functions is simplifying complex, stateful coordination problems in serverless applications. The following sections describe some typical application patterns that can benefit from Durable Functions.

## Pattern #1: Function chaining

*Function chaining* refers to the pattern of executing a sequence of functions in a particular order. Often the output of one function needs to be applied to the input of another function.

![Function chaining diagram](media/durable-functions-overview/function-chaining.png)

Durable Functions allows you to implement this pattern concisely in code.

#### C#

```cs
public static async Task<object> Run(DurableOrchestrationContext ctx)
{
    try
    {
        var x = await ctx.CallActivityAsync<object>("F1");
        var y = await ctx.CallActivityAsync<object>("F2", x);
        var z = await ctx.CallActivityAsync<object>("F3", y);
        return  await ctx.CallActivityAsync<object>("F4", z);
    }
    catch (Exception)
    {
        // error handling/compensation goes here
    }
}
```

#### JavaScript (Functions v2 only)

```js
const df = require("durable-functions");

module.exports = df(function*(ctx) {
    const x = yield ctx.df.callActivityAsync("F1");
    const y = yield ctx.df.callActivityAsync("F2", x);
    const z = yield ctx.df.callActivityAsync("F3", y);
    return yield ctx.df.callActivityAsync("F4", z);
});
```

The values "F1", "F2", "F3", and "F4" are the names of other functions in the function app. Control flow is implemented using normal imperative coding constructs. That is, code executes top-down and can involve existing language control flow semantics, like conditionals, and loops.  Error handling logic can be included in try/catch/finally blocks.

The `ctx` parameter ([DurableOrchestrationContext](https://azure.github.io/azure-functions-durable-extension/api/Microsoft.Azure.WebJobs.DurableOrchestrationContext.html)) provides methods for invoking other functions by name, passing parameters, and returning function output. Each time the code calls `await`, the Durable Functions framework *checkpoints* the progress of the current function instance. If the process or VM recycles midway through the execution, the function instance resumes from the previous `await` call. More on this restart behavior later.

## Pattern #2: Fan-out/fan-in

*Fan-out/fan-in* refers to the pattern of executing multiple functions in parallel, and then waiting for all to finish.  Often some aggregation work is done on results returned from the functions.

![Fan-out/fan-in diagram](media/durable-functions-overview/fan-out-fan-in.png)

With normal functions, fanning out can be done by having the function send multiple messages to a queue. However, fanning back in is much more challenging. You'd have to write code to track when the queue-triggered functions end and store function outputs. The Durable Functions extension handles this pattern with relatively simple code.

#### C#

```cs
public static async Task Run(DurableOrchestrationContext ctx)
{
    var parallelTasks = new List<Task<int>>();
 
    // get a list of N work items to process in parallel
    object[] workBatch = await ctx.CallActivityAsync<object[]>("F1");
    for (int i = 0; i < workBatch.Length; i++)
    {
        Task<int> task = ctx.CallActivityAsync<int>("F2", workBatch[i]);
        parallelTasks.Add(task);
    }
 
    await Task.WhenAll(parallelTasks);
 
    // aggregate all N outputs and send result to F3
    int sum = parallelTasks.Sum(t => t.Result);
    await ctx.CallActivityAsync("F3", sum);
}
```

#### JavaScript (Functions v2 only)

```js
const df = require("durable-functions");

module.exports = df(function*(ctx) {
    const parallelTasks = [];

    // get a list of N work items to process in parallel
    const workBatch = yield ctx.df.callActivityAsync("F1");
    for (let i = 0; i < workBatch.length; i++) {
        parallelTasks.push(ctx.df.callActivityAsync("F2", workBatch[i]));
    }

    yield ctx.df.task.all(parallelTasks);

    // aggregate all N outputs and send result to F3
    const sum = parallelTasks.reduce((prev, curr) => prev + curr, 0);
    yield ctx.df.callActivityAsync("F3", sum);
});
```

The fan-out work is distributed to multiple instances of function `F2`, and the work is tracked by using a dynamic list of tasks. The .NET `Task.WhenAll` API is called to wait for all of the called functions to finish. Then the `F2`function outputs are aggregated from the dynamic task list and passed on to the `F3` function.

The automatic checkpointing that happens at the `await` call on `Task.WhenAll` ensures that any crash or reboot midway through does not require a restart of any already completed tasks.

## Pattern #3: Async HTTP APIs

The third pattern is all about the problem of coordinating the state of long-running operations with external clients. A common way to implement this pattern is by having the long-running action triggered by an HTTP call, and then redirecting the client to a status endpoint that they can poll to learn when the operation completes.

![HTTP API diagram](media/durable-functions-overview/async-http-api.png)

Durable Functions provides built-in APIs that simplify the code you write for interacting with long-running function executions. The [samples](durable-functions-install.md) show a simple REST command that can be used to start new orchestrator function instances. Once an instance is started, the extension exposes webhook HTTP APIs that query the orchestrator function status. The following example shows the REST commands to start an orchestrator and to query its status. For clarity, some details are omitted from the example.

```
> curl -X POST https://myfunc.azurewebsites.net/orchestrators/DoWork -H "Content-Length: 0" -i
HTTP/1.1 202 Accepted
Content-Type: application/json
Location: https://myfunc.azurewebsites.net/admin/extensions/DurableTaskExtension/b79baf67f717453ca9e86c5da21e03ec

{"id":"b79baf67f717453ca9e86c5da21e03ec", ...}

> curl https://myfunc.azurewebsites.net/admin/extensions/DurableTaskExtension/b79baf67f717453ca9e86c5da21e03ec -i
HTTP/1.1 202 Accepted
Content-Type: application/json
Location: https://myfunc.azurewebsites.net/admin/extensions/DurableTaskExtension/b79baf67f717453ca9e86c5da21e03ec

{"runtimeStatus":"Running","lastUpdatedTime":"2017-03-16T21:20:47Z", ...}

> curl https://myfunc.azurewebsites.net/admin/extensions/DurableTaskExtension/b79baf67f717453ca9e86c5da21e03ec -i
HTTP/1.1 200 OK
Content-Length: 175
Content-Type: application/json

{"runtimeStatus":"Completed","lastUpdatedTime":"2017-03-16T21:20:57Z", ...}
```

Because the state is managed by the Durable Functions runtime, you don't have to implement your own status tracking mechanism.

Even though the Durable Functions extension has built-in webhooks for managing long-running orchestrations, you can implement this pattern yourself using your own function triggers (such as HTTP, queue, or Event Hub) and the `orchestrationClient` binding. For example, you could use a queue message to trigger termination.  Or you could use an HTTP trigger protected by an Azure Active Directory authentication policy instead of the built-in webhooks that use a generated key for authentication. 

```cs
// HTTP-triggered function to start a new orchestrator function instance.
public static async Task<HttpResponseMessage> Run(
    HttpRequestMessage req,
    DurableOrchestrationClient starter,
    string functionName,
    TraceWriter log)
{
    // Function name comes from the request URL.
    // Function input comes from the request content.
    dynamic eventData = await req.Content.ReadAsAsync<object>();
    string instanceId = await starter.StartNewAsync(functionName, eventData);
    
    log.Info($"Started orchestration with ID = '{instanceId}'.");
    
    return starter.CreateCheckStatusResponse(req, instanceId);
}
```

The [DurableOrchestrationClient](https://azure.github.io/azure-functions-durable-extension/api/Microsoft.Azure.WebJobs.DurableOrchestrationClient.html) `starter` parameter is a value from the `orchestrationClient` output binding, which is part of the Durable Functions extension. It provides methods for starting, sending events to, terminating, and querying for new or existing orchestrator function instances. In the previous example, an HTTP triggered-function takes in a `functionName` value from the incoming URL and passes that value to [StartNewAsync](https://azure.github.io/azure-functions-durable-extension/api/Microsoft.Azure.WebJobs.DurableOrchestrationClient.html#Microsoft_Azure_WebJobs_DurableOrchestrationClient_StartNewAsync_). This binding API then returns a response that contains a `Location` header and additional information about the instance that can later be used to look up the status of the started instance or terminate it.

## Pattern #4: Monitoring

The monitor pattern refers to a flexible *recurring* process in a workflow - for example, polling until certain conditions are met. A regular timer-trigger can address a simple scenario, such as a periodic cleanup job, but its interval is static and managing instance lifetimes becomes complex. Durable Functions enables flexible recurrence intervals, task lifetime management, and the ability to create multiple monitor processes from a single orchestration.

An example would be reversing the earlier async HTTP API scenario. Instead of exposing an endpoint for an external client to monitor a long-running operation, the long-running monitor consumes an external endpoint, waiting for some state change.

![Monitor diagram](media/durable-functions-overview/monitor.png)

Using Durable Functions, multiple monitors that observe arbitrary endpoints can be created in a few lines of code. The monitors can end execution when some condition is met, or be terminated by the [DurableOrchestrationClient](durable-functions-instance-management.md), and their wait interval can be changed based on some condition (i.e. exponential backoff.) The following code implements a basic monitor.

#### C#

```cs
public static async Task Run(DurableOrchestrationContext ctx)
{
    int jobId = ctx.GetInput<int>();
    int pollingInterval = GetPollingInterval();
    DateTime expiryTime = GetExpiryTime();
    
    while (ctx.CurrentUtcDateTime < expiryTime) 
    {
        var jobStatus = await ctx.CallActivityAsync<string>("GetJobStatus", jobId);
        if (jobStatus == "Completed")
        {
            // Perform action when condition met
            await ctx.CallActivityAsync("SendAlert", machineId);
            break;
        }

        // Orchestration will sleep until this time
        var nextCheck = ctx.CurrentUtcDateTime.AddSeconds(pollingInterval);
        await ctx.CreateTimer(nextCheck, CancellationToken.None);
    }

    // Perform further work here, or let the orchestration end
}
```

#### JavaScript (Functions v2 only)

```js
const df = require("durable-functions");
const df = require("moment");

module.exports = df(function*(ctx) {
    const jobId = ctx.df.getInput();
    const pollingInternal = getPollingInterval();
    const expiryTime = getExpiryTime();

    while (moment.utc(ctx.df.currentUtcDateTime).isBefore(expiryTime)) {
        const jobStatus = yield ctx.df.callActivityAsync("GetJobStatus", jobId);
        if (jobStatus === "Completed") {
            // Perform action when condition met
            yield ctx.df.callActivityAsync("SendAlert", machineId);
            break;
        }

        // Orchestration will sleep until this time
        const nextCheck = moment.utc(ctx.df.currentUtcDateTime).add(pollingInterval, 's');
        yield ctx.df.createTimer(nextCheck.toDate());
    }

    // Perform further work here, or let the orchestration end
});
```

When a request is received, a new orchestration instance is created for that job ID. The instance polls a status until a condition is met and the loop is exited. A durable timer is used to control the polling interval. Further work can then be performed, or the orchestration can end. When the `ctx.CurrentUtcDateTime` exceeds the `expiryTime`, the monitor ends.

## Pattern #5: Human interaction

Many processes involve some kind of human interaction. The tricky thing about involving humans in an automated process is that people are not always as highly available and responsive as cloud services. Automated processes must allow for this, and they often do so by using timeouts and compensation logic.

One example of a business process that involves human interaction is an approval process. For example, approval from a manager might be required for an expense report that exceeds a certain amount. If the manager does not approve within 72 hours (maybe they went on vacation), an escalation process kicks in to get the approval from someone else (perhaps the manager's manager).

![Human interaction diagram](media/durable-functions-overview/approval.png)

This pattern can be implemented using an orchestrator function. The orchestrator would use a [durable timer](durable-functions-timers.md) to request approval and escalate in case of timeout. It would wait for an [external event](durable-functions-external-events.md), which would be the notification generated by some human interaction.

#### C#

```cs
public static async Task Run(DurableOrchestrationContext ctx)
{
    await ctx.CallActivityAsync("RequestApproval");
    using (var timeoutCts = new CancellationTokenSource())
    {
        DateTime dueTime = ctx.CurrentUtcDateTime.AddHours(72);
        Task durableTimeout = ctx.CreateTimer(dueTime, timeoutCts.Token);

        Task<bool> approvalEvent = ctx.WaitForExternalEvent<bool>("ApprovalEvent");
        if (approvalEvent == await Task.WhenAny(approvalEvent, durableTimeout))
        {
            timeoutCts.Cancel();
            await ctx.CallActivityAsync("ProcessApproval", approvalEvent.Result);
        }
        else
        {
            await ctx.CallActivityAsync("Escalate");
        }
    }
}
```

#### JavaScript (Functions v2 only)

```js
const df = require("durable-functions");
const moment = require('moment');

module.exports = df(function*(ctx) {
    yield ctx.df.callActivityAsync("RequestApproval");

    const dueTime = moment.utc(ctx.df.currentUtcDateTime).add(72, 'h');
    const durableTimeout = ctx.df.createTimer(dueTime.toDate());

    const approvalEvent = ctx.df.waitForExternalEvent("ApprovalEvent");
    if (approvalEvent === yield ctx.df.Task.any([approvalEvent, durableTimeout])) {
        durableTimeout.cancel();
        yield ctx.df.callActivityAsync("ProcessApproval", approvalEvent.result);
    } else {
        yield ctx.df.callActivityAsync("Escalate");
    }
});
```

The durable timer is created by calling `ctx.CreateTimer`. The notification is received by `ctx.WaitForExternalEvent`. And `Task.WhenAny` is called to decide whether to escalate (timeout happens first) or process approval (approval is received before timeout).

An external client can deliver the event notification to a waiting orchestrator function using either the [built-in HTTP APIs](durable-functions-http-api.md#raise-event) or by using [DurableOrchestrationClient.RaiseEventAsync](https://azure.github.io/azure-functions-durable-extension/api/Microsoft.Azure.WebJobs.DurableOrchestrationClient.html#Microsoft_Azure_WebJobs_DurableOrchestrationClient_RaiseEventAsync_System_String_System_String_System_Object_) API from another function:

```csharp
public static async Task Run(string instanceId, DurableOrchestrationClient client)
{
    bool isApproved = true;
    await client.RaiseEventAsync(instanceId, "ApprovalEvent", isApproved);
}
```

## The technology

Behind the scenes, the Durable Functions extension is built on top of the [Durable Task Framework](https://github.com/Azure/durabletask), an open-source library on GitHub for building durable task orchestrations. Much like how Azure Functions is the serverless evolution of Azure WebJobs, Durable Functions is the serverless evolution of the Durable Task Framework. The Durable Task Framework is used heavily within Microsoft and outside as well to automate mission-critical processes. It's a natural fit for the serverless Azure Functions environment.

### Event sourcing, checkpointing, and replay

Orchestrator functions reliably maintain their execution state using a cloud design pattern known as [Event Sourcing](https://docs.microsoft.com/azure/architecture/patterns/event-sourcing). Instead of directly storing the *current* state of an orchestration, the durable extension uses an append-only store to record the *full series of actions* taken by the function orchestration. This has many benefits, including improving performance, scalability, and responsiveness compared to "dumping" the full runtime state. Other benefits include providing eventual consistency for transactional data and maintaining full audit trails and history. The audit trails themselves enable reliable compensating actions.

The use of Event Sourcing by this extension is transparent. Under the covers, the `await` operator in an orchestrator function yields control of the orchestrator thread back to the Durable Task Framework dispatcher. The dispatcher then commits any new actions that the orchestrator function scheduled (such as calling one or more child functions or scheduling a durable timer) to storage. This transparent commit action appends to the *execution history* of the orchestration instance. The history is stored in a storage table. The commit action then adds messages to a queue to schedule the actual work. At this point, the orchestrator function can be unloaded from memory. Billing for it stops if you're using the Azure Functions Consumption Plan.  When there is more work to do, the function is restarted and its state is reconstructed.

Once an orchestration function is given more work to do (for example, a response message is received or a durable timer expires), the orchestrator wakes up again and re-executes the entire function from the start in order to rebuild the local state. If during this replay the code tries to call a function (or do any other async work), the Durable Task Framework consults with the *execution history* of the current orchestration. If it finds that the activity function has already executed and yielded some result, it replays that function's result, and the orchestrator code continues running. This continues happening until the function code gets to a point where either it is finished or it has scheduled new async work.

### Orchestrator code constraints

The replay behavior creates constraints on the type of code that can be written in an orchestrator function. For example, orchestrator code must be deterministic, as it will be replayed multiple times and must produce the same result each time. The complete list of constraints can be found in the [Orchestrator code constraints](durable-functions-checkpointing-and-replay.md#orchestrator-code-constraints) section of the **Checkpointing and restart** article.

## Language support

<<<<<<< HEAD
Currently C# and F# are the only supported languages for Durable Functions. This includes orchestrator functions and activity functions. In the future, we will add support for all languages that Azure Functions supports. See the Azure Functions [GitHub repository issues list](https://github.com/Azure/azure-functions-durable-extension/issues) to see the latest status of our additional language support work.
=======
Currently C# (Functions v1 and v2) and JavaScript (Functions v2 only) are the only supported languages for Durable Functions. This includes orchestrator functions and activity functions. In the future, we will add support for all languages that Azure Functions supports. See the Azure Functions [GitHub repository issues list](https://github.com/Azure/azure-functions-durable-extension/issues) to see the latest status of our additional language support work.
>>>>>>> a7fc489e

## Monitoring and diagnostics

The Durable Functions extension automatically emits structured tracking data to [Application Insights](functions-monitoring.md) when the function app is configured with an Application Insights instrumentation key. This tracking data can be used to monitor the behavior and progress of your orchestrations.

Here is an example of what the Durable Functions tracking events look like in the Application Insights portal using [Application Insights Analytics](https://docs.microsoft.com/azure/application-insights/app-insights-analytics):

![App Insights query results](media/durable-functions-overview/app-insights-1.png)

There is a lot of useful structured data packed into the `customDimensions` field in each log entry. Here is an example of one such entry fully expanded.

![customDimensions field in App Insights query](media/durable-functions-overview/app-insights-2.png)

Because of the replay behavior of the Durable Task Framework dispatcher, you can expect to see redundant log entries for replayed actions. This can be useful to understand the replay behavior of the core engine. The [Diagnostics](durable-functions-diagnostics.md) article shows sample queries that filter out replay logs so you can see just the "real-time" logs.

## Storage and scalability

The Durable Functions extension uses Azure Storage queues, tables, and blobs to persist execution history state and trigger function execution. The default storage account for the function app can be used, or you can configure a separate storage account. You might want a separate account due to storage throughput limits. The orchestrator code you write does not need to (and should not) interact with the entities in these storage accounts. The entities are managed directly by the Durable Task Framework as an implementation detail.

Orchestrator functions schedule activity functions and receive their responses via internal queue messages. When a function app runs in the Azure Functions Consumption plan, these queues are monitored by the [Azure Functions Scale Controller](functions-scale.md#how-the-consumption-plan-works) and new compute instances are added as needed. When scaled out to multiple VMs, an orchestrator function may run on one VM while activity functions it calls run on several different VMs. You can find more details on the scale behavior of Durable Functions in [Performance and scale](durable-functions-perf-and-scale.md).

Table storage is used to store the execution history for orchestrator accounts. Whenever an instance rehydrates on a particular VM, it fetches its execution history from table storage so that it can rebuild its local state. One of the convenient things about having the history available in Table storage is that you can take a look and see the history of your orchestrations using tools such as [Microsoft Azure Storage Explorer](https://docs.microsoft.com/azure/vs-azure-tools-storage-manage-with-storage-explorer).

![Azure Storage Explorer screen shot](media/durable-functions-overview/storage-explorer.png)

> [!WARNING]
> While it's easy and convenient to see execution history in table storage, avoid taking any dependency on this table. It may change as the Durable Functions extension evolves.

## Known issues and FAQ

All known issues should be tracked in the [GitHub issues](https://github.com/Azure/azure-functions-durable-extension/issues) list. If you run into a problem and can't find the issue in GitHub, open a new issue and include a detailed description of the problem.

## Next steps

> [!div class="nextstepaction"]
> [Continue reading Durable Functions documentation](durable-functions-bindings.md)

> [!div class="nextstepaction"]
> [Install the Durable Functions extension and samples](durable-functions-install.md)
<|MERGE_RESOLUTION|>--- conflicted
+++ resolved
@@ -343,11 +343,7 @@
 
 ## Language support
 
-<<<<<<< HEAD
-Currently C# and F# are the only supported languages for Durable Functions. This includes orchestrator functions and activity functions. In the future, we will add support for all languages that Azure Functions supports. See the Azure Functions [GitHub repository issues list](https://github.com/Azure/azure-functions-durable-extension/issues) to see the latest status of our additional language support work.
-=======
-Currently C# (Functions v1 and v2) and JavaScript (Functions v2 only) are the only supported languages for Durable Functions. This includes orchestrator functions and activity functions. In the future, we will add support for all languages that Azure Functions supports. See the Azure Functions [GitHub repository issues list](https://github.com/Azure/azure-functions-durable-extension/issues) to see the latest status of our additional language support work.
->>>>>>> a7fc489e
+Currently C# (Functions v1 and v2), F# and JavaScript (Functions v2 only) are the only supported languages for Durable Functions. This includes orchestrator functions and activity functions. In the future, we will add support for all languages that Azure Functions supports. See the Azure Functions [GitHub repository issues list](https://github.com/Azure/azure-functions-durable-extension/issues) to see the latest status of our additional language support work.
 
 ## Monitoring and diagnostics
 
