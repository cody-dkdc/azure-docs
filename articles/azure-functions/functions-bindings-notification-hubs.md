<properties
	pageTitle="Azure Functions Notification Hub binding | Microsoft Azure"
	description="Understand how to use Azure Notification Hub binding in Azure Functions."
	services="functions"
	documentationCenter="na"
	authors="wesmc7777"
	manager="erikre"
	editor=""
	tags=""
	keywords="azure functions, functions, event processing, dynamic compute, serverless architecture"/>

<tags
	ms.service="functions"
	ms.devlang="multiple"
	ms.topic="reference"
	ms.tgt_pltfrm="multiple"
	ms.workload="na"
<<<<<<< HEAD
	ms.date="10/31/2016"
=======
	ms.date="10/27/2016"
>>>>>>> 21887271
	ms.author="wesmc"/>

# Azure Functions Notification Hubs bindings

[AZURE.INCLUDE [functions-selector-bindings](../../includes/functions-selector-bindings.md)]

This article explains how to configure and code Azure Notification Hubs bindings in Azure Functions. 
Azure Functions supports the output binding for Notification Hubs.

This binding requires a fully configured notification hub for the Platform Notifications Services (PNS) you want to use. 
For more information, see 
[Getting started with Notification Hubs](../notification-hubs/notification-hubs-windows-store-dotnet-get-started-wns-push-notification.md) 
and click your target client platform at the top of the article.

<<<<<<< HEAD
[AZURE.INCLUDE [intro](../../includes/functions-bindings-intro.md)] 

<a name="output"></a>
## Notification Hubs output binding
=======
Your functions can send push notifications using a configured Azure Notification Hub with a few lines of code. However, the Azure Notification Hub must be configured for the Platform Notifications Services (PNS) you want to use. For more information on configuring an Azure Notification Hub and developing a client applications that register to receive notifications, see [Getting started with Notification Hubs](../notification-hubs/notification-hubs-windows-store-dotnet-get-started-wns-push-notification.md) and click your target client platform at the top.

The notifications you send can be native notifications or template notifications. Native notifications target a specific notification platform as configured in the `platform` property of the output binding. A template notification can be used to target multiple platforms.   

## Notification hub output binding properties
>>>>>>> 21887271

The Notification Hubs output binding lets you send notifications to the bound notification hub. 

<<<<<<< HEAD
The Notification Hubs output for a function uses the following JSON object in the `bindings` array of function.json:

	{
		"name": "<Name of output parameter in function signature>",
		"type": "notificationHub",
		"tagExpression": "<Tag expressions to target specific registrations - see below>",
		"hubName": "<Name of the notification hub>",
		"connection": "<Name of app setting with your notification hub endpoint - see below>",
		"direction": "out"
	}

Note the following:

- For `tagExpression`, see [Tag expressions](../notification-hubs/notification-hubs-tags-segment-push-message.md#tag-expressions) for information on 
how it is used by Notification Hubs.
- `connection` must be the name of an app setting that points to your notification hub endpoint (with the value 
`Endpoint=<URL>;SharedAccessKeyName=<access policy name>;SharedAccessKey=<key>`). In Azure Portal, the standard editor in the **Integrate** tab configures
this app setting for you when you create a new notification hub or selects an existing one. To manually create this app setting, see 
[configure this app setting manually](). 
 
<a name="outputusage"></a>
## Output usage
=======
- `name` : Variable name used in function code for the notification hub message.
- `type` : must be set to *"notificationHub"*.
- `tagExpression` : Tag expressions allow you to specify that notifications be delivered to a set of devices who have registered to receive notifications that match the tag expression.  For more information, see [Routing and tag expressions](../notification-hubs/notification-hubs-tags-segment-push-message.md).
- `hubName` : Name of the notification hub resource in the Azure portal.
- `connection` : This connection string must be an **Application Setting** connection string set to the *DefaultFullSharedAccessSignature* value for your notification hub.
- `direction` : must be set to *"out"*. 
- `platform` : The platform property indicates the notification platform your notification targets. Must be one of the following values:
	- `template` : This is the default platform if the platform property is omitted from the output binding. Template notifications can be used to target any platform configured on the Azure Notification Hub. For more information on using templates in general to send cross platform notifications with an Azure Notification Hub, see [Templates](../notification-hubs/notification-hubs-templates-cross-platform-push-messages.md).
	- `apns` : Apple Push Notification Service. For more information on configuring the notification hub for APNS and receiving the notification in a client app, see [Sending push notifications to iOS with Azure Notification Hubs](../notification-hubs/notification-hubs-ios-apple-push-notification-apns-get-started.md) 
	- `adm` : [Amazon Device Messaging](https://developer.amazon.com/device-messaging). For more information on configuring the notification hub for ADM and receiving the notification in a Kindle app, see [Getting Started with Notification Hubs for Kindle apps](../notification-hubs/notification-hubs-kindle-amazon-adm-push-notification.md) 
	- `gcm` : [Google Cloud Messaging](https://developers.google.com/cloud-messaging/). Firebase Cloud Messaging, which is the new version of GCM, is also supported. For more information on configuring the notification hub for GCM/FCM and receiving the notification in an Android client app, see [Sending push notifications to Android with Azure Notification Hubs](../notification-hubs/notification-hubs-android-push-notification-google-fcm-get-started.md)
	- `wns` : [Windows Push Notification Services](https://msdn.microsoft.com/en-us/windows/uwp/controls-and-patterns/tiles-and-notifications-windows-push-notification-services--wns--overview) targeting Windows platforms. Windows Phone 8.1 and later is also supported by WNS. For more information on configuring the notification hub for WNS and receiving the notification in a Universal Windows Platform (UWP) app, see [Getting started with Notification Hubs for Windows Universal Platform Apps](../notification-hubs/notification-hubs-windows-store-dotnet-get-started-wns-push-notification.md)
	- `mpns` : [Microsoft Push Notification Service](https://msdn.microsoft.com/en-us/library/windows/apps/ff402558.aspx). This platform supports Windows Phone 8 and earlier Windows Phone platforms. For more information on configuring the notification hub for MPNS and receiving the notification in a Windows Phone app, see [Sending push notifications with Azure Notification Hubs on Windows Phone](../notification-hubs/notification-hubs-windows-mobile-push-notifications-mpns.md)
 
Example function.json:

	{
	  "bindings": [
	    {
	      "name": "notification",
	      "type": "notificationHub",
	      "tagExpression": "",
	      "hubName": "my-notification-hub",
	      "connection": "MyHubConnectionString",
		  "platform": "gcm",
	      "direction": "out"
	    }
	  ],
	  "disabled": false
	}

## Notification hub connection string setup

To use a Notification hub output binding, you must configure the connection string for the hub. This can be done on the *Integrate* tab by selecting your notification hub or creating a new one. 

You can also manually add a connection string for an existing hub by adding a connection string for the *DefaultFullSharedAccessSignature* to your notification hub. This connection string provides your function access permission to send notification messages. The *DefaultFullSharedAccessSignature* connection string value can be accessed from the **keys** button in the main blade of your notification hub resource in the Azure portal. To manually add a connection string for your hub, use the following steps: 
>>>>>>> 21887271

This section shows you how to use your Notification Hubs output binding in your function code. 

In C# and F#, your output parameter can be one the following types: `string`, [`IDictionary<string, string>`](https://msdn.microsoft.com/library/s4ys34ea.aspx), 
and [`Notification`](https://msdn.microsoft.com/library/microsoft.azure.notificationhubs.notification.aspx)
and any of its inherited types. For example, the following C# code outputs a notification as a `string` that contains a JSON. 

<<<<<<< HEAD
	public static void Run(out string notification)
	{
		notification = "{\"message\":\"A notification from C#.\"}";
	}

To use the [`Notification`](https://msdn.microsoft.com/library/microsoft.azure.notificationhubs.notification.aspx) type or
any of its inherited types, you must [create a project.json file](functions-reference.md#fileupdate) for your function app 
with the `Microsoft.Azure.NotificationHubs` package dependency. For example:
=======
3. Scroll down to the **Connection strings** section, and add a named entry for *DefaultFullSharedAccessSignature* value for your notification hub. Change the type to **Custom**.
4. Reference your connection string name in the output bindings. Similar to **MyHubConnectionString** used in the example above.

## Native notification examples

#### APNS native notifications with C# queue triggers

This example shows how to use types defined in the [Microsoft Azure Notification Hubs Library](https://www.nuget.org/packages/Microsoft.Azure.NotificationHubs/) to send a native APNS notification. 

	#r "Microsoft.Azure.NotificationHubs"
	#r "Newtonsoft.Json"
	
	using System;
	using Microsoft.Azure.NotificationHubs;
	using Newtonsoft.Json;
	
	public static async Task Run(string myQueueItem, IAsyncCollector<Notification> notification, TraceWriter log)
	{
	    log.Info($"C# Queue trigger function processed: {myQueueItem}");
	
		// In this example the queue item is a new user to be processed in the form of a JSON string with 
		// a "name" value.
		//
		// The JSON format for a native APNS notification is ...
		// { "aps": { "alert": "notification message" }}  

	    log.Info($"Sending APNS notification of a new user");	
	    dynamic user = JsonConvert.DeserializeObject(myQueueItem);	
	    string apnsNotificationPayload = "{\"aps\": {\"alert\": \"A new user wants to be added (" + 
											user.name + ")\" }}";
	    log.Info($"{apnsNotificationPayload}");
	    await notification.AddAsync(new AppleNotification(apnsNotificationPayload));	    
	}

#### GCM native notifications with C# queue triggers

This example shows how to use types defined in the [Microsoft Azure Notification Hubs Library](https://www.nuget.org/packages/Microsoft.Azure.NotificationHubs/) to send a native GCM notification. 

	#r "Microsoft.Azure.NotificationHubs"
	#r "Newtonsoft.Json"
	
	using System;
	using Microsoft.Azure.NotificationHubs;
	using Newtonsoft.Json;
	
	public static async Task Run(string myQueueItem, IAsyncCollector<Notification> notification, TraceWriter log)
	{
	    log.Info($"C# Queue trigger function processed: {myQueueItem}");
	
		// In this example the queue item is a new user to be processed in the form of a JSON string with 
		// a "name" value.
		//
		// The JSON format for a native GCM notification is ...
		// { "data": { "message": "notification message" }}  

	    log.Info($"Sending GCM notification of a new user");	
	    dynamic user = JsonConvert.DeserializeObject(myQueueItem);	
	    string gcmNotificationPayload = "{\"data\": {\"message\": \"A new user wants to be added (" + 
											user.name + ")\" }}";
	    log.Info($"{gcmNotificationPayload}");
	    await notification.AddAsync(new GcmNotification(gcmNotificationPayload));	    
	}

#### WNS native notifications with C# queue triggers

This example shows how to use types defined in the [Microsoft Azure Notification Hubs Library](https://www.nuget.org/packages/Microsoft.Azure.NotificationHubs/) to send a native WNS toast notification. 

	#r "Microsoft.Azure.NotificationHubs"
	#r "Newtonsoft.Json"
	
	using System;
	using Microsoft.Azure.NotificationHubs;
	using Newtonsoft.Json;
	
	public static async Task Run(string myQueueItem, IAsyncCollector<Notification> notification, TraceWriter log)
	{
	    log.Info($"C# Queue trigger function processed: {myQueueItem}");
	
		// In this example the queue item is a new user to be processed in the form of a JSON string with 
		// a "name" value.
		//
		// The XML format for a native WNS toast notification is ...
		// <?xml version="1.0" encoding="utf-8"?>
		// <toast>
		// 	 <visual>
		//     <binding template="ToastText01">
		//       <text id="1">notification message</text>
		//     </binding>
		//   </visual>
		// </toast>

	    log.Info($"Sending WNS toast notification of a new user");	
	    dynamic user = JsonConvert.DeserializeObject(myQueueItem);	
	    string wnsNotificationPayload = "<?xml version=\"1.0\" encoding=\"utf-8\"?>" +
										"<toast><visual><binding template=\"ToastText01\">" +
											"<text id=\"1\">" + 
												"A new user wants to be added (" + user.name + ")" + 
											"</text>" +
										"</binding></visual></toast>";

	    log.Info($"{wnsNotificationPayload}");
	    await notification.AddAsync(new WindowsNotification(wnsNotificationPayload));	    
	}


## Template notification examples

#### Template example for Node.js timer triggers 
>>>>>>> 21887271

	{
		"frameworks": {
			".NETFramework,Version=v4.6": {
				"dependencies": {
					"Microsoft.Azure.NotificationHubs": "1.0.4"
				}
			}
		}
	}

In Node.js, you simply create a JavaScript object and assigns it to `context.bindings.<outputBindingName>`.

<<<<<<< HEAD
<a name="outputsample"></a>
## Output sample
=======
#### Template example for F# timer triggers
>>>>>>> 21887271

Suppose you have the following function.json, that defines a Notification Hubs output:

	{
		"name": "myNotification",
		"type": "notificationHub",
		"tagExpression": "",
		"hubName": "my-notification-hub",
		"connection": "MyHubConnectionString",
		"direction": "out"
	}

<<<<<<< HEAD
See the language-specific sample that sends a notification for a 
[template registration](../notification-hubs/notification-hubs-templates-cross-platform-push-messages.md) 
that contains `location` and `message`.

- [C#](#outcsharp)
- [F#](#outfsharp)
- [Node.js](#outnodejs)

<a name="outcsharp"></a>
### Output sample in C\# 
=======

#### Template example using an out parameter 

This example sends a notification for a [template registration](../notification-hubs/notification-hubs-templates-cross-platform-push-messages.md) that contains a `message` place holder in the template.
>>>>>>> 21887271

	using System;
	using System.Threading.Tasks;
	using System.Collections.Generic;
	 
	public static void Run(out IDictionary<string, string> myNotification, TraceWriter log)
	{
        myNotification = new Dictionary<string, string>
        {
            { "location", "Redmond" },
            { "message", "Hello from C#!" }
        };
	}

<<<<<<< HEAD
<a name="outfsharp"></a>
### Output sample in F\# 

	let Run(myNotification: byref<IDictionary<string, string>>) =
	    myNotification = dict [("location", "Redmond"); ("message", "Hello from F#!")]

<a name="outnodejs"></a>
### Output sample in Node.js

	module.exports = function (context) {
	    context.bindings.myNotification = {
	        location: "Redmond",
	        message: "Hello from Node.js!"
	    };
	    context.done();
	};
=======
#### Template example with asynchronous function

If you are using asynchronous code, out parameters are not allowed. In this case use `IAsyncCollector` to return your template notification. The following code is an asynchronous example of the code above. 

	using System;
	using System.Threading.Tasks;
	using System.Collections.Generic;
	
	public static async Task Run(string myQueueItem, IAsyncCollector<IDictionary<string,string>> notification, TraceWriter log)
	{
	    log.Info($"C# Queue trigger function processed: {myQueueItem}");
	
	    log.Info($"Sending Template Notification to Notification Hub");
	    await notification.AddAsync(GetTemplateProperties(myQueueItem));    
	}
	
	private static IDictionary<string, string> GetTemplateProperties(string message)
	{
	    Dictionary<string, string> templateProperties = new Dictionary<string, string>();
	    templateProperties["user"] = "A new user wants to be added : " + message;
	    return templateProperties;
	}

#### Template example using JSON 

This example sends a notification for a [template registration](../notification-hubs/notification-hubs-templates-cross-platform-push-messages.md) that contains a `message` place holder in the template using a valid JSON string.

	using System;
	 
	public static void Run(string myQueueItem,  out string notification, TraceWriter log)
	{
		log.Info($"C# Queue trigger function processed: {myQueueItem}");
		notification = "{\"message\":\"Hello from C#. Processed a queue item!\"}";
	}


#### Template example using Notification Hubs library types

This example shows how to use types defined in the [Microsoft Azure Notification Hubs Library](https://www.nuget.org/packages/Microsoft.Azure.NotificationHubs/). 


	#r "Microsoft.Azure.NotificationHubs"

	using System;
	using System.Threading.Tasks;
	using Microsoft.Azure.NotificationHubs;
	 
	public static void Run(string myQueueItem,  out Notification notification, TraceWriter log)
	{
	   log.Info($"C# Queue trigger function processed: {myQueueItem}");
	   notification = GetTemplateNotification(myQueueItem);
	}

	private static TemplateNotification GetTemplateNotification(string message)
	{
	    Dictionary<string, string> templateProperties = new Dictionary<string, string>();
	    templateProperties["message"] = message;
	    return new TemplateNotification(templateProperties);
	}
>>>>>>> 21887271

## Next steps

[AZURE.INCLUDE [next steps](../../includes/functions-bindings-next-steps.md)]<|MERGE_RESOLUTION|>--- conflicted
+++ resolved
@@ -15,64 +15,25 @@
 	ms.topic="reference"
 	ms.tgt_pltfrm="multiple"
 	ms.workload="na"
-<<<<<<< HEAD
-	ms.date="10/31/2016"
-=======
 	ms.date="10/27/2016"
->>>>>>> 21887271
 	ms.author="wesmc"/>
 
-# Azure Functions Notification Hubs bindings
+# Azure Functions Notification Hub output binding
 
 [AZURE.INCLUDE [functions-selector-bindings](../../includes/functions-selector-bindings.md)]
 
-This article explains how to configure and code Azure Notification Hubs bindings in Azure Functions. 
-Azure Functions supports the output binding for Notification Hubs.
-
-This binding requires a fully configured notification hub for the Platform Notifications Services (PNS) you want to use. 
-For more information, see 
-[Getting started with Notification Hubs](../notification-hubs/notification-hubs-windows-store-dotnet-get-started-wns-push-notification.md) 
-and click your target client platform at the top of the article.
-
-<<<<<<< HEAD
+This article explains how to configure and code Azure Notification Hub bindings in Azure Functions. 
+
 [AZURE.INCLUDE [intro](../../includes/functions-bindings-intro.md)] 
 
-<a name="output"></a>
-## Notification Hubs output binding
-=======
 Your functions can send push notifications using a configured Azure Notification Hub with a few lines of code. However, the Azure Notification Hub must be configured for the Platform Notifications Services (PNS) you want to use. For more information on configuring an Azure Notification Hub and developing a client applications that register to receive notifications, see [Getting started with Notification Hubs](../notification-hubs/notification-hubs-windows-store-dotnet-get-started-wns-push-notification.md) and click your target client platform at the top.
 
 The notifications you send can be native notifications or template notifications. Native notifications target a specific notification platform as configured in the `platform` property of the output binding. A template notification can be used to target multiple platforms.   
 
 ## Notification hub output binding properties
->>>>>>> 21887271
-
-The Notification Hubs output binding lets you send notifications to the bound notification hub. 
-
-<<<<<<< HEAD
-The Notification Hubs output for a function uses the following JSON object in the `bindings` array of function.json:
-
-	{
-		"name": "<Name of output parameter in function signature>",
-		"type": "notificationHub",
-		"tagExpression": "<Tag expressions to target specific registrations - see below>",
-		"hubName": "<Name of the notification hub>",
-		"connection": "<Name of app setting with your notification hub endpoint - see below>",
-		"direction": "out"
-	}
-
-Note the following:
-
-- For `tagExpression`, see [Tag expressions](../notification-hubs/notification-hubs-tags-segment-push-message.md#tag-expressions) for information on 
-how it is used by Notification Hubs.
-- `connection` must be the name of an app setting that points to your notification hub endpoint (with the value 
-`Endpoint=<URL>;SharedAccessKeyName=<access policy name>;SharedAccessKey=<key>`). In Azure Portal, the standard editor in the **Integrate** tab configures
-this app setting for you when you create a new notification hub or selects an existing one. To manually create this app setting, see 
-[configure this app setting manually](). 
- 
-<a name="outputusage"></a>
-## Output usage
-=======
+
+The function.json file provides the following properties:
+
 - `name` : Variable name used in function code for the notification hub message.
 - `type` : must be set to *"notificationHub"*.
 - `tagExpression` : Tag expressions allow you to specify that notifications be delivered to a set of devices who have registered to receive notifications that match the tag expression.  For more information, see [Routing and tag expressions](../notification-hubs/notification-hubs-tags-segment-push-message.md).
@@ -109,24 +70,11 @@
 To use a Notification hub output binding, you must configure the connection string for the hub. This can be done on the *Integrate* tab by selecting your notification hub or creating a new one. 
 
 You can also manually add a connection string for an existing hub by adding a connection string for the *DefaultFullSharedAccessSignature* to your notification hub. This connection string provides your function access permission to send notification messages. The *DefaultFullSharedAccessSignature* connection string value can be accessed from the **keys** button in the main blade of your notification hub resource in the Azure portal. To manually add a connection string for your hub, use the following steps: 
->>>>>>> 21887271
-
-This section shows you how to use your Notification Hubs output binding in your function code. 
-
-In C# and F#, your output parameter can be one the following types: `string`, [`IDictionary<string, string>`](https://msdn.microsoft.com/library/s4ys34ea.aspx), 
-and [`Notification`](https://msdn.microsoft.com/library/microsoft.azure.notificationhubs.notification.aspx)
-and any of its inherited types. For example, the following C# code outputs a notification as a `string` that contains a JSON. 
-
-<<<<<<< HEAD
-	public static void Run(out string notification)
-	{
-		notification = "{\"message\":\"A notification from C#.\"}";
-	}
-
-To use the [`Notification`](https://msdn.microsoft.com/library/microsoft.azure.notificationhubs.notification.aspx) type or
-any of its inherited types, you must [create a project.json file](functions-reference.md#fileupdate) for your function app 
-with the `Microsoft.Azure.NotificationHubs` package dependency. For example:
-=======
+
+1. On the **Function app** blade of the Azure portal, click **Function App Settings > Go to App Service settings**.
+
+2. In the **Settings** blade, click **Application Settings**.
+
 3. Scroll down to the **Connection strings** section, and add a named entry for *DefaultFullSharedAccessSignature* value for your notification hub. Change the type to **Custom**.
 4. Reference your connection string name in the output bindings. Similar to **MyHubConnectionString** used in the example above.
 
@@ -235,87 +183,53 @@
 ## Template notification examples
 
 #### Template example for Node.js timer triggers 
->>>>>>> 21887271
-
-	{
-		"frameworks": {
-			".NETFramework,Version=v4.6": {
-				"dependencies": {
-					"Microsoft.Azure.NotificationHubs": "1.0.4"
-				}
-			}
-		}
-	}
-
-In Node.js, you simply create a JavaScript object and assigns it to `context.bindings.<outputBindingName>`.
-
-<<<<<<< HEAD
-<a name="outputsample"></a>
-## Output sample
-=======
-#### Template example for F# timer triggers
->>>>>>> 21887271
-
-Suppose you have the following function.json, that defines a Notification Hubs output:
-
-	{
-		"name": "myNotification",
-		"type": "notificationHub",
-		"tagExpression": "",
-		"hubName": "my-notification-hub",
-		"connection": "MyHubConnectionString",
-		"direction": "out"
-	}
-
-<<<<<<< HEAD
-See the language-specific sample that sends a notification for a 
-[template registration](../notification-hubs/notification-hubs-templates-cross-platform-push-messages.md) 
-that contains `location` and `message`.
-
-- [C#](#outcsharp)
-- [F#](#outfsharp)
-- [Node.js](#outnodejs)
-
-<a name="outcsharp"></a>
-### Output sample in C\# 
-=======
-
-#### Template example using an out parameter 
-
-This example sends a notification for a [template registration](../notification-hubs/notification-hubs-templates-cross-platform-push-messages.md) that contains a `message` place holder in the template.
->>>>>>> 21887271
-
-	using System;
-	using System.Threading.Tasks;
-	using System.Collections.Generic;
-	 
-	public static void Run(out IDictionary<string, string> myNotification, TraceWriter log)
-	{
-        myNotification = new Dictionary<string, string>
-        {
-            { "location", "Redmond" },
-            { "message", "Hello from C#!" }
-        };
-	}
-
-<<<<<<< HEAD
-<a name="outfsharp"></a>
-### Output sample in F\# 
-
-	let Run(myNotification: byref<IDictionary<string, string>>) =
-	    myNotification = dict [("location", "Redmond"); ("message", "Hello from F#!")]
-
-<a name="outnodejs"></a>
-### Output sample in Node.js
-
-	module.exports = function (context) {
-	    context.bindings.myNotification = {
+
+This example sends a notification for a [template registration](../notification-hubs/notification-hubs-templates-cross-platform-push-messages.md) that contains `location` and `message`.
+
+	module.exports = function (context, myTimer) {
+	    var timeStamp = new Date().toISOString();
+	   
+	    if(myTimer.isPastDue)
+	    {
+	        context.log('Node.js is running late!');
+	    }
+	    context.log('Node.js timer trigger function ran!', timeStamp);  
+	    context.bindings.notification = {
 	        location: "Redmond",
-	        message: "Hello from Node.js!"
+	        message: "Hello from Node!"
 	    };
 	    context.done();
 	};
-=======
+
+#### Template example for F# timer triggers
+
+This example sends a notification for a [template registration](../notification-hubs/notification-hubs-templates-cross-platform-push-messages.md) that contains `location` and `message`.
+
+	let Run(myTimer: TimerInfo, notification: byref<IDictionary<string, string>>) =
+	    notification = dict [("location", "Redmond"); ("message", "Hello from F#!")]
+
+
+#### Template example using an out parameter 
+
+This example sends a notification for a [template registration](../notification-hubs/notification-hubs-templates-cross-platform-push-messages.md) that contains a `message` place holder in the template.
+
+	using System;
+	using System.Threading.Tasks;
+	using System.Collections.Generic;
+	 
+	public static void Run(string myQueueItem,  out IDictionary<string, string> notification, TraceWriter log)
+	{
+	    log.Info($"C# Queue trigger function processed: {myQueueItem}");
+        notification = GetTemplateProperties(myQueueItem);
+	}
+	 
+	private static IDictionary<string, string> GetTemplateProperties(string message)
+	{
+	    Dictionary<string, string> templateProperties = new Dictionary<string, string>();
+	    templateProperties["message"] = message;
+	    return templateProperties;
+	}
+
 #### Template example with asynchronous function
 
 If you are using asynchronous code, out parameters are not allowed. In this case use `IAsyncCollector` to return your template notification. The following code is an asynchronous example of the code above. 
@@ -375,7 +289,6 @@
 	    templateProperties["message"] = message;
 	    return new TemplateNotification(templateProperties);
 	}
->>>>>>> 21887271
 
 ## Next steps
 
