--- conflicted
+++ resolved
@@ -22,15 +22,7 @@
 
 Learn how to create a function that is triggered by an HTTP webhook request with a GitHub-specific payload. 
 
-<<<<<<< HEAD
-![Create function app in the Azure portal](./media/functions-create-github-webhook-triggered-function/function-app-in-portal-editor.png)
-
-[!INCLUDE [Next steps note](../../includes/functions-quickstart-previous-topics.md)]
-
-You also need a GitHub account. You can [sign up for a free GitHub account](https://github.com/join), if you don't already have one. 
-=======
 ![Github Webhook triggered function in the Azure portal](./media/functions-create-github-webhook-triggered-function/function-app-in-portal-editor.png)
->>>>>>> 8cc97272
 
 It should take you less than five minutes to complete all the steps in this topic.
 
@@ -91,18 +83,9 @@
 
 [!INCLUDE [Next steps note](../../includes/functions-quickstart-cleanup.md)]
 
-## Clean up resources
-
-[!INCLUDE [Next steps note](../../includes/functions-quickstart-cleanup.md)]
-
 ## Next steps
 
-<<<<<<< HEAD
-You have created a function that runs when a request is received from a GitHub webhook. For more information, see [Azure Functions HTTP and webhook bindings](functions-bindings-http-webhook.md). 
-
-=======
 You have created a function that runs when a request is received from a GitHub webhook. 
->>>>>>> 8cc97272
 [!INCLUDE [Next steps note](../../includes/functions-quickstart-next-steps.md)]
 For more information about webhook triggers, see [Azure Functions HTTP and webhook bindings](functions-bindings-http-webhook.md). 
 
