---
title: Configure MPIO for your StorSimple device | Microsoft Docs
description: Describes how to configure Multipath I/O (MPIO) for your StorSimple device connected to a host running Windows Server 2012 R2.
services: storsimple
documentationcenter: ''
author: alkohli
manager: timlt
editor: ''

ms.assetid: 879fd0f9-c763-4fa0-a5ba-f589a825b2df
ms.service: storsimple
ms.devlang: NA
ms.topic: article
ms.tgt_pltfrm: NA
ms.workload: NA
<<<<<<< HEAD
ms.date: 03/27/2017
=======
ms.date: 04/03/2017
>>>>>>> a42dbad0
ms.author: alkohli

---
# Configure Multipath I/O for your StorSimple device
Microsoft built support for the Multipath I/O (MPIO) feature in Windows Server to help build highly available, fault-tolerant SAN configurations. MPIO uses redundant physical path components — adapters, cables, and switches — to create logical paths between the server and the storage device. If there is a component failure, causing a logical path to fail, multipathing logic uses an alternate path for I/O so that applications can still access their data. Additionally depending on your configuration, MPIO can also improve performance by re-balancing the load across all these paths. For more information, see [MPIO overview](https://technet.microsoft.com/library/cc725907.aspx "MPIO overview and features").  

For the high-availability of your StorSimple solution, MPIO should be configured on your StorSimple device. When MPIO is installed on your host servers running Windows Server 2012 R2, the servers can then tolerate a link, network, or interface failure. 

MPIO is an optional feature on Windows Server and is not installed by default. It should be installed as a feature through Server Manager. This topic describes the steps you should follow to install and use the MPIO feature on a host running Windows Server 2012 R2 and connected to a StorSimple physical device.

> [!NOTE]
> **This procedure is applicable for StorSimple 8000 series only. MPIO is currently not supported on a StorSimple virtual device.**
> 
> 

You will need to follow these steps to configure MPIO on your StorSimple device:

* Step 1: Install MPIO on the Windows Server host
* Step 2: Configure MPIO for StorSimple volumes
* Step 3: Mount StorSimple volumes on the host
* Step 4: Configure MPIO for high availability and load balancing

Each of the above steps is discussed in the following sections.

## Step 1: Install MPIO on the Windows Server host
To install this feature on your Windows Server host, complete the following procedure.

#### To install MPIO on the host
1. Open Server Manager on your Windows Server host. By default, Server Manager starts when a member of the Administrators group logs on to a computer that is running Windows Server 2012 R2 or Windows Server 2012. If the Server Manager is not already open, click **Start > Server Manager**.
   ![Server Manager](./media/storsimple-configure-mpio-windows-server/IC740997.png)
2. Click **Server Manager > Dashboard > Add roles and features**. This starts the **Add Roles and Features** wizard.
   ![Add Roles And Features Wizard 1](./media/storsimple-configure-mpio-windows-server/IC740998.png)
3. In the **Add Roles and Features** wizard, do the following:
   
   * On the **Before you begin** page, click **Next**.
   * On the **Select installation type** page, accept the default setting of **Role-based or feature-based** installation. Click **Next**.![Add Roles And Features Wizard 2](./media/storsimple-configure-mpio-windows-server/IC740999.png)
   * On the **Select destination server** page, choose **Select a server from the server pool**. Your host server should be discovered automatically. Click **Next**.
   * On the **Select server roles** page, click **Next**.
   * On the **Select features** page, select **Multipath I/O**, and click **Next**.![Add Roles And Features Wizard 5](./media/storsimple-configure-mpio-windows-server/IC741000.png)
   * On the **Confirm installation selections** page, confirm the selection and then select **Restart the destination server automatically if required**, as shown below. Click **Install**.![Add Roles And Features Wizard 8](./media/storsimple-configure-mpio-windows-server/IC741001.png)
   * You will be notified when the installation is complete. Click **Close** to close the wizard.![Add Roles And Features Wizard 9](./media/storsimple-configure-mpio-windows-server/IC741002.png)

## Step 2: Configure MPIO for StorSimple volumes
MPIO needs to be configured to identify StorSimple volumes. To configure MPIO to recognize StorSimple volumes, perform the following steps.

#### To configure MPIO for StorSimple volumes
1. Open the **MPIO configuration**. Click **Server Manager > Dashboard > Tools > MPIO**.
2. In the **MPIO Properties** dialog box, select the **Discover Multi-Paths** tab.
3. Select **Add support for iSCSI devices**, and then click **Add**.  
   ![MPIO Properties Discover Multi Paths](./media/storsimple-configure-mpio-windows-server/IC741003.png)
4. Reboot the server when prompted.
5. In the **MPIO Properties** dialog box, click the **MPIO Devices** tab. Click **Add**.
    </br>![MPIO Properties MPIO Devices](./media/storsimple-configure-mpio-windows-server/IC741004.png)
6. In the **Add MPIO Support** dialog box, under **Device Hardware ID**, enter your device serial number.You can get the device serial number by accessing your StorSimple Manager service and navigating to **Devices > Dashboard**. The device serial number is displayed in the right **Quick Glance** pane of the device dashboard.
    </br>![Add MPIO Support](./media/storsimple-configure-mpio-windows-server/IC741005.png)
7. Reboot the server when prompted.

## Step 3: Mount StorSimple volumes on the host
After MPIO is configured on Windows Server, volume(s) created on the StorSimple device can be mounted and can then take advantage of MPIO for redundancy. To mount a volume, perform the following steps.

#### To mount volumes on the host
1. Open the **iSCSI Initiator Properties** window on the Windows Server host. Click **Server Manager > Dashboard > Tools > iSCSI Initiator**.
2. In the **iSCSI Initiator Properties** dialog box, click the Discovery tab, and then click **Discover Target Portal**.
3. In the **Discover Target Portal** dialog box, do the following:
   
   * Enter the IP address of the DATA port of your StorSimple device (for example, enter DATA 0).
   * Click **OK** to return to the **iSCSI Initiator Properties** dialog box.
     
     > [!IMPORTANT]
     > **If you are using a private network for iSCSI connections, enter the IP address of the DATA port that is connected to the private network.**
     > 
     > 
4. Repeat steps 2-3 for a second network interface (for example, DATA 1) on your device. Keep in mind that these interfaces should be enabled for iSCSI. To learn more about this, see [Modify network interfaces](storsimple-modify-device-config.md#modify-network-interfaces).
5. Select the **Targets** tab in the **iSCSI Initiator Properties** dialog box. You should see the StorSimple device target IQN under **Discovered Targets**.

   ![iSCSI Initiator Properties Targets Tab](./media/storsimple-configure-mpio-windows-server/IC741007.png)
   
6. Click **Connect** to establish an iSCSI session with your StorSimple device. A **Connect to Target** dialog box will appear.
7. In the **Connect to Target** dialog box, select the **Enable multi-path** check box. Click **Advanced**.
8. In the **Advanced Settings** dialog box, do the following:                                        
   
   * On the **Local Adapter** drop-down list, select **Microsoft iSCSI Initiator**.
   * On the **Initiator IP** drop-down list, select the IP address of the host.
   * On the **Target Portal** IP drop-down list, select the IP of device interface.
   * Click **OK** to return to the **iSCSI Initiator Properties** dialog box.
9. Click **Properties**. In the **Properties** dialog box, click **Add Session**.
10. In the **Connect to Target** dialog box, select the **Enable multi-path** check box. Click **Advanced**.
11. In the **Advanced Settings** dialog box:                                        
    
    * On the **Local adapter** drop-down list, select Microsoft iSCSI Initiator.
    * On the **Initiator IP** drop-down list, select the IP address corresponding to the host. In this case, you are connecting two network interfaces on the device to a single network interface on the host. Therefore, this interface is the same as that provided for the first session.
    * On the **Target Portal IP** drop-down list, select the IP address for the second data interface enabled on the device.
    * Click **OK** to return to the iSCSI Initiator Properties dialog box. You have added a second session to the target.
12. Open **Computer Management** by navigating to **Server Manager > Dashboard > Computer Management**. In the left pane, click **Storage > Disk Management**. The volume(s) created on the StorSimple device that are visible to this host will appear under **Disk Management** as new disk(s).
13. Initialize the disk and create a new volume. During the format process, select a block size of 64 KB.
    ![Disk Management](./media/storsimple-configure-mpio-windows-server/IC741008.png)
14. Under **Disk Management**, right-click the **Disk** and select **Properties**.
15. In the StorSimple Model #### **Multi-Path Disk Device Properties** dialog box, click the **MPIO** tab.
    ![StorSimple 8100 Multi-Path Disk DeviceProp.](./media/storsimple-configure-mpio-windows-server/IC741009.png)
16. In the **DSM Name** section, click **Details** and verify that the parameters are set to the default parameters. The default parameters are:
    
    * Path Verify Period = 30
    * Retry Count = 3
    * PDO Remove Period = 20
    * Retry Interval = 1
    * Path Verify Enabled = Unchecked.

> [!NOTE]
> **Do not modify the default parameters.**


## Step 4: Configure MPIO for high availability and load balancing
For multi-path based high availability and load balancing, multiple sessions must be manually added to declare the different paths available. For example, if the host has two interfaces connected to SAN and the device has two interfaces connected to SAN, then you need four sessions configured with proper path permutations (only two sessions will be required if each DATA interface and host interface is on a different IP subnet and is not routable).

<<<<<<< HEAD
**We recommend that you have at least 4 active parallel sessions between the device and your application host.** This can be achieved by enabling 4 network interfaces on your Windows Server system. Use physical network interfaces or network virtualization technologies on the hardware or operating system level on your Windows Server host. With the two network interfaces on the device, this configuration would result in 8 sessions of which 4 will be active (those connected to the active controller) and 4 will be passive (those connected to the passive controller). This configuration helps optimize the device and cloud throughput.
=======
**We recommend that you have at least 8 active parallel sessions between the device and your application host.** This can be achieved by enabling 4 network interfaces on your Windows Server system. Use physical network interfaces or virtual interfaces via network virtualization technologies on the hardware or operating system level on your Windows Server host. With the two network interfaces on the device, this configuration would result in 8 active sessions. This configuration helps optimize the device and cloud throughput.
>>>>>>> a42dbad0

> [!IMPORTANT]
> **We recommend that you do not mix 1 GbE and 10 GbE network interfaces. If you use two network interfaces, both interfaces should be the identical type.**

The following procedure describes how to add sessions when a StorSimple device with two network interfaces is connected to a host with two network interfaces. This gives you only 2 active sessions. Use this same procedure with a StorSimple device with two network interfaces connected to a host with four network interfaces. You will need to configure 8 instead of the 4 sessions described here.

### To configure MPIO for high availability and load balancing
1. Perform a discovery of the target: in the **iSCSI Initiator Properties** dialog box, on the **Discovery** tab, click **Discover Portal**.
2. In the **Connect to Target** dialog box, enter the IP address of one of the device network interfaces.
3. Click **OK** to return to the **iSCSI Initiator Properties** dialog box.
4. In the **iSCSI Initiator Properties** dialog box, select the **Targets** tab, highlight the discovered target, and then click **Connect**. The **Connect to Target** dialog box appears.
5. In the **Connect to Target** dialog box:
   
   * Leave the default selected target setting for **Add this connection** to the list of favorite targets. This will make the device automatically attempt to restart the connection every time this computer restarts.
   * Select the **Enable multi-path** check box.
   * Click **Advanced**.
6. In the **Advanced Settings** dialog box:
   
   * On the **Local Adapter** drop-down list, select **Microsoft iSCSI Initiator**.
   * On the **Initiator IP** drop-down list, select the IP address of the host.
   * On the **Target Portal IP** drop-down list, select the IP address of the data interface enabled on the device.
   * Click **OK** to return to the iSCSI Initiator Properties dialog box.
7. Click **Properties**, and in the **Properties** dialog box, click **Add Session**.
8. In the **Connect to Target** dialog box, select the **Enable multi-path** check box, and then click **Advanced**.
9. In the **Advanced Settings** dialog box:
   
   1. On the **Local adapter** drop-down list, select **Microsoft iSCSI Initiator**.
   2. On the **Initiator IP** drop-down list, select the IP address corresponding to the second interface on the host.
   3. On the **Target Portal IP** drop-down list, select the IP address for the second data interface enabled on the device.
   4. Click **OK** to return to the **iSCSI Initiator Properties** dialog box. You have now added a second session to the target.
10. Repeat Steps 8-10 to add additional sessions (paths) to the target. With two interfaces on the host and two on the device, you can add a total of four sessions.
11. After adding the desired sessions (paths), in the **iSCSI Initiator Properties** dialog box, select the target and click **Properties**. On the Sessions tab of the **Properties** dialog box, note the four session identifiers that correspond to the possible path permutations. To cancel a session, select the check box next to a session identifier, and then click **Disconnect**.
12. To view devices presented within sessions, select the **Devices** tab. To configure the MPIO policy for a selected device, click **MPIO**. The **Device Details** dialog box will appear. On the **MPIO** tab, you can select the appropriate **Load Balance Policy** settings. You can also view the **Active** or **Standby** path type.

## Next steps
Learn more about [using the StorSimple Manager service to modify your StorSimple device configuration](storsimple-modify-device-config.md).
<|MERGE_RESOLUTION|>--- conflicted
+++ resolved
@@ -13,11 +13,7 @@
 ms.topic: article
 ms.tgt_pltfrm: NA
 ms.workload: NA
-<<<<<<< HEAD
-ms.date: 03/27/2017
-=======
 ms.date: 04/03/2017
->>>>>>> a42dbad0
 ms.author: alkohli
 
 ---
@@ -132,11 +128,7 @@
 ## Step 4: Configure MPIO for high availability and load balancing
 For multi-path based high availability and load balancing, multiple sessions must be manually added to declare the different paths available. For example, if the host has two interfaces connected to SAN and the device has two interfaces connected to SAN, then you need four sessions configured with proper path permutations (only two sessions will be required if each DATA interface and host interface is on a different IP subnet and is not routable).
 
-<<<<<<< HEAD
-**We recommend that you have at least 4 active parallel sessions between the device and your application host.** This can be achieved by enabling 4 network interfaces on your Windows Server system. Use physical network interfaces or network virtualization technologies on the hardware or operating system level on your Windows Server host. With the two network interfaces on the device, this configuration would result in 8 sessions of which 4 will be active (those connected to the active controller) and 4 will be passive (those connected to the passive controller). This configuration helps optimize the device and cloud throughput.
-=======
 **We recommend that you have at least 8 active parallel sessions between the device and your application host.** This can be achieved by enabling 4 network interfaces on your Windows Server system. Use physical network interfaces or virtual interfaces via network virtualization technologies on the hardware or operating system level on your Windows Server host. With the two network interfaces on the device, this configuration would result in 8 active sessions. This configuration helps optimize the device and cloud throughput.
->>>>>>> a42dbad0
 
 > [!IMPORTANT]
 > **We recommend that you do not mix 1 GbE and 10 GbE network interfaces. If you use two network interfaces, both interfaces should be the identical type.**
