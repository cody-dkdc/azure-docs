<properties 
   pageTitle="Restore a StorSimple volume from backup | Microsoft Azure"
   description="Explains how to use the StorSimple Manager service Backup Catalog page to restore a StorSimple volume from a backup set."
   services="storsimple"
   documentationCenter="NA"
   authors="SharS"
   manager="carmonm"
   editor="" />
<tags 
   ms.service="storsimple"
   ms.devlang="NA"
   ms.topic="article"
   ms.tgt_pltfrm="NA"
   ms.workload="TBD"
<<<<<<< HEAD
   ms.date="03/31/2016"
=======
   ms.date="04/26/2016"
>>>>>>> c186bb0b
   ms.author="v-sharos" />

# Restore a StorSimple volume from a backup set (Update 2)

[AZURE.INCLUDE [storsimple-version-selector-restore-from-backup](../../includes/storsimple-version-selector-restore-from-backup.md)]

## Overview

The **Backup Catalog** page displays all the backup sets that are created when manual or automated backups are taken. You can use this page to list all the backups for a backup policy or a volume, select or delete backups, or use a backup to restore or clone a volume.

 ![Backup Catalog page](./media/storsimple-restore-from-backup-set-u2/restore.png)

This tutorial explains how to use the **Backup Catalog** page to restore your device from a backup set.

You can restore a volume from a local or cloud backup. In either case, the restore operation brings the volume online immediately while data is downloaded in the background. 

Before you initiate a restore operation, you should be aware of the following:

- **You must take the volume offline** – Take the volume offline on both the host and the device before you initiate the restore operation. Although the restore operation automatically brings the volume online on the device, you must manually bring the device online on the host. You can bring the volume online on the host as soon as the volume is online on the device. (You do not need to wait until the restore operation is finished.) For procedures, go to [Take a volume offline](storsimple-manage-volumes-u2.md#take-a-volume-offline).

- **Volume type after restore** – Deleted volumes are restored based on the type in the snapshot; that is, volumes that were locally pinned are restored as locally pinned volumes and volumes that were tiered are restored as tiered volumes.

    For existing volumes, the current usage type of the volume overrides the type that is stored in the snapshot. For example, if you restore a volume from a snapshot that was taken when the volume type was tiered and that volume type is now locally pinned (due to a conversion operation that was performed), then the volume will be restored as a locally pinned volume. Similarly, if an existing locally pinned volume was expanded and subsequently restored from an older snapshot taken when the volume was smaller, the restored volume will retain the current expanded size.

    You cannot convert a volume from a tiered volume to a locally pinned volume or from a locally pinned volume to a tiered volume while the volume is being restored. Wait until the restore operation is finished, and then you can convert the volume to another type. For information about converting a volume, go to [Change the volume type](storsimple-manage-volumes-u2.md#change-the-volume-type). 

- **The volume size will be reflected in the restored volume** – This is an important consideration if you are restoring a locally pinned volume that has been deleted (because locally pinned volumes are fully provisioned). Make sure that you have sufficient space before you attempt to restore a locally pinned volume that was previously deleted. 

- **You cannot expand a volume while it is being restored** – Wait until the restore operation is finished before you attempt to expand the volume. For information about expanding a volume, go to [Modify a volume](storsimple-manage-volumes-u2.md#modify-a-volume).

- **You can perform a backup while you are restoring a local volume** – For procedures go to [Use the StorSimple Manager service to manage backup policies](storsimple-manage-backup-policies.md).

- **You can cancel a restore operation** – If you cancel the restore job, then the volume will be rolled back to the state that it was in before you initiated the restore operation. For procedures, go to [Cancel a job](storsimple-manage-jobs-u2.md#cancel-a-job).

## How to use the backup catalog

The **Backup Catalog** page provides a query that helps you to narrow your backup set selection. You can filter the backup sets that are retrieved based on the following parameters:

- **Device** – The device on which the backup set was created.
- **Backup policy** or **volume** – The backup policy or volume associated with this backup set.
- **From** and **To** – The date and time range when the backup set was created.

The filtered backup sets are then tabulated based on the following attributes:

- **Name** – The name of the backup policy or volume associated with the backup set.
- **Size** – The actual size of the backup set.
- **Created on** – The date and time when the backups were created. 
- **Type** – Backup sets can be local snapshots or cloud snapshots. A local snapshot is a backup of all your volume data stored locally on the device, whereas a cloud snapshot refers to the backup of volume data residing in the cloud. Local snapshots provide faster access, whereas cloud snapshots are chosen for data resiliency.
- **Initiated by** – The backups can be initiated automatically according to a schedule or manually by a user. (You can use a backup policy to schedule backups. Alternatively, you can use the **Take backup** option to take an interactive backup.)

## How to restore your StorSimple volume from a backup

You can use the **Backup Catalog** page to restore your StorSimple volume from a specific backup. Keep in mind, however, that restoring a volume will revert the volume to the state it was in when the backup was taken. Any data that was added after the backup operation will be lost.

> [AZURE.WARNING] Restoring from a backup will replace the existing volumes from the backup. This may cause the loss of any data that was written after the backup was taken.

### To restore your volume

1. On the StorSimple Manager service page, click the **Backup catalog** tab.

    ![Backup catalog](./media/storsimple-restore-from-backup-set-u2/restore.png)

2. Select a backup set as follows:
  1. Select the appropriate device.
  2. In the drop-down list, choose the volume or backup policy for the backup that you wish to select.
  3. Specify the time range.
  4. Click the check icon ![check icon](./media/storsimple-restore-from-backup-set-u2/HCS_CheckIcon.png) to execute this query.
 
    The backups associated with the selected volume or backup policy should appear in the list of backup sets.

3. Expand the backup set to view the associated volumes. These volumes must be taken offline on the host and device before you can restore them. Access the volumes on the **Volume Containers** page, and then follow the steps in [Take a volume offline](storsimple-manage-volumes-u2.md#take-a-volume-offline) to take them offline.

    > [AZURE.IMPORTANT] Make sure that you have taken the volumes offline on the host first, before you take the volumes offline on the device. If you do not take the volumes offline on the host, it could potentially lead to data corruption.

4. Navigate back to the **Backup Catalog** tab and select a backup set.

5. Click **Restore** at the bottom of the page.

6. You will be prompted for confirmation. Review the restore information, and then select the confirmation check box.

    ![Confirmation page](./media/storsimple-restore-from-backup-set-u2/ConfirmRestore.png)

7. Click the check icon ![check icon](./media/storsimple-restore-from-backup-set-u2/HCS_CheckIcon.png). This will initiate a restore job that you can view by accessing the **Jobs** page. 

8. After the restore is complete, you can verify that the contents of your volumes are replaced by volumes from the backup.

![Video available](./media/storsimple-restore-from-backup-set-u2/Video_icon.png) **Video available**

To watch a video that demonstrates how you can use the clone and restore features in StorSimple to recover deleted files, click [here](https://azure.microsoft.com/documentation/videos/storsimple-recover-deleted-files-with-storsimple/).

## If the restore fails

You will receive an alert if the restore operation fails for any reason. If this occurs, refresh the backup list to verify that the backup is still valid. If the backup is valid and you are restoring from the cloud, then connectivity issues might be causing the problem. 

To complete the restore operation, take the volume offline on the host and retry the restore operation. Note that any modifications to the volume data that were performed during the restore process will be lost.

## Next steps

- Learn how to [Manage StorSimple volumes](storsimple-manage-volumes-u2.md).

- Learn how to [use the StorSimple Manager service to administer your StorSimple device](storsimple-manager-service-administration.md).<|MERGE_RESOLUTION|>--- conflicted
+++ resolved
@@ -12,11 +12,7 @@
    ms.topic="article"
    ms.tgt_pltfrm="NA"
    ms.workload="TBD"
-<<<<<<< HEAD
-   ms.date="03/31/2016"
-=======
    ms.date="04/26/2016"
->>>>>>> c186bb0b
    ms.author="v-sharos" />
 
 # Restore a StorSimple volume from a backup set (Update 2)
