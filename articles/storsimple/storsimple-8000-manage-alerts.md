---
title: View and manage alerts for StorSimple 8000 series device | Microsoft Docs
description: Describes StorSimple alert conditions and severity, how to configure alert notifications, and how to use the StorSimple Device Manager service to manage alerts.
services: storsimple
documentationcenter: NA
author: alkohli
manager: jeconnoc
editor: ''

ms.assetid: 
ms.service: storsimple
ms.devlang: NA
ms.topic: article
ms.tgt_pltfrm: NA
ms.workload: NA
ms.date: 03/14/2019
ms.author: alkohli

---
# Use the StorSimple Device Manager service to view and manage StorSimple alerts

## Overview

The **Alerts** blade in the StorSimple Device Manager service provides a way for you to review and clear StorSimple device–related alerts on a real-time basis. From this blade, you can centrally monitor the health issues of your StorSimple devices and the overall Microsoft Azure StorSimple solution.

This tutorial describes common alert conditions, alert severity levels, and how to configure alert notifications. Additionally, it includes alert quick reference tables, which enable you to quickly locate a specific alert and respond appropriately.

![Alerts page](./media/storsimple-8000-manage-alerts/configure-alerts-email11.png)

## Common alert conditions

Your StorSimple device generates alerts in response to a variety of conditions. The following are the most common types of alert conditions:

* **Hardware issues** – These alerts tell you about the health of your hardware. They let you know if firmware upgrades are needed, if a network interface has issues, or if there is a problem with one of your data drives.
* **Connectivity issues** – These alerts occur when there is difficulty in transferring data. Communication issues can occur during transfer of data to and from the Azure storage account or due to lack of connectivity between the devices and the StorSimple Device Manager service. Communication issues are some of the hardest to fix because there are so many points of failure. You should always first verify that network connectivity and Internet access are available before continuing on to more advanced troubleshooting. For help with troubleshooting, go to [Troubleshoot with the Test-Connection cmdlet](storsimple-8000-troubleshoot-deployment.md).
* **Performance issues** – These alerts are caused when your system isn’t performing optimally, such as when it is under a heavy load.

In addition, you might see alerts related to security, updates, or job failures.

## Alert severity levels

Alerts have different severity levels, depending on the impact that the alert situation will have and the need for a response to the alert. The severity levels are:

* **Critical** – This alert is in response to a condition that is affecting the successful performance of your system. Action is required to ensure that the StorSimple service is not interrupted.
* **Warning** – This condition could become critical if not resolved. You should investigate the situation and take any action required to clear the issue.
* **Information** – This alert contains information that can be useful in tracking and managing your system.

## Configure alert settings

You can choose whether you want to be notified by email of alert conditions for each of your StorSimple devices. Additionally, you can identify other alert notification recipients by entering their email addresses in the **Other email recipients** box, separated by semicolons.

> [!NOTE]
> You can enter a maximum of 20 email addresses per device.

After you enable email notification for a device, members of the notification list will receive an email message each time a critical alert occurs. The messages will be sent from *storsimple-alerts-noreply\@mail.windowsazure.com* and will describe the alert condition. Recipients can click **Unsubscribe** to remove themselves from the email notification list.

#### To enable email notification of alerts for a device
1. Go to your StorSimple Device Manager service. From the list of devices, select and click the device that you wish to configure.
2. Go to **Settings** > **General** for the device.

   ![Alerts blade](./media/storsimple-8000-manage-alerts/configure-alerts-email2.png)
   
2. In the **General settings** blade, go to **Alert settings** and set the following:
   
   1. In the **Send email notification** field, select **YES**.
   2. In the **Email service administrators** field, select **YES** to have the service administrator and all co-administrators receive the alert notifications.
   3. In the **Other email recipients** field, enter the email addresses of all other recipients who should receive the alert notifications. Enter names in the format *someone\@somewhere.com*. Use semicolons to separate the email addresses. You can configure a maximum of 20 email addresses per device. 
      
3. To send a test email notification, click **Send test email**. The StorSimple Device Manager service will display status messages as it forwards the test notification.

    ![Alert settings](./media/storsimple-8000-manage-alerts/configure-alerts-email3.png)

4. You see a notification when the test email is sent. 
   
    ![Alerts test notification email sent](./media/storsimple-8000-manage-alerts/configure-alerts-email4.png)
   
   > [!NOTE]
   > If the test notification message can't be sent, the StorSimple Device Manager service will display an appropriate error message. Wait a few minutes, and then try to send your test notification message again. 

5. Once you have completed the configuration, click **Save**. When prompted for confirmation, click **Yes**.

     ![Alerts test notification email sent](./media/storsimple-8000-manage-alerts/configure-alerts-email5.png)

## View and track alerts

The StorSimple Device Manager service summary blade provides you with a quick glance at the number of alerts on your devices, arranged by severity level.

![Alerts dashboard](./media/storsimple-8000-manage-alerts/device-summary4.png)

Clicking the severity level opens the **Alerts** blade. The results include only the alerts that match that severity level.

Clicking an alert in the list provides you with additional details for the alert, including the last time the alert was reported, the number of occurrences of the alert on the device, and the recommended action to resolve the alert. If it is a hardware alert, it will also identify the hardware component.

![Hardware alert example](./media/storsimple-8000-manage-alerts/configure-alerts-email14.png)

You can copy the alert details to a text file if you need to send the information to Microsoft Support. After you have followed the recommendation and resolved the alert condition on-premises, you should clear the alert from the device by selecting the alert in the **Alerts** blade and clicking **Clear**. To clear multiple alerts, select each alert, click any column except the **Alert** column, and then click **Clear** after you have selected all the alerts to be cleared. Note that some alerts are automatically cleared when the issue is resolved or when the system updates the alert with new information.

When you click **Clear**, you will have the opportunity to provide comments about the alert and the steps that you took to resolve the issue. Some events will be cleared by the system if another event is triggered with new information. In that case, you will see the following message.

![Clear alert message](./media/storsimple-manage-alerts/admin_alerts_system_clear.png)

## Sort and review alerts

You may find it more efficient to run reports on alerts so that you can review and clear them in groups. Additionally, the **Alerts** blade can display up to 250 alerts. If you have exceeded that number of alerts, not all alerts will be displayed in the default view. You can combine the following fields to customize which alerts are displayed:

* **Status** – You can display either **Active** or **Cleared** alerts. Active alerts are still being triggered on your system, while cleared alerts have been either manually cleared by an administrator or programmatically cleared because the system updated the alert condition with new information.
* **Severity** – You can display alerts of all severity levels (critical, warning, information), or just a certain severity, such as only critical alerts.
* **Source** – You can display alerts from all sources, or limit the alerts to those that come from either the service or one or all of the devices.
* **Time range** – By specifying the **From** and **To** dates and time stamps, you can look at alerts during the time period that you are interested in.

![Alerts list](./media/storsimple-8000-manage-alerts/configure-alerts-email11.png)

## Alerts quick reference

The following tables list some of the Microsoft Azure StorSimple alerts that you might encounter, as well as additional information and recommendations where available. StorSimple device alerts fall into one of the following categories:

* [Cloud connectivity alerts](#cloud-connectivity-alerts)
* [Cluster alerts](#cluster-alerts)
* [Disaster recovery alerts](#disaster-recovery-alerts)
* [Hardware alerts](#hardware-alerts)
* [Job failure alerts](#job-failure-alerts)
* [Locally pinned volume alerts](#locally-pinned-volume-alerts)
* [Networking alerts](#networking-alerts)
* [Performance alerts](#performance-alerts)
* [Security alerts](#security-alerts)
* [Support package alerts](#support-package-alerts)

### Cloud connectivity alerts

| Alert text | Event | More information / recommended actions |
|:--- |:--- |:--- |
| Connectivity to <*cloud credential name*> cannot be established. |Cannot connect to the storage account. |It looks like there might be a connectivity issue with your device. Please run the `Test-HcsmConnection` cmdlet from the Windows PowerShell Interface for StorSimple on your device to identify and fix the issue. If the settings are correct, the issue might be with the credentials of the storage account for which the alert was raised. In this case, use the `Test-HcsStorageAccountCredential` cmdlet to determine if there are issues that you can resolve.<ul><li>Check your network settings.</li><li>Check your storage account credentials.</li></ul> |
| We have not received a heartbeat from your device for the last <*number*> minutes. |Cannot connect to device. |It looks like there is a connectivity issue with your device. Please use the `Test-HcsmConnection` cmdlet from the Windows PowerShell Interface for StorSimple on your device to identify and fix the issue or contact your network administrator. |

### StorSimple behavior when cloud connectivity fails

What happens if cloud connectivity fails for my StorSimple device running in production?

If cloud connectivity fails on your StorSimple production device, then depending on the state of your device, the following can occur:

* **For the local data on your device**: For some time, there will be no disruption and reads will continue to be served. However, as the number of outstanding IOs increases and exceeds a limit, the reads could start to fail.

    Depending on the amount of data on your device, the writes will also continue to occur for the first few hours after the disruption in the cloud connectivity. The writes will then slow down and eventually start to fail if the cloud connectivity is disrupted for several hours. (There is temporary storage on the device for data that is to be pushed to the cloud. This area is flushed when the data is sent. If connectivity fails, data in this storage area will not be pushed to the cloud, and IO will fail.)
* **For the data in the cloud**: For most cloud connectivity errors, an error is returned. Once the connectivity is restored, the IOs are resumed without the user having to bring the volume online. In rare instances, user intervention may be required to bring back the volume online from the Azure portal.
* **For cloud snapshots in progress**: The operation is retried a few times within 4-5 hours and if the connectivity is not restored, the cloud snapshots will fail.

### Cluster alerts

| Alert text | Event | More information / recommended actions |
|:--- |:--- |:--- |
| Device failed over to <*device name*>. |Device is in maintenance mode. |Device failed over due to entering or exiting maintenance mode. This is normal and no action is needed. After you have acknowledged this alert, clear it from the alerts page. |
| Device failed over to <*device name*>. |Device firmware or software was just updated. |There was a cluster failover due to an update. This is normal and no action is needed. After you have acknowledged this alert, clear it from the alerts page. |
| Device failed over to <*device name*>. |Controller was shut down or restarted. |Device failed over because the active controller was shut down or restarted by an administrator. No action is needed. After you have acknowledged this alert, clear it from the alerts page. |
| Device failed over to <*device name*>. |Planned failover. |Verify that this was a planned failover. After you have taken appropriate action, clear this alert from the alerts page. |
| Device failed over to <*device name*>. |Unplanned failover. |StorSimple is built to automatically recover from unplanned failovers. If you see a large number of these alerts, contact Microsoft Support. |
| Device failed over to <*device name*>. |Other/unknown cause. |If you see a large number of these alerts, contact Microsoft Support. After the issue is resolved, clear this alert from the alerts page. |
| A critical device service reports status as failed. |Datapath service failure. |Contact Microsoft Support for assistance. |
| Virtual IP address for network interface <*DATA #*> reports status as failed. |Other/unknown cause. |Sometimes temporary conditions can cause these alerts. If this is the case, then this alert will be automatically cleared after some time. If the issue persists, contact Microsoft Support. |
| Virtual IP address for network interface <*DATA #*> reports status as failed. |Interface name: <*DATA #*> IP address <IP address> cannot be brought online because a duplicate IP address was detected on the network. |Ensure that the duplicate IP address is removed from the network or reconfigure the interface with a different IP address. |

### Disaster recovery alerts

| Alert text | Event | More information / recommended actions |
|:--- |:--- |:--- |
| Recovery operations could not restore all of the settings for this service. Device configuration data is in an inconsistent state for some devices. |Data inconsistency detected after disaster recovery. |Encrypted data on the service is not synchronized with that on the device. Authorize the device <*device name*> from StorSimple Device Manager to start the synchronization process. Use the Windows PowerShell Interface for StorSimple to run the `Restore-HcsmEncryptedServiceData` on device <*device name*> cmdlet, providing the old password as an input to this cmdlet to restore the security profile. Then run the `Invoke-HcsmServiceDataEncryptionKeyChange` cmdlet to update the service data encryption key. After you have taken appropriate action, clear this alert from the alerts page. |

### Hardware alerts

| Alert text | Event | More information / recommended actions |
|:--- |:--- |:--- |
| Hardware component <*component ID*> reports status as <*status*>. | |Sometimes temporary conditions can cause these alerts. If so, this alert will be automatically cleared after some time. If the issue persists, contact Microsoft Support. |
| Passive controller malfunctioning. |The passive (secondary) controller is not functioning. |Your device is operational, but one of your controllers is malfunctioning. Try restarting that controller. If the issue is not resolved, contact Microsoft Support. |

### Job failure alerts

| Alert text | Event | More information / recommended actions |
|:--- |:--- |:--- |
| Backup of <*source volume group ID*> failed. |Backup job failed. |Connectivity issues could be preventing the backup operation from successfully completing. If there are no connectivity issues, you may have reached the maximum number of backups. Delete any backups that are no longer needed and retry the operation. After you have taken appropriate action, clear this alert from the alerts page. |
| Clone of <*source backup element IDs*> to <*destination volume serial numbers*> failed. |Clone job failed. |Refresh the backup list to verify that the backup is still valid. If the backup is valid, it is possible that cloud connectivity issues are preventing the clone operation from successfully completing. If there are no connectivity issues, you may have reached the storage limit. Delete any backups that are no longer needed and retry the operation. After you have taken appropriate action to resolve the issue, clear this alert from the alerts page. |
| Restore of <*source backup element IDs*> failed. |Restore job failed. |Refresh the backup list to verify that the backup is still valid. If the backup is valid, it is possible that cloud connectivity issues are preventing the restore operation from successfully completing. If there are no connectivity issues, you may have reached the storage limit. Delete any backups that are no longer needed and retry the operation. After you have taken appropriate action to resolve the issue, clear this alert from the alerts page. |

### Locally pinned volume alerts

| Alert text | Event | More information / recommended actions |
|:--- |:--- |:--- |
| Creation of local volume <*volume name*> failed. |The volume creation job has failed. <*Error message corresponding to the failed error code*>. |Connectivity issues could be preventing the space creation operation from successfully completing. Locally pinned volumes are thickly provisioned and the process of creating space involves spilling tiered volumes to the cloud. If there are no connectivity issues, you may have exhausted the local space on the device. Determine if space exists on the device before retrying this operation. |
| Expansion of local volume <*volume name*> failed. |The volume modification job has failed due to <*error message corresponding to the failed error code*>. |Connectivity issues could be preventing the volume expansion operation from successfully completing. Locally pinned volumes are thickly provisioned and the process of extending the existing space involves spilling tiered volumes to the cloud. If there are no connectivity issues, you may have exhausted the local space on the device. Determine if space exists on the device before retrying this operation. |
| Conversion of volume <*volume name*> failed. |The volume conversion job to convert the volume type from locally pinned to tiered failed. |Conversion of the volume from type locally pinned to tiered could not be completed. Ensure that there are no connectivity issues preventing the operation from completing successfully. For troubleshooting connectivity issues go to [Troubleshoot with the Test-HcsmConnection cmdlet](storsimple-8000-troubleshoot-deployment.md#troubleshoot-with-the-test-hcsmconnection-cmdlet).<br>The original locally pinned volume has now been marked as a tiered volume since some of the data from the locally pinned volume has spilled to the cloud during the conversion. The resultant tiered volume is still occupying local space on the device that cannot be reclaimed for future local volumes.<br>Resolve any connectivity issues, clear the alert and convert this volume back to the original locally pinned volume type to ensure all the data is made available locally again. |
| Conversion of volume <*volume name*> failed. |The volume conversion job to convert the volume type from tiered to locally pinned failed. |Conversion of the volume from type tiered to locally pinned could not be completed. Ensure that there are no connectivity issues preventing the operation from completing successfully. For troubleshooting connectivity issues go to [Troubleshoot with the Test-HcsmConnection cmdlet](storsimple-8000-troubleshoot-deployment.md#troubleshoot-with-the-test-hcsmconnection-cmdlet).<br>The original tiered volume now marked as a locally pinned volume as part of the conversion process continues to have data residing in the cloud, while the thickly provisioned space on the device for this volume can no longer be reclaimed for future local volumes.<br>Resolve any connectivity issues, clear the alert and convert this volume back to the original tiered volume type to ensure local space thickly provisioned on the device can be reclaimed. |
| Nearing local space consumption for local snapshots of <*volume group name*> |Local snapshots for the backup policy might soon run out of space and be invalidated to avoid host write failures. |Frequent local snapshots alongside a high data churn in the volumes associated with this backup policy group are causing local space on the device to be consumed quickly. Delete any local snapshots that are no longer needed. Also, update your local snapshot schedules for this backup policy to take less frequent local snapshots, and ensure that cloud snapshots are taken regularly. If these actions are not taken, local space for these snapshots might soon be exhausted and the system will automatically delete them to ensure that host writes continue to be processed successfully. |
| Local snapshots for <*volume group name*> have been invalidated. |The local snapshots for <*volume group name*> have been invalidated and then deleted because they were exceeding the local space on the device. |To ensure this does not recur in the future, review the local snapshot schedules for this backup policy and delete any local snapshots that are no longer needed. Frequent local snapshots alongside a high data churn in the volumes associated with this backup policy group might cause local space on the device to be consumed quickly. |
| Restore of <*source backup element IDs*> failed. |The restore job has failed. |If you have locally pinned or a mix of locally pinned and tiered volumes in this backup policy, refresh the backup list to verify that the backup is still valid. If the backup is valid, it is possible that cloud connectivity issues are preventing the restore operation from successfully completing. The locally pinned volumes that were being restored as part of this snapshot group do not have all of their data downloaded to the device, and, if you have a mix of tiered and locally pinned volumes in this snapshot group, they will not be in sync with each other. To successfully complete the restore operation, take the volumes in this group offline on the host and retry the restore operation. Note that any modifications to the volume data that were performed during the restore process will be lost. |

### Networking alerts

| Alert text | Event | More information / recommended actions |
|:--- |:--- |:--- |
| Could not start StorSimple service(s). |Datapath error |If the problem persists, contact Microsoft Support. |
| Duplicate IP address detected for 'Data0'. | |The system has detected a conflict for IP address '10.0.0.1'. The network resource 'Data0' on the device *<device1>* is offline. Ensure that this IP address is not used by any other entity in this network. To troubleshoot network issues, go to [Troubleshoot with the Get-NetAdapter cmdlet](storsimple-8000-troubleshoot-deployment.md#troubleshoot-with-the-get-netadapter-cmdlet). Contact your network administrator for help resolving this issue. If the problem persists, contact Microsoft Support. |
| IPv4 (or IPv6) address for 'Data0' is offline. | |The network resource 'Data0' with IP address '10.0.0.1.' and prefix length '22' on the device *<device1>* is offline. Ensure that the switch ports to which this interface is connected are operational. To troubleshoot network issues, go to [Troubleshoot with the Get-NetAdapter cmdlet](storsimple-8000-troubleshoot-deployment.md#troubleshoot-with-the-get-netadapter-cmdlet). |
| Could not connect to the authentication service. |Datapath error |The URLthat is used to authenticate is not reachable. Ensure that your firewall rules include the URL patterns specified for the StorSimple device. For more information on URL patterns in Azure portal, go to https://aka.ms/ss-8000-network-reqs. If using Azure Government Cloud, go to the URL patterns in https://aka.ms/ss8000-gov-network-reqs.|

### Performance alerts

<<<<<<< HEAD
| Alert text | Event | More information / recommended actions | |
|:--- |:--- |:--- | --- |
| The device load has exceeded <*threshold*>. |Slower than expected response times. |Your device reports utilization under a heavy input/output load. This could cause your device to not work as well as it should. Review the workloads that you have attached to the device, and determine if there are any that could be moved to another device or that are no longer necessary.| |
|Could not start StorSimple service(s). |Datapath error |If the problem persists, contact Microsoft Support. |and the current status, go to [Use the StorSimple Device Manager service to monitor your device](storsimple-8000-monitor-device.md) |
=======
| Alert text | Event | More information / recommended actions |
|:--- |:--- |:--- |
| The device load has exceeded <*threshold*>. |Slower than expected response times. |Your device reports utilization under a heavy input/output load. This could cause your device to not work as well as it should. Review the workloads that you have attached to the device, and determine if there are any that could be moved to another device or that are no longer necessary.|
|Could not start StorSimple service(s). |Datapath error |If the problem persists, contact Microsoft Support. |
>>>>>>> 2699cec9

### Security alerts

| Alert text | Event | More information / recommended actions |
|:--- |:--- |:--- |
| Microsoft Support session has begun. |Third-party accessed support session. |Please confirm this access is authorized. After you have taken appropriate action, clear this alert from the alerts page. |
| Password for <*element*> will expire in <*length of time*>. |Password expiration is approaching. |Change your password before it expires. |
| Security configuration information missing for <*element ID*>. | |The volumes associated with this volume container cannot be used to replicate your StorSimple configuration. To ensure that your data is safely stored, we recommend that you delete the volume container and any volumes associated with the volume container. After you have taken appropriate action, clear this alert from the alerts page. |
| <*number*> login attempts failed for <*element ID*>. |Multiple failed logon attempts. |Your device might be under attack or an authorized user is attempting to connect with an incorrect password.<ul><li>Contact your authorized users and verify that these attempts were from a legitimate source. If you continue to see large numbers of failed login attempts, consider disabling remote management and contacting your network administrator. After you have taken appropriate action, clear this alert from the alerts page.</li><li>Check that your Snapshot Manager instances are configured with the correct password. After you have taken appropriate action, clear this alert from the alerts page.</li></ul>For more information, go to [Change an expired device password](storsimple-snapshot-manager-manage-devices.md#change-an-expired-device-password). |
| One or more failures occurred while changing the service data encryption key. | |There were errors encountered while changing the service data encryption key. After you have addressed the error conditions, run the `Invoke-HcsmServiceDataEncryptionKeyChange` cmdlet from the Windows PowerShell Interface for StorSimple on your device to update the service. If this issue persists, contact Microsoft support. After you resolve the issue, clear this alert from the alerts page. |

### Support package alerts

| Alert text | Event | More information / recommended actions |
|:--- |:--- |:--- |
| Creation of support package failed. |StorSimple couldn't generate the package. |Retry this operation. If the issue persists, contact Microsoft Support. After you have resolved the issue, clear this alert from the alerts page. |

## Next steps

Learn more about [StorSimple errors and troubleshooting device deployment issues](storsimple-8000-troubleshoot-deployment.md).
<|MERGE_RESOLUTION|>--- conflicted
+++ resolved
@@ -202,17 +202,10 @@
 
 ### Performance alerts
 
-<<<<<<< HEAD
 | Alert text | Event | More information / recommended actions | |
 |:--- |:--- |:--- | --- |
 | The device load has exceeded <*threshold*>. |Slower than expected response times. |Your device reports utilization under a heavy input/output load. This could cause your device to not work as well as it should. Review the workloads that you have attached to the device, and determine if there are any that could be moved to another device or that are no longer necessary.| |
-|Could not start StorSimple service(s). |Datapath error |If the problem persists, contact Microsoft Support. |and the current status, go to [Use the StorSimple Device Manager service to monitor your device](storsimple-8000-monitor-device.md) |
-=======
-| Alert text | Event | More information / recommended actions |
-|:--- |:--- |:--- |
-| The device load has exceeded <*threshold*>. |Slower than expected response times. |Your device reports utilization under a heavy input/output load. This could cause your device to not work as well as it should. Review the workloads that you have attached to the device, and determine if there are any that could be moved to another device or that are no longer necessary.|
-|Could not start StorSimple service(s). |Datapath error |If the problem persists, contact Microsoft Support. |
->>>>>>> 2699cec9
+| Could not start StorSimple service(s). |Datapath error |If the problem persists, contact Microsoft Support. |and the current status, go to [Use the StorSimple Device Manager service to monitor your device](storsimple-8000-monitor-device.md) |
 
 ### Security alerts
 
