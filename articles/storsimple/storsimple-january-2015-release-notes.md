--- conflicted
+++ resolved
@@ -1,21 +1,4 @@
 <properties 
-<<<<<<< HEAD
-    pageTitle="StorSimple 8000 Update 0.2 release notes | Microsoft Azure"
-    description="Describes the new features and fixes, open issues, and available workarounds for the January 2015 Microsoft Azure StorSimple release (Update 0.2)."
-    services="storsimple"
-    documentationCenter="NA"
-    authors="SharS"
-    manager="carolz"
-    editor="" />
- <tags 
-    ms.service="storsimple"
-    ms.devlang="NA"
-    ms.topic="article"
-    ms.tgt_pltfrm="NA"
-    ms.workload="TBD"
-    ms.date="09/04/2015"
-    ms.author="v-sharos" />
-=======
    pageTitle="StorSimple 8000 Update 0.2 release notes | Microsoft Azure"
    description="Describes the new features and fixes, open issues, and available workarounds for the January 2015 Microsoft Azure StorSimple release (Update 0.2)."
    services="storsimple"
@@ -31,7 +14,6 @@
    ms.workload="TBD"
    ms.date="12/01/2015"
    ms.author="v-sharos" />
->>>>>>> 08be3281
 
 
 # StorSimple 8000 Series Update 0.2 release notes - January 2015
