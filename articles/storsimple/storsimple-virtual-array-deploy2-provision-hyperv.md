--- conflicted
+++ resolved
@@ -191,11 +191,7 @@
 
     1. To enable the FIPS mode, run the following cmdlet:
 
-<<<<<<< HEAD
-        `Enter-HcsFIPSMode`
-=======
         `Enable-HcsFIPSMode`
->>>>>>> e8cfaf0d
     2. Reboot your device after you have enabled the FIPS mode so that the cryptographic validations take effect.
 
        > [!NOTE]
