--- conflicted
+++ resolved
@@ -12,11 +12,7 @@
    ms.topic="article"
    ms.tgt_pltfrm="NA"
    ms.workload="TBD"
-<<<<<<< HEAD
-   ms.date="09/15/2015"
-=======
    ms.date="12/14/2015"
->>>>>>> 08be3281
    ms.author="v-sharos"/>
 
 # Use the StorSimple Manager service to manage backup policies
@@ -55,11 +51,7 @@
 
 ## Add a backup policy
 
-<<<<<<< HEAD
-Add a backup policy to automatically schedule your backups. Perform the following steps in the Management Portal to add a backup policy for your StorSimple device. After you add the policy, you can define a schedule (see [Add or modify a schedule](#add-or-modify-a-schedule)).
-=======
 Add a backup policy to automatically schedule your backups. Perform the following steps in the Azure classic portal to add a backup policy for your StorSimple device. After you add the policy, you can define a schedule (see [Add or modify a schedule](#add-or-modify-a-schedule)).
->>>>>>> 08be3281
 
 [AZURE.INCLUDE [storsimple-add-backup-policy](../../includes/storsimple-add-backup-policy.md)]
 
