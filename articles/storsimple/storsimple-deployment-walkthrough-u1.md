<properties 
   pageTitle="Deploy your StorSimple device (Update 1) | Microsoft Azure"
   description="Describes the steps and best practices for deploying the StorSimple Update 1 device and service."
   services="storsimple"
   documentationCenter="NA"
   authors="alkohli"
   manager="carolz"
   editor="" />
<tags 
   ms.service="storsimple"
   ms.devlang="NA"
   ms.topic="article"
   ms.tgt_pltfrm="NA"
   ms.workload="TBD"
<<<<<<< HEAD
   ms.date="09/17/2015"
=======
   ms.date="12/01/2015"
>>>>>>> 08be3281
   ms.author="alkohli" />

# Deploy your on-premises StorSimple device (Update 1)

[AZURE.INCLUDE [storsimple-version-selector](../../includes/storsimple-version-selector.md)]

## Overview

Welcome to Microsoft Azure StorSimple device deployment. These deployment tutorials apply to StorSimple 8000 Series Update 1.0. This series of tutorials describes how to configure your StorSimple device, and includes a configuration checklist, configuration prerequisites, and detailed configuration steps.

The information in these tutorials assumes that you have reviewed the safety precautions, and unpacked, racked, and cabled your StorSimple device. If you still need to perform those tasks, start with reviewing the [safety precautions](storsimple-safety.md). Depending on your device model, you can then unpack, rack mount, and cable by following the instructions in:

- [Unpack, rack mount, and cable your 8100](storsimple-8100-hardware-installation.md)
- [Unpack, rack mount, and cable your 8600](storsimple-8600-hardware-installation.md)

You will need administrator privileges to complete the setup and configuration process. We recommend that you review the configuration checklist before you begin. The deployment and configuration process can take some time to complete.

> [AZURE.NOTE] The StorSimple deployment information published on the Microsoft Azure website applies to StorSimple 8000 series devices only. For complete information about the 7000 series devices, go to: [http://onlinehelp.storsimple.com/](http://onlinehelp.storsimple.com). For 7000 series deployment information, see the [StorSimple System Quick Start Guide](http://onlinehelp.storsimple.com/111_Appliance/).

## Deployment steps

Perform these required steps to configure your StorSimple device and connect it to your StorSimple Manager service. In addition to the required steps, there are optional steps and procedures you may need during the deployment. The step-by-step deployment instructions indicate when you should perform each of these optional steps.


| Step                                                                                   | Description                                                                                                                                                   |
|----------------------------------------------------------------------------------------|---------------------------------------------------------------------------------------------------------------------------------------------------------------|
| **PREREQUISITES**                                                                      | These need to be completed in preparation for the upcoming deployment.                                                                                        |
| Deployment configuration checklist.                                                     | Use this checklist to gather and record information prior to and during the deployment.                                                                       |
| Deployment prerequisites.                                                               | These  validate the environment is ready for deployment.                                                                                                     |
|                                                                                        |                                                                                                                                                               |
| **STEP-BY-STEP DEPLOYMENT**                                                                   | These steps are required to deploy your StorSimple device in production.                                                                                      |
| Step 1: Create a new service.                                                         | Set up cloud management and storage for your   StorSimple device. Skip this step if you have an existing service for other StorSimple devices.                |
| Step 2: Get the service registration key.                                               | Use this key to register & connect your StorSimple device with the management service.                                                                         |
| Step 3: Configure and register the device through Windows PowerShell for StorSimple.    | Connect the device to your network and register it with Azure to complete   the setup using the management service.                                            |
| Step 4: Complete minimum device setup</br>Optional: Update your StorSimple device.      | Use the management service to complete the device setup and enable it to provide storage.                                                                      |
| Step 5: Create a volume container.                                                      | Create a container to provision volumes. A volume container has storage   account, bandwidth, and encryption settings for all the volumes contained in it.    |
| Step 6: Create a volume.                                                                | Provision storage volume(s) on the StorSimple device for your servers.                                                                                        |
| Step 7: Mount, initialize, and format a volume.</br>Optional: Configure MPIO.            | Connect your servers to the iSCSI storage provided by the device. Optionally configure MPIO to ensure that your servers can tolerate link, network, and interface failure.                                                                                                                                                              |
| Step 8: Take a backup.                                                                  | Set up your backup policy to protect your data                                                                                                                 |
|                                                                                        |                                                                                                                                                               |
| **OTHER PROCEDURES**                                                                   | You may need to refer to these procedures as you deploy your solution.                                                                                     	 |
| Configure a new storage account for the service.                                      |                                                                                                                                                               |
| Use PuTTY to connect to the device serial console.                                    |                                                                                                                                                               |
| Get the IQN of a Windows Server host.                                                   |                                                                                                                                                               |
| Create a manual backup.                                                                 | 


## Deployment configuration checklist

The following deployment configuration checklist describes the information that you need to collect before and as you configure the software on your StorSimple device. Preparing some of this information ahead of time will help streamline the process of deploying the StorSimple device in your environment. Use this checklist to also note down the configuration details as you deploy your device.

| Stage                                  | Parameter                                         | Details                                                                                                                                                                | Values |
|----------------------------------------|---------------------------------------------------|------------------------------------------------------------------------------------------------------------------------------------------------------------------------|--------|
| **Cable your device**                      | Serial access                                     | Initial device configuration                                                                  | Yes/No |
|   |   |  |  |
| **Configure and register device**          | Data 0 network settings                           | Data 0 IP Address:</br>Subnet mask:</br>Gateway:</br>Primary DNS server:</br>Primary NTP server:</br>Web proxy server IP/FQDN (optional):</br>Web proxy port:|        |
|                                        | Device administrator password                   	 | Password must be between 8 and 15 characters containing lowercase, uppercase, numeric and special characters. |        |
|                                        | StorSimple Snapshot Manager password              | Password must be 14 or 15 characters containing lowercase, uppercase, numeric and special characters.|        |
|                                        | Service Registration Key                          | This key is generated from the Azure classic portal.    |        |
|                                        | Service Data Encryption Key                       | This key is created when the device is registered with the management service via the Windows PowerShell for StorSimple. Copy this key and save it in a safe location.|  |
|   |   |  |  |
| **Complete minimum device setup**          | Friendly name for your device                     | This is a descriptive name for the device. |        |
|                                        | Timezone                                          | Your device will use this time zone for all scheduled operations.  |        |
|                                        | Secondary DNS server                              | This is a required configuration.                                  |        |
|                                        | Network interface: Data 0 controller fixed IPs    							      | These IP’s should be routable to the Internet.</br>Controller 0 fixed IP address:</br>Controller 1 fixed IP address:|
|   |   |  |  |
| **Additional network interface settings**  | Network interface: Data 1</br>If iSCSI enabled, do not configure the Gateway.      | Purpose: Cloud/iSCSI/Not used</br>IP address:</br>Subnet mask:</br>Gateway:|
|                                        | Network interface: Data 2</br>If iSCSI enabled, do not configure the Gateway.      | Purpose: Cloud/iSCSI/Not used</br>IP address:</br>Subnet mask:</br>Gateway:|
|                                        | Network interface: Data 3</br>If iSCSI enabled, do not configure the Gateway.      | Purpose: Cloud/iSCSI/Not used</br>IP address:</br>Subnet mask:</br>Gateway:|
|                                        | Network interface: Data 4</br>If iSCSI enabled, do not configure the Gateway.      | Purpose: Cloud/iSCSI/Not used</br>IP address:</br>Subnet mask:</br>Gateway:|
|                                        | Network interface: Data 5</br>If iSCSI enabled, do not configure the Gateway.      | Purpose: Cloud/iSCSI/Not used</br>IP address:</br>Subnet mask:</br>Gateway:|
|   |   |  |  |
| **Create a volume container**                      | Volume container name:                            | Name for the container                                                                                                                                                 |        |
|                                        | Azure storage account:                            | Storage account name & access key to associate with this volume container                                                                                              |        |
|                                        | Cloud storage encryption key:                     | Encryption key for storage in each container                                                                                                                           |        |
|   |   |  |  |
| **Create a volume**                        | Details for each volume                           | Volume name:                                                                                                                                                           |        |
|                                        |                                                   | Size:                                                                                                                                                                  |        |
|                                        |                                                   | Usage type:                                                                                                                                                            |        |
|                                        |                                                   | ACR name:                                                                                                                                                              |        |
|                                        |                                                   | Default backup policy:                                                                                                                                                 |        |
|   |   |  |  |
| **Mount, initialize, and format a volume** | Details for each host server connecting to the storage | Windows Server name:                                                                                                                                                   |        |
|                                        |                                                   | Windows Server IQN:                                                                                                                                                    |        |
|                                        |                                                   | Windows Server volume name:                                                                                                                                                   |        |
|                                        |                                                   | NTFS mount point/Drive letter:                                                                                                                                      |        |

## Deployment prerequisites

The following sections explain the configuration prerequisites for your StorSimple Manager service and your StorSimple device.

### For the StorSimple Manager service

Before you begin, make sure that:

- You have your Microsoft account with access credentials.

- You have your Microsoft Azure storage account with access credentials.

- Your Microsoft Azure subscription is enabled for the StorSimple Manager service. Your subscription should be purchased through the [Enterprise Agreement](http://azure.microsoft.com/pricing/enterprise-agreement/).

- You have access to terminal emulation software such as PuTTY.

### For the device in the datacenter

Before configuring the device, make sure that:

- Your device is fully unpacked, mounted on a rack and fully cabled for power, network, and serial access as described in:

	-  [Unpack, rack mount, and cable your 8100 device](storsimple-8100-hardware-installation.md)
	-  [Unpack, rack mount, and cable your 8600 device](storsimple-8600-hardware-installation.md)


### For the network in the datacenter

Before you begin, make sure that:

- The ports in your datacenter firewall are opened to allow for iSCSI and cloud traffic as described in [Networking requirements for your StorSimple device](storsimple-system-requirements.md#networking-requirements-for-your-storsimple-device).


## Step-by-step deployment

Use the following step-by-step instructions to deploy your StorSimple device in the datacenter.

## Step 1: Create a new service

A StorSimple Manager service can manage multiple StorSimple devices. Perform the following steps to create a new instance of the StorSimple Manager service.

[AZURE.INCLUDE [storsimple-create-new-service](../../includes/storsimple-create-new-service.md)]

> [AZURE.IMPORTANT] If you did not enable the automatic creation of a storage account with your service, you will need to create at least one storage account after you have successfully created a service. This storage account will be used when you create a volume container. 
>
> * If you did not create a storage account automatically, go to [Configure a new storage account for the service](#configure-a-new-storage-account-for-the-service) for detailed instructions. 
> * If you enabled the automatic creation of a storage account, go to [Step 2: Get the service registration key](#step-2-get-the-service-registration-key).

## Step 2: Get the service registration key

After the StorSimple Manager service is up and running, you will need to get the service registration key. This key is used to register and connect your StorSimple device with the service.

Perform the following steps in the Azure classic portal.

[AZURE.INCLUDE [storsimple-get-service-registration-key](../../includes/storsimple-get-service-registration-key.md)]


## Step 3: Configure and register the device through Windows PowerShell for StorSimple

Use Windows PowerShell for StorSimple to complete the initial setup of your StorSimple device as explained in the following procedure. You will need to use terminal emulation software to complete this step. For more information, see [Use PuTTY to connect to the device serial console](#use-putty-to-connect-to-the-device-serial-console).

[AZURE.INCLUDE [storsimple-configure-and-register-device-u1](../../includes/storsimple-configure-and-register-device-u1.md)]

## Step 4: Complete minimum device setup

For the minimum device configuration of your StorSimple device, you are required to: 

- Set up the secondary DNS server.
- Enable iSCSI on at least one network interface.
- Assign fixed IP addresses to both the controllers.

Perform the following steps in the Azure classic portal to complete the minimum device setup.

[AZURE.INCLUDE [storsimple-complete-minimum-device-setup](../../includes/storsimple-complete-minimum-device-setup-u1.md)]

## Step 5: Create a volume container

A volume container has storage account, bandwidth, and encryption settings for all the volumes contained in it. You will need to create a volume container before you can start provisioning volumes on your StorSimple device. 

Perform the following steps in the Azure classic portal to create a volume container.

[AZURE.INCLUDE [storsimple-create-volume-container](../../includes/storsimple-create-volume-container.md)]

## Step 6: Create a volume

After you create a volume container, you can provision a storage volume on the StorSimple device for your servers. Perform the following steps in the Azure  classic portal to create a volume.

> [AZURE.IMPORTANT] StorSimple Manager can create only thinly provisioned volumes. You cannot create fully provisioned or partially provisioned volumes. 

[AZURE.INCLUDE [storsimple-create-volume](../../includes/storsimple-create-volume.md)]

## Step 7: Mount, initialize, and format a volume

The following steps are performed on your Windows Server host. 


> [AZURE.IMPORTANT]

> - For the high availability of your StorSimple solution, we recommend that you configure MPIO on your host servers (optional) prior to configuring iSCSI. MPIO configuration on host servers will ensure that the servers can tolerate a link, network, or interface failure.

> - For MPIO and iSCSI installation and configuration instructions on Windows Server host, go to [Configure MPIO for your StorSimple device](storsimple-configure-mpio-windows-server.md). These will also include the steps to mount, initialize and format StorSimple volumes.

> - For MPIO and iSCSI installation and configuration instructions on a Linux host, go to [Configure MPIO for your StorSimple Linux host](storsimple-configure-mpio-on-linux.md)

If you decide not to configure MPIO, perform the following steps to mount, initialize, and format your StorSimple volumes on a Windows Server host.

[AZURE.INCLUDE [storsimple-mount-initialize-format-volume](../../includes/storsimple-mount-initialize-format-volume.md)]

## Step 8: Take a backup

Backups provide point-in-time protection of volumes and improve recoverability while minimizing restore times. You can take two types of backup on your StorSimple device: local snapshots and cloud snapshots. Each of these backup types can be **Scheduled** or **Manual**. 

Perform the following steps in the Azure classic portal to create a scheduled backup.

[AZURE.INCLUDE [storsimple-take-backup](../../includes/storsimple-take-backup.md)]

You can take a manual backup at any time. For procedures, go to [Create a manual backup](#create-a-manual-backup). 

## Configure a new storage account for the service

This is an optional step that you need to perform only if you did not enable the automatic creation of a storage account with your service. A Microsoft Azure storage account is required to create a StorSimple volume container.

If you need to create an Azure storage account in a different region, see [About Azure Storage Accounts](../storage/storage-create-storage-account.md) for step-by-step instructions.

Perform the following steps in the Azure classic portal, on the **StorSimple Manager service** page.

[AZURE.INCLUDE [storsimple-configure-new-storage-account-u1](../../includes/storsimple-configure-new-storage-account-u1.md)]


## Use PuTTY to connect to the device serial console

To connect to Windows PowerShell for StorSimple, you need to use terminal emulation software such as PuTTY. You can use PuTTY when you access the device directly through the serial console or by opening a telnet session from a remote computer.

[AZURE.INCLUDE [Use PuTTY to connect to the device serial console](../../includes/storsimple-use-putty.md)]


## Scan for and apply updates

Updating your device can take several hours. Perform the following steps to scan for and apply updates on your device.
<!--can take 1-4 hours--> 

<!--If you have a gateway configured on a network interface other than Data 0, you will need to disable Data 2 and Data 3 network interfaces before installing the update. Go to **Devices > Configure** and disable Data 2 and Data 3 interfaces. You should re-enable these interfaces after the device is updated.-->

#### To update your device

1.	On the device **Quick Start** page, click **Devices**. Select the physical device, click **Maintenance** and then click **Scan Updates**.  

2.	A job to scan for available updates is created. If updates are available, the **Scan Updates** changes to **Install Updates**. Click **Install Updates**. 

3.	An update job will be created. Monitor the status of your update by navigating to **Jobs**.

	> [AZURE.NOTE] When the update job starts, it immediately displays the status as 50 percent. The status changes to 100 percent only after the update job is complete. There is no real-time status for the update process.

4.	After the device is successfully updated, enable Data 2 and Data 3 network interfaces if these were disabled.

<!-- In step 2, you may be requested to disable Data 2 and Data 3 prior to installing the updates. You must disable these network interfaces or the updates may fail.-->

## Get the IQN of a Windows Server host

Perform the following steps to get the iSCSI Qualified Name (IQN) of a Windows host that is running Windows Server® 2012.

[AZURE.INCLUDE [Create a manual backup](../../includes/storsimple-get-iqn.md)]

## Create a manual backup

Perform the following steps in the Azure classic portal to create an on-demand manual backup for a single volume on your StorSimple device.

[AZURE.INCLUDE [Create a manual backup](../../includes/storsimple-create-manual-backup.md)]

## Configure MPIO

Multipath I/O (MPIO) is an optional feature and is not installed on Windows Server by default. It should be installed as a feature through Server Manager. For MPIO installation instructions, go to [Configure MPIO for your StorSimple device](storsimple-configure-mpio-windows-server.md).

For MPIO installation instructions for a StorSimple device connected to a Linux host, go to [Configure MPIO for your Linux host](storsimple-configure-mpio-on-linux.md).


> [AZURE.NOTE] MPIO is not supported on a StorSimple virtual device. 



## Next steps

Configure a [virtual device](storsimple-virtual-device.md).

Use the [StorSimple Manager service](storsimple-manager-service-administration.md) to manage your StorSimple device.
 <|MERGE_RESOLUTION|>--- conflicted
+++ resolved
@@ -12,11 +12,7 @@
    ms.topic="article"
    ms.tgt_pltfrm="NA"
    ms.workload="TBD"
-<<<<<<< HEAD
-   ms.date="09/17/2015"
-=======
    ms.date="12/01/2015"
->>>>>>> 08be3281
    ms.author="alkohli" />
 
 # Deploy your on-premises StorSimple device (Update 1)
