--- conflicted
+++ resolved
@@ -60,11 +60,7 @@
 4. In the **New support request** blade, click **Step 3 Contact information**. In the **Contact information** blade, do the following steps:
 
    1. In the **Contact options**, provide your preferred contact method (phone or email) and the language. The response time is automatically selected based on your subscription plan.
-<<<<<<< HEAD
-   2. In the Contact information, provide your name, email, optional contact, country. Select the **Save contact changes for future support requests** check box.
-=======
    2. In the Contact information, provide your name, email, optional contact, country/region. Select the **Save contact changes for future support requests** check box.
->>>>>>> 6a383dfd
    3. Click **Create**.
    
        ![Contact MS Support via new portal](./media/storsimple-8000-contact-microsoft-support/contactsupport5.png)   
