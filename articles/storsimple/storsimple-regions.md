--- conflicted
+++ resolved
@@ -61,29 +61,6 @@
 
 ### StorSimple physical device (Models 8100/8600)
 
-<<<<<<< HEAD
-If using a StorSimple 8100 or 8600 physical device, the device is available in the following countries.
-
-| #  | Country        | #  | Country     | #  | Country      | #  | Country              |
-|----|----------------|----|-------------|----|--------------|----|----------------------|
-| 1  | Australia      | 16 | Hong Kong SAR| 31 | New Zealand  | 46 | South Africa         |
-| 2  | Austria        | 17 | Hungary     | 32 | Nigeria      | 47 | South Korea          |
-| 3  | Bahrain        | 18 | Iceland     | 33 | Norway       | 48 | Spain                |
-| 4  | Belgium        | 19 | India       | 34 | Peru         | 49 | Sri Lanka            |
-| 5  | Brazil         | 20 | Indonesia   | 35 | Philippines  | 50 | Sweden               |
-| 6  | Canada         | 21 | Ireland     | 36 | Poland       | 51 | Switzerland          |
-| 7  | Chile          | 22 | Israel      | 37 | Portugal     | 52 | Taiwan               |
-| 8  | Colombia       | 23 | Italy       | 38 | Puerto Rico  | 53 | Thailand             |
-| 9  | Czech Republic | 24 | Japan       | 39 | Qatar        | 54 | Turkey               |
-| 10 | Denmark        | 25 | Kenya       | 40 | Romania      | 55 | Ukraine              |
-| 11 | Egypt          | 26 | Kuwait      | 41 | Russia       | 56 | United Arab Emirates |
-| 12 | Finland        | 27 | Macao SAR   | 42 | Saudi Arabia | 57 | United Kingdom       |
-| 13 | France         | 28 | Malaysia    | 43 | Singapore    | 58 | United States        |
-| 14 | Germany        | 29 | Mexico      | 44 | Slovakia     | 59 | Vietnam              |
-| 15 | Greece         | 30 | Netherlands | 45 | Slovenia     | 60 | Croatia              |
-
-This list changes as more countries are added. For a most up-to-date list of the geographies, go to the Storage Array Terms Appendix in the [Product terms](https://www.microsoft.com/en-us/licensing/product-licensing/products).
-=======
 If using a StorSimple 8100 or 8600 physical device, the device is available in the following countries/regions.
 
 | #  | Country/Region        | #  | Country/Region     | #  | Country/Region      | #  | Country/Region             |
@@ -105,7 +82,6 @@
 | 15 | Greece                | 30 | Netherlands        | 45 | Slovenia            | 60 | Croatia                    |
 
 This list changes as more countries/regions are added. For a most up-to-date list of the geographies, go to the Storage Array Terms Appendix in the [Product terms](https://www.microsoft.com/en-us/licensing/product-licensing/products).
->>>>>>> 6a383dfd
 
 Microsoft can ship physical hardware and provide hardware spare parts replacement for StorSimple to the geographies in the preceding list.
 
