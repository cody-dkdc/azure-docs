<properties
   pageTitle="Clone your StorSimple volume | Microsoft Azure"
   description="Describes the different clone types and when to use them, and explains how you can use a backup set to clone an individual volume."
   services="storsimple"
   documentationCenter="NA"
   authors="alkohli"
   manager="carolz"
   editor="" />
<tags 
   ms.service="storsimple"
   ms.devlang="NA"
   ms.topic="article"
   ms.tgt_pltfrm="NA"
   ms.workload="TBD"
<<<<<<< HEAD
   ms.date="09/15/2015"
=======
   ms.date="12/14/2015"
>>>>>>> 08be3281
   ms.author="alkohli" />

# Use the StorSimple Manager service to clone a volume

[AZURE.INCLUDE [storsimple-version-selector-clone-volume](../../includes/storsimple-version-selector-clone-volume.md)]

## Overview

The StorSimple Manager service **Backup Catalog** page displays all the backup sets that are created when manual or automated backups are taken. You can use this page to list all the backups for a backup policy or a volume, select or delete backups, or use a backup to restore or clone a volume.

![Backup catalog page](./media/storsimple-clone-volume/HCS_BackupCatalog.png)  

This tutorial describes how you can use a backup set to clone an individual volume. It also explains the difference between *transient* and *permanent* clones. 

## Create a clone of a volume

You can create a clone on the same device, another device, or even a virtual machine by using a local or a cloud snapshot.

#### To clone a volume

1. On the StorSimple Manager service page, click the **Backup catalog** tab and select a backup set.

2. Expand the backup set to view the associated volumes. Click and select a volume from the backup set.

     ![Clone a volume](./media/storsimple-clone-volume/HCS_Clone.png) 

3. Click **Clone** to begin cloning the selected volume.

4. In the Clone Volume wizard, under **Specify name and location**:

  1. Identify a target device. This is the location where the clone will be created. You can choose the same device or specify another device. If you choose a volume associated with other cloud service providers (not Azure), the drop-down list for the target device will only show physical devices. You cannot clone a volume associated with other cloud service providers on a virtual device.

        >  [AZURE.NOTE] Make sure that the capacity required for the clone is lower than the capacity available on the target device.
  2. Specify a unique volume name for your clone. The name must contain between 3 and 127 characters.
  3. Click the arrow icon ![arrow-icon](./media/storsimple-clone-volume/HCS_ArrowIcon.png) to proceed to the next page.

5. Under **Specify hosts that can use this volume**:

  1. Specify an access control record (ACR) for the clone. You can add a new ACR or choose from the existing list.
  2. Click the check icon ![check-icon](./media/storsimple-clone-volume/HCS_CheckIcon.png)to complete the operation.

6. A clone job will be initiated and you will be notified when the clone is successfully created. Click **View Job** to monitor the clone job on the **Jobs** page.

7. After the clone job is completed:

  1. Go to the **Devices** page, and select the **Volume Containers** tab. 
  2. Select the volume container that is associated with the source volume that you cloned. In the list of volumes, you should see the clone that was just created.

>[AZURE.NOTE] Monitoring and default backup are automatically disabled on a cloned volume.

A clone that is created this way is a transient clone. For more information about clone types, see [Transient vs. permanent clones](#transient-vs.-permanent-clones).

This clone is now a regular volume, and any operation that is possible on a volume will be available for the clone. You will need to configure this volume for any backups.

## Transient vs. permanent clones

You can clone a specific volume from a backup set. A clone created in this way is a *transient* clone. The transient clone will have references to the original volume and will use that volume to read while writing locally. This could result in slow performance, especially if the cloned volume is large.

After you take a cloud snapshot of a transient clone, the resulting clone will be a *permanent* clone. The permanent clone is independent and doesn’t have any references to the original volume that it was cloned from. For faster performance, we recommend that you create permanent clones. 

## Scenarios for transient and permanent clones

The following sections describe example situations in which transient and permanent clones can be used.

### Item-level recovery with a transient clone

You need to recover a one-year-old Microsoft PowerPoint presentation file. Your IT administrator identifies the specific backup from that time frame, and then filters the volume. The administrator then clones the volume, locates the file that you are looking for, and provides it to you. In this scenario, a transient clone is used. 
 
![Video available](./media/storsimple-clone-volume/Video_icon.png) **Video available**

To watch a video that demonstrates how you can use the clone and restore features in StorSimple to recover deleted files, click [here](http://azure.microsoft.com/documentation/videos/storsimple-recover-deleted-files-with-storsimple/).

### Testing in the production environment with a permanent clone

You need to verify a testing bug in the production environment. You create a clone of the volume in the production environment. For increased performance, you need to take a cloud snapshot of this clone. The cloned volume is now independent, which results in faster performance. In this scenario, a permanent clone is used.


## Next steps
- Learn how to [restore a StorSimple volume from a backup set](storsimple-restore-from-backup-set.md).

- Learn how to [use the StorSimple Manager service to administer your StorSimple device](storsimple-manager-service-administration.md).

 <|MERGE_RESOLUTION|>--- conflicted
+++ resolved
@@ -12,11 +12,7 @@
    ms.topic="article"
    ms.tgt_pltfrm="NA"
    ms.workload="TBD"
-<<<<<<< HEAD
-   ms.date="09/15/2015"
-=======
    ms.date="12/14/2015"
->>>>>>> 08be3281
    ms.author="alkohli" />
 
 # Use the StorSimple Manager service to clone a volume
@@ -93,7 +89,6 @@
 
 You need to verify a testing bug in the production environment. You create a clone of the volume in the production environment. For increased performance, you need to take a cloud snapshot of this clone. The cloned volume is now independent, which results in faster performance. In this scenario, a permanent clone is used.
 
-
 ## Next steps
 - Learn how to [restore a StorSimple volume from a backup set](storsimple-restore-from-backup-set.md).
 
