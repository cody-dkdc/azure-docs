<properties 
   pageTitle="View and manage StorSimple alerts | Microsoft Azure"
   description="Describes StorSimple alert conditions and severity, how to configure alert notifications, and how to use the StorSimple Manager service to manage alerts."
   services="storsimple"
   documentationCenter="NA"
   authors="SharS"
   manager="carolz"
   editor="" />
<tags 
   ms.service="storsimple"
   ms.devlang="NA"
   ms.topic="article"
   ms.tgt_pltfrm="NA"
   ms.workload="TBD"
<<<<<<< HEAD
   ms.date="09/15/2015"
=======
   ms.date="12/14/2015"
>>>>>>> 08be3281
   ms.author="v-sharos" />

# Use the StorSimple Manager service to view and manage StorSimple alerts

## Overview

The **Alerts** tab in the StorSimple Manager service provides a way for you to review and clear StorSimple device–related alerts on a real-time basis. From this tab, you can centrally monitor the health issues of your StorSimple devices and the overall Microsoft Azure StorSimple solution.

This tutorial describes common alert conditions, alert severity levels, and how to configure alert notifications. Additionally, it includes alert quick reference tables, which enable you to quickly locate a specific alert and respond appropriately.

![Alerts page](./media/storsimple-manage-alerts/HCS_AlertsPage.png)

## Common alert conditions

Your StorSimple device generates alerts in response to a variety of conditions. The following are the most common types of alert conditions:

- **Hardware issues** – These alerts tell you about the health of your hardware. They let you know if firmware upgrades are needed, if a network interface has issues, or if there is a problem with one of your data drives.

- **Connectivity issues** – These alerts occur when there is difficulty in transferring data. Communication issues can occur during transfer of data to and from the Azure storage account or due to lack of connectivity between the devices and the StorSimple Manager service. Communication issues are some of the hardest to fix because there are so many points of failure. You should always first verify that network connectivity and Internet access are available before continuing on to more advanced troubleshooting. For help with troubleshooting, go to [Troubleshoot with the Test-Connection cmdlet](storsimple-troubleshoot-deployment.md/#troubleshoot-with-the-test-hcsmconnection-cmdlet).

- **Performance issues** – These alerts are caused when your system isn’t performing optimally, such as when it is under a heavy load.

In addition, you might see alerts related to security, updates, or job failures.

## Alert severity levels

Alerts have different severity levels, depending on the impact that the alert situation will have and the need for a response to the alert. The severity levels are:

- **Critical** – This alert is in response to a condition that is affecting the successful performance of your system. Action is required to ensure that the StorSimple service is not interrupted.

- **Warning** – This condition could become critical if not resolved. You should investigate the situation and take any action required to clear the issue.

- **Information** – This alert contains information that can be useful in tracking and managing your system.

## Configure alert settings

You can choose whether you want to be notified by email of alert conditions for each of your StorSimple devices. Additionally, you can identify other alert notification recipients by entering their email addresses in the **OTHER EMAIL RECIPIENTS** box, separated by semicolons.

>[AZURE.NOTE] You can enter a maximum of 20 email addresses per device.

After you enable email notification for a device, members of the notification list will receive an email message each time a critical alert occurs. The messages will be sent from *storsimple-alerts-noreply@mail.windowsazure.com* and will describe the alert condition. Recipients can click **Unsubscribe** to remove themselves from the email notification list.

#### To enable email notification of alerts for a device

1. Go to **Devices** > **Configure** for the device.

2. Under **Alert Settings**, set the following:

    1. In the **SEND EMAIL NOTIFICATION** field, select **YES**.

    2. In the **EMAIL SERVICE ADMINISTRATORS** field, select **YES** if you wish to have the service administrator and all co-administrators receive the alert notifications.

    3. In the **OTHER EMAIL RECIPIENTS** field, enter the email addresses of all other recipients who should receive the alert notifications. Enter names in the format *someone@somewhere.com*. Use semicolons to separate the email addresses. You can configure a maximum of 20 email addresses per device. 

        ![Alerts notification configuration](./media/storsimple-manage-alerts/AlertNotify.png)

3. To send a test email notification, click the arrow icon next to **SEND TEST EMAIL**. The StorSimple Manager service will display status messages as it forwards the test notification. 

4. When the following message appears, click **OK**. 

    ![Alerts test notification email sent](./media/storsimple-manage-alerts/HCS_AlertNotificationConfig3.png)

    >[AZURE.NOTE] If the test notification message can't be sent, the StorSimple Manager service will display an appropriate message. Click **OK**, wait a few minutes, and then try to send your test notification message again. 

## View and track alerts

The StorSimple Manager service dashboard provides you with a quick glance at the number of alerts on your devices, arranged by severity level.

![Alerts dashboard](./media/storsimple-manage-alerts/admin_alerts_dashboard.png)

Clicking the severity level opens the **Alerts** tab. The results include only the alerts that match that severity level.

![Alerts report scoped to alert type](./media/storsimple-manage-alerts/admin_alerts_scoped.png)

Clicking an alert in the list provides you with additional details for the alert, including the last time the alert was reported, the number of occurrences of the alert on the device, and the recommended action to resolve the alert. If it is a hardware alert, it will also identify the hardware component.

![Hardware alert example](./media/storsimple-manage-alerts/admin_alerts_hardware.png)

You can copy the alert details to a text file if you need to send the information to Microsoft Support. After you have followed the recommendation and resolved the alert condition on-premises, you should clear the alert from the device by selecting the alert in the **Alerts** tab and clicking **Clear**. To clear multiple alerts, press the Ctrl key while you select the alerts, and then click **Clear**. Note that some alerts are automatically cleared when the issue is resolved or when the system updates the alert with new information.

When you click **Clear**, you will have the opportunity to provide comments about the alert and the steps that you took to resolve the issue. Some events will be cleared by the system if another event is triggered with new information. In that case, you will see the following message.

![Clear alert message](./media/storsimple-manage-alerts/admin_alerts_system_clear.png)

## Sort and review alerts

You may find it more efficient to run reports on alerts so that you can review and clear them in groups. Additionally, the **Alerts** tab can display up to 250 alerts. If you have exceeded that number of alerts, not all alerts will be displayed in the default view. You can combine the following fields to customize which alerts are displayed:

- **Status** – You can display either **Active** or **Cleared** alerts. Active alerts are still being triggered on your system, while cleared alerts have been either manually cleared by an administrator or programmatically cleared because the system updated the alert condition with new information.

- **Severity** – You can display alerts of all severity levels (critical, warning, information), or just a certain severity, such as only critical alerts.

- **Source** – You can display alerts from all sources, or limit the alerts to those that come from either the service or one or all of the devices.

- **Time range** – By specifying the **From** and **To** dates and time stamps, you can look at alerts during the time period that you are interested in.

## Alerts quick reference

The following tables list some of the Microsoft Azure StorSimple alerts that you might encounter, as well as additional information and recommendations where available. StorSimple device alerts fall into one of the following categories:

- [Cloud connectivity alerts](#cloud-connectivity-alerts)

- [Cluster alerts](#cluster-alerts)

- [Disaster recovery alerts](#disaster-recovery-alerts)

- [Hardware alerts](#hardware-alerts)

- [Job failure alerts](#job-failure-alerts)

- [Locally pinned volume alerts](#locally-pinned-volume-alerts)

- [Networking alerts](#networking-alerts)

- [Performance alerts](#performance-alerts)

- [Security alerts](#security-alerts)

- [Support package alerts](#support-package-alerts)

- [Update alerts](#update-alerts)

### Cloud connectivity alerts

|Alert text|Event|More information / recommended actions|
|:---|:---|:---|
|Connectivity to <*cloud credential name*> cannot be established.|Cannot connect to the storage account.|It looks like there might be a connectivity issue with your device. Please run the `Test-HcsmConnection` cmdlet from the Windows PowerShell Interface for StorSimple on your device to identify and fix the issue. If the settings are correct, the issue might be with the credentials of the storage account for which the alert was raised. In this case, use the `Test-HcsStorageAccountCredential` cmdlet to determine if there are issues that you can resolve.<ul><li>Check your network settings.</li><li>Check your storage account credentials.</li></ul>|
|We have not received a heartbeat from your device for the last <*number*> minutes.|Cannot connect to device.|It looks like there is a connectivity issue with your device. Please use the `Test-HcsmConnection` cmdlet from the Windows PowerShell Interface for StorSimple on your device to identify and fix the issue or contact your network administrator.|

### StorSimple behavior when cloud connectivity fails

What happens if cloud connectivity fails for my StorSimple device running in production?

If cloud connectivity fails on your StorSimple production device, then depending on the state of your device, the following can occur: 

- **For the local data on your device**: For some time, there will be no disruption and reads will continue to be served. However, as the number of outstanding IOs increases and exceeds a limit, the reads could start to fail. 

	Depending on the amount of data on your device, the writes will also continue to occur for the first few hours after the disruption in the cloud connectivity. The writes will then slow down and eventually start to fail if the cloud connectivity is disrupted for several hours. (There is temporary storage on the device for data that is to be pushed to the cloud. This area is flushed when the data is sent. If connectivity fails, data in this storage area will not be pushed to the cloud, and IO will fail.)   

 
- **For the data in the cloud**: For most cloud connectivity errors, an error is returned. Once the connectivity is restored, the IOs are resumed without the user having to bring the volume online. In rare instances, user intervention may be required to bring back the volume online from the Azure classic portal. 
 
- **For cloud snapshots in progress**: The operation is retried a few times within 4-5 hours and if the connectivity is not restored, the cloud snapshots will fail.


### Cluster alerts

|Alert text|Event|More information / recommended actions|
|:---|:---|:---|
|Device failed over to <*device name*>.|Device is in maintenance mode.|Device failed over due to entering or exiting maintenance mode. This is normal and no action is needed. After you have acknowledged this alert, clear it from the alerts page.|
|Device failed over to <*device name*>.|Device firmware or software was just updated.|There was a cluster failover due to an update. This is normal and no action is needed. After you have acknowledged this alert, clear it from the alerts page.|
|Device failed over to <*device name*>.|Controller was shut down or restarted.|Device failed over because the active controller was shut down or restarted by an administrator. No action is needed. After you have acknowledged this alert, clear it from the alerts page.|
|Device failed over to <*device name*>.|Planned failover.|Verify that this was a planned failover. After you have taken appropriate action, clear this alert from the alerts page.|
|Device failed over to <*device name*>.|Unplanned failover.|StorSimple is built to automatically recover from unplanned failovers. If you see a large number of these alerts, contact Microsoft Support.|
|Device failed over to <*device name*>.|Other/unknown cause.|If you see a large number of these alerts, contact Microsoft Support. After the issue is resolved, clear this alert from the alerts page.|
|A critical device service reports status as failed.|Datapath service failure. |Contact Microsoft Support for assistance.|
|Virtual IP address for network interface <*DATA #*> reports status as failed. |Other/unknown cause. |Sometimes temporary conditions can cause these alerts. If this is the case, then this alert will be automatically cleared after some time. If the issue persists, contact Microsoft Support.|
|Virtual IP address for network interface <*DATA #*> reports status as failed.|Interface name: <*DATA #*> IP address <IP address> cannot be brought online because a duplicate IP address was detected on the network. |Ensure that the duplicate IP address is removed from the network or reconfigure the interface with a different IP address.|


### Disaster recovery alerts

|Alert text|Event|More information / recommended actions|
|:---|:---|:---|
|Recovery operations could not restore all of the settings for this service. Device configuration data is in an inconsistent state for some devices.|Data inconsistency detected after disaster recovery.|Encrypted data on the service is not synchronized with that on the device. Authorize the device <*device name*> from StorSimple Manager to start the synchronization process. Use the Windows PowerShell Interface for StorSimple to run the `Restore-HcsmEncryptedServiceData` on device <*device name*> cmdlet, providing the old password as an input to this cmdlet to restore the security profile. Then run the `Invoke-HcsmServiceDataEncryptionKeyChange` cmdlet to update the service data encryption key. After you have taken appropriate action, clear this alert from the alerts page.|


### Hardware alerts

|Alert text|Event|More information / recommended actions|
|:---|:---|:---|
|Hardware component <*component ID*> reports status as <*status*>.||Sometimes temporary conditions can cause these alerts. If so, this alert will be automatically cleared after some time. If the issue persists, contact Microsoft Support.|
|Passive controller malfunctioning.|The passive (secondary) controller is not functioning.|Your device is operational, but one of your controllers is malfunctioning. Try restarting that controller. If the issue is not resolved, contact Microsoft Support.|

### Job failure alerts

|Alert text|Event|More information / recommended actions|
|:---|:---|:---|
|Backup of <*source volume group ID*> failed.|Backup job failed.|Connectivity issues could be preventing the backup operation from successfully completing. If there are no connectivity issues, you may have reached the maximum number of backups. Delete any backups that are no longer needed and retry the operation. After you have taken appropriate action, clear this alert from the alerts page.|
|Clone of <*source backup element IDs*> to <*destination volume serial numbers*> failed.|Clone job failed.|Refresh the backup list to verify that the backup is still valid. If the backup is valid, it is possible that cloud connectivity issues are preventing the clone operation from successfully completing. If there are no connectivity issues, you may have reached the storage limit. Delete any backups that are no longer needed and retry the operation. After you have taken appropriate action to resolve the issue, clear this alert from the alerts page.|
|Restore of <*source backup element IDs*> failed.|Restore job failed.|Refresh the backup list to verify that the backup is still valid. If the backup is valid, it is possible that cloud connectivity issues are preventing the restore operation from successfully completing. If there are no connectivity issues, you may have reached the storage limit. Delete any backups that are no longer needed and retry the operation. After you have taken appropriate action to resolve the issue, clear this alert from the alerts page.|

### Locally pinned volume alerts

|Alert text|Event|More information / recommended actions|
|:---|:---|:---|
|Creation of local volume <*volume name*> failed.| The volume creation job has failed. <*Error message corresponding to the failed error code*>.|Connectivity issues could be preventing the space creation operation from successfully completing. Locally pinned volumes are thickly provisioned and the process of creating space involves spilling tiered volumes to the cloud. If there are no connectivity issues, you may have exhausted the local space on the device. Determine if space exists on the device before retrying this operation.|
|Expansion of local volume <*volume name*> failed.|The volume modification job has failed due to <*error message corresponding to the failed error code*>.|Connectivity issues could be preventing the volume expansion operation from successfully completing. Locally pinned volumes are thickly provisioned and the process of extending the existing space involves spilling tiered volumes to the cloud. If there are no connectivity issues, you may have exhausted the local space on the device. Determine if space exists on the device before retrying this operation.|
|Conversion of volume <*volume name*> failed.|The volume conversion job to convert the volume type from locally pinned to tiered failed.|Conversion of the volume from type locally pinned to tiered could not be completed. Ensure that there are no connectivity issues preventing the operation from completing successfully. For troubleshooting connectivity issues go to [Troubleshoot with the Test-HcsmConnection cmdlet](storsimple-troubleshoot-deployment.md#troubleshoot-with-the-test-hcsmconnection-cmdlet).<br>The original locally pinned volume has now been marked as a tiered volume since some of the data from the locally pinned volume has spilled to the cloud during the conversion. The resultant tiered volume is still occupying local space on the device that cannot be reclaimed for future local volumes.<br>Resolve any connectivity issues, clear the alert and convert this volume back to the original locally pinned volume type to ensure all the data is made available locally again.|
|Conversion of volume <*volume name*> failed.|The volume conversion job to convert the volume type from tiered to locally pinned failed.|Conversion of the volume from type tiered to locally pinned could not be completed. Ensure that there are no connectivity issues preventing the operation from completing successfully. For troubleshooting connectivity issues go to [Troubleshoot with the Test-HcsmConnection cmdlet](storsimple-troubleshoot-deployment.md#troubleshoot-with-the-test-hcsmconnection-cmdlet).<br>The original tiered volume now marked as a locally pinned volume as part of the conversion process continues to have data residing in the cloud, while the thickly provisioned space on the device for this volume can no longer reclaimed for future local volumes.<br>Resolve any connectivity issues, clear the alert and convert this volume back to the original tiered volume type to ensure local space thickly provisioned on the device can be reclaimed.|
|Nearing local space consumption for local snapshots of <*volume group name*>|Local snapshots for the backup policy might soon run out of space and be invalidated to avoid host write failures.|Frequent local snapshots alongside a high data churn in the volumes associated with this backup policy group are causing local space on the device to be consumed quickly. Delete any local snapshots that are no longer needed. Also, update your local snapshot schedules for this backup policy to take less frequent local snapshots, and ensure that cloud snapshots are taken regularly. If these actions are not taken, local space for these snapshots might soon be exhausted and the system will automatically delete them to ensure that host writes continue to be processed successfully.|
|Local snapshots for <*volume group name*> have been invalidated.|The local snapshots for <*volume group name*> have been invalidated and then deleted because they were exceeding the local space on the device.|To ensure this does not recur in the future, review the local snapshot schedules for this backup policy and delete any local snapshots that are no longer needed. Frequent local snapshots alongside a high data churn in the volumes associated with this backup policy group might cause local space on the device to be consumed quickly.|
|Restore of <*source backup element IDs*> failed.|The restore job has failed.|If you have locally pinned or a mix of locally pinned and tiered volumes in this backup policy, refresh the backup list to verify that the backup is still valid. If the backup is valid, it is possible that cloud connectivity issues are preventing the restore operation from successfully completing. The locally pinned volumes that were being restored as part of this snapshot group do not have all of their data downloaded to the device, and, if you have a mix of tiered and locally pinned volumes in this snapshot group, they will not be in sync with each other. To successfully complete the restore operation, take the volumes in this group offline on the host and retry the restore operation. Note that any modifications to the volume data that were performed during the restore process will be lost.|

### Networking alerts

|Alert text|Event|More information / recommended actions|
|:---|:---|:---|
|Could not start StorSimple service(s).|Datapath error |If the problem persists, contact Microsoft Support.|
|Duplicate IP address detected for 'Data0'.| |The system has detected a conflict for IP address '10.0.0.1'. The network resource 'Data0' on the device *<device1>* is offline. Ensure that this IP address is not used by any other entity in this network. To troubleshoot network issues, go to [Troubleshoot with the Get-NetAdapter cmdlet](storsimple-troubleshoot-deployment.md#troubleshoot-with-the-get-netadapter-cmdlet). Contact your network administrator for help resolving this issue. If the problem persists, contact Microsoft Support. |
|IPv4 (or IPv6) address for 'Data0' is offline.| |The network resource 'Data0' with IP address '10.0.0.1.' and prefix length '22' on the device *<device1>* is offline. Ensure that the switch ports to which this interface is connected are operational. To troubleshoot network issues, go to [Troubleshoot with the Get-NetAdapter cmdlet](storsimple-troubleshoot-deployment.md#troubleshoot-with-the-get-netadapter-cmdlet). |
 

### Performance alerts

|Alert text|Event|More information / recommended actions|
|:---|:---|:---|
|The device load has exceeded <*threshold*>.|Slower than expected response times.|Your device reports utilization under a heavy input/output load. This could cause your device to not work as well as it should. Review the workloads that you have attached to the device, and determine if there are any that could be moved to another device or that are no longer necessary.<br>To understand the current status, go to [Use the StorSimple Manager service to monitor your device](storsimple-monitor-device.md)|

### Security alerts

|Alert text|Event|More information / recommended actions|
|:---|:---|:---|
|Microsoft Support session has begun.|Third-party accessed support session.|Please confirm this access is authorized. After you have taken appropriate action, clear this alert from the alerts page.|
|Password for <*element*> will expire in <*length of time*>.|Password expiration is approaching.|Change your password before it expires.|
|Security configuration information missing for <*element ID*>.||The volumes associated with this volume container cannot be used to replicate your StorSimple configuration. To ensure that your data is safely stored, we recommend that you delete the volume container and any volumes associated with the volume container. After you have taken appropriate action, clear this alert from the alerts page.|
|<*number*> login attempts failed for <*element ID*>.|Multiple failed logon attempts.|Your device might be under attack or an authorized user is attempting to connect with an incorrect password.<ul><li>Contact your authorized users and verify that these attempts were from a legitimate source. If you continue to see large numbers of failed login attempts, consider disabling remote management and contacting your network administrator. After you have taken appropriate action, clear this alert from the alerts page.</li><li>Check that your Snapshot Manager instances are configured with the correct password. After you have taken appropriate action, clear this alert from the alerts page.</li></ul>For more information, go to [Change an expired device password](storsimple-snapshot-manager-manage-devices.md#change-an-expired-device-password).|
|One or more failures occurred while changing the service data encryption key.||There were errors encountered while changing the service data encryption key. After you have addressed the error conditions, run the `Invoke-HcsmServiceDataEncryptionKeyChange` cmdlet from the Windows PowerShell Interface for StorSimple on your device to update the service. If this issue persists, contact Microsoft support. After you resolve the issue, clear this alert from the alerts page.|

### Support package alerts

|Alert text|Event|More information / recommended actions|
|:---|:---|:---|
|Creation of support package failed.|StorSimple couldn't generate the package.|Retry this operation. If the issue persists, contact Microsoft Support. After you have resolved the issue, clear this alert from the alerts page.|

### Update alerts

|Alert text|Event|More information / recommended actions|
|:---|:---|:---|
|Hotfix installed.|Software/firmware update completed.|The hotfix has been successfully installed on your device.|
|Manual updates available.|Notification of available updates.|Use the Windows PowerShell Interface for StorSimple on your device to install these updates. <br>For more information, go to [Update your StorSimple 8000 Series device](storsimple-update-device.md).|
|New updates available.|Notification of available updates.|You can install these updates either from the **Maintenance** page or by using the Windows PowerShell Interface for StorSimple on your device. <br>For more information, go to [Update your StorSimple 8000 Series device](storsimple-update-device.md).|
|Failed to install updates.|Updates were not successfully installed.|Your system was not able to install the updates. You can install these updates either from the **Maintenance** page or by using the Windows PowerShell Interface for StorSimple on your device. If the issue persists, contact Microsoft Support. <br>For more information, go to [Update your StorSimple 8000 Series device](storsimple-update-device.md).|
|Unable to automatically check for new updates.|Automatic check failed.|You can manually check for new updates from the **Maintenance** page.|
|New WUA agent available.|Notification of available update.|Download the latest Windows Update Agent and install it from the Windows PowerShell interface.|
|Version of firmware component <*component ID*> does not match with hardware.|Firmware update(s) were not successfully installed.|Contact Microsoft Support.|

## Next steps

<<<<<<< HEAD
- Learn more about [StorSimple errors](storsimple-troubleshoot-operational-device.md).
- Learn more about [using the StorSimple Manager service to administer your StorSimple device](storsimple-manager-service-administration.md).
=======
Learn more about [StorSimple errors and troubleshooting an operational device](storsimple-troubleshoot-operational-device.md).
>>>>>>> 08be3281
<|MERGE_RESOLUTION|>--- conflicted
+++ resolved
@@ -12,11 +12,7 @@
    ms.topic="article"
    ms.tgt_pltfrm="NA"
    ms.workload="TBD"
-<<<<<<< HEAD
-   ms.date="09/15/2015"
-=======
    ms.date="12/14/2015"
->>>>>>> 08be3281
    ms.author="v-sharos" />
 
 # Use the StorSimple Manager service to view and manage StorSimple alerts
@@ -256,9 +252,4 @@
 
 ## Next steps
 
-<<<<<<< HEAD
-- Learn more about [StorSimple errors](storsimple-troubleshoot-operational-device.md).
-- Learn more about [using the StorSimple Manager service to administer your StorSimple device](storsimple-manager-service-administration.md).
-=======
 Learn more about [StorSimple errors and troubleshooting an operational device](storsimple-troubleshoot-operational-device.md).
->>>>>>> 08be3281
