--- conflicted
+++ resolved
@@ -1,10 +1,6 @@
 <properties 
    pageTitle="Install Update 1.2 on your StorSimple device | Microsoft Azure"
-<<<<<<< HEAD
-   description="Explains how to install StorSimple 8000 Series Update 1.2 on your device."
-=======
    description="Explains how to install StorSimple 8000 Series Update 1.2 on your StorSimple 8000 series device."
->>>>>>> 08be3281
    services="storsimple"
    documentationCenter="NA"
    authors="alkohli"
@@ -16,11 +12,7 @@
    ms.topic="article"
    ms.tgt_pltfrm="NA"
    ms.workload="TBD"
-<<<<<<< HEAD
-   ms.date="09/17/2015"
-=======
    ms.date="12/01/2015"
->>>>>>> 08be3281
    ms.author="alkohli" />
 
 # Install Update 1.2 on your StorSimple device
@@ -29,11 +21,7 @@
 
 This tutorial explains how to install Update 1.2 on a StorSimple device that is running a software version prior to Update 1. The tutorial also covers the additional steps required for the update when a gateway is configured on a network interface other than DATA 0 of the StorSimple device. 
 
-<<<<<<< HEAD
-Update 1.2 includes device software updates, LSI driver updates and disk firmware updates. The software and LSI driver updates are non-disruptive updates and can be applied via the Management Portal. The disk firmware updates are disruptive updates and can only be applied via the Windows PowerShell interface of the device. 
-=======
 Update 1.2 includes device software updates, LSI driver updates and disk firmware updates. The software and LSI driver updates are non-disruptive updates and can be applied via the Azure classic portal. The disk firmware updates are disruptive updates and can only be applied via the Windows PowerShell interface of the device. 
->>>>>>> 08be3281
 
 Depending upon which version your device is running, you can determine if Update 1.2 will be applied. You can check the software version of your device by navigating to the **quick glance** section of your device **Dashboard**.
 
@@ -53,13 +41,8 @@
 > [AZURE.IMPORTANT]
  
 > -  You may not see Update 1.2 immediately because we do a phased rollout of the updates. Scan for updates in a few days again as this Update will become available soon.
-<<<<<<< HEAD
-> - This update includes a set of manual and automatic pre-checks to determine the device health in terms of hardware state and network connectivity. These pre-checks are performed only if you apply the updates from the Azure portal. 
-> - We recommend that you install the software and driver updates via the Azure Management portal. You should only go to the Windows PowerShell interface of the device (to install updates) if the pre-update gateway check fails in the Portal. The updates may take 5-10 hours to install (including the Windows Updates). The maintenance mode updates must be installed via the Windows PowerShell interface of the device. As maintenance mode updates are disruptive updates, these will result in a down time for your device.
-=======
 > - This update includes a set of manual and automatic pre-checks to determine the device health in terms of hardware state and network connectivity. These pre-checks are performed only if you apply the updates from the Azure classic portal. 
 > - We recommend that you install the software and driver updates via the Azure  classic portal. You should only go to the Windows PowerShell interface of the device (to install updates) if the pre-update gateway check fails in the portal. The updates may take 5-10 hours to install (including the Windows Updates). The maintenance mode updates must be installed via the Windows PowerShell interface of the device. As maintenance mode updates are disruptive updates, these will result in a down time for your device.
->>>>>>> 08be3281
 
 ## Preparing for updates
 You will need to perform the following steps before you scan and apply the update:
@@ -67,12 +50,7 @@
 
 1. Take a cloud snapshot of the device data.
 
-<<<<<<< HEAD
-
-1. Ensure that your controller fixed IPs are routable and can connect to the Internet. These fixed IPs will be used to service updates to your device. You can test this by running the following cmdlet on each controller from the Windows PowerShell interface of the device:
-=======
 2. Ensure that your controller fixed IPs are routable and can connect to the Internet. These fixed IPs will be used to service updates to your device. You can test this by running the following cmdlet on each controller from the Windows PowerShell interface of the device:
->>>>>>> 08be3281
 
  	`Test-Connection -Source <Fixed IP of your device controller> -Destination <Any IP or computer name outside of datacenter network> `
  
@@ -99,11 +77,7 @@
 
 After you have successfully completed these manual pre-checks, you can proceed to scan and install the updates.
 
-<<<<<<< HEAD
-## Install Update 1.2 via the Management Portal 
-=======
 ## Install Update 1.2 via the Azure classic portal 
->>>>>>> 08be3281
 
 Use this procedure only if you have a gateway configured on DATA 0 network interface on your device. Perform the following steps to update your device.
 
@@ -111,11 +85,7 @@
 
 ## Install Update 1.2 on a device that has a gateway configured for a non-DATA 0 network interface 
 
-<<<<<<< HEAD
-You should use this procedure only if you fail the gateway check when trying to install the updates through the Management Portal. The check fails as you have a gateway assigned to a non-DATA 0 network interface and your device is running a software version prior to Update 1. If your device does not have a gateway on a non-DATA 0 network interface, you can update your device directly from the Management Portal. See [Use the Management Portal to install Update 1](#install-update-12-via-the-management-portal).
-=======
 You should use this procedure only if you fail the gateway check when trying to install the updates through the Azure classic portal. The check fails as you have a gateway assigned to a non-DATA 0 network interface and your device is running a software version prior to Update 1. If your device does not have a gateway on a non-DATA 0 network interface, you can update your device directly from the Azure classic portal. See [Install update 1.2 via the Azure classic portal](#install-update-12-via-the-azure-portal).
->>>>>>> 08be3281
 
 The software versions that can be upgraded using this method are Update 0.1, Update 0.2, and Update 0.3. 
 
@@ -123,32 +93,20 @@
 > [AZURE.IMPORTANT] 
 > 
 > - If your device is running Release (GA) version, please contact [Microsoft Support](storsimple-contact-microsoft-support.md) to assist you with the update.
-<<<<<<< HEAD
-> - This procedure needs to be performed only once to apply Update 1.2. You can use the Azure Management Portal to apply subsequent updates.
-=======
 > - This procedure needs to be performed only once to apply Update 1.2. You can use the Azure classic portal to apply subsequent updates.
->>>>>>> 08be3281
 
 If your device is running pre-Update 1 software and it has a gateway set for a network interface other than DATA 0, you can apply Update 1.2 in the following two ways:
 
 - **Option 1**: Download the update and apply it by using the `Start-HcsHotfix` cmdlet from the Windows PowerShell interface of the device. This is the recommended method. **Do not use this method to apply Update 1.2 if your device is running Update 1.0 or Update 1.1.** 
 
-<<<<<<< HEAD
-- **Option 2**: Remove the gateway configuration and install the update directly from the Management Portal.
-=======
 - **Option 2**: Remove the gateway configuration and install the update directly from the Azure classic portal.
->>>>>>> 08be3281
 
 
 Detailed instructions for each of these are provided in the following sections.
 
 ## Option 1: Use Windows PowerShell for StorSimple to apply Update 1.2 as a hotfix
 
-<<<<<<< HEAD
-You should use this procedure only if you are running Update 0.1, 0.2, 0.3 and if your gateway check has failed when trying to install updates from the Management Portal. If you are running Release (GA) software, please [Microsoft Support](storsimple-contact-microsoft-support.md) to update your device. 
-=======
 You should use this procedure only if you are running Update 0.1, 0.2, 0.3 and if your gateway check has failed when trying to install updates from the Azure classic portal. If you are running Release (GA) software, please [Microsoft Support](storsimple-contact-microsoft-support.md) to update your device. 
->>>>>>> 08be3281
 
 Before using this procedure to apply the update, make sure that:
 
@@ -159,11 +117,7 @@
 [AZURE.INCLUDE [storsimple-install-update-option1](../../includes/storsimple-install-update-option1.md)]
 
 
-<<<<<<< HEAD
-## Option 2: Use the Azure Portal to apply Update 1.2 after removing the gateway configuration
-=======
 ## Option 2: Use the Azure classic portal to apply Update 1.2 after removing the gateway configuration
->>>>>>> 08be3281
 
 This procedure applies only to StorSimple devices that are running a software version prior to Update 1 and have a gateway set on a network interface other than DATA 0. You will need to clear the gateway setting prior to applying the update.
  
@@ -196,8 +150,4 @@
 
 ## Next steps
 
-<<<<<<< HEAD
-Learn more about [Update 1.2 release](storsimple-update1-release-notes.md) 
-=======
-Learn more about the [Update 1.2 release](storsimple-update1-release-notes.md).
->>>>>>> 08be3281
+Learn more about the [Update 1.2 release](storsimple-update1-release-notes.md).