--- conflicted
+++ resolved
@@ -1,9 +1,5 @@
 ---
-<<<<<<< HEAD
-title: StorSimple as a backup target with Veeam | Microsoft Docs
-=======
 title: StorSimple 8000 series as backup target with Veeam | Microsoft Docs
->>>>>>> e8cfaf0d
 description: Describes the StorSimple backup target configuration with Veeam.
 services: storsimple
 documentationcenter: ''
