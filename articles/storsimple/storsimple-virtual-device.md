--- conflicted
+++ resolved
@@ -12,11 +12,7 @@
    ms.topic="hero-article"
    ms.tgt_pltfrm="NA"
    ms.workload="NA"
-<<<<<<< HEAD
-   ms.date="09/16/2015"
-=======
    ms.date="12/01/2015"
->>>>>>> 08be3281
    ms.author="alkohli" />
 
 # Deploy and manage a StorSimple virtual device in Azure
@@ -119,11 +115,7 @@
 
 Perform the following steps to create the StorSimple virtual device.
 
-<<<<<<< HEAD
-1.  In the Azure portal, go to the **StorSimple Manager** service.
-=======
 1.  In the Azure classic portal, go to the **StorSimple Manager** service.
->>>>>>> 08be3281
 
 2. Go to the **Devices** page.
 
