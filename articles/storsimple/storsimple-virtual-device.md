<properties
   pageTitle="StorSimple virtual device | Microsoft Azure"
<<<<<<< HEAD
   description="Describes how to create, configure, deploy, and manage StorSimple virtual device."
=======
   description="Describes how to create, configure, deploy and manage StorSimple virtual device."
>>>>>>> eb482d8a
   services="storsimple"
   documentationCenter=""
   authors="alkohli"
   manager="adinah"
   editor="" />
<tags
   ms.service="storsimple"
   ms.devlang="NA"
   ms.topic="hero-article"
   ms.tgt_pltfrm="NA"
   ms.workload="NA"
   ms.date="08/13/2015"
   ms.author="alkohli" />

# StorSimple virtual device

[AZURE.INCLUDE [storsimple-version-selector-sva](../../includes/storsimple-version-selector-sva.md)]

<<<<<<< HEAD
## Overview
=======
##Overview
>>>>>>> eb482d8a
The StorSimple virtual device is an additional capability that comes with your Microsoft Azure StorSimple solution. The StorSimple virtual device runs on a virtual machine in a Microsoft Azure virtual network, and you can use it to back up and clone data from your hosts. The following topics in this article will help you learn about, configure, and use the StorSimple virtual device.



- How the virtual device differs from the physical device.

- Security considerations for using a virtual device.

- Prerequisites for the virtual device.

- Create and configure the virtual device.

- Work with the virtual device.

- Failover to the virtual device.

- Shut down or delete the virtual device.


## How the virtual device differs from the physical device

The StorSimple virtual device is a software-only version of StorSimple that runs on a single node in a Microsoft Azure virtual machine. The virtual device supports disaster recovery scenarios in which your physical device is not available, and is appropriate for use in cloud dev and test scenarios.

The following are some key differences between the StorSimple virtual device and the physical StorSimple device:

- The virtual device has only one network interface: DATA 0. The physical device has six network interfaces: DATA 0 through DATA 5.
- The virtual device is registered during the configuration step instead of as a separate task.
- The service data encryption key cannot be regenerated from the virtual device. During key rollover, you will regenerate the key on the physical device and then update the virtual device with the new key.
- If updates need to be applied to the virtual device, it will experience some down time, whereas the physical device will not.

## Security considerations for using a virtual device

Keep the following security considerations in mind when you use the StorSimple virtual device:

- The virtual device is secured through your Microsoft Azure subscription. This means that if you are using the virtual device and your Azure subscription is compromised, the data stored on your virtual device is also susceptible.

- The public key of the certificate used to encrypt data stored in Azure StorSimple is securely made available to the Azure portal, and the private key is retained with the StorSimple device. On the StorSimple virtual device, both the public and private keys are stored in Azure.

- The virtual device is hosted in the Microsoft Azure datacenter.


## Prerequisites for the virtual device

The following sections will help you prepare to use the StorSimple virtual device.

### Azure requirements

Before you provision the virtual device, you need to make the following preparations in your Azure environment:

- For the virtual device, [configure a virtual network on Azure](virtual-networks-create-vnet.md).
- It is advisable to use the default DNS server provided by Azure instead of specifying your own DNS server name. If your DNS server name is not valid, the creation of the virtual device will fail.
- Point-to-site and site-to-site are optional, but not required. If you wish, you can configure these options for more advanced scenarios.

>[AZURE.IMPORTANT] **Make sure that the virtual network is in the same region as the cloud storage accounts that you are going to be using with the virtual device.**

- You can create [Azure Virtual Machines ](https://msdn.microsoft.com/library/azure/jj156003.aspx) (host servers) in the virtual network that can use the volumes exposed by the virtual device. These servers must meet the following requirements:
	- Be Windows or Linux VMs with iSCSI Initiator software installed.
	- Be running in the same virtual network as the virtual device.
	- Be able to connect to the iSCSI target of the virtual device through the internal IP address of the virtual device.

- Make sure you have configured support for iSCSI and cloud traffic on the same virtual network.

### StorSimple requirements

Make the following updates to your Azure StorSimple service before you create a virtual device:


- Add [access control records](storsimple-manage-acrs.md) for the VMs that are going to be host servers for your virtual device.

- Make sure that you have a [storage account](storsimple-manage-storage-accounts.md#add-a-storage-account) in the same region as the virtual device. Storage accounts in different regions may result in poor performance.

- Make sure that you use a different storage account for virtual device creation from the one used for your data. Using the same storage account may result in poor performance.

Make sure that you have the following information before you begin:


<<<<<<< HEAD
- You have your Azure portal account with access credentials.
=======
- You have your Azure Portal account with access credentials.
>>>>>>> eb482d8a

- You have your Azure storage account access credentials.

- You have a copy of the service data encryption key from your physical device.

- You have a copy of the cloud service encryption key for each volume container.


## Create and configure the virtual device

Before performing these procedures, make sure that you have met the [Prerequisites for the virtual device](#prerequisites-for-the-virtual-device).

After completing these procedures, you are ready to [Work with the virtual device](#work-with-the-storsimple-virtual-device).

### Create the virtual device

After you have created a virtual network, configured a StorSimple Manager service, and registered your physical StorSimple device with the service, you can use the following steps to create a StorSimple virtual device.

Perform the following steps to create the StorSimple virtual device.



<<<<<<< HEAD
1.  In the Azure portal, go to the **StorSimple Manager** service.
=======
1.  In the Azure Portal, go to the **StorSimple Manager** service.
>>>>>>> eb482d8a

- Go to the **Devices** page.

- In the **Create Virtual Device** dialog box, specify the following:

	![StorSimple create virtual device](./media/storsimple-virtual-device/StorSimple_CreateVirtualDevice1.png)

	a. **Name** – A unique name for your virtual device.

	b. **Virtual Network** – The name of the virtual network that you want to use with this virtual device.

	c. **Subnet** – The subnet on the virtual network for use with the virtual device.

	d. **Storage Account for Virtual Device Creation** – The storage account that will be used to hold the image of the virtual device during provisioning. This storage account should be in the same region as the virtual device and virtual network. It should not be used for data storage by either the physical device or the virtual device. By default, a new storage account will be created for this purpose. However, if you know that you already have a storage account that is suitable for this use, you can select it from the list.

- Click the check mark to indicate that you understand that the data stored on the virtual device will be hosted in a Microsoft datacenter. A virtual device will now be created. It may take up to 45 minutes to 1 hour to create a virtual device.
	![StorSimple virtual device creating stage](./media/storsimple-virtual-device/StorSimple_VirtualDeviceCreating1M.png)

When you use only a physical device, your encryption key is kept with your device; therefore, Microsoft cannot decrypt it. When you use a virtual device, both the encryption key and the decryption key are stored in Microsoft Azure. For more information, see [Security considerations for using a virtual device](#security-considerations-for-using-a-virtual-device).

### Configure and register the virtual device

Before starting this procedure, make sure that you have a copy of the service data encryption key. The service data encryption key was created when you configured your first StorSimple physical device and you were instructed to save it in a secure location. If you do not have a copy of the service data encryption key, you must [contact Microsoft Support](storsimple-contact-microsoft-support.md) for assistance.

Perform the following steps to configure and register your StorSimple virtual device.


1. Select the **StorSimple virtual device** you just created on the **Devices** page.
<<<<<<< HEAD
2. Click **complete device setup**. This starts the Configure device wizard.

=======
2. Click **complete device configuration**. This starts the Configure device wizard.
 
>>>>>>> eb482d8a
	![StorSimple complete device setup in Devices page](./media/storsimple-virtual-device/StorSimple_CompleteDeviceSetupSVA1M.png)

1. In the Configure device wizard:

	1. Enter the **Service Data Encryption Key** in the space provided.
	2. Enter the **Snapshot Manager password**. The **Snapshot Manager password** must be 14 or 15 characters in length and must contain a combination of lowercase, uppercase, numeric, and special characters.
	3. Enter the **device administrator password**. The **device administrator password** must be between 8 to 15 characters and must contain a combination of lowercase, uppercase, numeric, and special characters.
	4. Click the check icon to finish the initial configuration and registration of the virtual device.

		![StorSimple virtual device settings](./media/storsimple-virtual-device/StorSimple_VirtualDeviceSettings1.png)

After the configuration and registration is complete, the device will come online. It may take several minutes for the device to come online.

![StorSimple virtual device online stage](./media/storsimple-virtual-device/StorSimple_VirtualDeviceOnline1M.png)

### Modify the device configuration settings

The following section describes the device configuration settings that you may want to configure for the StorSimple virtual device. These settings include those of CHAP, StorSimple Snapshot Manager password, or device administrator password.

#### Configure the CHAP initiator (optional)

This parameter contains the credentials that your virtual device (target) expects from the initiators (servers) that are attempting to access the volumes. The initiators will provide a CHAP user name and a CHAP password to identify themselves to your device during this authentication.

#### Configure the CHAP target (optional)

This parameter contains the credentials that your virtual device uses when a CHAP-enabled initiator requests mutual or bi-directional authentication. Your virtual device will use a Reverse CHAP user name and Reverse CHAP password to identify itself to the initiator during this authentication process. Note that CHAP target settings are global settings. When these are applied, all the volumes connected to the storage virtual device will use CHAP authentication.

#### Configure the StorSimple Snapshot Manager (optional)

StorSimple Snapshot Manager software resides on your Windows host and allows administrators to manage backups of your StorSimple device in the form of local and cloud snapshots.

>[AZURE.NOTE] For the virtual device, your Windows host is an Azure VM.

When configuring a device in the StorSimple Snapshot Manager, you will be prompted to provide the StorSimple device IP address and password to authenticate your storage device. This password is first configured through the Windows PowerShell interface.

Perform the following steps to change StorSimple Snapshot Manager when using it with your StorSimple virtual device.

1. On your virtual device, go to **Devices > Configure**.

- Scroll down to the **Snapshot Manager** section. Enter a password that is 14 or 15 characters. Make sure that the password contains a combination of uppercase, lowercase, numeric, and special characters.

- Confirm the password.

- Click **Save** at the bottom of the page.

The StorSimple Snapshot Manager password is now updated and can be used when you authenticate your Windows hosts.

#### Configure the device administrator password

When you use the Windows PowerShell interface to access the virtual device, you will be required to enter a device administrator password. For the security of your data, you are required to change this password before the virtual device can be used.

Perform the following steps to change the device administrator password for your StorSimple virtual device.

1. On your virtual device, go to **Devices > Configure**.

1. Scroll down to the **Device Administrator password** section. Provide an administrator password that contains from 8 to 15 characters. The password must be a combination of uppercase, lowercase, numeric, and special characters.

1. Confirm the password.

1. Click **Save** at the bottom of the page.

The device administrator password should now be updated. You will use this modified password to access the the Windows PowerShell interface on your virtual device.

#### Configure remote management (optional)

Remote access to your virtual device via the Windows PowerShell interface is not enabled by default. You need to enable remote management on the virtual device first, and then enable it on the client that will be used to access your virtual device.

You can choose to connect over HTTP or HTTPS. For security reasons, we recommend that you use HTTPS with a self-signed certificate to connect to your virtual device.

Perform the following steps to configure remote management for your StorSimple virtual device.


1. On your virtual device, go to **Devices > Configure**.

2. Scroll down to the **Remote Management** section.

3. Set **Enable Remote Management** to **Yes**.

4. You can now choose to connect using HTTP. The default is to connect over HTTPS. Connecting over HTTP is acceptable only on trusted networks.

5. Click **Download Remote Management Certificate** to download a remote management certificate. You will specify a location in which to save this file. This certificate then needs to be installed on the client or host machine that you will use to connect to the virtual device.

6. Click **Save** at the bottom of the page.


## Work with the StorSimple virtual device

Now that you have created and configured the StorSimple virtual device, you are ready to start working with it. You can work with volume containers, volumes, and backup policies on a virtual device just as you would on a physical StorSimple device; the only difference is that you need to make sure that you select the virtual device from your device list. Refer to the following sections for instructions on associated tasks:


- [Volume containers](storsimple-manage-volume-containers.md)

- [Volumes](storsimple-manage-volumes.md)

- [Backup policies](storsimple-manage-backup-policies)

The following sections discuss some of the differences you will encounter when working with the virtual device.

### Maintain a StorSimple virtual device

Because it is a software-only device, maintenance for the virtual device is minimal when compared to maintenance for the physical device. You have the following options:

- **Software updates** – You can view the date that the software was last updated, together with any update status messages. You can use the Scan updates button at the bottom of the page to perform a manual scan if you want to check for new updates.
- **Support package** – You can create and upload a support package to help Microsoft Support troubleshoot issues with your virtual device.

### Storage accounts for a virtual device

Storage accounts are created for use by the StorSimple Manager service, by the virtual device, and by the physical device. When you create your storage accounts, we recommend that you use a region identifier in the friendly name to help ensure that the region is consistent throughout all of the system components. For a virtual device, it is important that all of the components be in the same region to prevent performance issues.

### Deactivate a StorSimple virtual device

Deactivating a virtual device deletes the VM and the resources created when it was provisioned. After the virtual device is deactivated, it cannot be restored to its previous state. Before you deactivate the virtual device, make sure to stop or delete clients and hosts that depend on it.

Deactivating a virtual device results in the following actions:

- The virtual device is removed.

- The OSDisk and Data Disks created for the virtual device are removed.

- The hosted service and virtual network created during provisioning are retained. If you are not using them, you should delete them manually.

- Cloud snapshots created for the virtual device are retained.

As soon as the device is shown as deactivated on the StorSimple Manager service page, you can delete the virtual device from the StorSimple Manager service device list.

### Remotely access a StorSimple virtual device

After you have enabled it on the StorSimple device configuration page, you can use Windows PowerShell remoting to connect to the virtual device from another virtual machine inside the same virtual network; for example, you can connect from the host VM that you configured and used to connect iSCSI. In most deployments, you will have already opened a public endpoint to access your host VM that you can use for accessing the virtual device.

>[AZURE.WARNING] For enhanced security, we strongly recommend that you use HTTPS when connecting to the endpoints and then delete the endpoints after you have completed your PowerShell remote session.

You should follow the procedures in [Connecting remotely using Windows PowerShell](storsimple-remote-connect.md) to set up remoting for your virtual device.

However, if you want to connect directly to the virtual device from another computer outside the virtual network or outside the Microsoft Azure environment, you need to create additional endpoints as described in the following procedure.

Perform the following steps to create a public endpoint on the virtual device.

<<<<<<< HEAD
1. Sign in to the Azure portal.
=======
1. Sign in to the Azure Portal.
>>>>>>> eb482d8a

- Click **Virtual Machines**, and then select the virtual machine that is being used as your virtual device.

- Click **Endpoints**. The Endpoints page lists all endpoints for the virtual machine.

- Click **Add**. The Add Endpoint dialog box appears. Click the arrow to continue.

- For the **Name**, type the following name for the endpoint: **WinRMHttps**.

- For the **Protocol**, specify **TCP**.

- For the **Public Port**, type the port numbers that you want to use for the connection.

- For the **Private Port**, type **5986**.

- Click the check mark to create the endpoint.

After the endpoint is created, you can view its details to determine the Public Virtual IP (VIP) address. Record this address.

We recommend that you connect from another virtual machine inside the same virtual network because this practice minimizes the number of public endpoints on your virtual network. When you use this method, you simply connect to the virtual machine through a Remote Desktop session and then configure that virtual machine for use as you would any other Windows client on a local network. You do not need to append the public port number because the port will already be known.

### Stop and restart

Unlike the physical StorSimple device, there is no power on or power off button to push on a StorSimple virtual device. However, there may be occasions where you need to stop and restart the virtual device. For example, some updates might require that the VM be restarted to finish the update process. The easiest way for you to start, stop, and restart a virtual device is to use the Virtual Machines Management Console.

When you look at the Management Console, the virtual device status is **Running** because it is started by default after it is created. You can stop and restart a virtual machine at any time.

To stop a virtual device, click its name, and then click **Shutdown**. While the virtual device is shutting down, its status is **Stopping**. After the virtual device is stopped, its status is **Stopped**.

When a virtual device is running and you want to restart it, click its name, and then click **Restart**. While the virtual device is restarting, its status is **Restarting**. When the virtual device is ready for you to use, its status is **Running**.

You can also use the following Windows PowerShell cmdlets to start, stop, and restart the virtual device. An example follows each cmdlet.

`Start-AzureVMC:\PS>Start-AzureVM -ServiceName "MyStorSimpleservice1" -Name "MyStorSimpleDevice"`


`Stop-AzureVMC:\PS>Stop-AzureVM -ServiceName "MyStorSimpleservice1" -Name "MyStorSimpleDevice"`

`Restart-AzureVMC:\PS>Restart-AzureVM -ServiceName "MyStorSimpleservice1" -Name "MyStorSimpleDevice"`

### Reset to factory defaults

If you decide that you just want to start over with your virtual device, simply deactivate and delete it and then create a new one. Just like when your physical device is reset, your new virtual device will not have any updates installed; therefore, make sure to check for updates before using it.


## Failover to the virtual device

Disaster recovery (DR) is one of the key scenarios that the StorSimple virtual device was designed for. In this scenario, the physical StorSimple device or entire datacenter might not be available. Fortunately, you can use a virtual device to restore operations in an alternate location. During DR, the volume containers from the source device change ownership and are transferred to the virtual device. The prerequisites for DR are that the virtual device has been created and configured, all the volumes within the volume container have been taken offline, and the volume container has an associated cloud snapshot.

### To restore your physical device to the StorSimple virtual device

1. Verify that the volume container you want to fail over has associated cloud snapshots.

- Open the **Device** page, and then click the **Volume Containers** tab.

- Select a volume container that you would like to fail over to the virtual device. Click the volume container to display the list of volumes within the container. Select a volume and click **Take Offline** to take the volume offline. Repeat this process for all the volumes in the volume container.

- Repeat the previous step for all the volume containers you want to fail over to the virtual device.

- On the **Device** page, select the device that you need to fail over, and then click **Failover** to open the **Device Failover** wizard.

- In **Choose volume container to failover**, select the volume containers you would like to fail over. To be displayed in this list, the volume container must contain a cloud snapshot and be offline. If a volume container that you expected to see is not present, cancel the wizard and verify that it is offline.

- On the next page, in **Choose a target device for the volumes** in the selected containers, select the virtual device from the drop-down list of available devices. Only the devices that have the available capacity are displayed on the list.

- Review all the failover settings on the **Confirm failover** page. If they are correct, click the check icon.

The failover process will begin. When the failover is finished, go to the Devices page and select the virtual device that was used as the target for the failover process. Go to the Volume Containers page. All the volume containers, along with the volumes from the old device should appear.

>[AZURE.NOTE] The amount of storage supported on the virtual device is 30 TB.

## Shut down or delete the virtual device

If you previously configured and used a StorSimple virtual device but now want to stop accruing compute charges for its use, you can shut down the virtual device. Shutting down the virtual device doesn’t delete its operating system or data disks in storage. It does stop charges accruing on your subscription, but storage charges for the OS and data disks will continue.

If you delete or shut down the virtual device, it will appear as **Offline** on the Devices page of the StorSimple Manager service. You can choose to deactivate it or delete it as a device if you also wish to delete the backups created by the virtual device. For more information, see [Deactivate](storsimple-deactivate-and-delete-device.md#deactivate-a-device).

### To shut down the StorSimple virtual device

<<<<<<< HEAD
1. Sign in to the Azure portal.
=======
1. Sign in to the Azure Portal.
>>>>>>> eb482d8a

2. Click **Virtual Machines**, and then select the virtual device.

3. Click **Shutdown**.

### To delete the StorSimple virtual device

1. Sign in to the Azure portal.

- Click **Virtual Machines**, and then select the virtual device.

- Click **Delete** and choose to delete all the virtual machine disks.


<<<<<<< HEAD
## Next steps
=======
## Next steps

To administer your virtual device, refer to the detailed list of workflows in [Administer your StorSimple device](storsimple-manager-service-administration.md#administer-storsimple-device-using-storsimple-manager-service).



 
>>>>>>> eb482d8a
<|MERGE_RESOLUTION|>--- conflicted
+++ resolved
@@ -1,10 +1,6 @@
 <properties
    pageTitle="StorSimple virtual device | Microsoft Azure"
-<<<<<<< HEAD
-   description="Describes how to create, configure, deploy, and manage StorSimple virtual device."
-=======
-   description="Describes how to create, configure, deploy and manage StorSimple virtual device."
->>>>>>> eb482d8a
+   description="Describes how to create, configure, deploy, and manage the StorSimple virtual device."
    services="storsimple"
    documentationCenter=""
    authors="alkohli"
@@ -23,11 +19,8 @@
 
 [AZURE.INCLUDE [storsimple-version-selector-sva](../../includes/storsimple-version-selector-sva.md)]
 
-<<<<<<< HEAD
 ## Overview
-=======
-##Overview
->>>>>>> eb482d8a
+
 The StorSimple virtual device is an additional capability that comes with your Microsoft Azure StorSimple solution. The StorSimple virtual device runs on a virtual machine in a Microsoft Azure virtual network, and you can use it to back up and clone data from your hosts. The following topics in this article will help you learn about, configure, and use the StorSimple virtual device.
 
 
@@ -103,12 +96,7 @@
 
 Make sure that you have the following information before you begin:
 
-
-<<<<<<< HEAD
 - You have your Azure portal account with access credentials.
-=======
-- You have your Azure Portal account with access credentials.
->>>>>>> eb482d8a
 
 - You have your Azure storage account access credentials.
 
@@ -131,15 +119,11 @@
 
 
 
-<<<<<<< HEAD
 1.  In the Azure portal, go to the **StorSimple Manager** service.
-=======
-1.  In the Azure Portal, go to the **StorSimple Manager** service.
->>>>>>> eb482d8a
 
 - Go to the **Devices** page.
 
-- In the **Create Virtual Device** dialog box, specify the following:
+- In the **Create Virtual Device** dialog box, specify the following details.
 
 	![StorSimple create virtual device](./media/storsimple-virtual-device/StorSimple_CreateVirtualDevice1.png)
 
@@ -164,13 +148,9 @@
 
 
 1. Select the **StorSimple virtual device** you just created on the **Devices** page.
-<<<<<<< HEAD
-2. Click **complete device setup**. This starts the Configure device wizard.
-
-=======
-2. Click **complete device configuration**. This starts the Configure device wizard.
- 
->>>>>>> eb482d8a
+
+2. Click **Complete Device Configuration**. This starts the Configure device wizard.
+
 	![StorSimple complete device setup in Devices page](./media/storsimple-virtual-device/StorSimple_CompleteDeviceSetupSVA1M.png)
 
 1. In the Configure device wizard:
@@ -308,11 +288,7 @@
 
 Perform the following steps to create a public endpoint on the virtual device.
 
-<<<<<<< HEAD
 1. Sign in to the Azure portal.
-=======
-1. Sign in to the Azure Portal.
->>>>>>> eb482d8a
 
 - Click **Virtual Machines**, and then select the virtual machine that is being used as your virtual device.
 
@@ -392,11 +368,7 @@
 
 ### To shut down the StorSimple virtual device
 
-<<<<<<< HEAD
 1. Sign in to the Azure portal.
-=======
-1. Sign in to the Azure Portal.
->>>>>>> eb482d8a
 
 2. Click **Virtual Machines**, and then select the virtual device.
 
@@ -411,14 +383,6 @@
 - Click **Delete** and choose to delete all the virtual machine disks.
 
 
-<<<<<<< HEAD
 ## Next steps
-=======
-## Next steps
-
-To administer your virtual device, refer to the detailed list of workflows in [Administer your StorSimple device](storsimple-manager-service-administration.md#administer-storsimple-device-using-storsimple-manager-service).
-
-
-
- 
->>>>>>> eb482d8a
+
+To administer your virtual device, refer to the detailed list of workflows in [Administer your StorSimple device](storsimple-manager-service-administration.md#administer-storsimple-device-using-storsimple-manager-service).