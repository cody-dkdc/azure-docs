---
title: Configure StorSimple with Veritas Backup Exec | Microsoft Docs
description: Describes the StorSimple Backup Target configuration with Veritas Backup Exec.
services: storsimple
documentationcenter: ''
author: hkanna
manager: matd
editor: ''

ms.assetid:
ms.service: storsimple
ms.devlang: na
ms.topic: article
ms.tgt_pltfrm: na
ms.workload: na
ms.date: 12/05/2016
ms.author: hkanna
---

# Configure StorSimple with Veritas Backup Exec&#8482;

## Overview

Microsoft Azure StorSimple is a hybrid cloud storage solution that addresses the complexities of exponential data growth. This solution uses an Azure storage account as an extension of the on-premises solution and automatically tiers data across on-premises storage and the cloud storage.

This article discusses StorSimple integration with Veritas Backup Exec and the best practices for integrating both the solutions. We also present recommendations on how to configure Veritas Backup Exec to best integrate with StorSimple. We defer to Veritas best practices, backup architects, and administrators on how to best configure Veritas Backup Exec to meet your backup requirements and SLAs.

This article illustrates configuration steps and key concepts but is by no means a step-by-step configuration or installation guide. The article assumes that the basic components and infrastructure are in working order and ready to support the concepts that we describe.

## Why StorSimple as a backup target?

StorSimple is a great backup target for the following reasons:

-   It provides standard local storage for backup applications to use without any changes to provide a fast backup destination. StorSimple is also available for quick restore of recent backups.

-   Its cloud tiering is seamlessly integrated with cost-effective Microsoft Azure cloud storage.

-   It automatically provides offsite storage for disaster recovery.


## Target audience

The audience for this paper includes backup administrators, storage administrators, and storage architects with knowledge of storage, Windows Server 2012 R2, Ethernet, cloud services, and Veritas Backup Exec.

## Supported versions

For a complete list of supported versions, go to:

-   [Backup Exec versions 16 and above](http://backupexec.com/compatibility).

-   [StorSimple Update 3 and above](storsimple-overview.md#storsimple-workload-summary).

## Key concepts

As with any other storage solution, a careful assessment of the solution’s storage performance, SLAs, rate of change, and capacity growth needs is critical to success. The main idea is that by introducing a cloud tier, your access times and throughputs to the cloud play a fundamental role in the ability of StorSimple to do its job.

StorSimple is designed to provide storage to applications that operate on a well-defined working set of data (hot data). In this model, the working set of data is stored on the local tiers, and the remaining non-working/cold/archived set of data is tiered to the cloud. This model is represented in the following figure. The nearly flat green line represents the data stored on the local tiers of the StorSimple device. The red line represents the total amount of data stored on the StorSimple solution across all the tiers. The space between the flat green line and the exponential red curve represents the total amount of data stored in the cloud.

**StorSimple tiering**
![Storsimple tiering diagram](./media/storsimple-configure-backup-target-using-backup-exec/image1.jpg)

With this architecture in mind, you will find that StorSimple is ideally suited to operate as a backup target. StorSimple lets you:

-   Perform most frequent restores from the local working set of data.

-   Use the cloud for offsite disaster recovery and older data where restores are less frequent.

## StorSimple benefits

StorSimple provides an on-premises solution that is seamlessly integrated with Microsoft Azure, by taking advantage of seamless access to on-premises and cloud storage.

StorSimple uses automatic tiering between the on-premises device, which contains solid-state device (SSD) and serial-attached SCSI (SAS) storage, and Azure Storage. Automatic tiering keeps frequently accessed data local, on the SSD and SAS tiers, and it moves infrequently accessed data to Azure Storage.

StorSimple offers the following benefits:

-   Unique deduplication and compression algorithms that use the cloud to achieve unprecedented deduplication levels

-   High availability

-   Geo-replication by leveraging Azure geo-replication

-   Azure integration

-   Data encryption in the cloud

-   Improved disaster recovery and compliance

Although StorSimple presents two main deployment scenarios (primary and secondary backup target), keep in mind that it is fundamentally a plain block storage device. StorSimple does all the compression and deduplication, and it sends and retrieves data from the cloud seamlessly to both the application and the file system.

For more information about StorSimple, see [StorSimple 8000 series: hybrid cloud storage solution](storsimple-overview.md) and review the [technical StorSimple 8000 series specifications](storsimple-technical-specifications-and-compliance.md).

> [!IMPORTANT]
> StorSimple device as backup target is only supported with StorSimple 8000 Update 3 or later.

## Architecture overview

The following tables contain the device model-to-architecture initial guidance.

#### StorSimple capacities for local and cloud storage


| Storage capacity       | 8100          | 8600            |
|------------------------|---------------|-----------------|
| Local storage capacity | &lt; 10 TiB\*  | &lt; 20 TiB\*  |
| Cloud storage capacity | &gt; 200 TiB\* | &gt; 500 TiB\* |

\* Storage size assumes no deduplication or compression.

#### StorSimple capacities for primary and secondary backups


| Backup scenario  | Local storage capacity                                         | Cloud storage capacity                      |
|------------------|----------------------------------------------------------------|---------------------------------------------|
| Primary backup   | Recent backups stored on local storage for fast recovery (RPO) | Backup history (RPO) fits in cloud capacity |
| Secondary backup | Secondary copy of backup data can be stored in cloud capacity  |

## StorSimple as a primary backup target

In this scenario, the StorSimple volumes are presented to the backup application as the sole repository for backups. The following figure illustrates the solution architecture where all the backups use StorSimple tiered volumes for both backups and restores.

![StorSimple as a primary backup target logical diagram](./media/storsimple-configure-backup-target-using-backup-exec/primarybackuptargetlogicaldiagram.png)

### Primary target backup logical steps

1.  Backup server contacts the target backup agent and backup agent transmits data to backup server.

2.  Backup server writes data to StorSimple tiered volumes.

3.  Backup server updates catalog database and completes the backup job.

4.  Snapshot script triggers the StorSimple cloud snapshot management (start-delete).

5.  Based on a retention policy, the backup server deletes the expired backups.

###  Primary target restore logical steps

1.  Backup server starts restoring the appropriate data from the storage repository.

2.  Backup agent receives the data from Backup server.

3.  Backup server completes the restore job.

## StorSimple as a secondary backup target

In this scenario, the StorSimple volumes are primarily used for mostly long-term retention or archiving.

The following figure illustrates the architecture where the initial backups and restores target a high-performance volume. These backups are copied and archived to a StorSimple tiered volume at a given schedule.

It is important to size your high-performance volume with ample space and performance to handle the retention policy capacity and performance requirements.

![StorSimple as a secondary backup target logical diagram](./media/storsimple-configure-backup-target-using-backup-exec/secondarybackuptargetlogicaldiagram.png)

### Secondary target backup logical steps

1.  Backup server contacts the target backup agent and backup agent transmits data to backup server.

2.  Backup server writes data to high-performance storage.

3.  Backup server updates catalog database and completes the backup job.

4.  Based on a retention policy the backup server copies backups to StorSimple.

5.  Snapshot script triggers StorSimple cloud snapshot management (start-delete).

6.  Based on a retention policy, the backup server deletes the expired backups.

### Secondary target restore logical steps

1.  Backup server starts restoring the appropriate data from the storage repository.

2.  Backup agent receives the data from backup server.

3.  Backup server completes the restore job.

## Deploy the solution

The deployment of this solution consists of three steps: preparing the network infrastructure, deploying your StorSimple device as a backup target, and finally deploying the Veritas Backup Exec. Each of these steps is discussed in detail in the following sections.

### Configure the network

StorSimple as an integrated solution with the Azure cloud requires an active and working connection to the Azure cloud. This connection is used for operations such as cloud snapshots, management, metadata transfer, and to tier older, less accessed data to the Azure cloud storage.

For the solution to perform optimally, we recommend that you adhere to the following networking best practices:

-   The link that connects the StorSimple tiering to Azure must meet your bandwidth requirements by applying the proper the Quality of Service (QoS) to your infrastructure switches to match your RPO/RTO SLAs.

-   The maximum Azure Blob Storage access latencies should be in the 80 ms range.

### Deploy StorSimple

For a step-by-step StorSimple deployment guidance, go to [Deploy your on-premises StorSimple device](storsimple-deployment-walkthrough-u2.md).

### Deploy Veritas Backup Exec

For Veritas Backup Exec installation best practices, go to [Best practices for Backup Exec installation](https://www.veritas.com/support/en_US/article.000068207).

## Configure the solution

In this section, we demonstrate some configuration examples. The following examples/recommendations illustrate the most basic and fundamental implementation. This implementation may not apply directly to your specific backup requirements.

### Configure StorSimple

| StorSimple deployment tasks                                                                                                                 | Additional comments                                                                                                                                                                                                                                                                                      |
|---------------------------------------------------------------------------------------------------------------------------------------------|----------------------------------------------------------------------------------------------------------------------------------------------------------------------------------------------------------------------------------------------------------------------------------------------------------|
| Deploy your on-premises StorSimple device.                                                                                                | Supported version: Update 3 and above.                                                                                                                                                                                                                                                                 |
| Enable backup target mode.                                                                                                                   | Use  the following commands to enable/disable and get status. For more information, go to [connect remotely to a StorSimple](storsimple-remote-connect.md).</br> Enable backup mode:`Set-HCSBackupApplianceMode -enable`</br>  Disable backup mode:`Set-HCSBackupApplianceMode -disable`</br> Current state of backup mode settings`Get-HCSBackupApplianceMode` |
| Create a common volume container for your volume that stores the backup data.   All data in a volume container is de-duplicated. | StorSimple volume containers define deduplication domains.                                                                                                                                                                                                                                             |
| Creating StorSimple volumes                                                                                                                 | Create volumes with sizes as close to the anticipated usage as possible as volume size affects cloud snapshot duration time. For more information on how to size a volume, go to [Retention policies](#retention-policies).</br> </br> Use StorSimple tiered volumes and check **Use this volume for less frequently accessed archival data**. </br> Locally pinned volumes only are not supported.|
| Create a unique StorSimple backup policy for all the backup target volumes.                                                               | A StorSimple backup policy defines the volume consistency group.                                                                                                                                                                                                                                       |
| Disable the schedule as the snapshots.                                                                                                    | Snapshots are triggered as a post-processing operation.                                                                                                                                                                                                                                                         |
|                                                                                                     |                                             |




### Configure host backup server storage

Ensure that the host backup server storage is configured as per the following guidelines.  

- Spanned volumes (created by Windows Disk manager) are not supported.
- Format your volumes using NTFS with 64 KB allocation size.
- Map the StorSimple volumes directly to the “Veeam” server.
    - Use iSCSI in case of physical servers.
    - Use pass-through disks for virtual servers.


## Best practices for StorSimple and Veritas Backup Exec

Configure your solution as per the following guidelines.


### Operating system

-   Disable Windows Server encryption and deduplication for the NTFS file system.

-   Disable Windows Server defragmentation on the StorSimple volumes.

-   Disable Windows Server indexing on the StorSimple volumes.

-   Perform an antivirus scan at the source host (not against the StorSimple volumes).

-   Disable the default [Windows Server maintenance](https://msdn.microsoft.com/library/windows/desktop/hh848037.aspx) in task manager.

    - Disable Maintenance configurator in Windows Task Scheduler.

        Or

    - Download: [PSEXEC – Microsoft Sysinternals](https://technet.microsoft.com/sysinternals/bb897553.aspx)

      - After downloading PSEXEC, run Windows PowerShell as an administrator, and type:

            `psexec \\%computername% -s schtasks /change /tn “MicrosoftWindowsTaskSchedulerMaintenance Configurator" /disable`

### StorSimple

-   Ensure the StorSimple device is updated to [Update 3 or later](storsimple-install-update-3.md).

-   Isolate iSCSI and cloud traffic. Use dedicated iSCSI connections for traffic between StorSimple and backup server.

-   Ensure StorSimple device is a dedicated backup target. Mixed workloads are not supported as these impact your RTO/RPO.

### Veritas Backup Exec

-   Veritas Backup Exec must be installed on a local drive of the server and not on a StorSimple volume.

-   Set the Veritas Backup Exec Storage **concurrent write operations** to the maximum allowed.

    -   Veritas Backup Exec Storage **block and buffer size** should be set at 512 KB.

    -   Veritas Backup Exec Storage **buffered read and write** should be enabled.

-   Veritas Backup Exec full and incremental backups are supported while synthetic and differential backups are not recommended.

-   Backup data files should only contain data for a specific job. For example, no media appends across different jobs are allowed.

-   Disable job verification. If necessary, verification should be scheduled after the latest backup job. It is important to understand that this job affects your backup window.

-   In the **Storage > Your disk > Details > Properties**, disable **Pre-allocate disk space**.

Refer to the Veritas Backup Exec documentation for the latest Veritas Backup Exec settings and best practices on how to implement these requirements by visiting [www.veritas.com](https://www.veritas.com).

## Retention policies

One of the most used backup retention policies is the Grandfather, Father, and Son (GFS). In this policy, an incremental backup is performed daily. The full backups are done weekly and monthly. This policy results in 6 StorSimple tiered volumes.

-   One volume contains the weekly, monthly, and yearly full backups.

-   The other 5 volumes store daily incremental backups.

In the following example, we are a GFS rotation. The example assumes the following:

-   Non-deduped or compressed data is used.

-   Full backups are 1 TiB each.

-   Daily incremental backups are 500 GiB each.

-   4 weekly backups kept for a month.

-   12 monthly backups kept for a year.

-   1 yearly backup kept for 10 years.

Based on the preceeding assumptions, create a 26 TiB StorSimple tiered volume for the monthly and yearly full backups. Create a 5 TiB StorSimple tiered volume for each of the incremental daily backups.

| Backup type retention | Size TiB | GFS multiplier\*                                       | Total capacity TiB          |
|-----------------------|----------|--------------------------------------------------------|-----------------------------|
| Weekly full           | 1        | 4                                                      | 4                           |
| Daily incremental     | 0.5      | 20 (cycles equal number of weeks per month) | 12 (2 for additional quota) |
| Monthly full          | 1        | 12                                                     | 12                          |
| Yearly full           | 1        | 10                                                     | 10                          |
| GFS requirement       |          |                                                        | 38                          |
| Additional quota      | 4        |                                                        | 42 total GFS requirement   |

\*The GFS multiplier is the number of copies you need to protect and keep to meet your backup policies.

## Configure Veritas Backup Exec storage

1.  In Veritas Backup Exec management console, select **Storage  &gt; Configure Storage &gt; Disk-Based Storage**. Click **Next&gt;**.

    ![Veritas Backup Exec management console, configure storage screen](./media/storsimple-configure-backup-target-using-backup-exec/image4.png)

1.  Click **Disk Storage** and then proceed to the next page.

    ![Veritas Backup Exec management console, select storage screen](./media/storsimple-configure-backup-target-using-backup-exec/image5.png)

1.  Enter a representative name, for example, Saturday Full and an accompanying description. Proceed to the next page.

    ![Veritas Backup Exec management console, Name, and description screen](./media/storsimple-configure-backup-target-using-backup-exec/image7.png)

1.  Select the appropriate disk and click **Next &gt;**. For instance, we selected D:.

    ![Veritas Backup Exec management console, Storage disk selection screen](./media/storsimple-configure-backup-target-using-backup-exec/image9.png)

1.  Increment the number of write operations to 16 and click **Next &gt;**.

    ![Veritas Backup Exec management console, concurrent write operations settings screen ](./media/storsimple-configure-backup-target-using-backup-exec/image10.png)

1.  review the settings and click **Finish**.

    ![Veritas Backup Exec management console, Storage configuration summary screen](./media/storsimple-configure-backup-target-using-backup-exec/image11.png)

1.  At the end of each assignment, change the storage device settings to match the recommended settings in the best practices list.

    ![Veritas Backup Exec management console, Storage device settings screen](./media/storsimple-configure-backup-target-using-backup-exec/image12.png)

1.  Repeat all the preceding steps until you are finished assigning your StorSimple volumes to Veritas Backup Exec.

## StorSimple as a primary backup target

> [!NOTE]
> Be aware that if you need to restore data from a backup that has been tiered to the cloud, the restore occurs at cloud speeds.

In the following figure, we illustrate mapping of a typical volume to a backup job. In this case, all the weekly backups map to Saturday full disk, and the incremental backups map to Monday-Friday incremental disks. All the backups and restores happen from a StorSimple tiered volume.

![Primary backup target configuration logical diagram ](./media/storsimple-configure-backup-target-using-backup-exec/primarybackuptargetdiagram.png)

#### StorSimple as a primary backup target Grandfather, Father, and Son (GFS) schedule example

| GFS Rotation Schedule for 4 weeks, Monthly and Yearly |               |             |
|--------------------------------------------------------------------------|---------------|-------------|
<<<<<<< HEAD
| Frequency/Backup type   | Full          | Incremental (day 1 - 5)  |
| Weekly (week 1 - 4)    | Saturday | Monday - Friday | 
=======
| Frequency/Backup Type   | Full          | Incremental (Day 1 - 5)  |
| Weekly (week 1 - 4)    | Saturday | Monday - Friday |
>>>>>>> 732df5b0
| Monthly     | Saturday  |             |
| Yearly      | Saturday  |             |


### Assigning StorSimple volumes to a Veritas Backup Exec backup job.

The following sequence assumes that Backup Exec and the target host are configured in accordance with the Backup Exec agent guidelines.

1.  In the Veritas Backup Exec management console, go to **Host &gt; Backup &gt; Backup to Disk &gt;**.

    ![Veritas Backup Exec management console, select host, backup, Backup to disk](./media/storsimple-configure-backup-target-using-backup-exec/image14.png)

1.  In the Backup Definition Properties window, select **Edit** (under Backup).

    ![Backup Definition Properties window select Edit](./media/storsimple-configure-backup-target-using-backup-exec/image15.png)

1.  Configure your full and incremental backups so that they meet your RPO/RTO requirements and conform to the Veritas best practices.

2.  On the Backup Options window, select **Storage**.

    ![Backup options storage tab](./media/storsimple-configure-backup-target-using-backup-exec/image16.png)

1.  Assign corresponding StorSimple volumes to your backup schedule.

    > [!NOTE]
    > **Compression** and **Encryption type** are set to **None**.

2.  Under **Verify**, select the **Do not verify data for this job** as this may affect StorSimple tiering.

    > [!NOTE]
    > Defragmentation, indexing, and background verification negatively affect the StorSimple tiering.

    ![Backup Options verify settings](./media/storsimple-configure-backup-target-using-backup-exec/image17.png)

1.  After you have configured the rest of your backup options to meet your requirements, select **OK** to finish.

## StorSimple as a secondary backup target

> [!NOTE]
> Be aware that if you need to restore data from a backup that has been tiered to the cloud, the restore occurs at cloud speeds.

In this model, you must have a storage media (other than StorSimple) to serve as a temporary cache. For example, you could use a RAID volume to accommodate space, I/O, and bandwidth. We recommend using RAID 5, 50, and 10.

In the following figure, we illustrate typical short-term retention local (to the server) volumes and long-term retention archive volumes. In this case, all the backups run on the local (to the server) RAID volume. These backups are periodically duplicated and archived to an archive volume. It is important to size your local (to the server) RAID volume to handle the short-term retention capacity and performance requirements.

#### StorSimple as a secondary backup target GFS example

![Storsimple as secondary backup target logical diagram ](./media/storsimple-configure-backup-target-using-backup-exec/secondarybackuptargetdiagram.png)

The following table illustrates how the backups should be configured to run on the local and StorSimple disks and includes the individual and the total capacity requirements.

#### Backup configuration and capacity requirements

| Backup type and retention                    |Configured storage| Size (TiB) | GFS multiplier | Total capacity (TiB)        |
|----------------------------------------------|-----|----------|----------------|------------------------|
| Week 1 (full and incremental) |Local disk (short term)| 1        | 1              | 1           |
| StorSimple week 2-4           |StorSimple disk (long term) | 1        | 4              | 4                   |
| Monthly full                                 |StorSimple disk (long term) | 1        | 12             | 12                   |
| Yearly full                               |StorSimple disk (long term) | 1        | 1              | 1                   |
|GFS volumes size requirement | |          |                | 18*|

\* the total capacity includes 17 TiB of StorSimple disks and 1 TiB of local RAID volume.


#### GFS example schedule

|GFS rotation weekly, monthly, and yearly schedule|                    |                   |                   |                   |                   |                   |
|--------------------------------------------------------------------------|--------------------|-------------------|-------------------|-------------------|-------------------|-------------------|
| Frequency                                                                     | Full               | Incremental day 1        | Incremental day 2        | Incremental day 3        | Incremental day 4        | Incremental day 5        |
| Week 1                                                                   | Local RAID volume  | Local RAID volume | Local RAID volume | Local RAID volume | Local RAID volume | Local RAID volume |
| Week 2                                                                   | StorSimple week 2-4 |                   |                   |                   |                   |                   |
| Week 3                                                                   | StorSimple week 2-4 |                   |                   |                   |                   |                   |
| Week 4                                                                   | StorSimple week 2-4 |                   |                   |                   |                   |                   |
| Monthly                                                                  | StorSimple monthly |                   |                   |                   |                   |                   |
| Yearly                                                                   | StorSimple yearly  |                   |                   |                   |                   |                   |


### Assign StorSimple volumes to Backup Exec archive/deduplication job

1.  Once the initial backup job is configured to use the RAID volume as the primary backup target, go to Veritas Backup Exec management console. Select the job that you want to archive to a StorSimple volume, right-click, and select **Backup Definition Properties**. Click **Edit**.

    ![Backup Exec console, backup definitions properties tab](./media/storsimple-configure-backup-target-using-backup-exec/image19.png)

1.  Select **Add Stage** and from the dropdown list, select **Duplicate to Disk**. Click **Edit**.

    ![Backup Exec console, backup definitions add stage](./media/storsimple-configure-backup-target-using-backup-exec/image20.png)

2.  In the **Duplicate Options**, select the appropriate **Source** and the **Schedule**.

    ![Backup Exec console, backup definitions properties, Duplicate Options](./media/storsimple-configure-backup-target-using-backup-exec/image21.png)

1.  From the **Storage** dropdown list, select the StorSimple volume where you want the archive job to store the data. In this case, the source is set to **Full** and target is set to the StorSimple full archive volume.

    ![Backup Exec console, backup definitions properties, Duplicate Options](./media/storsimple-configure-backup-target-using-backup-exec/image22.png)

1.  Go to **Verify** and select **Do not verify data for this job**.

    ![Backup Exec console, backup definitions properties, Duplicate Options](./media/storsimple-configure-backup-target-using-backup-exec/image23.png)

1.  Click **OK**.

    ![Backup Exec console, backup definitions properties, Duplicate Options](./media/storsimple-configure-backup-target-using-backup-exec/image24.png)

1.  In the **Backup** column, add a new stage. Choose the source as incremental and the target as StorSimple volume where the incremental backup job is archived. Repeat the preceding steps.

## StorSimple cloud snapshots

StorSimple cloud snapshots protect the data that resides in StorSimple device. This is equivalent to shipping tapes to an offsite facility and if using Azure geo-redundant storage (GRS), as shipping tapes to multiple sites. If a device restore was needed in a disaster, you could bring another StorSimple device online and do a failover. Following the failover, you would be able to access the data (at cloud speeds) from the most recent cloud snapshot.

The following section illustrates how to create a short script to trigger and delete StorSimple cloud snapshots during backup post-processing.

> [!NOTE]
> Snapshots that are manually or programmatically created do not follow the StorSimple snapshot expiration policy. These must be manually or programmatically deleted.

### Start and delete cloud snapshots with a script

> [!NOTE]
> Carefully assess the compliance and data retention repercussions before you delete a StorSimple snapshot. For more information on how to run a post-backup script, refer to Veritas Backup Exec documentation.

#### Backup lifecycle

![Backup Lifecycle diagram](./media/storsimple-configure-backup-target-using-backup-exec/backuplifecycle.png)

#### Requirements:

-   The server that runs the script must have access to Azure cloud.

-   The user account must have the necessary permissions.

-   A StorSimple backup policy with the associated StorSimple volumes configured but not enabled.

-   StorSimple resource name, registration key, device name, and backup policy ID.

#### Steps:

1.  [Install Azure PowerShell](/powershell-install-configure/).

2.  [Download and import publish Settings and subscription information.](https://msdn.microsoft.com/library/dn385850.aspx)

3.  In the Azure classic portal, get the resource name and [registration key for your StorSimple Manager service](storsimple-deployment-walkthrough-u2.md#step-2-get-the-service-registration-key).

4.  On the server that runs the script, run Windows PowerShell as Administrator. Type:

    -   `Get-AzureStorSimpleDeviceBackupPolicy –DeviceName <device name>`

    Make a note of the backup policy ID.

5.  In Notepad, create a new Windows PowerShell Script and save it in the same location where you saved the Azure publish settings. For example, `C:\\CloudSnapshot\\StorSimpleCloudSnapshot.ps1`.

    Copy and paste the following code snippet:
<<<<<<< HEAD

    ```powershell
    Import-AzurePublishSettingsFile "c:\\CloudSnapshot Snapshot\\myAzureSettings.publishsettings"
    Disable-AzureDataCollection
    $ApplianceName = <myStorSimpleApplianceName>
    $RetentionInDays = 20
    $RetentionInDays = -$RetentionInDays
    $Today = Get-Date
    $ExpirationDate = $Today.AddDays($RetentionInDays)
    Select-AzureStorSimpleResource -ResourceName "myResource" –RegistrationKey
    Start-AzureStorSimpleDeviceBackupJob –DeviceName $ApplianceName -BackupType CloudSnapshot -BackupPolicyId <BackupId> -Verbose
    $CompletedSnapshots =@()
    $CompletedSnapshots = Get-AzureStorSimpleDeviceBackup -DeviceName $ApplianceName
    Write-Host "The Expiration date is " $ExpirationDate
    Write-Host

    ForEach ($SnapShot in $CompletedSnapshots)
    {
    $SnapshotStartTimeStamp = $Snapshot.CreatedOn
    if ($SnapshotStartTimeStamp -lt $ExpirationDate)

        {
        $SnapShotInstanceID = $SnapShot.InstanceId
        Write-Host "This snapshotdate was created on " $SnapshotStartTimeStamp.Date.ToShortDateString()
        Write-Host "Instance ID " $SnapShotInstanceID
        Write-Host "This snpashotdate is older and needs to be deleted"
        Write-host "\#\#\#\#\#\#\#\#\#\#\#\#\#\#\#\#\#\#\#\#\#"
        Remove-AzureStorSimpleDeviceBackup -DeviceName $ApplianceName -BackupId $SnapShotInstanceID -Force -Verbose
        }
    }   
    ```
=======
      ```
      Import-AzurePublishSettingsFile "c:\\CloudSnapshot Snapshot\\myAzureSettings.publishsettings"
      Disable-AzureDataCollection
      $ApplianceName = <myStorSimpleApplianceName>
      $RetentionInDays = 20
      $RetentionInDays = -$RetentionInDays
      $Today = Get-Date
      $ExpirationDate = $Today.AddDays($RetentionInDays)
      Select-AzureStorSimpleResource -ResourceName "myResource" –RegistrationKey
      Start-AzureStorSimpleDeviceBackupJob –DeviceName $ApplianceName -BackupType CloudSnapshot -BackupPolicyId <BackupId> -Verbose
      $CompletedSnapshots =@()
      $CompletedSnapshots = Get-AzureStorSimpleDeviceBackup -DeviceName $ApplianceName
      Write-Host "The Expiration date is " $ExpirationDate
      Write-Host

      ForEach ($SnapShot in $CompletedSnapshots)
      {
          $SnapshotStartTimeStamp = $Snapshot.CreatedOn
          if ($SnapshotStartTimeStamp -lt $ExpirationDate)

          {
              $SnapShotInstanceID = $SnapShot.InstanceId
              Write-Host "This snpashotdate was created on " $SnapshotStartTimeStamp.Date.ToShortDateString()
              Write-Host "Instance ID " $SnapShotInstanceID
              Write-Host "This snpashotdate is older and needs to be deleted"
              Write-host "\#\#\#\#\#\#\#\#\#\#\#\#\#\#\#\#\#\#\#\#\#"
              Remove-AzureStorSimpleDeviceBackup -DeviceName $ApplianceName -BackupId $SnapShotInstanceID -Force -Verbose
          }
      }

      ```
>>>>>>> 732df5b0

1.  Add the script to your backup job in Veritas Backup Exec, by editing your Veritas Backup Exec job options pre-post commands.

    ![Backup Exec console, backup options, Pre/post commands tab](./media/storsimple-configure-backup-target-using-backup-exec/image25.png)

> [!NOTE]
> We recommend that you run your StorSimple cloud snapshot backup policy at the end of your daily backup job as a post process script. For more information on how to back up and restore your backup application environment to meet your RPO/RTO, consult your backup architect.

## StorSimple as a restore source

Restores from a StorSimple work similar to restores from any block storage device. When restoring data that is tiered to the cloud, restores occur at cloud speeds. For local data, restores occur at local disk speed of the device. For information on how to perform a restore, refer to Veritas Backup Exec documentation, and conform to Veritas Backup Exec restore best practices.

## StorSimple failover and disaster recovery

> [!NOTE]
> For backup target scenarios, StorSimple Cloud Appliance is not supported as a restore target.

A disaster could occur due to various factors. The following table lists common disaster recovery (DR) scenarios.

| Scenario                                                                    | Impact                                             | How to recover                                                                                                                                                                               | Notes                                                                                                                                                                                                                                                                                                                                                                                                                                                                  |
|-----------------------------------------------------------------------------|----------------------------------------------------|----------------------------------------------------------------------------------------------------------------------------------------------------------------------------------------------|------------------------------------------------------------------------------------------------------------------------------------------------------------------------------------------------------------------------------------------------------------------------------------------------------------------------------------------------------------------------------------------------------------------------------------------------------------------------|
| StorSimple device failure.                                                | Backup and restore operations are interrupted. | Replace the failed device and perform [StorSimple failover and disaster recovery](storsimple-device-failover-disaster-recovery.md). | If a restore is performed immediately after the device recovery, the full working sets are being retrieved from the cloud to the new device. As a result, all operations are at cloud speeds. Additionally, the index and catalog rescanning could cause all the backup sets to be scanned and pulled from cloud tier to the local tier of the device. This makes it further time-intensive.                                                               |
| Veritas Backup Exec Server failure.                                       | Backup and restore operations are interrupted. | Rebuild the backup server and perform database restore as detailed in [How to do a manual Backup and Restore of Backup Exec (BEDB) database](http://www.veritas.com/docs/000041083).            | The Veritas Backup Exec server needs to be rebuilt or restored at the DR site. The database needs to be restored to the most recent point. If the restored Veritas Backup Exec database is not in sync with your latest backup jobs, indexing and cataloging is required. This index and catalog rescanning could cause all backup sets to be scanned and pulled from cloud tier to local device tier. This makes it further time-intensive. |
| Site failure that results in the loss of both Backup server and StorSimple. | Backup and restore operations are interrupted. | Restore StorSimple first and then Veritas Backup Exec.                                                                                                                                   | Restore StorSimple first and then Veritas Backup Exec.                                                                If there is a need to perform a restore after device recovery, the full data working sets are retrieved from the cloud to the new device. As a result, all operations are at cloud speed rate.|


## References

The following documents have been referenced in this article:

- [StorSimple MPIO setup](storsimple-configure-mpio-windows-server.md)

- [Storage scenarios: Thin provisioning](http://msdn.microsoft.com/library/windows/hardware/dn265487.aspx)

- [Using GPT drives](http://msdn.microsoft.com/windows/hardware/gg463524.aspx#EHD)

- [Enable and configure shadow copies for shared folders](http://technet.microsoft.com/library/cc771893.aspx)

## Next steps

Learn more:

- About how to [Restore from a backupset](storsimple-restore-from-backup-set-u2.md).
- About how to perform [Device failover and disaster recovery](storsimple-device-failover-disaster-recovery.md).<|MERGE_RESOLUTION|>--- conflicted
+++ resolved
@@ -359,13 +359,8 @@
 
 | GFS Rotation Schedule for 4 weeks, Monthly and Yearly |               |             |
 |--------------------------------------------------------------------------|---------------|-------------|
-<<<<<<< HEAD
 | Frequency/Backup type   | Full          | Incremental (day 1 - 5)  |
 | Weekly (week 1 - 4)    | Saturday | Monday - Friday | 
-=======
-| Frequency/Backup Type   | Full          | Incremental (Day 1 - 5)  |
-| Weekly (week 1 - 4)    | Saturday | Monday - Friday |
->>>>>>> 732df5b0
 | Monthly     | Saturday  |             |
 | Yearly      | Saturday  |             |
 
@@ -516,7 +511,6 @@
 5.  In Notepad, create a new Windows PowerShell Script and save it in the same location where you saved the Azure publish settings. For example, `C:\\CloudSnapshot\\StorSimpleCloudSnapshot.ps1`.
 
     Copy and paste the following code snippet:
-<<<<<<< HEAD
 
     ```powershell
     Import-AzurePublishSettingsFile "c:\\CloudSnapshot Snapshot\\myAzureSettings.publishsettings"
@@ -548,39 +542,6 @@
         }
     }   
     ```
-=======
-      ```
-      Import-AzurePublishSettingsFile "c:\\CloudSnapshot Snapshot\\myAzureSettings.publishsettings"
-      Disable-AzureDataCollection
-      $ApplianceName = <myStorSimpleApplianceName>
-      $RetentionInDays = 20
-      $RetentionInDays = -$RetentionInDays
-      $Today = Get-Date
-      $ExpirationDate = $Today.AddDays($RetentionInDays)
-      Select-AzureStorSimpleResource -ResourceName "myResource" –RegistrationKey
-      Start-AzureStorSimpleDeviceBackupJob –DeviceName $ApplianceName -BackupType CloudSnapshot -BackupPolicyId <BackupId> -Verbose
-      $CompletedSnapshots =@()
-      $CompletedSnapshots = Get-AzureStorSimpleDeviceBackup -DeviceName $ApplianceName
-      Write-Host "The Expiration date is " $ExpirationDate
-      Write-Host
-
-      ForEach ($SnapShot in $CompletedSnapshots)
-      {
-          $SnapshotStartTimeStamp = $Snapshot.CreatedOn
-          if ($SnapshotStartTimeStamp -lt $ExpirationDate)
-
-          {
-              $SnapShotInstanceID = $SnapShot.InstanceId
-              Write-Host "This snpashotdate was created on " $SnapshotStartTimeStamp.Date.ToShortDateString()
-              Write-Host "Instance ID " $SnapShotInstanceID
-              Write-Host "This snpashotdate is older and needs to be deleted"
-              Write-host "\#\#\#\#\#\#\#\#\#\#\#\#\#\#\#\#\#\#\#\#\#"
-              Remove-AzureStorSimpleDeviceBackup -DeviceName $ApplianceName -BackupId $SnapShotInstanceID -Force -Verbose
-          }
-      }
-
-      ```
->>>>>>> 732df5b0
 
 1.  Add the script to your backup job in Veritas Backup Exec, by editing your Veritas Backup Exec job options pre-post commands.
 
