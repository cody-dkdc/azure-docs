--- conflicted
+++ resolved
@@ -12,11 +12,7 @@
    ms.topic="article"
    ms.tgt_pltfrm="NA"
    ms.workload="NA"
-<<<<<<< HEAD
-   ms.date="02/18/2016"
-=======
    ms.date="02/25/2016"
->>>>>>> 62d764ee
    ms.author="v-sharos" />
 
 # Use the StorSimple Manager service to manage volumes (Update 2)
