<properties 
   pageTitle="StorSimple virtual device Update 2| Microsoft Azure"
   description="Learn how to create, deploy, and manage a StorSimple virtual device in a Microsoft Azure virtual network. (Applies to StorSimple Update 2)."
   services="storsimple"
   documentationCenter=""
   authors="alkohli"
   manager="carmonm"
   editor="" />
<tags 
   ms.service="storsimple"
   ms.devlang="NA"
   ms.topic="article"
   ms.tgt_pltfrm="NA"
   ms.workload="NA"
   ms.date="02/12/2016"
   ms.author="alkohli" />

# Deploy and manage a StorSimple virtual device in Azure (Update 2)

> [AZURE.SELECTOR]
- [Update 2](../articles/storsimple/storsimple-virtual-device-u2.md)
- [Update 1](../articles/storsimple/storsimple-virtual-device-u1.md)
- [GA Release](../articles/storsimple/storsimple-virtual-device.md)

##Overview
The StorSimple virtual device is an additional capability that comes with your Microsoft Azure StorSimple solution. The StorSimple virtual device runs on a virtual machine in a Microsoft Azure virtual network, and you can use it to back up and clone data from your hosts. 


#### Virtual device model comparison

The StorSimple virtual device is available in two models, a standard 8010 (formerly known as the 1100) and a premium 8020 (introduced in Update 2). A comparison of the two models is tabulated below.


| Device model          | 8010<sup>1</sup>                                                                     | 8020                                                                                                                               |
|-----------------------|---------------------------------------------------------------------------|--------------------------------------------------------------------------------------------------------------------------------------|
| **Maximum capacity**      | 30 TB                                                                     | 64 TB                                                                                                                                |
| **Azure VM**              | Standard_A3 (4 cores, 7 GB memory)                                                                      | Standard_DS3 (4 cores, 14 GB memory)                                                                                                                          |
| **Version compatibility** | Versions running pre-Update 2 or later                                             | Versions running Update 2 or later                                                                                                  |
| **Region availability**   | All Azure regions                                                         | Azure regions that support Premium Storage<br></br>For a list of regions, see [supported regions for 8020](#supported-regions-for-8020) |
<<<<<<< HEAD
| **Storage type**          | Uses Azure Standard Storage<br></br> Learn how to [create a Standard Storage account]() | Uses Azure Premium Storage<br></br>Learn how to [create a Premium Storage account](storage-premium-storage-preview-portal.md#create-and-use-a-premium-storage-account-for-a-virtual-machine-data-disk)                                                               |
=======
| **Storage type**          | Uses Azure Standard Storage<br></br> Learn how to [create a Standard Storage account]() | Uses Azure Premium Storage<br></br>Learn how to [create a Premium Storage account](storage-premium-storage.md#create-and-use-a-premium-storage-account-for-a-virtual-machine-data-disk)                                                               |
>>>>>>> 62d764ee
| **Workload guidance**     | Item level retrieval of files from backups                                              | Cloud dev and test scenarios, low latency, higher performance workloads <br></br>Secondary device for disaster recovery                                                                                            |
 
<sup>1</sup> *Formerly known as the 1100*.

#### Supported regions for 8020

The Premium Storage regions that are currently supported for 8020 are tabulated below. This list will be continuously updated as Premium Storage becomes available in more regions. 

| S. no.                                                  | Currently supported in regions |
|---------------------------------------------------------|--------------------------------|
| 1                                                       | Central US                     |
| 2                                                       |  East US                       |
| 3                                                       |  East US 2                     |
| 4                                                       | West US                        |
| 5                                                       | North Europe                   |
| 6                                                       | West Europe                    |
| 7                                                       | Southeast Asia                 |
| 8                                                       | Japan East                     |
| 9                                                       | Japan West                     |
| 10                                                      | Australia East                 |
| 11                                                      | Australia Southeast*           |
| 12                                                      | East Asia*                     |
| 13                                                      | South Central US*              |

*Premium Storage was launched recently in these geos.

This article describes the step-by-step process of deploying a StorSimple virtual device in Azure. After reading this article, you will:

- Understand how the virtual device differs from the physical device.

- Be able to create and configure the virtual device.

- Connect to the virtual device.

- Learn how to work with the virtual device.

This tutorial applies to all the StorSimple virtual devices running Update 2 and higher. 

## How the virtual device differs from the physical device

The StorSimple virtual device is a software-only version of StorSimple that runs on a single node in a Microsoft Azure Virtual Machine. The virtual device supports disaster recovery scenarios in which your physical device is not available, and is appropriate for use in item-level retrieval from backups, on-premises disaster recovery, and cloud dev and test scenarios.

#### Differences from the physical device

The following table shows some key differences between the StorSimple virtual device and the  StorSimple physical device.

|                             | Physical device                                          | Virtual device                                                                            |
|-----------------------------|----------------------------------------------------------|-------------------------------------------------------------------------------------------|
| **Location**                    | Resides in the datacenter.                               | Runs in Azure.                                                                            |
| **Network interfaces**          | Has six network interfaces: DATA 0 through DATA 5.                  | Has only one network interface: DATA 0.                                        |
| **Registration**                | Registered during the configuration step.                | Registration is a separate task.                                                          |
| **Service data encryption key** | Regenerate on the physical device and then update the virtual device with the new key.           | Cannot regenerate from the virtual device. |


## Prerequisites for the virtual device

The following sections explain the configuration prerequisites for your StorSimple virtual device. Prior to deploying a virtual device, review the [security considerations for using a virtual device](storsimple-security.md#storsimple-virtual-device-security).

#### Azure requirements

Before you provision the virtual device, you need to make the following preparations in your Azure environment:

- For the virtual device, [configure a virtual network on Azure](../virtual-network/virtual-networks-create-vnet-classic-portal.md). If using Premium Storage, you must create a virtual network in an Azure region that supports Premium Storage. More information on [regions that are currently supported for 8020](#supported-regions-for-8020).
- It is advisable to use the default DNS server provided by Azure instead of specifying your own DNS server name. If your DNS server name is not valid or if the DNS server is not able to resolve IP addresses correctly, the creation of the virtual device will fail.
- Point-to-site and site-to-site are optional, but not required. If you wish, you can configure these options for more advanced scenarios. 
- You can create [Azure Virtual Machines](../virtual-machines/virtual-machines-about.md) (host servers) in the virtual network that can use the volumes exposed by the virtual device. These servers must meet the following requirements: 							
	- Be Windows or Linux VMs with iSCSI Initiator software installed.
	- Be running in the same virtual network as the virtual device.
	- Be able to connect to the iSCSI target of the virtual device through the internal IP address of the virtual device.

- Make sure you have configured support for iSCSI and cloud traffic on the same virtual network.


#### StorSimple requirements

Make the following updates to your Azure StorSimple service before you create a virtual device:


- Add [access control records](storsimple-manage-acrs.md) for the VMs that are going to be host servers for your virtual device.

- Use a [storage account](storsimple-manage-storage-accounts.md#add-a-storage-account) in the same region as the virtual device. Storage accounts in different regions may result in poor performance. You can use a Standard or Premium Storage account with the virtual device. More information on how to create a [Standard Storage account]() or a [Premium Storage account](storage-premium-storage.md#create-and-use-a-premium-storage-account-for-a-virtual-machine-data-disk)

- Use a different storage account for virtual device creation from the one used for your data. Using the same storage account may result in poor performance.

Make sure that you have the following information before you begin:

- Your Azure classic portal account with access credentials.

- A copy of the service data encryption key from your physical device.


## Create and configure the virtual device

Before performing these procedures, make sure that you have met the [Prerequisites for the virtual device](#prerequisites-for-the-virtual-device). 

After you have created a virtual network, configured a StorSimple Manager service, and registered your physical StorSimple device with the service, you can use the following steps to create and configure a StorSimple virtual device.

### Step 1: Create a virtual device

Perform the following steps to create the StorSimple virtual device.

[AZURE.INCLUDE [Create a virtual device](../../includes/storsimple-create-virtual-device-u2.md)]


### Step 2: Configure and register the virtual device

Before starting this procedure, make sure that you have a copy of the service data encryption key. The service data encryption key was created when you configured your first StorSimple device and you were instructed to save it in a secure location. If you do not have a copy of the service data encryption key, you must contact Microsoft Support for assistance.

Perform the following steps to configure and register your StorSimple virtual device.
[AZURE.INCLUDE [Configure and register a virtual device](../../includes/storsimple-configure-register-virtual-device.md)]

### Step 3: (Optional) Modify the device configuration settings

The following section describes the device configuration settings needed for the StorSimple virtual device if you want to use CHAP, StorSimple Snapshot Manager or change the Device Administrator password.

#### Configure the CHAP initiator

This parameter contains the credentials that your virtual device (target) expects from the initiators (servers) that are attempting to access the volumes. The initiators will provide a CHAP user name and a CHAP password to identify themselves to your device during this authentication. For detailed steps, go to [Configure CHAP for your device](storsimple-configure-chap.md#unidirectional-or-one-way-authentication).

#### Configure the CHAP target

This parameter contains the credentials that your virtual device uses when a CHAP-enabled initiator requests mutual or bi-directional authentication. Your virtual device will use a Reverse CHAP user name and Reverse CHAP password to identify itself to the initiator during this authentication process. Note that CHAP target settings are global settings. When these are applied, all the volumes connected to the storage virtual device will use CHAP authentication. For detailed steps, go to [Configure CHAP for your device](storsimple-configure-chap.md#bidirectional-or-mutual-authentication).

#### Configure the StorSimple Snapshot Manager password

StorSimple Snapshot Manager software resides on your Windows host and allows administrators to manage backups of your StorSimple device in the form of local and cloud snapshots.

>[AZURE.NOTE] For the virtual device, your Windows host is an Azure virtual machine.

When configuring a device in the StorSimple Snapshot Manager, you will be prompted to provide the StorSimple device IP address and password to authenticate your storage device. For detailed steps, go to [Configure StorSimple Snapshot Manager password](storsimple-change-passwords.md#change-the-storsimple-snapshot-manager-password).

#### Change the device administrator password 

When you use the Windows PowerShell interface to access the virtual device, you will be required to enter a device administrator password. For the security of your data, you are required to change this password before the virtual device can be used. For detailed steps, go to [Configure device administrator password](storsimple-change-passwords.md#change-the-device-administrator-password).

## Connect remotely to the virtual device
Remote access to your virtual device via the Windows PowerShell interface is not enabled by default. You need to enable remote management on the virtual device first, and then enable it on the client that will be used to access your virtual device.

The two-step process to connect remotely is detailed below.

### Step 1: Configure remote management

Perform the following steps to configure remote management for your StorSimple virtual device.

[AZURE.INCLUDE [Configure remote management via HTTP for virtual device](../../includes/storsimple-configure-remote-management-http-device.md)]

### Step 2: Remotely access the virtual device

After you have enabled remote management on the StorSimple device configuration page, you can use Windows PowerShell remoting to connect to the virtual device from another virtual machine inside the same virtual network; for example, you can connect from the host VM that you configured and used to connect iSCSI. In most deployments, you will have already opened a public endpoint to access your host VM that you can use for accessing the virtual device.

>[AZURE.WARNING] **For enhanced security, we strongly recommend that you use HTTPS when connecting to the endpoints and then delete the endpoints after you have completed your PowerShell remote session.**

You should follow the procedures in [Connecting remotely to your StorSimple device](storsimple-remote-connect.md) to set up remoting for your virtual device.

## Connect directly to the virtual device

You can also connect directly to the virtual device. If you want to connect directly to the virtual device from another computer outside the virtual network or outside the Microsoft Azure environment, you need to create additional endpoints as described in the following procedure. 

Perform the following steps to create a public endpoint on the virtual device.

[AZURE.INCLUDE [Create public endpoints on a virtual device](../../includes/storsimple-create-public-endpoints-virtual-device.md)]

We recommend that you connect from another virtual machine inside the same virtual network because this practice minimizes the number of public endpoints on your virtual network. When you use this method, you simply connect to the virtual machine through a Remote Desktop session and then configure that virtual machine for use as you would any other Windows client on a local network. You do not need to append the public port number because the port will already be known.

## Work with the StorSimple virtual device

Now that you have created and configured the StorSimple virtual device, you are ready to start working with it. You can work with volume containers, volumes, and backup policies on a virtual device just as you would on a physical StorSimple device; the only difference is that you need to make sure that you select the virtual device from your device list. Refer to [use the StorSimple Manager service to manage a virtual device](storsimple-manager-service-administration.md) for step-by-step procedures of the various management tasks for the virtual device.

The following sections discuss some of the differences you will encounter when working with the virtual device.

### Maintain a StorSimple virtual device

Because it is a software-only device, maintenance for the virtual device is minimal when compared to maintenance for the physical device. You have the following options:

- **Software updates** – You can view the date that the software was last updated, together with any update status messages. You can use the **Scan updates** button at the bottom of the page to perform a manual scan if you want to check for new updates. If updates are available, click **Install Updates** to install. Because there is only a single interface on the virtual device, this means that there will be a slight service interruption when updates are applied. The virtual device will shut down and restart (if necessary) to apply any updates that have been released. For a step-by-step procedure, go to [update your device](storsimple-update-device.md#install-regular-updates-via-the-azure-classic-portal).
- **Support package** – You can create and upload a support package to help Microsoft Support troubleshoot issues with your virtual device. For a step-by-step procedure, go to [create and manage a support package](storsimple-create-manage-support-package.md).

### Storage accounts for a virtual device

Storage accounts are created for use by the StorSimple Manager service, by the virtual device, and by the physical device. When you create your storage accounts, we recommend that you use a region identifier in the friendly name to help ensure that the region is consistent throughout all of the system components. For a virtual device, it is important that all of the components be in the same region to prevent performance issues.

For a step-by-step procedure, go to [add a storage account](storsimple-manage-storage-accounts.md#add-a-storage-account).

### Deactivate a StorSimple virtual device

Deactivating a virtual device deletes the VM and the resources created when it was provisioned. After the virtual device is deactivated, it cannot be restored to its previous state. Before you deactivate the virtual device, make sure to stop or delete clients and hosts that depend on it.

Deactivating a virtual device results in the following actions:

- The virtual device is removed.

- The OS disk and data disks created for the virtual device are removed.

- The hosted service and virtual network created during provisioning are retained. If you are not using them, you should delete them manually.

- Cloud snapshots created for the virtual device are retained.

For a step-by-step procedure, go to [Deactivate and delete your StorSimple device](storsimple-deactivate-and-delete-device.md).

As soon as the virtual device is shown as deactivated on the StorSimple Manager service page, you can delete the virtual device from device list on the **Devices** page.


### Start, stop and restart a virtual device
Unlike the StorSimple physical device, there is no power on or power off button to push on a StorSimple virtual device. However, there may be occasions where you need to stop and restart the virtual device. For example, some updates might require that the VM be restarted to finish the update process. The easiest way for you to start, stop, and restart a virtual device is to use the Virtual Machines Management Console.

When you look at the Management Console, the virtual device status is **Running** because it is started by default after it is created. You can start, stop, and restart a virtual machine at any time.

[AZURE.INCLUDE [Stop and restart virtual device](../../includes/storsimple-stop-restart-virtual-device.md)]

### Reset to factory defaults

If you decide that you just want to start over with your virtual device, simply deactivate and delete it and then create a new one. Just like when your physical device is reset, your new virtual device will not have any updates installed; therefore, make sure to check for updates before using it.


## Failover to the virtual device

Disaster recovery (DR) is one of the key scenarios that the StorSimple virtual device was designed for. In this scenario, the physical StorSimple device or entire datacenter might not be available. Fortunately, you can use a virtual device to restore operations in an alternate location. During DR, the volume containers from the source device change ownership and are transferred to the virtual device. The prerequisites for DR are that the virtual device has been created and configured, all the volumes within the volume container have been taken offline, and the volume container has an associated cloud snapshot.

>[AZURE.NOTE] 
>
> - When using a virtual device as the secondary device for DR, keep in mind that the 8010 has 30 TB of Standard Storage and 8020 has 64 TB of Premium Storage. The higher capacity 8020 virtual device may be more suited for a DR scenario.
> - You cannot failover or clone from a device running Update 2 to a device running pre-Update 1 software. You can however fail over a device running Update 2 to a device running Update 1 (1.1 or 1.2)

For a step-by-step procedure, go to [failover to a virtual device](storsimple-device-failover-disaster-recovery.md#fail-over-to-a-storsimple-virtual-device).
 

## Shut down or delete the virtual device

If you previously configured and used a StorSimple virtual device but now want to stop accruing compute charges for its use, you can shut down the virtual device. Shutting down the virtual device doesn’t delete its operating system or data disks in storage. It does stop charges accruing on your subscription, but storage charges for the OS and data disks will continue.

If you delete or shut down the virtual device, it will appear as **Offline** on the Devices page of the StorSimple Manager service. You can choose to deactivate or delete the device if you also wish to delete the backups created by the virtual device. For more information, see [Deactivate and delete a StorSimple device](storsimple-deactivate-and-delete-device.md).

[AZURE.INCLUDE [Shut down a virtual device](../../includes/storsimple-shutdown-virtual-device.md)]

[AZURE.INCLUDE [Delete a virtual device](../../includes/storsimple-delete-virtual-device.md)]

   

## Next steps

- Learn how to [use the StorSimple Manager service to manage a virtual device](storsimple-manager-service-administration.md).
 
- Understand how to [restore a StorSimple volume from a backup set](storsimple-restore-from-backup-set.md). 
<|MERGE_RESOLUTION|>--- conflicted
+++ resolved
@@ -37,11 +37,7 @@
 | **Azure VM**              | Standard_A3 (4 cores, 7 GB memory)                                                                      | Standard_DS3 (4 cores, 14 GB memory)                                                                                                                          |
 | **Version compatibility** | Versions running pre-Update 2 or later                                             | Versions running Update 2 or later                                                                                                  |
 | **Region availability**   | All Azure regions                                                         | Azure regions that support Premium Storage<br></br>For a list of regions, see [supported regions for 8020](#supported-regions-for-8020) |
-<<<<<<< HEAD
-| **Storage type**          | Uses Azure Standard Storage<br></br> Learn how to [create a Standard Storage account]() | Uses Azure Premium Storage<br></br>Learn how to [create a Premium Storage account](storage-premium-storage-preview-portal.md#create-and-use-a-premium-storage-account-for-a-virtual-machine-data-disk)                                                               |
-=======
 | **Storage type**          | Uses Azure Standard Storage<br></br> Learn how to [create a Standard Storage account]() | Uses Azure Premium Storage<br></br>Learn how to [create a Premium Storage account](storage-premium-storage.md#create-and-use-a-premium-storage-account-for-a-virtual-machine-data-disk)                                                               |
->>>>>>> 62d764ee
 | **Workload guidance**     | Item level retrieval of files from backups                                              | Cloud dev and test scenarios, low latency, higher performance workloads <br></br>Secondary device for disaster recovery                                                                                            |
  
 <sup>1</sup> *Formerly known as the 1100*.
