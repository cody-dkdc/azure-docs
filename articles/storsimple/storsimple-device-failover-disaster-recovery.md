--- conflicted
+++ resolved
@@ -4,11 +4,7 @@
    services="storsimple"
    documentationCenter=""
    authors="alkohli"
-<<<<<<< HEAD
-   manager="carolz"
-=======
    manager="carmonm"
->>>>>>> 08be3281
    editor="" />
 <tags 
    ms.service="storsimple"
@@ -16,11 +12,7 @@
    ms.topic="article"
    ms.tgt_pltfrm="na"
    ms.workload="na"
-<<<<<<< HEAD
-   ms.date="09/14/2015"
-=======
    ms.date="12/14/2015"
->>>>>>> 08be3281
    ms.author="alkohli" />
 
 # Failover and disaster recovery for your StorSimple device
