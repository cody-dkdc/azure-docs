---
title: Monitor your StorSimple 8000 series device | Microsoft Docs
description: Describes how to use the StorSimple Device Manager service to monitor usage, I/O performance, and capacity utilization.
services: storsimple
documentationcenter: NA
author: alkohli
manager: timlt
editor: ''

ms.assetid: 
ms.service: storsimple
ms.devlang: NA
ms.topic: article
ms.tgt_pltfrm: NA
ms.workload: TBD
ms.date: 08/02/2017
ms.author: alkohli

---
# Use the StorSimple Device Manager service to monitor your StorSimple device
## Overview
<<<<<<< HEAD
You can use the StorSimple Device Manager service to monitor specific devices within your StorSimple solution. You can create custom charts based on I/O performance, capacity utilization, network throughput, and device performance metrics and pin those to the dashboard. For more information, go to [customize your portal dashboard](../azure-portal/azure-portal-dashboards.md).
=======
You can use the StorSimple Device Manager service to monitor specific devices within your StorSimple solution. You can create custom charts based on I/O performance, capacity utilization, network throughput, and device performance metrics and pin those to the dashboard. For more information, go to [customize your portal dashboard](/articles/azure-portal/azure-portal-dashboards.md).
>>>>>>> b6474818

To view the monitoring information for a specific device, in the Azure portal, select the StorSimple Device Manager service. From the list of devices, select your device and then go to **Monitor**. You can then see the **Capacity**, **Usage**, and **Performance** charts for the selected device.

## Capacity
**Capacity** tracks the provisioned space and the space remaining on the device. The remaining capacity is then displayed as locally pinned or tiered.

The provisioned and remaining capacity is further broken down by tiered and locally pinned volumes. For each volume, the provisioned capacity and the remaining capacity on the device is displayed.

![IO capacity](./media/storsimple-8000-monitor-device/device-capacity.png)



## Usage
**Usage** tracks metrics related to the amount of data storage space that is used by the volumes, volume containers, or device. You can create reports based on the capacity utilization of your primary storage, your cloud storage, or your device storage. Capacity utilization can be measured on a specific volume, a specific volume container, or all volume containers.
By default, the usage for past 24 hours is reported. You can edit the chart to change the duration over which the usage is reported by selecting from:
* Past 24 hours
* Past 7 days
* Past 30 days
* Past 90 days
* Past year


The primary, cloud, and local storage used can be described as follows:

### Primary storage usage
These charts show the amount of data written to StorSimple volumes before the data is deduplicated and compressed. You can view the primary storage used by all volumes in a volume container or for a single volume. The primary storage used is further broken down by primary tiered storage used and primary locally pinned storage used.

The following charts show the primary storage used for a StorSimple device before and after a cloud snapshot was taken. As this is just volume data, a cloud snapshot should not change the primary storage. As you can see, the chart shows no difference in the primary tiered or locally pinned storage used as a result of taking a cloud snapshot. The cloud snapshot started at around 11:50 pm on that device.

![Primary capacity utilization after cloud snapshot](./media/storsimple-8000-monitor-device/device-primary-storage-after-cloudsnapshot.png)

If you now run IO on the host connected to your StorSimple device, you will see an increase in primary tiered storage or primary locally pinned storage used depending upon which volumes (tiered or locally pinned) you write the data to. Here are the primary storage usage charts for a StorSimple device. On this device, the StorSimple host started serving writes at around 2:30 pm on a tiered volume on the device. You can see the peak in the write bytes/s corresponding to the IO running on the host.

![Performance when IO running on tiered volumes](./media/storsimple-8000-monitor-device/device-io-from-initiator.png)

If you look at the primary tiered storage used, that has gone up whereas the primary locally pinned usage stays unchanged as there are no writes served to the locally pinned volumes on the device.

![Primary capacity utilization when IO are running on tiered volumes](./media/storsimple-8000-monitor-device/device-primary-storage-io-from-initiator.png)

If you are running Update 3 or higher, you can break down the primary storage capacity utilization by an individual volume, all volumes, all tiered volumes, and all locally pinned volumes as shown below. Breaking down by all locally pinned volumes will allow you to quickly ascertain how much of the local tier is used up.

![Primary capacity utilization for all tiered volumes](./media/storsimple-8000-monitor-device/monitor-usage3.png)

![Primary capacity utilization for all locally pinned volumes](./media/storsimple-8000-monitor-device/monitor-usage4.png)

You can further click on each of the volumes in the list and see the corresponding usage.

![Primary capacity utilization for all locally pinned volumes](./media/storsimple-8000-monitor-device/device-primary-storage-usage-by-volume.png)

### Cloud storage usage
These charts show the amount of cloud storage used. This data is deduplicated and compressed. This amount includes cloud snapshots which might contain data that isn't reflected in any primary volume and is kept for legacy or required retention purposes. You can compare the primary and cloud storage consumption figures to get an idea of the data reduction rate, although the number will not be exact.

The following charts show the cloud storage utilization of a StorSimple device when a cloud snapshot was taken.

* The cloud snapshot started at around 11:50 am on that device and you can see that before the cloud snapshot, there was no cloud storage used. 
* Once the cloud snapshot completed, the cloud storage utilization shot up 0.89 GB. 
* While the cloud snapshot was in progress, there is also a corresponding peak in the IO from device to cloud.

    ![Cloud storage utilization before cloud snapshot](./media/storsimple-8000-monitor-device/device-cloud-storage-before-cloudsnapshot.png)

    ![Cloud storage utilization after cloud snapshot](./media/storsimple-8000-monitor-device/device-cloud-storage-after-cloudsnapshot.png)

    ![IO from device to cloud during a cloud snapshot](./media/storsimple-8000-monitor-device/device-io-to-cloud-during-cloudsnapshot.png)


### Local storage usage
These charts show the total utilization for the device, which will be more than primary storage usage because it includes the SSD linear tier. This tier contains an amount of data that also exists on the device's other tiers. The capacity in the SSD linear tier is cycled so that when new data comes in, the old data is moved to the HDD tier (at which time it is deduplicated and compressed) and subsequently to the cloud.

Over time, primary storage used and local storage used will most likely increase together until the data begins to be tiered to the cloud. At that point, the local storage used will probably begin to plateau, but the primary storage used will increase as more data is written.

The following charts show the primary storage used for a StorSimple device when a cloud snapshot was taken. The cloud snapshot started at 11:50 am and the local storage started decreasing at that time. The local storage used went down from 1.445 GB to 1.09 GB. This indicates that most likely the uncompressed data in the linear SSD tier was deduplicated, compressed, and moved into the HDD tier. Note that if the device already has a large amount of data in both the SSD and HDD tiers, you may not see this decrease. In this example, the device has a small amount of data.

![Local storage utilization after cloud snapshot](./media/storsimple-8000-monitor-device/device-local-storage-after-cloudsnapshot.png)

## Performance
**Performance** tracks metrics related to the number of read and write operations between either the iSCSI initiator interfaces on the host server and the device or the device and the cloud. This performance can be measured for a specific volume, a specific volume container, or all volume containers. Performance also includes CPU utilization and Network throughput for the various network interfaces on your device.

### I/O performance for initiator to device
The chart below shows the I/O for the initiator to your device for all the volumes for a production device. The metrics plotted are read and write bytes per second. You can also chart read, write, and outstanding IO, or read and write latencies.

![IO performance for initiator to device](./media/storsimple-8000-monitor-device/device-io-from-initiator.png)

### I/O performance for device to cloud
For the same device, the I/O operations are plotted for the data from the device to the cloud for all the volume containers. On this device, the data is only in the linear tier and nothing has spilled to the cloud. There are no read-write operations occurring from device to the cloud. Therefore, the peaks in the chart are at an interval of 5 minutes that corresponds to the frequency at which the heartbeat is checked between the device and the service.

For the same device, a cloud snapshot was taken for volume data starting at 11:50 am. This resulted in data flowing from the device to the cloud. Writes were served to the cloud in this duration. The IO chart shows a peak in the Write Bytes/s corresponding to the time when the snapshot was taken.

![IO from device to cloud during a cloud snapshot](./media/storsimple-8000-monitor-device/device-io-to-cloud-during-cloudsnapshot.png)

### Network throughput for device network interfaces
**Network throughput** tracks metrics related to the amount of data transferred from the iSCSI initiator network interfaces on the host server and the device and between the device and the cloud. You can monitor this metric for each of the iSCSI network interfaces on your device.

The following charts show the network throughput for the Data 0, 1 1 GbE network on your device, which was both cloud-enabled (default) and iSCSI-enabled. On this device on June 14 at around 9 pm, data was tiered into the cloud (no cloud snapshots were taken at that time which points to tiering being the mechanism to move the data into the cloud) which resulted in IO being served to the cloud. There is a corresponding peak in the network throughput graph for the same time and most of the network traffic is outbound to the cloud.

![Network throughput for Data 0](./media/storsimple-8000-monitor-device/device-network-throughput-data0.png)

If we look at the Data 1 interface throughput chart, another 1 GbE network interface which was only iSCSI-enabled, then there was virtually no network traffic in this duration.

![Network throughput for Data 1](./media/storsimple-8000-monitor-device/device-network-throughput-data1.png)


## CPU utilization for device
**CPU utilization** tracks metrics related to the CPU utilized on your device. The following chart shows the CPU utilization stats for a device in production.

![CPU utilization for device](./media/storsimple-8000-monitor-device/device-cpu-utilization.png)



## Next steps
* Learn how to [use the StorSimple Device Manager service device dashboard](storsimple-device-dashboard.md).
* Learn how to [use the StorSimple Device Manager service to administer your StorSimple device](storsimple-manager-service-administration.md).
<|MERGE_RESOLUTION|>--- conflicted
+++ resolved
@@ -19,11 +19,7 @@
 ---
 # Use the StorSimple Device Manager service to monitor your StorSimple device
 ## Overview
-<<<<<<< HEAD
 You can use the StorSimple Device Manager service to monitor specific devices within your StorSimple solution. You can create custom charts based on I/O performance, capacity utilization, network throughput, and device performance metrics and pin those to the dashboard. For more information, go to [customize your portal dashboard](../azure-portal/azure-portal-dashboards.md).
-=======
-You can use the StorSimple Device Manager service to monitor specific devices within your StorSimple solution. You can create custom charts based on I/O performance, capacity utilization, network throughput, and device performance metrics and pin those to the dashboard. For more information, go to [customize your portal dashboard](/articles/azure-portal/azure-portal-dashboards.md).
->>>>>>> b6474818
 
 To view the monitoring information for a specific device, in the Azure portal, select the StorSimple Device Manager service. From the list of devices, select your device and then go to **Monitor**. You can then see the **Capacity**, **Usage**, and **Performance** charts for the selected device.
 
