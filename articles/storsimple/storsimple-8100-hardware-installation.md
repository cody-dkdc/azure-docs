--- conflicted
+++ resolved
@@ -1,573 +1,292 @@
-<<<<<<< HEAD
-<properties 
-   pageTitle="Install your StorSimple 8100 device | Microsoft Azure"
-   description="Describes how to unpack, rack mount, and cable your StorSimple 8100 device before you deploy and configure the software."
-   services="storsimple"
-   documentationCenter="NA"
-   authors="alkohli"
-   manager="carolz"
-   editor="" />
-<tags 
-   ms.service="storsimple"
-   ms.devlang="NA"
-   ms.topic="article"
-   ms.tgt_pltfrm="NA"
-   ms.workload="TBD"
-   ms.date="09/16/2015"
-   ms.author="alkohli" />
-
-# Unpack, rack-mount, and cable your StorSimple 8100 device
-
-## Overview
-
-Your Microsoft Azure StorSimple 8100 is a single enclosure, rack-mounted device. 
-
-This tutorial explains how to unpack, rack-mount, and cable the StorSimple 8100 device hardware before you configure the StorSimple software.
-
-## Unpack your StorSimple 8100 device
-
-The following steps provide clear, detailed instructions about how to unpack your StorSimple 8100 storage device. This device is shipped in a single box.
-
-### Prepare to unpack your device
-
-Before you unpack your device, review the following information.
-
->[AZURE.WARNING]
-> ![heavy weight icon](./media/storsimple-8100-hardware-installation/HCS_HeavyWeight_Icon.png)
->
-> 1. Make sure that you have two people available to manage the weight of the device if you are handling it manually. A fully configured device can weigh up to 32 kg (70 lbs.).
->
-> 2. Place the box on a flat, level surface.
-
-Next, complete the following steps to unpack your device.
-
-#### To unpack your device
-
-1. Inspect the box and the packaging foam for crushes, cuts, water damage, or any other obvious damage. If the box or packaging is severely damaged, do not open the box. Please contact Microsoft Support to help you assess whether the device is in good working order. 
-
-2. Unpack the box. The following image shows the unpacked view of your Azure StorSimple device.
-
-     ![Unpack your storage device](./media/storsimple-8100-hardware-installation/HCSUnpackyour2Udevice.png) 
-
-    **Unpacked view of your storage device**
-
-     Label | Description 
-     ----- | -------------
-     1     | Packing box
-     2     | Bottom foam
-     3     | Device
-     4     | Top foam
-     5     | Accessory box
-
-3. After unpacking the box, make sure that you have:
-
-   - 1 single enclosure device
-   - 2 power cords
-   - 1 crossover Ethernet cable
-   - 2 serial console cables
-   - 1 serial-USB converter for serial access
-   - 1 tamper-proof T10 screwdriver
-   - 4 single QSFP-to-SFP+ adapters
-   - 1 rack-mount kit (2 side rails with mounting hardware)
-   - Getting Started documentation
-
-    If you did not receive any of the items listed above, contact Microsoft Support. 
-
-The next step is to rack-mount your device. 
-
-## Rack-mount your StorSimple 8100 device
-
-Follow the next steps to install your StorSimple 8100 storage device in a standard 19-inch rack with front and rear posts. The StorSimple 8100 device has a single primary enclosure.
-
-The installation consists of multiple steps, each of which is discussed in the following procedures. 
-
-### Prepare the site
-
-The device must be installed in a standard 19-inch rack that has both front and rear posts. Use the following procedure to prepare for rack installation.
-
-#### To prepare the site for rack installation
-
-1. Make sure that the device rests safely on a flat, stable, and level work surface (or similar).
-
-2. Verify that the site where you intend to set up has standard AC power from an independent source or a rack power distribution unit (PDU) with an uninterruptible power supply (UPS).
-
-3. Make sure that one 2U slot is available on the rack in which you intend to mount the device. 
-
->[AZURE.WARNING]
-> ![heavy weight icon](./media/storsimple-8100-hardware-installation/HCS_HeavyWeight_Icon.png)
-> 
-> Make sure that you have two people available to manage the weight if you are handling the device setup manually. A fully configured enclosure can weigh up to 32 kg (70 lbs.).
-
-### Rack prerequisites
-
-The 8100 enclosure is designed for installation in a standard 19-inch rack cabinet with: 
-
-- Minimum depth of 27.84 inches from rack post to post.
-- Maximum weight of 32 kg for the device
-- Maximum back pressure of 5 Pascal (0.5 mm water gauge).
-
-### Rack-mounting rail kit
-
-A set of mounting rails is provided for use with the 19-inch rack cabinet. The rails have been tested to handle the maximum enclosure weight. These rails will also allow installation of multiple enclosures without any loss of space within the rack.
-
-#### To install the device on the rails
-
-1. With the enclosure on the work surface, remove the left and right front flange caps by pulling the caps free. The flange caps simply snap onto the flanges.
-
-2. Typically, the rails are installed at the factory. If they are not, then install the left-rail and right-rail slides to the sides of the enclosure chassis. They attach using six metric screws on each side. To help with orientation, the rail slides are marked **LH – Front** and **RH – Front**, and the end that is affixed towards the rear of the enclosure has a tapered end.<br/>
-
-    ![Attaching rail slides to enclosure chassis](./media/storsimple-8100-hardware-installation/HCSAttachingRailSlidestoEnclosureChassis.png) 
-
-   **Attaching rail slides to the sides of the enclosure**
-
-    Label | Description
-    ----- | -----------
-    1     | M 3x4 button-head screws
-    2     | Chassis slides
-
-3. Attach the left rail and right rail assemblies to the rack cabinet vertical members. The brackets are marked **LH**, **RH**, and **This side up** to guide you through the correct orientation.
-
-4. Locate the rail pins at the front and rear of the rail assembly. Extend the rail to fit between the rack posts and insert the pins into the front and rear rack post vertical member holes. Be sure that the rail assembly is level.
-
-5. Use two of the provided metric screws to secure the rail assembly to the rack vertical members. Use one screw on the front and one on the rear.
-
-6. Repeat these steps for the other rail assembly.<br/>
-
-     ![Attaching rail slides to rack cabinet](./media/storsimple-8100-hardware-installation/HCSAttachingRailSlidestoRackCabinet.png) 
-
-    **Attaching rail assemblies to the rack**
-
-     Label | Description
-     ----- | -----------
-     1     | Clamping screw
-     2     | Square-hole front rack post screw
-     3     | Left front-rail location pins
-     4     | Clamping screw
-     5     | Right front-rail location pins
-
-### Mounting the device in the rack
-
-Using the rack rails that were just installed, perform the following steps to mount the device in the rack. 
-
-#### To mount the device
-
-1. With an assistant, lift the enclosure and align it with the rack rails. 
-
-2. Carefully insert the device into the rails, and then push the device completely into the rack cabinet.<br/>
-
-    ![Inserting device in the rack](./media/storsimple-8100-hardware-installation/HCSInsertingDeviceintheRack.png)
-
-    **Mounting the device in the rack**
-
-3. Secure the enclosure in the rack by installing one provided Phillips-head screw through each flange, left and right.
-
-4. Install the flange caps by pressing them into position and snapping them in place.<br/>
-
-     ![Installing flange caps](./media/storsimple-8100-hardware-installation/HCSInstallingFlangeCaps.png)
- 
-    **Installing the flange caps**
-
-     Label | Description
-     ----- | -----------
-     1     | Enclosure fastening screw
-
-The next step is to cable your device for power, network, and serial access. 
-
-## Cable your StorSimple 8100 device
-
-The following procedures explain how to cable your StorSimple 8100 device for power, network, and serial connections. 
-
-### Prerequisites
-
-Before you begin the cabling of your device, you will need:
-
-- Your storage device, completely unpacked
-
-- 2 power cables that came with your device
-
-- Access to 2 Power Distribution Units (recommended).
-
-- Network cables
-
-- Provided serial cables
-
-- Serial USB converter with the appropriate driver installed on your PC (if needed)
-
-- Provided single QSFP-to-SFP+ adapters for use with 10 GbE network interfaces
-
-- [Supported hardware for 10 GbE network interfaces on your StorSimple device](storsimple-supported-hardware-for-10-gbe-network-interfaces.md)
-
-
-### Power cabling
-
-Your device includes redundant Power and Cooling Modules (PCMs). Both PCMs must be installed and connected to different power sources to ensure high availability.
-
-Perform the following steps to cable your device for power.
-
-[AZURE.INCLUDE [storsimple-cable-8100-for-power](../../includes/storsimple-cable-8100-for-power.md)]
-
-### Network cabling
-
-Your device is an active-standby configuration: at any given time, one controller module is active and processing all disk and network operations while the other controller module is on standby. If a controller fails, the standby controller is activated immediately and continues all the disk and networking operations. 
-
-To support this redundant controller failover, you need to cable your device network as described in the following steps.
-
-#### To cable for network connection
-
-1. Your device has six network interfaces on each controller: four 1 Gbps, and two 10 Gbps Ethernet ports. Identify the various data ports on the backplane of your device.
-
-    ![Backplane of 8100 device](./media/storsimple-8100-hardware-installation/HCSBackplaneof2UDevicewithPortsLabeled.jpg)
-
-    **Back of the device showing data ports**
- 
-     Label   | Description
-     ------- | -----------
-     0,1,4,5 |  1 GbE network interfaces
-     2,3     | 10 GbE network interfaces
-     6       | Serial ports
-
-2. For high availability, the device requires a minimum of two connections for each controller.
-    1. The DATA 0 port is automatically enabled and configured via the serial console of the device. Apart from DATA 0, another data port also needs to be configured through the Management Portal. 
-    2. Identify identical network interfaces on each controller. For instance, if you choose to connect DATA 0 and DATA 3 for one of the controllers, you need to connect the corresponding DATA 0 and DATA 3 on the other controller. 
-
-3. For high availability, ensure that you connect:
-    1. Identical interfaces on each controller to the relevant network to ensure availability if a controller failure occurs.
-    2. Interfaces from each controller to at least two different switches to ensure availability if a switch failure occurs.
-    3. DATA 0 port to the primary LAN (network with Internet access). The other data ports can be connected to SAN/iSCSI LAN (VLAN) segment of the network, depending on the intended role.
-
-    At a minimum, configure one network interface for cloud access and one for iSCSI. For high availability and performance, configure two pairs of network interfaces on each controller. See the following diagram for network cabling. (The minimum network configuration is shown by solid blue lines. For high availability and performance, additional configuration required is shown by dotted lines.)
-
-    ![Cable your 2U device for network](./media/storsimple-8100-hardware-installation/HCSCableYour2UDeviceforNetwork.png)
-
-    **Network cabling for your device**
-
-    Label | Description
-    ----- | -----------
-     A    | LAN with Internet access
-     B    | Controller 0
-     C    | PCM 0
-     D    | Controller 1
-     E    | PCM 1
-     F,G  | Hosts
-     0-5  | Network interfaces
-   
-### Serial port cabling
-
-Perform the following steps to cable your serial port.
-
-#### To cable for serial connection
-
-1. Your device has a serial port on each controller that is identified by a wrench icon. Refer to the illustration in the [Network cabling](#network-cabling) section to locate the serial ports on the backplane of your device. 
-
-2. Identify the active controller on your device backplane. A blinking blue LED indicates that the controller is active. 
-
-3. Use the provided serial cables (if needed, the USB-serial converter for your laptop), and connect your console or computer (with terminal emulation to the device) to the serial port of the active controller.
-
-4. Install the serial-USB drivers (shipped with the device) on your computer.
-
-5. Set up the serial connection as follows: 115,200 baud, 8 data bits, 1 stop bit, no parity, and flow control set to None.
-
-6. Verify that the connection is working by pressing Enter on the console. A serial console menu should appear.
-
->[AZURE.NOTE] **Lights-Out Management**: When the device is installed in a remote datacenter or in a computer room with limited access, ensure that the serial connections to both controllers are always connected to a serial console switch or similar equipment. This allows out-of-band remote control and support operations if there are network disruptions or unexpected failures.
-
-Your device is now cabled for power, network access, and serial connectivity. The next step is to configure the software on your device.
-
-## Next steps
-
-You are now ready to [deploy and configure your on-premises StorSimple device](storsimple-deployment-walkthrough.md) 
- 
-=======
-<properties 
-   pageTitle="Install your StorSimple 8100 device | Microsoft Azure"
-   description="Describes how to unpack, rack mount, and cable your StorSimple 8100 device before you deploy and configure the software."
-   services="storsimple"
-   documentationCenter="NA"
-   authors="alkohli"
-   manager="carolz"
-   editor="" />
-<tags 
-   ms.service="storsimple"
-   ms.devlang="NA"
-   ms.topic="article"
-   ms.tgt_pltfrm="NA"
-   ms.workload="TBD"
-   ms.date="12/01/2015"
-   ms.author="alkohli" />
-
-# Unpack, rack-mount, and cable your StorSimple 8100 device
-
-## Overview
-
-Your Microsoft Azure StorSimple 8100 is a single enclosure, rack-mounted device. This tutorial explains how to unpack, rack-mount, and cable the StorSimple 8100 device hardware before you configure and deploy the StorSimple device.
-
-## Unpack your StorSimple 8100 device
-
-The following steps provide clear, detailed instructions about how to unpack your StorSimple 8100 storage device. This device is shipped in a single box.
-
-### Prepare to unpack your device
-
-Before you unpack your device, review the following information.
-
-![Warning Icon](./media/storsimple-safety/IC740879.png)![heavy weight icon](./media/storsimple-8100-hardware-installation/HCS_HeavyWeight_Icon.png) **WARNING!**
-
-1. Make sure that you have two people available to manage the weight of the enclosure if you are handling it manually. A fully configured enclosure can weigh up to 32 kg (70 lbs.).
-1. Place the box on a flat, level surface.
- 
-Next, complete the following steps to unpack your device.
-
-#### To unpack your device
-
-1. Inspect the box and the packaging foam for crushes, cuts, water damage, or any other obvious damage. If the box or packaging is severely damaged, do not open the box. Please [contact Microsoft Support](storsimple-contact-microsoft-support.md) to help you assess whether the device is in good working order. 
-
-2. Unpack the box. The following image shows the unpacked view of your StorSimple device.
-
-     ![Unpack your storage device](./media/storsimple-8100-hardware-installation/HCSUnpackyour2Udevice.png) 
-
-    **Unpacked view of your storage device**
-
-     Label | Description 
-     ----- | -------------
-     1     | Packing box
-     2     | Bottom foam
-     3     | Device
-     4     | Top foam
-     5     | Accessory box
-
-
-3. After unpacking the box, make sure that you have:
-
-   - 1 single enclosure device
-   - 2 power cords
-   - 1 crossover Ethernet cable
-   - 2 serial console cables
-   - 1 serial-USB converter for serial access
-   - 1 tamper-proof T10 screwdriver
-   - 4 QSFP-to-SFP+ adapters for use with 10 GbE network interfaces
-   - 1 rack-mount kit (2 side rails with mounting hardware)
-   - Getting Started documentation
-
-    If you did not receive any of the items listed above, [contact Microsoft Support](storsimple-contact-microsoft-support.md). 
-
-The next step is to rack-mount your device. 
-
-## Rack-mount your StorSimple 8100 device
-
-Follow the next steps to install your StorSimple 8100 storage device in a standard 19-inch rack with front and rear posts. The StorSimple 8100 device has a single primary enclosure.
-
-The installation consists of multiple steps, each of which is discussed in the following procedures. 
-
-### Prepare the site
-
-The device must be installed in a standard 19-inch rack that has both front and rear posts. Use the following procedure to prepare for rack installation.
-
-#### To prepare the site for rack installation
-
-1. Make sure that the device rests safely on a flat, stable, and level work surface (or similar).
-
-2. Verify that the site where you intend to set up has standard AC power from an independent source or a rack power distribution unit (PDU) with an uninterruptible power supply (UPS).
-
-3. Make sure that one 2U slot is available on the rack in which you intend to mount the device. 
-
-![Warning Icon](./media/storsimple-safety/IC740879.png)![heavy weight icon](./media/storsimple-8100-hardware-installation/HCS_HeavyWeight_Icon.png) **WARNING!**
- 
-Make sure that you have two people available to manage the weight if you are handling the device setup manually. A fully configured enclosure can weigh up to 32 kg (70 lbs.).
-
-### Rack prerequisites
-
-The 8100 enclosure is designed for installation in a standard 19-inch rack cabinet with: 
-
-- Minimum depth of 27.84 inches from rack post to post.
-- Maximum weight of 32 kg for the device
-- Maximum back pressure of 5 Pascal (0.5 mm water gauge).
-
-### Rack-mounting rail kit
-
-A set of mounting rails is provided for use with the 19-inch rack cabinet. The rails have been tested to handle the maximum enclosure weight. These rails will also allow installation of multiple enclosures without any loss of space within the rack.
-
-
-#### To install the device on the rails
-
-2. Perform this step only if inner rails are not installed on your device. Typically, the inner rails are installed at the factory. If rails are not installed, then install the left-rail and right-rail slides to the sides of the enclosure chassis. They attach using six metric screws on each side. To help with orientation, the rail slides are marked **LH – Front** and **RH – Front**, and the end that is affixed towards the rear of the enclosure has a tapered end.<br/>
-
-    ![Attaching rail slides to enclosure chassis](./media/storsimple-8100-hardware-installation/HCSAttachingRailSlidestoEnclosureChassis.png) 
-
-   **Attaching inner rail slides to the sides of the enclosure**
-
-    	Label | Description
-    	----- | -----------
-    	1     | M 3x4 button-head screws
-   		2     | Chassis slides
-
-
-3. Attach the outer left rail and outer right rail assemblies to the rack cabinet vertical members. The brackets are marked **LH**, **RH**, and **This side up** to guide you through the correct orientation. 
-
-4. Locate the rail pins at the front and rear of the rail assembly. Extend the rail to fit between the rack posts and insert the pins into the front and rear rack post vertical member holes. Be sure that the rail assembly is level.
-
-5. Use two of the provided metric screws to secure the rail assembly to the rack vertical members. Use one screw on the front and one on the rear.
-
-6. Repeat these steps for the other rail assembly.<br/>
-
-     ![Attaching rail slides to rack cabinet](./media/storsimple-8100-hardware-installation/HCSAttachingRailSlidestoRackCabinet.png) 
-
-    **Attaching outer rail assemblies to the rack**
-
-     Label | Description
-     ----- | -----------
-     1     | Clamping screw
-     2     | Square-hole front rack post screw
-     3     | Left rail front location pins
-     4     | Clamping screw
-     5     | Left rail rear location pins
-
-
-### Mounting the device in the rack
-
-Using the rack rails that were just installed, perform the following steps to mount the device in the rack. 
-
-#### To mount the device
-
-1. With an assistant, lift the enclosure and align it with the rack rails. 
-
-2. Carefully insert the device into the rails, and then push the device completely into the rack cabinet.<br/>
-
-    ![Inserting device in the rack](./media/storsimple-8100-hardware-installation/HCSInsertingDeviceintheRack.png)
-
-    **Mounting the device in the rack**
-
-
-3. Remove the left and right front flange caps by pulling the caps free. The flange caps simply snap onto the flanges. 
-
-5. Secure the enclosure in the rack by installing one provided Phillips-head screw through each flange, left and right.
-
-4. Install the flange caps by pressing them into position and snapping them in place.<br/>
-
-     ![Installing flange caps](./media/storsimple-8100-hardware-installation/HCSInstallingFlangeCaps.png)
- 
-    **Installing the flange caps**
-
-     Label | Description
-     ----- | -----------
-     1     | Enclosure fastening screw
-
-The next step is to cable your device for power, network, and serial access. 
-
-## Cable your StorSimple 8100 device
-
-The following procedures explain how to cable your StorSimple 8100 device for power, network, and serial connections. 
-
-### Prerequisites
-
-Before you begin the cabling of your device, you will need:
-
-- Your storage device, completely unpacked and rack mounted.
-
-- 2 power cables that came with your device
-
-- Access to 2 Power Distribution Units (recommended).
-
-- Network cables
-
-- Provided serial cables
-
-- Serial USB converter with the appropriate driver installed on your PC (if needed)
-
-- Provided 4 QSFP-to-SFP+ adapters for use with 10 GbE network interfaces
-
-- [Supported hardware for 10 GbE network interfaces on your StorSimple device](storsimple-supported-hardware-for-10-gbe-network-interfaces.md)
-
-
-### Power cabling
-
-Your device includes redundant Power and Cooling Modules (PCMs). Both PCMs must be installed and connected to different power sources to ensure high availability.
-
-Perform the following steps to cable your device for power.
-
-[AZURE.INCLUDE [storsimple-cable-8100-for-power](../../includes/storsimple-cable-8100-for-power.md)]
-
-### Network cabling
-
-Your device is an active-standby configuration: at any given time, one controller module is active and processing all disk and network operations while the other controller module is on standby. If a controller fails, the standby controller is activated immediately and continues all the disk and networking operations. 
-
-To support this redundant controller failover, you need to cable your device network as described in the following steps.
-
-#### To cable for network connection
-
-1. Your device has six network interfaces on each controller: four 1 Gbps, and two 10 Gbps Ethernet ports. Identify the various data ports on the backplane of your device.
-
-    ![Backplane of 8100 device](./media/storsimple-8100-hardware-installation/HCSBackplaneof2UDevicewithPortsLabeled.jpg)
-
-    **Back of the device showing data ports**
- 
-     Label   | Description
-     ------- | -----------
-     0,1,4,5 |  1 GbE network interfaces
-     2,3     | 10 GbE network interfaces
-     6       | Serial ports
-
-2. See the following diagram for network cabling. (The minimum network configuration is shown by solid blue lines. Additional configuration required for high availability and performance is shown by dotted lines.) 
-
-		
-    ![Cable your 2U device for network](./media/storsimple-8100-hardware-installation/HCSCableYour2UDeviceforNetwork.png)
-
-    **Network cabling for your device**
-
-   
-	|Label | Description |
-    |----- | ----------- |
-    | A    | LAN with Internet access |
-    | B    | Controller 0 |
-    | C    | PCM 0 |
-    | D    | Controller 1 |
-    | E    | PCM 1 |
-    | F, G | Hosts |
-    | 0-5  | Network interfaces |
-
-
-	
-When cabling the device, the minimum configuration requires:
-
-
-- At least two network interfaces connected on each controller with one for cloud access and one for iSCSI. The DATA 0 port is automatically enabled and configured via the serial console of the device. Apart from DATA 0, another data port also needs to be configured through the Azure classic portal. In this case, connect DATA 0 port to the primary LAN (network with Internet access). The other data ports can be connected to SAN/iSCSI LAN (VLAN) segment of the network, depending on the intended role.
-
-- Identical interfaces on each controller connected to the same network to ensure availability if a controller failover occurs. For instance, if you choose to connect DATA 0 and DATA 3 for one of the controllers, you need to connect the corresponding DATA 0 and DATA 3 on the other controller.
-	
-Keep in mind for high availability and performance:
-
-
-- When possible, configure a pair of network interface for cloud access (1 GbE) and another pair for iSCSI (10 GbE recommended) on each controller. 
-
-- When possible, connect network interfaces from each controller to two different switches to ensure availability against a switch failure. The figure illustrates the two 10 GbE network interfaces, DATA 2 and DATA 3, from each controller connected to two different switches. 
-
-For more information, refer to the **Network interfaces** under the [High availability requirements for your StorSimple device](storsimple-system-requirements/#high-availability-requirements-for-storsimple.md).
-
->[AZURE.NOTE] If using SFP+ transceivers with your 10 GbE network interfaces, use the provided QSFP-SFP+ adapters. More information on [Supported hardware for 10 GbE network interfaces on your StorSimple device](storsimple-supported-hardware-for-10-gbe-network-interfaces.md)
-    
-
-   
-### Serial port cabling
-
-Perform the following steps to cable your serial port.
-
-#### To cable for serial connection
-
-1. Your device has a serial port on each controller that is identified by a wrench icon. Refer to the illustration in the [Network cabling](#network-cabling) section to locate the serial ports on the backplane of your device. 
-
-2. Identify the active controller on your device backplane. A blinking blue LED indicates that the controller is active. 
-
-3. Use the provided serial cables (if needed, the USB-serial converter for your laptop), and connect your console or computer (with terminal emulation to the device) to the serial port of the active controller.
-
-4. Install the serial-USB drivers (shipped with the device) on your computer.
-
-5. Set up the serial connection as follows: 115,200 baud, 8 data bits, 1 stop bit, no parity, and flow control set to None.
-
-6. Verify that the connection is working by pressing Enter on the console. A serial console menu should appear.
-
->[AZURE.NOTE] **Lights-Out Management**: When the device is installed in a remote datacenter or in a computer room with limited access, ensure that the serial connections to both controllers are always connected to a serial console switch or similar equipment. This allows out-of-band remote control and support operations if there are network disruptions or unexpected failures.
-
-Your device is now cabled for power, network access, and serial connectivity. The next step is to configure the software and deploy your device.
-
-## Next steps
-
-Learn how to [deploy and configure your on-premises StorSimple device](storsimple-deployment-walkthrough.md) 
->>>>>>> 08be3281
+<properties 
+   pageTitle="Install your StorSimple 8100 device | Microsoft Azure"
+   description="Describes how to unpack, rack mount, and cable your StorSimple 8100 device before you deploy and configure the software."
+   services="storsimple"
+   documentationCenter="NA"
+   authors="alkohli"
+   manager="carolz"
+   editor="" />
+<tags 
+   ms.service="storsimple"
+   ms.devlang="NA"
+   ms.topic="article"
+   ms.tgt_pltfrm="NA"
+   ms.workload="TBD"
+   ms.date="12/01/2015"
+   ms.author="alkohli" />
+
+# Unpack, rack-mount, and cable your StorSimple 8100 device
+
+## Overview
+
+Your Microsoft Azure StorSimple 8100 is a single enclosure, rack-mounted device. This tutorial explains how to unpack, rack-mount, and cable the StorSimple 8100 device hardware before you configure and deploy the StorSimple device.
+
+## Unpack your StorSimple 8100 device
+
+The following steps provide clear, detailed instructions about how to unpack your StorSimple 8100 storage device. This device is shipped in a single box.
+
+### Prepare to unpack your device
+
+Before you unpack your device, review the following information.
+
+![Warning Icon](./media/storsimple-safety/IC740879.png)![heavy weight icon](./media/storsimple-8100-hardware-installation/HCS_HeavyWeight_Icon.png) **WARNING!**
+
+1. Make sure that you have two people available to manage the weight of the enclosure if you are handling it manually. A fully configured enclosure can weigh up to 32 kg (70 lbs.).
+1. Place the box on a flat, level surface.
+ 
+Next, complete the following steps to unpack your device.
+
+#### To unpack your device
+
+1. Inspect the box and the packaging foam for crushes, cuts, water damage, or any other obvious damage. If the box or packaging is severely damaged, do not open the box. Please [contact Microsoft Support](storsimple-contact-microsoft-support.md) to help you assess whether the device is in good working order. 
+
+2. Unpack the box. The following image shows the unpacked view of your StorSimple device.
+
+     ![Unpack your storage device](./media/storsimple-8100-hardware-installation/HCSUnpackyour2Udevice.png) 
+
+    **Unpacked view of your storage device**
+
+     Label | Description 
+     ----- | -------------
+     1     | Packing box
+     2     | Bottom foam
+     3     | Device
+     4     | Top foam
+     5     | Accessory box
+
+
+3. After unpacking the box, make sure that you have:
+
+   - 1 single enclosure device
+   - 2 power cords
+   - 1 crossover Ethernet cable
+   - 2 serial console cables
+   - 1 serial-USB converter for serial access
+   - 1 tamper-proof T10 screwdriver
+   - 4 QSFP-to-SFP+ adapters for use with 10 GbE network interfaces
+   - 1 rack-mount kit (2 side rails with mounting hardware)
+   - Getting Started documentation
+
+    If you did not receive any of the items listed above, [contact Microsoft Support](storsimple-contact-microsoft-support.md). 
+
+The next step is to rack-mount your device. 
+
+## Rack-mount your StorSimple 8100 device
+
+Follow the next steps to install your StorSimple 8100 storage device in a standard 19-inch rack with front and rear posts. The StorSimple 8100 device has a single primary enclosure.
+
+The installation consists of multiple steps, each of which is discussed in the following procedures. 
+
+### Prepare the site
+
+The device must be installed in a standard 19-inch rack that has both front and rear posts. Use the following procedure to prepare for rack installation.
+
+#### To prepare the site for rack installation
+
+1. Make sure that the device rests safely on a flat, stable, and level work surface (or similar).
+
+2. Verify that the site where you intend to set up has standard AC power from an independent source or a rack power distribution unit (PDU) with an uninterruptible power supply (UPS).
+
+3. Make sure that one 2U slot is available on the rack in which you intend to mount the device. 
+
+![Warning Icon](./media/storsimple-safety/IC740879.png)![heavy weight icon](./media/storsimple-8100-hardware-installation/HCS_HeavyWeight_Icon.png) **WARNING!**
+ 
+Make sure that you have two people available to manage the weight if you are handling the device setup manually. A fully configured enclosure can weigh up to 32 kg (70 lbs.).
+
+### Rack prerequisites
+
+The 8100 enclosure is designed for installation in a standard 19-inch rack cabinet with: 
+
+- Minimum depth of 27.84 inches from rack post to post.
+- Maximum weight of 32 kg for the device
+- Maximum back pressure of 5 Pascal (0.5 mm water gauge).
+
+### Rack-mounting rail kit
+
+A set of mounting rails is provided for use with the 19-inch rack cabinet. The rails have been tested to handle the maximum enclosure weight. These rails will also allow installation of multiple enclosures without any loss of space within the rack.
+
+
+#### To install the device on the rails
+
+2. Perform this step only if inner rails are not installed on your device. Typically, the inner rails are installed at the factory. If rails are not installed, then install the left-rail and right-rail slides to the sides of the enclosure chassis. They attach using six metric screws on each side. To help with orientation, the rail slides are marked **LH – Front** and **RH – Front**, and the end that is affixed towards the rear of the enclosure has a tapered end.<br/>
+
+    ![Attaching rail slides to enclosure chassis](./media/storsimple-8100-hardware-installation/HCSAttachingRailSlidestoEnclosureChassis.png) 
+
+   **Attaching inner rail slides to the sides of the enclosure**
+
+    	Label | Description
+    	----- | -----------
+    	1     | M 3x4 button-head screws
+   		2     | Chassis slides
+
+
+3. Attach the outer left rail and outer right rail assemblies to the rack cabinet vertical members. The brackets are marked **LH**, **RH**, and **This side up** to guide you through the correct orientation. 
+
+4. Locate the rail pins at the front and rear of the rail assembly. Extend the rail to fit between the rack posts and insert the pins into the front and rear rack post vertical member holes. Be sure that the rail assembly is level.
+
+5. Use two of the provided metric screws to secure the rail assembly to the rack vertical members. Use one screw on the front and one on the rear.
+
+6. Repeat these steps for the other rail assembly.<br/>
+
+     ![Attaching rail slides to rack cabinet](./media/storsimple-8100-hardware-installation/HCSAttachingRailSlidestoRackCabinet.png) 
+
+    **Attaching outer rail assemblies to the rack**
+
+     Label | Description
+     ----- | -----------
+     1     | Clamping screw
+     2     | Square-hole front rack post screw
+     3     | Left rail front location pins
+     4     | Clamping screw
+     5     | Left rail rear location pins
+
+
+### Mounting the device in the rack
+
+Using the rack rails that were just installed, perform the following steps to mount the device in the rack. 
+
+#### To mount the device
+
+1. With an assistant, lift the enclosure and align it with the rack rails. 
+
+2. Carefully insert the device into the rails, and then push the device completely into the rack cabinet.<br/>
+
+    ![Inserting device in the rack](./media/storsimple-8100-hardware-installation/HCSInsertingDeviceintheRack.png)
+
+    **Mounting the device in the rack**
+
+
+3. Remove the left and right front flange caps by pulling the caps free. The flange caps simply snap onto the flanges. 
+
+5. Secure the enclosure in the rack by installing one provided Phillips-head screw through each flange, left and right.
+
+4. Install the flange caps by pressing them into position and snapping them in place.<br/>
+
+     ![Installing flange caps](./media/storsimple-8100-hardware-installation/HCSInstallingFlangeCaps.png)
+ 
+    **Installing the flange caps**
+
+     Label | Description
+     ----- | -----------
+     1     | Enclosure fastening screw
+
+The next step is to cable your device for power, network, and serial access. 
+
+## Cable your StorSimple 8100 device
+
+The following procedures explain how to cable your StorSimple 8100 device for power, network, and serial connections. 
+
+### Prerequisites
+
+Before you begin the cabling of your device, you will need:
+
+- Your storage device, completely unpacked and rack mounted.
+
+- 2 power cables that came with your device
+
+- Access to 2 Power Distribution Units (recommended).
+
+- Network cables
+
+- Provided serial cables
+
+- Serial USB converter with the appropriate driver installed on your PC (if needed)
+
+- Provided 4 QSFP-to-SFP+ adapters for use with 10 GbE network interfaces
+
+- [Supported hardware for 10 GbE network interfaces on your StorSimple device](storsimple-supported-hardware-for-10-gbe-network-interfaces.md)
+
+
+### Power cabling
+
+Your device includes redundant Power and Cooling Modules (PCMs). Both PCMs must be installed and connected to different power sources to ensure high availability.
+
+Perform the following steps to cable your device for power.
+
+[AZURE.INCLUDE [storsimple-cable-8100-for-power](../../includes/storsimple-cable-8100-for-power.md)]
+
+### Network cabling
+
+Your device is an active-standby configuration: at any given time, one controller module is active and processing all disk and network operations while the other controller module is on standby. If a controller fails, the standby controller is activated immediately and continues all the disk and networking operations. 
+
+To support this redundant controller failover, you need to cable your device network as described in the following steps.
+
+#### To cable for network connection
+
+1. Your device has six network interfaces on each controller: four 1 Gbps, and two 10 Gbps Ethernet ports. Identify the various data ports on the backplane of your device.
+
+    ![Backplane of 8100 device](./media/storsimple-8100-hardware-installation/HCSBackplaneof2UDevicewithPortsLabeled.jpg)
+
+    **Back of the device showing data ports**
+ 
+     Label   | Description
+     ------- | -----------
+     0,1,4,5 |  1 GbE network interfaces
+     2,3     | 10 GbE network interfaces
+     6       | Serial ports
+
+2. See the following diagram for network cabling. (The minimum network configuration is shown by solid blue lines. Additional configuration required for high availability and performance is shown by dotted lines.) 
+
+		
+    ![Cable your 2U device for network](./media/storsimple-8100-hardware-installation/HCSCableYour2UDeviceforNetwork.png)
+
+    **Network cabling for your device**
+
+   
+	|Label | Description |
+    |----- | ----------- |
+    | A    | LAN with Internet access |
+    | B    | Controller 0 |
+    | C    | PCM 0 |
+    | D    | Controller 1 |
+    | E    | PCM 1 |
+    | F, G | Hosts |
+    | 0-5  | Network interfaces |
+
+
+	
+When cabling the device, the minimum configuration requires:
+
+
+- At least two network interfaces connected on each controller with one for cloud access and one for iSCSI. The DATA 0 port is automatically enabled and configured via the serial console of the device. Apart from DATA 0, another data port also needs to be configured through the Azure classic portal. In this case, connect DATA 0 port to the primary LAN (network with Internet access). The other data ports can be connected to SAN/iSCSI LAN (VLAN) segment of the network, depending on the intended role.
+
+- Identical interfaces on each controller connected to the same network to ensure availability if a controller failover occurs. For instance, if you choose to connect DATA 0 and DATA 3 for one of the controllers, you need to connect the corresponding DATA 0 and DATA 3 on the other controller.
+	
+Keep in mind for high availability and performance:
+
+
+- When possible, configure a pair of network interface for cloud access (1 GbE) and another pair for iSCSI (10 GbE recommended) on each controller. 
+
+- When possible, connect network interfaces from each controller to two different switches to ensure availability against a switch failure. The figure illustrates the two 10 GbE network interfaces, DATA 2 and DATA 3, from each controller connected to two different switches. 
+
+For more information, refer to the **Network interfaces** under the [High availability requirements for your StorSimple device](storsimple-system-requirements/#high-availability-requirements-for-storsimple.md).
+
+>[AZURE.NOTE] If using SFP+ transceivers with your 10 GbE network interfaces, use the provided QSFP-SFP+ adapters. More information on [Supported hardware for 10 GbE network interfaces on your StorSimple device](storsimple-supported-hardware-for-10-gbe-network-interfaces.md)
+    
+
+   
+### Serial port cabling
+
+Perform the following steps to cable your serial port.
+
+#### To cable for serial connection
+
+1. Your device has a serial port on each controller that is identified by a wrench icon. Refer to the illustration in the [Network cabling](#network-cabling) section to locate the serial ports on the backplane of your device. 
+
+2. Identify the active controller on your device backplane. A blinking blue LED indicates that the controller is active. 
+
+3. Use the provided serial cables (if needed, the USB-serial converter for your laptop), and connect your console or computer (with terminal emulation to the device) to the serial port of the active controller.
+
+4. Install the serial-USB drivers (shipped with the device) on your computer.
+
+5. Set up the serial connection as follows: 115,200 baud, 8 data bits, 1 stop bit, no parity, and flow control set to None.
+
+6. Verify that the connection is working by pressing Enter on the console. A serial console menu should appear.
+
+>[AZURE.NOTE] **Lights-Out Management**: When the device is installed in a remote datacenter or in a computer room with limited access, ensure that the serial connections to both controllers are always connected to a serial console switch or similar equipment. This allows out-of-band remote control and support operations if there are network disruptions or unexpected failures.
+
+Your device is now cabled for power, network access, and serial connectivity. The next step is to configure the software and deploy your device.
+
+## Next steps
+
+Learn how to [deploy and configure your on-premises StorSimple device](storsimple-deployment-walkthrough.md) 