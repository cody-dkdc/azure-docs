<properties 
   pageTitle="StorSimple 8000 Series Update 2 release notes | Microsoft Azure"
   description="Describes the new features, issues, and workarounds for StorSimple 8000 Series Update 2."
   services="storsimple"
   documentationCenter="NA"
   authors="SharS"
   manager="carolz"
   editor="" />
 <tags 
   ms.service="storsimple"
   ms.devlang="NA"
   ms.topic="article"
   ms.tgt_pltfrm="NA"
   ms.workload="TBD"
<<<<<<< HEAD
   ms.date="02/01/2016"
=======
   ms.date="02/12/2016"
>>>>>>> abb96edc
   ms.author="v-sharos" />

# StorSimple 8000 Series Update 2 release notes  

## Overview

The following release notes describe the new features and identify the critical open issues for StorSimple 8000 Series Update 2. They also contain a list of the StorSimple software, driver, and disk firmware updates included in this release. 

Update 2 can be applied to any StorSimple device running Release (GA) or Update 0.1 through Update 1.2. The device version associated with Update 2 is 6.3.9600.17673.

Please review the information contained in the release notes before you deploy the update in your StorSimple solution.

>[AZURE.IMPORTANT]
> 
- It takes approximately 4-7 hours to install this update (including the Windows updates). 
- Update 2 has software, LSI driver, and SSD firmware updates.
- For new releases, you may not see updates immediately because we do a phased rollout of the updates. Wait a few days, and then scan for updates again as these will become available soon.


## What's new in Update 2

Update 2 introduces the following new features.

- **Locally pinned volumes** – In previous releases of the StorSimple 8000 series, blocks of data were tiered to the cloud based on usage. There was no way to guarantee that blocks would stay on local. In Update 2, when you create a volume, you can designate a volume as locally pinned, and primary data from that volume will not be tiered to the cloud. Snapshots of locally pinned volumes will still be copied to the cloud for backup so that the cloud can be used for data mobility and disaster recovery purposes. Additionally, you can change the volume type (that is, convert tiered volumes to locally pinned volumes and convert locally pinned volumes to tiered). 

- **StorSimple virtual device improvements** – Previously, the StorSimple 8000 series positioned the virtual device as a disaster recovery or development/test solution. There was only one model of virtual device (model 1100). Update 2 introduces two virtual device models: 

     - 8010 (formerly called the 1100) – No change; has a capacity of 30 TB and uses Azure standard storage.
     - 8020 – Has a capacity of 64 TB and uses Azure Premium storage for improved performance.

    There is a single VHD for both virtual device models (8010/8020). When you first start the virtual device, it detects the platform parameters and applies the correct model version.

- **Networking Improvements** – Update 2 contains the following networking improvements:

     - Multiple NICs can be enabled for the cloud so that failover can occur if a NIC fails.
     - Routing improvements, with fixed metrics for cloud enabled blocks.
     - Online retry of failed resources before a failover.
     - New alerts for service failures.

- **Updating Improvements** – In Update 1.2 and earlier, the StorSimple 8000 series was updated via two channels: Windows Update for clustering, iSCSI, and so on, and Microsoft Update for binaries and firmware.
    Update 2 uses Microsoft Update for all update packages. This should lead to less time patching or doing failovers. 

- **Firmware updates** – The following firmware updates are included:
    - LSI: lsi_sas2.sys Product Version 2.00.72.10
    - SSD only (no HDD updates): XMGG, XGEG, KZ50, F6C2, and VR08

- **Proactive Support** – Update 2 enables Microsoft to pull additional diagnostic information from the device. When our operations team identifies devices that are having problems, we are better equipped to collect information from the device and diagnose issues. **By accepting Update 2, you allow us to provide this proactive support**.    
 

## Issues fixed in Update 2

The following tables provides a summary of issues that were fixed in Updates 2.    

| No. | Feature | Issue | Applies to physical device | Applies to virtual device |
|-----|---------|-------|--------------------------------|--------------------------------|
| 1 | Network interfaces | After an upgrade to Update 1, the StorSimple Manager service reported that the Data2 and Data3 ports failed on one controller. This issue has been fixed. | Yes | No |
| 2 | Updates | After an upgrade to Update 1, audible alarm alerts occurred in the Azure classic portal on multiple devices. This issue has been fixed. | Yes | No |
| 3 | Openstack authentication | When using Openstack as your cloud service provider, you could receive an error that your cloud authentication string was too long. This has been fixed. | Yes | No |


## Known issues in Update 2

The following table provides a summary of known issues in this release.

| No. | Feature | Issue | Comments / workaround | Applies to physical device | Applies to virtual device |
|-----|---------|-------|----------------------------|----------------------------|---------------------------|
| 1 | Disk quorum | In rare instances, if the majority of disks in the EBOD enclosure of an 8600 device are disconnected resulting in no disk quorum, then the storage pool will go offline. It will stay offline even if the disks are reconnected. | You will need to reboot the device. If the issue persists, please contact Microsoft Support for next steps. | Yes | No |
| 2 | Incorrect controller ID | When a controller replacement is performed, controller 0 may show up as controller 1. During controller replacement, when the image is loaded from the peer node, the controller ID can show up initially as the peer controller’s ID. In rare instances, this behavior may also be seen after a system reboot. | No user action is required. This situation will resolve itself after the controller replacement is complete. | Yes | No |
| 3 | Storage accounts | Using the Storage service to delete the storage account is an unsupported scenario. This will lead to a situation in which user data cannot be retrieved.|  | Yes | Yes |
| 4 | Device failover | Multiple failovers of a volume container from the same source device to different target devices is not supported. Failover from a single dead device to multiple devices will make the volume containers on the first failed over device lose data ownership. After such a failover, these volume containers will appear or behave differently when you view them in the Azure classic portal. | | Yes | No |
| 5 | Installation | During StorSimple Adapter for SharePoint installation, you need to provide a device IP in order for the install to finish successfully.	| | Yes | No |
| 6 | Web proxy | If your web proxy configuration has HTTPS as the specified protocol, then your device-to-service communication will be affected and the device will go offline. Support packages will also be generated in the process, consuming significant resources on your device. | Make sure that the web proxy URL has HTTP as the specified protocol. For more information, go to [Configure web proxy for your device](storsimple-configure-web-proxy.md). | Yes | No |
| 7 | Web proxy | If you configure and enable web proxy on a registered device, then you will need to restart the active controller on your device. | | Yes | No |
| 8 | High cloud latency and high I/O workload | When your StorSimple device encounters a combination of very high cloud latencies (order of seconds) and high I/O workload, the device volumes go into a degraded state and the I/Os may fail with a "device not ready" error. | You will need to manually reboot the device controllers or perform a device failover to recover from this situation. | Yes | No |
| 9 | Azure PowerShell | When you use the StorSimple cmdlet **Get-AzureStorSimpleStorageAccountCredential &#124; Select-Object -First 1 -Wait** to select the first object so that you can create a new **VolumeContainer** object, the cmdlet returns all the objects. | Wrap the cmdlet in parentheses as follows: **(Get-Azure-StorSimpleStorageAccountCredential) &#124; Select-Object -First 1 -Wait** | Yes | Yes |
| 10| Migration | When multiple volume containers are passed for migration, the ETA for latest backup is accurate only for the first volume container. Additionally, parallel migration will start after the first 4 backups in the first volume container are migrated. | We recommend that you migrate one volume container at a time. | Yes | No |
| 11| Migration | After the restore, volumes are not added to the backup policy or the virtual disk group. | You will need to add these volumes to a backup policy in order to create backups. | Yes | Yes |
| 12| Migration | After the migration is complete, the 5000/7000 series device must not access the migrated data containers. | We recommend that you delete the migrated data containers after the migration is complete and committed. | Yes | No |
| 13| Clone and DR | A StorSimple device running Update 1 cannot clone or perform disaster recovery to a device running pre-update 1 software. | You will need to update the target device to Update 1 to allow these operations | Yes | Yes |
| 14 | Migration | Configuration backup for migration may fail on a 5000-7000 series device when there are volume groups with no associated volumes. | Delete all the empty volume groups with no associated volumes and then retry the configuration backup.| Yes | No |
| 15 | Azure PowerShell cmdlets and locally pinned volumes | You cannot create a locally pinned volume via Azure PowerShell cmdlets. (Any volume you create via Azure PowerShell will be tiered.) |Always use the StorSimple Manager service to configure locally pinned volumes.| Yes | No |
| 16 |Space available for locally pinned volumes | If you delete a locally pinned volume, the space available for new volumes may not be updated immediately. The StorSimple Manager service updates the local space available approximately every hour.| Wait for an hour before you try to create the new volume. | Yes | No |
| 17 | Locally pinned volumes | Your restore job exposes the temporary snapshot backup in the Backup Catalog, but only for the duration of the restore job. Additionally, it exposes a virtual disk group with prefix **tmpCollection** on the **Backup Policies** page, but only for the duration of the restore job. | This behavior can occur if your restore job has only locally pinned volumes or a mix of locally pinned and tiered volumes. If the restore job includes only tiered volumes, then this behavior will not occur. No user intervention is required. | Yes | No |
| 18 | Locally pinned volumes | If you cancel a restore job and a controller failover occurs immediately afterwards, the restore job will show **Failed** instead of **Canceled**. If a restore job fails and a controller failover occurs immediately afterwards, the restore job will show **Canceled** instead of **Failed**. | This behavior can occur if your restore job has only locally pinned volumes or a mix of locally pinned and tiered volumes. If the restore job includes only tiered volumes, then this behavior will not occur. No user intervention is required. | Yes | No |
| 19 |Locally pinned volumes | If you cancel a restore job or if a restore fails and then a controller failover occurs, an additional restore job appears on the **Jobs** page. | This behavior can occur if your restore job has only locally pinned volumes or a mix of locally pinned and tiered volumes. If the restore job includes only tiered volumes, then this behavior will not occur. No user intervention is required. | Yes | No |
| 20 |Locally pinned volumes | If you try to convert a tiered volume (created and cloned with Update 1.2 or earlier) to a locally pinned volume and your device is running out of space or there is a cloud outage, then the clone(s) can be corrupted.| This problem occurs only with volumes that were created and cloned with pre-Update 2 software. This should be an infrequent scenario.|
| 21 | Volume conversion | Do not update the ACRs attached to a volume while a volume conversion is in progress (tiered to locally pinned or vice versa). Updating the ACRs could result in data corruption. | If needed, update the ACRs prior to the volume conversion and do not make any further ACR updates while the conversion is in progress. |

## Controller and firmware updates in Update 2

This release updates the driver and the disk firmware on your device.
 
- For more information about the LSI firmware update, see Microsoft Knowledge base article 3121900. 
- For more information about the disk firmware update, see Microsoft Knowledge base article 3121899.
 
## Virtual device updates in Update 2

This update cannot be applied to the virtual device. New virtual devices will need to be created. 

## Next step

Learn how to [install Update 2](storsimple-install-update-2.md) on your StorSimple device.<|MERGE_RESOLUTION|>--- conflicted
+++ resolved
@@ -12,11 +12,7 @@
    ms.topic="article"
    ms.tgt_pltfrm="NA"
    ms.workload="TBD"
-<<<<<<< HEAD
-   ms.date="02/01/2016"
-=======
    ms.date="02/12/2016"
->>>>>>> abb96edc
    ms.author="v-sharos" />
 
 # StorSimple 8000 Series Update 2 release notes  
