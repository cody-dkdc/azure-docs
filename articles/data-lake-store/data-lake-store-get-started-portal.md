--- conflicted
+++ resolved
@@ -1,152 +1,139 @@
-<properties 
-   pageTitle="Get started with Data Lake Store | Azure" 
-   description="Use the portal to create a Data Lake Store account and perform basic operations in the Data Lake Store" 
-   services="data-lake-store" 
-   documentationCenter="" 
-   authors="nitinme" 
-   manager="paulettm" 
-   editor="cgronlun"/>
- 
-<tags
-   ms.service="data-lake-store"
-   ms.devlang="na"
-   ms.topic="hero-article"
-   ms.tgt_pltfrm="na"
-   ms.workload="big-data" 
-<<<<<<< HEAD
-   ms.date="04/06/2016"
-=======
-   ms.date="08/02/2016"
->>>>>>> c186bb0b
-   ms.author="nitinme"/>
-
-# Get started with Azure Data Lake Store using the Azure Portal
-
-> [AZURE.SELECTOR]
-- [Portal](data-lake-store-get-started-portal.md)
-- [PowerShell](data-lake-store-get-started-powershell.md)
-- [.NET SDK](data-lake-store-get-started-net-sdk.md)
-- [Java SDK](data-lake-store-get-started-java-sdk.md)
-<<<<<<< HEAD
-=======
-- [REST API](data-lake-store-get-started-rest-api.md)
->>>>>>> c186bb0b
-- [Azure CLI](data-lake-store-get-started-cli.md)
-- [Node.js](data-lake-store-manage-use-nodejs.md)
-
-Learn how to use the Azure Portal to create an Azure Data Lake Store account and perform basic operations such as create folders, upload and download data files, delete your account, etc. For more information about Data Lake Store, see [Overview of Azure Data Lake Store](data-lake-store-overview.md).
-
-## Prerequisites
-
-Before you begin this tutorial, you must have the following:
-
-- **An Azure subscription**. See [Get Azure free trial](https://azure.microsoft.com/pricing/free-trial/).
-
-## <a name="signup"></a>Enable your Azure subscription for Data Lake Store Public Preview
-
-You must first request your Azure subscription to be enabled for Data Lake Store Public Preview. Follow the steps below.
-
-1. Sign on to the new [Azure Portal](https://portal.azure.com).
-2. Click **NEW**, click **Data + Storage**, and then click **Azure Data Lake Store**.
-3. In the **New Data Lake Store** blade, click **Sign up to preview**. Read the information and then click **OK**. You will receive an e-mail once your subscription has been enabled for the Public Preview.
-
-	![Sign up for Public Preview](./media/data-lake-store-get-started-portal/preview-signup.png "Create a new Azure Data Lake account")
-
-## Do you learn fast with videos?
-
-Watch the following videos to get started with Data Lake Store.
-
-* [Create a Data Lake Store account](https://mix.office.com/watch/1k1cycy4l4gen)
-* [Manage data in Data Lake Store using the Data Explorer](https://mix.office.com/watch/icletrxrh6pc)
-
-## Create an Azure Data Lake Store account
-
-1. Sign on to the new [Azure Portal](https://portal.azure.com).
-
-2. Click **NEW**, click **Data + Storage**, and then click **Azure Data Lake Store**. Read the information in the **Azure Data Lake Store** blade, and then click **Create** in the bottom left corner of the blade.
-
-3. In the **New Data Lake Store** blade, provide the values as shown in the screen capture below:
-
-	![Create a new Azure Data Lake Store account](./media/data-lake-store-get-started-portal/ADL.Create.New.Account.png "Create a new Azure Data Lake account")
-
-	- **Subscription**. Select the subscription under which you want to create a new Data Lake Store account.
-	- **Resource Group**. Select an existing resource group, or click **Create a resource group** to create one. A resource group is a container that holds related resources for an application. For more information, see [Resource Groups in Azure](resource-group-overview.md#resource-groups).
-	- **Location**: Select a location where you want to create the Data Lake Store account.
-
-4. Select **Pin to Startboard** if you want the Data Lake Store account to be accessible from the Startboard.
-
-5. Click **Create**. If you chose to pin the account to the startboard, you are taken back to the startboard and you can see the progress of your Data Lake Store account provisioning. Once the Data Lake Store account is provisioned, the account blade shows up.
-
-6. Expand the **Essentials** drop-down to see the information about your Data Lake Store account such as the resource group it is a part of, the location, etc. Click the **Quick Start** icon to see links to other resources related to Data Lake Store.
-
-	![Your Azure Data Lake Store account](./media/data-lake-store-get-started-portal/ADL.Account.QuickStart.png "Your Azure Data Lake account")
-
-## <a name="createfolder"></a>Create folders in Azure Data Lake Store account
-
-You can create folders under your Data Lake Store account to manage and store data.
-
-1. Open the Data Lake Store account that you just created. From the left pane, click **Browse**, click **Data Lake Store**, and then from the Data Lake Store blade, click the account name under which you want to create folders. If you pinned the account to the startboard, click that account tile.
-
-2. In your Data Lake Store account blade, click **Data Explorer**.
-
-	![Create folders in Data Lake Store account](./media/data-lake-store-get-started-portal/ADL.Create.Folder.png "Create folders in Data Lake Store account")
-
-3. In your Data Lake Store account blade, click **New Folder**, enter a name for the new folder, and then click **OK**.
-	
-	![Create folders in Data Lake Store account](./media/data-lake-store-get-started-portal/ADL.Folder.Name.png "Create folders in Data Lake Store account")
-	
-	The newly created folder will be listed in the **Data Explorer** blade. You can create nested folders upto any level.
-
-	![Create folders in Data Lake account](./media/data-lake-store-get-started-portal/ADL.New.Directory.png "Create folders in Data Lake account")
-
-
-## <a name="uploaddata"></a>Upload data to Azure Data Lake Store account
-
-You can upload your data to an Azure Data Lake Store account directly at the root level or to a folder that you created within the account. In the screen capture below, follow the steps to upload a file to a sub-folder from the **Data Explorer** blade. In this screen capture, the file is uploaded to a sub-folder shown in the breadcrumbs (marked in a red box).
-
-If you are looking for some sample data to upload, you can get the **Ambulance Data** folder from the [Azure Data Lake Git Repository](https://github.com/MicrosoftBigData/usql/tree/master/Examples/Samples/Data/AmbulanceData).
-
-![Upload data](./media/data-lake-store-get-started-portal/ADL.New.Upload.File.png "Upload data")
-
-
-## <a name="properties"></a>Properties and actions available on the stored data
-
-Click the newly added file to open the **Properties** blade. The properties associated with the file and the actions you can perform on the file are available in this blade. You can also copy the full path to file in your Azure Data Lake Store account, highlighted in the red box in the screen capture below.
-
-![Properties on the data](./media/data-lake-store-get-started-portal/ADL.File.Properties.png "Properties on the data")
-
-* Click **Preview** to see a preview of the file, directly from the browser. You can specify the format of the preview as well. Click **Preview**, click **Format** in the **File Preview** blade, and in the **File Preview Format** blade specify the options such as number of rows to display, encoding to use, delimiter to use, etc.
-
-  ![File preview format](./media/data-lake-store-get-started-portal/ADL.File.Preview.png "File preview format")
-
-* Click **Download** to download the file to your computer.
-
-* Click **Rename file** to rename the file.
-
-* Click **Delete file** to delete the file.
-
-
-## Secure your data
-
-You can secure the data stored in your Azure Data Lake Store account using Azure Active Directory and access control (ACLs). For instructions on how to do that, see [Securing data in Azure Data Lake Store](data-lake-store-secure-data.md).
-
-
-## Delete Azure Data Lake Store account
-
-To delete an Azure Data Lake Store account, from your Data Lake Store blade, click **Delete**. To confirm the action, you'll be prompted to enter the name of the account you wish to delete. Enter the name of the account, and then click **Delete**.
-
-![Delete Data Lake account](./media/data-lake-store-get-started-portal/ADL.Delete.Account.png "Delete Data Lake account")
-
-
-## Next steps
-
-- [Secure data in Data Lake Store](data-lake-store-secure-data.md)
-- [Use Azure Data Lake Analytics with Data Lake Store](../data-lake-analytics/data-lake-analytics-get-started-portal.md)
-<<<<<<< HEAD
-- [Use Azure HDInsight with Data Lake Store](data-lake-store-hdinsight-hadoop-use-portal.md)
-
-=======
-- [Use Azure HDInsight with Data Lake Store](data-lake-store-hdinsight-hadoop-use-portal.md)
-- [Access diagnostic logs for Data Lake Store](data-lake-store-diagnostic-logs.md)
-
->>>>>>> c186bb0b
+<properties 
+   pageTitle="Get started with Data Lake Store | Azure" 
+   description="Use the portal to create a Data Lake Store account and perform basic operations in the Data Lake Store" 
+   services="data-lake-store" 
+   documentationCenter="" 
+   authors="nitinme" 
+   manager="paulettm" 
+   editor="cgronlun"/>
+ 
+<tags
+   ms.service="data-lake-store"
+   ms.devlang="na"
+   ms.topic="hero-article"
+   ms.tgt_pltfrm="na"
+   ms.workload="big-data" 
+   ms.date="08/02/2016"
+   ms.author="nitinme"/>
+
+# Get started with Azure Data Lake Store using the Azure Portal
+
+> [AZURE.SELECTOR]
+- [Portal](data-lake-store-get-started-portal.md)
+- [PowerShell](data-lake-store-get-started-powershell.md)
+- [.NET SDK](data-lake-store-get-started-net-sdk.md)
+- [Java SDK](data-lake-store-get-started-java-sdk.md)
+- [REST API](data-lake-store-get-started-rest-api.md)
+- [Azure CLI](data-lake-store-get-started-cli.md)
+- [Node.js](data-lake-store-manage-use-nodejs.md)
+
+Learn how to use the Azure Portal to create an Azure Data Lake Store account and perform basic operations such as create folders, upload and download data files, delete your account, etc. For more information about Data Lake Store, see [Overview of Azure Data Lake Store](data-lake-store-overview.md).
+
+## Prerequisites
+
+Before you begin this tutorial, you must have the following:
+
+- **An Azure subscription**. See [Get Azure free trial](https://azure.microsoft.com/pricing/free-trial/).
+
+## <a name="signup"></a>Enable your Azure subscription for Data Lake Store Public Preview
+
+You must first request your Azure subscription to be enabled for Data Lake Store Public Preview. Follow the steps below.
+
+1. Sign on to the new [Azure Portal](https://portal.azure.com).
+2. Click **NEW**, click **Data + Storage**, and then click **Azure Data Lake Store**.
+3. In the **New Data Lake Store** blade, click **Sign up to preview**. Read the information and then click **OK**. You will receive an e-mail once your subscription has been enabled for the Public Preview.
+
+	![Sign up for Public Preview](./media/data-lake-store-get-started-portal/preview-signup.png "Create a new Azure Data Lake account")
+
+## Do you learn fast with videos?
+
+Watch the following videos to get started with Data Lake Store.
+
+* [Create a Data Lake Store account](https://mix.office.com/watch/1k1cycy4l4gen)
+* [Manage data in Data Lake Store using the Data Explorer](https://mix.office.com/watch/icletrxrh6pc)
+
+## Create an Azure Data Lake Store account
+
+1. Sign on to the new [Azure Portal](https://portal.azure.com).
+
+2. Click **NEW**, click **Data + Storage**, and then click **Azure Data Lake Store**. Read the information in the **Azure Data Lake Store** blade, and then click **Create** in the bottom left corner of the blade.
+
+3. In the **New Data Lake Store** blade, provide the values as shown in the screen capture below:
+
+	![Create a new Azure Data Lake Store account](./media/data-lake-store-get-started-portal/ADL.Create.New.Account.png "Create a new Azure Data Lake account")
+
+	- **Subscription**. Select the subscription under which you want to create a new Data Lake Store account.
+	- **Resource Group**. Select an existing resource group, or click **Create a resource group** to create one. A resource group is a container that holds related resources for an application. For more information, see [Resource Groups in Azure](resource-group-overview.md#resource-groups).
+	- **Location**: Select a location where you want to create the Data Lake Store account.
+
+4. Select **Pin to Startboard** if you want the Data Lake Store account to be accessible from the Startboard.
+
+5. Click **Create**. If you chose to pin the account to the startboard, you are taken back to the startboard and you can see the progress of your Data Lake Store account provisioning. Once the Data Lake Store account is provisioned, the account blade shows up.
+
+6. Expand the **Essentials** drop-down to see the information about your Data Lake Store account such as the resource group it is a part of, the location, etc. Click the **Quick Start** icon to see links to other resources related to Data Lake Store.
+
+	![Your Azure Data Lake Store account](./media/data-lake-store-get-started-portal/ADL.Account.QuickStart.png "Your Azure Data Lake account")
+
+## <a name="createfolder"></a>Create folders in Azure Data Lake Store account
+
+You can create folders under your Data Lake Store account to manage and store data.
+
+1. Open the Data Lake Store account that you just created. From the left pane, click **Browse**, click **Data Lake Store**, and then from the Data Lake Store blade, click the account name under which you want to create folders. If you pinned the account to the startboard, click that account tile.
+
+2. In your Data Lake Store account blade, click **Data Explorer**.
+
+	![Create folders in Data Lake Store account](./media/data-lake-store-get-started-portal/ADL.Create.Folder.png "Create folders in Data Lake Store account")
+
+3. In your Data Lake Store account blade, click **New Folder**, enter a name for the new folder, and then click **OK**.
+	
+	![Create folders in Data Lake Store account](./media/data-lake-store-get-started-portal/ADL.Folder.Name.png "Create folders in Data Lake Store account")
+	
+	The newly created folder will be listed in the **Data Explorer** blade. You can create nested folders upto any level.
+
+	![Create folders in Data Lake account](./media/data-lake-store-get-started-portal/ADL.New.Directory.png "Create folders in Data Lake account")
+
+
+## <a name="uploaddata"></a>Upload data to Azure Data Lake Store account
+
+You can upload your data to an Azure Data Lake Store account directly at the root level or to a folder that you created within the account. In the screen capture below, follow the steps to upload a file to a sub-folder from the **Data Explorer** blade. In this screen capture, the file is uploaded to a sub-folder shown in the breadcrumbs (marked in a red box).
+
+If you are looking for some sample data to upload, you can get the **Ambulance Data** folder from the [Azure Data Lake Git Repository](https://github.com/MicrosoftBigData/usql/tree/master/Examples/Samples/Data/AmbulanceData).
+
+![Upload data](./media/data-lake-store-get-started-portal/ADL.New.Upload.File.png "Upload data")
+
+
+## <a name="properties"></a>Properties and actions available on the stored data
+
+Click the newly added file to open the **Properties** blade. The properties associated with the file and the actions you can perform on the file are available in this blade. You can also copy the full path to file in your Azure Data Lake Store account, highlighted in the red box in the screen capture below.
+
+![Properties on the data](./media/data-lake-store-get-started-portal/ADL.File.Properties.png "Properties on the data")
+
+* Click **Preview** to see a preview of the file, directly from the browser. You can specify the format of the preview as well. Click **Preview**, click **Format** in the **File Preview** blade, and in the **File Preview Format** blade specify the options such as number of rows to display, encoding to use, delimiter to use, etc.
+
+  ![File preview format](./media/data-lake-store-get-started-portal/ADL.File.Preview.png "File preview format")
+
+* Click **Download** to download the file to your computer.
+
+* Click **Rename file** to rename the file.
+
+* Click **Delete file** to delete the file.
+
+
+## Secure your data
+
+You can secure the data stored in your Azure Data Lake Store account using Azure Active Directory and access control (ACLs). For instructions on how to do that, see [Securing data in Azure Data Lake Store](data-lake-store-secure-data.md).
+
+
+## Delete Azure Data Lake Store account
+
+To delete an Azure Data Lake Store account, from your Data Lake Store blade, click **Delete**. To confirm the action, you'll be prompted to enter the name of the account you wish to delete. Enter the name of the account, and then click **Delete**.
+
+![Delete Data Lake account](./media/data-lake-store-get-started-portal/ADL.Delete.Account.png "Delete Data Lake account")
+
+
+## Next steps
+
+- [Secure data in Data Lake Store](data-lake-store-secure-data.md)
+- [Use Azure Data Lake Analytics with Data Lake Store](../data-lake-analytics/data-lake-analytics-get-started-portal.md)
+- [Use Azure HDInsight with Data Lake Store](data-lake-store-hdinsight-hadoop-use-portal.md)
+- [Access diagnostic logs for Data Lake Store](data-lake-store-diagnostic-logs.md)