--- conflicted
+++ resolved
@@ -1,149 +1,142 @@
-<properties
-   pageTitle="Get started with Data Lake Store | Azure"
-   description="Use Azure PowerShell to create a Data Lake Store account and perform basic operations"
-   services="data-lake-store"
-   documentationCenter=""
-   authors="nitinme"
-   manager="paulettm"
-   editor="cgronlun"/>
-
-<tags
-   ms.service="data-lake-store"
-   ms.devlang="na"
-   ms.topic="hero-article"
-   ms.tgt_pltfrm="na"
-   ms.workload="big-data"
-<<<<<<< HEAD
-   ms.date="04/06/2016"
-=======
-   ms.date="07/07/2016"
->>>>>>> c186bb0b
-   ms.author="nitinme"/>
-
-# Get started with Azure Data Lake Store using Azure PowerShell
-
-> [AZURE.SELECTOR]
-- [Portal](data-lake-store-get-started-portal.md)
-- [PowerShell](data-lake-store-get-started-powershell.md)
-- [.NET SDK](data-lake-store-get-started-net-sdk.md)
-- [Java SDK](data-lake-store-get-started-java-sdk.md)
-<<<<<<< HEAD
-=======
-- [REST API](data-lake-store-get-started-rest-api.md)
->>>>>>> c186bb0b
-- [Azure CLI](data-lake-store-get-started-cli.md)
-- [Node.js](data-lake-store-manage-use-nodejs.md)
-
-Learn how to use Azure PowerShell to create an Azure Data Lake Store account and perform basic operations such as create folders, upload and download data files, delete your account, etc. For more information about Data Lake Store, see [Overview of Data Lake Store](data-lake-store-overview.md).
-
-## Prerequisites
-
-Before you begin this tutorial, you must have the following:
-
-- **An Azure subscription**. See [Get Azure free trial](https://azure.microsoft.com/pricing/free-trial/).
-- **Enable your Azure subscription** for Data Lake Store public preview. See [instructions](data-lake-store-get-started-portal.md#signup).
-
-
-##Install Azure PowerShell 1.0 or greater
-
-See the Prerequisite section of [Using Azure PowerShell with Azure Resource Manager](../powershell-azure-resource-manager.md#prerequisites).
-
-## Create an Azure Data Lake Store account
-
-1. From your desktop, open a new Windows PowerShell window, and enter the following snippet to log in to your Azure account, set the subscription, and register the Data Lake Store provider. When prompted to log in, make sure you log in as one of the subscription admininistrators/owner:
-
-        # Log in to your Azure account
-		Login-AzureRmAccount
-
-		# List all the subscriptions associated to your account
-		Get-AzureRmSubscription
-
-		# Select a subscription
-		Set-AzureRmContext -SubscriptionId <subscription ID>
-
-		# Register for Azure Data Lake Store
-		Register-AzureRmResourceProvider -ProviderNamespace "Microsoft.DataLakeStore"
-
-
-2. An Azure Data Lake Store account is associated with an Azure Resource Group. Start by creating an Azure Resource Group.
-
-		$resourceGroupName = "<your new resource group name>"
-    	New-AzureRmResourceGroup -Name $resourceGroupName -Location "East US 2"
-
-	![Create an Azure Resource Group](./media/data-lake-store-get-started-powershell/ADL.PS.CreateResourceGroup.png "Create an Azure Resource Group")
-
-2. Create an Azure Data Lake Store account. The name you specify must only contain lowercase letters and numbers.
-
-		$dataLakeStoreName = "<your new Data Lake Store name>"
-    	New-AzureRmDataLakeStoreAccount -ResourceGroupName $resourceGroupName -Name $dataLakeStoreName -Location "East US 2"
-
-	![Create an Azure Data Lake Store account](./media/data-lake-store-get-started-powershell/ADL.PS.CreateADLAcc.png "Create an Azure Data Lake Store account")
-
-3. Verify that the account is successfully created.
-
-		Test-AzureRmDataLakeStoreAccount -Name $dataLakeStoreName
-
-	The output for this should be **True**.
-
-## Create directory structures in your Azure Data Lake Store
-
-You can create directories under your Azure Data Lake Store account to manage and store data.
-
-1. Specify a root directory.
-
-		$myrootdir = "/"
-
-2. Create a new directory called **mynewdirectory** under the specified root.
-
-		New-AzureRmDataLakeStoreItem -Folder -AccountName $dataLakeStoreName -Path $myrootdir/mynewdirectory
-
-3. Verify that the new directory is successfully created.
-
-		Get-AzureRmDataLakeStoreChildItem -AccountName $dataLakeStoreName -Path $myrootdir
-
-	It should show an output like the following:
-
-	![Verify Directory](./media/data-lake-store-get-started-powershell/ADL.PS.Verify.Dir.Creation.png "Verify Directory")
-
-
-## Upload data to your Azure Data Lake Store
-
-You can upload your data to Data Lake Store directly at the root level or to a directory that you created within the account. The snippets below demonstrate how to upload some sample data to the directory (**mynewdirectory**) you created in the previous section.
-
-If you are looking for some sample data to upload, you can get the **Ambulance Data** folder from the [Azure Data Lake Git Repository](https://github.com/MicrosoftBigData/usql/tree/master/Examples/Samples/Data/AmbulanceData). Download the file and store it in a local directory on your computer, such as  C:\sampledata\.
-
-	Import-AzureRmDataLakeStoreItem -AccountName $dataLakeStoreName -Path "C:\sampledata\vehicle1_09142014.csv" -Destination $myrootdir\mynewdirectory\vehicle1_09142014.csv
-
-
-## Rename, download, and delete data from your Data Lake Store
-
-To rename a file, use the following command:
-
-    Move-AzureRmDataLakeStoreItem -AccountName $dataLakeStoreName -Path $myrootdir\mynewdirectory\vehicle1_09142014.csv -Destination $myrootdir\mynewdirectory\vehicle1_09142014_Copy.csv
-
-To download a file, use the following command:
-
-	Export-AzureRmDataLakeStoreItem -AccountName $dataLakeStoreName -Path $myrootdir\mynewdirectory\vehicle1_09142014_Copy.csv -Destination "C:\sampledata\vehicle1_09142014_Copy.csv"
-
-To delete a file, use the following command:
-
-	Remove-AzureRmDataLakeStoreItem -AccountName $dataLakeStoreName -Paths $myrootdir\mynewdirectory\vehicle1_09142014_Copy.csv
-
-When prompted, enter **Y** to delete the item. If you have more than one file to delete, you can provide all the paths separated by comma.
-
-	Remove-AzureRmDataLakeStoreItem -AccountName $dataLakeStoreName -Paths $myrootdir\mynewdirectory\vehicle1_09142014.csv, $myrootdir\mynewdirectoryvehicle1_09142014_Copy.csv
-
-## Delete your Azure Data Lake Store account
-
-Use the following command to delete your Data Lake Store account.
-
-	Remove-AzureRmDataLakeStoreAccount -Name $dataLakeStoreName
-
-When prompted, enter **Y** to delete the account.
-
-
-## Next steps
-
-- [Secure data in Data Lake Store](data-lake-store-secure-data.md)
-- [Use Azure Data Lake Analytics with Data Lake Store](../data-lake-analytics/data-lake-analytics-get-started-portal.md)
-- [Use Azure HDInsight with Data Lake Store](data-lake-store-hdinsight-hadoop-use-portal.md)
+<properties
+   pageTitle="Get started with Data Lake Store | Azure"
+   description="Use Azure PowerShell to create a Data Lake Store account and perform basic operations"
+   services="data-lake-store"
+   documentationCenter=""
+   authors="nitinme"
+   manager="paulettm"
+   editor="cgronlun"/>
+
+<tags
+   ms.service="data-lake-store"
+   ms.devlang="na"
+   ms.topic="hero-article"
+   ms.tgt_pltfrm="na"
+   ms.workload="big-data"
+   ms.date="07/07/2016"
+   ms.author="nitinme"/>
+
+# Get started with Azure Data Lake Store using Azure PowerShell
+
+> [AZURE.SELECTOR]
+- [Portal](data-lake-store-get-started-portal.md)
+- [PowerShell](data-lake-store-get-started-powershell.md)
+- [.NET SDK](data-lake-store-get-started-net-sdk.md)
+- [Java SDK](data-lake-store-get-started-java-sdk.md)
+- [REST API](data-lake-store-get-started-rest-api.md)
+- [Azure CLI](data-lake-store-get-started-cli.md)
+- [Node.js](data-lake-store-manage-use-nodejs.md)
+
+Learn how to use Azure PowerShell to create an Azure Data Lake Store account and perform basic operations such as create folders, upload and download data files, delete your account, etc. For more information about Data Lake Store, see [Overview of Data Lake Store](data-lake-store-overview.md).
+
+## Prerequisites
+
+Before you begin this tutorial, you must have the following:
+
+- **An Azure subscription**. See [Get Azure free trial](https://azure.microsoft.com/pricing/free-trial/).
+- **Enable your Azure subscription** for Data Lake Store public preview. See [instructions](data-lake-store-get-started-portal.md#signup).
+
+
+##Install Azure PowerShell 1.0 or greater
+
+See the Prerequisite section of [Using Azure PowerShell with Azure Resource Manager](../powershell-azure-resource-manager.md#prerequisites).
+
+## Create an Azure Data Lake Store account
+
+1. From your desktop, open a new Windows PowerShell window, and enter the following snippet to log in to your Azure account, set the subscription, and register the Data Lake Store provider. When prompted to log in, make sure you log in as one of the subscription admininistrators/owner:
+
+        # Log in to your Azure account
+		Login-AzureRmAccount
+
+		# List all the subscriptions associated to your account
+		Get-AzureRmSubscription
+
+		# Select a subscription
+		Set-AzureRmContext -SubscriptionId <subscription ID>
+
+		# Register for Azure Data Lake Store
+		Register-AzureRmResourceProvider -ProviderNamespace "Microsoft.DataLakeStore"
+
+
+2. An Azure Data Lake Store account is associated with an Azure Resource Group. Start by creating an Azure Resource Group.
+
+		$resourceGroupName = "<your new resource group name>"
+    	New-AzureRmResourceGroup -Name $resourceGroupName -Location "East US 2"
+
+	![Create an Azure Resource Group](./media/data-lake-store-get-started-powershell/ADL.PS.CreateResourceGroup.png "Create an Azure Resource Group")
+
+2. Create an Azure Data Lake Store account. The name you specify must only contain lowercase letters and numbers.
+
+		$dataLakeStoreName = "<your new Data Lake Store name>"
+    	New-AzureRmDataLakeStoreAccount -ResourceGroupName $resourceGroupName -Name $dataLakeStoreName -Location "East US 2"
+
+	![Create an Azure Data Lake Store account](./media/data-lake-store-get-started-powershell/ADL.PS.CreateADLAcc.png "Create an Azure Data Lake Store account")
+
+3. Verify that the account is successfully created.
+
+		Test-AzureRmDataLakeStoreAccount -Name $dataLakeStoreName
+
+	The output for this should be **True**.
+
+## Create directory structures in your Azure Data Lake Store
+
+You can create directories under your Azure Data Lake Store account to manage and store data.
+
+1. Specify a root directory.
+
+		$myrootdir = "/"
+
+2. Create a new directory called **mynewdirectory** under the specified root.
+
+		New-AzureRmDataLakeStoreItem -Folder -AccountName $dataLakeStoreName -Path $myrootdir/mynewdirectory
+
+3. Verify that the new directory is successfully created.
+
+		Get-AzureRmDataLakeStoreChildItem -AccountName $dataLakeStoreName -Path $myrootdir
+
+	It should show an output like the following:
+
+	![Verify Directory](./media/data-lake-store-get-started-powershell/ADL.PS.Verify.Dir.Creation.png "Verify Directory")
+
+
+## Upload data to your Azure Data Lake Store
+
+You can upload your data to Data Lake Store directly at the root level or to a directory that you created within the account. The snippets below demonstrate how to upload some sample data to the directory (**mynewdirectory**) you created in the previous section.
+
+If you are looking for some sample data to upload, you can get the **Ambulance Data** folder from the [Azure Data Lake Git Repository](https://github.com/MicrosoftBigData/usql/tree/master/Examples/Samples/Data/AmbulanceData). Download the file and store it in a local directory on your computer, such as  C:\sampledata\.
+
+	Import-AzureRmDataLakeStoreItem -AccountName $dataLakeStoreName -Path "C:\sampledata\vehicle1_09142014.csv" -Destination $myrootdir\mynewdirectory\vehicle1_09142014.csv
+
+
+## Rename, download, and delete data from your Data Lake Store
+
+To rename a file, use the following command:
+
+    Move-AzureRmDataLakeStoreItem -AccountName $dataLakeStoreName -Path $myrootdir\mynewdirectory\vehicle1_09142014.csv -Destination $myrootdir\mynewdirectory\vehicle1_09142014_Copy.csv
+
+To download a file, use the following command:
+
+	Export-AzureRmDataLakeStoreItem -AccountName $dataLakeStoreName -Path $myrootdir\mynewdirectory\vehicle1_09142014_Copy.csv -Destination "C:\sampledata\vehicle1_09142014_Copy.csv"
+
+To delete a file, use the following command:
+
+	Remove-AzureRmDataLakeStoreItem -AccountName $dataLakeStoreName -Paths $myrootdir\mynewdirectory\vehicle1_09142014_Copy.csv
+
+When prompted, enter **Y** to delete the item. If you have more than one file to delete, you can provide all the paths separated by comma.
+
+	Remove-AzureRmDataLakeStoreItem -AccountName $dataLakeStoreName -Paths $myrootdir\mynewdirectory\vehicle1_09142014.csv, $myrootdir\mynewdirectoryvehicle1_09142014_Copy.csv
+
+## Delete your Azure Data Lake Store account
+
+Use the following command to delete your Data Lake Store account.
+
+	Remove-AzureRmDataLakeStoreAccount -Name $dataLakeStoreName
+
+When prompted, enter **Y** to delete the account.
+
+
+## Next steps
+
+- [Secure data in Data Lake Store](data-lake-store-secure-data.md)
+- [Use Azure Data Lake Analytics with Data Lake Store](../data-lake-analytics/data-lake-analytics-get-started-portal.md)
+- [Use Azure HDInsight with Data Lake Store](data-lake-store-hdinsight-hadoop-use-portal.md)