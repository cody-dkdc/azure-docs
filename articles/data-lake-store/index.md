--- conflicted
+++ resolved
@@ -5,9 +5,6 @@
 author: carolz
 manager: carolz
 layout: LandingPage
-<<<<<<< HEAD
-description: Learn how to set up, manage, and access a hyper-scale, Hadoop-compatible data lake repository for analytics on data of any size, type, and ingestion speed.
-=======
 ms.assetid: 
 ms.service: data-lake-store
 ms.tgt_pltfrm: na
@@ -15,7 +12,6 @@
 ms.topic: landing-page
 ms.date: 01/23/2017
 ms.author: carolz
->>>>>>> e8cfaf0d
 ---
 # Data Lake Store Documentation
 
