---
title: 'REST API: Account management operations on Azure Data Lake Storage Gen1 | Microsoft Docs'
description: Use Azure Data Lake Storage Gen1 and WebHDFS REST API to perform account management operations in the Data Lake Storage Gen1 account
services: data-lake-store
documentationcenter: ''
author: nitinme
manager: jhubbard
editor: cgronlun

ms.assetid: 57ac6501-cb71-4f75-82c2-acc07c562889
ms.service: data-lake-store
ms.devlang: na
ms.topic: conceptual
ms.date: 05/29/2018
ms.author: nitinme

---
# Account management operations on Azure Data Lake Storage Gen1 using REST API
> [!div class="op_single_selector"]
> * [.NET SDK](data-lake-store-get-started-net-sdk.md)
> * [REST API](data-lake-store-get-started-rest-api.md)
> * [Python](data-lake-store-get-started-python.md)
>
>

In this article, you learn how to perform account management operations on Azure Data Lake Storage Gen1 using the REST API. Account management operations include creating a Data Lake Storage Gen1 account, deleting a Data Lake Storage Gen1 account, etc. For instructions on how to perform filesystem operations on Data Lake Storage Gen1 using REST API, see [Filesystem operations on Data Lake Storage Gen1 using REST API](data-lake-store-data-operations-rest-api.md).

## Prerequisites
* **An Azure subscription**. See [Get Azure free trial](https://azure.microsoft.com/pricing/free-trial/).

* **[cURL](http://curl.haxx.se/)**. This article uses cURL to demonstrate how to make REST API calls against a Data Lake Storage Gen1 account.

## How do I authenticate using Azure Active Directory?
You can use two approaches to authenticate using Azure Active Directory.

* For end-user authentication for your application (interactive), see [End-user authentication with Data Lake Storage Gen1 using .NET SDK](data-lake-store-end-user-authenticate-rest-api.md).
* For service-to-service authentication for your application (non-interactive), see [Service-to-service authentication with Data Lake Storage Gen1 using .NET SDK](data-lake-store-service-to-service-authenticate-rest-api.md).


<<<<<<< HEAD
## Create a Data Lake Storage Gen1 account
This operation is based on the REST API call defined [here](https://docs.microsoft.com/en-us/rest/api/datalakestore/accounts/create).
=======
## Create a Data Lake Store account
This operation is based on the REST API call defined [here](https://docs.microsoft.com/rest/api/datalakestore/accounts/create).
>>>>>>> 7d2fc7b2

Use the following cURL command. Replace **\<yourstoragegen1name>** with your Data Lake Storage Gen1 name.

    curl -i -X PUT -H "Authorization: Bearer <REDACTED>" -H "Content-Type: application/json" https://management.azure.com/subscriptions/{subscription-id}/resourceGroups/{resource-group-name}/providers/Microsoft.DataLakeStore/accounts/<yourstoragegen1name>?api-version=2015-10-01-preview -d@"C:\temp\input.json"

In the above command, replace \<`REDACTED`\> with the authorization token you retrieved earlier. The request payload for this command is contained in the **input.json** file that is provided for the `-d` parameter above. The contents of the input.json file resemble the following snippet:

    {
    "location": "eastus2",
    "tags": {
        "department": "finance"
        },
    "properties": {}
    }    

<<<<<<< HEAD
## Delete a Data Lake Storage Gen1 account
This operation is based on the REST API call defined [here](https://docs.microsoft.com/en-us/rest/api/datalakestore/accounts/delete).
=======
## Delete a Data Lake Store account
This operation is based on the REST API call defined [here](https://docs.microsoft.com/rest/api/datalakestore/accounts/delete).
>>>>>>> 7d2fc7b2

Use the following cURL command to delete a Data Lake Storage Gen1 account. Replace **\<yourstoragegen1name>** with your Data Lake Storage Gen1 account name.

    curl -i -X DELETE -H "Authorization: Bearer <REDACTED>" https://management.azure.com/subscriptions/{subscription-id}/resourceGroups/{resource-group-name}/providers/Microsoft.DataLakeStore/accounts/<yourstoragegen1name>?api-version=2015-10-01-preview

You should see an output like the following snippet:

    HTTP/1.1 200 OK
    ...
    ...

## Next steps
* [Filesystem operations on Data Lake Storage Gen1 using REST API](data-lake-store-data-operations-rest-api.md).

## See also
* [Azure Data Lake Storage Gen1 REST API Reference](https://docs.microsoft.com/rest/api/datalakestore/)
* [Open Source Big Data applications compatible with Azure Data Lake Storage Gen1](data-lake-store-compatible-oss-other-applications.md)
<|MERGE_RESOLUTION|>--- conflicted
+++ resolved
@@ -37,13 +37,8 @@
 * For service-to-service authentication for your application (non-interactive), see [Service-to-service authentication with Data Lake Storage Gen1 using .NET SDK](data-lake-store-service-to-service-authenticate-rest-api.md).
 
 
-<<<<<<< HEAD
 ## Create a Data Lake Storage Gen1 account
-This operation is based on the REST API call defined [here](https://docs.microsoft.com/en-us/rest/api/datalakestore/accounts/create).
-=======
-## Create a Data Lake Store account
 This operation is based on the REST API call defined [here](https://docs.microsoft.com/rest/api/datalakestore/accounts/create).
->>>>>>> 7d2fc7b2
 
 Use the following cURL command. Replace **\<yourstoragegen1name>** with your Data Lake Storage Gen1 name.
 
@@ -59,13 +54,8 @@
     "properties": {}
     }    
 
-<<<<<<< HEAD
 ## Delete a Data Lake Storage Gen1 account
-This operation is based on the REST API call defined [here](https://docs.microsoft.com/en-us/rest/api/datalakestore/accounts/delete).
-=======
-## Delete a Data Lake Store account
 This operation is based on the REST API call defined [here](https://docs.microsoft.com/rest/api/datalakestore/accounts/delete).
->>>>>>> 7d2fc7b2
 
 Use the following cURL command to delete a Data Lake Storage Gen1 account. Replace **\<yourstoragegen1name>** with your Data Lake Storage Gen1 account name.
 
