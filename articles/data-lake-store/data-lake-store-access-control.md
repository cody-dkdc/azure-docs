--- conflicted
+++ resolved
@@ -95,7 +95,6 @@
 >
 >
 
-<<<<<<< HEAD
 ### Permissions needed to enumerate a folder
 
 ![Data Lake Storage Gen1 ACLs](./media/data-lake-store-access-control/data-lake-store-acls-6.png)
@@ -116,8 +115,6 @@
 
 ![Data Lake Storage Gen1 ACLs](./media/data-lake-store-access-control/data-lake-store-show-acls-advance-view.png)
 
-=======
->>>>>>> 50335003
 ## The super-user
 
 A super-user has the most rights of all the users in the Data Lake Storage Gen1 account. A super-user:
