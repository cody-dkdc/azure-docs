---
title: 'Java SDK: Filesystem operations on Azure Data Lake Store | Microsoft Docs'
description: Use Azure Data Lake Store Java SDK to perform filesystem operations on Data Lake Store such as create folders, etc.
services: data-lake-store
documentationcenter: ''
author: nitinme
manager: jhubbard
editor: cgronlun

ms.assetid: d10e09db-5232-4e84-bb50-52efc2c21887
ms.service: data-lake-store
ms.devlang: na
ms.topic: get-started-article
ms.tgt_pltfrm: na
ms.workload: big-data
<<<<<<< HEAD
ms.date: 08/31/2017
=======
ms.date: 09/30/2017
>>>>>>> 0f4a9875
ms.author: nitinme

---
# Filesystem operations on Data Lake Store using Java SDK
> [!div class="op_single_selector"]
> * [.NET SDK](data-lake-store-data-operations-net-sdk.md)
> * [Java SDK](data-lake-store-get-started-java-sdk.md)
> * [REST API](data-lake-store-data-operations-rest-api.md)
> * [Python](data-lake-store-data-operations-python.md)
>
> 

Learn how to use the Azure Data Lake Store Java SDK to perform basic operations such as create folders, upload and download data files, etc. For more information about Data Lake, see [Azure Data Lake Store](data-lake-store-overview.md).

You can access the Java SDK API docs for Azure Data Lake Store at [Azure Data Lake Store Java API docs](https://azure.github.io/azure-data-lake-store-java/javadoc/).

## Prerequisites
* Java Development Kit (JDK 7 or higher, using Java version 1.7 or higher)
* Azure Data Lake Store account. Follow the instructions at [Get started with Azure Data Lake Store using the Azure portal](data-lake-store-get-started-portal.md).
* [Maven](https://maven.apache.org/install.html). This tutorial uses Maven for build and project dependencies. Although it is possible to build without using a build system like Maven or Gradle, these systems make is much easier to manage dependencies.
* (Optional) And IDE like [IntelliJ IDEA](https://www.jetbrains.com/idea/download/) or [Eclipse](https://www.eclipse.org/downloads/) or similar.

## Create a Java application
The code sample available [on GitHub](https://azure.microsoft.com/documentation/samples/data-lake-store-java-upload-download-get-started/) walks you through the process of creating files in the store, concatenating files, downloading a file, and deleting some files in the store. This section of the article walks you through the main parts of the code.

1. Create a Maven project using [mvn archetype](https://maven.apache.org/guides/getting-started/maven-in-five-minutes.html) from the command line or using an IDE. For instructions on how to create a Java project using IntelliJ, see [here](https://www.jetbrains.com/help/idea/2016.1/creating-and-running-your-first-java-application.html). For instructions on how to create a project using Eclipse, see [here](http://help.eclipse.org/mars/index.jsp?topic=%2Forg.eclipse.jdt.doc.user%2FgettingStarted%2Fqs-3.htm). 

2. Add the following dependencies to your Maven **pom.xml** file. Add the following snippet before the **\</project>** tag:
   
        <dependencies>
          <dependency>
            <groupId>com.microsoft.azure</groupId>
            <artifactId>azure-data-lake-store-sdk</artifactId>
            <version>2.1.5</version>
          </dependency>
          <dependency>
            <groupId>org.slf4j</groupId>
            <artifactId>slf4j-nop</artifactId>
            <version>1.7.21</version>
          </dependency>
        </dependencies>
   
<<<<<<< HEAD
    The first dependency is to use the Data Lake Store SDK (`azure-data-lake-store-sdk`) from the maven repository. The second dependency (`slf4j-nop`) is to specify which logging framework to use for this application. The Data Lake Store SDK uses [slf4j](http://www.slf4j.org/) logging façade, which lets you choose from a number of popular logging frameworks, like log4j, Java logging, logback, etc., or no logging. For this example, we will disable logging, hence we use the **slf4j-nop** binding. To use other logging options in your app, see [here](http://www.slf4j.org/manual.html#projectDep).

### Authentication

* For service-to-service authentication for your application, see [Service-to-service authentication with Data Lake Store using Java](data-lake-store-service-to-service-authenticate-java.md).
* End-user authentication with Data Lake Store using Java SDK is not supported.


## Create an Azure Data Lake Store client (ADLStoreClient) object
Creating an [ADLStoreClient](https://azure.github.io/azure-data-lake-store-java/javadoc/) object requires you to specify the Data Lake Store account name and the token provider you generated in the last step. Note that the Data Lake Store account name needs to be a fully qualified domain name. For example, replace **FILL-IN-HERE** with something like **mydatalakestore.azuredatalakestore.net**.
=======
    The first dependency is to use the Data Lake Store SDK (`azure-data-lake-store-sdk`) from the maven repository. The second dependency (`slf4j-nop`) is to specify which logging framework to use for this application. The Data Lake Store SDK uses [slf4j](http://www.slf4j.org/) logging façade, which lets you choose from a number of popular logging frameworks, like log4j, Java logging, logback, etc., or no logging. For this example, we disable logging, hence we use the **slf4j-nop** binding. To use other logging options in your app, see [here](http://www.slf4j.org/manual.html#projectDep).

3. Add the following import statements to your application.

        import com.microsoft.azure.datalake.store.ADLException;
        import com.microsoft.azure.datalake.store.ADLStoreClient;
        import com.microsoft.azure.datalake.store.DirectoryEntry;
        import com.microsoft.azure.datalake.store.IfExists;
        import com.microsoft.azure.datalake.store.oauth2.AccessTokenProvider;
        import com.microsoft.azure.datalake.store.oauth2.ClientCredsTokenProvider;

        import java.io.*;
        import java.util.Arrays;
        import java.util.List;

## Authentication

* For service-to-service authentication for your application, see [Service-to-service authentication with Data Lake Store using Java](data-lake-store-service-to-service-authenticate-java.md).
* End-user authentication with Data Lake Store using Java SDK is not supported.


## Create an Azure Data Lake Store client
Creating an [ADLStoreClient](https://azure.github.io/azure-data-lake-store-java/javadoc/) object requires you to specify the Data Lake Store account name and the token provider you generated when you authenticated with Data Lake Store (see [Authentication](#authentication) section). The Data Lake Store account name needs to be a fully qualified domain name. For example, replace **FILL-IN-HERE** with something like **mydatalakestore.azuredatalakestore.net**.
>>>>>>> 0f4a9875

    private static String accountFQDN = "FILL-IN-HERE";  // full account FQDN, not just the account name
    ADLStoreClient client = ADLStoreClient.createClient(accountFQDN, provider);

<<<<<<< HEAD
## Use the ADLStoreClient to perform file and directory operations
The code below contains example snippets of some common operations. You can look at the full [Data Lake Store Java SDK API docs](https://azure.github.io/azure-data-lake-store-java/javadoc/) of the **ADLStoreClient** object to see other operations.

Note that files are read from and written into using standard Java streams. This means that you can layer any of the Java streams on top of the Data Lake Store streams to benefit from standard Java functionality (e.g., Print streams for formatted output, or any of the compression or encryption streams for additional functionality on top, etc.).

     // create file and write some content
     String filename = "/a/b/c.txt";
     OutputStream stream = client.createFile(filename, IfExists.OVERWRITE  );
     PrintStream out = new PrintStream(stream);
     for (int i = 1; i <= 10; i++) {
         out.println("This is line #" + i);
         out.format("This is the same line (%d), but using formatted output. %n", i);
     }
     out.close();
    
    // set file permission
    client.setPermission(filename, "744");
=======
The code snippets in the following sections contain examples of some common filesystem operations. You can look at the full [Data Lake Store Java SDK API docs](https://azure.github.io/azure-data-lake-store-java/javadoc/) of the **ADLStoreClient** object to see other operations.

## Create a directory

The following snippet creates a directory structure in the root of the Data Lake Store account you specified.

    // create directory
    client.createDirectory("/a/b/w");
    System.out.println("Directory created.");

## Create a file

The following snippet creates a file (c.txt) in the directory structure and writes some data to the file.

    // create file and write some content
    String filename = "/a/b/c.txt";
    OutputStream stream = client.createFile(filename, IfExists.OVERWRITE  );
    PrintStream out = new PrintStream(stream);
    for (int i = 1; i <= 10; i++) {
        out.println("This is line #" + i);
        out.format("This is the same line (%d), but using formatted output. %n", i);
    }
    out.close();
    System.out.println("File created.");

You can also create a file (d.txt) using byte arrays.

    // create file using byte arrays
    stream = client.createFile("/a/b/d.txt", IfExists.OVERWRITE);
    byte[] buf = getSampleContent();
    stream.write(buf);
    stream.close();
    System.out.println("File created using byte array.");

The definition for `getSampleContent` function used in the preceding snippet is available as part of the sample [on GitHub](https://azure.microsoft.com/documentation/samples/data-lake-store-java-upload-download-get-started/). 

## Append to a file

The following snippet appends content to an existing file.
>>>>>>> 0f4a9875

    // append to file
    stream = client.getAppendStream(filename);
    stream.write(getSampleContent());
    stream.close();
    System.out.println("File appended.");

The definition for `getSampleContent` function used in the preceding snippet is available as part of the sample [on GitHub](https://azure.microsoft.com/documentation/samples/data-lake-store-java-upload-download-get-started/).

## Read a file

The following snippet reads content from a file in Data Lake Store account.

    // Read File
    InputStream in = client.getReadStream(filename);
    BufferedReader reader = new BufferedReader(new InputStreamReader(in));
    String line;
    while ( (line = reader.readLine()) != null) {
        System.out.println(line);
    }
    reader.close();
    System.out.println();
    System.out.println("File contents read.");

## Concatenate files

The following snippet concatenates two files in the Data Lake Store account. If successful, the concatenated file replaces the two existing files.

    // concatenate the two files into one
    List<String> fileList = Arrays.asList("/a/b/c.txt", "/a/b/d.txt");
    client.concatenateFiles("/a/b/f.txt", fileList);
    System.out.println("Two files concatenated into a new file.");

## Rename a file

The following snippet renames a file in Data Lake Store account.

    //rename the file
    client.rename("/a/b/f.txt", "/a/b/g.txt");
    System.out.println("New file renamed.");

## Get metadata for a file

The following snippet retrieves the metadata for a file in Data Lake Store account.

    // get file metadata
    DirectoryEntry ent = client.getDirectoryEntry(filename);
    printDirectoryInfo(ent);
    System.out.println("File metadata retrieved.");

## Set permissions on a file

The following snippet sets permissions on the file that you created in the previous section.

    // set file permission
    client.setPermission(filename, "744");
    System.out.println("File permission set.");

## List directory contents

The following snippet lists the contents of a directory, recursively.

    // list directory contents
    List<DirectoryEntry> list = client.enumerateDirectory("/a/b", 2000);
    System.out.println("Directory listing for directory /a/b:");
    for (DirectoryEntry entry : list) {
        printDirectoryInfo(entry);
    }
    System.out.println("Directory contents listed.");

The definition for `printDirectoryInfo` function used in the preceding snippet is available as part of the sample [on GitHub](https://azure.microsoft.com/documentation/samples/data-lake-store-java-upload-download-get-started/).

## Delete files and folders

The following snippet deletes the specified files and folders in a Data Lake Store account, recursively.

    // delete directory along with all the subdirectories and files in it
    client.deleteRecursive("/a");
    System.out.println("All files and folders deleted recursively");
    promptEnterKey();

## Build and run the application
1. To run from within an IDE, locate and press the **Run** button. To run from Maven, use [exec:exec](http://www.mojohaus.org/exec-maven-plugin/exec-mojo.html).
2. To produce a standalone jar that you can run from command-line build the jar with all dependencies included, using the [Maven assembly plugin](http://maven.apache.org/plugins/maven-assembly-plugin/usage.html). The pom.xml in the [example source code on github](https://github.com/Azure-Samples/data-lake-store-java-upload-download-get-started/blob/master/pom.xml) has an example.

## Next steps
* [Explore JavaDoc for the Java SDK](https://azure.github.io/azure-data-lake-store-java/javadoc/)
* [Secure data in Data Lake Store](data-lake-store-secure-data.md)

<|MERGE_RESOLUTION|>--- conflicted
+++ resolved
@@ -13,11 +13,7 @@
 ms.topic: get-started-article
 ms.tgt_pltfrm: na
 ms.workload: big-data
-<<<<<<< HEAD
-ms.date: 08/31/2017
-=======
 ms.date: 09/30/2017
->>>>>>> 0f4a9875
 ms.author: nitinme
 
 ---
@@ -60,18 +56,6 @@
           </dependency>
         </dependencies>
    
-<<<<<<< HEAD
-    The first dependency is to use the Data Lake Store SDK (`azure-data-lake-store-sdk`) from the maven repository. The second dependency (`slf4j-nop`) is to specify which logging framework to use for this application. The Data Lake Store SDK uses [slf4j](http://www.slf4j.org/) logging façade, which lets you choose from a number of popular logging frameworks, like log4j, Java logging, logback, etc., or no logging. For this example, we will disable logging, hence we use the **slf4j-nop** binding. To use other logging options in your app, see [here](http://www.slf4j.org/manual.html#projectDep).
-
-### Authentication
-
-* For service-to-service authentication for your application, see [Service-to-service authentication with Data Lake Store using Java](data-lake-store-service-to-service-authenticate-java.md).
-* End-user authentication with Data Lake Store using Java SDK is not supported.
-
-
-## Create an Azure Data Lake Store client (ADLStoreClient) object
-Creating an [ADLStoreClient](https://azure.github.io/azure-data-lake-store-java/javadoc/) object requires you to specify the Data Lake Store account name and the token provider you generated in the last step. Note that the Data Lake Store account name needs to be a fully qualified domain name. For example, replace **FILL-IN-HERE** with something like **mydatalakestore.azuredatalakestore.net**.
-=======
     The first dependency is to use the Data Lake Store SDK (`azure-data-lake-store-sdk`) from the maven repository. The second dependency (`slf4j-nop`) is to specify which logging framework to use for this application. The Data Lake Store SDK uses [slf4j](http://www.slf4j.org/) logging façade, which lets you choose from a number of popular logging frameworks, like log4j, Java logging, logback, etc., or no logging. For this example, we disable logging, hence we use the **slf4j-nop** binding. To use other logging options in your app, see [here](http://www.slf4j.org/manual.html#projectDep).
 
 3. Add the following import statements to your application.
@@ -95,30 +79,10 @@
 
 ## Create an Azure Data Lake Store client
 Creating an [ADLStoreClient](https://azure.github.io/azure-data-lake-store-java/javadoc/) object requires you to specify the Data Lake Store account name and the token provider you generated when you authenticated with Data Lake Store (see [Authentication](#authentication) section). The Data Lake Store account name needs to be a fully qualified domain name. For example, replace **FILL-IN-HERE** with something like **mydatalakestore.azuredatalakestore.net**.
->>>>>>> 0f4a9875
 
     private static String accountFQDN = "FILL-IN-HERE";  // full account FQDN, not just the account name
     ADLStoreClient client = ADLStoreClient.createClient(accountFQDN, provider);
 
-<<<<<<< HEAD
-## Use the ADLStoreClient to perform file and directory operations
-The code below contains example snippets of some common operations. You can look at the full [Data Lake Store Java SDK API docs](https://azure.github.io/azure-data-lake-store-java/javadoc/) of the **ADLStoreClient** object to see other operations.
-
-Note that files are read from and written into using standard Java streams. This means that you can layer any of the Java streams on top of the Data Lake Store streams to benefit from standard Java functionality (e.g., Print streams for formatted output, or any of the compression or encryption streams for additional functionality on top, etc.).
-
-     // create file and write some content
-     String filename = "/a/b/c.txt";
-     OutputStream stream = client.createFile(filename, IfExists.OVERWRITE  );
-     PrintStream out = new PrintStream(stream);
-     for (int i = 1; i <= 10; i++) {
-         out.println("This is line #" + i);
-         out.format("This is the same line (%d), but using formatted output. %n", i);
-     }
-     out.close();
-    
-    // set file permission
-    client.setPermission(filename, "744");
-=======
 The code snippets in the following sections contain examples of some common filesystem operations. You can look at the full [Data Lake Store Java SDK API docs](https://azure.github.io/azure-data-lake-store-java/javadoc/) of the **ADLStoreClient** object to see other operations.
 
 ## Create a directory
@@ -158,7 +122,6 @@
 ## Append to a file
 
 The following snippet appends content to an existing file.
->>>>>>> 0f4a9875
 
     // append to file
     stream = client.getAppendStream(filename);
