--- conflicted
+++ resolved
@@ -144,11 +144,8 @@
     var creds = await ApplicationTokenProvider.LoginSilentAsync(domain, clientCredential);
 
 ### If you are using service-to-service authentication with certificate
-<<<<<<< HEAD
+
 As a third option, the following snippet can be used to authenticate your application **non-interactively**, using the certificate for an Azure Active Directory application / service principal. Use this with an existing [Azure AD Application with certificates](../azure-resource-manager/resource-group-authenticate-service-principal.md).
-=======
-As a third option, the following snippet can be used to authenticate your application **non-interactively**, using the certificate for an Azure Active Directory application / service principal. Use this with an existing [Azure AD Application with certificates](../azure-resource-manager/resource-group-authenticate-service-principal.md#create-service-principal-with-password).
->>>>>>> c2dc0e74
 
     // Service principal / application authentication with certificate
     // Use the client ID and certificate of an existing AAD "Web App" application.
