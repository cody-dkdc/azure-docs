--- conflicted
+++ resolved
@@ -13,11 +13,7 @@
    ms.topic="article"
    ms.tgt_pltfrm="na"
    ms.workload="big-data" 
-<<<<<<< HEAD
-   ms.date="04/06/2016"
-=======
    ms.date="04/07/2016"
->>>>>>> cd504dd3
    ms.author="nitinme"/>
 
 # Manage Azure Data Lake Store using Azure SDK for Node.js
@@ -27,15 +23,9 @@
 - [PowerShell](data-lake-store-get-started-powershell.md)
 - [.NET SDK](data-lake-store-get-started-net-sdk.md)
 - [Java SDK](data-lake-store-get-started-java-sdk.md)
-<<<<<<< HEAD
-- [Azure CLI](data-lake-store-get-started-cli.md)
-- [Node.js](data-lake-store-manage-use-nodejs.md)
-
-=======
 - [REST API](data-lake-store-get-started-rest-api.md)
 - [Azure CLI](data-lake-store-get-started-cli.md)
 - [Node.js](data-lake-store-manage-use-nodejs.md)
->>>>>>> cd504dd3
 
 The Azure ADK for Node.js can be used for managing Azure Data Lake store accounts, and the file system:
 
