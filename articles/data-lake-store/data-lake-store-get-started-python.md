--- conflicted
+++ resolved
@@ -13,11 +13,7 @@
 ms.topic: get-started-article
 ms.tgt_pltfrm: na
 ms.workload: big-data
-<<<<<<< HEAD
-ms.date: 10/09/2017
-=======
 ms.date: 10/11/2017
->>>>>>> 0e6e864e
 ms.author: nitinme
 
 ---
