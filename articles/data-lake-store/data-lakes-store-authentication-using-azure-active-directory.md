---
title: Authentication in Data Lake Store using Azure Active Directory | Microsoft Docs
description: Learn how to authenticate with Data Lake Store using Azure Active Directory
services: data-lake-store
documentationcenter: ''
author: nitinme
manager: jhubbard
editor: cgronlun

ms.service: data-lake-store
ms.devlang: na
ms.topic: article
ms.tgt_pltfrm: na
ms.workload: big-data
<<<<<<< HEAD
ms.date: 10/09/2017
=======
ms.date: 10/11/2017
>>>>>>> 0e6e864e
ms.author: nitinme

---
# Authentication with Data Lake Store using Azure Active Directory

Azure Data Lake Store uses Azure Active Directory for authentication. Before authoring an application that works with Azure Data Lake Store, you must decide how to authenticate your application with Azure Active Directory (Azure AD). 

## Authentication options

* **End-user authentication** - An end user's Azure credentials are used to authenticate with the Data Lake Store. The application you create to work with Data Lake Store prompts for these user credentials. As a result, this authentication mechanism is *interactive* and the application runs in the logged in user's context. For more information and instructions, see [End-user authentication for Data Lake Store](data-lake-store-end-user-authenticate-using-active-directory.md).

* **Service-to-service authentication** - Use this option if you want an application to authenticate itself with Data Lake Store. In such cases, you create an Azure Active Directory (AD) application and use the key from the Azure AD application to authenticate with Data Lake Store. As a result, this authentication mechanism is *non-interactive*. For more information and instructions, see [Service-to-service authentication for Data Lake Store](data-lake-store-service-to-service-authenticate-using-active-directory.md).

The following table illustrates how end-user and service-to-service authentication mechanisms are supported for Data Lake Store. Here's how you read the table.

* The ✔* symbol denotes that authentication option is supported and links to an article that demonstrates how to use the authentication option. 
* The ✔ symbol denotes that the authentication option is supported. 
* The empty cells denote that the authentication option is not supported.


|Use this authentication option with...                   |.NET         |Java     |PowerShell |CLI 2.0 | Python   |REST     |
|:---------------------------------------------|:------------|:--------|:----------|:-------------|:---------|:--------|
|End-user (without MFA**)                        |   ✔ |    ✔    |    ✔      |       ✔      |    **[✔*](data-lake-store-end-user-authenticate-python.md#end-user-authentication-without-multi-factor-authentication)**(deprecated)     |    **[✔*](data-lake-store-end-user-authenticate-rest-api.md)**    |
|End-user (with MFA)                           |    **[✔*](data-lake-store-end-user-authenticate-net-sdk.md)**        |    **[✔*](data-lake-store-end-user-authenticate-java-sdk.md)**     |    ✔      |       **[✔*](data-lake-store-get-started-cli-2.0.md)**      |    **[✔*](data-lake-store-end-user-authenticate-python.md#end-user-authentication-with-multi-factor-authentication)**     |    ✔    |
|Service-to-service (using client key)         |    **[✔*](data-lake-store-service-to-service-authenticate-net-sdk.md#service-to-service-authentication-with-client-secret)** |    **[✔*](data-lake-store-service-to-service-authenticate-java.md)**    |    ✔      |       ✔      |    **[✔*](data-lake-store-service-to-service-authenticate-python.md#service-to-service-authentication-with-client-secret-for-account-management)**     |    **[✔*](data-lake-store-service-to-service-authenticate-rest-api.md)**    |
|Service-to-service (using client certificate) |    **[✔*](data-lake-store-service-to-service-authenticate-net-sdk.md#service-to-service-authentication-with-certificate)**        |    ✔    |    ✔      |       ✔      |    ✔     |    ✔    |

<i>* Click the <b>✔\*</b> symbol. It's a link.</i><br>
<i>** MFA stands for multi-factor authentication</i>

See  [Authentication Scenarios for Azure Active Directory](../active-directory/develop/active-directory-authentication-scenarios.md) for more information on how to use Azure Active Directory for authentication.

## Next steps

* [End-user authentication](data-lake-store-end-user-authenticate-using-active-directory.md)
* [Service-to-service authentication](data-lake-store-service-to-service-authenticate-using-active-directory.md)

<|MERGE_RESOLUTION|>--- conflicted
+++ resolved
@@ -12,11 +12,7 @@
 ms.topic: article
 ms.tgt_pltfrm: na
 ms.workload: big-data
-<<<<<<< HEAD
-ms.date: 10/09/2017
-=======
 ms.date: 10/11/2017
->>>>>>> 0e6e864e
 ms.author: nitinme
 
 ---
