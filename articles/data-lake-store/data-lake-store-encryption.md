---
title: Encryption in Azure Data Lake Store | Microsoft Docs
description: Understand how encryption and key rotation work in Azure Data Lake Store
services: data-lake-store
documentationcenter: ''
author: esung22
manager:
editor:

ms.assetid: 
ms.service: data-lake-store
ms.devlang: na
ms.topic: get-started-article
ms.tgt_pltfrm: na
ms.workload: big-data
<<<<<<< HEAD
ms.date: 4/14/2017
ms.author: elsung
=======
ms.date: 01/31/2018
ms.author: yagupta
>>>>>>> dbbd7055
---

# Encryption of data in Azure Data Lake Store

Encryption in Azure Data Lake Store helps you protect your data, implement enterprise security policies, and meet regulatory compliance requirements. This article provides an overview of the design, and discusses some of the technical aspects of implementation.

Data Lake Store supports encryption of data both at rest and in transit. For data at rest, Data Lake Store supports "on by default," transparent encryption. Here is what these terms mean in a bit more detail:

* **On by default**: When you create a new Data Lake Store account, the default setting enables encryption. Thereafter, data that is stored in Data Lake Store is always encrypted prior to storing on persistent media. This is the behavior for all data, and it cannot be changed after an account is created.
* **Transparent**: Data Lake Store automatically encrypts data prior to persisting, and decrypts data prior to retrieval. The encryption is configured and managed at the Data Lake Store level by an administrator. No changes are made to the data access APIs. Thus, no changes are required in applications and services that interact with Data Lake Store because of encryption.

Data in transit (also known as data in motion) is also always encrypted in Data Lake Store. In addition to encrypting data prior to storing to persistent media, the data is also always secured in transit by using HTTPS. HTTPS is the only protocol that is supported for the Data Lake Store REST interfaces. The following diagram shows how data becomes encrypted in Data Lake Store:

![Diagram of data encryption in Data Lake Store](./media/data-lake-store-encryption/fig1.png)


## Set up encryption with Data Lake Store

Encryption for Data Lake Store is set up during account creation, and it is always enabled by default. You can either manage the keys yourself, or allow Data Lake Store to manage them for you (this is the default).

For more information, see [Getting started](https://docs.microsoft.com/azure/data-lake-store/data-lake-store-get-started-portal).

## How encryption works in Data Lake Store

The following information covers how to manage master encryption keys, and it explains the three different types of keys you can use in data encryption for Data Lake Store.

### Master encryption keys

Data Lake Store provides two modes for management of master encryption keys (MEKs). For now, assume that the master encryption key is the top-level key. Access to the master encryption key is required to decrypt any data stored in Data Lake Store.

The two modes for managing the master encryption key are as follows:

*	Service managed keys
*	Customer managed keys

In both modes, the master encryption key is secured by storing it in Azure Key Vault. Key Vault is a fully managed, highly secure service on Azure that can be used to safeguard cryptographic keys. For more information, see [Key Vault](https://azure.microsoft.com/services/key-vault).

Here is a brief comparison of capabilities provided by the two modes of managing the MEKs.

|  | Service managed keys | Customer managed keys |
| --- | --- | --- |
|How is data stored?|Always encrypted prior to being stored.|Always encrypted prior to being stored.|
|Where is the Master Encryption Key stored?|Key Vault|Key Vault|
|Are any encryption keys stored in the clear outside of Key Vault? |No|No|
|Can the MEK be retrieved by Key Vault?|No. After the MEK is stored in Key Vault, it can only be used for encryption and decryption.|No. After the MEK is stored in Key Vault, it can only be used for encryption and decryption.|
|Who owns the Key Vault instance and the MEK?|The Data Lake Store service|You own the Key Vault instance, which belongs in your own Azure subscription. The MEK in Key Vault can be managed by software or hardware.|
|Can you revoke access to the MEK for the Data Lake Store service?|No|Yes. You can manage access control lists in Key Vault, and remove access control entries to the service identity for the Data Lake Store service.|
|Can you permanently delete the MEK?|No|Yes. If you delete the MEK from Key Vault, the data in the Data Lake Store account cannot be decrypted by anyone, including the Data Lake Store service. <br><br> If you have explicitly backed up the MEK prior to deleting it from Key Vault, the MEK can be restored, and the data can then be recovered. However, if you have not backed up the MEK prior to deleting it from Key Vault, the data in the Data Lake Store account can never be decrypted thereafter.|


Aside from this difference of who manages the MEK and the Key Vault instance in which it resides, the rest of the design is the same for both modes.

It's important to remember the following when you choose the mode for the master encryption keys:

*	You can choose whether to use customer managed keys or service managed keys when you provision a Data Lake Store account.
*	After a Data Lake Store account is provisioned, the mode cannot be changed.

### Encryption and decryption of data

There are three types of keys that are used in the design of data encryption. The following table provides a summary:

| Key                   | Abbreviation | Associated with | Storage location                             | Type       | Notes                                                                                                   |
|-----------------------|--------------|-----------------|----------------------------------------------|------------|---------------------------------------------------------------------------------------------------------|
| Master Encryption Key | MEK          | A Data Lake Store account | Key Vault                              | Asymmetric | It can be managed by Data Lake Store or you.                                                              |
| Data Encryption Key   | DEK          | A Data Lake Store account | Persistent storage, managed by Data Lake Store service | Symmetric  | The DEK is encrypted by the MEK. The encrypted DEK is what is stored on persistent media. |
| Block Encryption Key  | BEK          | A block of data | None                                         | Symmetric  | The BEK is derived from the DEK and the data block.                                                      |

The following diagram illustrates these concepts:

![Keys in data encryption](./media/data-lake-store-encryption/fig2.png)

#### Pseudo algorithm when a file is to be decrypted:
1.	Check if the DEK for the Data Lake Store account is cached and ready for use.
    - If not, then read the encrypted DEK from persistent storage, and send it to Key Vault to be decrypted. Cache the decrypted DEK in memory. It is now ready to use.
2.	For every block of data in the file:
    - Read the encrypted block of data from persistent storage.
    - Generate the BEK from the DEK and the encrypted block of data.
    - Use the BEK to decrypt data.


#### Pseudo algorithm when a block of data is to be encrypted:
1.	Check if the DEK for the Data Lake Store account is cached and ready for use.
    - If not, then read the encrypted DEK from persistent storage, and send it to Key Vault to be decrypted. Cache the decrypted DEK in memory. It is now ready to use.
2.	Generate a unique BEK for the block of data from the DEK.
3.	Encrypt the data block with the BEK, by using AES-256 encryption.
4.	Store the encrypted data block of data on persistent storage.

> [!NOTE] 
> For performance reasons, the DEK in the clear is cached in memory for a short time, and is immediately erased afterward. On persistent media, it is always stored encrypted by the MEK.

## Key rotation

When you are using customer-managed keys, you can rotate the MEK. To learn how to set up a Data Lake Store account with customer-managed keys, see [Getting started](https://docs.microsoft.com/azure/data-lake-store/data-lake-store-get-started-portal).

### Prerequisites

When you set up the Data Lake Store account, you have chosen to use your own keys. This option cannot be changed after the account has been created. The following steps assume that you are using customer-managed keys (that is, you have chosen your own keys from Key Vault).

Note that if you use the default options for encryption, your data is always encrypted by using keys managed by Data Lake Store. In this option, you don't have the ability to rotate keys, as they are managed by Data Lake Store.

### How to rotate the MEK in Data Lake Store

1. Sign in to the [Azure portal](https://portal.azure.com/).
2. Browse to the Key Vault instance that stores your keys associated with your Data Lake Store account. Select **Keys**.

    ![Screenshot of Key Vault](./media/data-lake-store-encryption/keyvault.png)

3.	Select the key associated with your Data Lake Store account, and create a new version of this key. Note that Data Lake Store currently only supports key rotation to a new version of a key. It doesn't support rotating to a different key.

   ![Screenshot of Keys window, with New Version highlighted](./media/data-lake-store-encryption/keynewversion.png)

4.	Browse to the Data Lake Store storage account, and select **Encryption**.

    ![Screenshot of Data Lake Store storage account window, with Encryption highlighted](./media/data-lake-store-encryption/select-encryption.png)

5.	A message notifies you that a new key version of the key is available. Click **Rotate Key** to update the key to the new version.

    ![Screenshot of Data Lake Store window with message and Rotate Key highlighted](./media/data-lake-store-encryption/rotatekey.png)

This operation should take less than two minutes, and there is no expected downtime due to key rotation. After the operation is complete, the new version of the key is in use.<|MERGE_RESOLUTION|>--- conflicted
+++ resolved
@@ -1,6 +1,6 @@
 ---
 title: Encryption in Azure Data Lake Store | Microsoft Docs
-description: Understand how encryption and key rotation work in Azure Data Lake Store
+description: Encryption in Azure Data Lake Store helps you protect your data, implement enterprise security policies, and meet regulatory compliance requirements. This article provides an overview of the design, and discusses some of the technical aspects of implementation.
 services: data-lake-store
 documentationcenter: ''
 author: esung22
@@ -13,13 +13,8 @@
 ms.topic: get-started-article
 ms.tgt_pltfrm: na
 ms.workload: big-data
-<<<<<<< HEAD
-ms.date: 4/14/2017
-ms.author: elsung
-=======
 ms.date: 01/31/2018
 ms.author: yagupta
->>>>>>> dbbd7055
 ---
 
 # Encryption of data in Azure Data Lake Store
