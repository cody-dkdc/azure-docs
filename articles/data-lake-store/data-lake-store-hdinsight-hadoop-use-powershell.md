<properties 
   pageTitle="Configure HDInsight clusters with Azure Data Lake Store using PowerShell | Azure" 
   description="Use Azure PowerShell to configure and use HDInsight Hadoop clusters with Azure Data Lake" 
   services="data-lake" 
   documentationCenter="" 
   authors="nitinme" 
   manager="paulettm" 
   editor="cgronlun"/>
 
<tags
   ms.service="data-lake"
   ms.devlang="na"
   ms.topic="article"
   ms.tgt_pltfrm="na"
   ms.workload="big-data" 
   ms.date="10/28/2015"
   ms.author="nitinme"/>

# Provision an HDInsight cluster with Data Lake Store using Azure PowerShell

> [AZURE.SELECTOR]
- [Using Portal](data-lake-store-hdinsight-hadoop-use-portal.md)
- [Using PowerShell](data-lake-store-hdinsight-hadoop-use-powershell.md)


Learn how to use Azure PowerShell to configure an HDInsight cluster (Hadoop, HBase, or Storm) to work with an Azure Data Lake Store. Some important considerations for this release:
* **For Hadoop and Storm clusters (Windows and Linux)**, the Data Lake Store can only be used as an additional storage account. The default storage account for the such clusters will still be Azure Storage Blobs (WASB).
* **For HBase clusters (Windows and Linux)**, the Data Lake Store can be used as a default storage or additional storage.

In this article, we provision a Hadoop cluster with Data Lake Store as additional storage.

Configuring HDInsight to work with Data Lake Store using PowerShell involves the following steps:

* Create an Azure Data Lake Store
* Set up authentication for role-based access to Data Lake Store
* Create HDInsight cluster with authentication to Data Lake Store
* Run a test job on the cluster

## Prerequisites

Before you begin this tutorial, you must have the following:

- **An Azure subscription**. See [Get Azure free trial](https://azure.microsoft.com/en-us/pricing/free-trial/).
- **Enable your Azure subscription** for Data Lake Store public preview. See [instructions](data-lake-store-get-started-portal.md#signup).
- **Windows SDK**. You can install it from [here](https://dev.windows.com/en-us/downloads). You use this to create a security certificate.
- **Azure PowerShell**. See [Install and configure Azure PowerShell](../install-configure-powershell.md) for instructions. After you have installed Azure PowerShell, you should run the following cmdlet to import the Azure Data Lake Store module.

		Install-Module AzureRM.DataLakeStore

	For more information, see [Azure Data Lake Store PowerShell Gallery](http://www.powershellgallery.com/packages/AzureRM.DataLakeStore).
 

## Create an Azure Data Lake Store

Follow these steps to create a Data Lake Store.

1. From your desktop, open a new Azure PowerShell window, and enter the following snippet. When prompted to log in, make sure you log in as one of the subscription admininistrators/owner:

        # Log in to your Azure account
		Login-AzureRmAccount
        
		# List all the subscriptions associated to your account
		Get-AzureRmSubscription
		
		# Select a subscription 
		Set-AzureRMContext -SubscriptionName <subscription name>

		# Register for Data Lake Store
		Register-AzureRmResourceProvider -ProviderNamespace "Microsoft.DataLake"

3. An Azure Data Lake Store account is associated with an Azure Resource Group. Start by creating an Azure Resource Group.

		$resourceGroupName = "<your new resource group name>"
    	New-AzureRmResourceGroup -Name $resourceGroupName -Location "East US 2"

	![Create an Azure Resource Group](./media/data-lake-store-hdinsight-hadoop-use-powershell/ADL.PS.CreateResourceGroup.png "Create an Azure Resource Group")

2. Create an Azure Data Lake Store account. The account name you specify must only contain lowercase letters and numbers.

		$dataLakeStoreName = "<your new Data Lake Store name>"
    	New-AzureRmDataLakeStoreAccount -ResourceGroupName $resourceGroupName -Name $dataLakeStoreName -Location "East US 2"

	![Create an Azure Data Lake account](./media/data-lake-store-hdinsight-hadoop-use-powershell/ADL.PS.CreateADLAcc.png "Create an Azure Data Lake account")

3. Verify that the account is successfully created.

		Test-AzureRmDataLakeStoreAccount -Name $dataLakeStoreName

	The output for this should be **True**.

4. Upload some sample data to Azure Data Lake. We'll use this later in this article to verify that the data is accessible from an HDInsight cluster. If you are looking for some sample data to upload, you can get the **Ambulance Data** folder from the [Azure Data Lake Git Repository](https://github.com/MicrosoftBigData/ProjectKona/tree/master/SQLIPSamples/SampleData/AmbulanceData).

		
		$myrootdir = "/"
		Import-AzureRmDataLakeStoreItem -AccountName $dataLakeStoreName -Path "C:\<path to data>\vehicle1_09142014.csv" -Destination $myrootdir\vehicle1_09142014.csv


## Set up authentication for role-based access to Data Lake Store

Every Azure subscription is associated with an Azure Active Directory. Users and services that access resources of the subscription using the Azure portal or Azure Resource Manager API must first authenticate with that Azure Active Directory. Access is granted to Azure subscriptions and services by assigning them the appropriate role on an Azure resource.  For services, a service principal identifies the service in the Azure Active Directory (AAD). This section illustrates how to grant an application service, like HDInsight, access to an Azure resource (the Azure Data Lake Store account you created earlier) by creating a service principal for the application and assigning roles to that via Azure PowerShell.

To set up Active Directory authentication for Azure Data Lake, you must perform the following tasks.

* Create a self-signed certificate
* Create an application in Azure Active Directory and a Service Principal

### Create a self-signed certificate

Make sure you have [Windows SDK](https://dev.windows.com/en-us/downloads) installed before proceeding with the steps in this section. You must have also created a directory, such as **C:\mycertdir**, where the certificate will be created.

1. From the PowerShell window, navigate to the location where you installed Windows SDK (typically, `C:\Program Files (x86)\Windows Kits\10\bin\x86` and use the [MakeCert][makecert] utility to create a self-signed certificate and a private key. Use the following commands.

		$certificateFileDir = "<my certificate directory>"
		cd $certificateFileDir
		$startDate = (Get-Date).ToString('MM/dd/yyyy')
		$endDate = (Get-Date).AddDays(365).ToString('MM/dd/yyyy')

		makecert -sv mykey.pvk -n "cn=HDI-ADL-SP" CertFile.cer -b $startDate -e $endDate -r -len 2048

	You will be prompted to enter the private key password. After the command successfully executes, you should see a **CertFile.cer** and **mykey.pvk** in the certificate directory you specified.

4. Use the [Pvk2Pfx][pvk2pfx] utility to convert the .pvk and .cer files that MakeCert created to a .pfx file. Run the following command.

		pvk2pfx -pvk mykey.pvk -spc CertFile.cer -pfx CertFile.pfx -po myPassword

	When prompted enter the private key password you specified earlier. The value you specify for the **-po** parameter is the password that is associated with the .pfx file. After the command successfully completes, you should also see a CertFile.pfx in the certificate directory you specified.

###  Create an Azure Active Directory and a service principal

In this section, you perform the steps to create a service principal for an Azure Active Directory application, assign a role to the service principal, and authenticate as the service principal by providing a certificate. Run the following commands to create an application in Azure Active Directory. 

1. Paste the following cmdlets in the PowerShell console window. Make sure the value you specify for the **-DisplayName** property is unique. Also, the values for **-HomePage** and **-IdentiferUris** are placeholder values and are not verified. 

		$certificateFilePath = "$certificateFileDir\CertFile.pfx"
		
		$password = Read-Host –Prompt "Enter the password" –AsSecureString  # This is the password you specified for the .pfx file (e.g. "myPassword")
		
		$certificatePFX = New-Object System.Security.Cryptography.X509Certificates.X509Certificate2($certificateFilePath, $password)
		
		$rawCertificateData = $certificatePFX.GetRawCertData()
		
		$credential = [System.Convert]::ToBase64String($rawCertificateData)

		$application = New-AzureRmADApplication `
					-DisplayName "HDIADL" ` 
					-HomePage "https://contoso.com" `
					-IdentifierUris "https://mycontoso.com" `
					-KeyValue $credential  `
					-KeyType "AsymmetricX509Cert"  `
					-KeyUsage "Verify"  `
					-StartDate $startDate  `
					-EndDate $endDate

		$applicationId = $application.ApplicationId

2. Create a service principal using the application ID.

		$servicePrincipal = New-AzureRmADServicePrincipal -ApplicationId $applicationId
		
		$objectId = $servicePrincipal.Id

3. Grant the service principal access to the Data Lake Store you created earlier.
		
		Set-AzureRmDataLakeStoreItemAclEntry -AccountName $dataLakeStoreName -Path / -AceType User -Id $objectId -Permissions All

	At the prompt, enter **Y** to confirm.

## Create an HDInsight cluster with authentication to Data Lake Store

In this section, we create an HDInsight Hadoop cluster. For this release, the HDInsight cluster and the Data Lake Store must be in the same location (East US 2).

1. Start with retrieving the subscription tenant ID. You will need that later.

		$tenantID = (Get-AzureRmContext).Tenant.TenantId

2. For this release, for a Hadoop cluster, Data Lake Store can only be used as an additional storage for the cluster. The default storage will still be the Azure storage blobs (WASB). So, we'll first create the storage account and storage containers required for the cluster.

		# Create an Azure storage account
		$location = "East US 2"
		$storageAccountName = "<StorageAcccountName>"   # Provide a Storage account name
		
		New-AzureRmStorageAccount -ResourceGroupName $resourceGroupName -StorageAccountName $storageAccountName -Location $location -Type Standard_GRS
 
		# Create an Azure Blob Storage container
		$containerName = "<ContainerName>"              # Provide a container name
		$storageAccountKey = Get-AzureRmStorageAccountKey -Name $storageAccountName -ResourceGroupName $resourceGroupName | %{ $_.Key1 }
		$destContext = New-AzureStorageContext -StorageAccountName $storageAccountName -StorageAccountKey $storageAccountKey
		New-AzureStorageContainer -Name $containerName -Context $destContext

3. Create the HDInsight cluster. Use the following cmdlets.

		# Set these variables
		$clusterName = $containerName                   # As a best practice, have the same name for the cluster and container
		$clusterNodes = <ClusterSizeInNodes>            # The number of nodes in the HDInsight cluster
		$httpCredentials = Get-Credential
		$rdpCredentials = Get-Credential
		
		New-AzureRmHDInsightCluster -ClusterName $clusterName -ResourceGroupName $resourceGroupName -HttpCredential $httpCredentials -Location $location -DefaultStorageAccountName "$storageAccountName.blob.core.windows.net" -DefaultStorageAccountKey $storageAccountKey -DefaultStorageContainer $containerName  -ClusterSizeInNodes $clusterNodes -ClusterType Hadoop -Version "3.2" -RdpCredential $rdpCredentials -RdpAccessExpiry (Get-Date).AddDays(14) -ObjectID $objectId -AadTenantId $tenantID -CertificateFilePath $certificateFilePath -CertificatePassword $password

	After the cmdlet successfully completes, you should see an output like this:

		Name                      : hdiadlcluster
		Id                        : /subscriptions/65a1016d-0f67-45d2-b838-b8f373d6d52e/resourceGroups/hdiadlgroup/providers/Mi
		                            crosoft.HDInsight/clusters/hdiadlcluster
		Location                  : East US 2
		ClusterVersion            : 3.2.7.707
		OperatingSystemType       : Windows
		ClusterState              : Running
		ClusterType               : Hadoop
		CoresUsed                 : 16
		HttpEndpoint              : hdiadlcluster.azurehdinsight.net
		Error                     :
		DefaultStorageAccount     :
		DefaultStorageContainer   :
		ResourceGroup             : hdiadlgroup
		AdditionalStorageAccounts : 

## Run test jobs on the HDInsight cluster to use the Data Lake Store

<<<<<<< HEAD
After you have configured an HDInsight cluster, you can run test jobs on the cluster to test that the HDInsight cluster can access data Data Lake Store. To do so, we will run a sample Hive job that creates a table using the sample data that you uploaded earlier to your Data Lake Store.
=======
After you have configured an HDInsight cluster, you can run test jobs on the cluster to test that the HDInsight cluster can access Data Lake Store. To do so, we will run a sample Hive job that creates a table using the sample data that you uploaded earlier to your Data Lake Store.
>>>>>>> 6f6a16b7

Use the following cmdlets to run the Hive query. In this query we create a table from the data in the Data Lake Store and then run a select query on the created table.

	$queryString = "DROP TABLE vehicles;" + "CREATE EXTERNAL TABLE vehicles (str string) LOCATION 'adl://$dataLakeStoreName.azuredatalakestore.net:443/';" + "SELECT * FROM vehicles LIMIT 10;"
	
	$hiveJobDefinition = New-AzureRmHDInsightHiveJobDefinition -Query $queryString

	$hiveJob = Start-AzureRmHDInsightJob -ResourceGroupName $resourceGroupName -ClusterName $clusterName -JobDefinition $hiveJobDefinition -ClusterCredential $httpCredentials

	Wait-AzureRmHDInsightJob -ResourceGroupName $resourceGroupName -ClusterName $clusterName -JobId $hiveJob.JobId -ClusterCredential $httpCredentials

This will have the following output. **ExitValue** of 0 in the output suggests that the job completed successfully.

	Cluster         : hdiadlcluster.
	HttpEndpoint    : hdiadlcluster.azurehdinsight.net
	State           : SUCCEEDED
	JobId           : job_1445386885331_0012
	ParentId        :
	PercentComplete :
	ExitValue       : 0
	User            : admin
	Callback        :
	Completed       : done

Retrieve the output from the job by using the following cmdlet:	

	Get-AzureRmHDInsightJobOutput -ClusterName $clusterName -JobId $hiveJob.JobId -DefaultContainer $containerName -DefaultStorageAccountName $storageAccountName -DefaultStorageAccountKey $storageAccountKey -ClusterCredential $httpCredentials

The job output resembles the following:

	1,1,2014-09-14 00:00:03,46.81006,-92.08174,51,S,1
	1,2,2014-09-14 00:00:06,46.81006,-92.08174,13,NE,1
	1,3,2014-09-14 00:00:09,46.81006,-92.08174,48,NE,1
	1,4,2014-09-14 00:00:12,46.81006,-92.08174,30,W,1
	1,5,2014-09-14 00:00:15,46.81006,-92.08174,47,S,1
	1,6,2014-09-14 00:00:18,46.81006,-92.08174,9,S,1
	1,7,2014-09-14 00:00:21,46.81006,-92.08174,53,N,1
	1,8,2014-09-14 00:00:24,46.81006,-92.08174,63,SW,1
	1,9,2014-09-14 00:00:27,46.81006,-92.08174,4,NE,1
	1,10,2014-09-14 00:00:30,46.81006,-92.08174,31,N,1


	

## Access Data Lake Store using HDFS commands

Once you have configured the HDInsight cluster to use Data Lake Store, you can use the HDFS shell commands to access the store.

1. Sign on to the new [Azure preview portal](https://portal.azure.com).

2. Click **Browse**, click **HDInsight clusters**, and then click the HDInsight cluster that you created.

3. In the cluster blade, click **Remote Desktop**, and then in the **Remote Desktop** blade, click **Connect**.

	![Remote into HDI cluster](./media/data-lake-store-hdinsight-hadoop-use-powershell/ADL.HDI.PS.Remote.Desktop.png "Create an Azure Resource Group")

	When prompted, enter the credentials you provided for the remote desktop user. 

4. In the remote session, start Windows PowerShell, and use the HDFS filesystem commands to list the files in the Azure Data Lake.

<<<<<<< HEAD
	 	hdfs dfs -ls adl://<Data Lake account name>.azuredatalakestore.net:443/
=======
	 	hdfs dfs -ls adl://<Data Lake Store account name>.azuredatalakestore.net:443/
>>>>>>> 6f6a16b7

	This should list the file that you uploaded earlier to the Data Lake Store.

		15/09/17 21:41:15 INFO web.CaboWebHdfsFileSystem: Replacing original urlConnectionFactory with org.apache.hadoop.hdfs.web.URLConnectionFactory@21a728d6
		Found 1 items
		-rwxrwxrwx   0 NotSupportYet NotSupportYet     671388 2015-09-16 22:16 adl://mydatalakestore.azuredatalakestore.net:443/vehicle1_09142014.csv

	You can also use the `hdfs dfs -put` command to upload some files to the Azure Data Lake, and then use `hdfs dfs -ls` to verify whether the files were successfully uploaded.

## See Also

* [Portal: Create an HDInsight cluster to use Data Lake Store](data-lake-store-hdinsight-hadoop-use-portal.md)

[makecert]: https://msdn.microsoft.com/en-us/library/windows/desktop/ff548309(v=vs.85).aspx
[pvk2pfx]: https://msdn.microsoft.com/en-us/library/windows/desktop/ff550672(v=vs.85).aspx<|MERGE_RESOLUTION|>--- conflicted
+++ resolved
@@ -217,11 +217,7 @@
 
 ## Run test jobs on the HDInsight cluster to use the Data Lake Store
 
-<<<<<<< HEAD
-After you have configured an HDInsight cluster, you can run test jobs on the cluster to test that the HDInsight cluster can access data Data Lake Store. To do so, we will run a sample Hive job that creates a table using the sample data that you uploaded earlier to your Data Lake Store.
-=======
 After you have configured an HDInsight cluster, you can run test jobs on the cluster to test that the HDInsight cluster can access Data Lake Store. To do so, we will run a sample Hive job that creates a table using the sample data that you uploaded earlier to your Data Lake Store.
->>>>>>> 6f6a16b7
 
 Use the following cmdlets to run the Hive query. In this query we create a table from the data in the Data Lake Store and then run a select query on the created table.
 
@@ -282,11 +278,7 @@
 
 4. In the remote session, start Windows PowerShell, and use the HDFS filesystem commands to list the files in the Azure Data Lake.
 
-<<<<<<< HEAD
-	 	hdfs dfs -ls adl://<Data Lake account name>.azuredatalakestore.net:443/
-=======
 	 	hdfs dfs -ls adl://<Data Lake Store account name>.azuredatalakestore.net:443/
->>>>>>> 6f6a16b7
 
 	This should list the file that you uploaded earlier to the Data Lake Store.
 
