---
title: Use the Azure portal to create Azure HDInsight clusters with Data Lake Store | Microsoft Docs
description: Use the Azure portal to create and use HDInsight clusters with Azure Data Lake Store
services: data-lake-store,hdinsight
documentationcenter: ''
author: nitinme
manager: jhubbard
editor: cgronlun

ms.assetid: a8c45a83-a8e3-4227-8b02-1bc1e1de6767
ms.service: data-lake-store
ms.devlang: na
ms.topic: article
ms.tgt_pltfrm: na
ms.workload: big-data
ms.date: 05/04/2017
ms.author: nitinme

---
# Create HDInsight clusters with Data Lake Store by using the Azure portal
> [!div class="op_single_selector"]
> * [Use the Azure portal](data-lake-store-hdinsight-hadoop-use-portal.md)
> * [Use PowerShell (for default storage)](data-lake-store-hdinsight-hadoop-use-powershell-for-default-storage.md)
> * [Use PowerShell (for additional storage)](data-lake-store-hdinsight-hadoop-use-powershell.md)
> * [Use Resource Manager](data-lake-store-hdinsight-hadoop-use-resource-manager-template.md)
>
>

This article discusses how to use the Azure portal to create HDInsight clusters with access to Azure Data Lake Store. For supported cluster types, you can use Data Lake Store as default storage or as an additional storage account.

When you use Data Lake Store as additional storage, the default storage account for the clusters remains Azure Blob storage, and the cluster-related files (such as logs) are still written to the default storage. However, the data that you want to process can be stored in a Data Lake Store account. Using Data Lake Store as an additional storage account does not affect performance or the ability to read or write to storage from the cluster.

Here are some important considerations for using HDInsight with Data Lake Store:

* The option to create HDInsight clusters with access to Data Lake Store as default storage is available for HDInsight version 3.5 and 3.6.

* The option to create HDInsight clusters with access to Data Lake Store as default storage is *not available* for HDInsight Premium clusters.

* The option to create HDInsight clusters with access to Data Lake Store as additional storage is available for HDInsight versions 3.2, 3.4, 3.5, and 3.6.

* For Storm clusters (Windows and Linux), you can use Data Lake Store to write data from a Storm topology. You can also use Data Lake Store for reference data that can then be read by a Storm topology. For more information, see [Use Data Lake Store in a Storm topology](#use-data-lake-store-in-a-storm-topology).


## Prerequisites
Before you begin this tutorial, ensure that you've met the following requirements:

* **An Azure subscription**. Go to [Get Azure free trial](https://azure.microsoft.com/pricing/free-trial/).

* **An Azure Data Lake Store account**. Follow the instructions at [Get started with Azure Data Lake Store by using the Azure portal](data-lake-store-get-started-portal.md).

* **An Azure Active Directory service principal**. This tutorial provides instructions on how to create a service principal in Azure Active Directory (Azure AD). However, to create a service principal, you must be an Azure AD administrator. If you are an administrator, you can skip this prerequisite and proceed with the tutorial.

	>[!NOTE]
	>You can create a service principal only if you are an Azure AD administrator. Your Azure AD administrator must create a service principal before you can create an HDInsight cluster with Data Lake Store. Also, the service principal must be created with a certificate, as described at [Create a service principal with certificate](../azure-resource-manager/resource-group-authenticate-service-principal.md#create-service-principal-with-certificate-from-certificate-authority).
	>

## Create an HDInsight cluster with access to a Data Lake Store
In this section, you create an HDInsight Hadoop cluster that uses the Data Lake Store as default storage or additional storage.

### Create a cluster with Data Lake Store as default storage

>[!NOTE]
>You can use this option only with HDInsight 3.5 and 3.6 clusters (Standard edition).

1. Sign in to the [Azure portal](https://portal.azure.com).

2. To start provisioning an HDInsight cluster, follow the instructions in [Create Hadoop clusters in HDInsight](../hdinsight/hdinsight-hadoop-create-linux-clusters-portal.md).

3. On the **Storage** blade, under **Primary storage type**, click **Data Lake Store**.

4. Select an existing Data Lake Store account and enter a root folder path where the cluster-specific files are to be stored.

<<<<<<< HEAD
	![Add service principal to HDInsight cluster](./media/data-lake-store-hdinsight-hadoop-use-portal/hdi.adl.1.adls.storage.png "Add service principal to HDInsight cluster")


	In the screenshot above, the root folder path is /clusters/myhdiadlcluster, where *myhdiadlcluster* is the name of the cluster being created. In such a case, make sure that the */clusters* folder exists in the Data Lake Store account. The *myhdiadlcluster* folder is created during cluster creation. Similarly, if the root path was set to */hdinsight/clusters/data/myhdiadlcluster*, ensure that */hdinsight/clusters/data/* exists in the Data Lake Store account.

=======
	In the screenshot above, the root folder path is /clusters/myhdiadlcluster, where *myhdiadlcluster* is the name of the cluster being created. In such a case, make sure that the */clusters* folder exists in the Data Lake Store account. The *myhdiadlcluster* folder is created during cluster creation. Similarly, if the root path was set to */hdinsight/clusters/data/myhdiadlcluster*, ensure that */hdinsight/clusters/data/* exists in the Data Lake Store account.

	![Add service principal to HDInsight cluster](./media/data-lake-store-hdinsight-hadoop-use-portal/hdi.adl.1.adls.storage.png "Add service principal to HDInsight cluster")

>>>>>>> a42dbad0
5. Click **Data Lake Store access** to configure access between the Data Lake Store account and HDInsight cluster. For instructions see [Configure access between HDInsight cluster and Data Lake Store](#configure-access-between-hdinsight-cluster-and-data-lake-store).


### Create a cluster with Data Lake Store as additional storage

1. Sign in to the [Azure portal](https://portal.azure.com).

2. To start provisioning an HDInsight cluster, follow the instructions in [Create Hadoop clusters in HDInsight](../hdinsight/hdinsight-hadoop-create-linux-clusters-portal.md).

3. On the **Storage** blade, under **Primary storage type**, select **Azure Storage**.

4. Under **Selection method**, do either of the following:

	* To specify a storage account that is part of your Azure subscription, select **My subscriptions**, and then select the storage account.

	* To specify a storage account that is outside your Azure subscription, select **Access key**, and then provide the information for the outside storage account.

5. Under **Default container**, retain the default container name that's suggested by the portal or specify your own.

	![Add service principal to HDInsight cluster](./media/data-lake-store-hdinsight-hadoop-use-portal/hdi.adl.1.png "Add service principal to HDInsight cluster")

6. When you use Blob storage as default storage, you can still use Data Lake Store as additional storage for the cluster. To do so, click **Data Lake Store access** to configure access between the Data Lake Store account and HDInsight cluster. For instructions see [Configure access between HDInsight cluster and Data Lake Store](#configure-access-between-hdinsight-cluster-and-data-lake-store).

## Configure access between HDInsight cluster and Data Lake Store

In this section, you configure access between HDInsight clusters and Data Lake Store using an Azure Active Directory service principal

1. On the **Data Lake Store access** blade, specify whether you want to use a new service principal or an existing service principal. This step creates a new service principal. To use an existing service principal, skip to the next step.

	a. On the **Data Lake Store access** blade, click **Create new**, and then click **Service Principal**.

    b. On the **Create a Service Principal** blade, enter the required values.  

    c. Click **Create**. A certificate and an Azure AD application are created automatically.

	![Add service principal to HDInsight cluster](./media/data-lake-store-hdinsight-hadoop-use-portal/hdi.adl.2.png "Add service principal to HDInsight cluster")

	You can also click **Download Certificate** to download the certificate associated with the service principal you created. Downloading the certificate is useful if you want to use the same service principal when you create additional HDInsight clusters. Click **Select**.

2. To use an existing service principal, perform the steps provided below.

	a. On the **Data Lake Store access** blade, click **Use existing**, and then click **Service Principal**.

	b. On the **Select a Service Principal** blade, search for an existing service principal. Click the service principal that you want to use, and then click **Select**.

	c. On the **Data Lake Store access** blade, upload the certificate (.pfx file) that's associated with your selected service principal, and then enter the certificate password.

	![Add service principal to HDInsight cluster](./media/data-lake-store-hdinsight-hadoop-use-portal/hdi.adl.5.png "Add service principal to HDInsight cluster")

7. On the **Data Lake Store access** blade, click **Access**. The **Select file permissions** blade is open by default. It lists all the Data Lake Store accounts in your subscription.

8. Select the Data Lake Store account that you want to associate with the cluster.

	**If you are using Data Lake Store as the default storage**, you should assign permissions at two levels.

	a. First, you should assign permission at the root level of the Data Lake Store account. To do so, hover (do not click) the mouse over the name of the Data Lake Store account to make the check box visible. Select the check box.

	![Add service principal to HDInsight cluster](./media/data-lake-store-hdinsight-hadoop-use-portal/hdi.adl.3.png "Add service principal to HDInsight cluster")

	b. Then, you should assign permission to the HDInsight cluster storage root. According to the screenshot earlier, the cluster storage root is **/clusters** folder that you specificed while selecting the Data Lake Store as default storage.

	![Add service principal to HDInsight cluster](./media/data-lake-store-hdinsight-hadoop-use-portal/hdi.adl.3.add.png "Add service principal to HDInsight cluster")

	**If you are using Data Lake Store as additional storage**, you must assign permission only for the folder that you want to access from the HDInsight cluster. For example, in the screenshot below, you provide access only to **hdiaddonstorage** folder in a Data Lake Store account.

	![Assign service principal permissions to the HDInsight cluster](./media/data-lake-store-hdinsight-hadoop-use-portal/hdi.adl.3-1.png "Assign service principal permissions to the HDInsight cluster")

9. For all the accounts and paths you selected, select the permissions (Read, Write, or Execute) and specify whether the permissions apply recursively to the child items as well, and then click **Select**.

11. In the **Assign selected permissions** window, to assign the permissions for the Azure Active Directory service principal on the account, files, or folders you selected, click **Run**.

	![Assign service principal permissions to the HDInsight cluster](./media/data-lake-store-hdinsight-hadoop-use-portal/hdi.adl.3-2.png "Assign service principal permissions to the HDInsight cluster")

12. After the permissions are successfully assigned, click **Done** on each open blade to return to the **Data Lake Store access** blade.

13. On the **Data Lake Store access**, click **Select**, and then continue with cluster creation as described in [Create Hadoop clusters in HDInsight](../hdinsight/hdinsight-hadoop-create-linux-clusters-portal.md).

## Verify cluster set up

After the cluster setup is complete, on the cluster blade, verify your results by doing either or both of the following:

* To verify that the associated storage for the cluster is the Data Lake Store account that you specified, click **Storage accounts** in the left pane.

	![Add service principal to HDInsight cluster](./media/data-lake-store-hdinsight-hadoop-use-portal/hdi.adl.6-1.png "Add service principal to HDInsight cluster")

* To verify that the service principal is correctly associated with the HDInsight cluster, click **Data Lake Store access** in the left pane.

	![Add service principal to HDInsight cluster](./media/data-lake-store-hdinsight-hadoop-use-portal/hdi.adl.6.png "Add service principal to HDInsight cluster")


## Examples

After you have set up the cluster with Data Lake Store as your storage, refer to these examples of how to use HDInsight cluster to analyze the data that's stored in Data Lake Store.

### Run a Hive query against data in a Data Lake Store (as primary storage)

To run a Hive query, use the Hive views interface in the Ambari portal. For instructions on how to use Ambari Hive views, see [Use the Hive View with Hadoop in HDInsight](../hdinsight/hdinsight-hadoop-use-hive-ambari-view.md).

When you work with data in a Data Lake Store, there are a few strings to change.

If you use, for example, the cluster that you created with Data Lake Store as primary storage, the path to the data is: *adl://<data_lake_store_account_name>/azuredatalakestore.net/path/to/file*. A Hive query to create a table from sample data that's stored in the Data Lake Store account looks like this:

	CREATE EXTERNAL TABLE websitelog (str string) LOCATION 'adl://hdiadlsstorage.azuredatalakestore.net/clusters/myhdiadlcluster/HdiSamples/HdiSamples/WebsiteLogSampleData/SampleLog/'

Descriptions:
* `adl://hdiadlstorage.azuredatalakestore.net/` is the root of the Data Lake Store account.
* `/clusters/myhdiadlcluster` is the root of the cluster data that you specified while creating the cluster.
* `/HdiSamples/HdiSamples/WebsiteLogSampleData/SampleLog/` is the location of the sample file that you used in the query.

### Run a Hive query against data in a Data Lake Store (as additional storage)

If the cluster that you created uses Blob storage as default storage, the sample data is not contained in the Azure Data Lake Store account that's used as additional storage. In such a case, first transfer the data from Blob storage to the Data Lake Store, and then run the queries as shown in the preceding example.

For information on how to copy data from Blob storage to a Data Lake Store, see the following articles:

* [Use Distcp to copy data between Azure Storage blobs and Data Lake Store](data-lake-store-copy-data-wasb-distcp.md)
* [Use AdlCopy to copy data from Azure Storage blobs to Data Lake Store](data-lake-store-copy-data-azure-storage-blob.md)

### Use Data Lake Store with a Spark cluster
You can use a Spark cluster to run Spark jobs on data that is stored in a Data Lake Store. For more information, see [Use HDInsight Spark cluster to analyze data in Data Lake Store](../hdinsight/hdinsight-apache-spark-use-with-data-lake-store.md).


### Use Data Lake Store in a Storm topology
You can use the Data Lake Store to write data from a Storm topology. For instructions on how to achieve this scenario, see [Use Azure Data Lake Store with Apache Storm with HDInsight](../hdinsight/hdinsight-storm-write-data-lake-store.md).

## See also
* [PowerShell: Create an HDInsight cluster to use Data Lake Store](data-lake-store-hdinsight-hadoop-use-powershell.md)

[makecert]: https://msdn.microsoft.com/library/windows/desktop/ff548309(v=vs.85).aspx
[pvk2pfx]: https://msdn.microsoft.com/library/windows/desktop/ff550672(v=vs.85).aspx<|MERGE_RESOLUTION|>--- conflicted
+++ resolved
@@ -70,18 +70,10 @@
 
 4. Select an existing Data Lake Store account and enter a root folder path where the cluster-specific files are to be stored.
 
-<<<<<<< HEAD
+	In the screenshot above, the root folder path is /clusters/myhdiadlcluster, where *myhdiadlcluster* is the name of the cluster being created. In such a case, make sure that the */clusters* folder exists in the Data Lake Store account. The *myhdiadlcluster* folder is created during cluster creation. Similarly, if the root path was set to */hdinsight/clusters/data/myhdiadlcluster*, ensure that */hdinsight/clusters/data/* exists in the Data Lake Store account.
+
 	![Add service principal to HDInsight cluster](./media/data-lake-store-hdinsight-hadoop-use-portal/hdi.adl.1.adls.storage.png "Add service principal to HDInsight cluster")
 
-
-	In the screenshot above, the root folder path is /clusters/myhdiadlcluster, where *myhdiadlcluster* is the name of the cluster being created. In such a case, make sure that the */clusters* folder exists in the Data Lake Store account. The *myhdiadlcluster* folder is created during cluster creation. Similarly, if the root path was set to */hdinsight/clusters/data/myhdiadlcluster*, ensure that */hdinsight/clusters/data/* exists in the Data Lake Store account.
-
-=======
-	In the screenshot above, the root folder path is /clusters/myhdiadlcluster, where *myhdiadlcluster* is the name of the cluster being created. In such a case, make sure that the */clusters* folder exists in the Data Lake Store account. The *myhdiadlcluster* folder is created during cluster creation. Similarly, if the root path was set to */hdinsight/clusters/data/myhdiadlcluster*, ensure that */hdinsight/clusters/data/* exists in the Data Lake Store account.
-
-	![Add service principal to HDInsight cluster](./media/data-lake-store-hdinsight-hadoop-use-portal/hdi.adl.1.adls.storage.png "Add service principal to HDInsight cluster")
-
->>>>>>> a42dbad0
 5. Click **Data Lake Store access** to configure access between the Data Lake Store account and HDInsight cluster. For instructions see [Configure access between HDInsight cluster and Data Lake Store](#configure-access-between-hdinsight-cluster-and-data-lake-store).
 
 
