--- conflicted
+++ resolved
@@ -34,15 +34,11 @@
 
 * The option to create HDInsight clusters with access to Data Lake Store as default storage is available for HDInsight version 3.5.
 
+* The option to create HDInsight clusters with access to Data Lake Store as default storage is *not available* for HDInsight Premium clusters.
+
 * The option to create HDInsight clusters with access to Data Lake Store as additional storage is available for HDInsight versions 3.2, 3.4, and 3.5.
 
-<<<<<<< HEAD
 * For HBase clusters (Windows and Linux), Data Lake Store is *not supported* as a storage option for either default or additional storage.
-=======
-* Option to create HDInsight clusters with access to Data Lake Store as default storage is not available for HDInsight Premium clusters.
-
-* For HBase clusters (Windows and Linux), Data Lake Store is **not supported** as a storage option, for both default storage as well as additional storage.
->>>>>>> 9849a433
 
 * For Storm clusters (Windows and Linux), you can use Data Lake Store to write data from a Storm topology. You can also use Data Lake Store for reference data that can then be read by a Storm topology. For more information, see [Use Data Lake Store in a Storm topology](#use-data-lake-store-in-a-storm-topology).
 
