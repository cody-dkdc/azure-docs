--- conflicted
+++ resolved
@@ -49,11 +49,7 @@
         ![Add a NuGet source](./media/data-lake-store-get-started-net-sdk/data-lake-store-install-nuget-package.png "Create a new Azure Data Lake account")
    4. Close the **NuGet Package Manager**.
 
-<<<<<<< HEAD
-6. Open **Program.cs**, delete the existing code, and then include the following statements to add references to namespaces.
-=======
 5. Open **Program.cs**, delete the existing code, and then include the following statements to add references to namespaces.
->>>>>>> 6a383dfd
 
 ```csharp
 using System;
