--- conflicted
+++ resolved
@@ -56,11 +56,7 @@
 ##<a name="next-steps"></a>Next steps
 
 - [Get started using HBase with Hadoop in HDInsight][hbase-get-started]
-<<<<<<< HEAD
-- [Provision HDInsight clusters on Azure Virtual Network][hbase-provision-vnet]
-=======
 - [Provision HDInsight clusters on Azure Virtual Network] [hbase-provision-vnet]
->>>>>>> 692c0fec
 - [Configure HBase replication in HDInsight](hdinsight-hbase-geo-replication.md) 
 - [Analyze Twitter sentiment with HBase in HDInsight][hbase-twitter-sentiment]
 - [Use Maven to build Java applications that use HBase with HDInsight (Hadoop)][hbase-build-java-maven]
