--- conflicted
+++ resolved
@@ -252,17 +252,12 @@
 |   | Loc | Op | DB | slope |
 |   | Loc 15 | 37 | 1151 | -102743.910227889 |
 |   | Loc 13 | 37 | 1249 | -86303.2334644601 |
-<<<<<<< HEAD
 
 In less than two minutes, ADX analyzed close to 20,000 time series and detected two abnormal time series in which the read count suddenly dropped.
-=======
-
-In less than two minutes, ADX analyzed close to 20,000 time series and detected two abnormal time series in which the read count suddenly dropped.
 
 These advanced capabilities combined with ADX fast performance supply a unique and powerful solution for time series analysis.
 
 ## Next steps
->>>>>>> 6a383dfd
 
 * Learn about [Time series anomaly detection and forecasting](/azure/data-explorer/anomaly-detection) in Azure Data Explorer.
 * Learn about [Machine learning capabilities](/azure/data-explorer/machine-learning-clustering) in Azure Data Explorer.