---
title: Scaling Azure Data Explorer cluster to accommodate changing demand
description: This article describes steps to scale-up and scale-down an Azure Data Explorer cluster based on changing demand.
author: radennis
ms.author: radennis
ms.reviewer: v-orspod
ms.service: data-explorer
services: data-explorer
ms.topic: conceptual
ms.date: 02/18/2019
---

# Manage cluster scale-up to accommodate changing demand

Sizing a cluster appropriately is critical to the performance of Azure Data Explorer. But demand on a cluster can’t be predicted with 100% accuracy. A static cluster size can lead to under-utilization or over-utilization, neither of which is ideal. A better approach is to *scale* a cluster, adding and removing capacity and CPU with changing demand. There are two workflows for scaling, scale-up and scale-out. This article shows you how to manage cluster scale-up.

1. Navigate to your cluster, and under **Settings** select **Scale up**.

    You're given a list of available SKUs. For instance, in the figure below there's only one available SKU: D14_V2.

    ![Scale up](media/manage-cluster-scale-up/scale-up.png)

    D13_V2 is disabled since it is the current SKU of the cluster. L8 and L16 are disabled because they not available in the region where the cluster is located.

1. To change your SKU, select the SKU you want and press the **Select** button.

> [!NOTE]
<<<<<<< HEAD
> The scale up process can take a few minutes, and during that time your cluster will be suspended. Note that scaling down can harm your cluster performance.
=======
> The scale up process can take a few minutes. During that time, your cluster will be suspended.
>
> Scaling down can harm your cluster performance.
>

You've now performed a scale-up or scale-down operation for your Azure Data Explorer cluster. You can also do [cluster scale-out](manage-cluster-scale-out.md), also known as autoscale, to scale dynamically based on metrics that you specify.
>>>>>>> b70d6aa4

If you need assistance with cluster scaling issues, open a support request in the [Azure portal](https://portal.azure.com/#blade/Microsoft_Azure_Support/HelpAndSupportBlade/overview).<|MERGE_RESOLUTION|>--- conflicted
+++ resolved
@@ -25,15 +25,8 @@
 1. To change your SKU, select the SKU you want and press the **Select** button.
 
 > [!NOTE]
-<<<<<<< HEAD
 > The scale up process can take a few minutes, and during that time your cluster will be suspended. Note that scaling down can harm your cluster performance.
-=======
-> The scale up process can take a few minutes. During that time, your cluster will be suspended.
->
-> Scaling down can harm your cluster performance.
->
 
 You've now performed a scale-up or scale-down operation for your Azure Data Explorer cluster. You can also do [cluster scale-out](manage-cluster-scale-out.md), also known as autoscale, to scale dynamically based on metrics that you specify.
->>>>>>> b70d6aa4
 
 If you need assistance with cluster scaling issues, open a support request in the [Azure portal](https://portal.azure.com/#blade/Microsoft_Azure_Support/HelpAndSupportBlade/overview).