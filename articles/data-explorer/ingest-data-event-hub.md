---
title: 'Quickstart: Ingest data from Event Hub into Azure Data Explorer'
description: 'In this quickstart, you learn how to ingest (load) data into Azure Data Explorer from Event Hub.'
author: orspod
ms.author: orspodek
ms.reviewer: mblythe
ms.service: data-explorer
ms.topic: quickstart
<<<<<<< HEAD
ms.date: 02/02/2018
=======
ms.date: 05/17/2019
>>>>>>> 6a383dfd

# Customer intent: As a database administrator, I want to ingest data into Azure Data Explorer from an event hub, so I can analyze streaming data.
---

# Quickstart: Ingest data from Event Hub into Azure Data Explorer

Azure Data Explorer is a fast and highly scalable data exploration service for log and telemetry data. Azure Data Explorer offers ingestion (data loading) from Event Hubs, a big data streaming platform and event ingestion service. [Event Hubs](/azure/event-hubs/event-hubs-about) can process millions of events per second in near real-time. In this quickstart, you create an event hub, connect to it from Azure Data Explorer and see data flow through the system.

## Prerequisites

* If you don't have an Azure subscription, create a [free Azure account](https://azure.microsoft.com/free/) before you begin.

* [A test cluster and database](create-cluster-database-portal.md).

* [A sample app](https://github.com/Azure-Samples/event-hubs-dotnet-ingest) that generates data and sends it to an event hub. Download the sample app to your system.

* [Visual Studio 2019](https://visualstudio.microsoft.com/vs/) to run the sample app.

## Sign in to the Azure portal

Sign in to the [Azure portal](https://portal.azure.com/).

## Create an event hub

In this quickstart, you generate sample data and send it to an event hub. The first step is to create an event hub. You do this by using an Azure Resource Manager template in the Azure portal.

1. To create an event hub, use the following button to start the deployment. Right-click and select **Open in new window**, so you can follow the rest of the steps in this article.

    [![Deploy to Azure](media/ingest-data-event-hub/deploybutton.png)](https://portal.azure.com/#create/Microsoft.Template/uri/https%3A%2F%2Fraw.githubusercontent.com%2FAzure%2Fazure-quickstart-templates%2Fmaster%2F201-event-hubs-create-event-hub-and-consumer-group%2Fazuredeploy.json)

    The **Deploy to Azure** button takes you to the Azure portal to fill out a deployment form.

    ![Deploy to Azure](media/ingest-data-event-hub/deploy-to-azure.png)

1. Select the subscription where you want to create the event hub, and create a resource group named *test-hub-rg*.

    ![Create a resource group](media/ingest-data-event-hub/create-resource-group.png)

1. Fill out the form with the following information.

    ![Deployment form](media/ingest-data-event-hub/deployment-form.png)

    Use defaults for any settings not listed in the following table.

    **Setting** | **Suggested value** | **Field description**
    |---|---|---|
    | Subscription | Your subscription | Select the Azure subscription that you want to use for your event hub.|
    | Resource group | *test-hub-rg* | Create a new resource group. |
    | Location | *West US* | Select *West US* for this quickstart. For a production system, select the region that best meets your needs. Create the event hub namespace in the same Location as the Kusto cluster for best performance (most important for event hub namespaces with high throughput).
    | Namespace name | A unique namespace name | Choose a unique name that identifies your namespace. For example, *mytestnamespace*. The domain name *servicebus.windows.net* is appended to the name you provide. The name can contain only letters, numbers, and hyphens. The name must start with a letter, and it must end with a letter or number. The value must be between 6 and 50 characters long.
    | Event hub name | *test-hub* | The event hub sits under the namespace, which provides a unique scoping container. The event hub name must be unique within the namespace. |
    | Consumer group name | *test-group* | Consumer groups enable multiple consuming applications to each have a separate view of the event stream. |
    | | |

1. Select **Purchase**, which acknowledges that you're creating resources in your subscription.

1. Select **Notifications** on the toolbar to monitor the provisioning process. It might take several minutes for the deployment to succeed, but you can move on to the next step now.

    ![Notifications](media/ingest-data-event-hub/notifications.png)

## Create a target table in Azure Data Explorer

Now you create a table in Azure Data Explorer, to which Event Hubs will send data. You create the table in the cluster and database provisioned in **Prerequisites**.

1. In the Azure portal, navigate to your cluster then select **Query**.

    ![Query application link](media/ingest-data-event-hub/query-explorer-link.png)

1. Copy the following command into the window and select **Run** to create the table (TestTable) which will receive the ingested data.

    ```Kusto
    .create table TestTable (TimeStamp: datetime, Name: string, Metric: int, Source:string)
    ```

    ![Run create query](media/ingest-data-event-hub/run-create-query.png)

1. Copy the following command into the window and select **Run** to map the incoming JSON data to the column names and data types of the table (TestTable).

    ```Kusto
    .create table TestTable ingestion json mapping 'TestMapping' '[{"column":"TimeStamp","path":"$.timeStamp","datatype":"datetime"},{"column":"Name","path":"$.name","datatype":"string"},{"column":"Metric","path":"$.metric","datatype":"int"},{"column":"Source","path":"$.source","datatype":"string"}]'
    ```

## Connect to the event hub

Now you connect to the event hub from Azure Data Explorer. When this connection is in place, data that flows into the event hub streams to the test table you created earlier in this article.

1. Select **Notifications** on the toolbar to verify that the event hub deployment was successful.

1. Under the cluster you created, select **Databases** then **TestDatabase**.

    ![Select test database](media/ingest-data-event-hub/select-test-database.png)

1. Select **Data ingestion** and **Add data connection**. Then fill out the form with the following information. Select **Create** when you are finished.

    ![Event hub connection](media/ingest-data-event-hub/event-hub-connection.png)

    Data Source:

    **Setting** | **Suggested value** | **Field description**
    |---|---|---|
    | Data connection name | *test-hub-connection* | The name of the connection you want to create in Azure Data Explorer.|
    | Event hub namespace | A unique namespace name | The name you chose earlier that identifies your namespace. |
    | Event hub | *test-hub* | The event hub you created. |
    | Consumer group | *test-group* | The consumer group defined in the event hub you created. |
    | | |

    Target table:

    There are two options for routing: *static* and *dynamic*. For this quickstart, you use static routing (the default), where you specify the table name, file format, and mapping. Therefore, leave **My data includes routing info** unselected.
    You can also use dynamic routing, where your data includes the necessary routing information.

     **Setting** | **Suggested value** | **Field description**
    |---|---|---|
    | Table | *TestTable* | The table you created in **TestDatabase**. |
    | Data format | *JSON* | Supported formats are Avro, CSV, JSON, MULTILINE JSON, PSV, SOH, SCSV, TSV, and TXT. |
    | Column mapping | *TestMapping* | The mapping you created in **TestDatabase**, which maps incoming JSON data to the column names and data types of **TestTable**.|
    | | |

## Copy the connection string

When you run the [sample app](https://github.com/Azure-Samples/event-hubs-dotnet-ingest) listed in Prerequisites, you need the connection string for the event hub namespace.

1. Under the event hub namespace you created, select **Shared access policies**, then **RootManageSharedAccessKey**.

    ![Shared access policies](media/ingest-data-event-hub/shared-access-policies.png)

1. Copy **Connection string - primary key**. You paste it in the next section.

    ![Connection string](media/ingest-data-event-hub/connection-string.png)

## Generate sample data

Use the [sample app](https://github.com/Azure-Samples/event-hubs-dotnet-ingest) you downloaded to generate data.

1. Open the sample app solution in Visual Studio.

1. In the *program.cs* file, update the `connectionString` constant to the connection string you copied from the event hub namespace.

    ```csharp
    const string eventHubName = "test-hub";
    // Copy the connection string ("Connection string-primary key") from your Event Hub namespace.
    const string connectionString = @"<YourConnectionString>";
    ```

1. Build and run the app. The app sends messages to the event hub, and it prints out status every ten seconds.

1. After the app has sent a few messages, move on to the next step: reviewing the flow of data into your event hub and test table.

## Review the data flow

With the app generating data, you can now see the flow of that data from the event hub to the table in your cluster.

1. In the Azure portal, under your event hub, you see the spike in activity while the app is running.

    ![Event hub graph](media/ingest-data-event-hub/event-hub-graph.png)

1. To check how many messages have made it to the database so far, run the following query in your test database.

    ```Kusto
    TestTable
    | count
    ```

1. To see the content of the messages, run the following query:

    ```Kusto
    TestTable
    ```

    The result set should look like the following:

    ![Message result set](media/ingest-data-event-hub/message-result-set.png)

    > [!NOTE]
    > Azure Data Explorer has an aggregation (batching) policy for data ingestion, designed to optimize the ingestion process. The policy is configured to 5 minutes so you may experience a latency.

## Clean up resources

If you don't plan to use your event hub again, clean up **test-hub-rg**, to avoid incurring costs.

1. In the Azure portal, select **Resource groups** on the far left, and then select the resource group you created.  

    If the left menu is collapsed, select ![Expand button](media/ingest-data-event-hub/expand.png) to expand it.

   ![Select resource group to delete](media/ingest-data-event-hub/delete-resources-select.png)

1. Under **test-resource-group**, select **Delete resource group**.

1. In the new window, type the name of the resource group to delete (*test-hub-rg*), and then select **Delete**.

## Next steps

> [!div class="nextstepaction"]
> [Quickstart: Query data in Azure Data Explorer](web-query-data.md)<|MERGE_RESOLUTION|>--- conflicted
+++ resolved
@@ -6,11 +6,7 @@
 ms.reviewer: mblythe
 ms.service: data-explorer
 ms.topic: quickstart
-<<<<<<< HEAD
-ms.date: 02/02/2018
-=======
 ms.date: 05/17/2019
->>>>>>> 6a383dfd
 
 # Customer intent: As a database administrator, I want to ingest data into Azure Data Explorer from an event hub, so I can analyze streaming data.
 ---
