--- conflicted
+++ resolved
@@ -1,117 +1,104 @@
-<properties 
-	pageTitle="Delivering Media on-Demand with Azure Media Services" 
-	description="This topic talks about common scenarios of delivering media on-demand with Azure Media Services." 
-	services="media-services" 
-	documentationCenter="" 
-	authors="Juliako" 
-	manager="dwrede" 
-	editor=""/>
-
-<tags 
-	ms.service="media-services" 
-	ms.workload="media" 
-	ms.tgt_pltfrm="na" 
-	ms.devlang="na" 
-	ms.topic="article" 
-<<<<<<< HEAD
-	ms.date="09/07/2015"   
-=======
-	ms.date="12/05/2015"   
->>>>>>> 08be3281
-	ms.author="juliako"/>
-
-
-#Delivering Media on-Demand with Azure Media Services
-
-##Overview
-
-This topic describes steps of a typical Azure Media Services (AMS) Video-on-Demand workflow. Each step links to relevant topics. For tasks that can be achieved using different technologies, there are buttons that link to technology of your choice (for example, .NET or REST).   
-
-Note that you can integrate Media Services with your existing tools and processes. For example, encode content on-site, then upload to Media Services for transcoding into multiple formats and deliver through Azure CDN or a third-party CDN. 
-
-The following diagram shows the major parts of the Media Services platform that are involved in the Video on Demand Workflow.
-![VoD workflow][vod-overview]
-
-##<a id="vod_scenarios"></a>Common Scenarios: Delivering Media on-Demand
-
-###Protect content in storage and deliver streaming media in the clear (non-encrypted)
-
-1. Upload a high-quality mezzanine file into an asset.
-	
-	It is recommended to apply storage encryption option to your asset in order to protect your content during upload and while at rest in storage. 
-1. Encode to adaptive bitrate MP4 set. 
-
-	It is recommended to apply storage encryption option to the output asset in order to protect your content at rest.
-	
-1. Configure asset delivery policy (used by dynamic packaging). 
-	
-	If your asset is storage encrypted, you **must** configure asset delivery policy. 
-
-1. Publish the asset by creating an OnDemand locator.
-
-	Make sure to have at least one streaming reserved unit on the streaming endpoint from which you want to stream content.
-
-1. Stream published content.
-
-###Protect content in storage, deliver dynamically encrypted streaming media  
-
-To be able to use dynamic encryption, you must first get at least one streaming reserved unit on the streaming endpoint from which you want to stream encrypted content.
-
-1. Upload a high-quality mezzanine file into an asset. Apply storage encryption option to the asset.
-1. Encode to adaptive bitrate MP4 set. Apply storage encryption option to the output asset.
-1. Create encryption content key for the asset you want to be dynamically encrypted during playback.
-2. Configure content key authorization policy.
-1. Configure asset delivery policy (used by dynamic packaging and dynamic encryption).
-1. Publish the asset by creating an OnDemand locator.
-1. Stream published content. 
-
-###Index content
-
-1. Upload a high-quality mezzanine file into an Asset.
-1. Index content.
-
-	The indexing job generates files that can be used as Closed Captions (CC) in video playback. It also generates files that enable you to do in-video search and jump to the exact location of the video.	
-
-1. Consume indexed content.
-
-
-###Deliver progressive download 
-
-1. Upload a high-quality mezzanine file into an asset.
-1. Encode to adaptive bitrate MP4 set or a single MP4.
-1. Publish the asset by creating an OnDemand or SAS locator.
-
-	If using OnDemand locator, make sure to have at least one streaming reserved unit on the streaming endpoint from which you plan to progressively download content.
-
-	If using SAS locator, the content is downloaded from the Azure blob storage. In this case, you do not need to have streaming reserved units.
-  
-1. Progressively download content.
-
-This article contains links to topics that show how to set up your development environment and perform tasks mentioned above.
-
-
-##Concepts
-
-For concepts related to delivering your content on demand, see [Media Services Concepts](media-services-concepts.md).
-players.md).
-
-<<<<<<< HEAD
-
-##Next steps: AMS learning paths
-
-You can view AMS learning paths here:
-=======
-##Media Services learning paths
-
-[AZURE.INCLUDE [media-services-learning-paths-include](../../includes/media-services-learning-paths-include.md)]
-
-##Provide feedback
-
-[AZURE.INCLUDE [media-services-user-voice-include](../../includes/media-services-user-voice-include.md)]
->>>>>>> 08be3281
-
-- [AMS Live Streaming Workflow](http://azure.microsoft.com/documentation/learning-paths/media-services-streaming-live/)
-- [AMS on Demand Streaming Workflow](http://azure.microsoft.com/documentation/learning-paths/media-services-streaming-on-demand/)
-
-[vod-overview]: ./media/media-services-video-on-demand-workflow/media-services-video-on-demand.png
- 
+<properties 
+	pageTitle="Delivering Media on-Demand with Azure Media Services" 
+	description="This topic talks about common scenarios of delivering media on-demand with Azure Media Services." 
+	services="media-services" 
+	documentationCenter="" 
+	authors="Juliako" 
+	manager="dwrede" 
+	editor=""/>
+
+<tags 
+	ms.service="media-services" 
+	ms.workload="media" 
+	ms.tgt_pltfrm="na" 
+	ms.devlang="na" 
+	ms.topic="article" 
+	ms.date="12/05/2015"   
+	ms.author="juliako"/>
+
+
+#Delivering Media on-Demand with Azure Media Services
+
+##Overview
+
+This topic describes steps of a typical Azure Media Services (AMS) Video-on-Demand workflow. Each step links to relevant topics. For tasks that can be achieved using different technologies, there are buttons that link to technology of your choice (for example, .NET or REST).   
+
+Note that you can integrate Media Services with your existing tools and processes. For example, encode content on-site, then upload to Media Services for transcoding into multiple formats and deliver through Azure CDN or a third-party CDN. 
+
+The following diagram shows the major parts of the Media Services platform that are involved in the Video on Demand Workflow.
+![VoD workflow][vod-overview]
+
+##<a id="vod_scenarios"></a>Common Scenarios: Delivering Media on-Demand
+
+###Protect content in storage and deliver streaming media in the clear (non-encrypted)
+
+1. Upload a high-quality mezzanine file into an asset.
+	
+	It is recommended to apply storage encryption option to your asset in order to protect your content during upload and while at rest in storage. 
+1. Encode to adaptive bitrate MP4 set. 
+
+	It is recommended to apply storage encryption option to the output asset in order to protect your content at rest.
+	
+1. Configure asset delivery policy (used by dynamic packaging). 
+	
+	If your asset is storage encrypted, you **must** configure asset delivery policy. 
+
+1. Publish the asset by creating an OnDemand locator.
+
+	Make sure to have at least one streaming reserved unit on the streaming endpoint from which you want to stream content.
+
+1. Stream published content.
+
+###Protect content in storage, deliver dynamically encrypted streaming media  
+
+To be able to use dynamic encryption, you must first get at least one streaming reserved unit on the streaming endpoint from which you want to stream encrypted content.
+
+1. Upload a high-quality mezzanine file into an asset. Apply storage encryption option to the asset.
+1. Encode to adaptive bitrate MP4 set. Apply storage encryption option to the output asset.
+1. Create encryption content key for the asset you want to be dynamically encrypted during playback.
+2. Configure content key authorization policy.
+1. Configure asset delivery policy (used by dynamic packaging and dynamic encryption).
+1. Publish the asset by creating an OnDemand locator.
+1. Stream published content. 
+
+###Index content
+
+1. Upload a high-quality mezzanine file into an Asset.
+1. Index content.
+
+	The indexing job generates files that can be used as Closed Captions (CC) in video playback. It also generates files that enable you to do in-video search and jump to the exact location of the video.	
+
+1. Consume indexed content.
+
+
+###Deliver progressive download 
+
+1. Upload a high-quality mezzanine file into an asset.
+1. Encode to adaptive bitrate MP4 set or a single MP4.
+1. Publish the asset by creating an OnDemand or SAS locator.
+
+	If using OnDemand locator, make sure to have at least one streaming reserved unit on the streaming endpoint from which you plan to progressively download content.
+
+	If using SAS locator, the content is downloaded from the Azure blob storage. In this case, you do not need to have streaming reserved units.
+  
+1. Progressively download content.
+
+This article contains links to topics that show how to set up your development environment and perform tasks mentioned above.
+
+
+##Concepts
+
+For concepts related to delivering your content on demand, see [Media Services Concepts](media-services-concepts.md).
+players.md).
+
+##Media Services learning paths
+
+[AZURE.INCLUDE [media-services-learning-paths-include](../../includes/media-services-learning-paths-include.md)]
+
+##Provide feedback
+
+[AZURE.INCLUDE [media-services-user-voice-include](../../includes/media-services-user-voice-include.md)]
+
+
+[vod-overview]: ./media/media-services-video-on-demand-workflow/media-services-video-on-demand.png
+ 