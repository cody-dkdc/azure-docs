--- conflicted
+++ resolved
@@ -18,14 +18,7 @@
 
 ---
 # Use Azure Queue storage to monitor Media Services job notifications with .NET
-<<<<<<< HEAD
-When you run jobs, you often require a way to track job progress. You can check the progress by using Azure Queue storage to monitor Azure Media Services job notifications (as described in this article). You can also define a **StateChanged** event handler, as described in [Monitor job progress using .NET](media-services-check-job-progress.md).  
-
-## Use Queue storage to monitor Media Services job notifications
-When processing media jobs, Media Services can deliver notifications to [Queue storage](../storage/queues/storage-dotnet-how-to-use-queues.md). This topic shows how to get these notification messages from Queue storage.
-=======
 When you run encoding jobs, you often require a way to track job progress. You can configure Media Services to deliver notifications to [Azure Queue storage](../storage/storage-dotnet-how-to-use-queues.md). You can monitor job progress by getting notifications from the Queue storage. 
->>>>>>> f8cc17ad
 
 Messages delivered to Queue storage can be accessed from anywhere in the world. The Queue storage messaging architecture is reliable and highly scalable. Polling Queue storage for messages is recommended over using other methods.
 
