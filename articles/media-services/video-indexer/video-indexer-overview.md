---
title: What is Video Indexer?
titlesuffix: Azure Media Services
description: This topic gives an overview of the Video Indexer service.
services: media-services
author: Juliako
manager: femila

ms.service: media-services
ms.subservice: video-indexer
ms.topic: article
<<<<<<< HEAD
ms.date: 03/12/2019
=======
ms.date: 05/15/2019
>>>>>>> 6a383dfd
ms.author: juliako
---

# What is Video Indexer?

Azure Video Indexer is a cloud application built on Azure Media Analytics, Azure Search, Cognitive Services (such as the Face API, Microsoft Translator, the Computer Vision API, and Custom Speech Service). It enables you to extract the insights from your videos using Video Indexer video and audio models described below:
  
## Video insights

- **Face detection**: Detects and groups faces appearing in the video.
- **Celebrity identification**: Video Indexer automatically identifies over 1 million celebrities – such as world leaders, actors, actresses, athletes, researchers, business, and tech leaders across the globe. The data about these celebrities can also be found on various famous websites, for example, IMDB and Wikipedia.
- **Account-based face identification**: Video Indexer trains a model for a specific account. It then recognizes faces in the video based on the trained model. For more information, see [Customize a Person model from the Video Indexer website](customize-person-model-with-website.md) and [Customize a Person model with the Video Indexer API](customize-person-model-with-api.md).
- **Thumbnail extraction for faces** ("best face"): Automatically identifies the best captured face in each group of faces (based on quality, size, and frontal position) and extract it as an image asset.
- **Visual text recognition** (OCR): Extracts text that is visually displayed in the video.
- **Visual content moderation**: Detects adult and/or racy visuals.
- **Labels identification**: Identifies visual objects and actions displayed.
- **Scene segmentation**: determines when a scene changes in video based on visual cues. A scene depicts a single event and it is composed by a series of consecutive shots, which are semantically related. 
- **Shot detection**: determines when a shot changes in video based on visual cues. A shot is a series of frames taken from the same motion-picture camera. For more information, see [Scenes, shots, and keyframes](scenes-shots-keyframes.md).
- **Black frame detection**: Identifies black frames presented in the video.
- **Keyframe extraction**: Detects stable keyframes in a video.
- **Rolling credits**: identify the beginning and end of the rolling credits in the end of TV shows and movies.

## Audio insights

<<<<<<< HEAD
- **Automatic language detection**: Automatically identifies the dominant spoken language. Supported languages include English, Spanish, French, German, Italian, Chinese (Simplified), Japanese, Russian, and Portuguese (Brazilian). Will fallback to English when the language can't be detected.
- **Audio transcription**: Converts speech to text in 12 languages and allows extensions. Supported languages include English, Spanish, French, German, Italian, Chinese (Simplified), Japanese, Arabic, Russian, Portuguese (Brazilian), Hindi, and Korean.
=======
- **Automatic language detection**: Automatically identifies the dominant spoken language. Supported languages include English, Spanish, French, German, Italian, Chinese (Simplified), Japanese, Russian, and Brazilian Portuguese Will fallback to English when the language can't be detected.
- **Audio transcription**: Converts speech to text in 12 languages and allows extensions. Supported languages include English, Spanish, French, German, Italian, Chinese (Simplified), Japanese, Arabic, Russian, Brazilian Portuguese, Hindi, and Korean.
>>>>>>> 6a383dfd
- **Closed captioning**: Creates closed captioning in three formats: VTT, TTML, SRT.
- **Two channel processing**: Auto detects, separate transcript and merges to single timeline.
- **Noise reduction**: Clears up telephony audio or noisy recordings (based on Skype filters).
- **Transcript customization** (CRIS): Trains custom speech to text models to create industry-specific transcripts. For more information, see [Customize a Language model from the Video Indexer website](customize-language-model-with-website.md) and [Customize a Language model with the Video Indexer APIs](customize-language-model-with-api.md).
- **Speaker enumeration**: Maps and understands which speaker spoke which words and when.
- **Speaker statistics**: Provides statistics for speakers speech ratios.
- **Textual content moderation**: Detects explicit text in the audio transcript.
- **Audio effects**: Identifies audio effects such as hand claps, speech, and silence.
<<<<<<< HEAD
- **Emotion detection**: Identifies emotions based on speech and audio cues. The emotion could be: joy, sadness, anger, or fear.
=======
- **Emotion detection**: Identifies emotions based on speech (what is being said) and voice tonality (how it is being said).  The emotion could be: joy, sadness, anger, or fear.
>>>>>>> 6a383dfd
- **Translation**: Creates translations of the audio transcript to 54 different languages.

## Audio and video insights (multi channels)

When indexing by one channel partial result for those models will be available

- **Keywords extraction**: Extracts keywords from speech and visual text.
- **Brands extraction**: Extracts brands from speech and visual text.
- **Topic inference**: Makes inference of main topics from transcripts. The 1st-level IPTC taxonomy is included.
- **Artifacts**: Extracts rich set of "next level of details" artifacts for each of the models.
- **Sentiment analysis**: Identifies positive, negative, and neutral sentiments from speech and visual text.
 
Once Video Indexer is done processing and analyzing, you can review, curate, search, and publish the video insights.

Whether your role is a content manager or a developer, the Video Indexer service is able to address your needs. Content managers can use the Video Indexer web portal to consume the service without writing a single line of code, see [Get started with the Video Indexer website](video-indexer-get-started.md). Developers can take advantage of APIs to process content at scale, see [Use Video Indexer REST API](video-indexer-use-apis.md). The service also enables customers to use widgets to publish video streams and extracted insights in their own applications, see [Embed visual widgets in your application](video-indexer-embed-widgets.md).

You can sign up for the service using existing AAD, LinkedIn, Facebook, Google, or MSA account. For more information, see [getting started](video-indexer-get-started.md).

## Scenarios

Below are a few scenarios where Video Indexer can be useful

- Search – Insights extracted from the video can be used to enhance the search experience across a video library. For example, indexing spoken words and faces can enable the search experience of finding moments in a video where a particular person spoke certain words or when two people were seen together. Search based on such insights from videos is applicable to news agencies, educational institutes, broadcasters, entertainment content owners, enterprise LOB apps and in general to any industry that has a video library that users need to search against.
- Content creation – insights extracted from videos and help effectively create content such as trailers, social media content, news clips etc. from existing content in the organization archive 
- Monetization – Video Indexer can help improve the value of videos. As an example, industries that rely on ad revenue (for example, news media, social media, etc.), can deliver more relevant ads by using the extracted insights as additional signals to the ad server (presenting a sports shoe ad is more relevant in the middle of a football match vs. a swimming competition).
- User engagement – Video insights can be used to improve user engagement by positioning the relevant video moments to users. As an example, consider an educational video that explains spheres for the first 30 minutes and pyramids in the next 30 minutes. A student reading about pyramids would benefit more if the video is positioned starting from the 30-minute marker.

## Next steps

You're ready to get started with Video Indexer. For more information, see the following articles:

- [Get started with the Video Indexer website](video-indexer-get-started.md)
- [Process content with Video Indexer REST API](video-indexer-use-apis.md)
- [Embed visual widgets in your application](video-indexer-embed-widgets.md)<|MERGE_RESOLUTION|>--- conflicted
+++ resolved
@@ -9,11 +9,7 @@
 ms.service: media-services
 ms.subservice: video-indexer
 ms.topic: article
-<<<<<<< HEAD
-ms.date: 03/12/2019
-=======
 ms.date: 05/15/2019
->>>>>>> 6a383dfd
 ms.author: juliako
 ---
 
@@ -38,13 +34,8 @@
 
 ## Audio insights
 
-<<<<<<< HEAD
-- **Automatic language detection**: Automatically identifies the dominant spoken language. Supported languages include English, Spanish, French, German, Italian, Chinese (Simplified), Japanese, Russian, and Portuguese (Brazilian). Will fallback to English when the language can't be detected.
-- **Audio transcription**: Converts speech to text in 12 languages and allows extensions. Supported languages include English, Spanish, French, German, Italian, Chinese (Simplified), Japanese, Arabic, Russian, Portuguese (Brazilian), Hindi, and Korean.
-=======
 - **Automatic language detection**: Automatically identifies the dominant spoken language. Supported languages include English, Spanish, French, German, Italian, Chinese (Simplified), Japanese, Russian, and Brazilian Portuguese Will fallback to English when the language can't be detected.
 - **Audio transcription**: Converts speech to text in 12 languages and allows extensions. Supported languages include English, Spanish, French, German, Italian, Chinese (Simplified), Japanese, Arabic, Russian, Brazilian Portuguese, Hindi, and Korean.
->>>>>>> 6a383dfd
 - **Closed captioning**: Creates closed captioning in three formats: VTT, TTML, SRT.
 - **Two channel processing**: Auto detects, separate transcript and merges to single timeline.
 - **Noise reduction**: Clears up telephony audio or noisy recordings (based on Skype filters).
@@ -53,11 +44,7 @@
 - **Speaker statistics**: Provides statistics for speakers speech ratios.
 - **Textual content moderation**: Detects explicit text in the audio transcript.
 - **Audio effects**: Identifies audio effects such as hand claps, speech, and silence.
-<<<<<<< HEAD
-- **Emotion detection**: Identifies emotions based on speech and audio cues. The emotion could be: joy, sadness, anger, or fear.
-=======
 - **Emotion detection**: Identifies emotions based on speech (what is being said) and voice tonality (how it is being said).  The emotion could be: joy, sadness, anger, or fear.
->>>>>>> 6a383dfd
 - **Translation**: Creates translations of the audio transcript to 54 different languages.
 
 ## Audio and video insights (multi channels)
