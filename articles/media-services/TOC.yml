--- conflicted
+++ resolved
@@ -6,11 +6,7 @@
 - name: Azure Media Services Video Indexer
   href: video-indexer/
 - name: Azure Media Player
-<<<<<<< HEAD
-  href: http://amp.azure.net/libs/amp/latest/docs/index.html
-=======
   href: https://amp.azure.net/libs/amp/latest/docs/index.html
->>>>>>> 6a383dfd
 - name: Resources
   items:
   - name: Azure Roadmap
