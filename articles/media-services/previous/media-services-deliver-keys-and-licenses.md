---
title: Use Azure Media Services to deliver DRM licenses or AES keys | Microsoft Docs 
description: This article describes how you can use Azure Media Services to deliver PlayReady and/or Widevine licenses and AES keys but do the rest (encode, encrypt, stream) by using your on-premises servers.
services: media-services
documentationcenter: ''
author: Juliako
manager: femila
editor: ''

ms.assetid: 8546c2c1-430b-4254-a88d-4436a83f9192
ms.service: media-services
ms.workload: media
ms.tgt_pltfrm: na
ms.devlang: na
ms.topic: article
ms.date: 02/09/2019
ms.author: juliako

---
<<<<<<< HEAD
# Use Azure Media Services to deliver DRM licenses or AES keys (legacy)
=======
# Use Media Services to deliver DRM licenses or AES keys (legacy)
>>>>>>> 0e8ac0d2

Azure Media Services enables you to ingest, encode, add content protection, and stream your content. For more information, see [Use PlayReady and/or Widevine dynamic common encryption](media-services-protect-with-playready-widevine.md). Some customers want to use Media Services only to deliver licenses and/or keys and encode, encrypt, and stream by using their on-premises servers. This article describes how you can use Media Services to deliver PlayReady and/or Widevine licenses but do the rest with your on-premises servers. 

## Overview
Media Services provides a service for delivering PlayReady and Widevine digital rights management (DRM) licenses and AES-128 keys. Media Services also provides APIs that let you configure the rights and restrictions that you want for the DRM runtime to enforce when a user plays back the DRM-protected content. When a user requests the protected content, the player application requests a license from the Media Services license service. If the license is authorized, the Media Services license service issues the license to the player. The PlayReady and Widevine licenses contain the decryption key that can be used by the client player to decrypt and stream the content.

Media Services supports multiple ways of authorizing users who make license or key requests. You configure the content key's authorization policy. The policy can have one or more restrictions. The options are open or token restriction. The token-restricted policy must be accompanied by a token issued by a security token service (STS). Media Services supports tokens in the simple web token (SWT) format and the JSON Web Token (JWT) format.

The following diagram shows the main steps you need to take to use Media Services to deliver PlayReady and/or Widevine licenses but do the rest with your on-premises servers:

![Protect with PlayReady](./media/media-services-deliver-keys-and-licenses/media-services-diagram1.png)

## Download sample
To download the sample described in this article, see [Use Azure Media Services to deliver PlayReady and/or Widevine licenses with .NET](https://github.com/Azure/media-services-dotnet-deliver-drm-licenses).

## Create and configure a Visual Studio project

1. Set up your development environment, and populate the app.config file with connection information, as described in [Media Services development with .NET](media-services-dotnet-how-to-use.md).

2. Add the following elements to **appSettings** defined in your app.config file:

    ```xml
    <add key="Issuer" value="http://testissuer.com"/>
    <add key="Audience" value="urn:test"/>
    ```
 
## .NET code example
The following code example shows how to create a common content key and get PlayReady or Widevine license acquisition URLs. To configure your on-premises server, you need a content key, the key ID, and the license acquisition URL. After you configure your on-premises server, you can stream from your own streaming server. Because the encrypted stream points to a Media Services license server, your player requests a license from Media Services. If you choose token authentication, the Media Services license server validates the token you sent through HTTPS. If the token is valid, the license server delivers the license back to your player. The following code example only shows how to create a common content key and get PlayReady or Widevine license acquisition URLs. If you want to deliver AES-128 keys, you need to create an envelope content key and get a key acquisition URL. For more information, see [Use AES-128 dynamic encryption and key delivery service](media-services-protect-with-aes128.md).

```csharp
using System;
using System.Collections.Generic;
using System.Configuration;
using Microsoft.WindowsAzure.MediaServices.Client;
using Microsoft.WindowsAzure.MediaServices.Client.ContentKeyAuthorization;
using Microsoft.WindowsAzure.MediaServices.Client.Widevine;
using Newtonsoft.Json;

namespace DeliverDRMLicenses
{
    class Program
    {
        // Read values from the App.config file.
        private static readonly string _AADTenantDomain =
            ConfigurationManager.AppSettings["AMSAADTenantDomain"];
        private static readonly string _RESTAPIEndpoint =
            ConfigurationManager.AppSettings["AMSRESTAPIEndpoint"];
        private static readonly string _AMSClientId =
            ConfigurationManager.AppSettings["AMSClientId"];
        private static readonly string _AMSClientSecret =
            ConfigurationManager.AppSettings["AMSClientSecret"];

        private static readonly Uri _sampleIssuer =
            new Uri(ConfigurationManager.AppSettings["Issuer"]);
        private static readonly Uri _sampleAudience =
            new Uri(ConfigurationManager.AppSettings["Audience"]);

        // Field for service context.
        private static CloudMediaContext _context = null;

        static void Main(string[] args)
        {
            AzureAdTokenCredentials tokenCredentials =
                new AzureAdTokenCredentials(_AADTenantDomain,
                    new AzureAdClientSymmetricKey(_AMSClientId, _AMSClientSecret),
                    AzureEnvironments.AzureCloudEnvironment);

            var tokenProvider = new AzureAdTokenProvider(tokenCredentials);

            _context = new CloudMediaContext(new Uri(_RESTAPIEndpoint), tokenProvider);

            bool tokenRestriction = true;
            string tokenTemplateString = null;


            IContentKey key = CreateCommonTypeContentKey();

            // Print out the key ID and Key in base64 string format
            Console.WriteLine("Created key {0} with key value {1} ",
                key.Id, System.Convert.ToBase64String(key.GetClearKeyValue()));

            Console.WriteLine("PlayReady License Key delivery URL: {0}",
                key.GetKeyDeliveryUrl(ContentKeyDeliveryType.PlayReadyLicense));

            Console.WriteLine("Widevine License Key delivery URL: {0}",
                key.GetKeyDeliveryUrl(ContentKeyDeliveryType.Widevine));

            if (tokenRestriction)
                tokenTemplateString = AddTokenRestrictedAuthorizationPolicy(key);
            else
                AddOpenAuthorizationPolicy(key);

            Console.WriteLine("Added authorization policy: {0}",
                key.AuthorizationPolicyId);
            Console.WriteLine();
            Console.ReadLine();
        }

        static public void AddOpenAuthorizationPolicy(IContentKey contentKey)
        {

            // Create ContentKeyAuthorizationPolicy with Open restrictions 
            // and create authorization policy          

            List<ContentKeyAuthorizationPolicyRestriction> restrictions =
                new List<ContentKeyAuthorizationPolicyRestriction>
            {
                        new ContentKeyAuthorizationPolicyRestriction
                        {
                            Name = "Open",
                            KeyRestrictionType = (int)ContentKeyRestrictionType.Open,
                            Requirements = null
                        }
            };

            // Configure PlayReady and Widevine license templates.
            string PlayReadyLicenseTemplate = ConfigurePlayReadyLicenseTemplate();

            string WidevineLicenseTemplate = ConfigureWidevineLicenseTemplate();

            IContentKeyAuthorizationPolicyOption PlayReadyPolicy =
                _context.ContentKeyAuthorizationPolicyOptions.Create("",
                    ContentKeyDeliveryType.PlayReadyLicense,
                        restrictions, PlayReadyLicenseTemplate);

            IContentKeyAuthorizationPolicyOption WidevinePolicy =
                _context.ContentKeyAuthorizationPolicyOptions.Create("",
                    ContentKeyDeliveryType.Widevine,
                    restrictions, WidevineLicenseTemplate);

            IContentKeyAuthorizationPolicy contentKeyAuthorizationPolicy = _context.
                        ContentKeyAuthorizationPolicies.
                        CreateAsync("Deliver Common Content Key with no restrictions").
                        Result;


            contentKeyAuthorizationPolicy.Options.Add(PlayReadyPolicy);
            contentKeyAuthorizationPolicy.Options.Add(WidevinePolicy);
            // Associate the content key authorization policy with the content key.
            contentKey.AuthorizationPolicyId = contentKeyAuthorizationPolicy.Id;
            contentKey = contentKey.UpdateAsync().Result;
        }

        public static string AddTokenRestrictedAuthorizationPolicy(IContentKey contentKey)
        {
            string tokenTemplateString = GenerateTokenRequirements();

            List<ContentKeyAuthorizationPolicyRestriction> restrictions =
                new List<ContentKeyAuthorizationPolicyRestriction>
            {
                        new ContentKeyAuthorizationPolicyRestriction
                        {
                            Name = "Token Authorization Policy",
                            KeyRestrictionType = (int)ContentKeyRestrictionType.TokenRestricted,
                            Requirements = tokenTemplateString,
                        }
            };

            // Configure PlayReady and Widevine license templates.
            string PlayReadyLicenseTemplate = ConfigurePlayReadyLicenseTemplate();

            string WidevineLicenseTemplate = ConfigureWidevineLicenseTemplate();

            IContentKeyAuthorizationPolicyOption PlayReadyPolicy =
                _context.ContentKeyAuthorizationPolicyOptions.Create("Token option",
                    ContentKeyDeliveryType.PlayReadyLicense,
                        restrictions, PlayReadyLicenseTemplate);

            IContentKeyAuthorizationPolicyOption WidevinePolicy =
                _context.ContentKeyAuthorizationPolicyOptions.Create("Token option",
                    ContentKeyDeliveryType.Widevine,
                        restrictions, WidevineLicenseTemplate);

            IContentKeyAuthorizationPolicy contentKeyAuthorizationPolicy = _context.
                        ContentKeyAuthorizationPolicies.
                        CreateAsync("Deliver Common Content Key with token restrictions").
                        Result;

            contentKeyAuthorizationPolicy.Options.Add(PlayReadyPolicy);
            contentKeyAuthorizationPolicy.Options.Add(WidevinePolicy);

            // Associate the content key authorization policy with the content key
            contentKey.AuthorizationPolicyId = contentKeyAuthorizationPolicy.Id;
            contentKey = contentKey.UpdateAsync().Result;

            return tokenTemplateString;
        }

        static private string GenerateTokenRequirements()
        {
            TokenRestrictionTemplate template = new TokenRestrictionTemplate(TokenType.SWT);

            template.PrimaryVerificationKey = new SymmetricVerificationKey();
            template.AlternateVerificationKeys.Add(new SymmetricVerificationKey());
            template.Audience = _sampleAudience.ToString();
            template.Issuer = _sampleIssuer.ToString();
            template.RequiredClaims.Add(TokenClaim.ContentKeyIdentifierClaim);

            return TokenRestrictionTemplateSerializer.Serialize(template);
        }

        static private string ConfigurePlayReadyLicenseTemplate()
        {
            // The following code configures PlayReady License Template using .NET classes
            // and returns the XML string.

            //The PlayReadyLicenseResponseTemplate class represents the template 
            //for the response sent back to the end user. 
            //It contains a field for a custom data string between the license server 
            //and the application (may be useful for custom app logic) 
            //as well as a list of one or more license templates.

            PlayReadyLicenseResponseTemplate responseTemplate =
                new PlayReadyLicenseResponseTemplate();

            // The PlayReadyLicenseTemplate class represents a license template 
            // for creating PlayReady licenses
            // to be returned to the end users. 
            // It contains the data on the content key in the license 
            // and any rights or restrictions to be 
            // enforced by the PlayReady DRM runtime when using the content key.
            PlayReadyLicenseTemplate licenseTemplate = new PlayReadyLicenseTemplate();

            // Configure whether the license is persistent 
            // (saved in persistent storage on the client) 
            // or non-persistent (only held in memory while the player is using the license).  
            licenseTemplate.LicenseType = PlayReadyLicenseType.Nonpersistent;

            // AllowTestDevices controls whether test devices can use the license or not.  
            // If true, the MinimumSecurityLevel property of the license
            // is set to 150.  If false (the default), 
            // the MinimumSecurityLevel property of the license is set to 2000.
            licenseTemplate.AllowTestDevices = true;

            // You can also configure the Play Right in the PlayReady license by using the PlayReadyPlayRight class. 
            // It grants the user the ability to play back the content subject to the zero or more restrictions 
            // configured in the license and on the PlayRight itself (for playback specific policy). 
            // Much of the policy on the PlayRight has to do with output restrictions 
            // which control the types of outputs that the content can be played over and 
            // any restrictions that must be put in place when using a given output.
            // For example, if the DigitalVideoOnlyContentRestriction is enabled, 
            //then the DRM runtime will only allow the video to be displayed over digital outputs 
            //(analog video outputs won’t be allowed to pass the content).

            // IMPORTANT: These types of restrictions can be very powerful 
            // but can also affect the consumer experience. 
            // If the output protections are configured too restrictive, 
            // the content might be unplayable on some clients. 
            // For more information, see the PlayReady Compliance Rules document.

            // For example:
            //licenseTemplate.PlayRight.AgcAndColorStripeRestriction = new AgcAndColorStripeRestriction(1);

            responseTemplate.LicenseTemplates.Add(licenseTemplate);

            return MediaServicesLicenseTemplateSerializer.Serialize(responseTemplate);
        }


        private static string ConfigureWidevineLicenseTemplate()
        {
            var template = new WidevineMessage
            {
                allowed_track_types = AllowedTrackTypes.SD_HD,
                content_key_specs = new[]
                {
                            new ContentKeySpecs
                            {
                                required_output_protection =
                                    new RequiredOutputProtection { hdcp = Hdcp.HDCP_NONE},
                                security_level = 1,
                                track_type = "SD"
                            }
                        },
                policy_overrides = new
                {
                    can_play = true,
                    can_persist = true,
                    can_renew = false
                }
            };

            string configuration = JsonConvert.SerializeObject(template);
            return configuration;
        }


        static public IContentKey CreateCommonTypeContentKey()
        {
            // Create envelope encryption content key
            Guid keyId = Guid.NewGuid();
            byte[] contentKey = GetRandomBuffer(16);

            IContentKey key = _context.ContentKeys.Create(
                                    keyId,
                                    contentKey,
                                    "ContentKey",
                                    ContentKeyType.CommonEncryption);

            return key;
        }

        static private byte[] GetRandomBuffer(int length)
        {
            var returnValue = new byte[length];

            using (var rng =
                new System.Security.Cryptography.RNGCryptoServiceProvider())
            {
                rng.GetBytes(returnValue);
            }

            return returnValue;
        }
    }
}
```

## Media Services learning paths
[!INCLUDE [media-services-learning-paths-include](../../../includes/media-services-learning-paths-include.md)]

## Provide feedback
[!INCLUDE [media-services-user-voice-include](../../../includes/media-services-user-voice-include.md)]

## See also
* [Use PlayReady and/or Widevine dynamic common encryption](media-services-protect-with-playready-widevine.md)
* [Use AES-128 dynamic encryption and the key delivery service](media-services-protect-with-aes128.md)<|MERGE_RESOLUTION|>--- conflicted
+++ resolved
@@ -17,11 +17,8 @@
 ms.author: juliako
 
 ---
-<<<<<<< HEAD
-# Use Azure Media Services to deliver DRM licenses or AES keys (legacy)
-=======
+
 # Use Media Services to deliver DRM licenses or AES keys (legacy)
->>>>>>> 0e8ac0d2
 
 Azure Media Services enables you to ingest, encode, add content protection, and stream your content. For more information, see [Use PlayReady and/or Widevine dynamic common encryption](media-services-protect-with-playready-widevine.md). Some customers want to use Media Services only to deliver licenses and/or keys and encode, encrypt, and stream by using their on-premises servers. This article describes how you can use Media Services to deliver PlayReady and/or Widevine licenses but do the rest with your on-premises servers. 
 
