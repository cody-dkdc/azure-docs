---

title: Azure Media Services Streaming Endpoint overview | Microsoft Docs 
description: This topic gives an overview of Azure Media Services streaming endpoints.
services: media-services
documentationcenter: ''
author: Juliako
writer: juliako
manager: femila
editor: ''

ms.service: media-services
ms.workload: media
ms.tgt_pltfrm: na
ms.devlang: na
ms.topic: article
ms.date: 03/20/2019
ms.author: juliako

---
# Streaming endpoints overview  

> [!NOTE]
> No new features or functionality are being added to Media Services v2. <br/>Check out the latest version, [Media Services v3](https://docs.microsoft.com/azure/media-services/latest/). Also, see [migration guidance from v2 to v3](../latest/migrate-from-v2-to-v3.md)

In Microsoft Azure Media Services (AMS), a **Streaming Endpoint** represents a streaming service that can deliver content directly to a client player application, or to a Content Delivery Network (CDN) for further distribution. Media Services also provides seamless Azure CDN integration. The outbound stream from a StreamingEndpoint service can be a live stream, a video on demand, or progressive download of your asset in your Media Services account. Each Azure Media Services account includes a default StreamingEndpoint. Additional StreamingEndpoints can be created under the account. There are two versions of StreamingEndpoints, 1.0 and 2.0. Starting with January 10th 2017, any newly created AMS accounts will include version 2.0 **default** StreamingEndpoint. Additional streaming endpoints that you add to this account will also be version 2.0. This change will not impact the existing accounts; existing StreamingEndpoints will be version 1.0 and can be upgraded to version 2.0. With this change there will be behavior, billing and feature changes (for more information, see the **Streaming types and versions** section documented below).

Azure Media Services added the following properties to the Streaming Endpoint entity: **CdnProvider**, **CdnProfile**, **FreeTrialEndTime**, **StreamingEndpointVersion**. For detailed overview of these properties, see [this](https://docs.microsoft.com/rest/api/media/operations/streamingendpoint). 

When you create an Azure Media Services account a default standard streaming endpoint is created for you in the **Stopped** state. You cannot delete the default streaming endpoint. Depending on the Azure CDN availability in the targeted region, by default newly created default streaming endpoint also includes "StandardVerizon" CDN provider integration. 
                
> [!NOTE]
> Azure CDN integration can be disabled before starting the streaming endpoint. The `hostname` and the streaming URL remains the same whether or not you enable CDN.

This topic gives an overview of the main functionalities that are provided by streaming endpoints.

## Naming conventions

For the default endpoint: `{AccountName}.streaming.mediaservices.windows.net`

For any additional endpoints: `{EndpointName}-{AccountName}.streaming.mediaservices.windows.net`

## Streaming types and versions

### Standard/Premium types (version 2.0)

Starting with the January 2017 release of Media Services, you have two streaming types: **Standard** (preview) and **Premium**. These types are part of the Streaming endpoint version "2.0".


<<<<<<< HEAD
Type|Description
---|---
**Standard** |This is the default option that would work for the majority of the scenarios.<br/>With this option, you get fixed/limited SLA, first 15 days after you start the streaming endpoint is free.<br/>If you create more than one streaming endpoints, only the first one is free for the first 15 days, the others are billed as soon as you start them. <br/>Note that free trial only applies to newly created media services accounts and default streaming endpoint. Existing streaming endpoints and additionally created streaming endpoints doesn't includes free trial period even they are upgraded to version 2.0 or they are created as version 2.0.
**Premium** |This option is suitable for professional scenarios that require higher scale or control.<br/>Variable SLA that is based on premium streaming unit (SU) capacity purchased, dedicated streaming endpoints live in isolated environment and do not compete for resources.
=======
|Type|Description|
|--------|--------|  
|**Standard**|The default Streaming Endpoint is a **Standard** type, can be changed to the Premium type by adjusting streaming units.|
|**Premium** |This option is suitable for professional scenarios that require higher scale or control. You move to a **Premium** type by adjusting streaming units.<br/>Dedicated Streaming Endpoints live in isolated environment and do not compete for resources.|
>>>>>>> 6a383dfd

For customers looking to deliver content to large internet audiences, we recommend that you enable CDN on the Streaming Endpoint.

For more detailed information, see the [Compare Streaming types](#comparing-streaming-types) following section.

### Classic type (version 1.0)

For users who created AMS accounts prior to the January 10 2017 release, you have a **Classic** type of a streaming endpoint. This type is part of the streaming endpoint version "1.0".

If your **version "1.0"** streaming endpoint has >=1 premium streaming units (SU), it will be premium streaming endpoint and will provide all AMS features (just like the **Standard/Premium** type) without any additional configuration steps.

>[!NOTE]
>**Classic** streaming endpoints (version "1.0" and 0 SU), provides limited features and doesn't include a SLA. It is recommended to migrate to **Standard** type to get a better experience and to use features like dynamic packaging or encryption and other features that come with the **Standard** type. To migrate to the **Standard** type, go to the [Azure portal](https://portal.azure.com/) and select **Opt-in to Standard**. For more information about migration, see the [migration](#migration-between-types) section.
>
>Beware that this operation cannot be rolled back and has a pricing impact.
>
 
## Comparing streaming types

### Versions

|Type|StreamingEndpointVersion|ScaleUnits|CDN|Billing|
|--------------|----------|-----------------|-----------------|-----------------|
|Classic|1.0|0|NA|Free|
|Standard Streaming Endpoint (preview)|2.0|0|Yes|Paid|
|Premium Streaming Units|1.0|>0|Yes|Paid|
|Premium Streaming Units|2.0|>0|Yes|Paid|

### Features

Feature|Standard|Premium
---|---|---
Free first 15 days <sup>1</sup>| Yes |No
Throughput |Up to 600 Mbps and can provide a much higher effective throughput when a CDN is used.|200 Mbps per streaming unit (SU). Can provide a much higher effective throughput when a CDN is used.
CDN|Azure CDN, third party CDN, or no CDN.|Azure CDN, third party CDN, or no CDN.
Billing is prorated| Daily|Daily
Dynamic encryption|Yes|Yes
Dynamic packaging|Yes|Yes
Scale|Auto scales up to the targeted throughput.|Additional streaming units.
IP filtering/G20/Custom host <sup>2</sup>|Yes|Yes
Progressive download|Yes|Yes
Recommended usage |Recommended for the vast majority of streaming scenarios.|Professional usage. 

<sup>1</sup> The free trial only applies to newly created media services accounts and the default Streaming Endpoint.<br/>
<sup>2</sup> Only used directly on the Streaming Endpoint when the CDN is not enabled on the endpoint.<br/>

For SLA information, see [Pricing and SLA](https://azure.microsoft.com/pricing/details/media-services/).

## Migration between types

From | To | Action
---|---|---
Classic|Standard|Need to opt-in
Classic|Premium| Scale(additional streaming units)
Standard/Premium|Classic|Not available(If streaming endpoint version is 1.0. It is allowed to change to classic with setting scaleunits to "0")
Standard (with/without CDN)|Premium with the same configurations|Allowed in the **started** state. (via Azure portal)
Premium (with/without CDN)|Standard with the same configurations|Allowed in the **started** state (via Azure portal)
Standard (with/without CDN)|Premium with different config|Allowed in the **stopped** state (via Azure portal). Not allowed in the running state.
Premium (with/without CDN)|Standard with different config|Allowed in the **stopped** state (via Azure portal). Not allowed in the running state.
Version 1.0 with SU >= 1 with CDN|Standard/Premium with no CDN|Allowed in the **stopped** state. Not allowed in the **started** state.
Version 1.0 with SU >= 1 with CDN|Standard with/without CDN|Allowed in the **stopped** state. Not allowed in the **started** state. Version 1.0 CDN will be deleted and new one created and started.
Version 1.0 with SU >= 1 with CDN|Premium with/without CDN|Allowed in the **stopped** state. Not allowed in the **started** state. Classic CDN will be deleted and new one created and started.

## Next steps
Review Media Services learning paths.

[!INCLUDE [media-services-learning-paths-include](../../../includes/media-services-learning-paths-include.md)]

## Provide feedback
[!INCLUDE [media-services-user-voice-include](../../../includes/media-services-user-voice-include.md)]
<|MERGE_RESOLUTION|>--- conflicted
+++ resolved
@@ -47,17 +47,10 @@
 Starting with the January 2017 release of Media Services, you have two streaming types: **Standard** (preview) and **Premium**. These types are part of the Streaming endpoint version "2.0".
 
 
-<<<<<<< HEAD
-Type|Description
----|---
-**Standard** |This is the default option that would work for the majority of the scenarios.<br/>With this option, you get fixed/limited SLA, first 15 days after you start the streaming endpoint is free.<br/>If you create more than one streaming endpoints, only the first one is free for the first 15 days, the others are billed as soon as you start them. <br/>Note that free trial only applies to newly created media services accounts and default streaming endpoint. Existing streaming endpoints and additionally created streaming endpoints doesn't includes free trial period even they are upgraded to version 2.0 or they are created as version 2.0.
-**Premium** |This option is suitable for professional scenarios that require higher scale or control.<br/>Variable SLA that is based on premium streaming unit (SU) capacity purchased, dedicated streaming endpoints live in isolated environment and do not compete for resources.
-=======
 |Type|Description|
 |--------|--------|  
 |**Standard**|The default Streaming Endpoint is a **Standard** type, can be changed to the Premium type by adjusting streaming units.|
 |**Premium** |This option is suitable for professional scenarios that require higher scale or control. You move to a **Premium** type by adjusting streaming units.<br/>Dedicated Streaming Endpoints live in isolated environment and do not compete for resources.|
->>>>>>> 6a383dfd
 
 For customers looking to deliver content to large internet audiences, we recommend that you enable CDN on the Streaming Endpoint.
 
