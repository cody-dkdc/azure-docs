---
title: Inserting ads on the client side | Microsoft Docs
description: This topic shows how to insert ads on the client side.
services: media-services
documentationcenter: ''
author: juliako
manager: femila
editor: ''

ms.assetid: 65c9c747-128e-497e-afe0-3f92d2bf7972
ms.service: media-services
ms.workload: media
ms.tgt_pltfrm: na
ms.devlang: na
ms.topic: article
ms.date: 03/18/2019
ms.author: juliako

---
# Inserting ads on the client side
This article contains information on how to insert various types of ads on the client side.

For information about closed captioning and ad support in Live streaming videos, see [Supported Closed Captioning and Ad Insertion Standards](media-services-live-streaming-with-onprem-encoders.md#cc_and_ads).

> [!NOTE]
> Azure Media Player does not currently support Ads.
> 
> 

## <a id="insert_ads_into_media"></a>Inserting Ads into your Media
Azure Media Services provides support for ad insertion through the Windows Media Platform: Player Frameworks. Player frameworks with ad support are available for Windows 8, Silverlight, Windows Phone 8, and iOS devices. Each player framework contains sample code that shows you how to implement a player application. There are three different kinds of ads you can insert into your media:list.

* **Linear** – full frame ads that pause the main video.
* **Nonlinear** – overlay ads that are displayed as the main video is playing, usually a logo or other static image placed within the player.
* **Companion** – ads that are displayed outside of the player.

Ads can be placed at any point in the main video’s time line. You must tell the player when to play the ad and which ads to play. This is done using a set of standard XML-based files: Video Ad Service Template (VAST), Digital Video Multiple Ad Playlist (VMAP), Media Abstract Sequencing Template (MAST), and Digital Video Player Ad Interface Definition (VPAID). VAST files specify what ads to display. VMAP files specify when to play various ads and contain VAST XML. MAST files are another way to sequence ads that also can contain VAST XML. VPAID files define an interface between the video player and the ad or ad server.

Each player framework works differently and each will be covered in its own article. This article describes the basic mechanisms used to insert ads. Video player applications request ads from an ad server. The ad server can respond in a number of ways:

* Return a VAST file
* Return a VMAP file (with embedded VAST)
* Return a MAST file (with embedded VAST)
* Return a VAST file with VPAID ads

### Using a Video Ad Service Template (VAST) File
A VAST file specifies what ad or ads to display. The following XML is an example of a VAST file for a linear ad:

```xml
    <VAST version="2.0" xmlns:xsi="https://www.w3.org/2001/XMLSchema-instance" xsi:noNamespaceSchemaLocation="oxml.xsd">
      <Ad id="115571748">
        <InLine>
          <AdSystem version="2.0 alpha">Atlas</AdSystem>
          <AdTitle>Unknown</AdTitle>
          <Description>Unknown</Description>
          <Survey></Survey>
          <Error></Error>
          <Impression id="Atlas"><![CDATA[http://www.myserver.com/tracking-resource]]></Impression>
          <Creatives>
            <Creative id="video" sequence="0" AdID="">
              <Linear>
                <Duration>00:00:32</Duration>
                <TrackingEvents>
                  <Tracking event="start"><![CDATA[http://www.myserver.com/start-tracking-resource]]></Tracking>
                  <Tracking event="midpoint"><![CDATA[http://www.myserver.com/midpoint-tracking-resource]]></Tracking>
                  <Tracking event="complete"><![CDATA http://www.myserver.com/complete-tracking-resource]]></Tracking>
                  <Tracking event="expand"><![CDATA[http://www.myserver.com/expand-tracking-resource]]></Tracking>
                </TrackingEvents>
                <VideoClicks>
                  <ClickThrough id="Atlas Redirect"><![CDATA[http://www.myserver.com/click-resource]]></ClickThrough>
                  <ClickTracking id="Spare"></ClickTracking>
                </VideoClicks>
                <MediaFiles>
                  <MediaFile apiFramework="Windows Media" id="windows_progressive_200" maintainAspectRatio="true" scalable="true"  delivery="progressive" bitrate="200" width="400" height="300" type="video/x-ms-wmv">
                    <![CDATA[http://www.myserver.com/media/myad_200_4x3.wmv]]>
                  </MediaFile>
                  <MediaFile apiFramework="Windows Media" id="windows_progressive_300" maintainAspectRatio="true" scalable="true"  delivery="progressive" bitrate="300" width="400" height="300" type="video/x-ms-wmv">
                    <![CDATA[http://www.myserver.com/media/myad_300_4x3.wmv]]>
                  </MediaFile>
                </MediaFiles>
              </Linear>
            </Creative>
          </Creatives>
          <Extensions>
            <Extension type="Atlas">
            </Extension>
          </Extensions>
        </InLine>
      </Ad>
    </VAST>
```

The linear ad is described by the <**Linear**> element. It specifies the duration of the ad, tracking events, click through, click tracking, and a number of **MediaFile** elements. Tracking events are specified within the <**TrackingEvents**> element and allow an ad server to track various events that occur while viewing the ad. In this case the start, midpoint, complete, and expand events are tracked. The start event occurs when the ad is displayed. The midpoint event occurs when at least 50% of the ad’s timeline has been viewed. The complete event occurs when the ad has run to the end. The Expand event occurs when the user expands the video player to full screen. Clickthroughs are specified with a <**ClickThrough**> element within a <**VideoClicks**> element and specifies a URI to a resource to display when the user clicks on the ad. ClickTracking is specified in a <**ClickTracking**> element, also within the <**VideoClicks**> element and specifies a tracking resource for the player to request when the user clicks on the ad. The <**MediaFile**> elements specify information about a specific encoding of an ad. When there is more than one <**MediaFile**> element, the video player can choose the best encoding for the platform.

Linear ads can be displayed in a specified order. To do this, add additional `<Ad>` elements to the VAST file and specify the order using the sequence attribute. The following example illustrates this:

```xml
    <VAST version="2.0" xmlns:xsi="https://www.w3.org/2001/XMLSchema-instance" xsi:noNamespaceSchemaLocation="oxml.xsd">
      <Ad id="1" sequence="0">
        <InLine>
          <AdSystem version="2.0 alpha">Atlas</AdSystem>
          <AdTitle>Unknown</AdTitle>
          <Description>Unknown</Description>
          <Survey></Survey>
          <Error></Error>
          <Impression id="Atlas"><![CDATA[http://myserver.com/Impression/Ad1trackingResource]]></Impression>
          <Creatives>
            <Creative id="video" sequence="0" AdID="">
              <Linear>
                <Duration>00:00:32</Duration>
                <MediaFiles>
                  <!-- ... -->
                </MediaFiles>
              </Linear>
            </Creative>
          </Creatives>
        </InLine>
      </Ad>
      <Ad id="2" sequence="1">
        <InLine>
          <AdSystem version="2.0 alpha">Atlas</AdSystem>
          <AdTitle>Unknown</AdTitle>
          <Description>Unknown</Description>
          <Survey></Survey>
          <Error></Error>
          <Impression id="Atlas"><![CDATA[http://myserver.com/Impression/Ad2trackingResource]]></Impression>
          <Creatives>
            <Creative id="video" sequence="0" AdID="">
              <Linear>
                <Duration>00:00:30</Duration>
                <MediaFiles>
                  <!-- ... -->
                </MediaFiles>
              </Linear>
            </Creative>
          </Creatives>
        </InLine>
      </Ad>
    </VAST>
```

Nonlinear ads are specified in a `<Creative>` element as well. The following example shows a `<Creative>` element that describes a nonlinear ad.

```xml
    <Creative id="video" sequence="1" AdID="">
      <NonLinearAds>
        <NonLinear width="216" height="121" minSuggestedDuration="00:00:15">
          <StaticResource creativeType="image/png"><![CDATA[http://myserver/images/image.png]]></StaticResource>
          <StaticResource creativeType="image/jpg"><![CDATA[http://myserver/images/image.jpg]]></StaticResource>
        </NonLinear>
        <TrackingEvents>
             <Tracking event="acceptInvitation"><![CDATA[http://myserver/tracking/trackingID]></Tracking>
             <Tracking event="collapse"><![CDATA[http://myserver/tracking/trackingID2]]></Tracking>
         </TrackingEvents>
       </NonLinearAds>
    </Creative>
```

The <**NonLinearAds**> element can contain one or more <**NonLinear**> elements, each of which can describe a nonlinear ad. The <**NonLinear**> element specifies the resource for the nonlinear ad. The resource can be a <**StaticResource**>, an <**IFrameResource**>, or an <**HTMLResource**>. <**StaticResource**> describes a non-HTML resource and defines a creativeType attribute that specifies how the resource is displayed:

Image/gif, image/jpeg, image/png – the resource is displayed in an HTML <**img**> tag.

Application/x-javascript – the resource is displayed in an HTML <**script**> tag.

Application/x-shockwave-flash – the resource is displayed in a Flash player.

**IFrameResource** describes an HTML resource that can be displayed in an IFrame. **HTMLResource** describes a piece of HTML code that can be inserted into a web page. **TrackingEvents** specify tracking events and the URI to request when the event occurs. In this sample, the acceptInvitation and collapse events are tracked. For more information on the **NonLinearAds** element and its children, see IAB.NET/VAST. Note that the **TrackingEvents** element is located within the **NonLinearAds** element rather than the **NonLinear** element.

<<<<<<< HEAD
Companion ads are defined within a `<CompanionAds>` element. The `<CompanionAds>` element can contain one or more `<Companion>` elements. Each `<Companion>` element describes a companion ad and can contain a `<StaticResource>`, `<IFrameResource>`, or `<HTMLResource>` which are specified in the same way as in a nonlinear ad. A VAST file can contain multiple companion ads and the player application can choose the most appropriate ad to display. For more information about VAST, see [VAST 3.0](http://www.iab.net/media/file/VASTv3.0.pdf).
=======
Companion ads are defined within a `<CompanionAds>` element. The `<CompanionAds>` element can contain one or more `<Companion>` elements. Each `<Companion>` element describes a companion ad and can contain a `<StaticResource>`, `<IFrameResource>`, or `<HTMLResource>` which are specified in the same way as in a nonlinear ad. A VAST file can contain multiple companion ads and the player application can choose the most appropriate ad to display. For more information about VAST, see [VAST 3.0](https://www.iab.net/media/file/VASTv3.0.pdf).
>>>>>>> 6a383dfd

### Using a Digital Video Multiple Ad Playlist (VMAP) File
A VMAP file allows you to specify when ad breaks occur, how long each break is, how many ads can be displayed within a break, and what types of ads may be displayed during a break. The following in an example VMAP file that defines a single ad break:

```xml
    <vmap:VMAP xmlns:vmap="http://www.iab.net/vmap-1.0" version="1.0">
      <vmap:AdBreak breakType="linear" breakId="mypre" timeOffset="start">
        <vmap:AdSource allowMultipleAds="true" followRedirects="true" id="1">
          <vmap:VASTData>
            <VAST version="2.0" xmlns:xsi="https://www.w3.org/2001/XMLSchema-instance" xsi:noNamespaceSchemaLocation="oxml.xsd">
              <Ad id="115571748">
                <InLine>
                  <AdSystem version="2.0 alpha">Atlas</AdSystem>
                  <AdTitle>Unknown</AdTitle>
                  <Description>Unknown</Description>
                  <Survey></Survey>
                  <Error></Error>
                  <Impression id="Atlas"><![CDATA[https://view.atdmt.com/000/sview/115571748/direct;ai.201582527;vt.2/01/634364885739970673]]></Impression>
                  <Creatives>
                    <Creative id="video" sequence="0" AdID="">
                      <Linear>
                        <Duration>00:00:32</Duration>
                        <MediaFiles>
                          <MediaFile apiFramework="Windows Media" id="windows_progressive_200" maintainAspectRatio="true" scalable="true"  delivery="progressive" bitrate="200" width="400" height="300" type="video/x-ms-wmv">
                            <![CDATA[http://smf.blob.core.windows.net/samples/ads/media/XBOX_HD_DEMO_700_1_000_200_4x3.wmv]]>
                          </MediaFile>
                          <MediaFile apiFramework="Windows Media" id="windows_progressive_300" maintainAspectRatio="true" scalable="true"  delivery="progressive" bitrate="300" width="400" height="300" type="video/x-ms-wmv">
                            <![CDATA[http://smf.blob.core.windows.net/samples/ads/media/XBOX_HD_DEMO_700_2_000_300_4x3.wmv]]>
                          </MediaFile>
                          <MediaFile apiFramework="Windows Media" id="windows_progressive_500" maintainAspectRatio="true" scalable="true"  delivery="progressive" bitrate="500" width="400" height="300" type="video/x-ms-wmv">
                            <![CDATA[http://smf.blob.core.windows.net/samples/ads/media/XBOX_HD_DEMO_700_1_000_500_4x3.wmv]]>
                          </MediaFile>
                          <MediaFile apiFramework="Windows Media" id="windows_progressive_700" maintainAspectRatio="true" scalable="true" delivery="progressive" bitrate="700" width="400" height="300" type="video/x-ms-wmv">
                            <![CDATA[http://smf.blob.core.windows.net/samples/ads/media/XBOX_HD_DEMO_700_2_000_700_4x3.wmv]]>
                          </MediaFile>
                        </MediaFiles>
                      </Linear>
                    </Creative>
                  </Creatives>
                </InLine>
              </Ad>
            </VAST>
          </vmap:VASTData>
        </vmap:AdSource>
        <vmap:TrackingEvents>
          <vmap:Tracking event="breakStart">
            http://MyServer.com/breakstart.gif
          </vmap:Tracking>
        </vmap:TrackingEvents>
      </vmap:AdBreak>
    </vmap:VMAP>
```

A VMAP file begins with a `<VMAP>` element that contains one or more `<AdBreak>` elements, each defining an ad break. Each ad break specifies a break type, break ID, and time offset. The breakType attribute specifies the type of ad that can be played during the break: linear, nonlinear, or display. Display ads map to VAST companion ads. More than one ad type can be specified in a comma (no spaces) separated list. The breakID is an optional identifier for the ad. The timeOffset specifies when the ad should be displayed. It can be specified in one of the following ways:

1. Time – in hh:mm:ss or hh:mm:ss.mmm format where .mmm is milliseconds. The value of this attribute specifies the time from the beginning of the video timeline to the beginning of the ad break.
2. Percentage – in n% format where n is the percentage of the video timeline to play before playing the ad
3. Start/End – specifies that an ad should be displayed before or after the video has been displayed
4. Position – specifies the order of ad breaks when the timing of the ad breaks is unknown, such as in live streaming. The order of each ad break is specified in the #n format where n is an integer 1 or greater. 1 signifies the ad should be played at the first opportunity, 2 signifies the ad should be played at the second opportunity and so on.

Within the `<AdBreak>` element, there can be one <**AdSource**> element. The <**AdSource**> element contains the following attributes:

1. Id – specifies an identifier for the ad source
2. allowMultipleAds – a Boolean value that specifies whether multiple ads can be displayed during the ad break
3. followRedirects – an optional Boolean value that specifies if the video player should honor redirects within an ad response

The <**AdSource**> element provides the player an inline ad response or a reference to an ad response. It can contain one of the following elements:

* `<VASTAdData>` indicates a VAST ad response is embedded within the VMAP file
* `<AdTagURI>` a URI that references an ad response from another system
* `<CustomAdData>` -an arbitrary string that represents a non-VAST response

<<<<<<< HEAD
In this example, an in-line ad response is specified with a `<VASTAdData>` element that contains a VAST ad response. For more information about the other elements, see [VMAP](http://www.iab.net/guidelines/508676/digitalvideo/vsuite/vmap).
=======
In this example, an in-line ad response is specified with a `<VASTAdData>` element that contains a VAST ad response. For more information about the other elements, see [VMAP](https://www.iab.net/guidelines/508676/digitalvideo/vsuite/vmap).
>>>>>>> 6a383dfd

The <**AdBreak**> element can also contain one <**TrackingEvents**> element. The <**TrackingEvents**> element allows you to track the start or end of an ad break or whether an error occurred during the ad break. The <**TrackingEvents**> element contains one or more <**Tracking**> elements, each of which specifies a tracking event and a tracking URI. The possible tracking events are:

1. breakStart – tracks the beginning of an ad break
2. breakEnd – track the completion of an ad break
3. error – tracks an error that occurred during the ad break

The following example shows a VMAP file that specifies tracking events

```xml
    <vmap:VMAP xmlns:vmap="http://www.iab.net/vmap-1.0" version="1.0">
      <vmap:AdBreak breakType="linear" breakId="mypre" timeOffset="start">
        <vmap:AdSource allowMultipleAds="true" followRedirects="true" id="1">
          <vmap:VASTData>
            <!--Inline VAST -->
          </vmap:VASTData>
        </vmap:AdSource>
        <vmap:TrackingEvents>
          <vmap:Tracking event="breakStart">
            http://MyServer.com/breakstart.gif
          </vmap:Tracking>
          <vmap:Tracking event="breakend">
            http://MyServer.com/breakend.gif
          </vmap:Tracking>
          <vmap:Tracking event="error">
            http://MyServer.com/error.gif
          </vmap:Tracking>
        </vmap:TrackingEvents>
      </vmap:AdBreak>
    </vmap:VMAP>
```

For more information on the <**TrackingEvents**> element and its children, see http://iab.net/VMAP.pdf

### Using a Media Abstract Sequencing Template (MAST) File
A MAST file allows you to specify triggers that define when an ad is displayed. The following is an example MAST file that contains triggers for a pre roll ad, a mid-roll ad, and a post-roll ad.

```xml
    <MAST xsi:schemaLocation="http://openvideoplayer.sf.net/mast http://openvideoplayer.sf.net/mast/mast.xsd" xmlns="http://openvideoplayer.sf.net/mast" xmlns:xsi="https://www.w3.org/2001/XMLSchema-instance">
      <triggers>
        <trigger id="preroll" description="preroll every item"  >
          <startConditions>
            <condition type="event" name="OnItemStart" />
          </startConditions>
          <sources>
            <source uri="http://smf.blob.core.windows.net/samples/win8/ads/vast_linear.xml" format="vast">
              <sources />
            </source>
          </sources>
        </trigger>

        <trigger id="midroll" description="midroll at 15 sec."  >
          <startConditions>
            <condition type="property" name="Position" value="00:00:15.0" operator="GEQ" />
          </startConditions>
          <endConditions>
            <condition type="event" name="OnItemEnd"/>
            <!--This 'resets' the trigger for the next clip-->
          </endConditions>
          <sources>
            <source uri="http://smf.blob.core.windows.net/samples/win8/ads/vast_linear.xml" format="vast">
              <sources />
            </source>
          </sources>
        </trigger>

        <trigger id="postroll" description="postroll"  >
          <startConditions>
            <condition type="event" name="OnItemEnd"/>
          </startConditions>
          <sources>
            <source uri="http://smf.blob.core.windows.net/samples/win8/ads/vast_linear.xml" format="vast">
              <sources />
            </source>
          </sources>
        </trigger>
      </triggers>
    </MAST>
```


A MAST file begins with a **MAST** element that contains one **triggers** element. The `<triggers>` element contains one or more **trigger** elements that define when an ad should be played.

The **trigger** element contains a **startConditions** element that specify when an ad should begin to play. The **startConditions** element contains one or more `<condition>` elements. When each `<condition>` evaluates to true a trigger is initiated or revoked depending upon whether the `<condition>` is contained within a **startConditions** or **endConditions** element respectively. When multiple `<condition>` elements are present, they are treated as an implicit OR, any condition evaluating to true will cause the trigger to initiate. `<condition>` elements can be nested. When child `<condition>` elements are preset, they are treated as an implicit AND, all conditions must evaluate to true for the trigger to initiate. The `<condition>` element contains the following attributes that define the condition:

1. **type** – specifies the type of condition, event, or property
2. **name** – the name of the property or event to be used during evaluation
3. **value** – the value that a property will be evaluated against
4. **operator** – the operation to use during evaluation: EQ (equal), NEQ (not equal), GTR (greater), GEQ (greater or equal), LT (Less than), LEQ (less than or equal), MOD (modulo)

**endConditions** also contain `<condition>` elements. When a condition evaluates to true the trigger is reset. The `<trigger>` element also contains a `<sources>` element that contains one or more `<source>` elements. The `<source>` elements define the URI to the ad response and the type of ad response. In this example, a URI is given to a VAST response.

```xml
    <trigger id="postroll" description="postroll"  >
      <startConditions>
        <condition/>
      </startConditions>
      <sources>
        <source uri="http://smf.blob.core.windows.net/samples/win8/ads/vast_linear.xml" format="vast">
          <sources />
        </source>
      </sources>
    </trigger>
```

### Using Video Player-Ad Interface Definition (VPAID)
VPAID is an API for enabling executable ad units to communicate with a video player. This allows highly interactive ad experiences. The user can interact with the ad and the ad can respond to actions taken by the viewer. For example, an ad may display buttons that allow the user to view more information or a longer version of the ad. The video player must support the VPAID API and the executable ad must implement the API. When a player requests an ad from an ad server the server may respond with a VAST response that contains a VPAID ad.

An executable ad is created in code that must be executed in a runtime environment such as Adobe Flash™ or JavaScript that can be executed in a web browser. When an ad server returns a VAST response containing a VPAID ad, the value of the apiFramework attribute in the `<MediaFile>` element must be “VPAID”. This attribute specifies that the contained ad is a VPAID executable ad. The type attribute must be set to the MIME type of the executable, such as “application/x-shockwave-flash” or “application/x-javascript”. The following XML snippet shows the `<MediaFile>` element from a VAST response containing a VPAID executable ad.

```xml
    <MediaFiles>
       <MediaFile id="1" delivery="progressive" type=”application/x-shockwaveflash”
                  width=”640” height=”480” apiFramework=”VPAID”>
           <!-- CDATA wrapped URI to executable ad -->
       </MediaFile>
    </MediaFiles>
```

<<<<<<< HEAD
An executable ad can be initialized using the `<AdParameters>` element within the `<Linear>` or `<NonLinear>` elements in a VAST response. For more information on the `<AdParameters>` element, see [VAST 3.0](http://www.iab.net/media/file/VASTv3.0.pdf). For more information about the VPAID API, see [VPAID 2.0](http://www.iab.net/media/file/VPAID_2.0_Final_04-10-2012.pdf).
=======
An executable ad can be initialized using the `<AdParameters>` element within the `<Linear>` or `<NonLinear>` elements in a VAST response. For more information on the `<AdParameters>` element, see [VAST 3.0](https://www.iab.net/media/file/VASTv3.0.pdf). For more information about the VPAID API, see [VPAID 2.0](https://www.iab.net/media/file/VPAID_2.0_Final_04-10-2012.pdf).
>>>>>>> 6a383dfd

## Implementing a Windows or Windows Phone 8 Player with Ad Support
The Microsoft Media Platform: Player Framework for Windows 8 and Windows Phone 8 contains a collection of sample applications that show you how to implement a video player application using the framework. You can download the Player Framework and the samples from [Player Framework for Windows 8 and Windows Phone 8](https://playerframework.codeplex.com).

When you open the Microsoft.PlayerFramework.Xaml.Samples solution, you will see a number of folders within the project. The Advertising folder contains the sample code relevant to creating a video player with ad support. Inside the Advertising folder is a number of XAML/cs files each of which show how to insert ads in a different way. The following list describes each:

* AdPodPage.xaml Shows how to display an ad pod.
* AdSchedulingPage.xaml Shows how to schedule ads.
* FreeWheelPage.xaml Shows how to use the FreeWheel plugin to schedule ads.
* MastPage.xaml Shows how to schedule ads with a MAST file.
* ProgrammaticAdPage.xaml Shows how to programmatically schedule ads into a video.
* ScheduleClipPage.xaml Shows how to schedule an ad without a VAST file.
* VastLinearCompanionPage.xaml Shows how to insert a linear and companion ad.
* VastNonLinearPage.xaml Shows how to insert a non-linear ad.
* VmapPage.xaml Shows how to specify ads with a VMAP file.

Each of these samples uses the MediaPlayer class defined by the player framework. Most samples use plugins that add support for various ad response formats. The ProgrammaticAdPage sample programmatically interacts with a MediaPlayer instance.

### AdPodPage Sample
This sample uses the AdSchedulerPlugin to define when to display an ad. In this example, a mid-roll advertisement is scheduled to be played after five seconds. The ad pod (a group of ads to display in order) is specified in a VAST file returned from an ad server. The URI to the VAST file is specified in the `<RemoteAdSource>` element.

```xml
    <mmppf:MediaPlayer x:Name="player" Source="http://smf.blob.core.windows.net/samples/videos/bigbuck.mp4">

        <mmppf:MediaPlayer.Plugins>
            <ads:AdSchedulerPlugin>
                <ads:AdSchedulerPlugin.Advertisements>

                    <ads:MidrollAdvertisement Time="00:00:05">
                        <ads:MidrollAdvertisement.Source>
                            <ads:RemoteAdSource Uri="http://smf.blob.core.windows.net/samples/win8/ads/vast_adpod.xml" Type="vast"/>
                        </ads:MidrollAdvertisement.Source>
                    </ads:MidrollAdvertisement>

                </ads:AdSchedulerPlugin.Advertisements>
            </ads:AdSchedulerPlugin>
            <ads:AdHandlerPlugin/>
        </mmppf:MediaPlayer.Plugins>
    </mmppf:MediaPlayer>
```

For more information about the AdSchedulerPlugin, see [Advertising in the Player Framework on Windows 8 and Windows Phone 8](https://playerframework.codeplex.com/wikipage?title=Advertising&referringTitle=Windows%208%20Player%20Documentation)

### AdSchedulingPage
This sample also uses the AdSchedulerPlugin. It schedules three ads, a pre-roll ad, a mid-roll ad, and a post-roll ad. The URI to the VAST for each ad is specified in a `<RemoteAdSource>` element.

```xml
    <mmppf:MediaPlayer x:Name="player" Source="http://smf.blob.core.windows.net/samples/videos/bigbuck.mp4">
                <mmppf:MediaPlayer.Plugins>
                    <ads:AdSchedulerPlugin>
                        <ads:AdSchedulerPlugin.Advertisements>

                            <ads:PrerollAdvertisement>
                                <ads:PrerollAdvertisement.Source>
                                    <ads:RemoteAdSource Uri="http://smf.blob.core.windows.net/samples/win8/ads/vast_linear.xml" Type="vast"/>
                                </ads:PrerollAdvertisement.Source>
                            </ads:PrerollAdvertisement>

                            <ads:MidrollAdvertisement Time="00:00:15">
                                <ads:MidrollAdvertisement.Source>
                                    <ads:RemoteAdSource Uri="http://smf.blob.core.windows.net/samples/win8/ads/vast_linear.xml" Type="vast"/>
                                </ads:MidrollAdvertisement.Source>
                            </ads:MidrollAdvertisement>

                            <ads:PostrollAdvertisement>
                                <ads:PostrollAdvertisement.Source>
                                    <ads:RemoteAdSource Uri="http://smf.blob.core.windows.net/samples/win8/ads/vast_linear.xml" Type="vast"/>
                                </ads:PostrollAdvertisement.Source>
                            </ads:PostrollAdvertisement>

                        </ads:AdSchedulerPlugin.Advertisements>
                    </ads:AdSchedulerPlugin>
                    <ads:AdHandlerPlugin/>
                </mmppf:MediaPlayer.Plugins>
            </mmppf:MediaPlayer>
```

### FreeWheelPage
This sample uses the FreeWheelPlugin that specifies a Source attribute that specifies a URI that points to a SmartXML file that specifies ad content as well as ad scheduling information.

```xml
    <mmppf:MediaPlayer x:Name="player" Source="http://smf.blob.core.windows.net/samples/videos/bigbuck.mp4">
                <mmppf:MediaPlayer.Plugins>
                    <ads:FreeWheelPlugin Source="http://smf.blob.core.windows.net/samples/win8/ads/freewheel.xml"/>
                    <ads:AdHandlerPlugin/>
                </mmppf:MediaPlayer.Plugins>
            </mmppf:MediaPlayer>
```

### MastPage
This sample uses the MastSchedulerPlugin that allows you to use a MAST file. The Source attribute specifies the location of the MAST file.
```xml
    <mmppf:MediaPlayer x:Name="player" Source="http://smf.blob.core.windows.net/samples/videos/bigbuck.mp4">
                <mmppf:MediaPlayer.Plugins>
                    <ads:MastSchedulerPlugin Source="http://smf.blob.core.windows.net/samples/win8/ads/mast.xml" />
                    <ads:AdHandlerPlugin/>
                </mmppf:MediaPlayer.Plugins>
            </mmppf:MediaPlayer>
```

### ProgrammaticAdPage
This sample programmatically interacts with the MediaPlayer. The ProgrammaticAdPage.xaml file instantiates the MediaPlayer:

```xml
    <mmppf:MediaPlayer x:Name="player" Source="http://smf.blob.core.windows.net/samples/videos/bigbuck.mp4"/>
```

The ProgrammaticAdPage.xaml.cs file creates an AdHandlerPlugin, adds a TimelineMarker to specify when an ad should be displayed, and then adds a handler for the MarkerReached event that loads a RemoteAdSource specifying a URI to a VAST file, and then plays the ad.

```csharp
    public sealed partial class ProgrammaticAdPage : Microsoft.PlayerFramework.Samples.Common.LayoutAwarePage
        {
            AdHandlerPlugin adHandler;

            public ProgrammaticAdPage()
            {
                this.InitializeComponent();
                adHandler = new AdHandlerPlugin();
                player.Plugins.Add(new AdHandlerPlugin());
                player.Markers.Add(new TimelineMarker() { Time = TimeSpan.FromSeconds(5), Type = "myAd" });
                player.MarkerReached += pf_MarkerReached;
            }

            async void pf_MarkerReached(object sender, TimelineMarkerRoutedEventArgs e)
            {
                if (e.Marker.Type == "myAd")
                {
                    var adSource = new RemoteAdSource() { Type = VastAdPayloadHandler.AdType, Uri = new Uri("http://smf.blob.core.windows.net/samples/win8/ads/vast_linear.xml") };
                    //var adSource = new AdSource() { Type = DocumentAdPayloadHandler.AdType, Payload = SampleAdDocument };
                    var progress = new Progress<AdStatus>();
                    try
                    {
                        await player.PlayAd(adSource, progress, CancellationToken.None);
                    }
                    catch { /* ignore */ }
                }
            }
```

### ScheduleClipPage
This sample uses the AdSchedulerPlugin to schedule a mid-roll ad by specifying a .wmv file that contains the ad.

```xml
    <mmppf:MediaPlayer x:Name="player" Source="http://smf.cloudapp.net/html5/media/bigbuck.mp4">
                <mmppf:MediaPlayer.Plugins>
                    <ads:AdSchedulerPlugin>
                        <ads:AdSchedulerPlugin.Advertisements>

                            <ads:MidrollAdvertisement Time="00:00:05">
                                <ads:MidrollAdvertisement.Source>
                                    <ads:AdSource Type="clip">
                                        <ads:AdSource.Payload>
                                            <ads:ClipAdPayload MediaSource="http://smf.blob.core.windows.net/samples/ads/media/XBOX_HD_DEMO_700_2_000_700_4x3.wmv" MimeType="video/x-ms-wmv" />
                                        </ads:AdSource.Payload>
                                    </ads:AdSource>
                                </ads:MidrollAdvertisement.Source>
                            </ads:MidrollAdvertisement>

                        </ads:AdSchedulerPlugin.Advertisements>
                    </ads:AdSchedulerPlugin>
                    <ads:AdHandlerPlugin/>
                </mmppf:MediaPlayer.Plugins>
            </mmppf:MediaPlayer>
```

### VastLinearCompanionPage
This sample illustrates how to use the AdSchedulerPlugin to schedule a mid-roll linear ad with a companion ad. The `<RemoteAdSource>` element specifies the location of the VAST file.

```xml
    <mmppf:MediaPlayer Grid.Row="1"  x:Name="player" Source="http://smf.blob.core.windows.net/samples/videos/bigbuck.mp4">
                <mmppf:MediaPlayer.Plugins>
                    <ads:AdSchedulerPlugin>
                        <ads:AdSchedulerPlugin.Advertisements>

                            <ads:MidrollAdvertisement Time="00:00:05">
                                <ads:MidrollAdvertisement.Source>
                                    <ads:RemoteAdSource Uri="http://smf.blob.core.windows.net/samples/win8/ads/vast_linear_companions.xml" Type="vast"/>
                                </ads:MidrollAdvertisement.Source>
                            </ads:MidrollAdvertisement>

                        </ads:AdSchedulerPlugin.Advertisements>
                    </ads:AdSchedulerPlugin>
                    <ads:AdHandlerPlugin/>
                </mmppf:MediaPlayer.Plugins>
            </mmppf:MediaPlayer>
```

### VastLinearNonLinearPage
This sample uses the AdSchedulerPlugin to schedule a linear and a non-linear ad. The VAST file location is specified with the `<RemoteAdSource>` element.

```xml
    <mmppf:MediaPlayer x:Name="player" Source="http://smf.blob.core.windows.net/samples/videos/bigbuck.mp4">
                <mmppf:MediaPlayer.Plugins>
                    <ads:AdSchedulerPlugin>
                        <ads:AdSchedulerPlugin.Advertisements>

                            <ads:MidrollAdvertisement Time="00:00:05">
                                <ads:MidrollAdvertisement.Source>
                                    <ads:RemoteAdSource Uri="http://smf.blob.core.windows.net/samples/win8/ads/vast_linear_nonlinear.xml" Type="vast"/>
                                </ads:MidrollAdvertisement.Source>
                            </ads:MidrollAdvertisement>

                        </ads:AdSchedulerPlugin.Advertisements>
                    </ads:AdSchedulerPlugin>
                    <ads:AdHandlerPlugin/>
                </mmppf:MediaPlayer.Plugins>
            </mmppf:MediaPlayer>
```

### VMAPPage
This sample uses the VmapSchedulerPlugin to schedule ads using a VMAP file. The URI to the VMAP file is specified in the Source attribute of the `<VmapSchedulerPlugin>` element.

```xml
    <mmppf:MediaPlayer x:Name="player" Source="http://smf.blob.core.windows.net/samples/videos/bigbuck.mp4">
                <mmppf:MediaPlayer.Plugins>
                    <ads:VmapSchedulerPlugin Source="http://smf.blob.core.windows.net/samples/win8/ads/vmap.xml"/>
                    <ads:AdHandlerPlugin/>
                </mmppf:MediaPlayer.Plugins>
            </mmppf:MediaPlayer>
```

## Implementing an iOS Video Player with Ad Support
The Microsoft Media Platform: Player Framework for iOS contains a collection of sample applications that show you how to implement a video player application using the framework. You can download the Player Framework and the samples from [Azure Media Player Framework](https://github.com/Azure/azure-media-player-framework). The GitHub page has a link to a Wiki that contains additional information on the player framework and an introduction to the player sample: [Azure Media Player Wiki](https://github.com/Azure/azure-media-player-framework/wiki/How-to-use-Azure-media-player-framework).

### Scheduling Ads with VMAP
The following example shows how to schedule ads using a VMAP file.

```csharp
    // How to schedule an Ad using VMAP.
    //First download the VMAP manifest

    if (![framework.adResolver downloadManifest:&manifest withURL:[NSURL URLWithString:@"https://portalvhdsq3m25bf47d15c.blob.core.windows.net/vast/PlayerTestVMAP.xml"]])
            {
                [self logFrameworkError];
            }
            else
            {
                // Schedule a list of ads using the downloaded VMAP manifest
                if (![framework scheduleVMAPWithManifest:manifest])
                {
                    [self logFrameworkError];
                }
            }
```

### Scheduling Ads with VAST
The following sample shows how to schedule a late binding VAST ad.


```csharp
    //Example:3 How to schedule a late binding VAST ad.
    // set the start time for the ad
    adLinearTime.startTime = 13;
    adLinearTime.duration = 0;
    // Specify the URI of the VAST file
    NSString *vastAd1=@"https://portalvhdsq3m25bf47d15c.blob.core.windows.net/vast/PlayerTestVAST.xml";
    // Create an AdInfo object
     AdInfo *vastAdInfo1 = [[[AdInfo alloc] init] autorelease];
    // set URL to VAST file
    vastAdInfo1.clipURL = [NSURL URLWithString:vastAd1];
    // set running time of ad
    vastAdInfo1.mediaTime = [[[MediaTime alloc] init] autorelease];
    vastAdInfo1.mediaTime.clipBeginMediaTime = 0;
    vastAdInfo1.mediaTime.clipEndMediaTime = 10;
    vastAdInfo1.policy = @"policy for late binding VAST";
    // specify ad type
    vastAdInfo1.type = AdType_Midroll;
    vastAdInfo1.appendTo=-1;
    adIndex = 0;
    // schedule ad
    if (![framework scheduleClip:vastAdInfo1 atTime:adLinearTime forType:PlaylistEntryType_VAST andGetClipId:&adIndex])
    {
        [self logFrameworkError];
    }
```

   The following sample shows how to schedule an early binding VAST ad.

```csharp
    //Example:4 Schedule an early binding VAST ad
    //Download the VAST file
    if (![framework.adResolver downloadManifest:&manifest withURL:[NSURL URLWithString:@"https://portalvhdsq3m25bf47d15c.blob.core.windows.net/vast/PlayerTestVAST.xml"]])
    {
        [self logFrameworkError];
    }
    else
    {
        adLinearTime.startTime = 7;
        adLinearTime.duration = 0;

        // Create AdInfo instance
        AdInfo *vastAdInfo2 = [[[AdInfo alloc] init] autorelease];
        vastAdInfo2.mediaTime = [[[MediaTime alloc] init] autorelease];
        vastAdInfo2.policy = @"policy for early binding VAST";
        // specify ad type
        vastAdInfo2.type = AdType_Midroll;
        vastAdInfo2.appendTo=-1;
        // schedule ad
        if (![framework scheduleVASTClip:vastAdInfo2 withManifest:manifest atTime:adLinearTime andGetClipId:&adIndex])
        {
            [self logFrameworkError];
        }
    }
```

The following sample shows how to insert an ad using Rough Cut Editing (RCE)

```csharp
    //Example:1 How to use RCE.
    // specify manifest for ad content
    NSString *secondContent=@"http://wamsblureg001orig-hs.cloudapp.net/6651424c-a9d1-419b-895c-6993f0f48a26/The%20making%20of%20Microsoft%20Surface-m3u8-aapl.ism/Manifest(format=m3u8-aapl)";

    // specify ad length
    mediaTime.currentPlaybackPosition = 0;
    mediaTime.clipBeginMediaTime = 0;
    mediaTime.clipEndMediaTime = 80;
    // append ad content
    if (![framework appendContentClip:[NSURL URLWithString:secondContent] withMediaTime:mediaTime andGetClipId:&clipId])
    {
        [self logFrameworkError];
    }
```

The following example shows how to schedule an ad pod.

```csharp
    //Example:5 Schedule an ad Pod.
    // Set start time for ad
    adLinearTime.startTime = 23;
    adLinearTime.duration = 0;

    // Specify URL to content
    NSString *adpodSt1=@"https://portalvhdsq3m25bf47d15c.blob.core.windows.net/asset-e47b43fd-05dc-4587-ac87-5916439ad07f/Windows%208_%20Cliffjumpers.mp4?st=2012-11-28T16%3A31%3A57Z&se=2014-11-28T16%3A31%3A57Z&sr=c&si=2a6dbb1e-f906-4187-a3d3-7e517192cbd0&sig=qrXYZBekqlbbYKqwovxzaVZNLv9cgyINgMazSCbdrfU%3D";
    // Create an AdInfo instance
    AdInfo *adpodInfo1 = [[[AdInfo alloc] init] autorelease];
    // set URI to ad content
    adpodInfo1.clipURL = [NSURL URLWithString:adpodSt1];
    // Set ad running time
    adpodInfo1.mediaTime = [[[MediaTime alloc] init] autorelease];
    adpodInfo1.mediaTime.clipBeginMediaTime = 0;
    adpodInfo1.mediaTime.clipEndMediaTime = 17;
    adpodInfo1.policy = @"policy for ad pod 1";
    // Set ad type
    adpodInfo1.type = AdType_Midroll;
    adpodInfo1.appendTo=-1;
    adIndex = 0;
    // Schedule ad
    if (![framework scheduleClip:adpodInfo1 atTime:adLinearTime forType:PlaylistEntryType_Media andGetClipId:&adIndex])
    {
        [self logFrameworkError];
    }
```

The following example shows how to schedule a non-sticky mid-roll ad. A non-sticky ad is only played once regardless of any seeking the viewer performs.

```csharp
    //Example:6 Schedule a single non sticky mid roll Ad
    // specify URL to content
    NSString *oneTimeAd=@"http://wamsblureg001orig-hs.cloudapp.net/5389c0c5-340f-48d7-90bc-0aab664e5f02/Windows%208_%20You%20and%20Me%20Together-m3u8-aapl.ism/Manifest(format=m3u8-aapl)";

    // create an AdInfo instance
    AdInfo *oneTimeInfo = [[[AdInfo alloc] init] autorelease];
    // set URL of ad
    oneTimeInfo.clipURL = [NSURL URLWithString:oneTimeAd];
    oneTimeInfo.mediaTime = [[[MediaTime alloc] init] autorelease];
    oneTimeInfo.mediaTime.clipBeginMediaTime = 0;
    oneTimeInfo.mediaTime.clipEndMediaTime = -1;
    oneTimeInfo.policy = @"policy for one-time ad";
    // set ad start time
    adLinearTime.startTime = 43;
    adLinearTime.duration = 0;
    // set ad type
    oneTimeInfo.type = AdType_Midroll;
    // non sticky ad
    oneTimeInfo.deleteAfterPlayed = YES;
    // schedule ad
    if (![framework scheduleClip:oneTimeInfo atTime:adLinearTime forType:PlaylistEntryType_Media andGetClipId:&adIndex])
    {
        [self logFrameworkError];
    }
```

The following example shows how to schedule a sticky mid-roll ad. A sticky ad is displayed each time the specified point on the video timeline is reached.

```csharp
    //Example:7 Schedule a single sticky mid roll Ad
    NSString *stickyAd=@"http://wamsblureg001orig-hs.cloudapp.net/2e4e7d1f-b72a-4994-a406-810c796fc4fc/The%20Surface%20Movement-m3u8-aapl.ism/Manifest(format=m3u8-aapl)";
    // create AdInfo instance
    AdInfo *stickyAdInfo = [[[AdInfo alloc] init] autorelease];
    // set URI to ad
    stickyAdInfo.clipURL = [NSURL URLWithString:stickyAd];
    stickyAdInfo.mediaTime = [[[MediaTime alloc] init] autorelease];
    stickyAdInfo.mediaTime.clipBeginMediaTime = 0;
    stickyAdInfo.mediaTime.clipEndMediaTime = 15;
    stickyAdInfo.policy = @"policy for sticky mid-roll ad";
    // set ad start time
    adLinearTime.startTime = 64;
    adLinearTime.duration = 0;
    // set ad type
    stickyAdInfo.type = AdType_Midroll;
    stickyAdInfo.deleteAfterPlayed = NO;
    // schedule ad
    if (![framework scheduleClip:stickyAdInfo atTime:adLinearTime forType:PlaylistEntryType_Media andGetClipId:&adIndex])
    {
        [self logFrameworkError];
    }
```

The following sample shows how to schedule a post-roll ad.

```csharp
    //Example:8 Schedule Post Roll Ad
    NSString *postAdURLString=@"http://wamsblureg001orig-hs.cloudapp.net/aa152d7f-3c54-487b-ba07-a58e0e33280b/wp-m3u8-aapl.ism/Manifest(format=m3u8-aapl)";
    // create AdInfo instance
    AdInfo *postAdInfo = [[[AdInfo alloc] init] autorelease];
    postAdInfo.clipURL = [NSURL URLWithString:postAdURLString];
    postAdInfo.mediaTime = [[[MediaTime alloc] init] autorelease];
    postAdInfo.mediaTime.clipBeginMediaTime = 0;
    // set ad length
    postAdInfo.mediaTime.clipEndMediaTime = 45;
    postAdInfo.policy = @"policy for post-roll ad";
    // set ad type
    postAdInfo.type = AdType_Postroll;
    adLinearTime.duration = 0;
    if (![framework scheduleClip:postAdInfo atTime:adLinearTime forType:PlaylistEntryType_Media andGetClipId:&adIndex])
    {
        [self logFrameworkError];
    }
```

The following sample shows how to schedule a pre-roll ad.

```csharp
    //Example:9 Schedule Pre Roll Ad
    NSString *adURLString = @"http://wamsblureg001orig-hs.cloudapp.net/2e4e7d1f-b72a-4994-a406-810c796fc4fc/The%20Surface%20Movement-m3u8-aapl.ism/Manifest(format=m3u8-aapl)";
    AdInfo *adInfo = [[[AdInfo alloc] init] autorelease];
    adInfo.clipURL = [NSURL URLWithString:adURLString];
    adInfo.mediaTime = [[[MediaTime alloc] init] autorelease];
    adInfo.mediaTime.currentPlaybackPosition = 0;
    adInfo.mediaTime.clipBeginMediaTime = 40; //You could play a portion of an Ad. Yeh!
    adInfo.mediaTime.clipEndMediaTime = 59;
    adInfo.policy = @"policy for pre-roll ad";
    adInfo.appendTo = -1;
    adInfo.type = AdType_Preroll;
    adLinearTime.duration = 0;
    // schedule ad
    if (![framework scheduleClip:adInfo atTime:adLinearTime forType:PlaylistEntryType_Media andGetClipId:&adIndex])
    {
        [self logFrameworkError];
    }
```

The following sample shows how to schedule a mid-roll overlay ad.

```csharp
    // Example10: Schedule a Mid Roll overlay Ad
    NSString *adURLString = @"https://portalvhdsq3m25bf47d15c.blob.core.windows.net/asset-e47b43fd-05dc-4587-ac87-5916439ad07f/Windows%208_%20Cliffjumpers.mp4?st=2012-11-28T16%3A31%3A57Z&se=2014-11-28T16%3A31%3A57Z&sr=c&si=2a6dbb1e-f906-4187-a3d3-7e517192cbd0&sig=qrXYZBekqlbbYKqwovxzaVZNLv9cgyINgMazSCbdrfU%3D";
    //Create AdInfo instance
    AdInfo *adInfo = [[[AdInfo alloc] init] autorelease];
    adInfo.clipURL = [NSURL URLWithString:adURLString];
    adInfo.mediaTime = [[[MediaTime alloc] init] autorelease];
    adInfo.mediaTime.currentPlaybackPosition = 0;
    adInfo.mediaTime.clipBeginMediaTime = 0;
    // specify ad length
    adInfo.mediaTime.clipEndMediaTime = 20;
    adInfo.policy = @"policy for mid-roll overlay ad";
    adInfo.appendTo = -1;
    // specify ad type
    adInfo.type = AdType_Midroll;
    // specify ad start time & duration
    adLinearTime.startTime = 300;
    adLinearTime.duration = 20;
    // schedule ad            if (![framework scheduleClip:adInfo atTime:adLinearTime forType:PlaylistEntryType_Media andGetClipId:&adIndex])
    {
        [self logFrameworkError];
    }
```


## Media Services learning paths
[!INCLUDE [media-services-learning-paths-include](../../../includes/media-services-learning-paths-include.md)]

## Provide feedback
[!INCLUDE [media-services-user-voice-include](../../../includes/media-services-user-voice-include.md)]

## See Also
[Develop video player applications](media-services-develop-video-players.md)
<|MERGE_RESOLUTION|>--- conflicted
+++ resolved
@@ -166,11 +166,7 @@
 
 **IFrameResource** describes an HTML resource that can be displayed in an IFrame. **HTMLResource** describes a piece of HTML code that can be inserted into a web page. **TrackingEvents** specify tracking events and the URI to request when the event occurs. In this sample, the acceptInvitation and collapse events are tracked. For more information on the **NonLinearAds** element and its children, see IAB.NET/VAST. Note that the **TrackingEvents** element is located within the **NonLinearAds** element rather than the **NonLinear** element.
 
-<<<<<<< HEAD
-Companion ads are defined within a `<CompanionAds>` element. The `<CompanionAds>` element can contain one or more `<Companion>` elements. Each `<Companion>` element describes a companion ad and can contain a `<StaticResource>`, `<IFrameResource>`, or `<HTMLResource>` which are specified in the same way as in a nonlinear ad. A VAST file can contain multiple companion ads and the player application can choose the most appropriate ad to display. For more information about VAST, see [VAST 3.0](http://www.iab.net/media/file/VASTv3.0.pdf).
-=======
 Companion ads are defined within a `<CompanionAds>` element. The `<CompanionAds>` element can contain one or more `<Companion>` elements. Each `<Companion>` element describes a companion ad and can contain a `<StaticResource>`, `<IFrameResource>`, or `<HTMLResource>` which are specified in the same way as in a nonlinear ad. A VAST file can contain multiple companion ads and the player application can choose the most appropriate ad to display. For more information about VAST, see [VAST 3.0](https://www.iab.net/media/file/VASTv3.0.pdf).
->>>>>>> 6a383dfd
 
 ### Using a Digital Video Multiple Ad Playlist (VMAP) File
 A VMAP file allows you to specify when ad breaks occur, how long each break is, how many ads can be displayed within a break, and what types of ads may be displayed during a break. The following in an example VMAP file that defines a single ad break:
@@ -243,11 +239,7 @@
 * `<AdTagURI>` a URI that references an ad response from another system
 * `<CustomAdData>` -an arbitrary string that represents a non-VAST response
 
-<<<<<<< HEAD
-In this example, an in-line ad response is specified with a `<VASTAdData>` element that contains a VAST ad response. For more information about the other elements, see [VMAP](http://www.iab.net/guidelines/508676/digitalvideo/vsuite/vmap).
-=======
 In this example, an in-line ad response is specified with a `<VASTAdData>` element that contains a VAST ad response. For more information about the other elements, see [VMAP](https://www.iab.net/guidelines/508676/digitalvideo/vsuite/vmap).
->>>>>>> 6a383dfd
 
 The <**AdBreak**> element can also contain one <**TrackingEvents**> element. The <**TrackingEvents**> element allows you to track the start or end of an ad break or whether an error occurred during the ad break. The <**TrackingEvents**> element contains one or more <**Tracking**> elements, each of which specifies a tracking event and a tracking URI. The possible tracking events are:
 
@@ -367,11 +359,7 @@
     </MediaFiles>
 ```
 
-<<<<<<< HEAD
-An executable ad can be initialized using the `<AdParameters>` element within the `<Linear>` or `<NonLinear>` elements in a VAST response. For more information on the `<AdParameters>` element, see [VAST 3.0](http://www.iab.net/media/file/VASTv3.0.pdf). For more information about the VPAID API, see [VPAID 2.0](http://www.iab.net/media/file/VPAID_2.0_Final_04-10-2012.pdf).
-=======
 An executable ad can be initialized using the `<AdParameters>` element within the `<Linear>` or `<NonLinear>` elements in a VAST response. For more information on the `<AdParameters>` element, see [VAST 3.0](https://www.iab.net/media/file/VASTv3.0.pdf). For more information about the VPAID API, see [VPAID 2.0](https://www.iab.net/media/file/VPAID_2.0_Final_04-10-2012.pdf).
->>>>>>> 6a383dfd
 
 ## Implementing a Windows or Windows Phone 8 Player with Ad Support
 The Microsoft Media Platform: Player Framework for Windows 8 and Windows Phone 8 contains a collection of sample applications that show you how to implement a video player application using the framework. You can download the Player Framework and the samples from [Player Framework for Windows 8 and Windows Phone 8](https://playerframework.codeplex.com).
