--- conflicted
+++ resolved
@@ -17,11 +17,6 @@
 ms.author: juliako
 
 ---
-<<<<<<< HEAD
-
-=======
- 
->>>>>>> 7bcac1c7
 # Publish Media Services content using .NET (legacy)
 > [!div class="op_single_selector"]
 > * [REST](media-services-rest-deliver-streaming-content.md)
