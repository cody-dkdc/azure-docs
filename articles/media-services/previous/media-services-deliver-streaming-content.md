---
title: Publish Azure Media Services content using .NET | Microsoft Docs
description: Learn how to create a locator that is used to build a streaming URL. Code samples are written in C# and use the Media Services SDK for .NET.
author: juliako
manager: femila
editor: ''
services: media-services
documentationcenter: ''

ms.assetid: c53b1f83-4cb1-4b09-840f-9c145b7d6f8d
ms.service: media-services
ms.workload: media
ms.tgt_pltfrm: na
ms.devlang: na
ms.topic: article
ms.date: 02/09/2019
ms.author: juliako

---
<<<<<<< HEAD
# Publish Azure Media Services content using .NET (legacy)
=======
# Publish Media Services content using .NET (legacy)
>>>>>>> 0e8ac0d2
> [!div class="op_single_selector"]
> * [REST](media-services-rest-deliver-streaming-content.md)
> * [.NET](media-services-deliver-streaming-content.md)
> * [Portal](media-services-portal-publish.md)
> 
> 

## Overview
You can stream an adaptive bitrate MP4 set by creating an OnDemand streaming locator and building a streaming URL. The [encoding an asset](media-services-encode-asset.md) topic shows how to encode into an adaptive bitrate MP4 set. 

> [!NOTE]
> If your content is encrypted, configure asset delivery policy (as described in [this](media-services-dotnet-configure-asset-delivery-policy.md) topic) before creating a locator. 
> 
> 

You can also use an OnDemand streaming locator to build URLs that point to MP4 files that can be progressively downloaded.  

This topic shows how to create an OnDemand streaming locator to publish your asset and build a Smooth, MPEG DASH, and HLS streaming URLs. It also shows hot to build progressive download URLs. 

## Create an OnDemand streaming locator
To create the OnDemand streaming locator and get URLs, you need to do the following things:

1. If the content is encrypted, define an access policy.
2. Create an OnDemand streaming locator.
3. If you plan to stream, get the streaming manifest file (.ism) in the asset. 
   
   If you plan to progressively download, get the names of MP4 files in the asset.  
4. Build URLs to the manifest file or MP4 files. 


>[!NOTE]
>There is a limit of 1,000,000 policies for different AMS policies (for example, for Locator policy or ContentKeyAuthorizationPolicy). Use the same policy ID if you are always using the same days / access permissions. For example, policies for locators that are intended to remain in place for a long time (non-upload policies). For more information, see [this](media-services-dotnet-manage-entities.md#limit-access-policies) topic.

### Use Media Services .NET SDK
Build Streaming URLs 

```csharp
    private static void BuildStreamingURLs(IAsset asset)
    {

        // Create a 30-day readonly access policy. 
          // You cannot create a streaming locator using an AccessPolicy that includes write or delete permissions.
        IAccessPolicy policy = _context.AccessPolicies.Create("Streaming policy",
            TimeSpan.FromDays(30),
            AccessPermissions.Read);

        // Create a locator to the streaming content on an origin. 
        ILocator originLocator = _context.Locators.CreateLocator(LocatorType.OnDemandOrigin, asset,
            policy,
            DateTime.UtcNow.AddMinutes(-5));

        // Display some useful values based on the locator.
        Console.WriteLine("Streaming asset base path on origin: ");
        Console.WriteLine(originLocator.Path);
        Console.WriteLine();

        // Get a reference to the streaming manifest file from the  
        // collection of files in the asset. 
        var manifestFile = asset.AssetFiles.Where(f => f.Name.ToLower().
                                    EndsWith(".ism")).
                                    FirstOrDefault();

        // Create a full URL to the manifest file. Use this for playback
        // in streaming media clients. 
        string urlForClientStreaming = originLocator.Path + manifestFile.Name + "/manifest";
        Console.WriteLine("URL to manifest for client streaming using Smooth Streaming protocol: ");
        Console.WriteLine(urlForClientStreaming);
        Console.WriteLine("URL to manifest for client streaming using HLS protocol: ");
        Console.WriteLine(urlForClientStreaming + "(format=m3u8-aapl)");
        Console.WriteLine("URL to manifest for client streaming using MPEG DASH protocol: ");
        Console.WriteLine(urlForClientStreaming + "(format=mpd-time-csf)"); 
        Console.WriteLine();
    }
```

The outputs:

    URL to manifest for client streaming using Smooth Streaming protocol:
    http://amstest1.streaming.mediaservices.windows.net/3c5fe676-199c-4620-9b03-ba014900f214/BigBuckBunny.ism/manifest
    URL to manifest for client streaming using HLS protocol:
    http://amstest1.streaming.mediaservices.windows.net/3c5fe676-199c-4620-9b03-ba014900f214/BigBuckBunny.ism/manifest(format=m3u8-aapl)
    URL to manifest for client streaming using MPEG DASH protocol:
    http://amstest1.streaming.mediaservices.windows.net/3c5fe676-199c-4620-9b03-ba014900f214/BigBuckBunny.ism/manifest(format=mpd-time-csf)


> [!NOTE]
> You can also stream your content over an SSL connection. To do this approach, make sure your streaming URLs start with HTTPS. Currently, AMS doesn’t support SSL with custom domains.
> 
> 

Build progressive download URLs 

```csharp
    private static void BuildProgressiveDownloadURLs(IAsset asset)
    {
        // Create a 30-day readonly access policy. 
        IAccessPolicy policy = _context.AccessPolicies.Create("Streaming policy",
            TimeSpan.FromDays(30),
            AccessPermissions.Read);

        // Create an OnDemandOrigin locator to the asset. 
        ILocator originLocator = _context.Locators.CreateLocator(LocatorType.OnDemandOrigin, asset,
            policy,
            DateTime.UtcNow.AddMinutes(-5));

        // Display some useful values based on the locator.
        Console.WriteLine("Streaming asset base path on origin: ");
        Console.WriteLine(originLocator.Path);
        Console.WriteLine();

        // Get MP4 files.
        IEnumerable<IAssetFile> mp4AssetFiles = asset
            .AssetFiles
            .ToList()
            .Where(af => af.Name.EndsWith(".mp4", StringComparison.OrdinalIgnoreCase));

        // Create a full URL to the MP4 files. Use this to progressively download files.
        foreach (var pd in mp4AssetFiles)
            Console.WriteLine(originLocator.Path + pd.Name);
    }
```
The outputs:

    http://amstest1.streaming.mediaservices.windows.net/3c5fe676-199c-4620-9b03-ba014900f214/BigBuckBunny_H264_650kbps_AAC_und_ch2_96kbps.mp4
    http://amstest1.streaming.mediaservices.windows.net/3c5fe676-199c-4620-9b03-ba014900f214/BigBuckBunny_H264_400kbps_AAC_und_ch2_96kbps.mp4
    http://amstest1.streaming.mediaservices.windows.net/3c5fe676-199c-4620-9b03-ba014900f214/BigBuckBunny_H264_3400kbps_AAC_und_ch2_96kbps.mp4
    http://amstest1.streaming.mediaservices.windows.net/3c5fe676-199c-4620-9b03-ba014900f214/BigBuckBunny_H264_2250kbps_AAC_und_ch2_96kbps.mp4

    . . . 

### Use Media Services .NET SDK Extensions
The following code calls .NET SDK extensions methods that create a locator and generate the Smooth Streaming, HLS, and MPEG-DASH URLs for adaptive streaming.
```csharp
    // Create a loctor.
    _context.Locators.Create(
        LocatorType.OnDemandOrigin,
        inputAsset,
        AccessPermissions.Read,
        TimeSpan.FromDays(30));

    // Get the streaming URLs.
    Uri smoothStreamingUri = inputAsset.GetSmoothStreamingUri();
    Uri hlsUri = inputAsset.GetHlsUri();
    Uri mpegDashUri = inputAsset.GetMpegDashUri();

    Console.WriteLine(smoothStreamingUri);
    Console.WriteLine(hlsUri);
    Console.WriteLine(mpegDashUri);
```

## Media Services learning paths
[!INCLUDE [media-services-learning-paths-include](../../../includes/media-services-learning-paths-include.md)]

## Provide feedback
[!INCLUDE [media-services-user-voice-include](../../../includes/media-services-user-voice-include.md)]

## Next steps
* [Download assets](media-services-deliver-asset-download.md)
* [Configure asset delivery policy](media-services-dotnet-configure-asset-delivery-policy.md)
<|MERGE_RESOLUTION|>--- conflicted
+++ resolved
@@ -17,11 +17,8 @@
 ms.author: juliako
 
 ---
-<<<<<<< HEAD
-# Publish Azure Media Services content using .NET (legacy)
-=======
+ 
 # Publish Media Services content using .NET (legacy)
->>>>>>> 0e8ac0d2
 > [!div class="op_single_selector"]
 > * [REST](media-services-rest-deliver-streaming-content.md)
 > * [.NET](media-services-deliver-streaming-content.md)
