---
title: Monitor Job Progress using .NET
description: Learn how to use event handler code to track job progress and send status updates. The code sample is written in C# and uses the Media Services SDK for .NET.
services: media-services
documentationcenter: ''
author: juliako
manager: femila
editor: ''

ms.assetid: ee720ed6-8ce5-4434-b6d6-4df71fca224e
ms.service: media-services
ms.workload: media
ms.tgt_pltfrm: na
ms.devlang: dotnet
ms.topic: article
ms.date: 03/14/2019
ms.author: juliako

---

# Monitor Job Progress using .NET 
<<<<<<< HEAD
> [!div class="op_single_selector"]
> * [Portal](media-services-portal-check-job-progress.md)
> * [.NET](media-services-check-job-progress.md)
> * [REST](media-services-rest-check-job-progress.md)
> 
> 
=======

> [!NOTE]
> No new features or functionality are being added to Media Services v2. <br/>Check out the latest version, [Media Services v3](https://docs.microsoft.com/azure/media-services/latest/). Also, see [migration guidance from v2 to v3](../latest/migrate-from-v2-to-v3.md)
>>>>>>> 6a383dfd

When you run jobs, you often require a way to track job progress. You can check the progress by defining a StateChanged event handler (as described in this topic) or using Azure Queue storage to monitor Media Services job notifications (as described in [this](media-services-dotnet-check-job-progress-with-queues.md) topic).

## Define StateChanged event handler to monitor job progress

The following code example defines the StateChanged event handler. This event handler tracks job progress and provides updated status, depending on the state. The code also defines the LogJobStop method. This helper method logs error details.

```csharp
    private static void StateChanged(object sender, JobStateChangedEventArgs e)
    {
        Console.WriteLine("Job state changed event:");
        Console.WriteLine("  Previous state: " + e.PreviousState);
        Console.WriteLine("  Current state: " + e.CurrentState);

        switch (e.CurrentState)
        {
            case JobState.Finished:
                Console.WriteLine();
                Console.WriteLine("********************");
                Console.WriteLine("Job is finished.");
                Console.WriteLine("Please wait while local tasks or downloads complete...");
                Console.WriteLine("********************");
                Console.WriteLine();
                Console.WriteLine();
                break;
            case JobState.Canceling:
            case JobState.Queued:
            case JobState.Scheduled:
            case JobState.Processing:
                Console.WriteLine("Please wait...\n");
                break;
            case JobState.Canceled:
            case JobState.Error:
                // Cast sender as a job.
                IJob job = (IJob)sender;
                // Display or log error details as needed.
                LogJobStop(job.Id);
                break;
            default:
                break;
        }
    }

    private static void LogJobStop(string jobId)
    {
        StringBuilder builder = new StringBuilder();
        IJob job = GetJob(jobId);

        builder.AppendLine("\nThe job stopped due to cancellation or an error.");
        builder.AppendLine("***************************");
        builder.AppendLine("Job ID: " + job.Id);
        builder.AppendLine("Job Name: " + job.Name);
        builder.AppendLine("Job State: " + job.State.ToString());
        builder.AppendLine("Job started (server UTC time): " + job.StartTime.ToString());
        builder.AppendLine("Media Services account name: " + _accountName);
        builder.AppendLine("Media Services account location: " + _accountLocation);
        // Log job errors if they exist.  
        if (job.State == JobState.Error)
        {
            builder.Append("Error Details: \n");
            foreach (ITask task in job.Tasks)
            {
                foreach (ErrorDetail detail in task.ErrorDetails)
                {
                    builder.AppendLine("  Task Id: " + task.Id);
                    builder.AppendLine("    Error Code: " + detail.Code);
                    builder.AppendLine("    Error Message: " + detail.Message + "\n");
                }
            }
        }
        builder.AppendLine("***************************\n");
        // Write the output to a local file and to the console. The template 
        // for an error output file is:  JobStop-{JobId}.txt
        string outputFile = _outputFilesFolder + @"\JobStop-" + JobIdAsFileName(job.Id) + ".txt";
        WriteToFile(outputFile, builder.ToString());
        Console.Write(builder.ToString());
    }

    private static string JobIdAsFileName(string jobID)
    {
        return jobID.Replace(":", "_");
    }
```


## Next step
Review Media Services learning paths.

[!INCLUDE [media-services-learning-paths-include](../../../includes/media-services-learning-paths-include.md)]

## Provide feedback
[!INCLUDE [media-services-user-voice-include](../../../includes/media-services-user-voice-include.md)]
<|MERGE_RESOLUTION|>--- conflicted
+++ resolved
@@ -19,18 +19,9 @@
 ---
 
 # Monitor Job Progress using .NET 
-<<<<<<< HEAD
-> [!div class="op_single_selector"]
-> * [Portal](media-services-portal-check-job-progress.md)
-> * [.NET](media-services-check-job-progress.md)
-> * [REST](media-services-rest-check-job-progress.md)
-> 
-> 
-=======
 
 > [!NOTE]
 > No new features or functionality are being added to Media Services v2. <br/>Check out the latest version, [Media Services v3](https://docs.microsoft.com/azure/media-services/latest/). Also, see [migration guidance from v2 to v3](../latest/migrate-from-v2-to-v3.md)
->>>>>>> 6a383dfd
 
 When you run jobs, you often require a way to track job progress. You can check the progress by defining a StateChanged event handler (as described in this topic) or using Azure Queue storage to monitor Media Services job notifications (as described in [this](media-services-dotnet-check-job-progress-with-queues.md) topic).
 
