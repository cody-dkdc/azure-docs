---
title: Monitor Job Progress using .NET
description: Learn how to use event handler code to track job progress and send status updates. The code sample is written in C# and uses the Media Services SDK for .NET.
services: media-services
documentationcenter: ''
author: juliako
manager: femila
editor: ''

ms.assetid: ee720ed6-8ce5-4434-b6d6-4df71fca224e
ms.service: media-services
ms.workload: media
ms.tgt_pltfrm: na
ms.devlang: dotnet
ms.topic: article
ms.date: 02/08/2019
ms.author: juliako

---
<<<<<<< HEAD
# Monitor Job Progress using .NET  
=======
# Monitor Job Progress using .NET 
>>>>>>> dce3df48
> [!div class="op_single_selector"]
> * [Portal](media-services-portal-check-job-progress.md)
> * [.NET](media-services-check-job-progress.md)
> * [REST](media-services-rest-check-job-progress.md)
> 
> 

When you run jobs, you often require a way to track job progress. You can check the progress by defining a StateChanged event handler (as described in this topic) or using Azure Queue storage to monitor Media Services job notifications (as described in [this](media-services-dotnet-check-job-progress-with-queues.md) topic).

## Define StateChanged event handler to monitor job progress
The following code example defines the StateChanged event handler. This event handler tracks job progress and provides updated status, depending on the state. The code also defines the LogJobStop method. This helper method logs error details.

```csharp
    private static void StateChanged(object sender, JobStateChangedEventArgs e)
    {
        Console.WriteLine("Job state changed event:");
        Console.WriteLine("  Previous state: " + e.PreviousState);
        Console.WriteLine("  Current state: " + e.CurrentState);

        switch (e.CurrentState)
        {
            case JobState.Finished:
                Console.WriteLine();
                Console.WriteLine("********************");
                Console.WriteLine("Job is finished.");
                Console.WriteLine("Please wait while local tasks or downloads complete...");
                Console.WriteLine("********************");
                Console.WriteLine();
                Console.WriteLine();
                break;
            case JobState.Canceling:
            case JobState.Queued:
            case JobState.Scheduled:
            case JobState.Processing:
                Console.WriteLine("Please wait...\n");
                break;
            case JobState.Canceled:
            case JobState.Error:
                // Cast sender as a job.
                IJob job = (IJob)sender;
                // Display or log error details as needed.
                LogJobStop(job.Id);
                break;
            default:
                break;
        }
    }

    private static void LogJobStop(string jobId)
    {
        StringBuilder builder = new StringBuilder();
        IJob job = GetJob(jobId);

        builder.AppendLine("\nThe job stopped due to cancellation or an error.");
        builder.AppendLine("***************************");
        builder.AppendLine("Job ID: " + job.Id);
        builder.AppendLine("Job Name: " + job.Name);
        builder.AppendLine("Job State: " + job.State.ToString());
        builder.AppendLine("Job started (server UTC time): " + job.StartTime.ToString());
        builder.AppendLine("Media Services account name: " + _accountName);
        builder.AppendLine("Media Services account location: " + _accountLocation);
        // Log job errors if they exist.  
        if (job.State == JobState.Error)
        {
            builder.Append("Error Details: \n");
            foreach (ITask task in job.Tasks)
            {
                foreach (ErrorDetail detail in task.ErrorDetails)
                {
                    builder.AppendLine("  Task Id: " + task.Id);
                    builder.AppendLine("    Error Code: " + detail.Code);
                    builder.AppendLine("    Error Message: " + detail.Message + "\n");
                }
            }
        }
        builder.AppendLine("***************************\n");
        // Write the output to a local file and to the console. The template 
        // for an error output file is:  JobStop-{JobId}.txt
        string outputFile = _outputFilesFolder + @"\JobStop-" + JobIdAsFileName(job.Id) + ".txt";
        WriteToFile(outputFile, builder.ToString());
        Console.Write(builder.ToString());
    }

    private static string JobIdAsFileName(string jobID)
    {
        return jobID.Replace(":", "_");
    }
```


## Next step
Review Media Services learning paths.

[!INCLUDE [media-services-learning-paths-include](../../../includes/media-services-learning-paths-include.md)]

## Provide feedback
[!INCLUDE [media-services-user-voice-include](../../../includes/media-services-user-voice-include.md)]
<|MERGE_RESOLUTION|>--- conflicted
+++ resolved
@@ -17,11 +17,8 @@
 ms.author: juliako
 
 ---
-<<<<<<< HEAD
-# Monitor Job Progress using .NET  
-=======
+
 # Monitor Job Progress using .NET 
->>>>>>> dce3df48
 > [!div class="op_single_selector"]
 > * [Portal](media-services-portal-check-job-progress.md)
 > * [.NET](media-services-check-job-progress.md)
