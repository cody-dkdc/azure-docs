--- conflicted
+++ resolved
@@ -12,11 +12,7 @@
 ms.tgt_pltfrm: media
 ms.devlang: dotnet
 ms.topic: article
-<<<<<<< HEAD
-ms.date: 10/08/2018
-=======
 ms.date: 10/15/2018
->>>>>>> 2ea3727e
 ms.author: juliako
 
 ---
