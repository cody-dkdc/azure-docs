---
title: Encode an asset with Media Encoder Standard using .NET | Microsoft Docs
description: This article shows how to use .NET to encode an asset using Media Encoder Standard.
services: media-services
documentationcenter: ''
author: juliako
manager: femila
editor: ''

ms.assetid: 03431b64-5518-478a-a1c2-1de345999274
ms.service: media-services
ms.workload: media
ms.tgt_pltfrm: na
ms.devlang: na
ms.topic: article
ms.date: 02/09/2019
ms.author: juliako;anilmur

---
<<<<<<< HEAD
# Encode an asset with Media Encoder Standard using .NET  
=======
# Encode an asset with Media Encoder Standard using .NET 
>>>>>>> dce3df48

Encoding jobs are one of the most common processing operations in Media Services. You create encoding jobs to convert media files from one encoding to another. When you encode, you can use the Media Services built-in Media Encoder. You can also use an encoder provided by a Media Services partner; third-party encoders are available through the Azure Marketplace. 

This article shows how to use .NET to encode your assets with Media Encoder Standard (MES). Media Encoder Standard is configured using one of the encoders presets described [here](https://go.microsoft.com/fwlink/?linkid=618336&clcid=0x409).

It is recommended to always encode your source files into an adaptive bitrate MP4 set and then convert the set to the desired format using the [Dynamic Packaging](media-services-dynamic-packaging-overview.md). 

If your output asset is storage encrypted, you must configure asset delivery policy. For more information, see [Configuring asset delivery policy](media-services-dotnet-configure-asset-delivery-policy.md).

> [!NOTE]
> MES produces an output file with a name that contains the first 32 characters of the input file name. The name is based on what is specified in the preset file. For example, "FileName": "{Basename}_{Index}{Extension}". {Basename} is replaced by the first 32 characters of the input file name.
> 
> 

### MES Formats
[Formats and codecs](media-services-media-encoder-standard-formats.md)

### MES Presets
Media Encoder Standard is configured using one of the encoders presets described [here](https://go.microsoft.com/fwlink/?linkid=618336&clcid=0x409).

### Input and output metadata
When you encode an input asset (or assets) using MES, you get an output asset at the successful completion of that encode task. The output asset contains video, audio, thumbnails, manifest, etc. based on the encoding preset you use.

The output asset also contains a file with metadata about the input asset. The name of the metadata XML file has the following format: <asset_id>_metadata.xml (for example, 41114ad3-eb5e-4c57-8d92-5354e2b7d4a4_metadata.xml), where <asset_id> is the AssetId value of the input asset. The schema of this input metadata XML is described [here](media-services-input-metadata-schema.md).

The output asset also contains a file with metadata about the output asset. The name of the metadata XML file has the following format: <source_file_name>_manifest.xml (for example, BigBuckBunny_manifest.xml). The schema of this output metadata XML is described [here](media-services-output-metadata-schema.md).

If you want to examine either of the two metadata files, you can create a SAS locator and download the file to your local computer. You can find an example on how to create a SAS locator and download a file Using the Media Services .NET SDK Extensions.

## Download sample
You can get and run a sample that shows how to encode with MES from [here](https://azure.microsoft.com/documentation/samples/media-services-dotnet-on-demand-encoding-with-media-encoder-standard/).

## .NET sample code

The following code example uses Media Services .NET SDK to perform the following tasks:

* Create an encoding job.
* Get a reference to the Media Encoder Standard encoder.
* Specify to use the [Adaptive Streaming](media-services-autogen-bitrate-ladder-with-mes.md) preset. 
* Add a single encoding task to the job. 
* Specify the input asset to be encoded.
* Create an output asset that contains the encoded asset.
* Add an event handler to check the job progress.
* Submit the job.

#### Create and configure a Visual Studio project

Set up your development environment and populate the app.config file with connection information, as described in [Media Services development with .NET](media-services-dotnet-how-to-use.md). 

#### Example 

```csharp
using System;
using System.Linq;
using System.Configuration;
using System.IO;
using System.Threading;
using Microsoft.WindowsAzure.MediaServices.Client;

namespace MediaEncoderStandardSample
{
    class Program
    {
        private static readonly string _AADTenantDomain =
            ConfigurationManager.AppSettings["AMSAADTenantDomain"];
        private static readonly string _RESTAPIEndpoint =
            ConfigurationManager.AppSettings["AMSRESTAPIEndpoint"];
        private static readonly string _AMSClientId =
            ConfigurationManager.AppSettings["AMSClientId"];
        private static readonly string _AMSClientSecret =
            ConfigurationManager.AppSettings["AMSClientSecret"];

        // Field for service context.
        private static CloudMediaContext _context = null;

        private static readonly string _supportFiles =
            Path.GetFullPath(@"../..\Media");

        static void Main(string[] args)
        {
            AzureAdTokenCredentials tokenCredentials =
                new AzureAdTokenCredentials(_AADTenantDomain,
                    new AzureAdClientSymmetricKey(_AMSClientId, _AMSClientSecret),
                    AzureEnvironments.AzureCloudEnvironment);

            var tokenProvider = new AzureAdTokenProvider(tokenCredentials);

            _context = new CloudMediaContext(new Uri(_RESTAPIEndpoint), tokenProvider);


            // Get an uploaded asset.
            var asset = _context.Assets.FirstOrDefault();

            // Encode and generate the output using the "Adaptive Streaming" preset.
            EncodeToAdaptiveBitrateMP4Set(asset);

            Console.ReadLine();
        }

        static public IAsset EncodeToAdaptiveBitrateMP4Set(IAsset asset)
        {
            // Declare a new job.
            IJob job = _context.Jobs.Create("Media Encoder Standard Job");
            // Get a media processor reference, and pass to it the name of the 
            // processor to use for the specific task.
            IMediaProcessor processor = GetLatestMediaProcessorByName("Media Encoder Standard");

            // Create a task with the encoding details, using a string preset.
            // In this case "Adaptive Streaming" preset is used.
            ITask task = job.Tasks.AddNew("My encoding task",
                processor,
                "Adaptive Streaming",
                TaskOptions.None);

            // Specify the input asset to be encoded.
            task.InputAssets.Add(asset);
            // Add an output asset to contain the results of the job. 
            // This output is specified as AssetCreationOptions.None, which 
            // means the output asset is not encrypted. 
            task.OutputAssets.AddNew("Output asset",
                AssetCreationOptions.None);

            job.StateChanged += new EventHandler<JobStateChangedEventArgs>(JobStateChanged);
            job.Submit();
            job.GetExecutionProgressTask(CancellationToken.None).Wait();

            return job.OutputMediaAssets[0];
        }

        private static void JobStateChanged(object sender, JobStateChangedEventArgs e)
        {
            Console.WriteLine("Job state changed event:");
            Console.WriteLine("  Previous state: " + e.PreviousState);
            Console.WriteLine("  Current state: " + e.CurrentState);
            switch (e.CurrentState)
            {
                case JobState.Finished:
                    Console.WriteLine();
                    Console.WriteLine("Job is finished. Please wait while local tasks or downloads complete...");
                    break;
                case JobState.Canceling:
                case JobState.Queued:
                case JobState.Scheduled:
                case JobState.Processing:
                    Console.WriteLine("Please wait...\n");
                    break;
                case JobState.Canceled:
                case JobState.Error:

                    // Cast sender as a job.
                    IJob job = (IJob)sender;

                    // Display or log error details as needed.
                    break;
                default:
                    break;
            }
        }

        private static IMediaProcessor GetLatestMediaProcessorByName(string mediaProcessorName)
        {
            var processor = _context.MediaProcessors.Where(p => p.Name == mediaProcessorName).
            ToList().OrderBy(p => new Version(p.Version)).LastOrDefault();

            if (processor == null)
                throw new ArgumentException(string.Format("Unknown media processor", mediaProcessorName));

            return processor;
        }
    }
}
```

## Advanced Encoding Features to explore
* [How to generate thumbnails](media-services-dotnet-generate-thumbnail-with-mes.md)
* [Generating thumbnails during encoding](media-services-dotnet-generate-thumbnail-with-mes.md#example-of-generating-a-thumbnail-while-encoding)
* [Crop videos during encoding](media-services-crop-video.md)
* [Customizing encoding presets](media-services-custom-mes-presets-with-dotnet.md)
* [Overlay or watermark a video with an image](media-services-advanced-encoding-with-mes.md#overlay)

## Media Services learning paths
[!INCLUDE [media-services-learning-paths-include](../../../includes/media-services-learning-paths-include.md)]

## Provide feedback
[!INCLUDE [media-services-user-voice-include](../../../includes/media-services-user-voice-include.md)]

## Next steps
[How to generate thumbnail using Media Encoder Standard with .NET](media-services-dotnet-generate-thumbnail-with-mes.md)
[Media Services Encoding Overview](media-services-encode-asset.md)
<|MERGE_RESOLUTION|>--- conflicted
+++ resolved
@@ -17,11 +17,8 @@
 ms.author: juliako;anilmur
 
 ---
-<<<<<<< HEAD
+
 # Encode an asset with Media Encoder Standard using .NET  
-=======
-# Encode an asset with Media Encoder Standard using .NET 
->>>>>>> dce3df48
 
 Encoding jobs are one of the most common processing operations in Media Services. You create encoding jobs to convert media files from one encoding to another. When you encode, you can use the Media Services built-in Media Encoder. You can also use an encoder provided by a Media Services partner; third-party encoders are available through the Azure Marketplace. 
 
