---
title: Get started with delivering content on demand using REST | Microsoft Docs
description: This tutorial walks you through the steps of implementing an on demand content delivery application with Azure Media Services using REST API.
services: media-services
documentationcenter: ''
author: Juliako
manager: cfowler
editor: ''

ms.assetid: 88194b59-e479-43ac-b179-af4f295e3780
ms.service: media-services
ms.workload: media
ms.tgt_pltfrm: na
ms.devlang: na
ms.topic: article
ms.date: 04/13/2018
ms.author: juliako

---
# Get started with delivering content on demand using REST
[!INCLUDE [media-services-selector-get-started](../../../includes/media-services-selector-get-started.md)]

This quickstart walks you through the steps of implementing a Video-on-Demand (VoD) content delivery application using Azure Media Services (AMS) REST APIs.

The tutorial introduces the basic Media Services workflow and the most common programming objects and tasks required for Media Services development. At the completion of the tutorial, you are able to stream or progressively download a sample media file that you uploaded, encoded, and downloaded.

The following image shows some of the most commonly used objects when developing VoD applications against the Media Services OData model.

Click the image to view it full size.  

<a href="./media/media-services-rest-get-started/media-services-overview-object-model.png" target="_blank"><img src="./media/media-services-rest-get-started/media-services-overview-object-model-small.png"></a> 

## Prerequisites
The following prerequisites are required to start developing with Media Services with REST APIs.

* An Azure account. For details, see [Azure Free Trial](https://azure.microsoft.com/pricing/free-trial/).
* A Media Services account. To create a Media Services account, see [How to Create a Media Services Account](media-services-portal-create-account.md).
* Understanding of how to develop with Media Services REST API. For more information, see [Media Services REST API overview](media-services-rest-how-to-use.md).
* An application of your choice that can send HTTP requests and responses. This tutorial uses [Fiddler](http://www.telerik.com/download/fiddler).

The following tasks are shown in this quickstart.

1. Start streaming endpoint (using the Azure portal).
2. Connect to the Media Services account with REST API.
3. Create a new asset and upload a video file with REST API.
4. Encode the source file into a set of adaptive bitrate MP4 files with REST API.
5. Publish the asset and get streaming and progressive download URLs with REST API.
6. Play your content.

>[!NOTE]
>There is a limit of 1,000,000 policies for different AMS policies (for example, for Locator policy or ContentKeyAuthorizationPolicy). Use the same policy ID if you are always using the same days / access permissions, for example, policies for locators that are intended to remain in place for a long time (non-upload policies). For more information, see [this](media-services-dotnet-manage-entities.md#limit-access-policies) article.

<<<<<<< HEAD
For details about AMS REST entities used in this article, see [Azure Media Services REST API Reference](/rest/api/media/operations/azure-media-services-rest-api-reference). Also, see [Azure Media Services concepts](media-services-concepts.md).
=======
For details about AMS REST entities used in this article, see [Azure Media Services REST API Reference](https://docs.microsoft.com/en-us/rest/api/media/services/azure-media-services-rest-api-reference). Also, see [Azure Media Services concepts](media-services-concepts.md).
>>>>>>> dbf6d125

>[!NOTE]
>When accessing entities in Media Services, you must set specific header fields and values in your HTTP requests. For more information, see [Setup for Media Services REST API Development](media-services-rest-how-to-use.md).

## Start streaming endpoints using the Azure portal

When working with Azure Media Services, one of the most common scenarios is delivering video via adaptive bitrate streaming. Media Services provides dynamic packaging, which allows you to deliver your adaptive bitrate MP4 encoded content in streaming formats supported by Media Services (MPEG DASH, HLS, Smooth Streaming) just-in-time, without you having to store pre-packaged versions of each of these streaming formats.

>[!NOTE]
>When your AMS account is created a **default** streaming endpoint is added to your account in the **Stopped** state. To start streaming your content and take advantage of dynamic packaging and dynamic encryption, the streaming endpoint from which you want to stream content has to be in the **Running** state.

To start the streaming endpoint, do the following:

1. Log in at the [Azure portal](https://portal.azure.com/).
2. In the Settings window, click Streaming endpoints.
3. Click the default streaming endpoint.

	The DEFAULT STREAMING ENDPOINT DETAILS window appears.

4. Click the Start icon.
5. Click the Save button to save your changes.

## <a id="connect"></a>Connect to the Media Services account with REST API

For information on how to connect to the AMS API, see [Access the Azure Media Services API with Azure AD authentication](media-services-use-aad-auth-to-access-ams-api.md). 

## <a id="upload"></a>Create a new asset and upload a video file with REST API

In Media Services, you upload your digital files into an asset. The **Asset** entity can contain video, audio, images, thumbnail collections, text tracks and closed caption files (and the metadata about these files.)  Once the files are uploaded into the asset, your content is stored securely in the cloud for further processing and streaming.

One of the values that you have to provide when creating an asset is asset creation options. The **Options** property is an enumeration value that describes the encryption options that an Asset can be created with. A valid value is one of the values from the list below, not a combination of values from this list:

* **None** = **0** - No encryption is used. When using this option your content is not protected in transit or at rest in storage.
    If you plan to deliver an MP4 using progressive download, use this option.
* **StorageEncrypted** = **1** - Encrypts your clear content locally using AES-256 bit encryption and then uploads it to Azure Storage where it is stored encrypted at rest. Assets protected with Storage Encryption are automatically unencrypted and placed in an encrypted file system prior to encoding, and optionally re-encrypted prior to uploading back as a new output asset. The primary use case for Storage Encryption is when you want to secure your high-quality input media files with strong encryption at rest on disk.
* **CommonEncryptionProtected** = **2** - Use this option if you are uploading content that has already been encrypted and protected with Common Encryption or PlayReady DRM (for example, Smooth Streaming protected with PlayReady DRM).
* **EnvelopeEncryptionProtected** = **4** – Use this option if you are uploading HLS encrypted with AES. The files must have been encoded and encrypted by Transform Manager.

### Create an asset
An asset is a container for multiple types or sets of objects in Media Services, including video, audio, images, thumbnail collections, text tracks, and closed caption files. In the REST API, creating an Asset requires sending POST request to Media Services and placing any property information about your asset in the request body.

The following example shows how to create an asset.

**HTTP Request**

    POST https://wamsbayclus001rest-hs.cloudapp.net/api/Assets HTTP/1.1
    Content-Type: application/json
    DataServiceVersion: 1.0;NetFx
    MaxDataServiceVersion: 3.0;NetFx
    Accept: application/json
    Accept-Charset: UTF-8
    Authorization: Bearer <ENCODED JWT TOKEN>
    x-ms-version: 2.17
    x-ms-client-request-id: c59de965-bc89-4295-9a57-75d897e5221e
    Host: wamsbayclus001rest-hs.cloudapp.net
    Content-Length: 45

    {"Name":"BigBuckBunny.mp4", "Options":"0"}


**HTTP Response**

If successful, the following is returned:

    HTTP/1.1 201 Created
    Cache-Control: no-cache
    Content-Length: 452
    Content-Type: application/json;odata=minimalmetadata;streaming=true;charset=utf-8
    Location: https://wamsbayclus001rest-hs.cloudapp.net/api/Assets('nb%3Acid%3AUUID%3A9bc8ff20-24fb-4fdb-9d7c-b04c7ee573a1')
    Server: Microsoft-IIS/8.5
    x-ms-client-request-id: c59de965-bc89-4295-9a57-75d897e5221e
    request-id: e98be122-ae09-473a-8072-0ccd234a0657
    x-ms-request-id: e98be122-ae09-473a-8072-0ccd234a0657
    X-Content-Type-Options: nosniff
    DataServiceVersion: 3.0;
    X-Powered-By: ASP.NET
    Strict-Transport-Security: max-age=31536000; includeSubDomains
    Date: Sun, 18 Jan 2015 22:06:40 GMT

    {  
       "odata.metadata":"https://wamsbayclus001rest-hs.cloudapp.net/api/$metadata#Assets/@Element",
       "Id":"nb:cid:UUID:9bc8ff20-24fb-4fdb-9d7c-b04c7ee573a1",
       "State":0,
       "Created":"2015-01-18T22:06:40.6010903Z",
       "LastModified":"2015-01-18T22:06:40.6010903Z",
       "AlternateId":null,
       "Name":"BigBuckBunny2.mp4",
       "Options":0,
       "Uri":"https://storagetestaccount001.blob.core.windows.net/asset-9bc8ff20-24fb-4fdb-9d7c-b04c7ee573a1",
       "StorageAccountName":"storagetestaccount001"
    }

### Create an AssetFile
The [AssetFile](https://docs.microsoft.com/rest/api/media/operations/assetfile) entity represents a video or audio file that is stored in a blob container. An asset file is always associated with an asset, and an asset may contain one or many AssetFiles. The Media Services Encoder task fails if an asset file object is not associated with a digital file in a blob container.

After you upload your digital media file into a blob container, you use the **MERGE** HTTP request to update the AssetFile with information about your media file (as shown later in the topic).

**HTTP Request**

    POST https://wamsbayclus001rest-hs.cloudapp.net/api/Files HTTP/1.1
    Content-Type: application/json
    DataServiceVersion: 1.0;NetFx
    MaxDataServiceVersion: 3.0;NetFx
    Accept: application/json
    Accept-Charset: UTF-8
    Authorization: Bearer <ENCODED JWT TOKEN>
    x-ms-version: 2.17
    Host: wamsbayclus001rest-hs.cloudapp.net
    Content-Length: 164

    {  
       "IsEncrypted":"false",
       "IsPrimary":"false",
       "MimeType":"video/mp4",
       "Name":"BigBuckBunny.mp4",
       "ParentAssetId":"nb:cid:UUID:9bc8ff20-24fb-4fdb-9d7c-b04c7ee573a1"
    }


**HTTP Response**

    HTTP/1.1 201 Created
    Cache-Control: no-cache
    Content-Length: 535
    Content-Type: application/json;odata=minimalmetadata;streaming=true;charset=utf-8
    Location: https://wamsbayclus001rest-hs.cloudapp.net/api/Files('nb%3Acid%3AUUID%3Af13a0137-0a62-9d4c-b3b9-ca944b5142c5')
    Server: Microsoft-IIS/8.5
    request-id: 98a30e2d-f379-4495-988e-0b79edc9b80e
    x-ms-request-id: 98a30e2d-f379-4495-988e-0b79edc9b80e
    X-Content-Type-Options: nosniff
    DataServiceVersion: 3.0;
    X-Powered-By: ASP.NET
    Strict-Transport-Security: max-age=31536000; includeSubDomains
    Date: Mon, 19 Jan 2015 00:34:07 GMT

    {  
       "odata.metadata":"https://wamsbayclus001rest-hs.cloudapp.net/api/$metadata#Files/@Element",
       "Id":"nb:cid:UUID:f13a0137-0a62-9d4c-b3b9-ca944b5142c5",
       "Name":"BigBuckBunny.mp4",
       "ContentFileSize":"0",
       "ParentAssetId":"nb:cid:UUID:9bc8ff20-24fb-4fdb-9d7c-b04c7ee573a1",
       "EncryptionVersion":null,
       "EncryptionScheme":null,
       "IsEncrypted":false,
       "EncryptionKeyId":null,
       "InitializationVector":null,
       "IsPrimary":false,
       "LastModified":"2015-01-19T00:34:08.1934137Z",
       "Created":"2015-01-19T00:34:08.1934137Z",
       "MimeType":"video/mp4",
       "ContentChecksum":null
    }


### Creating the AccessPolicy with write permission
Before uploading any files into blob storage, set the access policy rights for writing to an asset. To do that, POST an HTTP request to the AccessPolicies entity set. Define a DurationInMinutes value upon creation or you receive a 500 Internal Server error message back in response. For more information on AccessPolicies, see [AccessPolicy](https://docs.microsoft.com/rest/api/media/operations/accesspolicy).

The following example shows how to create an AccessPolicy:

**HTTP Request**

    POST https://wamsbayclus001rest-hs.cloudapp.net/api/AccessPolicies HTTP/1.1
    Content-Type: application/json
    DataServiceVersion: 1.0;NetFx
    MaxDataServiceVersion: 3.0;NetFx
    Accept: application/json
    Accept-Charset: UTF-8
    Authorization: Bearer <ENCODED JWT TOKEN>
    x-ms-version: 2.17
    Host: wamsbayclus001rest-hs.cloudapp.net
    Content-Length: 74

    {"Name":"NewUploadPolicy", "DurationInMinutes":"440", "Permissions":"2"}

**HTTP Response**

If successful, the following response is returned:

    HTTP/1.1 201 Created
    Cache-Control: no-cache
    Content-Length: 312
    Content-Type: application/json;odata=minimalmetadata;streaming=true;charset=utf-8
    Location: https://wamsbayclus001rest-hs.cloudapp.net/api/AccessPolicies('nb%3Apid%3AUUID%3Abe0ac48d-af7d-4877-9d60-1805d68bffae')
    Server: Microsoft-IIS/8.5
    request-id: 74c74545-7e0a-4cd6-a440-c1c48074a970
    x-ms-request-id: 74c74545-7e0a-4cd6-a440-c1c48074a970
    X-Content-Type-Options: nosniff
    DataServiceVersion: 3.0;
    X-Powered-By: ASP.NET
    Strict-Transport-Security: max-age=31536000; includeSubDomains
    Date: Sun, 18 Jan 2015 22:18:06 GMT

    {  
       "odata.metadata":"https://wamsbayclus001rest-hs.cloudapp.net/api/$metadata#AccessPolicies/@Element",
       "Id":"nb:pid:UUID:be0ac48d-af7d-4877-9d60-1805d68bffae",
       "Created":"2015-01-18T22:18:06.6370575Z",
       "LastModified":"2015-01-18T22:18:06.6370575Z",
       "Name":"NewUploadPolicy",
       "DurationInMinutes":440.0,
       "Permissions":2
    }

### Get the Upload URL

To receive the actual upload URL, create a SAS Locator. Locators define the start time and type of connection endpoint for clients that want to access Files in an Asset. You can create multiple Locator entities for a given AccessPolicy and Asset pair to handle different client requests and needs. Each of these Locators uses the StartTime value plus the DurationInMinutes value of the AccessPolicy to determine the length of time a URL can be used. For more information, see [Locator](https://docs.microsoft.com/rest/api/media/operations/locator).

A SAS URL has the following format:

    {https://myaccount.blob.core.windows.net}/{asset name}/{video file name}?{SAS signature}

Some considerations apply:

* You cannot have more than five unique Locators associated with a given Asset at one time. 
* If you need to upload your files immediately, you should set your StartTime value to five minutes before the current time. This is because there may be clock skew between your client machine and Media Services. Also, your StartTime value must be in the following DateTime format: YYYY-MM-DDTHH:mm:ssZ (for example, "2014-05-23T17:53:50Z").    
* There may be a 30-40 second delay after a Locator is created to when it is available for use. This issue applies to both [SAS URL](https://docs.microsoft.com/azure/storage/common/storage-dotnet-shared-access-signature-part-1) and Origin Locators.

The following example shows how to create a SAS URL Locator, as defined by the Type property in the request body ("1" for a SAS locator and "2" for an On-Demand origin locator). The **Path** property returned contains the URL that you must use to upload your file.

**HTTP Request**

    POST https://wamsbayclus001rest-hs.cloudapp.net/api/Locators HTTP/1.1
    Content-Type: application/json
    DataServiceVersion: 1.0;NetFx
    MaxDataServiceVersion: 3.0;NetFx
    Accept: application/json
    Accept-Charset: UTF-8
    Authorization: Bearer <ENCODED JWT TOKEN>
    x-ms-version: 2.17
    Host: wamsbayclus001rest-hs.cloudapp.net
    Content-Length: 178

    {  
       "AccessPolicyId":"nb:pid:UUID:be0ac48d-af7d-4877-9d60-1805d68bffae",
       "AssetId":"nb:cid:UUID:9bc8ff20-24fb-4fdb-9d7c-b04c7ee573a1",
       "StartTime":"2015-02-18T16:45:53",
       "Type":1
    }


**HTTP Response**

If successful, the following response is returned:

    HTTP/1.1 201 Created
    Cache-Control: no-cache
    Content-Length: 949
    Content-Type: application/json;odata=minimalmetadata;streaming=true;charset=utf-8
    Location: https://wamsbayclus001rest-hs.cloudapp.net/api/Locators('nb%3Alid%3AUUID%3Aaf57bdd8-6751-4e84-b403-f3c140444b54')
    Server: Microsoft-IIS/8.5
    request-id: 2adeb1f8-89c5-4cc8-aa4f-08cdfef33ae0
    x-ms-request-id: 2adeb1f8-89c5-4cc8-aa4f-08cdfef33ae0
    X-Content-Type-Options: nosniff
    DataServiceVersion: 3.0;
    X-Powered-By: ASP.NET
    Strict-Transport-Security: max-age=31536000; includeSubDomains
    Date: Mon, 19 Jan 2015 03:01:29 GMT

    {  
       "odata.metadata":"https://wamsbayclus001rest-hs.cloudapp.net/api/$metadata#Locators/@Element",
       "Id":"nb:lid:UUID:af57bdd8-6751-4e84-b403-f3c140444b54",
       "ExpirationDateTime":"2015-02-19T00:05:53",
       "Type":1,
       "Path":"https://storagetestaccount001.blob.core.windows.net/asset-f438649c-313c-46e2-8d68-7d2550288247?sv=2012-02-12&sr=c&si=af57bdd8-6751-4e84-b403-f3c140444b54&sig=fE4btwEfZtVQFeC0Wh3Kwks2OFPQfzl5qTMW5YytiuY%3D&st=2015-02-18T16%3A45%3A53Z&se=2015-02-19T00%3A05%3A53Z",
       "BaseUri":"https://storagetestaccount001.blob.core.windows.net/asset-f438649c-313c-46e2-8d68-7d2550288247",
       "ContentAccessComponent":"?sv=2012-02-12&sr=c&si=af57bdd8-6751-4e84-b403-f3c140444b54&sig=fE4btwEfZtVQFeC0Wh3Kwks2OFPQfzl5qTMW5YytiuY%3D&st=2015-02-18T16%3A45%3A53Z&se=2015-02-19T00%3A05%3A53Z",
       "AccessPolicyId":"nb:pid:UUID:be0ac48d-af7d-4877-9d60-1805d68bffae",
       "AssetId":"nb:cid:UUID:9bc8ff20-24fb-4fdb-9d7c-b04c7ee573a1",
       "StartTime":"2015-02-18T16:45:53",
       "Name":null
    }

### Upload a file into a blob storage container
Once you have the AccessPolicy and Locator set, the actual file is uploaded to an Azure blob storage container using the Azure Storage REST APIs. You must upload the files as block blobs. Page blobs are not supported by Azure Media Services.  

> [!NOTE]
> You must add the file name for the file you want to upload to the Locator **Path** value received in the previous section. For example, https://storagetestaccount001.blob.core.windows.net/asset-e7b02da4-5a69-40e7-a8db-e8f4f697aac0/BigBuckBunny.mp4? . . .
>
>

For more information on working with Azure storage blobs, see [Blob Service REST API](https://docs.microsoft.com/rest/api/storageservices/Blob-Service-REST-API).

### Update the AssetFile
Now that you've uploaded your file, update the FileAsset size (and other) information. For example:

    MERGE https://wamsbayclus001rest-hs.cloudapp.net/api/Files('nb%3Acid%3AUUID%3Af13a0137-0a62-9d4c-b3b9-ca944b5142c5') HTTP/1.1
    Content-Type: application/json
    DataServiceVersion: 1.0;NetFx
    MaxDataServiceVersion: 3.0;NetFx
    Accept: application/json
    Accept-Charset: UTF-8
    Authorization: Bearer <ENCODED JWT TOKEN>
    x-ms-version: 2.17
    Host: wamsbayclus001rest-hs.cloudapp.net

    {  
       "ContentFileSize":"1186540",
       "Id":"nb:cid:UUID:f13a0137-0a62-9d4c-b3b9-ca944b5142c5",
       "MimeType":"video/mp4",
       "Name":"BigBuckBunny.mp4",
       "ParentAssetId":"nb:cid:UUID:9bc8ff20-24fb-4fdb-9d7c-b04c7ee573a1"
    }


**HTTP Response**

If successful, the following is returned:

    HTTP/1.1 204 No Content
    ...

## Delete the Locator and AccessPolicy
**HTTP Request**

    DELETE https://wamsbayclus001rest-hs.cloudapp.net/api/Locators('nb%3Alid%3AUUID%3Aaf57bdd8-6751-4e84-b403-f3c140444b54') HTTP/1.1
    DataServiceVersion: 1.0;NetFx
    MaxDataServiceVersion: 3.0;NetFx
    Accept: application/json
    Accept-Charset: UTF-8
    Authorization: Bearer <ENCODED JWT TOKEN>
    x-ms-version: 2.17
    Host: wamsbayclus001rest-hs.cloudapp.net


**HTTP Response**

If successful, the following is returned:

    HTTP/1.1 204 No Content
    ...

**HTTP Request**

    DELETE https://wamsbayclus001rest-hs.cloudapp.net/api/AccessPolicies('nb%3Apid%3AUUID%3Abe0ac48d-af7d-4877-9d60-1805d68bffae') HTTP/1.1
    DataServiceVersion: 1.0;NetFx
    MaxDataServiceVersion: 3.0;NetFx
    Accept: application/json
    Accept-Charset: UTF-8
    Authorization: Bearer <ENCODED JWT TOKEN>
    x-ms-version: 2.17
    Host: wamsbayclus001rest-hs.cloudapp.net

**HTTP Response**

If successful, the following is returned:

    HTTP/1.1 204 No Content
    ...

## <a id="encode"></a>Encode the source file into a set of adaptive bitrate MP4 files

<<<<<<< HEAD
After ingesting Assets into Media Services, media can be encoded, transmuxed, watermarked, and so on, before it is delivered to clients. These activities are scheduled and run against multiple background role instances to ensure high performance and availability. These activities are called Jobs and each Job is composed of atomic Tasks that do the actual work on the Asset file (for more information, see [Job](/rest/api/media/operations/job), [Task](/rest/api/media/operations/task) descriptions).
=======
After ingesting Assets into Media Services, media can be encoded, transmuxed, watermarked, and so on, before it is delivered to clients. These activities are scheduled and run against multiple background role instances to ensure high performance and availability. These activities are called Jobs and each Job is composed of atomic Tasks that do the actual work on the Asset file (for more information, see [Job](https://docs.microsoft.com/en-us/rest/api/media/operations/job), [Task](https://docs.microsoft.com/en-us/rest/api/media/operations/task) descriptions).
>>>>>>> dbf6d125

As was mentioned earlier, when working with Azure Media Services one of the most common scenarios is delivering adaptive bitrate streaming to your clients. Media Services can dynamically package a set of adaptive bitrate MP4 files into one of the following formats: HTTP Live Streaming (HLS), Smooth Streaming, MPEG DASH.

The following section shows how to create a job that contains one encoding task. The task specifies to transcode the mezzanine file into a set of adaptive bitrate MP4s using **Media Encoder Standard**. The section also shows how to monitor the job processing progress. When the job is complete, you would be able to create locators that are needed to get access to your assets.

### Get a media processor
In Media Services, a media processor is a component that handles a specific processing task, such as encoding, format conversion, encrypting, or decrypting media content. For the encoding task shown in this tutorial, we are going to use the Media Encoder Standard.

The following code requests the encoder's id.

**HTTP Request**

    GET https://wamsbayclus001rest-hs.cloudapp.net/api/MediaProcessors()?$filter=Name%20eq%20'Media%20Encoder%20Standard' HTTP/1.1
    DataServiceVersion: 1.0;NetFx
    MaxDataServiceVersion: 3.0;NetFx
    Accept: application/json
    Accept-Charset: UTF-8
    Authorization: Bearer <ENCODED JWT TOKEN>
    x-ms-version: 2.17
    Host: wamsbayclus001rest-hs.cloudapp.net


**HTTP Response**

    HTTP/1.1 200 OK
    Cache-Control: no-cache
    Content-Length: 273
    Content-Type: application/json;odata=minimalmetadata;streaming=true;charset=utf-8
    Server: Microsoft-IIS/8.5
    request-id: 6beb04b4-55a7-480d-8aa8-e5c5d59ffa1f
    x-ms-request-id: 6beb04b4-55a7-480d-8aa8-e5c5d59ffa1f
    X-Content-Type-Options: nosniff
    DataServiceVersion: 3.0;
    X-Powered-By: ASP.NET
    Strict-Transport-Security: max-age=31536000; includeSubDomains
    Date: Mon, 19 Jan 2015 07:54:09 GMT

    {  
       "odata.metadata":"https://wamsbayclus001rest-hs.cloudapp.net/api/$metadata#MediaProcessors",
       "value":[  
          {  
             "Id":"nb:mpid:UUID:ff4df607-d419-42f0-bc17-a481b1331e56",
             "Description":"Media Encoder Standard",
             "Name":"Media Encoder Standard",
             "Sku":"",
             "Vendor":"Microsoft",
             "Version":"1.1"
          }
       ]
    }

### Create a job
Each Job can have one or more Tasks depending on the type of processing that you want to accomplish. Through the REST API, you can create Jobs and their related Tasks in one of two ways: Tasks can be defined inline through the Tasks navigation property on Job entities, or through OData batch processing. The Media Services SDK uses batch processing. However, for the readability of the code examples in this article, tasks are defined inline. For information on batch processing, see [Open Data Protocol (OData) Batch Processing](http://www.odata.org/documentation/odata-version-3-0/batch-processing/).

The following example shows you how to create and post a Job with one Task set to encode a video at a specific resolution and quality. The following documentation section contains the list of all the [task presets](http://msdn.microsoft.com/library/mt269960) supported by the Media Encoder Standard processor.  

**HTTP Request**

    POST https://wamsbayclus001rest-hs.cloudapp.net/api/Jobs HTTP/1.1
    DataServiceVersion: 1.0;NetFx
    MaxDataServiceVersion: 3.0;NetFx
    Content-Type: application/json;odata=verbose
    Accept: application/json;odata=verbose
    Accept-Charset: UTF-8
    Authorization: Bearer <ENCODED JWT TOKEN>
    x-ms-version: 2.17
    Host: wamsbayclus001rest-hs.cloudapp.net
    Content-Length: 482

    {  
       "Name":"NewTestJob",
       "InputMediaAssets":[  
          {  
             "__metadata":{  
                "uri":"https://wamsbayclus001rest-hs.net/api/Assets('nb%3Acid%3AUUID%3A9bc8ff20-24fb-4fdb-9d7c-b04c7ee573a1')"
             }
          }
       ],
       "Tasks":[  
          {  
             "Configuration":"Adaptive Streaming",
             "MediaProcessorId":"nb:mpid:UUID:ff4df607-d419-42f0-bc17-a481b1331e56",
             "TaskBody":"<?xml version=\"1.0\" encoding=\"utf-8\"?><taskBody><inputAsset>JobInputAsset(0)</inputAsset>
                <outputAsset>JobOutputAsset(0)</outputAsset></taskBody>"
          }
       ]
    }

**HTTP Response**

If successful, the following response is returned:

    HTTP/1.1 201 Created
    Cache-Control: no-cache
    Content-Length: 1215
    Content-Type: application/json;odata=verbose;charset=utf-8
    Location: https://wamsbayclus001rest-hs.cloudapp.net/api/Jobs('nb%3Ajid%3AUUID%3A71d2dd33-efdf-ec43-8ea1-136a110bd42c')
    Server: Microsoft-IIS/8.5
    request-id: 532ac1ec-a475-4dce-b2d5-7c8ce94ac87c
    x-ms-request-id: 532ac1ec-a475-4dce-b2d5-7c8ce94ac87c
    X-Content-Type-Options: nosniff
    DataServiceVersion: 3.0;
    X-Powered-By: ASP.NET
    Strict-Transport-Security: max-age=31536000; includeSubDomains
    Date: Mon, 19 Jan 2015 08:04:35 GMT

    {  
       "d":{  
          "__metadata":{  
             "id":"https://wamsbayclus001rest-hs.cloudapp.net/api/Jobs('nb%3Ajid%3AUUID%3A71d2dd33-efdf-ec43-8ea1-136a110bd42c')",
             "uri":"https://wamsbayclus001rest-hs.cloudapp.net/api/Jobs('nb%3Ajid%3AUUID%3A71d2dd33-efdf-ec43-8ea1-136a110bd42c')",
             "type":"Microsoft.Cloud.Media.Vod.Rest.Data.Models.Job"
          },
          "Tasks":{  
             "__deferred":{  
                "uri":"https://wamsbayclus001rest-hs.cloudapp.net/api/Jobs('nb%3Ajid%3AUUID%3A71d2dd33-efdf-ec43-8ea1-136a110bd42c')/Tasks"
             }
          },
          "OutputMediaAssets":{  
             "__deferred":{  
                "uri":"https://wamsbayclus001rest-hs.cloudapp.net/api/Jobs('nb%3Ajid%3AUUID%3A71d2dd33-efdf-ec43-8ea1-136a110bd42c')/OutputMediaAssets"
             }
          },
          "InputMediaAssets":{  
             "__deferred":{  
                "uri":"https://wamsbayclus001rest-hs.cloudapp.net/api/Jobs('nb%3Ajid%3AUUID%3A9bc8ff20-24fb-4fdb-9d7c-b04c7ee573a1')/InputMediaAssets"
             }
          },
          "Id":"nb:jid:UUID:71d2dd33-efdf-ec43-8ea1-136a110bd42c",
          "Name":"NewTestJob",
          "Created":"2015-01-19T08:04:34.3287057Z",
          "LastModified":"2015-01-19T08:04:34.3287057Z",
          "EndTime":null,
          "Priority":0,
          "RunningDuration":0,
          "StartTime":null,
          "State":0,
          "TemplateId":null,
          "JobNotificationSubscriptions":{  
             "__metadata":{  
                "type":"Collection(Microsoft.Cloud.Media.Vod.Rest.Data.Models.JobNotificationSubscription)"
             },
             "results":[  

             ]
          }
       }
    }


There are a few important things to note in any Job request:

* TaskBody properties MUST use literal XML to define the number of input, or output assets that are used by the Task. The Task article contains the XML Schema Definition for the XML.
* In the TaskBody definition, each inner value for <inputAsset> and <outputAsset> must be set as JobInputAsset(value) or JobOutputAsset(value).
* A task can have multiple output assets. One JobOutputAsset(x) can only be used once as an output of a task in a job.
* You can specify JobInputAsset or JobOutputAsset as an input asset of a task.
* Tasks must not form a cycle.
* The value parameter that you pass to JobInputAsset or JobOutputAsset represents the index value for an Asset. The actual Assets are defined in the InputMediaAssets and OutputMediaAssets navigation properties on the Job entity definition.

> [!NOTE]
> Because Media Services is built on OData v3, the individual assets in InputMediaAssets and OutputMediaAssets navigation property collections are referenced through a "__metadata : uri" name-value pair.
>
>

* InputMediaAssets maps to one or more Assets you have created in Media Services. OutputMediaAssets are created by the system. They do not reference an existing asset.
* OutputMediaAssets can be named using the assetName attribute. If this attribute is not present, then the name of the OutputMediaAsset is whatever the inner text value of the <outputAsset> element is with a suffix of either the Job Name value, or the Job Id value (in the case where the Name property isn't defined). For example, if you set a value for assetName to "Sample", then the OutputMediaAsset Name property would be set to "Sample". However, if you did not set a value for assetName, but did set the job name to "NewJob", then the OutputMediaAsset Name would be "JobOutputAsset(value)_NewJob".

    The following example shows how to set the assetName attribute:

        "<?xml version=\"1.0\" encoding=\"utf-8\"?><taskBody><inputAsset>JobInputAsset(0)</inputAsset><outputAsset assetName=\"CustomOutputAssetName\">JobOutputAsset(0)</outputAsset></taskBody>"
* To enable task chaining:

  * A job must have at least two tasks
  * There must be at least one task whose input is output of another task in the job.

For more information see, [Creating an Encoding Job with the Media Services REST API](media-services-rest-encode-asset.md).

### Monitor Processing Progress
You can retrieve the Job status by using the State property, as shown in the following example:

**HTTP Request**

    GET https://wamsbayclus001rest-hs.net/api/Jobs('nb%3Ajid%3AUUID%3A71d2dd33-efdf-ec43-8ea1-136a110bd42c')/State HTTP/1.1
    Content-Type: application/json;odata=verbose
    Accept: application/json;odata=verbose
    DataServiceVersion: 3.0
    MaxDataServiceVersion: 3.0
    x-ms-version: 2.17
    Authorization: Bearer <ENCODED JWT TOKEN>
    Host: wamsbayclus001rest-hs.net
    Content-Length: 0


**HTTP Response**

If successful, the following response is returned:

    HTTP/1.1 200 OK
    Cache-Control: no-cache
    Content-Length: 17
    Content-Type: application/json;odata=verbose;charset=utf-8
    Server: Microsoft-IIS/7.5
    x-ms-request-id: 01324d81-18e2-4493-a3e5-c6186209f0c8
    X-Content-Type-Options: nosniff
    DataServiceVersion: 1.0;
    X-AspNet-Version: 4.0.30319
    X-Powered-By: ASP.NET
    Date: Sun, 13 May 2012 05:16:53 GMT

    {"d":{"State":2}}


### Cancel a job
Media Services allows you to cancel running jobs through the CancelJob function. This call returns a 400 error code if you try to cancel a Job when its state is canceled, canceling, error, or finished.

The following example shows how to call CancelJob.

**HTTP Request**

    GET https://wamsbayclus001rest-hs.net/API/CancelJob?jobid='nb%3ajid%3aUUID%3a71d2dd33-efdf-ec43-8ea1-136a110bd42c' HTTP/1.1
    Content-Type: application/json;odata=verbose
    Accept: application/json;odata=verbose
    DataServiceVersion: 3.0
    MaxDataServiceVersion: 3.0
    x-ms-version: 2.2
    Authorization: Bearer <ENCODED JWT TOKEN>
    Host: wamsbayclus001rest-hs.net


If successful, a 204 response code is returned with no message body.

> [!NOTE]
> You must URL-encode the job id (normally nb:jid:UUID: somevalue) when passing it in as a parameter to CancelJob.
>
>

### Get the output asset
The following code shows how to request the output asset Id.

**HTTP Request**

    GET https://wamsbayclus001rest-hs.cloudapp.net/api/Jobs('nb%3Ajid%3AUUID%3A71d2dd33-efdf-ec43-8ea1-136a110bd42c')/OutputMediaAssets() HTTP/1.1
    DataServiceVersion: 1.0;NetFx
    MaxDataServiceVersion: 3.0;NetFx
    Accept: application/json
    Accept-Charset: UTF-8
    User-Agent: Microsoft ADO.NET Data Services
    Authorization: Bearer <ENCODED JWT TOKEN>
    x-ms-version: 2.17
    Host: wamsbayclus001rest-hs.cloudapp.net


**HTTP Response**

    HTTP/1.1 200 OK
    Cache-Control: no-cache
    Content-Length: 445
    Content-Type: application/json;odata=minimalmetadata;streaming=true;charset=utf-8
    Server: Microsoft-IIS/8.5
    request-id: 73cd605d-066a-46f1-8358-f4bd25a9220a
    x-ms-request-id: 73cd605d-066a-46f1-8358-f4bd25a9220a
    X-Content-Type-Options: nosniff
    DataServiceVersion: 3.0;
    X-Powered-By: ASP.NET
    Strict-Transport-Security: max-age=31536000; includeSubDomains
    Date: Mon, 19 Jan 2015 08:28:13 GMT

    {  
       "odata.metadata":"https://wamsbayclus001rest-hs.cloudapp.net/api/$metadata#Assets",
       "value":[  
          {  
             "Id":"nb:cid:UUID:71d2dd33-efdf-ec43-8ea1-136a110bd42c",
             "State":0,
             "Created":"2015-01-19T07:52:15.603",
             "LastModified":"2015-01-19T07:52:15.603",
             "AlternateId":null,
             "Name":"Multibitrate MP4s",
             "Options":0,
             "Uri":"https://storagetestaccount001.blob.core.windows.net/asset-71d2dd33-efdf-ec43-8ea1-136a110bd42c",
             "StorageAccountName":"storagetestaccount001"
          }
       ]
    }

## <a id="publish_get_urls"></a>Publish the asset and get streaming and progressive download URLs with REST API

To stream or download an asset, you first need to "publish" it by creating a locator. Locators provide access to files contained in the asset. Media Services supports two types of locators: OnDemandOrigin locators, used to stream media (for example, MPEG DASH, HLS, or Smooth Streaming) and Access Signature (SAS) locators, used to download media files. 

Once you create the locators, you can build the URLs that are used to stream or download your files.

>[!NOTE]
>When your AMS account is created a **default** streaming endpoint is added to your account in the **Stopped** state. To start streaming your content and take advantage of dynamic packaging and dynamic encryption, the streaming endpoint from which you want to stream content has to be in the **Running** state.

A streaming URL for Smooth Streaming has the following format:

    {streaming endpoint name-media services account name}.streaming.mediaservices.windows.net/{locator ID}/{filename}.ism/Manifest

A streaming URL for HLS has the following format:

    {streaming endpoint name-media services account name}.streaming.mediaservices.windows.net/{locator ID}/{filename}.ism/Manifest(format=m3u8-aapl)

A streaming URL for MPEG DASH has the following format:

    {streaming endpoint name-media services account name}.streaming.mediaservices.windows.net/{locator ID}/{filename}.ism/Manifest(format=mpd-time-csf)

A SAS URL used to download files has the following format:

    {blob container name}/{asset name}/{file name}/{SAS signature}

This section shows how to perform the following tasks necessary to "publish" your assets.  

* Creating the AccessPolicy with read permission
* Creating a SAS URL for downloading content
* Creating an origin URL for streaming content

### Creating the AccessPolicy with read permission
Before downloading or streaming any media content, first define an AccessPolicy with read permissions and create the appropriate Locator entity that specifies the type of delivery mechanism you want to enable for your clients. For more information on the properties available, see [AccessPolicy Entity Properties](https://docs.microsoft.com/rest/api/media/operations/accesspolicy#accesspolicy_properties).

The following example shows how to specify the AccessPolicy for read permissions for a given Asset.

    POST https://wamsbayclus001rest-hs.net/API/AccessPolicies HTTP/1.1
    Content-Type: application/json
    Accept: application/json
    DataServiceVersion: 3.0
    MaxDataServiceVersion: 3.0
    x-ms-version: 2.17
    Authorization: Bearer <ENCODED JWT TOKEN>
    Host: wamsbayclus001rest-hs.net
    Content-Length: 74
    Expect: 100-continue

    {"Name": "DownloadPolicy", "DurationInMinutes" : "300", "Permissions" : 1}

If successful, a 201 success code is returned describing the AccessPolicy entity that you created. You then use the AccessPolicy Id along with the Asset Id of the asset that contains the file you want to deliver(such as an output asset) to create the Locator entity.

> [!NOTE]
> This basic workflow is the same as uploading a file when ingesting an Asset (as was discussed earlier in this topic). Also, like uploading files, if you (or your clients) need to access your files immediately, set your StartTime value to five minutes before the current time. This action is necessary because there may be clock skew between the client and Media Services. The StartTime value must be in the following DateTime format: YYYY-MM-DDTHH:mm:ssZ (for example, "2014-05-23T17:53:50Z").
>
>

### Creating a SAS URL for downloading content
The following code shows how to get a URL that can be used to download a media file created and uploaded previously. The AccessPolicy has read permissions set and the Locator path refers to a SAS download URL.

    POST https://wamsbayclus001rest-hs.net/API/Locators HTTP/1.1
    Content-Type: application/json
    Accept: application/json
    DataServiceVersion: 3.0
    MaxDataServiceVersion: 3.0
    x-ms-version: 2.17
    Authorization: Bearer <ENCODED JWT TOKEN>
    Host: wamsbayclus001rest-hs.net
    Content-Length: 182
    Expect: 100-continue

    {"AccessPolicyId": "nb:pid:UUID:38c71dd0-44c5-4c5f-8418-08bb6fbf7bf8", "AssetId" : "nb:cid:UUID:71d2dd33-efdf-ec43-8ea1-136a110bd42c", "StartTime" : "2014-05-17T16:45:53", "Type":1}

If successful, the following response is returned:

    HTTP/1.1 201 Created
    Cache-Control: no-cache
    Content-Length: 1150
    Content-Type: application/json;odata=verbose;charset=utf-8
    Location: https://wamsbayclus001rest-hs.net/api/Locators('nb%3Alid%3AUUID%3A8e5a821d-2194-4d00-8884-adf979856874')
    Server: Microsoft-IIS/7.5
    x-ms-request-id: 8cfd8556-3064-416a-97f2-67d9e35f0911
    X-Content-Type-Options: nosniff
    DataServiceVersion: 1.0;
    X-AspNet-Version: 4.0.30319
    X-Powered-By: ASP.NET
    Date: Mon, 14 May 2012 21:41:32 GMT

    {  
       "d":{  
          "__metadata":{  
             "id":"https://wamsbayclus001rest-hs.net/api/Locators('nb%3Alid%3AUUID%3A8e5a821d-2194-4d00-8884-adf979856874')",
             "uri":"https://wamsbayclus001rest-hs.net/api/Locators('nb%3Alid%3AUUID%3A8e5a821d-2194-4d00-8884-adf979856874')",
             "type":"Microsoft.Cloud.Media.Vod.Rest.Data.Models.Locator"
          },
          "AccessPolicy":{  
             "__deferred":{  
                "uri":"https://wamsbayclus001rest-hs.net/api/Locators('nb%3Alid%3AUUID%3A8e5a821d-2194-4d00-8884-adf979856874')/AccessPolicy"
             }
          },
          "Asset":{  
             "__deferred":{  
                "uri":"https://wamsbayclus001rest-hs.net/api/Locators('nb%3Alid%3AUUID%3A71d2dd33-efdf-ec43-8ea1-136a110bd42c')/Asset"
             }
          },
          "Id":"nb:lid:UUID:8e5a821d-2194-4d00-8884-adf979856874",
          "ExpirationDateTime":"\/Date(1337049393000)\/",
          "Type":1,
          "Path":"https://storagetestaccount001.blob.core.windows.net/asset-71d2dd33-efdf-ec43-8ea1-136a110bd42c?st=2012-05-14T21%3A36%3A33Z&se=2012-05-15T02%3A36%3A33Z&sr=c&si=8e5a821d-2194-4d00-8884-adf979856874&sig=y75dViDpC5V8WutrXM%2B%2FGpR3uOtqmlISiNlHU1YUBOg%3D",
          "AccessPolicyId":"nb:pid:UUID:38c71dd0-44c5-4c5f-8418-08bb6fbf7bf8",
          "AssetId":"nb:cid:UUID:71d2dd33-efdf-ec43-8ea1-136a110bd42c",
          "StartTime":"\/Date(1337031393000)\/"
       }
    }

The returned **Path** property contains the SAS URL.

> [!NOTE]
> If you download storage encrypted content, you must manually decrypt it before rendering it, or use the Storage Decryption MediaProcessor in a processing task to output processed files in the clear to an OutputAsset and then download from that Asset. For more information on processing, see Creating an Encoding Job with the Media Services REST API. Also, SAS URL Locators cannot be updated after they have been created. For example, you cannot reuse the same Locator with an updated StartTime value. This is because of the way SAS URLs are created. If you want to access an asset for download after a Locator has expired, then you must create a new one with a new StartTime.
>
>

### Download files
Once you have the AccessPolicy and Locator set, you can download files using the Azure Storage REST APIs.  

> [!NOTE]
> You must add the file name for the file you want to download to the Locator **Path** value received in the previous section. For example, https://storagetestaccount001.blob.core.windows.net/asset-e7b02da4-5a69-40e7-a8db-e8f4f697aac0/BigBuckBunny.mp4? . . .
>
>

For more information on working with Azure storage blobs, see [Blob Service REST API](https://docs.microsoft.com/rest/api/storageservices/Blob-Service-REST-API).

As a result of the encoding job that you performed earlier (encoding into Adaptive MP4 set), you have multiple MP4 files that you can progressively download. For example:    

    https://storagetestaccount001.blob.core.windows.net/asset-38058602-a4b8-4b33-b9f0-6880dc1490ea/BigBuckBunny_H264_650kbps_AAC_und_ch2_96kbps.mp4?sv=2012-02-12&sr=c&si=166d5154-b801-410b-a226-ee2f8eac1929&sig=P2iNZJAvAWpp%2Bj9yV6TQjoz5DIIaj7ve8ARynmEM6Xk%3D&se=2015-02-14T01:13:05Z

    https://storagetestaccount001.blob.core.windows.net/asset-38058602-a4b8-4b33-b9f0-6880dc1490ea/BigBuckBunny_H264_400kbps_AAC_und_ch2_96kbps.mp4?sv=2012-02-12&sr=c&si=166d5154-b801-410b-a226-ee2f8eac1929&sig=P2iNZJAvAWpp%2Bj9yV6TQjoz5DIIaj7ve8ARynmEM6Xk%3D&se=2015-02-14T01:13:05Z

    https://storagetestaccount001.blob.core.windows.net/asset-38058602-a4b8-4b33-b9f0-6880dc1490ea/BigBuckBunny_H264_3400kbps_AAC_und_ch2_96kbps.mp4?sv=2012-02-12&sr=c&si=166d5154-b801-410b-a226-ee2f8eac1929&sig=P2iNZJAvAWpp%2Bj9yV6TQjoz5DIIaj7ve8ARynmEM6Xk%3D&se=2015-02-14T01:13:05Z

    https://storagetestaccount001.blob.core.windows.net/asset-38058602-a4b8-4b33-b9f0-6880dc1490ea/BigBuckBunny_H264_2250kbps_AAC_und_ch2_96kbps.mp4?sv=2012-02-12&sr=c&si=166d5154-b801-410b-a226-ee2f8eac1929&sig=P2iNZJAvAWpp%2Bj9yV6TQjoz5DIIaj7ve8ARynmEM6Xk%3D&se=2015-02-14T01:13:05Z

    https://storagetestaccount001.blob.core.windows.net/asset-38058602-a4b8-4b33-b9f0-6880dc1490ea/BigBuckBunny_H264_1500kbps_AAC_und_ch2_96kbps.mp4?sv=2012-02-12&sr=c&si=166d5154-b801-410b-a226-ee2f8eac1929&sig=P2iNZJAvAWpp%2Bj9yV6TQjoz5DIIaj7ve8ARynmEM6Xk%3D&se=2015-02-14T01:13:05Z

    https://storagetestaccount001.blob.core.windows.net/asset-38058602-a4b8-4b33-b9f0-6880dc1490ea/BigBuckBunny_H264_1000kbps_AAC_und_ch2_96kbps.mp4?sv=2012-02-12&sr=c&si=166d5154-b801-410b-a226-ee2f8eac1929&sig=P2iNZJAvAWpp%2Bj9yV6TQjoz5DIIaj7ve8ARynmEM6Xk%3D&se=2015-02-14T01:13:05Z

    https://storagetestaccount001.blob.core.windows.net/asset-38058602-a4b8-4b33-b9f0-6880dc1490ea/BigBuckBunny_AAC_und_ch2_96kbps.mp4?sv=2012-02-12&sr=c&si=166d5154-b801-410b-a226-ee2f8eac1929&sig=P2iNZJAvAWpp%2Bj9yV6TQjoz5DIIaj7ve8ARynmEM6Xk%3D&se=2015-02-14T01:13:05Z

    https://storagetestaccount001.blob.core.windows.net/asset-38058602-a4b8-4b33-b9f0-6880dc1490ea/BigBuckBunny_AAC_und_ch2_56kbps.mp4?sv=2012-02-12&sr=c&si=166d5154-b801-410b-a226-ee2f8eac1929&sig=P2iNZJAvAWpp%2Bj9yV6TQjoz5DIIaj7ve8ARynmEM6Xk%3D&se=2015-02-14T01:13:05Z

### Creating a streaming URL for streaming content
The following code shows how to create a streaming URL Locator:

    POST https://wamsbayclus001rest-hs/API/Locators HTTP/1.1
    Content-Type: application/json
    Accept: application/json
    DataServiceVersion: 3.0
    MaxDataServiceVersion: 3.0
    x-ms-version: 2.17
    Authorization: Bearer <ENCODED JWT TOKEN>
    Host: wamsbayclus001rest-hs
    Content-Length: 182
    Expect: 100-continue

    {"AccessPolicyId": "nb:pid:UUID:38c71dd0-44c5-4c5f-8418-08bb6fbf7bf8", "AssetId" : "nb:cid:UUID:eb5540a2-116e-4d36-b084-7e9958f7f3c3", "StartTime" : "2014-05-17T16:45:53",, "Type":2}

If successful, the following response is returned:

    HTTP/1.1 201 Created
    Cache-Control: no-cache
    Content-Length: 981
    Content-Type: application/json;odata=verbose;charset=utf-8
    Location: https://wamsbayclus001rest-hs.net/api/Locators('nb%3Alid%3AUUID%3A52034bf6-dfae-4d83-aad3-3bd87dcb1a5d')
    Server: Microsoft-IIS/7.5
    x-ms-request-id: 2eac4158-fc78-4fa2-81ee-c9f582dc385f
    X-Content-Type-Options: nosniff
    DataServiceVersion: 1.0;
    X-AspNet-Version: 4.0.30319
    X-Powered-By: ASP.NET
    Date: Mon, 14 May 2012 21:41:39 GMT

    {  
       "d":{  
          "__metadata":{  
             "id":"https://wamsbayclus001rest-hs.net/api/Locators('nb%3Alid%3AUUID%3A52034bf6-dfae-4d83-aad3-3bd87dcb1a5d')",
             "uri":"https://wamsbayclus001rest-hs.net/api/Locators('nb%3Alid%3AUUID%3A52034bf6-dfae-4d83-aad3-3bd87dcb1a5d')",
             "type":"Microsoft.Cloud.Media.Vod.Rest.Data.Models.Locator"
          },
          "AccessPolicy":{  
             "__deferred":{  
                "uri":"https://wamsbayclus001rest-hs.net/api/Locators('nb%3Alid%3AUUID%3A52034bf6-dfae-4d83-aad3-3bd87dcb1a5d')/AccessPolicy"
             }
          },
          "Asset":{  
             "__deferred":{  
                "uri":"https://wamsbayclus001rest-hs.net/api/Locators('nb%3Alid%3AUUID%3A52034bf6-dfae-4d83-aad3-3bd87dcb1a5d')/Asset"
             }
          },
          "Id":"nb:lid:UUID:52034bf6-dfae-4d83-aad3-3bd87dcb1a5d",
          "ExpirationDateTime":"\/Date(1337049395000)\/",
          "Type":2,
          "Path":"http://wamsbayclus001rest-hs.net/52034bf6-dfae-4d83-aad3-3bd87dcb1a5d/",
          "AccessPolicyId":"nb:pid:UUID:38c71dd0-44c5-4c5f-8418-08bb6fbf7bf8",
          "AssetId":"nb:cid:UUID:eb5540a2-116e-4d36-b084-7e9958f7f3c3",
          "StartTime":"\/Date(1337031395000)\/"
       }
    }

To stream a Smooth Streaming origin URL in a streaming media player, you must append the Path property with the name of the Smooth Streaming manifest file, followed by "/manifest".

    http://amstestaccount001.streaming.mediaservices.windows.net/ebf733c4-3e2e-4a68-b67b-cc5159d1d7f2/BigBuckBunny.ism/manifest

To stream HLS, append (format=m3u8-aapl) after the "/manifest".

    http://amstestaccount001.streaming.mediaservices.windows.net/ebf733c4-3e2e-4a68-b67b-cc5159d1d7f2/BigBuckBunny.ism/manifest(format=m3u8-aapl)

To stream MPEG DASH, append (format=mpd-time-csf) after the "/manifest".

    http://amstestaccount001.streaming.mediaservices.windows.net/ebf733c4-3e2e-4a68-b67b-cc5159d1d7f2/BigBuckBunny.ism/manifest(format=mpd-time-csf)


## <a id="play"></a>Play your content
To stream you video, use [Azure Media Services Player](http://amsplayer.azurewebsites.net/azuremediaplayer.html).

To test progressive download, paste a URL into a browser (for example, IE, Chrome, Safari).

## Next Steps: Media Services learning paths
[!INCLUDE [media-services-learning-paths-include](../../../includes/media-services-learning-paths-include.md)]

## Provide feedback
[!INCLUDE [media-services-user-voice-include](../../../includes/media-services-user-voice-include.md)]<|MERGE_RESOLUTION|>--- conflicted
+++ resolved
@@ -50,11 +50,7 @@
 >[!NOTE]
 >There is a limit of 1,000,000 policies for different AMS policies (for example, for Locator policy or ContentKeyAuthorizationPolicy). Use the same policy ID if you are always using the same days / access permissions, for example, policies for locators that are intended to remain in place for a long time (non-upload policies). For more information, see [this](media-services-dotnet-manage-entities.md#limit-access-policies) article.
 
-<<<<<<< HEAD
-For details about AMS REST entities used in this article, see [Azure Media Services REST API Reference](/rest/api/media/operations/azure-media-services-rest-api-reference). Also, see [Azure Media Services concepts](media-services-concepts.md).
-=======
-For details about AMS REST entities used in this article, see [Azure Media Services REST API Reference](https://docs.microsoft.com/en-us/rest/api/media/services/azure-media-services-rest-api-reference). Also, see [Azure Media Services concepts](media-services-concepts.md).
->>>>>>> dbf6d125
+For details about AMS REST entities used in this article, see [Azure Media Services REST API Reference](https://docs.microsoft.com/rest/api/media/operations/azure-media-services-rest-api-reference). Also, see [Azure Media Services concepts](media-services-concepts.md).
 
 >[!NOTE]
 >When accessing entities in Media Services, you must set specific header fields and values in your HTTP requests. For more information, see [Setup for Media Services REST API Development](media-services-rest-how-to-use.md).
@@ -405,11 +401,7 @@
 
 ## <a id="encode"></a>Encode the source file into a set of adaptive bitrate MP4 files
 
-<<<<<<< HEAD
-After ingesting Assets into Media Services, media can be encoded, transmuxed, watermarked, and so on, before it is delivered to clients. These activities are scheduled and run against multiple background role instances to ensure high performance and availability. These activities are called Jobs and each Job is composed of atomic Tasks that do the actual work on the Asset file (for more information, see [Job](/rest/api/media/operations/job), [Task](/rest/api/media/operations/task) descriptions).
-=======
-After ingesting Assets into Media Services, media can be encoded, transmuxed, watermarked, and so on, before it is delivered to clients. These activities are scheduled and run against multiple background role instances to ensure high performance and availability. These activities are called Jobs and each Job is composed of atomic Tasks that do the actual work on the Asset file (for more information, see [Job](https://docs.microsoft.com/en-us/rest/api/media/operations/job), [Task](https://docs.microsoft.com/en-us/rest/api/media/operations/task) descriptions).
->>>>>>> dbf6d125
+After ingesting Assets into Media Services, media can be encoded, transmuxed, watermarked, and so on, before it is delivered to clients. These activities are scheduled and run against multiple background role instances to ensure high performance and availability. These activities are called Jobs and each Job is composed of atomic Tasks that do the actual work on the Asset file (for more information, see [Job](https://docs.microsoft.com/rest/api/media/operations/job), [Task](https://docs.microsoft.com/rest/api/media/operations/task) descriptions).
 
 As was mentioned earlier, when working with Azure Media Services one of the most common scenarios is delivering adaptive bitrate streaming to your clients. Media Services can dynamically package a set of adaptive bitrate MP4 files into one of the following formats: HTTP Live Streaming (HLS), Smooth Streaming, MPEG DASH.
 
