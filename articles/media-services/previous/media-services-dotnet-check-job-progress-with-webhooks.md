---
title: Use Azure Webhooks to monitor Media Services job notifications with .NET | Microsoft Docs
description: Learn how to use Azure Webhooks to monitor Media Services job notifications. The code sample is written in C# and uses the Media Services SDK for .NET.
services: media-services
documentationcenter: ''
author: juliako
manager: femila
editor: ''

ms.assetid: a61fe157-81b1-45c1-89f2-224b7ef55869
ms.service: media-services
ms.workload: media
ms.tgt_pltfrm: na
ms.devlang: dotnet
ms.topic: article
ms.date: 03/18/2019
ms.author: juliako

---
# Use Azure Webhooks to monitor Media Services job notifications with .NET 

<<<<<<< HEAD
=======
> [!NOTE]
> No new features or functionality are being added to Media Services v2. <br/>Check out the latest version, [Media Services v3](https://docs.microsoft.com/azure/media-services/latest/). Also, see [migration guidance from v2 to v3](../latest/migrate-from-v2-to-v3.md)

>>>>>>> 6a383dfd
When you run jobs, you often require a way to track job progress. You can monitor Media Services job notifications by using Azure Webhooks or [Azure Queue storage](media-services-dotnet-check-job-progress-with-queues.md). This article shows how to work with webhooks.

This article shows how to

*  Define an Azure Function that is customized to respond to webhooks. 
	
	In this case, the webhook is triggered by Media Services when your encoding job changes status. The function listens for the webhook call back from Media Services notifications and publishes the output asset once the job finishes. 
	
	>[!TIP]
	>Before continuing, make sure you understand how [Azure Functions HTTP and webhook bindings](../../azure-functions/functions-bindings-http-webhook.md) work.
	>
	
* Add a webhook to your encoding task and specify the webhook URL and secret key that this webhook responds to. You will find an example that adds a webhook to your encoding task at the end of the article.  

You can find definitions of various Media Services .NET Azure Functions (including the one shown in this article) [here](https://github.com/Azure-Samples/media-services-dotnet-functions-integration).

## Prerequisites

The following are required to complete the tutorial:

* An Azure account. For details, see [Azure Free Trial](https://azure.microsoft.com/pricing/free-trial/).
* A Media Services account. To create a Media Services account, see [How to Create a Media Services Account](media-services-portal-create-account.md).
* Understanding of [how to use Azure Functions](../../azure-functions/functions-overview.md). Also, review [Azure Functions HTTP and webhook bindings](../../azure-functions/functions-bindings-http-webhook.md).

## Create a function app

1. Go to the [Azure portal](https://portal.azure.com) and sign-in with your Azure account.
2. Create a function app as described [here](../../azure-functions/functions-create-function-app-portal.md).

## Configure function app settings

When developing Media Services functions, it is handy to add environment variables that will be used throughout your functions. To configure app settings, click the Configure App Settings link. 

The [application settings](media-services-dotnet-how-to-use-azure-functions.md#configure-function-app-settings) section defines parameters that are used in the webhook defined in this article. Also add the following parameters to the app settings. 

|Name|Definition|Example| 
|---|---|---|
|SigningKey |A signing key.| j0txf1f8msjytzvpe40nxbpxdcxtqcgxy0nt|
|WebHookEndpoint | A webhook endpoint address. Once your webhook function is created, you can copy the URL from the **Get function URL** link. | https:\//juliakofuncapp.azurewebsites.net/api/Notification_Webhook_Function?code=iN2phdrTnCxmvaKExFWOTulfnm4C71mMLIy8tzLr7Zvf6Z22HHIK5g==.|

## Create a function

Once your function app is deployed, you can find it among **App Services** Azure Functions.

1. Select your function app and click **New Function**.
2. Select **C#** code and **API & Webhooks** scenario. 
3. Select **Generic Webhook - C#**.
4. Name your webhook and press **Create**.

### Files

Your Azure Function is associated with code files and other files that are described in this section. By default, a function is associated with **function.json** and **run.csx** (C#) files. You need to add a **project.json** file. The rest of this section shows the definitions for these files.

![files](./media/media-services-azure-functions/media-services-azure-functions003.png)

#### function.json

The function.json file defines the function bindings and other configuration settings. The runtime uses this file to determine the events to monitor and how to pass data into and return data from function execution. 

```json
{
  "bindings": [
    {
      "type": "httpTrigger",
      "direction": "in",
      "webHookType": "genericJson",
      "name": "req"
    },
    {
      "type": "http",
      "direction": "out",
      "name": "res"
    }
  ],
  "disabled": false
}
```

#### project.json

The project.json file contains dependencies. 

```json
{
  "frameworks": {
    "net46":{
      "dependencies": {
        "windowsazure.mediaservices": "4.0.0.4",
        "windowsazure.mediaservices.extensions": "4.0.0.4",
        "Microsoft.IdentityModel.Clients.ActiveDirectory": "3.13.1",
        "Microsoft.IdentityModel.Protocol.Extensions": "1.0.2.206221351"
      }
    }
   }
}
```
	
#### run.csx

The code in this section shows an implementation of an Azure Function that is a webhook. In this sample, the function listens for the webhook call back from Media Services notifications and publishes the output asset once the job finishes.

The webhook expects a signing key (credential) to match the one you pass when you configure the notification endpoint. The signing key is the 64-byte Base64 encoded value that is used to protect and secure your WebHooks callbacks from Azure Media Services. 

In the webhook definition code that follows, the **VerifyWebHookRequestSignature** method does the verification of the notification message. The purpose of this validation is to ensure that the message was sent by Azure Media Services and hasn't been tampered with. The signature is optional for Azure Functions as it has the **Code** value as a query parameter over Transport Layer Security (TLS). 

>[!NOTE]
>There is a limit of 1,000,000 policies for different AMS policies (for example, for Locator policy or ContentKeyAuthorizationPolicy). You should use the same policy ID if you are always using the same days / access permissions, for example, policies for locators that are intended to remain in place for a long time (non-upload policies). For more information, see [this](media-services-dotnet-manage-entities.md#limit-access-policies) topic.

```csharp
///////////////////////////////////////////////////
#r "Newtonsoft.Json"

using System;
using Microsoft.WindowsAzure.MediaServices.Client;
using System.Collections.Generic;
using System.Linq;
using System.Text;
using System.Threading;
using System.Threading.Tasks;
using System.IO;
using System.Globalization;
using Newtonsoft.Json;
using Microsoft.Azure;
using System.Net;
using System.Security.Cryptography;
using Microsoft.Azure.WebJobs;
using Microsoft.IdentityModel.Clients.ActiveDirectory;

internal const string SignatureHeaderKey = "sha256";
internal const string SignatureHeaderValueTemplate = SignatureHeaderKey + "={0}";
static string _webHookEndpoint = Environment.GetEnvironmentVariable("WebHookEndpoint");
static string _signingKey = Environment.GetEnvironmentVariable("SigningKey");

static readonly string _AADTenantDomain = Environment.GetEnvironmentVariable("AMSAADTenantDomain");
static readonly string _RESTAPIEndpoint = Environment.GetEnvironmentVariable("AMSRESTAPIEndpoint");

static readonly string _AMSClientId = Environment.GetEnvironmentVariable("AMSClientId");
static readonly string _AMSClientSecret = Environment.GetEnvironmentVariable("AMSClientSecret");

static CloudMediaContext _context = null;

public static async Task<HttpResponseMessage> Run(HttpRequestMessage req, TraceWriter log)
{
    log.Info($"C# HTTP trigger function processed a request. RequestUri={req.RequestUri}");

    Task<byte[]> taskForRequestBody = req.Content.ReadAsByteArrayAsync();
    byte[] requestBody = await taskForRequestBody;

    string jsonContent = await req.Content.ReadAsStringAsync();
    log.Info($"Request Body = {jsonContent}");

    IEnumerable<string> values = null;
    if (req.Headers.TryGetValues("ms-signature", out values))
    {
        byte[] signingKey = Convert.FromBase64String(_signingKey);
        string signatureFromHeader = values.FirstOrDefault();

        if (VerifyWebHookRequestSignature(requestBody, signatureFromHeader, signingKey))
        {
            string requestMessageContents = Encoding.UTF8.GetString(requestBody);

            NotificationMessage msg = JsonConvert.DeserializeObject<NotificationMessage>(requestMessageContents);

            if (VerifyHeaders(req, msg, log))
            { 
                string newJobStateStr = (string)msg.Properties.Where(j => j.Key == "NewState").FirstOrDefault().Value;
                if (newJobStateStr == "Finished")
                {
                    AzureAdTokenCredentials tokenCredentials = new AzureAdTokenCredentials(_AADTenantDomain,
                                new AzureAdClientSymmetricKey(_AMSClientId, _AMSClientSecret),
                                AzureEnvironments.AzureCloudEnvironment);

                    AzureAdTokenProvider tokenProvider = new AzureAdTokenProvider(tokenCredentials);

                    _context = new CloudMediaContext(new Uri(_RESTAPIEndpoint), tokenProvider);

                    if(_context!=null)   
                    {                        
                        string urlForClientStreaming = PublishAndBuildStreamingURLs(msg.Properties["JobId"]);
                        log.Info($"URL to the manifest for client streaming using HLS protocol: {urlForClientStreaming}");
                    }
                }

                return req.CreateResponse(HttpStatusCode.OK, string.Empty);
            }
            else
            {
                log.Info($"VerifyHeaders failed.");
                return req.CreateResponse(HttpStatusCode.BadRequest, "VerifyHeaders failed.");
            }
        }
        else
        {
            log.Info($"VerifyWebHookRequestSignature failed.");
            return req.CreateResponse(HttpStatusCode.BadRequest, "VerifyWebHookRequestSignature failed.");
        }
    }

    return req.CreateResponse(HttpStatusCode.BadRequest, "Generic Error.");
}

private static string PublishAndBuildStreamingURLs(String jobID)
{
    IJob job = _context.Jobs.Where(j => j.Id == jobID).FirstOrDefault();
    IAsset asset = job.OutputMediaAssets.FirstOrDefault();

    // Create a 30-day readonly access policy. 
    // You cannot create a streaming locator using an AccessPolicy that includes write or delete permissions.
    IAccessPolicy policy = _context.AccessPolicies.Create("Streaming policy",
    TimeSpan.FromDays(30),
    AccessPermissions.Read);

    // Create a locator to the streaming content on an origin. 
    ILocator originLocator = _context.Locators.CreateLocator(LocatorType.OnDemandOrigin, asset,
    policy,
    DateTime.UtcNow.AddMinutes(-5));

    // Get a reference to the streaming manifest file from the  
    // collection of files in the asset. 
    var manifestFile = asset.AssetFiles.Where(f => f.Name.ToLower().
                EndsWith(".ism")).
                FirstOrDefault();

    // Create a full URL to the manifest file. Use this for playback
    // in streaming media clients. 
    string urlForClientStreaming = originLocator.Path + manifestFile.Name + "/manifest" +  "(format=m3u8-aapl)";
    return urlForClientStreaming;

}

private static bool VerifyWebHookRequestSignature(byte[] data, string actualValue, byte[] verificationKey)
{
    using (var hasher = new HMACSHA256(verificationKey))
    {
        byte[] sha256 = hasher.ComputeHash(data);
        string expectedValue = string.Format(CultureInfo.InvariantCulture, SignatureHeaderValueTemplate, ToHex(sha256));

        return (0 == String.Compare(actualValue, expectedValue, System.StringComparison.Ordinal));
    }
}

private static bool VerifyHeaders(HttpRequestMessage req, NotificationMessage msg, TraceWriter log)
{
    bool headersVerified = false;

    try
    {
        IEnumerable<string> values = null;
        if (req.Headers.TryGetValues("ms-mediaservices-accountid", out values))
        {
            string accountIdHeader = values.FirstOrDefault();
            string accountIdFromMessage = msg.Properties["AccountId"];

            if (0 == string.Compare(accountIdHeader, accountIdFromMessage, StringComparison.OrdinalIgnoreCase))
            {
                headersVerified = true;
            }
            else
            {
                log.Info($"accountIdHeader={accountIdHeader} does not match accountIdFromMessage={accountIdFromMessage}");
            }
        }
        else
        {
            log.Info($"Header ms-mediaservices-accountid not found.");
        }
    }
    catch (Exception e)
    {
        log.Info($"VerifyHeaders hit exception {e}");
        headersVerified = false;
    }

    return headersVerified;
}

private static readonly char[] HexLookup = new char[] { '0', '1', '2', '3', '4', '5', '6', '7', '8', '9', 'A', 'B', 'C', 'D', 'E', 'F' };

/// <summary>
/// Converts a <see cref="T:byte[]"/> to a hex-encoded string.
/// </summary>
private static string ToHex(byte[] data)
{
    if (data == null)
    {
        return string.Empty;
    }

    char[] content = new char[data.Length * 2];
    int output = 0;
    byte d;

    for (int input = 0; input < data.Length; input++)
    {
        d = data[input];
        content[output++] = HexLookup[d / 0x10];
        content[output++] = HexLookup[d % 0x10];
    }

    return new string(content);
}

internal enum NotificationEventType
{
    None = 0,
    JobStateChange = 1,
    NotificationEndPointRegistration = 2,
    NotificationEndPointUnregistration = 3,
    TaskStateChange = 4,
    TaskProgress = 5
}

internal sealed class NotificationMessage
{
    public string MessageVersion { get; set; }
    public string ETag { get; set; }
    public NotificationEventType EventType { get; set; }
    public DateTime TimeStamp { get; set; }
    public IDictionary<string, string> Properties { get; set; }
}
```

Save and run your function.

### Function output

Once the webhook is triggered, the example above produces the following output, your values will vary.

	C# HTTP trigger function processed a request. RequestUri=https://juliako001-functions.azurewebsites.net/api/Notification_Webhook_Function?code=9376d69kygoy49oft81nel8frty5cme8hb9xsjslxjhalwhfrqd79awz8ic4ieku74dvkdfgvi
	Request Body = 
    {
	  "MessageVersion": "1.1",
	  "ETag": "b8977308f48858a8f224708bc963e1a09ff917ce730316b4e7ae9137f78f3b20",
	  "EventType": 4,
	  "TimeStamp": "2017-02-16T03:59:53.3041122Z",
	  "Properties": {
	    "JobId": "nb:jid:UUID:badd996c-8d7c-4ae0-9bc1-bd7f1902dbdd",
	    "TaskId": "nb:tid:UUID:80e26fb9-ee04-4739-abd8-2555dc24639f",
	    "NewState": "Finished",
	    "OldState": "Processing",
	    "AccountName": "mediapkeewmg5c3peq",
	    "AccountId": "301912b0-659e-47e0-9bc4-6973f2be3424",
	    "NotificationEndPointId": "nb:nepid:UUID:cb5d707b-4db8-45fe-a558-19f8d3306093"
	  }
	}
	
	URL to the manifest for client streaming using HLS protocol: http://mediapkeewmg5c3peq.streaming.mediaservices.windows.net/0ac98077-2b58-4db7-a8da-789a13ac6167/BigBuckBunny.ism/manifest(format=m3u8-aapl)

## Add a webhook to your encoding task

In this section, the code that adds a webhook notification to a Task is shown. You can also add a job level notification, which would be more useful for a job with chained tasks.  

1. Create a new C# Console Application in Visual Studio. Enter the Name, Location, and Solution name, and then click OK.
2. Use [NuGet](https://www.nuget.org/packages/windowsazure.mediaservices) to install Azure Media Services.
3. Update App.config file with appropriate values: 
	
   * Azure Media Services connection information, 
   * webhook URL that expects to get the notifications, 
   * the signing key that matches the key that your webhook expects. The signing key is the 64-byte Base64 encoded value that is used to protect and secure your webhooks callbacks from Azure Media Services. 

     ```xml
           <appSettings>
               <add key="AMSAADTenantDomain" value="domain" />
               <add key="AMSRESTAPIEndpoint" value="endpoint" />

               <add key="AMSClientId" value="clinet id" />
               <add key="AMSClientSecret" value="client secret" />

               <add key="WebhookURL" value="https://yourapp.azurewebsites.net/api/functionname?code=ApiKey" />
               <add key="WebhookSigningKey" value="j0txf1f8msjytzvpe40nxbpxdcxtqcgxy0nt" />
           </appSettings>
     ```

4. Update your Program.cs file with the following code:

    ```csharp
            using System;
            using System.Configuration;
            using System.Linq;
            using Microsoft.WindowsAzure.MediaServices.Client;

            namespace NotificationWebHook
            {
                class Program
                {
                // Read values from the App.config file.
                private static readonly string _AMSAADTenantDomain =
                    ConfigurationManager.AppSettings["AMSAADTenantDomain"];
                private static readonly string _AMSRESTAPIEndpoint =
                    ConfigurationManager.AppSettings["AMSRESTAPIEndpoint"];

                private static readonly string _AMSClientId =
                    ConfigurationManager.AppSettings["AMSClientId"];
                private static readonly string _AMSClientSecret =
                    ConfigurationManager.AppSettings["AMSClientSecret"];

                private static readonly string _webHookEndpoint =
                    ConfigurationManager.AppSettings["WebhookURL"];
                private static readonly string _signingKey =
                    ConfigurationManager.AppSettings["WebhookSigningKey"];

                // Field for service context.
                private static CloudMediaContext _context = null;

                static void Main(string[] args)
                {
                    AzureAdTokenCredentials tokenCredentials = new AzureAdTokenCredentials(_AMSAADTenantDomain,
                        new AzureAdClientSymmetricKey(_AMSClientId, _AMSClientSecret),
                        AzureEnvironments.AzureCloudEnvironment);

                    AzureAdTokenProvider tokenProvider = new AzureAdTokenProvider(tokenCredentials);

                    _context = new CloudMediaContext(new Uri(_AMSRESTAPIEndpoint), tokenProvider);

                    byte[] keyBytes = Convert.FromBase64String(_signingKey);

                    IAsset newAsset = _context.Assets.FirstOrDefault();

                    // Check for existing Notification Endpoint with the name "FunctionWebHook"

                    var existingEndpoint = _context.NotificationEndPoints.Where(e => e.Name == "FunctionWebHook").FirstOrDefault();
                    INotificationEndPoint endpoint = null;

                    if (existingEndpoint != null)
                    {
                    Console.WriteLine("webhook endpoint already exists");
                    endpoint = (INotificationEndPoint)existingEndpoint;
                    }
                    else
                    {
                    endpoint = _context.NotificationEndPoints.Create("FunctionWebHook",
                        NotificationEndPointType.WebHook, _webHookEndpoint, keyBytes);
                    Console.WriteLine("Notification Endpoint Created with Key : {0}", keyBytes.ToString());
                    }

                    // Declare a new encoding job with the Standard encoder
                    IJob job = _context.Jobs.Create("MES Job");

                    // Get a media processor reference, and pass to it the name of the 
                    // processor to use for the specific task.
                    IMediaProcessor processor = GetLatestMediaProcessorByName("Media Encoder Standard");

                    ITask task = job.Tasks.AddNew("My encoding task",
                    processor,
                    "Adaptive Streaming",
                    TaskOptions.None);

                    // Specify the input asset to be encoded.
                    task.InputAssets.Add(newAsset);

                    // Add an output asset to contain the results of the job. 
                    // This output is specified as AssetCreationOptions.None, which 
                    // means the output asset is not encrypted. 
                    task.OutputAssets.AddNew(newAsset.Name, AssetCreationOptions.None);

                    // Add the WebHook notification to this Task and request all notification state changes.
                    // Note that you can also add a job level notification
                    // which would be more useful for a job with chained tasks.  
                    if (endpoint != null)
                    {
                    task.TaskNotificationSubscriptions.AddNew(NotificationJobState.All, endpoint, true);
                    Console.WriteLine("Created Notification Subscription for endpoint: {0}", _webHookEndpoint);
                    }
                    else
                    {
                    Console.WriteLine("No Notification Endpoint is being used");
                    }

                    job.Submit();

                    Console.WriteLine("Expect WebHook to be triggered for the Job ID: {0}", job.Id);
                    Console.WriteLine("Expect WebHook to be triggered for the Task ID: {0}", task.Id);

                    Console.WriteLine("Job Submitted");

                }
                private static IMediaProcessor GetLatestMediaProcessorByName(string mediaProcessorName)
                {
                    var processor = _context.MediaProcessors.Where(p => p.Name == mediaProcessorName).
                    ToList().OrderBy(p => new Version(p.Version)).LastOrDefault();

                    if (processor == null)
                    throw new ArgumentException(string.Format("Unknown media processor", mediaProcessorName));

                    return processor;
                }
                }
            }
    ```

## Next steps

[!INCLUDE [media-services-learning-paths-include](../../../includes/media-services-learning-paths-include.md)]

## Provide feedback
[!INCLUDE [media-services-user-voice-include](../../../includes/media-services-user-voice-include.md)]<|MERGE_RESOLUTION|>--- conflicted
+++ resolved
@@ -19,12 +19,9 @@
 ---
 # Use Azure Webhooks to monitor Media Services job notifications with .NET 
 
-<<<<<<< HEAD
-=======
 > [!NOTE]
 > No new features or functionality are being added to Media Services v2. <br/>Check out the latest version, [Media Services v3](https://docs.microsoft.com/azure/media-services/latest/). Also, see [migration guidance from v2 to v3](../latest/migrate-from-v2-to-v3.md)
 
->>>>>>> 6a383dfd
 When you run jobs, you often require a way to track job progress. You can monitor Media Services job notifications by using Azure Webhooks or [Azure Queue storage](media-services-dotnet-check-job-progress-with-queues.md). This article shows how to work with webhooks.
 
 This article shows how to
