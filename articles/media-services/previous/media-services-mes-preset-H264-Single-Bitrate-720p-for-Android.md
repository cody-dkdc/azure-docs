---
title: H264 Single Bitrate 720p for Android | Microsoft Docs
description: The topic gives an overview of the **H264 Single Bitrate 720p for Android** task preset.
author: Juliako
manager: femila
editor: ''
services: media-services
documentationcenter: ''

ms.assetid: 4f9569a3-5aca-4fea-8242-024925a8af90
ms.service: media-services
ms.workload: media
ms.tgt_pltfrm: na
ms.devlang: na
ms.topic: article
ms.date: 02/10/2019
ms.author: juliako

---

# H264 Single Bitrate 720p for Android
`Media Encoder Standard` defines a set of encoding presets you can use when creating encoding jobs. You can either use a `preset name` to specify into which format you would like to encode your media file. Or, you can create your own JSON or XML-based presets (using UTF-8 or UTF-16 encoding. You would then pass the custom preset to the encoder. For the list of all the preset names supported by this `Media Encoder Standard` encoder, see [Task Presets for Media Encoder Standard](media-services-mes-presets-overview.md).  
  
This topic shows the `H264 Single Bitrate 720p for Android` preset in XML and JSON format.  
  
This preset produces a single MP4 file with a bitrate of 2000 kbps, and stereo AAC. For detailed information about profile, bitrate, sampling rate, etc. of this preset, examine the XML or JSON defined below. For explanations of what each element in these presets means, and the valid values for each element, see the [Media Encoder Standard schema](media-services-mes-schema.md) topic.  
  
 XML  
  
<<<<<<< HEAD
```  
<?xml version="1.0" encoding="utf-16"?>  
<Preset xmlns:xsd="https://www.w3.org/2001/XMLSchema" xmlns:xsi="https://www.w3.org/2001/XMLSchema-instance" Version="1.0" xmlns="https://www.windowsazure.com/media/encoding/Preset/2014/03">  
  <Encoding>  
    <H264Video>  
      <KeyFrameInterval>00:00:05</KeyFrameInterval>  
      <SceneChangeDetection>true</SceneChangeDetection>  
      <H264Layers>  
        <H264Layer>  
          <Bitrate>2000</Bitrate>  
          <Width>1280</Width>  
          <Height>720</Height>  
          <FrameRate>0/1</FrameRate>  
          <Profile>Baseline</Profile>  
          <Level>3.1</Level>  
          <BFrames>0</BFrames>  
          <ReferenceFrames>3</ReferenceFrames>  
          <Slices>0</Slices>  
          <AdaptiveBFrame>false</AdaptiveBFrame>  
          <EntropyMode>Cavlc</EntropyMode>  
          <BufferWindow>00:00:05</BufferWindow>  
          <MaxBitrate>2000</MaxBitrate>  
        </H264Layer>  
      </H264Layers>  
      <Chapters />  
    </H264Video>  
    <AACAudio>  
      <Profile>AACLC</Profile>  
      <Channels>2</Channels>  
      <SamplingRate>48000</SamplingRate>  
      <Bitrate>192</Bitrate>  
    </AACAudio>  
  </Encoding>  
  <Outputs>  
    <Output FileName="{Basename}_{Width}x{Height}_{VideoBitrate}.mp4">  
      <MP4Format />  
    </Output>  
  </Outputs>  
</Preset>  
```  
=======
```
<?xml version="1.0" encoding="utf-16"?>
<Preset xmlns:xsd="http://www.w3.org/2001/XMLSchema" xmlns:xsi="http://www.w3.org/2001/XMLSchema-instance" Version="1.0" xmlns="http://www.windowsazure.com/media/encoding/Preset/2014/03">
  <Encoding>
    <H264Video>
      <KeyFrameInterval>00:00:05</KeyFrameInterval>
      <SceneChangeDetection>true</SceneChangeDetection>
      <H264Layers>
        <H264Layer>
          <Bitrate>2000</Bitrate>
          <Width>1280</Width>
          <Height>720</Height>
          <FrameRate>0/1</FrameRate>
          <Profile>Baseline</Profile>
          <Level>3.1</Level>
          <BFrames>0</BFrames>
          <ReferenceFrames>3</ReferenceFrames>
          <Slices>0</Slices>
          <AdaptiveBFrame>false</AdaptiveBFrame>
          <EntropyMode>Cavlc</EntropyMode>
          <BufferWindow>00:00:05</BufferWindow>
          <MaxBitrate>2000</MaxBitrate>
        </H264Layer>
      </H264Layers>
      <Chapters />
    </H264Video>
    <AACAudio>
      <Profile>AACLC</Profile>
      <Channels>2</Channels>
      <SamplingRate>48000</SamplingRate>
      <Bitrate>192</Bitrate>
    </AACAudio>
  </Encoding>
  <Outputs>
    <Output FileName="{Basename}_{Width}x{Height}_{VideoBitrate}.mp4">
      <MP4Format />
    </Output>
  </Outputs>
</Preset>
```
>>>>>>> 3f5c09a7
  
 JSON  
  
```
{
  "Version": 1.0,
  "Codecs": [
    {
      "KeyFrameInterval": "00:00:05",
      "SceneChangeDetection": true,
      "H264Layers": [
        {
          "Profile": "Baseline",
          "Level": "3.1",
          "Bitrate": 2000,
          "MaxBitrate": 2000,
          "BufferWindow": "00:00:05",
          "Width": 1280,
          "Height": 720,
          "ReferenceFrames": 3,
          "EntropyMode": "Cavlc",
          "Type": "H264Layer",
          "FrameRate": "0/1"
        }
      ],
      "Type": "H264Video"
    },
    {
      "Profile": "AACLC",
      "Channels": 2,
      "SamplingRate": 48000,
      "Bitrate": 192,
      "Type": "AACAudio"
    }
  ],
  "Outputs": [
    {
      "FileName": "{Basename}_{Width}x{Height}_{VideoBitrate}.mp4",
      "Format": {
        "Type": "MP4Format"
      }
    }
  ]
}
```<|MERGE_RESOLUTION|>--- conflicted
+++ resolved
@@ -27,48 +27,6 @@
   
  XML  
   
-<<<<<<< HEAD
-```  
-<?xml version="1.0" encoding="utf-16"?>  
-<Preset xmlns:xsd="https://www.w3.org/2001/XMLSchema" xmlns:xsi="https://www.w3.org/2001/XMLSchema-instance" Version="1.0" xmlns="https://www.windowsazure.com/media/encoding/Preset/2014/03">  
-  <Encoding>  
-    <H264Video>  
-      <KeyFrameInterval>00:00:05</KeyFrameInterval>  
-      <SceneChangeDetection>true</SceneChangeDetection>  
-      <H264Layers>  
-        <H264Layer>  
-          <Bitrate>2000</Bitrate>  
-          <Width>1280</Width>  
-          <Height>720</Height>  
-          <FrameRate>0/1</FrameRate>  
-          <Profile>Baseline</Profile>  
-          <Level>3.1</Level>  
-          <BFrames>0</BFrames>  
-          <ReferenceFrames>3</ReferenceFrames>  
-          <Slices>0</Slices>  
-          <AdaptiveBFrame>false</AdaptiveBFrame>  
-          <EntropyMode>Cavlc</EntropyMode>  
-          <BufferWindow>00:00:05</BufferWindow>  
-          <MaxBitrate>2000</MaxBitrate>  
-        </H264Layer>  
-      </H264Layers>  
-      <Chapters />  
-    </H264Video>  
-    <AACAudio>  
-      <Profile>AACLC</Profile>  
-      <Channels>2</Channels>  
-      <SamplingRate>48000</SamplingRate>  
-      <Bitrate>192</Bitrate>  
-    </AACAudio>  
-  </Encoding>  
-  <Outputs>  
-    <Output FileName="{Basename}_{Width}x{Height}_{VideoBitrate}.mp4">  
-      <MP4Format />  
-    </Output>  
-  </Outputs>  
-</Preset>  
-```  
-=======
 ```
 <?xml version="1.0" encoding="utf-16"?>
 <Preset xmlns:xsd="http://www.w3.org/2001/XMLSchema" xmlns:xsi="http://www.w3.org/2001/XMLSchema-instance" Version="1.0" xmlns="http://www.windowsazure.com/media/encoding/Preset/2014/03">
@@ -109,7 +67,6 @@
   </Outputs>
 </Preset>
 ```
->>>>>>> 3f5c09a7
   
  JSON  
   
