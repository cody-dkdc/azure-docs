---
title: Encrypting your content with storage encryption using AMS REST API
description: Learn how to encrypt your content with storage encryption using AMS REST APIs.
services: media-services
documentationcenter: ''
author: Juliako
manager: femila
editor: ''

ms.assetid: a0a79f3d-76a1-4994-9202-59b91a2230e0
ms.service: media-services
ms.workload: media
ms.tgt_pltfrm: na
ms.devlang: na
ms.topic: article
ms.date: 03/20/2019
ms.author: juliako

---
# Encrypting your content with storage encryption 
<<<<<<< HEAD
=======

> [!NOTE]
> To complete this tutorial, you need an Azure account. For details, see [Azure Free Trial](https://azure.microsoft.com/pricing/free-trial/). 	> No new features or functionality are being added to Media Services v2. <br/>Check out the latest version, [Media Services v3](https://docs.microsoft.com/azure/media-services/latest/). Also, see [migration guidance from v2 to v3](../latest/migrate-from-v2-to-v3.md)
> 	
>>>>>>> 6a383dfd

It is highly recommended to encrypt your content locally using AES-256 bit encryption and then upload it to Azure Storage where it is stored encrypted at rest.

This article gives an overview of AMS storage encryption and shows you how to upload the storage encrypted content:

* Create a content key.
* Create an Asset. Set the AssetCreationOption to StorageEncryption when creating the Asset.
  
     Encrypted assets are associated with content keys.
* Link the content key to the asset.  
* Set the encryption-related parameters on the AssetFile entities.

## Considerations 

If you want to deliver a storage encrypted asset, you must configure the asset’s delivery policy. Before your asset can be streamed, the streaming server removes the storage encryption and streams your content using the specified delivery policy. For more information, see [Configuring Asset Delivery Policies](media-services-rest-configure-asset-delivery-policy.md).

When accessing entities in Media Services, you must set specific header fields and values in your HTTP requests. For more information, see [Setup for Media Services REST API Development](media-services-rest-how-to-use.md). 

### Storage side encryption

|Encryption option|Description|Media Services v2|Media Services v3|
|---|---|---|---|
|Media Services Storage Encryption|AES-256 encryption, key managed by Media Services|Supported<sup>(1)</sup>|Not supported<sup>(2)</sup>|
|[Storage Service Encryption for Data at Rest](https://docs.microsoft.com/azure/storage/common/storage-service-encryption)|Server-side encryption offered by Azure Storage, key managed by Azure or by customer|Supported|Supported|
|[Storage Client-Side Encryption](https://docs.microsoft.com/azure/storage/common/storage-client-side-encryption)|Client-side encryption offered by Azure storage, key managed by customer in Key Vault|Not supported|Not supported|

<sup>1</sup> While Media Services does support handling of content in the clear/without any form of encryption, doing so is not recommended.

<sup>2</sup> In Media Services v3, storage encryption (AES-256 encryption) is only supported for backwards compatibility when your Assets were created with Media Services v2. Meaning v3 works with existing storage encrypted assets but will not allow creation of new ones.

## Connect to Media Services

For information on how to connect to the AMS API, see [Access the Azure Media Services API with Azure AD authentication](media-services-use-aad-auth-to-access-ams-api.md). 

## Storage encryption overview
The AMS storage encryption applies **AES-CTR** mode encryption to the entire file.  AES-CTR mode is a block cipher that can encrypt arbitrary length data without need for padding. It operates by encrypting a counter block with the AES algorithm and then XOR-ing the output of AES with the data to encrypt or decrypt.  The counter block used is constructed by copying the value of the InitializationVector to bytes 0 to 7 of the counter value and bytes 8 to 15 of the counter value are set to zero. Of the 16-byte counter block, bytes 8 to 15 (that is, the least significant bytes) are used as a simple 64-bit unsigned integer that is incremented by one for each subsequent block of data processed and is kept in network byte order. If this integer reaches the maximum value (0xFFFFFFFFFFFFFFFF), then incrementing it resets the block counter to zero (bytes 8 to 15) without affecting the other 64 bits of the counter (that is, bytes 0 to 7).   In order to maintain the security of the AES-CTR mode encryption, the InitializationVector value for a given Key Identifier for each content key shall be unique for each file and files shall be less than 2^64 blocks in length.  This unique value is to ensure that a counter value is never reused with a given key. For more information about the CTR mode, see [this wiki page](https://en.wikipedia.org/wiki/Block_cipher_mode_of_operation#CTR) (the wiki article uses the term "Nonce" instead of "InitializationVector").

Use **Storage Encryption** to encrypt your clear content locally using AES-256 bit encryption and then upload it to Azure Storage where it is stored encrypted at rest. Assets protected with storage encryption are automatically unencrypted and placed in an encrypted file system prior to encoding, and optionally re-encrypted prior to uploading back as a new output asset. The primary use case for storage encryption is when you want to secure your high-quality input media files with strong encryption at rest on disk.

In order to deliver a storage encrypted asset, you must configure the asset’s delivery policy so Media Services knows how you want to deliver your content. Before your asset can be streamed, the streaming server removes the storage encryption and streams your content using the specified delivery policy (for example, AES, common encryption, or no encryption).

## Create ContentKeys used for encryption
Encrypted assets are associated with Storage Encryption keys. Create the content key to be used for encryption before creating the asset files. This section describes how to create a content key.

The following are general steps for generating content keys that you associate with assets that you want to be encrypted. 

1. For storage encryption, randomly generate a 32-byte AES key. 
   
    The 32-byte AES Key is the content key for your asset, which means all files associated with that asset need to use the same content key during decryption. 
2. Call the [GetProtectionKeyId](https://docs.microsoft.com/rest/api/media/operations/rest-api-functions#getprotectionkeyid) and [GetProtectionKey](https://msdn.microsoft.com/library/azure/jj683097.aspx#getprotectionkey) methods to get the correct X.509 Certificate that must be used to encrypt your content key.
3. Encrypt your content key with the public key of the X.509 Certificate. 
   
   Media Services .NET SDK uses RSA with OAEP when doing the encryption.  You can see a .NET example in the [EncryptSymmetricKeyData function](https://github.com/Azure/azure-sdk-for-media-services/blob/dev/src/net/Client/Common/Common.FileEncryption/EncryptionUtils.cs).
4. Create a checksum value calculated using the key identifier and content key. The following .NET example calculates the checksum using the GUID part of the key identifier and the clear content key.

    ```csharp
            public static string CalculateChecksum(byte[] contentKey, Guid keyId)
            {
                const int ChecksumLength = 8;
                const int KeyIdLength = 16;

                byte[] encryptedKeyId = null;

                // Checksum is computed by AES-ECB encrypting the KID
                // with the content key.
                using (AesCryptoServiceProvider rijndael = new AesCryptoServiceProvider())
                {
                    rijndael.Mode = CipherMode.ECB;
                    rijndael.Key = contentKey;
                    rijndael.Padding = PaddingMode.None;

                    ICryptoTransform encryptor = rijndael.CreateEncryptor();
                    encryptedKeyId = new byte[KeyIdLength];
                    encryptor.TransformBlock(keyId.ToByteArray(), 0, KeyIdLength, encryptedKeyId, 0);
                }

                byte[] retVal = new byte[ChecksumLength];
                Array.Copy(encryptedKeyId, retVal, ChecksumLength);

                return Convert.ToBase64String(retVal);
            }
    ```

5. Create the Content key with the **EncryptedContentKey** (converted to base64-encoded string), **ProtectionKeyId**, **ProtectionKeyType**, **ContentKeyType**, and **Checksum** values you have received in previous steps.

    For storage encryption, the following properties should be included in the request body.

    Request body property    | Description
    ---|---
    Id | The ContentKey ID is generated using the following format, “nb:kid:UUID:\<NEW GUID>”.
    ContentKeyType | The content key type is an integer that defines the key. For storage encryption format, the value is 1.
    EncryptedContentKey | We create a new content key value that is a 256-bit (32 bytes) value. The key is encrypted using the storage encryption X.509 certificate that we retrieve from Microsoft Azure Media Services by executing an HTTP GET request for the GetProtectionKeyId and GetProtectionKey Methods. As an example, see the following .NET code: the  **EncryptSymmetricKeyData** method defined [here](https://github.com/Azure/azure-sdk-for-media-services/blob/dev/src/net/Client/Common/Common.FileEncryption/EncryptionUtils.cs).
    ProtectionKeyId | This is the protection key ID for the storage encryption X.509 certificate that was used to encrypt our content key.
    ProtectionKeyType | This is the encryption type for the protection key that was used to encrypt the content key. This value is StorageEncryption(1) for our example.
    Checksum |The MD5 calculated checksum for the content key. It is computed by encrypting the content ID with the content key. The example code demonstrates how to calculate the checksum.


### Retrieve the ProtectionKeyId
The following example shows how to retrieve the ProtectionKeyId, a certificate thumbprint, for the certificate you must use when encrypting your content key. Do this step to make sure that you already have the appropriate certificate on your machine.

Request:

    GET https://media.windows.net/api/GetProtectionKeyId?contentKeyType=0 HTTP/1.1
    MaxDataServiceVersion: 3.0;NetFx
    Accept: application/json
    Accept-Charset: UTF-8
    User-Agent: Microsoft ADO.NET Data Services
    Authorization: Bearer <ENCODED JWT TOKEN>
    x-ms-version: 2.17
    Host: media.windows.net

Response:

    HTTP/1.1 200 OK
    Cache-Control: no-cache
    Content-Length: 139
    Content-Type: application/json;odata=minimalmetadata;streaming=true;charset=utf-8
    Server: Microsoft-IIS/8.5
    request-id: 2b6aa7a4-3a09-4b08-b581-26b55667f817
    x-ms-request-id: 2b6aa7a4-3a09-4b08-b581-26b55667f817
    X-Content-Type-Options: nosniff
    DataServiceVersion: 3.0;
    X-Powered-By: ASP.NET
    Strict-Transport-Security: max-age=31536000; includeSubDomains
    Date: Wed, 04 Feb 2015 02:42:52 GMT

    {"odata.metadata":"https://wamsbayclus001rest-hs.cloudapp.net/api/$metadata#Edm.String","value":"7D9BB04D9D0A4A24800CADBFEF232689E048F69C"}

### Retrieve the ProtectionKey for the ProtectionKeyId
The following example shows how to retrieve the X.509 certificate using the ProtectionKeyId you received in the previous step.

Request:

    GET https://media.windows.net/api/GetProtectionKey?ProtectionKeyId='7D9BB04D9D0A4A24800CADBFEF232689E048F69C' HTTP/1.1
    MaxDataServiceVersion: 3.0;NetFx
    Accept: application/json
    Accept-Charset: UTF-8
    User-Agent: Microsoft ADO.NET Data Services
    Authorization: Bearer <ENCODED JWT TOKEN> 
    x-ms-version: 2.17
    x-ms-client-request-id: 78d1247a-58d7-40e5-96cc-70ff0dfa7382
    Host: media.windows.net

Response:

    HTTP/1.1 200 OK
    Cache-Control: no-cache
    Content-Length: 1227
    Content-Type: application/json;odata=minimalmetadata;streaming=true;charset=utf-8
    Server: Microsoft-IIS/8.5
    x-ms-client-request-id: 78d1247a-58d7-40e5-96cc-70ff0dfa7382
    request-id: 1523e8f3-8ed2-40fe-8a9a-5d81eb572cc8
    x-ms-request-id: 1523e8f3-8ed2-40fe-8a9a-5d81eb572cc8
    X-Content-Type-Options: nosniff
    DataServiceVersion: 3.0;
    X-Powered-By: ASP.NET
    Strict-Transport-Security: max-age=31536000; includeSubDomains
    Date: Thu, 05 Feb 2015 07:52:30 GMT

    {"odata.metadata":"https://wamsbayclus001rest-hs.cloudapp.net/api/$metadata#Edm.String",
    "value":"MIIDSTCCAjGgAwIBAgIQqf92wku/HLJGCbMAU8GEnDANBgkqhkiG9w0BAQQFADAuMSwwKgYDVQQDEyN3YW1zYmx1cmVnMDAxZW5jcnlwdGFsbHNlY3JldHMtY2VydDAeFw0xMjA1MjkwNzAwMDBaFw0zMjA1MjkwNzAwMDBaMC4xLDAqBgNVBAMTI3dhbXNibHVyZWcwMDFlbmNyeXB0YWxsc2VjcmV0cy1jZXJ0MIIBIjANBgkqhkiG9w0BAQEFAAOCAQ8AMIIBCgKCAQEAzR0SEbXefvUjb9wCUfkEiKtGQ5Gc328qFPrhMjSo+YHe0AVviZ9YaxPPb0m1AaaRV4dqWpST2+JtDhLOmGpWmmA60tbATJDdmRzKi2eYAyhhE76MgJgL3myCQLP42jDusWXWSMabui3/tMDQs+zfi1sJ4Ch/lm5EvksYsu6o8sCv29VRwxfDLJPBy2NlbV4GbWz5Qxp2tAmHoROnfaRhwp6WIbquk69tEtu2U50CpPN2goLAqx2PpXAqA+prxCZYGTHqfmFJEKtZHhizVBTFPGS3ncfnQC9QIEwFbPw6E5PO5yNaB68radWsp5uvDg33G1i8IT39GstMW6zaaG7cNQIDAQABo2MwYTBfBgNVHQEEWDBWgBCOGT2hPhsvQioZimw8M+jOoTAwLjEsMCoGA1UEAxMjd2Ftc2JsdXJlZzAwMWVuY3J5cHRhbGxzZWNyZXRzLWNlcnSCEKn/dsJLvxyyRgmzAFPBhJwwDQYJKoZIhvcNAQEEBQADggEBABcrQPma2ekNS3Wc5wGXL/aHyQaQRwFGymnUJ+VR8jVUZaC/U/f6lR98eTlwycjVwRL7D15BfClGEHw66QdHejaViJCjbEIJJ3p2c9fzBKhjLhzB3VVNiLIaH6RSI1bMPd2eddSCqhDIn3VBN605GcYXMzhYp+YA6g9+YMNeS1b+LxX3fqixMQIxSHOLFZ1G/H2xfNawv0VikH3djNui3EKT1w/8aRkUv/AAV0b3rYkP/jA1I0CPn0XFk7STYoiJ3gJoKq9EMXhit+Iwfz0sMkfhWG12/XO+TAWqsK1ZxEjuC9OzrY7pFnNxs4Mu4S8iinehduSpY+9mDd3dHynNwT4="}

### Create the content key
After you have retrieved the X.509 certificate and used its public key to encrypt your content key, create a **ContentKey** entity and set its property values accordingly.

One of the values that you must set when create the content key is the type. When using storage encryption, the value should be set to '1'. 

The following example shows how to create a **ContentKey** with a **ContentKeyType** set for storage encryption ("1") and the **ProtectionKeyType** set to "0" to indicate that the protection key ID is the X.509 certificate thumbprint.  

Request

    POST https://media.windows.net/api/ContentKeys HTTP/1.1
    Content-Type: application/json
    DataServiceVersion: 1.0;NetFx
    MaxDataServiceVersion: 3.0;NetFx
    Accept: application/json
    Accept-Charset: UTF-8
    User-Agent: Microsoft ADO.NET Data Services
    Authorization: Bearer <ENCODED JWT TOKEN>
    x-ms-version: 2.17
    Host: media.windows.net
    {
    "Name":"ContentKey",
    "ProtectionKeyId":"7D9BB04D9D0A4A24800CADBFEF232689E048F69C", 
    "ContentKeyType":"1", 
    "ProtectionKeyType":"0",
    "EncryptedContentKey":"your encrypted content key",
    "Checksum":"calculated checksum"
    }

Response:

    HTTP/1.1 201 Created
    Cache-Control: no-cache
    Content-Length: 777
    Content-Type: application/json;odata=minimalmetadata;streaming=true;charset=utf-8
    Location: https://media.windows.net/api/ContentKeys('nb%3Akid%3AUUID%3A9c8ea9c6-52bd-4232-8a43-8e43d8564a99')
    Server: Microsoft-IIS/8.5
    request-id: 76e85e0f-5cf1-44cb-b689-b3455888682c
    x-ms-request-id: 76e85e0f-5cf1-44cb-b689-b3455888682c
    X-Content-Type-Options: nosniff
    DataServiceVersion: 3.0;
    X-Powered-By: ASP.NET
    Strict-Transport-Security: max-age=31536000; includeSubDomains
    Date: Wed, 04 Feb 2015 02:37:46 GMT

    {"odata.metadata":"https://wamsbayclus001rest-hs.cloudapp.net/api/$metadata#ContentKeys/@Element",
    "Id":"nb:kid:UUID:9c8ea9c6-52bd-4232-8a43-8e43d8564a99","Created":"2015-02-04T02:37:46.9684379Z",
    "LastModified":"2015-02-04T02:37:46.9684379Z",
    "ContentKeyType":1,
    "EncryptedContentKey":"your encrypted content key",
    "Name":"ContentKey",
    "ProtectionKeyId":"7D9BB04D9D0A4A24800CADBFEF232689E048F69C",
    "ProtectionKeyType":0,
    "Checksum":"calculated checksum"}

## Create an asset
The following example shows how to create an asset.

**HTTP Request**

    POST https://media.windows.net/api/Assets HTTP/1.1
    Content-Type: application/json
    DataServiceVersion: 1.0;NetFx
    MaxDataServiceVersion: 3.0;NetFx
    Accept: application/json
    Accept-Charset: UTF-8
    Authorization: Bearer <ENCODED JWT TOKEN>
    x-ms-version: 2.17
    Host: media.windows.net

    {"Name":"BigBuckBunny" "Options":1}

**HTTP Response**

If successful, the following response is returned:

    HTP/1.1 201 Created
    Cache-Control: no-cache
    Content-Length: 452
    Content-Type: application/json;odata=minimalmetadata;streaming=true;charset=utf-8
    Location: https://wamsbayclus001rest-hs.cloudapp.net/api/Assets('nb%3Acid%3AUUID%3A9bc8ff20-24fb-4fdb-9d7c-b04c7ee573a1')
    Server: Microsoft-IIS/8.5
    x-ms-client-request-id: c59de965-bc89-4295-9a57-75d897e5221e
    request-id: e98be122-ae09-473a-8072-0ccd234a0657
    x-ms-request-id: e98be122-ae09-473a-8072-0ccd234a0657
    X-Content-Type-Options: nosniff
    DataServiceVersion: 3.0;
    Strict-Transport-Security: max-age=31536000; includeSubDomains
    Date: Sun, 18 Jan 2015 22:06:40 GMT
    {  
       "odata.metadata":"https://wamsbayclus001rest-hs.cloudapp.net/api/$metadata#Assets/@Element",
       "Id":"nb:cid:UUID:9bc8ff20-24fb-4fdb-9d7c-b04c7ee573a1",
       "State":0,
       "Created":"2015-01-18T22:06:40.6010903Z",
       "LastModified":"2015-01-18T22:06:40.6010903Z",
       "AlternateId":null,
       "Name":"BigBuckBunny.mp4",
       "Options":1,
       "Uri":"https://storagetestaccount001.blob.core.windows.net/asset-9bc8ff20-24fb-4fdb-9d7c-b04c7ee573a1",
       "StorageAccountName":"storagetestaccount001"
    }

## Associate the ContentKey with an Asset
After creating the ContentKey, associate it with your Asset using the $links operation, as shown in the following example:

Request:

    POST https://media.windows.net/api/Assets('nb%3Acid%3AUUID%3Afbd7ce05-1087-401b-aaae-29f16383c801')/$links/ContentKeys HTTP/1.1
    DataServiceVersion: 1.0;NetFx
    MaxDataServiceVersion: 3.0;NetFx
    Accept: application/json
    Accept-Charset: UTF-8
    Content-Type: application/json
    Authorization: Bearer <ENCODED JWT TOKEN>
    x-ms-version: 2.17
    Host: media.windows.net

    {"uri":"https://wamsbayclus001rest-hs.cloudapp.net/api/ContentKeys('nb%3Akid%3AUUID%3A01e6ea36-2285-4562-91f1-82c45736047c')"}

Response:

    HTTP/1.1 204 No Content 

## Create an AssetFile
The [AssetFile](https://docs.microsoft.com/rest/api/media/operations/assetfile) entity represents a video or audio file that is stored in a blob container. An asset file is always associated with an asset, and an asset may contain one or many asset files. The Media Services Encoder task fails if an asset file object is not associated with a digital file in a blob container.

The **AssetFile** instance and the actual media file are two distinct objects. The AssetFile instance contains metadata about the media file, while the media file contains the actual media content.

After you upload your digital media file into a blob container, you will use the **MERGE** HTTP request to update the AssetFile with information about your media file (not shown in this article). 

**HTTP Request**

    POST https://media.windows.net/api/Files HTTP/1.1
    Content-Type: application/json
    DataServiceVersion: 1.0;NetFx
    MaxDataServiceVersion: 3.0;NetFx
    Accept: application/json
    Accept-Charset: UTF-8
    Authorization: Bearer <ENCODED JWT TOKEN>
    x-ms-version: 2.17
    Host: media.windows.net
    Content-Length: 164

    {  
       "IsEncrypted":"true",
       "EncryptionScheme" : "StorageEncryption", 
       "EncryptionVersion" : "1.0",       
       "EncryptionKeyId" : "nb:kid:UUID:32e6efaf-5fba-4538-b115-9d1cefe43510",
       "InitializationVector" : "397304628502661816</d:InitializationVector",
       "Options":0,
       "IsPrimary":"false",
       "MimeType":"video/mp4",
       "Name":"BigBuckBunny.mp4",
       "ParentAssetId":"nb:cid:UUID:9bc8ff20-24fb-4fdb-9d7c-b04c7ee573a1"
    }

**HTTP Response**

    HTTP/1.1 201 Created
    Cache-Control: no-cache
    Content-Length: 535
    Content-Type: application/json;odata=minimalmetadata;streaming=true;charset=utf-8
    Location: https://wamsbayclus001rest-hs.cloudapp.net/api/Files('nb%3Acid%3AUUID%3Af13a0137-0a62-9d4c-b3b9-ca944b5142c5')
    Server: Microsoft-IIS/8.5
    request-id: 98a30e2d-f379-4495-988e-0b79edc9b80e
    x-ms-request-id: 98a30e2d-f379-4495-988e-0b79edc9b80e
    X-Content-Type-Options: nosniff
    DataServiceVersion: 3.0;
    X-Powered-By: ASP.NET
    Strict-Transport-Security: max-age=31536000; includeSubDomains
    Date: Mon, 19 Jan 2015 00:34:07 GMT

    {  
       "odata.metadata":"https://wamsbayclus001rest-hs.cloudapp.net/api/$metadata#Files/@Element",
       "Id":"nb:cid:UUID:f13a0137-0a62-9d4c-b3b9-ca944b5142c5",
       "Name":"BigBuckBunny.mp4",
       "ContentFileSize":"0",
       "ParentAssetId":"nb:cid:UUID:9bc8ff20-24fb-4fdb-9d7c-b04c7ee573a1",
       "EncryptionVersion": "1.0",
       "EncryptionScheme": "StorageEncryption",
       "IsEncrypted":true,
       "EncryptionKeyId":"nb:kid:UUID:32e6efaf-5fba-4538-b115-9d1cefe43510",
       "InitializationVector":"397304628502661816</d:InitializationVector",
       "IsPrimary":false,
       "LastModified":"2015-01-19T00:34:08.1934137Z",
       "Created":"2015-01-19T00:34:08.1934137Z",
       "MimeType":"video/mp4",
       "ContentChecksum":null
    }<|MERGE_RESOLUTION|>--- conflicted
+++ resolved
@@ -18,13 +18,10 @@
 
 ---
 # Encrypting your content with storage encryption 
-<<<<<<< HEAD
-=======
 
 > [!NOTE]
 > To complete this tutorial, you need an Azure account. For details, see [Azure Free Trial](https://azure.microsoft.com/pricing/free-trial/). 	> No new features or functionality are being added to Media Services v2. <br/>Check out the latest version, [Media Services v3](https://docs.microsoft.com/azure/media-services/latest/). Also, see [migration guidance from v2 to v3](../latest/migrate-from-v2-to-v3.md)
 > 	
->>>>>>> 6a383dfd
 
 It is highly recommended to encrypt your content locally using AES-256 bit encryption and then upload it to Azure Storage where it is stored encrypted at rest.
 
