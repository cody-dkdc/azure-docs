--- conflicted
+++ resolved
@@ -17,11 +17,8 @@
 ms.author: juliako
 
 ---
-<<<<<<< HEAD
+
 # Customizing Media Encoder Standard presets  
-=======
-# Customizing Media Encoder Standard presets 
->>>>>>> dce3df48
 
 ## Overview
 
