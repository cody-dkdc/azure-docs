--- conflicted
+++ resolved
@@ -51,21 +51,13 @@
 
 >  **composition time:** The time a sample is presented at the client,
 >   as defined in
-<<<<<<< HEAD
->   [[ISO/IEC-14496-12].](https://go.microsoft.com/fwlink/?LinkId=183695)
-=======
 >   [[ISO/IEC-14496-12]](https://go.microsoft.com/fwlink/?LinkId=183695).
->>>>>>> 6a383dfd
 > 
 >   **CENC**: Common Encryption, as defined in [ISO/IEC 23001-7] Second Edition.
 > 
 >   **decode time:** The time a sample is required to be decoded on the client,
 >   as defined in
-<<<<<<< HEAD
->   [[ISO/IEChttps://go.microsoft.com/fwlink/?LinkId=18369514496-12].](https://go.microsoft.com/fwlink/?LinkId=183695)
-=======
 >   [[ISO/IEC 14496-12:2008]](https://go.microsoft.com/fwlink/?LinkId=183695).
->>>>>>> 6a383dfd
 
 **fragment:** An independently downloadable unit of **media** that comprises one
 or more **samples**.
@@ -83,11 +75,7 @@
 >   the server, as defined in
 >   [[RFC2616]](https://go.microsoft.com/fwlink/?LinkId=90372) **response:** An
 >   HTTP message sent from the server to the client, as defined in
-<<<<<<< HEAD
->   [[RFC2616].](https://go.microsoft.com/fwlink/?LinkId=90372)
-=======
 >   [[RFC2616]](https://go.microsoft.com/fwlink/?LinkId=90372)
->>>>>>> 6a383dfd
 > 
 >   **sample:** The smallest fundamental unit (such as a frame) in which
 >   **media** is stored and processed.
