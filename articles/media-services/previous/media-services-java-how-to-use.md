---
title: Get started using the Java SDK for Azure Media Services | Microsoft Docs
description: This tutorial walks you through the steps of implementing a basic Video-on-Demand (VoD) content delivery service with Azure Media Services (AMS) application using Java.
services: media-services
documentationcenter: java
author: juliako
manager: femila
editor: johndeu

ms.assetid: b884bd61-dbdb-42ea-b170-8fb02e7fded7
ms.service: media-services
ms.workload: media
ms.tgt_pltfrm: na
ms.devlang: java
ms.topic: conceptual
ms.date: 03/18/2019
ms.author: juliako

---
# Get started with the Java client SDK for Azure Media Services  

> [!NOTE]
> No new features or functionality are being added to Media Services v2. <br/>Check out the latest version, [Media Services v3](https://docs.microsoft.com/azure/media-services/latest/). Also, see [migration guidance from v2 to v3](../latest/migrate-from-v2-to-v3.md)
<<<<<<< HEAD

[!INCLUDE [media-services-selector-get-started](../../../includes/media-services-selector-get-started.md)]
=======
>>>>>>> 1a6a646a

This tutorial walks you through the steps of implementing a basic video content delivery service with Azure Media Services using the Java client SDK.

## Prerequisites

The following are required to complete this tutorial:

* An Azure account. For details, see [Azure Free Trial](https://azure.microsoft.com/pricing/free-trial/).
* A Media Services account. To create a Media Services account, see [How to Create a Media Services Account](media-services-portal-create-account.md).
* The current [Azure Media Services Java SDK](https://mvnrepository.com/artifact/com.microsoft.azure/azure-media/latest)

## How to: Import the Azure Media Services Java client SDK package

To start using the Media Services SDK for Java, add a reference to the current version (0.9.8) of the `azure-media` package from the [Azure Media Services Java SDK](https://mvnrepository.com/artifact/com.microsoft.azure/azure-media/latest)

For example, if your build tool is `gradle`, add the following dependency to your `build.gradle` file:

    compile group: 'com.microsoft.azure', name: 'azure-media', version: '0.9.8'

>[!IMPORTANT]
>Starting with `azure-media` package version `0.9.8`, the SDK added support for Azure Active Directory (AAD) authentication and removed support for  Azure Access Control Service (ACS) authentication. We recommend that you migrate to the Azure AD authentication model as soon as possible. For details on migration,  read the article [Access the Azure Media Services API with Azure AD authentication](media-services-use-aad-auth-to-access-ams-api.md).

>[!NOTE]
>You can find the source code of the Azure Media Services Java SDK in our [GitHub repository](https://github.com/Azure/azure-sdk-for-java/tree/0.9/services/azure-media). Make sure to switch to the 0.9 branch, and not the master branch. 

## How to: Use Azure Media Services with Java

>[!NOTE]
>When your Media Services account is created a **default** streaming endpoint is added to your account in the **Stopped** state. To start streaming your content and take advantage of dynamic packaging and dynamic encryption, the streaming endpoint from which you want to stream content has to be in the **Running** state.

The following code shows how to create an asset, upload a media file to the asset, run a job with a task to transform the asset, and create a locator to stream your video.

Set up a Media Services account before using this code. For information about setting up an account, see [How to Create a Media Services Account](media-services-portal-create-account.md).

The code connects to the Azure Media Services API using Azure AD service principal authentication. Create an Azure AD application and specify the values for the following variables in the code:
* `tenant`: The Azure AD tenant domain where the Azure AD application resides
* `clientId`: The client ID of the Azure AD application
* `clientKey`: The client key of the Azure AD application
* `restApiEndpoint`: The REST API endpoint of the Azure Media Services account

You can create an Azure AD application and obtain the preceding configuration values from the Azure portal. For more information, see the **Service principal authentication** section of [Getting started with Azure AD authentication using the Azure portal](https://docs.microsoft.com/azure/media-services/media-services-portal-get-started-with-aad).

The code also relies on a locally stored video file. You must edit the code to provide your own local file to upload.

```java
    import java.io.*;
    import java.net.URI;
    import java.security.NoSuchAlgorithmException;
    import java.util.EnumSet;
    import java.util.concurrent.ExecutorService;
    import java.util.concurrent.Executors;

    import com.microsoft.windowsazure.Configuration;
    import com.microsoft.windowsazure.exception.ServiceException;
    import com.microsoft.windowsazure.services.media.MediaConfiguration;
    import com.microsoft.windowsazure.services.media.MediaContract;
    import com.microsoft.windowsazure.services.media.MediaService;
    import com.microsoft.windowsazure.services.media.WritableBlobContainerContract;
    import com.microsoft.windowsazure.services.media.authentication.AzureAdClientSymmetricKey;
    import com.microsoft.windowsazure.services.media.authentication.AzureAdTokenCredentials;
    import com.microsoft.windowsazure.services.media.authentication.AzureAdTokenProvider;
    import com.microsoft.windowsazure.services.media.authentication.AzureEnvironments;
    import com.microsoft.windowsazure.services.media.models.AccessPolicy;
    import com.microsoft.windowsazure.services.media.models.AccessPolicyInfo;
    import com.microsoft.windowsazure.services.media.models.AccessPolicyPermission;
    import com.microsoft.windowsazure.services.media.models.Asset;
    import com.microsoft.windowsazure.services.media.models.AssetFile;
    import com.microsoft.windowsazure.services.media.models.AssetFileInfo;
    import com.microsoft.windowsazure.services.media.models.AssetInfo;
    import com.microsoft.windowsazure.services.media.models.Job;
    import com.microsoft.windowsazure.services.media.models.JobInfo;
    import com.microsoft.windowsazure.services.media.models.JobState;
    import com.microsoft.windowsazure.services.media.models.ListResult;
    import com.microsoft.windowsazure.services.media.models.Locator;
    import com.microsoft.windowsazure.services.media.models.LocatorInfo;
    import com.microsoft.windowsazure.services.media.models.LocatorType;
    import com.microsoft.windowsazure.services.media.models.MediaProcessor;
    import com.microsoft.windowsazure.services.media.models.MediaProcessorInfo;
    import com.microsoft.windowsazure.services.media.models.Task;

    public class Program
    {
        // Media Services account credentials configuration
        private static String tenant = "tenant.domain.com";
        private static String clientId = "<client id>";
        private static String clientKey = "<client key>";
        private static String restApiEndpoint = "https://account_name.restv2.region_name.media.azure.net/api/";

        // Media Services API
        private static MediaContract mediaService;

        // Encoder configuration
        // This is using the default Adaptive Streaming encoding preset. 
        // You can choose to use a custom preset, or any other sample defined preset. 
        // In addition you can use other processors, like Speech Analyzer, or Redactor if desired.
        private static String preferredEncoder = "Media Encoder Standard";
        private static String encodingPreset = "Adaptive Streaming";

        public static void main(String[] args)
        {
            ExecutorService executorService = Executors.newFixedThreadPool(1);

            try {
                // Setup Azure AD Service Principal Symmetric Key Credentials
                AzureAdTokenCredentials credentials = new AzureAdTokenCredentials(
                        tenant,
                        new AzureAdClientSymmetricKey(clientId, clientKey),
                        AzureEnvironments.AZURE_CLOUD_ENVIRONMENT);

                AzureAdTokenProvider provider = new AzureAdTokenProvider(credentials, executorService);

                // Create a new configuration with the credentials
                Configuration configuration = MediaConfiguration.configureWithAzureAdTokenProvider(
                        new URI(restApiEndpoint),
                        provider);

                // Create the media service provisioned with the new configuration
                mediaService = MediaService.create(configuration);

                // Upload a local file to an Asset
                AssetInfo uploadAsset = uploadFileAndCreateAsset("Video Name", "C:/path/to/video.mp4");
                System.out.println("Uploaded Asset Id: " + uploadAsset.getId());

                // Transform the Asset
                AssetInfo encodedAsset = encode(uploadAsset);
                System.out.println("Encoded Asset Id: " + encodedAsset.getId());

                // Create the Streaming Origin Locator
                String url = getStreamingOriginLocator(encodedAsset);

                System.out.println("Origin Locator URL: " + url);
                System.out.println("Sample completed!");

            } catch (ServiceException se) {
                System.out.println("ServiceException encountered.");
                System.out.println(se.toString());
            } catch (Exception e) {
                System.out.println("Exception encountered.");
                System.out.println(e.toString());
            } finally {
                executorService.shutdown();
            }
        }

        private static AssetInfo uploadFileAndCreateAsset(String assetName, String fileName)
            throws ServiceException, FileNotFoundException, NoSuchAlgorithmException {

            WritableBlobContainerContract uploader;
            AssetInfo resultAsset;
            AccessPolicyInfo uploadAccessPolicy;
            LocatorInfo uploadLocator = null;

            // Create an Asset
            resultAsset = mediaService.create(Asset.create().setName(assetName).setAlternateId("altId"));
            System.out.println("Created Asset " + fileName);

            // Create an AccessPolicy that provides Write access for 15 minutes
            uploadAccessPolicy = mediaService
                .create(AccessPolicy.create("uploadAccessPolicy", 15.0, EnumSet.of(AccessPolicyPermission.WRITE)));

            // Create a Locator using the AccessPolicy and Asset
            uploadLocator = mediaService
                .create(Locator.create(uploadAccessPolicy.getId(), resultAsset.getId(), LocatorType.SAS));

            // Create the Blob Writer using the Locator
            uploader = mediaService.createBlobWriter(uploadLocator);

            File file = new File(fileName);

            // The local file that will be uploaded to your Media Services account
            InputStream input = new FileInputStream(file);

            System.out.println("Uploading " + fileName);

            // Upload the local file to the media asset
            uploader.createBlockBlob(file.getName(), input);

            // Inform Media Services about the uploaded files
            mediaService.action(AssetFile.createFileInfos(resultAsset.getId()));
            System.out.println("Uploaded Asset File " + fileName);

            mediaService.delete(Locator.delete(uploadLocator.getId()));
            mediaService.delete(AccessPolicy.delete(uploadAccessPolicy.getId()));

            return resultAsset;
        }

        // Create a Job that contains a Task to transform the Asset
        private static AssetInfo encode(AssetInfo assetToEncode)
            throws ServiceException, InterruptedException {

            // Retrieve the list of Media Processors that match the name
            ListResult<MediaProcessorInfo> mediaProcessors = mediaService
                            .list(MediaProcessor.list().set("$filter", String.format("Name eq '%s'", preferredEncoder)));

            // Use the latest version of the Media Processor
            MediaProcessorInfo mediaProcessor = null;
            for (MediaProcessorInfo info : mediaProcessors) {
                if (null == mediaProcessor || info.getVersion().compareTo(mediaProcessor.getVersion()) > 0) {
                    mediaProcessor = info;
                }
            }

            System.out.println("Using Media Processor: " + mediaProcessor.getName() + " " + mediaProcessor.getVersion());

            // Create a task with the specified Media Processor
            String outputAssetName = String.format("%s as %s", assetToEncode.getName(), encodingPreset);
            String taskXml = "<taskBody><inputAsset>JobInputAsset(0)</inputAsset>"
                    + "<outputAsset assetCreationOptions=\"0\"" // AssetCreationOptions.None
                    + " assetName=\"" + outputAssetName + "\">JobOutputAsset(0)</outputAsset></taskBody>";

            Task.CreateBatchOperation task = Task.create(mediaProcessor.getId(), taskXml)
                    .setConfiguration(encodingPreset).setName("Encoding");

            // Create the Job; this automatically schedules and runs it.
            Job.Creator jobCreator = Job.create()
                    .setName(String.format("Encoding %s to %s", assetToEncode.getName(), encodingPreset))
                    .addInputMediaAsset(assetToEncode.getId()).setPriority(2).addTaskCreator(task);
            JobInfo job = mediaService.create(jobCreator);

            String jobId = job.getId();
            System.out.println("Created Job with Id: " + jobId);

            // Check to see if the Job has completed
            checkJobStatus(jobId);
            // Done with the Job

            // Retrieve the output Asset
            ListResult<AssetInfo> outputAssets = mediaService.list(Asset.list(job.getOutputAssetsLink()));
            return outputAssets.get(0);
        }


        public static String getStreamingOriginLocator(AssetInfo asset) throws ServiceException {
            // Get the .ISM AssetFile
            ListResult<AssetFileInfo> assetFiles = mediaService.list(AssetFile.list(asset.getAssetFilesLink()));
            AssetFileInfo streamingAssetFile = null;
            for (AssetFileInfo file : assetFiles) {
                if (file.getName().toLowerCase().endsWith(".ism")) {
                    streamingAssetFile = file;
                    break;
                }
            }

            AccessPolicyInfo originAccessPolicy;
            LocatorInfo originLocator = null;

            // Create a 30-day read only AccessPolicy
            double durationInMinutes = 60 * 24 * 30;
            originAccessPolicy = mediaService.create(
                    AccessPolicy.create("Streaming policy", durationInMinutes, EnumSet.of(AccessPolicyPermission.READ)));

            // Create a Locator using the AccessPolicy and Asset
            originLocator = mediaService
                    .create(Locator.create(originAccessPolicy.getId(), asset.getId(), LocatorType.OnDemandOrigin));

            // Create a Smooth Streaming base URL
            return originLocator.getPath() + streamingAssetFile.getName() + "/manifest";
        }

        private static void checkJobStatus(String jobId) throws InterruptedException, ServiceException {
            boolean done = false;
            JobState jobState = null;
            while (!done) {
                // Sleep for 5 seconds
                Thread.sleep(5000);

                // Query the updated Job state
                jobState = mediaService.get(Job.get(jobId)).getState();
                System.out.println("Job state: " + jobState);

                if (jobState == JobState.Finished || jobState == JobState.Canceled || jobState == JobState.Error) {
                    done = true;
                }
            }
        }
    }
```

## Media Services learning paths
[!INCLUDE [media-services-learning-paths-include](../../../includes/media-services-learning-paths-include.md)]

## Provide feedback
[!INCLUDE [media-services-user-voice-include](../../../includes/media-services-user-voice-include.md)]

## Additional Resources
For more information about developing Java apps on Azure, see [Azure Java Developer Center][Azure Java Developer Center] and [Azure for Java developers][Azure for Java developers].


For Media Services Javadoc documentation, see [Azure Libraries for Java documentation][Azure Libraries for Java documentation].

<!-- URLs. -->

[Azure Media Services SDK Maven Package]: https://mvnrepository.com/artifact/com.microsoft.azure/azure-media/latest
[Azure Java Developer Center]: https://azure.microsoft.com/develop/java/
[Azure for Java developers]: https://docs.microsoft.com/java/azure/
[Media Services Client Development]: https://msdn.microsoft.com/library/windowsazure/dn223283.aspx
<|MERGE_RESOLUTION|>--- conflicted
+++ resolved
@@ -21,11 +21,6 @@
 
 > [!NOTE]
 > No new features or functionality are being added to Media Services v2. <br/>Check out the latest version, [Media Services v3](https://docs.microsoft.com/azure/media-services/latest/). Also, see [migration guidance from v2 to v3](../latest/migrate-from-v2-to-v3.md)
-<<<<<<< HEAD
-
-[!INCLUDE [media-services-selector-get-started](../../../includes/media-services-selector-get-started.md)]
-=======
->>>>>>> 1a6a646a
 
 This tutorial walks you through the steps of implementing a basic video content delivery service with Azure Media Services using the Java client SDK.
 
