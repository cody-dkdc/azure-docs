---
title: Update Media Services after rolling storage access keys | Microsoft Docs
description: This articles give you guidance on how to update Media Services after rolling storage access keys.
services: media-services
documentationcenter: ''
author: Juliako
manager: femila
editor: ''

ms.assetid: a892ebb0-0ea0-4fc8-b715-60347cc5c95b
ms.service: media-services
ms.workload: media
ms.tgt_pltfrm: na
ms.devlang: na
ms.topic: article
ms.date: 02/08/2019
ms.author: milanga;cenkdin;juliako

---
# Update Media Services after rolling storage access keys 

When you create a new Azure Media Services (AMS) account, you are also asked to select an Azure Storage account that is used to store your media content. You can add more than one storage accounts to your Media Services account. This article shows how to rotate storage keys. It also shows how to add storage accounts to a media account. 

<<<<<<< HEAD
To perform the actions described in this article, you should be using [Azure Resource Manager APIs](/rest/api/media/operations/azure-media-services-rest-api-reference) and [Powershell](https://docs.microsoft.com/powershell/module/azurerm.media).  For more information, see [How to manage Azure resources with PowerShell and Resource Manager](../../azure-resource-manager/manage-resource-groups-powershell.md).
=======
To perform the actions described in this article, you should be using [Azure Resource Manager APIs](/rest/api/media/operations/azure-media-services-rest-api-reference) and [Powershell](https://docs.microsoft.com/powershell/module/az.media).  For more information, see [How to manage Azure resources with PowerShell and Resource Manager](../../azure-resource-manager/powershell-azure-resource-manager.md).

[!INCLUDE [updated-for-az](../../../includes/updated-for-az.md)]
>>>>>>> 1e49d4a9

## Overview

When a new storage account is created, Azure generates two 512-bit storage access keys, which are used to authenticate access to your storage account. To keep your storage connections more secure, it is recommended to periodically regenerate and rotate your storage access key. Two access keys (primary and secondary) are provided in order to enable you to maintain connections to the storage account using one access key while you regenerate the other access key. This procedure is also called "rolling access keys".

Media Services depends on a storage key provided to it. Specifically, the locators that are used to stream or download your assets depend on the specified storage access key. When an AMS account is created, it takes a dependency on the primary storage access key by default but as a user you can update the storage key that AMS has. You must make sure to let Media Services know which key to use by following steps described in this article.  

>[!NOTE]
> If you have multiple storage accounts, you would perform this procedure with each storage account. The order in which you rotate storage keys is not fixed. You can rotate the secondary key first and then the primary key or vice versa.
>
> Before executing steps described in this article on a production account, make sure to test them on a pre-production account.
>

## Steps to rotate storage keys 
 
 1. Change the storage account Primary key through the powershell cmdlet or [Azure](https://portal.azure.com/) portal.
 2. Call Sync-AzMediaServiceStorageKeys cmdlet with appropriate params to force media account to pick up storage account keys
 
    The following example shows how to sync keys to storage accounts.
  
         Sync-AzMediaServiceStorageKeys -ResourceGroupName $resourceGroupName -AccountName $mediaAccountName -StorageAccountId $storageAccountId
  
 3. Wait an hour or so. Verify the streaming scenarios are working.
 4. Change storage account secondary key through the powershell cmdlet or Azure portal.
 5. Call Sync-AzMediaServiceStorageKeys powershell with appropriate params to force media account to pick up new storage account keys. 
 6. Wait an hour or so. Verify the streaming scenarios are working.
 
### A powershell cmdlet example 

The following example demonstrates how to get the storage account and sync it with the AMS account.

	$regionName = "West US"
	$resourceGroupName = "SkyMedia-USWest-App"
	$mediaAccountName = "sky"
	$storageAccountName = "skystorage"
	$storageAccountId = "/subscriptions/$subscriptionId/resourceGroups/$resourceGroupName/providers/Microsoft.Storage/storageAccounts/$storageAccountName"

	Sync-AzMediaServiceStorageKeys -ResourceGroupName $resourceGroupName -AccountName $mediaAccountName -StorageAccountId $storageAccountId

 
## Steps to add storage accounts to your AMS account

The following article shows how to add storage accounts to your AMS account: [Attach multiple storage accounts to a Media Services account](meda-services-managing-multiple-storage-accounts.md).

## Media Services learning paths
[!INCLUDE [media-services-learning-paths-include](../../../includes/media-services-learning-paths-include.md)]

## Provide feedback
[!INCLUDE [media-services-user-voice-include](../../../includes/media-services-user-voice-include.md)]

### Acknowledgments
We would like to acknowledge the following people who contributed towards creating this document: Cenk Dingiloglu, Milan Gada, Seva Titov.<|MERGE_RESOLUTION|>--- conflicted
+++ resolved
@@ -21,13 +21,9 @@
 
 When you create a new Azure Media Services (AMS) account, you are also asked to select an Azure Storage account that is used to store your media content. You can add more than one storage accounts to your Media Services account. This article shows how to rotate storage keys. It also shows how to add storage accounts to a media account. 
 
-<<<<<<< HEAD
-To perform the actions described in this article, you should be using [Azure Resource Manager APIs](/rest/api/media/operations/azure-media-services-rest-api-reference) and [Powershell](https://docs.microsoft.com/powershell/module/azurerm.media).  For more information, see [How to manage Azure resources with PowerShell and Resource Manager](../../azure-resource-manager/manage-resource-groups-powershell.md).
-=======
-To perform the actions described in this article, you should be using [Azure Resource Manager APIs](/rest/api/media/operations/azure-media-services-rest-api-reference) and [Powershell](https://docs.microsoft.com/powershell/module/az.media).  For more information, see [How to manage Azure resources with PowerShell and Resource Manager](../../azure-resource-manager/powershell-azure-resource-manager.md).
+To perform the actions described in this article, you should be using [Azure Resource Manager APIs](/rest/api/media/operations/azure-media-services-rest-api-reference) and [Powershell](https://docs.microsoft.com/powershell/module/az.media).  For more information, see [How to manage Azure resources with PowerShell and Resource Manager](../../azure-resource-manager/manage-resource-groups-powershell.md).
 
 [!INCLUDE [updated-for-az](../../../includes/updated-for-az.md)]
->>>>>>> 1e49d4a9
 
 ## Overview
 
