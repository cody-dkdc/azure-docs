--- conflicted
+++ resolved
@@ -11,11 +11,7 @@
 ms.workload: 
 ms.topic: article
 ms.custom: mvc
-<<<<<<< HEAD
-ms.date: 04/15/2019
-=======
 ms.date: 05/15/2019
->>>>>>> 6a383dfd
 ms.author: juliako
 ---
 
@@ -35,12 +31,6 @@
 ## Prerequisites 
 
 [Create a Media Services account](create-account-cli-how-to.md).
-<<<<<<< HEAD
-
-Make sure to remember the values that you used for the resource group name and Media Services account name.
- 
-[!INCLUDE [media-services-cli-instructions](../../../includes/media-services-cli-instructions.md)]
-=======
 
 Make sure to remember the values that you used for the resource group name and Media Services account name.
  
@@ -49,7 +39,6 @@
 [!INCLUDE [media-services-v3-cli-access-api-include](../../../includes/media-services-v3-cli-access-api-include.md)]
 
 ## See also
->>>>>>> 6a383dfd
 
 - [Scale Media Reserved Units - CLI](media-reserved-units-cli-how-to.md)
 - [Create a Media Services account - CLI](create-account-cli-how-to.md) 
@@ -64,23 +53,8 @@
 - [Filter - CLI](filters-dynamic-manifest-cli-howto.md)
 - [Azure CLI](https://docs.microsoft.com/cli/azure/ams?view=azure-cli-latest)
 
-## See also
+## Next steps
 
-<<<<<<< HEAD
-- [Scale Media Reserved Units - CLI](media-reserved-units-cli-how-to.md)
-- [Create a Media Services account - CLI](./scripts/cli-create-account.md) 
-- [Reset account credentials - CLI](./scripts/cli-reset-account-credentials.md)
-- [Create assets - CLI](./scripts/cli-create-asset.md)
-- [Upload a file - CLI](./scripts/cli-upload-file-asset.md)
-- [Create transforms - CLI](./scripts/cli-create-transform.md)
-- [Create jobs - CLI](./scripts/cli-create-jobs.md)
-- [Create EventGrid - CLI](./scripts/cli-create-event-grid.md)
-- [Publish an asset - CLI](./scripts/cli-publish-asset.md)
-- [Filter - CLI](filters-dynamic-manifest-cli-howto.md)
-
-## Next steps
-=======
 The Streaming Endpoint from which you want to stream content has to be in the Running state. The following CLI command starts your default Streaming Endpoint:
->>>>>>> 6a383dfd
 
 `az ams streaming-endpoint start -n default -a <amsaccount> -g <amsResourceGroup>`
