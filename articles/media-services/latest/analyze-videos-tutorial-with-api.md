---
title: Analyze videos with Azure Media Services | Microsoft Docs
description: Follow the steps of this tutorial to analyze videos using Azure Media Services.
services: media-services
documentationcenter: ''
author: Juliako
manager: cfowler
editor: ''

ms.service: media-services
ms.workload: 
ms.topic: tutorial
ms.custom: mvc
ms.date: 04/09/2018
ms.author: juliako
---

# Tutorial: Analyze videos with Azure Media Services 

This tutorial shows you how to analyze videos with Azure Media Services. There are many scenarios in which you might want to gain deep insights into recorded videos or audio content. For example, to achieve higher customer satisfaction, organizations can run speech-to-text processing to convert customer support recordings into a searchabe catalog, with indexes and dashboards. Then, they can obtain insights into their business such as a list of common complaints, sources of such complaints, etc.

This tutorial shows you how to:    

> [!div class="checklist"]
> * Launch Azure Cloud Shell
> * Create a Media Services account
> * Access the Media Services API
> * Configure the sample app
> * Examine the sample code in detail
> * Run the app
> * Examine the output
> * Clean up resources

[!INCLUDE [quickstarts-free-trial-note](../../../includes/quickstarts-free-trial-note.md)]

## Prerequisites

If you do not have Visual Studio installed, you can get [Visual Studio Community 2017](https://www.visualstudio.com/thank-you-downloading-visual-studio/?sku=Community&rel=15).

## Download the sample

Clone a GitHub repository that contains the .NET sample to your machine using the following command:  

 ```bash
 git clone https://github.com/Azure-Samples/media-services-v3-dotnet-tutorials.git
 ```

[!INCLUDE [cloud-shell-try-it.md](../../../includes/cloud-shell-try-it.md)]

[!INCLUDE [media-services-cli-create-v3-account-include](../../../includes/media-services-cli-create-v3-account-include.md)]

[!INCLUDE [media-services-v3-cli-access-api-include](../../../includes/media-services-v3-cli-access-api-include.md)]

## Examine the sample code in detail

This section examines functions defined in the [Program.cs](https://github.com/Azure-Samples/media-services-v3-dotnet-tutorials/blob/master/AMSV3Tutorials/AnalyzeVideos/Program.cs) file of the *AnalyzeVideos* project.

### Start using Media Services APIs with .NET SDK

To start using Media Services APIs with .NET, you need to create an **AzureMediaServicesClient** object. To create the object, you need to supply credentials needed for the client to connect to Azure using Azure AD. You first need to get a token and then create a **ClientCredential** object from the returned token. In the code you cloned at the beginning of the article, the **ArmClientCredential** object is used to get the token.  

```csharp
private static IAzureMediaServicesClient CreateMediaServicesClient(ConfigWrapper config)
{
    ArmClientCredentials credentials = new ArmClientCredentials(config);

    return new AzureMediaServicesClient(config.ArmEndpoint, credentials)
    {
        SubscriptionId = config.SubscriptionId,
    };
}
```

### Create an output asset to store the result of a job 

The output asset stores the result of your job. The project defines the **DownloadResults** function that downloads the results from this output asset into the "output" folder, so you can see what you got.

```csharp
private static Asset CreateOutputAsset(IAzureMediaServicesClient client, string resourceGroupName, string accountName, string assetName)
{
    // Check if an Asset already exists
    Asset outputAsset = client.Assets.Get(resourceGroupName, accountName, assetName);
    Asset asset = new Asset();
    string outputAssetName = assetName;

    if (outputAsset != null)
    {
        // Name collision! In order to get the sample to work, let's just go ahead and create a unique asset name
        // Note that the returned Asset can have a different name than the one specified as an input parameter.
        // You may want to update this part to throw an Exception instead, and handle name collisions differently.
        string uniqueness = @"-" + Guid.NewGuid().ToString();
        outputAssetName += uniqueness;
    }

    return client.Assets.CreateOrUpdate(resourceGroupName, accountName, outputAssetName, asset);
}
```
### Create a transform and a job that analyzes videos

When encoding or processing content in Media Services, it is a common pattern to set up the encoding settings as a recipe. You would then submit a **Job** to apply that recipe to a video. By submitting new Jobs for each new video, you are applying that recipe to all the videos in your library. A recipe in Media Services is called as a **Transform**. For more information, see [Transforms and jobs](transform-concept.md). The sample described in this tutorial defines a recipe that analyzes the specified video. 

#### Transform

When creating a new **Transform** instance, you need to specify what you want it to produce as an output. The required parameter is a **TransformOutput** object, as shown in the code above. Each **TransformOutput** contains a **Preset**. **Preset** describes step-by-step instructions of video and/or audio processing operations that are to be used to generate the desired **TransformOutput**. In this example, the **VideoAnalyzerPreset** preset is used and the language ("en-US") is passed to its constructor. This preset enables you to extract multiple audio and video insights from a video. You can use the **AudioAnalyzerPreset** preset if you need to extract multiple audio insights from a video. 

When creating a **Transform**, you should first check if one already exists using the **Get** method, as shown in the code that follows.  In Media Services v3, **Get** methods on entities return **null** if the entity doesn’t exist (a case-insensitive check on the name).

```csharp
private static Transform EnsureTransformExists(IAzureMediaServicesClient client, 
    string resourceGroupName, 
    string accountName, 
    string transformName, 
    Preset preset)
{
    // Does a Transform already exist with the desired name? Assume that an existing Transform with the desired name
    // also uses the same recipe or Preset for processing content.
    Transform transform = client.Transforms.Get(resourceGroupName, accountName, transformName);

    if (transform == null)
    {
        // Start by defining the desired outputs.
        TransformOutput[] outputs = new TransformOutput[]
        {
            new TransformOutput(preset),
        };

        transform = client.Transforms.CreateOrUpdate(resourceGroupName, accountName, transformName, outputs);
    }

    return transform;
}
```

#### Job

<<<<<<< HEAD
As mentioned above, the **Transform** object is the recipe and a **Job** is the actual request to Media Services to apply that **Transform** to a given input video or audio content. The **Job** specifies information like the location of the input video, and the location for the output.
=======
As mentioned above, the **Transform** object is the recipe and a **Job** is the actual request to Media Services to apply that **Transform** to a given input video or audio content. The **Job** specifies information like the location of the input video, and the location for the output. You can specify the location of your video using: HTTPS URLs, SAS URLs, or Assets that are in your Media Service account. 
>>>>>>> 2d5311af

In this example, the input video is uploaded from a specified HTTPS URL.  

```csharp
private static Job SubmitJob(IAzureMediaServicesClient client, string resourceGroupName, string accountName, string transformName, string jobName, string outputAssetName)
{
    JobInputHttp jobInput =
        new JobInputHttp(files: new[] { "https://nimbuscdn-nimbuspm.streaming.mediaservices.windows.net/2b533311-b215-4409-80af-529c3e853622/Ignite-short.mp4" });
            
    string uniqueJobName = jobName;
    Job job = client.Jobs.Get(resourceGroupName, accountName, transformName, jobName);

    if (job != null)
    {
        // Job already exists with the same name, so let's append a GUID
        string uniqueness = @"-" + Guid.NewGuid().ToString();
        uniqueJobName += uniqueness;
    }

    JobOutput[] jobOutputs =
    {
        new JobOutputAsset(outputAssetName),
    };

    job = client.Jobs.Create(
                resourceGroupName,
                accountName,
                transformName,
                uniqueJobName,
                new Job
                {
                    Input = jobInput,
                    Outputs = jobOutputs,
                });

    return job;
}
```

### Wait for the job to complete

The job takes some time to complete and when it does you want to be notified. There are different options to get notified about the job completion. The simplest option (that is shown here) is to use polling. 

Polling is not a recommended best practice for production applications because of potential latency. Polling can be throttled if overused on an account. Developers should instead use Event Grid.

Event Grid is designed for high availability, consistent performance, and dynamic scale. With Event Grid, your apps can listen for and react to events from virtually all Azure services, as well as custom sources. Simple, HTTP-based reactive event handling helps you build efficient solutions through intelligent filtering and routing of events. See [Route events to a custom web endpoint](job-state-events-cli-how-to.md).

The **Job** usually goes through the following states: **Scheduled**, **Queued**, **Processing**, **Finished** (the final state). If the job has encountered an error, you get the **Error** state. If the job is in the process of being canceled, you get **Canceling** and **Canceled** when it is done.

```csharp
private static Job WaitForJobToFinish(IAzureMediaServicesClient client,
    string resourceGroupName,
    string accountName,
    string transformName,
    string jobName)
{
    int SleepInterval = 60 * 1000;

    Job job = null;

    while (true)
    {
        job = client.Jobs.Get(resourceGroupName, accountName, transformName, jobName);

        if (job.State == JobState.Finished || job.State == JobState.Error || job.State == JobState.Canceled)
        {
            break;
        }

        Console.WriteLine($"Job is {job.State}.");
        for (int i = 0; i < job.Outputs.Count; i++)
        {
            JobOutput output = job.Outputs[i];
            Console.Write($"\tJobOutput[{i}] is {output.State}.");
            if (output.State == JobState.Processing)
            {
                Console.Write($"  Progress: {output.Progress}");
            }
            Console.WriteLine();
        }
        System.Threading.Thread.Sleep(SleepInterval);
    }

    return job;
}
```

### Download the result of the job

 The following function downloads the results from the output asset into the "output" folder, so you can examine the results of the job. 

```csharp
private static void DownloadResults(IAzureMediaServicesClient client,
    string resourceGroup,
    string accountName,
    string assetName,
    string resultsFolder)
{
    AssetContainerSas assetContainerSas = client.Assets.ListContainerSas(
            resourceGroup,
            accountName,
            assetName,
            permissions: AssetContainerPermission.Read,
            expiryTime: DateTime.UtcNow.AddHours(1).ToUniversalTime()
            );

    Uri containerSasUrl = new Uri(assetContainerSas.AssetContainerSasUrls.FirstOrDefault());
    CloudBlobContainer container = new CloudBlobContainer(containerSasUrl);

    string directory = Path.Combine(resultsFolder, assetName);
    Directory.CreateDirectory(directory);

    Console.WriteLine("Downloading results to {0}.", directory);

    foreach (IListBlobItem blobItem in container.ListBlobs(null, true, BlobListingDetails.None))
    {
        if (blobItem is CloudBlockBlob)
        {
            CloudBlockBlob blob = blobItem as CloudBlockBlob;
            string filename = Path.Combine(directory, blob.Name);

            blob.DownloadToFile(filename, FileMode.Create);
        }
    }

    Console.WriteLine("Download complete.");
}
```

### Clean up resource in your Media Services account

Generally, you should clean up everything except objects that you are planning to reuse (typically, you will reuse Transforms, and you will persist StreamingLocators, etc.). If you want for your account to be clean after experimenting, you should delete the resources that you do not plan to reuse. For example, the following code deletes Jobs.

```csharp
static void CleanUp(IAzureMediaServicesClient client,
        string resourceGroupName,
        string accountName, 
        string transformName)
{
    foreach (var job in client.Jobs.List(resourceGroupName, accountName, transformName))
    {
        client.Jobs.Delete(resourceGroupName, accountName, transformName, job.Name);
    }

    foreach (var asset in client.Assets.List(resourceGroupName, accountName))
    {
        client.Assets.Delete(resourceGroupName, accountName, asset.Name);
    }
}
```

## Run the sample app

Press Ctrl+F5 to run the *AnalyzeVideos* application.

When we run the program, the job produces thumbnails for each face that it finds in the video. It also produces the insights.json file.

## Examine the output

The output file of analyzing videos is called insights.json. This file contains insights about your video. You can find description of  elements found in the json file in the [Media intelligence](intelligence-concept.md) article.

## Clean up resources

If you no longer need any of the resources in your resource group, including the Media Services and storage accounts you created for this tutorial, delete the resource group you created earlier. You can use the **CloudShell** tool.

In the **CloudShell**, execute the following command:

```azurecli-interactive
az group delete --name amsResourceGroup
```

## Multithreading

The Azure Media Services v3 SDKs are not thread-safe. When working with multi-threaded application, you should generate a new  AzureMediaServicesClient object per thread.

## Next steps

> [!div class="nextstepaction"]
> [Tutorial: upload, encode, and stream files](stream-files-tutorial-with-api.md)<|MERGE_RESOLUTION|>--- conflicted
+++ resolved
@@ -133,11 +133,7 @@
 
 #### Job
 
-<<<<<<< HEAD
-As mentioned above, the **Transform** object is the recipe and a **Job** is the actual request to Media Services to apply that **Transform** to a given input video or audio content. The **Job** specifies information like the location of the input video, and the location for the output.
-=======
 As mentioned above, the **Transform** object is the recipe and a **Job** is the actual request to Media Services to apply that **Transform** to a given input video or audio content. The **Job** specifies information like the location of the input video, and the location for the output. You can specify the location of your video using: HTTPS URLs, SAS URLs, or Assets that are in your Media Service account. 
->>>>>>> 2d5311af
 
 In this example, the input video is uploaded from a specified HTTPS URL.  
 
