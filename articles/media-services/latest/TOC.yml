- name: Media Services Documentation
  href: ./index.yml
- name: Overview
  items:
  - name: About Media Services
    href: media-services-overview.md
- name: Quickstarts
  expanded: true
  items:
  - name: Stream video files
    items: 
    - name: .NET with Visual Studio
      href: stream-files-dotnet-quickstart.md
- name: Tutorials
  items:
  - name: Upload, encode, and stream
    items:
    - name: Using APIs
      href: stream-files-tutorial-with-api.md
  - name: Analyze your video
    items:
    - name: Using APIs    
      href: analyze-videos-tutorial-with-api.md
- name: Samples
  items:
  - name: Azure code samples
    href: https://azure.microsoft.com/resources/samples/?service=media-services
  - name: Azure CLI
    href: cli-samples.md
- name: Concepts
  items:
  - name: Storage accounts
    href: storage-account-concept.md
  - name: Transforms and jobs
    href: transform-concept.md
  - name: Assets
    href: assets-concept.md
  - name: Autogen adaptive bitrate ladder
    href: autogen-bitrate-ladder.md
- name: How-to guides
  items:
  - name: Create an account - CLI
    href: create-account-cli-how-to.md  
  - name: Access APIs - CLI
    href: access-api-cli-how-to.md
  - name: Upload content - .NET
    items:
    - name: From HTTP(s)
      href: job-input-from-http-how-to.md
    - name: From a local file
      href: job-input-from-local-file-how-to.md    
- name: Reference
  items:
  - name: Azure PowerShell (Resource Manager)
    href: /powershell/module/azurerm.media
  - name: REST
    href: /rest/api/media/mediaservice
  - name: CLI 2.0
    href: https://docs.microsoft.com/cli/azure/reference-index?view=azure-cli-latest
- name: Resources
  items:
  - name: Azure Roadmap
    href: https://azure.microsoft.com/roadmap/?category=web-mobile
  - name: Pricing
    href: https://azure.microsoft.com/pricing/details/media-services/
  - name: Regional availability
    href: https://azure.microsoft.com/regions/services/
  - name: Videos
    href: https://azure.microsoft.com/resources/videos/index/?services=media-services
<<<<<<< HEAD
  - nane: Quotas and limitations
    href: limits_quotas_constraints.md
=======
 
>>>>>>> b444cebc
<|MERGE_RESOLUTION|>--- conflicted
+++ resolved
@@ -67,9 +67,5 @@
     href: https://azure.microsoft.com/regions/services/
   - name: Videos
     href: https://azure.microsoft.com/resources/videos/index/?services=media-services
-<<<<<<< HEAD
   - nane: Quotas and limitations
-    href: limits_quotas_constraints.md
-=======
- 
->>>>>>> b444cebc
+    href: limits_quotas_constraints.md