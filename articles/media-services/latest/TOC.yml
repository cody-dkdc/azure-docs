--- conflicted
+++ resolved
@@ -26,21 +26,10 @@
   - name: Analyze your video - .NET
     displayName: job, transform
     href: analyze-videos-tutorial-with-api.md
-<<<<<<< HEAD
-  - name: AES-128 dynamic encryption - .NET
-    href: protect-with-aes128.md         
-=======
   - name: Encrypt dynamically with AES-128 - .NET
     href: protect-with-aes128.md       
   - name: Encrypt dynamically with DRM - .NET
     href: protect-with-drm.md    
-- name: Samples
-  items:
-  - name: Azure code samples
-    href: https://azure.microsoft.com/resources/samples/?sort=0&service=media-services&term=v3 
-  - name: Azure CLI
-    href: cli-samples.md        
->>>>>>> d4cf602a
 - name: Concepts
   href: concepts-overview.md
   items:
