- name: Media Services Documentation
  href: ./index.yml
- name: Overview
  items:
  - name: About Media Services
    href: media-services-overview.md
- name: Quickstarts
  expanded: true
  items:
  - name: Stream video files
    items: 
    - name: .NET with Visual Studio
      href: stream-files-dotnet-quickstart.md
- name: Tutorials
  items:
  - name: Upload, encode, and stream
    items:
    - name: Using APIs
      href: stream-files-tutorial-with-api.md
  - name: Analyze your video
    items:
    - name: Using APIs    
      href: analyze-videos-tutorial-with-api.md
- name: Samples
  items:
  - name: Azure code samples
    href: https://azure.microsoft.com/resources/samples/?service=media-services
  - name: Azure CLI
    href: cli-samples.md
- name: Concepts
  items:
  - name: Storage accounts
    href: storage-account-concept.md
  - name: Transforms and jobs
    href: transform-concept.md
  - name: Assets
    href: assets-concept.md
  - name: Autogen adaptive bitrate ladder
    href: autogen-bitrate-ladder.md
  - name: Reacting to events
    href: reacting-to-media-services-events.md    
- name: How-to guides
  items:
  - name: Create an account - CLI
    href: create-account-cli-how-to.md  
  - name: Access APIs - CLI
    href: access-api-cli-how-to.md
  - name: Job state events - CLI
    href: job-state-events-cli-how-to.md    
  - name: Upload content - .NET
    items:
    - name: From HTTP(s)
      href: job-input-from-http-how-to.md
    - name: From a local file
      href: job-input-from-local-file-how-to.md    
- name: Reference
  items:
  - name: Azure CLI 2.0
    href: https://docs.microsoft.com/cli/azure/reference-index?view=azure-cli-latest
  - name: REST
    href: /rest/api/media/mediaservice
  - name: CLI 2.0
    href: https://docs.microsoft.com/cli/azure/reference-index?view=azure-cli-latest
  - name: Event schemas
    href: media-services-event-schemas.md    
- name: Resources
  items:
  - name: Azure Roadmap
    href: https://azure.microsoft.com/roadmap/?category=web-mobile
  - name: Pricing
    href: https://azure.microsoft.com/pricing/details/media-services/
  - name: Regional availability
    href: https://azure.microsoft.com/regions/services/
  - name: Videos
    href: https://azure.microsoft.com/resources/videos/index/?services=media-services
<<<<<<< HEAD
  - name: Release notes
    href: release-notes.md
=======
  - name: Quotas and limitations
    href: limits-quotas-constraints.md
>>>>>>> 279aefb3
<|MERGE_RESOLUTION|>--- conflicted
+++ resolved
@@ -73,10 +73,7 @@
     href: https://azure.microsoft.com/regions/services/
   - name: Videos
     href: https://azure.microsoft.com/resources/videos/index/?services=media-services
-<<<<<<< HEAD
   - name: Release notes
     href: release-notes.md
-=======
   - name: Quotas and limitations
-    href: limits-quotas-constraints.md
->>>>>>> 279aefb3
+    href: limits-quotas-constraints.md