--- conflicted
+++ resolved
@@ -180,11 +180,7 @@
 > [!IMPORTANT]
 > Leaving the Live Event running incurs billing costs. Be aware, if the project/program crashes or is closed out for any reason, it could leave the Live Event running in a billing state.
 
-<<<<<<< HEAD
-## Provide feedback
-=======
 ## Ask questions, give feedback, get updates
->>>>>>> 6a383dfd
 
 Check out the [Azure Media Services community](media-services-community.md) article to see different ways you can ask questions, give feedback, and get updates about Media Services.
 
