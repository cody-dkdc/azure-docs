--- conflicted
+++ resolved
@@ -14,11 +14,7 @@
 ms.topic: overview
 ms.tgt_pltfrm: multiple
 ms.workload: media
-<<<<<<< HEAD
-ms.date: 04/18/2019
-=======
 ms.date: 05/13/2019
->>>>>>> 6a383dfd
 ms.author: juliako
 ms.custom: mvc
 #Customer intent: As a developer or a content provider, I want to encode, stream (on demand or live), analyze my media content so that my customers can: view the content on a wide variety of browsers and devices, gain valuable insights from recorded content.
@@ -29,11 +25,7 @@
 Azure Media Services is a cloud-based platform that enables you to build solutions that achieve broadcast-quality video streaming, enhance accessibility and distribution, analyze content, and much more. Whether you are an application developer, a call center, a government agency, an entertainment company, Media Services helps you create applications that deliver media experiences of outstanding quality to large audiences on today’s most popular mobile devices and browsers. 
 
 > [!NOTE]
-<<<<<<< HEAD
-> Currently, you cannot use the Azure portal to manage v3 resources. Use the [REST API](https://aka.ms/ams-v3-rest-ref), [CLI](https://aka.ms/ams-v3-cli-ref), or one of the supported [SDKs](developers-guide.md).
-=======
 > Currently, you cannot use the Azure portal to manage v3 resources. Use the [REST API](https://aka.ms/ams-v3-rest-ref), [CLI](https://aka.ms/ams-v3-cli-ref), or one of the supported [SDKs](media-services-apis-overview.md#sdks).
->>>>>>> 6a383dfd
 
 ## What can I do with Media Services?
 
@@ -50,45 +42,6 @@
 * Enable Azure CDN to achieve large scaling to better handle instantaneous high loads (for example, the start of a product launch event). 
 
 ## How can I get started with v3? 
-<<<<<<< HEAD
-
-Learn how to encode and package content, stream videos on-demand, broadcast live, analyze your videos with Media Services v3. Tutorials, API references, and other documentation show you how to securely deliver on-demand and live video or audio streams that scale to millions of users.
-
-Before you start developing, review [Fundamental concepts](concepts-overview.md)<br/>
-
-### Quickstarts  
-
-The quickstarts show fundamental day-1 instructions for new customers to quickly try out Media Services.
-
-* [Stream video files - .NET](stream-files-dotnet-quickstart.md)
-* [Stream video files - CLI](stream-files-cli-quickstart.md)
-* [Stream video files - Node.js](stream-files-nodejs-quickstart.md)
-    
-### Tutorials 
-
-The tutorials show scenario-based procedures for some of the top Media Services tasks.
-
-* [Encode remote file and stream video – REST](stream-files-tutorial-with-rest.md)
-* [Encode uploaded file and stream video - .NET](stream-files-tutorial-with-api.md)
-* [Stream live - .NET](stream-live-tutorial-with-api.md)
-* [Analyze your video - .NET](analyze-videos-tutorial-with-api.md)
-* [AES-128 dynamic encryption - .NET](protect-with-aes128.md)
-    
-### How-to guides
-
-Articles contain code samples that demonstrate how to complete a task. In this section, you will find many examples, here are just a few of them:
-
-* [Create an account - CLI](create-account-cli-how-to.md)
-* [Access APIs - CLI](access-api-cli-how-to.md)
-* [Start developing with SDKs](developers-guide.md)
-* [Encode with HTTPS as job input - .NET](job-input-from-http-how-to.md)  
-* [Monitor events - Portal](monitor-events-portal-how-to.md)
-* [Encrypt dynamically with multi-DRM - .NET](protect-with-drm.md) 
-* [How to encode with a custom transform - CLI](custom-preset-cli-howto.md)
-
-## Provide feedback
-
-=======
 
 Learn how to encode and package content, stream videos on-demand, broadcast live, analyze your videos with Media Services v3. Tutorials, API references, and other documentation show you how to securely deliver on-demand and live video or audio streams that scale to millions of users.
 
@@ -126,17 +79,8 @@
 
 ## Ask questions, give feedback, get updates
 
->>>>>>> 6a383dfd
 Check out the [Azure Media Services community](media-services-community.md) article to see different ways you can ask questions, give feedback, and get updates about Media Services.
 
 ## Next steps
 
-<<<<<<< HEAD
-How can I get started with v3? 
-
-> [!div class="nextstepaction"]
-> [Learn about fundamental concepts](concepts-overview.md)<br/>
-> [Develop with the Media Services v3 API using SDKs](developers-guide.md) 
-=======
 [Learn about fundamental concepts](concepts-overview.md)
->>>>>>> 6a383dfd
