---
title: Filters and Azure Media Services dynamic manifests | Microsoft Docs
description: This topic describes how to create filters so your client can use them to stream specific sections of a stream. Media Services creates dynamic manifests to achieve this selective streaming.
services: media-services
documentationcenter: ''
author: Juliako
manager: femila
editor: ''

ms.service: media-services
ms.workload: media
ms.tgt_pltfrm: na
ms.devlang: ne
ms.topic: article
ms.date: 03/20/2019
ms.author: juliako

---
# Dynamic manifests

Media Services offers **Dynamic Manifests** based on pre-defined filters. Once you define filters (see [define filters](filters-concept.md)), your clients could use them to stream a specific rendition or sub-clips of your video. They would specify filter(s) in the streaming URL. Filters could be applied to adaptive bitrate streaming protocols: Apple HTTP Live Streaming (HLS), MPEG-DASH, and Smooth Streaming. 

The following table shows some examples of URLs with filters:

|Protocol|Example|
|---|---|
|HLS|`https://amsv3account-usw22.streaming.media.azure.net/fecebb23-46f6-490d-8b70-203e86b0df58/bigbuckbunny.ism/manifest(format=m3u8-aapl,filter=myAccountFilter)`|
|MPEG DASH|`https://amsv3account-usw22.streaming.media.azure.net/fecebb23-46f6-490d-8b70-203e86b0df58/bigbuckbunny.ism/manifest(format=mpd-time-csf,filter=myAssetFilter)`|
|Smooth Streaming|`https://amsv3account-usw22.streaming.media.azure.net/fecebb23-46f6-490d-8b70-203e86b0df58/bigbuckbunny.ism/manifest(filter=myAssetFilter)`|

> [!NOTE]
> Dynamic Manifests do not change the asset and the default manifest for that asset. Your client can choose to request a stream with or without filters. 
> 

This topic explains concepts related to **Dynamic Manifests** and gives examples of scenarios in which you might want to use this feature.

## Manifests overview

Media Services supports HLS, MPEG DASH, Smooth Streaming protocols. As part of [Dynamic Packaging](dynamic-packaging-overview.md), the streaming client manifests (HLS Master Playlist, DASH Media Presentation Description (MPD), and Smooth Streaming) are dynamically generated based on the format selector in the URL. See the delivery protocols in [this section](dynamic-packaging-overview.md#delivery-protocols). 

### Get and examine manifest files

You specify a list of filter track property conditions based on which the tracks of your stream (Live or Video on Demand) should be included into dynamically created manifest. To get and examine the properties of the tracks, you have to load the Smooth Streaming manifest first.

The [Upload, encode, and stream files with .NET](stream-files-tutorial-with-api.md) tutorial shows you how to build the streaming URLs with .NET (see, the [building URLs](stream-files-tutorial-with-api.md#get-streaming-urls) section). If you run the app, one of the URLs points to the Smooth Streaming manifest: `https://amsaccount-usw22.streaming.media.azure.net/00000000-0000-0000-0000-0000000000000/ignite.ism/manifest`.<br/>Copy and paste the URL into the address bar of a browser. The file will be downloaded. You can open it in a text editor of your choice.

For the REST example, see [Upload, encode, and stream files with REST](stream-files-tutorial-with-rest.md#list-paths-and-build-streaming-urls).

### Monitor the bitrate of a video stream

You can use the [Azure Media Player demo page](https://aka.ms/amp) to monitor the bitrate of a video stream. The demo page displays diagnostics info in the **Diagnostics** tab:

![Azure Media Player diagnostics][amp_diagnostics]

## Rendition filtering

You may choose to encode your asset to multiple encoding profiles (H.264 Baseline, H.264 High, AACL, AACH, Dolby Digital Plus) and multiple quality bitrates. However, not all client devices will support all your asset's profiles and bitrates. For example, older Android devices only support H.264 Baseline+AACL. Sending higher bitrates to a device, which cannot get the benefits, wastes bandwidth, and device computation. Such device must decode all the given information, only to scale it down for display.

With Dynamic Manifest, you can create device profiles such as mobile, console, HD/SD, etc. and include the tracks and qualities, which you want to be a part of each profile.

![Rendition filtering example][renditions2]

In the following example, an encoder was used to encode a mezzanine asset into seven ISO MP4s video renditions (from 180p to 1080p). The encoded asset can be [dynamically packaged](dynamic-packaging-overview.md) into any of the following streaming protocols: HLS, MPEG DASH, and Smooth.  At the top of the diagram, the HLS manifest for the asset with no filters is shown (it contains all seven renditions).  In the bottom left, the HLS manifest to which a filter named "ott" was applied is shown. The "ott" filter specifies to remove all bitrates below 1 Mbps, which resulted in the bottom two quality levels being stripped off in the response. In the bottom right, the HLS manifest to which a filter named "mobile" was applied is shown. The "mobile" filter specifies to remove renditions where the resolution is larger than 720p, which resulted in the two 1080p renditions being stripped off.

![Rendition filtering][renditions1]

## Removing language tracks
Your assets might include multiple audio languages such as English, Spanish, French, etc. Usually, the Player SDK managers default audio track selection and available audio tracks per user selection. It is challenging to develop such Player SDKs, it requires different implementations across device-specific player-frameworks. Also, on some platforms, Player APIs are limited and do not include audio selection feature where users cannot select or change the default audio track. With asset filters, you can control the behavior by creating filters that only include desired audio languages.

![Language tracks filtering][language_filter]

## Trimming start of an asset
In most live streaming events, operators run some tests before the actual event. For example, they might include a slate like this before the start of the event: "Program will begin momentarily". If the program is archiving, the test and slate data are also archived and included in the presentation. However, this information should not be shown to the clients. With Dynamic Manifest, you can create a start time filter and remove the unwanted data from the manifest.

![Trimming start][trim_filter]

## Creating subclips (views) from a live archive
Many live events are long running and live archive might include multiple events. After the live event ends, broadcasters may want to break up the live archive into logical program start and stop sequences. Next, publish these virtual programs separately without post processing the live archive and not creating separate assets (which does not get the benefit of the existing cached fragments in the CDNs). Examples of such virtual programs are the quarters of a football or basketball game, innings in baseball, or individual events of any sports program.

With Dynamic Manifest, you can create filters using start/end times and create virtual views over the top of your live archive. 

![Subclip filter][subclip_filter]

Filtered Asset:

![Skiing][skiing]

## Adjusting Presentation Window (DVR)
Currently, Azure Media Services offers circular archive where the duration can be configured between 5 minutes - 25 hours. Manifest filtering can be used to create a rolling DVR window over the top of the archive, without deleting media. There are many scenarios where broadcasters want to provide a limited DVR window to move with the live edge and at the same time keep a bigger archiving window. A broadcaster may want to use the data that is out of the DVR window to highlight clips, or they may want to provide different DVR windows for different devices. For example, most of the mobile devices don't handle large DVR windows (you can have a 2-minute DVR window for mobile devices and one hour for desktop clients).

![DVR window][dvr_filter]

## Adjusting LiveBackoff (live position)
Manifest filtering can be used to remove several seconds from the live edge of a live program. Filtering allows broadcasters to watch the presentation on the preview publication point and create advertisement insertion points before the viewers receive the stream (backed-off by 30 seconds). Broadcasters can then push these advertisements to their client frameworks in time for them to received and process the information before the advertisement opportunity.

In addition to the advertisement support, the LiveBackoff setting can be used to adjusting the viewers position so that when clients drift and hit the live edge they can still get fragments from server instead of getting an HTTP 404 or 412 error.

![livebackoff_filter][livebackoff_filter]

## Combining multiple rules in a single filter
You can combine multiple filtering rules in a single filter. As an example you can define a "range rule" to remove slates from a live archive and also filter out available bitrates. When applying multiple filtering rules, the end result is the intersection of all rules.

![multiple-rules][multiple-rules]

## Combining multiple filters (filter composition)

You can also combine multiple filters in a single URL. 

The following scenario demonstrates why you might want to combine filters:

1. You need to filter your video qualities for mobile devices such as Android or iPAD (in order to limit video qualities). To remove the unwanted qualities, you would create an Account filter suitable for the device profiles. Account filters can be used for all your assets under the same media services account without any further association. 
2. You also want to trim the start and end time of an asset. To achieve this, you would create an Asset filter and set the start/end time. 
3. You want to combine both of these filters (without combination, you need to add quality filtering to the trimming filter, which makes filter usage more difficult).

To combine filters, you need to set the filter names to the manifest/playlist URL with semicolon delimited. Let’s assume you have a filter named *MyMobileDevice* that filters qualities and you have another named *MyStartTime* to set a specific start time. You can combine them like this:

You can combine up to three filters. 

For more information, see [this](https://azure.microsoft.com/blog/azure-media-services-release-dynamic-manifest-composition-remove-hls-audio-only-track-and-hls-i-frame-track-support/) blog.

## Associate filters with Streaming Locator

<<<<<<< HEAD
You can specify a list of asset or account filters, which would apply to your Streaming Locator. The [dynamic packager](dynamic-packaging-overview.md) applies this list of filters together with those your client specifies in the URL. This combination generates a [dyanamic manifest](filters-dynamic-manifest-overview.md), which is based on filters in the URL + filters you specify on Streaming Locator. We recommend that you use this feature if you want to apply filters but do not want to expose the filter names in the URL.
=======
You can specify a list of asset or account filters, which would apply to your Streaming Locator. The [dynamic packager](dynamic-packaging-overview.md) applies this list of filters together with those your client specifies in the URL. This combination generates a [dynamic manifest](filters-dynamic-manifest-overview.md), which is based on filters in the URL + filters you specify on Streaming Locator. We recommend that you use this feature if you want to apply filters but do not want to expose the filter names in the URL.
>>>>>>> 6a383dfd

## Considerations and limitations

- The values for **forceEndTimestamp**, **presentationWindowDuration**, and **liveBackoffDuration** should not be set for a VoD filter. They are only used for live filter scenarios. 
- Dynamic manifest operates in GOP boundaries (Key Frames) hence trimming has GOP accuracy. 
- You can use same filter name for Account and Asset filters. Asset filters have higher precedence and will override Account filters.
<<<<<<< HEAD
- If you update a filter, it can take up to 2 minutes for Streaming Endpoint to refresh the rules. If the content was served using some filters (and cached in proxies and CDN caches), updating these filters can result in player failures. It is recommended to clear the cache after updating the filter. If this option is not possible, consider using a different filter.
=======
- If you update a filter, it can take up to 2 minutes for the Streaming Endpoint to refresh the rules. If the content was served using some filters (and cached in proxies and CDN caches), updating these filters can result in player failures. It is recommended to clear the cache after updating the filter. If this option is not possible, consider using a different filter.
>>>>>>> 6a383dfd
- Customers need to manually download the manifest and parse the exact startTimestamp and time scale.
    
    - To determine properties of the tracks in an Asset, [get and examine the manifest file](#get-and-examine-manifest-files).
    - The formula to set the asset filter timestamp properties: <br/>startTimestamp = &lt;start time in the manifest&gt; +  &lt;expected filter start time in seconds&gt;*timescale


## Next steps

The following articles show how to create filters programmatically.  

- [Create filters with REST APIs](filters-dynamic-manifest-rest-howto.md)
- [Create filters with .NET](filters-dynamic-manifest-dotnet-howto.md)
- [Create filters with CLI](filters-dynamic-manifest-cli-howto.md)

[renditions1]: ./media/filters-dynamic-manifest-overview/media-services-rendition-filter.png
[renditions2]: ./media/filters-dynamic-manifest-overview/media-services-rendition-filter2.png

[rendered_subclip]: ./media/filters-dynamic-manifests/media-services-rendered-subclip.png
[timeline_trim_event]: ./media/filters-dynamic-manifests/media-services-timeline-trim-event.png
[timeline_trim_subclip]: ./media/filters-dynamic-manifests/media-services-timeline-trim-subclip.png

[multiple-rules]:./media/filters-dynamic-manifest-overview/media-services-multiple-rules-filters.png

[subclip_filter]: ./media/filters-dynamic-manifest-overview/media-services-subclips-filter.png
[trim_event]: ./media/filters-dynamic-manifests/media-services-timeline-trim-event.png
[trim_subclip]: ./media/filters-dynamic-manifests/media-services-timeline-trim-subclip.png
[trim_filter]: ./media/filters-dynamic-manifest-overview/media-services-trim-filter.png
[redered_subclip]: ./media/filters-dynamic-manifests/media-services-rendered-subclip.png
[livebackoff_filter]: ./media/filters-dynamic-manifest-overview/media-services-livebackoff-filter.png
[language_filter]: ./media/filters-dynamic-manifest-overview/media-services-language-filter.png
[dvr_filter]: ./media/filters-dynamic-manifest-overview/media-services-dvr-filter.png
[skiing]: ./media/filters-dynamic-manifest-overview/media-services-skiing.png
[amp_diagnostics]: ./media/filters-dynamic-manifest-overview/amp_diagnostics.png<|MERGE_RESOLUTION|>--- conflicted
+++ resolved
@@ -120,22 +120,14 @@
 
 ## Associate filters with Streaming Locator
 
-<<<<<<< HEAD
-You can specify a list of asset or account filters, which would apply to your Streaming Locator. The [dynamic packager](dynamic-packaging-overview.md) applies this list of filters together with those your client specifies in the URL. This combination generates a [dyanamic manifest](filters-dynamic-manifest-overview.md), which is based on filters in the URL + filters you specify on Streaming Locator. We recommend that you use this feature if you want to apply filters but do not want to expose the filter names in the URL.
-=======
 You can specify a list of asset or account filters, which would apply to your Streaming Locator. The [dynamic packager](dynamic-packaging-overview.md) applies this list of filters together with those your client specifies in the URL. This combination generates a [dynamic manifest](filters-dynamic-manifest-overview.md), which is based on filters in the URL + filters you specify on Streaming Locator. We recommend that you use this feature if you want to apply filters but do not want to expose the filter names in the URL.
->>>>>>> 6a383dfd
 
 ## Considerations and limitations
 
 - The values for **forceEndTimestamp**, **presentationWindowDuration**, and **liveBackoffDuration** should not be set for a VoD filter. They are only used for live filter scenarios. 
 - Dynamic manifest operates in GOP boundaries (Key Frames) hence trimming has GOP accuracy. 
 - You can use same filter name for Account and Asset filters. Asset filters have higher precedence and will override Account filters.
-<<<<<<< HEAD
-- If you update a filter, it can take up to 2 minutes for Streaming Endpoint to refresh the rules. If the content was served using some filters (and cached in proxies and CDN caches), updating these filters can result in player failures. It is recommended to clear the cache after updating the filter. If this option is not possible, consider using a different filter.
-=======
 - If you update a filter, it can take up to 2 minutes for the Streaming Endpoint to refresh the rules. If the content was served using some filters (and cached in proxies and CDN caches), updating these filters can result in player failures. It is recommended to clear the cache after updating the filter. If this option is not possible, consider using a different filter.
->>>>>>> 6a383dfd
 - Customers need to manually download the manifest and parse the exact startTimestamp and time scale.
     
     - To determine properties of the tracks in an Asset, [get and examine the manifest file](#get-and-examine-manifest-files).
