--- conflicted
+++ resolved
@@ -17,11 +17,7 @@
 
 # How to encode with a custom Transform
 
-<<<<<<< HEAD
-When encoding with Azure Media Services, you can get started quickly with one of the recommended built-in presets based on industry best practices as demonstrated in the [Streaming files](stream-files-tutorial-with-api.md) tutorial, or you can choose to build a custom preset to target your specific scenario or device requirements. For more information, see [Encoding overview](encoding-concept.md)
-=======
 When encoding with Azure Media Services, you can get started quickly with one of the recommended built-in presets based on industry best practices as demonstrated in the [Streaming files](stream-files-tutorial-with-api.md) tutorial, or you can choose to build a custom preset to target your specific scenario or device requirements. 
->>>>>>> f7edf270
 
 > [!Note]
 >  All of the bitrates are in bits per second.  
