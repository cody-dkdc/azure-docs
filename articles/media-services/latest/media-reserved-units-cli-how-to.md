--- conflicted
+++ resolved
@@ -12,11 +12,7 @@
 ms.tgt_pltfrm: na
 ms.devlang: na
 ms.topic: article
-<<<<<<< HEAD
-ms.date: 03/21/2019
-=======
 ms.date: 04/24/2019
->>>>>>> 6a383dfd
 ms.author: juliako
 ms.custom: seodec18
 
@@ -33,15 +29,9 @@
 
 |RU type|Scenario|Example results for the [7 min 1080p video](https://nimbuspmteam.blob.core.windows.net/asset-46f1f723-5d76-477e-a153-3fd0f9f90f73/SeattlePikePlaceMarket_7min.ts?sv=2015-07-08&sr=c&si=013ab6a6-5ebf-431e-8243-9983a6b5b01c&sig=YCgEB8DxYKK%2B8W9LnBykzm1ZRUTwQAAH9QFUGw%2BIWuc%3D&se=2118-09-21T19%3A28%3A57Z)|
 |---|---|---|
-<<<<<<< HEAD
-| **S1**|Single bitrate encoding. <br/>Files at SD or below resolutions, not time sensitive, low cost.|Encoding to single bitrate SD resolution MP4 file using “H264 Single Bitrate SD 16x9” takes 10 minutes.|
-| **S2**|Single bitrate and multiple bitrate encoding.<br/>Normal usage for both SD and HD encoding.|Encoding with "H264 Single Bitrate 720p" preset takes approximately 8 minutes.<br/><br/>Encoding with "H264 Multiple Bitrate 720p" preset takes approximately 16.8 minutes.|
-| **S3**|Single bitrate and multiple bitrate encoding.<br/>Full HD and 4K resolution videos. Time sensitive, faster turnaround encoding.|Encoding with "H264 Single Bitrate 1080p" preset takes approximately 4 minutes.<br/><br/>Encoding with "H264 Multiple Bitrate 1080p" preset takes approximately 8 minutes.|
-=======
 | **S1**|Single bitrate encoding. <br/>Files at SD or below resolutions, not time sensitive, low cost.|Encoding to single bitrate SD resolution MP4 file using “H264 Single Bitrate SD 16x9” takes around 7 minutes.|
 | **S2**|Single bitrate and multiple bitrate encoding.<br/>Normal usage for both SD and HD encoding.|Encoding with "H264 Single Bitrate 720p" preset takes around 6 minutes.<br/><br/>Encoding with "H264 Multiple Bitrate 720p" preset takes around 12 minutes.|
 | **S3**|Single bitrate and multiple bitrate encoding.<br/>Full HD and 4K resolution videos. Time sensitive, faster turnaround encoding.|Encoding with "H264 Single Bitrate 1080p" preset takes around 3 minutes.<br/><br/>Encoding with "H264 Multiple Bitrate 1080p" preset takes around 8 minutes.|
->>>>>>> 6a383dfd
 
 ## Considerations
 
@@ -53,11 +43,7 @@
 > [!NOTE]
 > For the Audio Analysis and Video Analysis Jobs that are triggered by Media Services v3 or Video Indexer, it is highly recommended to provision your account with 10 S3 MRUs. If you need more than 10 S3 MRUs, open a support ticket using the [Azure portal](https://portal.azure.com/).
 >
-<<<<<<< HEAD
-> Currently, you cannot use the Azure portal to manage other v3 resources. Use the [REST API](https://aka.ms/ams-v3-rest-ref), [CLI](https://aka.ms/ams-v3-cli-ref), or one of the supported [SDKs](developers-guide.md).
-=======
 > Currently, you cannot use the Azure portal to manage other v3 resources. Use the [REST API](https://aka.ms/ams-v3-rest-ref), [CLI](https://aka.ms/ams-v3-cli-ref), or one of the supported [SDKs](media-services-apis-overview.md#sdks).
->>>>>>> 6a383dfd
 
 ## Prerequisites 
 
