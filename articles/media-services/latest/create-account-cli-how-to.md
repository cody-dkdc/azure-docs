---
title: Create a Media Services account with the Azure CLI - Azure | Microsoft Docs
description: Follow the steps of this quickstart to create an Azure Media Services account.
services: media-services
documentationcenter: ''
author: Juliako
manager: femila
editor: ''

ms.service: media-services
ms.workload: 
ms.topic: article
ms.custom: 
<<<<<<< HEAD
ms.date: 02/15/2019
=======
ms.date: 05/19/2019
>>>>>>> 6a383dfd
ms.author: juliako
ms.custom: seodec18

---

# Create an Azure Media Services account

To start encrypting, encoding, analyzing, managing, and streaming media content in Azure, you need to create a Media Services account. The Media Services account needs to be associated with one or more storage accounts.

> [!NOTE]
> The Media Services account and all associated storage accounts must be in the same Azure subscription. It is strongly recommended to use storage accounts in the same location as the Media Services account to avoid additional latency and data egress costs.

This article describes steps for creating a new Azure Media Services account using the Azure CLI.  

## Prerequisites

An active Azure subscription. If you don't have an Azure subscription, create a [free account](https://azure.microsoft.com/free/?ref=microsoft.com&utm_source=microsoft.com&utm_medium=docs&utm_campaign=visualstudio) before you begin.

[!INCLUDE [media-services-cli-instructions](../../../includes/media-services-cli-instructions.md)]

## Set the Azure subscription

In the following command, provide the Azure subscription ID that you want to use for the Media Services account. You can see a list of subscriptions that you have access to by navigating to [Subscriptions](https://portal.azure.com/#blade/Microsoft_Azure_Billing/SubscriptionsBlade).

```azurecli
az account set --subscription mySubscriptionId
```
 
[!INCLUDE [media-services-cli-create-v3-account-include](../../../includes/media-services-cli-create-v3-account-include.md)]
 
## Next steps

* [Access v3 APIs](access-api-cli-how-to.md)
* [Stream a file](stream-files-dotnet-quickstart.md)
* [Attach a secondary storage to a Media Services account](https://docs.microsoft.com/cli/azure/ams/account/storage?view=azure-cli-latest#az-ams-account-storage-add)

## See also

[Azure CLI](https://docs.microsoft.com/cli/azure/ams?view=azure-cli-latest)
<|MERGE_RESOLUTION|>--- conflicted
+++ resolved
@@ -11,11 +11,7 @@
 ms.workload: 
 ms.topic: article
 ms.custom: 
-<<<<<<< HEAD
-ms.date: 02/15/2019
-=======
 ms.date: 05/19/2019
->>>>>>> 6a383dfd
 ms.author: juliako
 ms.custom: seodec18
 
