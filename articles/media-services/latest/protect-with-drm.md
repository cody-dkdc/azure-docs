--- conflicted
+++ resolved
@@ -12,11 +12,7 @@
 ms.tgt_pltfrm: na
 ms.devlang: na
 ms.topic: conceptual
-<<<<<<< HEAD
-ms.date: 02/10/2019
-=======
 ms.date: 05/02/2019
->>>>>>> 6a383dfd
 ms.author: juliako
 ms.custom: seodec18
 
