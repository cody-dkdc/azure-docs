---
title: Migrate from Azure Media Services v2 to v3 | Microsoft Docs
description: This article describes changes that were introduced in Azure Media Services v3 and shows differences between two versions. The article also provides migration guidance for moving from Media Services v2 to v3.
services: media-services
documentationcenter: na
author: Juliako
manager: femila
editor: ''
tags: ''
keywords: azure media services, stream, broadcast, live, offline

ms.service: media-services
ms.devlang: multiple
ms.topic: article
ms.tgt_pltfrm: multiple
ms.workload: media
<<<<<<< HEAD
ms.date: 03/27/2019
=======
ms.date: 05/01/2019
>>>>>>> 6a383dfd
ms.author: juliako
---

# Migration guidance for moving from Media Services v2 to v3

This article describes changes that were introduced in Azure Media Services v3, shows differences between two versions, and provides the migration guidance.

If you have a video service developed today on top of the [legacy Media Services v2 APIs](../previous/media-services-overview.md), you should review the following guidelines and considerations prior to migrating to the v3 APIs. There are many benefits and new features in the v3 API that improve the developer experience and capabilities of Media Services. However, as called out in the [Known Issues](#known-issues) section of this article, there are also some limitations due to changes between the API versions. This page will be maintained as the Media Services team makes continued improvements to the v3 APIs and addresses the gaps between the versions. 

> [!NOTE]
<<<<<<< HEAD
> Currently, you cannot use the Azure portal to manage v3 resources. Use the [REST API](https://aka.ms/ams-v3-rest-ref), [CLI](https://aka.ms/ams-v3-cli-ref), or one of the supported [SDKs](developers-guide.md).
=======
> Currently, you cannot use the Azure portal to manage v3 resources. Use the [REST API](https://aka.ms/ams-v3-rest-ref), [CLI](https://aka.ms/ams-v3-cli-ref), or one of the supported [SDKs](media-services-apis-overview.md#sdks).
>>>>>>> 6a383dfd

## Benefits of Media Services v3
  
### API is more approachable

*  v3 is based on a unified API surface, which exposes both management and operations functionality built on Azure Resource Manager. Azure Resource Manager templates can be used to create and deploy Transforms, Streaming Endpoints, Live Events, and more.
<<<<<<< HEAD
* [Open API (aka Swagger) Specification](https://aka.ms/ams-v3-rest-sdk) document.
=======
* [OpenAPI Specification (formerly called Swagger)](https://aka.ms/ams-v3-rest-sdk) document.
>>>>>>> 6a383dfd
    Exposes the schema for all service components, including file-based encoding.
* SDKs available for [.NET](https://aka.ms/ams-v3-dotnet-ref), .NET Core, [Node.js](https://aka.ms/ams-v3-nodejs-ref), [Python](https://aka.ms/ams-v3-python-ref), [Java](https://aka.ms/ams-v3-java-ref), [Go](https://aka.ms/ams-v3-go-ref), and Ruby.
* [Azure CLI](https://aka.ms/ams-v3-cli-ref) integration for simple scripting support.

### New features

* For file-based Job processing, you can use a HTTP(S) URL as the input.<br/>You do not need to have content already stored in Azure, nor do you need to create Assets.
* Introduces the concept of [Transforms](transforms-jobs-concept.md) for file-based Job processing. A Transform can be used to build reusable configurations, to create Azure Resource Manager Templates, and isolate processing settings between multiple customers or tenants.
* An Asset can have multiple [Streaming Locators](streaming-locators-concept.md) each with different [Dynamic Packaging](dynamic-packaging-overview.md) and Dynamic Encryption settings.
* [Content protection](content-key-policy-concept.md) supports multi-key features.
* You can stream Live Events that are up to 24 hours long when using Media Services for transcoding a single bitrate contribution feed into an output stream that has multiple bitrates.
* New Low Latency live streaming support on Live Events. For more information, see [latency](live-event-latency.md).
* Live Event Preview supports [Dynamic Packaging](dynamic-packaging-overview.md) and Dynamic Encryption. This enables content protection on Preview as well as DASH and HLS packaging.
* Live Output is simpler to use than the Program entity in the v2 APIs. 
* Improved RTMP support (increased stability and more source encoder support).
* RTMPS secure ingest.<br/>When you create a Live Event, you get 4 ingest URLs. The 4 ingest URLs are almost identical, have the same streaming token (AppId), only the port number part is different. Two of the URLs are primary and backup for RTMPS.   
* You have role-based access control (RBAC) over your entities. 

## Changes from v2

* For Assets created with v3, Media Services supports only the [Azure Storage server-side storage encryption](https://docs.microsoft.com/azure/storage/common/storage-service-encryption).
    * You can use v3 APIs with Assets created with v2 APIs that had [storage encryption](../previous/media-services-rest-storage-encryption.md) (AES 256) provided by Media Services.
    * You cannot create new Assets with the legacy AES 256 [storage encryption](../previous/media-services-rest-storage-encryption.md) using v3 APIs.
* The v3 SDKs are now decoupled from the Storage SDK, which gives you more control over the version of Storage SDK you want to use and avoids versioning issues. 
* In the v3 APIs, all of the encoding bit rates are in bits per second. This is different than the v2 Media Encoder Standard presets. For example, the bitrate in v2 would be specified as 128 (kbps), but in v3 it would be 128000 (bits/second). 
* Entities AssetFiles, AccessPolicies, and IngestManifests do not exist in v3.
* The IAsset.ParentAssets property does not exist in v3.
* ContentKeys is no longer an entity, it is now a property of the Streaming Locator.
* Event Grid support replaces NotificationEndpoints.
* The following entities were renamed
    * Job Output replaces Task, and is now part of a Job.
    * Streaming Locator replaces Locator.
    * Live Event replaces Channel.<br/>Live Events billing is based on Live Channel meters. For more information, see [billing](live-event-states-billing.md) and [pricing](https://azure.microsoft.com/pricing/details/media-services/).
    * Live Output replaces Program.
<<<<<<< HEAD
* Live Outputs do not need to be started explicitly, they start on creation and stop when deleted. Programs worked differently in the v2 APIs, they had to be started after creation.
=======
* Live Outputs start on creation and stop when deleted. Programs worked differently in the v2 APIs, they had to be started after creation.
>>>>>>> 6a383dfd
*  To get information about a job, you need to know the Transform name under which the job was created. 

## Feature gaps with respect to v2 APIs

The v3 API has the following feature gaps with respect to the v2 API. Closing the gaps is work in progress.

* The [Premium Encoder](../previous/media-services-premium-workflow-encoder-formats.md) and the legacy [media analytics processors](../previous/media-services-analytics-overview.md) (Azure Media Services Indexer 2 Preview, Face Redactor, etc.) are not accessible via v3.<br/>Customers who wish to migrate from the Media Indexer 1 or 2 preview can immediately use the AudioAnalyzer preset in the v3 API.  This new preset contains more features than the older Media Indexer 1 or 2. 
* Many of the [advanced features of the Media Encoder Standard in v2](../previous/media-services-advanced-encoding-with-mes.md) APIs are currently not available in v3, such as:
    * Clipping (for on-demand and live scenarios)
    * Stitching of Assets
    * Overlays
    * Cropping
    * Thumbnail Sprites
    * Inserting a silent audio track when input has no audio
    * Inserting a video track when input has no video
* Live Events with transcoding currently do not support Slate insertion mid-stream and ad marker insertion via API call. 

> [!NOTE]
> Please bookmark this article and keep checking for updates.
 
## Code differences

The following table shows the code differences between v2 and v3 for common scenarios.

|Scenario|V2 API|V3 API|
|---|---|---|
|Create an asset and upload a file |[v2 .NET example](https://github.com/Azure-Samples/media-services-dotnet-dynamic-encryption-with-aes/blob/master/DynamicEncryptionWithAES/DynamicEncryptionWithAES/Program.cs#L113)|[v3 .NET example](https://github.com/Azure-Samples/media-services-v3-dotnet-tutorials/blob/master/AMSV3Tutorials/UploadEncodeAndStreamFiles/Program.cs#L169)|
|Submit a job|[v2 .NET example](https://github.com/Azure-Samples/media-services-dotnet-dynamic-encryption-with-aes/blob/master/DynamicEncryptionWithAES/DynamicEncryptionWithAES/Program.cs#L146)|[v3 .NET example](https://github.com/Azure-Samples/media-services-v3-dotnet-tutorials/blob/master/AMSV3Tutorials/UploadEncodeAndStreamFiles/Program.cs#L298)<br/><br/>Shows how to first create a Transform and then submit a Job.|
|Publish an asset with AES encryption |1. Create ContentKeyAuthorizationPolicyOption<br/>2. Create ContentKeyAuthorizationPolicy<br/>3. Create AssetDeliveryPolicy<br/>4. Create Asset and upload content OR Submit job and use output asset<br/>5. Associate AssetDeliveryPolicy with Asset<br/>6. Create ContentKey<br/>7. Attach ContentKey to Asset<br/>8. Create AccessPolicy<br/>9. Create Locator<br/><br/>[v2 .NET example](https://github.com/Azure-Samples/media-services-dotnet-dynamic-encryption-with-aes/blob/master/DynamicEncryptionWithAES/DynamicEncryptionWithAES/Program.cs#L64)|1. Create Content Key Policy<br/>2. Create Asset<br/>3. Upload content or use Asset as JobOutput<br/>4. Create Streaming Locator<br/><br/>[v3 .NET example](https://github.com/Azure-Samples/media-services-v3-dotnet-tutorials/blob/master/AMSV3Tutorials/EncryptWithAES/Program.cs#L105)|
|Get job details and manage jobs |[Manage jobs with v2](../previous/media-services-dotnet-manage-entities.md#get-a-job-reference) |[Manage jobs with v3](https://github.com/Azure-Samples/media-services-v3-dotnet-tutorials/blob/master/AMSV3Tutorials/UploadEncodeAndStreamFiles/Program.cs#L546)|

## Known issues

* Currently, you cannot use the Azure portal to manage v3 resources. Use the [REST API](https://aka.ms/ams-v3-rest-sdk), CLI, or one of the supported SDKs.
* You need to provision Media Reserved Units (MRUs) in your account in order to control the concurrency and performance of your Jobs, particularly ones involving Video or Audio Analysis. For more information, see [Scaling Media Processing](../previous/media-services-scale-media-processing-overview.md). You can manage the MRUs using [CLI 2.0 for Media Services v3](media-reserved-units-cli-how-to.md), using the [Azure portal](../previous/media-services-portal-scale-media-processing.md), or using the [v2 APIs](../previous/media-services-dotnet-encoding-units.md). You need to provision MRUs, whether you are using Media Services v2 or v3 APIs.
* Media Services entities created with the v3 API cannot be managed by the v2 API.  
* It is not recommended to manage entities that were created with v2 APIs via the v3 APIs. Following are examples of the differences that make the entities in two versions incompatible:   
    * Jobs and Tasks created in v2 do not show up in v3 as they are not associated with a Transform. The recommendation is to switch to v3 Transforms and Jobs. There will be a relatively short time period of needing to monitor the inflight v2 Jobs during the switchover.
    * Channels and Programs created with v2 (which are mapped to Live Events and Live Outputs in v3) cannot continue being managed with v3. The recommendation is to switch to v3 Live Events and Live Outputs at a convenient Channel stop.<br/>Presently, you cannot migrate continuously running Channels.  

> [!NOTE]
> This page will be maintained as the Media Services team makes continued improvements to the v3 APIs and addresses the gaps between the versions.

<<<<<<< HEAD
## Provide feedback
=======
## Ask questions, give feedback, get updates
>>>>>>> 6a383dfd

Check out the [Azure Media Services community](media-services-community.md) article to see different ways you can ask questions, give feedback, and get updates about Media Services.

## Next steps

To see how easy it is to start encoding and streaming video files, check out [Stream files](stream-files-dotnet-quickstart.md). 
<|MERGE_RESOLUTION|>--- conflicted
+++ resolved
@@ -14,11 +14,7 @@
 ms.topic: article
 ms.tgt_pltfrm: multiple
 ms.workload: media
-<<<<<<< HEAD
-ms.date: 03/27/2019
-=======
 ms.date: 05/01/2019
->>>>>>> 6a383dfd
 ms.author: juliako
 ---
 
@@ -29,22 +25,14 @@
 If you have a video service developed today on top of the [legacy Media Services v2 APIs](../previous/media-services-overview.md), you should review the following guidelines and considerations prior to migrating to the v3 APIs. There are many benefits and new features in the v3 API that improve the developer experience and capabilities of Media Services. However, as called out in the [Known Issues](#known-issues) section of this article, there are also some limitations due to changes between the API versions. This page will be maintained as the Media Services team makes continued improvements to the v3 APIs and addresses the gaps between the versions. 
 
 > [!NOTE]
-<<<<<<< HEAD
-> Currently, you cannot use the Azure portal to manage v3 resources. Use the [REST API](https://aka.ms/ams-v3-rest-ref), [CLI](https://aka.ms/ams-v3-cli-ref), or one of the supported [SDKs](developers-guide.md).
-=======
 > Currently, you cannot use the Azure portal to manage v3 resources. Use the [REST API](https://aka.ms/ams-v3-rest-ref), [CLI](https://aka.ms/ams-v3-cli-ref), or one of the supported [SDKs](media-services-apis-overview.md#sdks).
->>>>>>> 6a383dfd
 
 ## Benefits of Media Services v3
   
 ### API is more approachable
 
 *  v3 is based on a unified API surface, which exposes both management and operations functionality built on Azure Resource Manager. Azure Resource Manager templates can be used to create and deploy Transforms, Streaming Endpoints, Live Events, and more.
-<<<<<<< HEAD
-* [Open API (aka Swagger) Specification](https://aka.ms/ams-v3-rest-sdk) document.
-=======
 * [OpenAPI Specification (formerly called Swagger)](https://aka.ms/ams-v3-rest-sdk) document.
->>>>>>> 6a383dfd
     Exposes the schema for all service components, including file-based encoding.
 * SDKs available for [.NET](https://aka.ms/ams-v3-dotnet-ref), .NET Core, [Node.js](https://aka.ms/ams-v3-nodejs-ref), [Python](https://aka.ms/ams-v3-python-ref), [Java](https://aka.ms/ams-v3-java-ref), [Go](https://aka.ms/ams-v3-go-ref), and Ruby.
 * [Azure CLI](https://aka.ms/ams-v3-cli-ref) integration for simple scripting support.
@@ -79,11 +67,7 @@
     * Streaming Locator replaces Locator.
     * Live Event replaces Channel.<br/>Live Events billing is based on Live Channel meters. For more information, see [billing](live-event-states-billing.md) and [pricing](https://azure.microsoft.com/pricing/details/media-services/).
     * Live Output replaces Program.
-<<<<<<< HEAD
-* Live Outputs do not need to be started explicitly, they start on creation and stop when deleted. Programs worked differently in the v2 APIs, they had to be started after creation.
-=======
 * Live Outputs start on creation and stop when deleted. Programs worked differently in the v2 APIs, they had to be started after creation.
->>>>>>> 6a383dfd
 *  To get information about a job, you need to know the Transform name under which the job was created. 
 
 ## Feature gaps with respect to v2 APIs
@@ -127,11 +111,7 @@
 > [!NOTE]
 > This page will be maintained as the Media Services team makes continued improvements to the v3 APIs and addresses the gaps between the versions.
 
-<<<<<<< HEAD
-## Provide feedback
-=======
 ## Ask questions, give feedback, get updates
->>>>>>> 6a383dfd
 
 Check out the [Azure Media Services community](media-services-community.md) article to see different ways you can ask questions, give feedback, and get updates about Media Services.
 
