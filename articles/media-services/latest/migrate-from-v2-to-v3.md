--- conflicted
+++ resolved
@@ -43,11 +43,7 @@
 * Introduces the concept of [Transforms](transforms-jobs-concept.md) for file-based Job processing. A Transform can be used to build reusable configurations, to create Azure Resource Manager Templates, and isolate processing settings between multiple customers or tenants.
 * An Asset can have multiple [Streaming Locators](streaming-locators-concept.md) each with different Dynamic Packaging and Dynamic Encryption settings.
 * [Content protection](content-key-policy-concept.md) supports multi-key features.
-<<<<<<< HEAD
-* You can stream live events that are up to 24 hours long when using Media Services for transcoding a single bitrate contribution feed into an output stream that has multiple bitrates.
-=======
 * You can stream Live Events that are up to 24 hours long when using Media Services for transcoding a single bitrate contribution feed into an output stream that has multiple bitrates.
->>>>>>> 58c2d811
 * New Low Latency live streaming support on Live Events. For more information, see [latency](live-event-latency.md).
 * Live Event Preview supports Dynamic Packaging and Dynamic Encryption. This enables content protection on Preview as well as DASH and HLS packaging.
 * Live Output is simpler to use than the Program entity in the v2 APIs. 
@@ -67,15 +63,9 @@
 * ContentKeys is no longer an entity, it is now a property of the Streaming Locator.
 * Event Grid support replaces NotificationEndpoints.
 * The following entities were renamed
-<<<<<<< HEAD
-    * JobOutput replaces Task, and is now part of a Job.
-    * Streaming Locator replaces Locator.
-    * Live Event replaces Channel.<br/>Live Events billing is based on Live Channel meters. For more information, see [billing](live-event-states-billing.md) and [pricing](https://azure.microsoft.com/pricing/details/media-services/).
-=======
     * Job Output replaces Task, and is now part of a Job.
     * Streaming Locator replaces Locator.
     * Live Event replaces Channel.<br/>Live Events billing is based on Live Channel meters. For more information, see [Live streaming overview](live-streaming-overview.md#billing) and [pricing](https://azure.microsoft.com/pricing/details/media-services/).
->>>>>>> 58c2d811
     * Live Output replaces Program.
 * Live Outputs do not need to be started explicitly, they start on creation and stop when deleted. Programs worked differently in the v2 APIs, they had to be started after creation.
 
