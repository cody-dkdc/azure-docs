--- conflicted
+++ resolved
@@ -194,11 +194,7 @@
 
 The Azure Media Services v3 SDKs are not thread-safe. When developing a multi-threaded application, you should generate and use a new  AzureMediaServicesClient object per thread.
 
-<<<<<<< HEAD
-## Provide feedback
-=======
 ## Ask questions, give feedback, get updates
->>>>>>> 6a383dfd
 
 Check out the [Azure Media Services community](media-services-community.md) article to see different ways you can ask questions, give feedback, and get updates about Media Services.
 
