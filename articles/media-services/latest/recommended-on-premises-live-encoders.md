---
# Mandatory fields. See more on aka.ms/skyeye/meta.
title: Live streaming encoders recommended by Media Services -  Azure | Microsoft Docs 
description: Learn about live streaming on-premises encoders recommended by Media Services
services: media-services
keywords: encoding;encoders;media
author: johndeu
manager: johndeu
ms.author: johndeu
ms.date: 01/17/2019
ms.topic: article
# Use only one of the following. Use ms.service for services, ms.prod for on premises. Remove the # before the relevant field.
ms.service: media-services
# product-name-from-white-list

# Optional fields. Don't forget to remove # if you need a field.
# ms.custom: can-be-multiple-comma-separated
# ms.devlang:devlang-from-white-list
# ms.suite: 
# ms.tgt_pltfrm:
# ms.reviewer:
# manager: MSFT-alias-manager-or-PM-counterpart
---

# Recommended live streaming encoders

In Azure Media Services, a [Live Event](https://docs.microsoft.com/rest/api/media/liveevents) (channel) represents a pipeline for processing live-streaming content. The Live Event receives live input streams in one of two ways.

* An on-premises live encoder sends a multi-bitrate RTMP or Smooth Streaming (fragmented MP4) stream to the Live Event that is not enabled to perform live encoding with Media Services. The ingested streams pass through Live Events without any further processing. This method is called **pass-through**. A live encoder can send a single-bitrate stream to a pass-through channel. We don't recommend this configuration because it doesn't allow for adaptive bitrate streaming to the client.

  > [!NOTE]
  > Using a pass-through method is the most economical way to do live streaming.

* An on-premises live encoder sends a single-bitrate stream to the Live Event that is enabled to perform live encoding with Media Services in one of the following formats: RTMP or Smooth Streaming (fragmented MP4). The Live Event then performs live encoding of the incoming single-bitrate stream to a multi-bitrate (adaptive) video stream.

For detailed information about live encoding with Media Services, see [Live streaming with Media Services v3](live-streaming-overview.md).

## Live encoders that output RTMP

Media Services recommends using one of following live encoders that have RTMP as output. The supported URL schemes are `rtmp://` or `rtmps://`.

> [!NOTE]
> When streaming via RTMP, check firewall and/or proxy settings to confirm that outbound TCP ports 1935 and 1936 are open.

- Adobe Flash Media Live Encoder 3.2
- Haivision KB
- Haivision Makito X HEVC
- OBS Studio
- Switcher Studio (iOS)
- Telestream Wirecast 8.1+
- Telestream Wirecast S
- Teradek Slice 756
- TriCaster 8000
- Tricaster Mini HD-4
- VMIX
- xStream

## Live encoders that output fragmented MP4

Media Services recommends using one of the following live encoders that have multi-bitrate Smooth Streaming (fragmented MP4) as output. The supported URL schemes are `http://` or `https://`.

- Ateme TITAN Live
- Cisco Digital Media Encoder 2200
- Elemental Live
- Envivio 4Caster C4 Gen III
- Imagine Communications Selenio MCP3
- Media Excel Hero Live and Hero 4K (UHD/HEVC)

<<<<<<< HEAD
=======
> [!TIP]
>  If you are streaming live events in multiple languages (for example, one English audio track and one Spanish audio track), you can accomplish this with the Media Excel live encoder configured to send the live feed to a pass-through Live Event.

>>>>>>> 6a383dfd
## Configuring on-premises live encoder settings

For information about what settings are valid for your live event type, see [Live Event types comparison](live-event-types-comparison.md).

### Playback requirements

To play back content, both an audio and video stream must be present. Playback of the video-only stream is not supported.

### Configuration tips

- Whenever possible, use a hardwired internet connection.
- When you're determining bandwidth requirements, double the streaming bitrates. Although not mandatory, this simple rule helps to mitigate the impact of network congestion.
- When using software-based encoders, close out any unnecessary programs.
- Changing your encoder configuration after it has started pushing has negative effects on the event. Configuration changes can cause the event to become unstable. 
- Ensure that you give yourself ample time to set up your event. For high-scale events, we recommend starting the setup an hour before your event.

## Becoming an on-premises encoder partner

As an Azure Media Services on-premises encoder partner, Media Services promotes your product by recommending your encoder to enterprise customers. To become an on-premises encoder partner, you must verify compatibility of your on-premises encoder with Media Services. To do so, complete the following verifications.

### Pass-through Live Event verification

1. In your Media Services account, make sure that the **Streaming Endpoint** is running. 
2. Create and start the **pass-through** Live Event. <br/> For more information, see [Live Event states and billing](live-event-states-billing.md).
3. Get the ingest URLs and configure your on-premises encoder to use the URL to send a multi-bitrate live stream to Media Services.
4. Get the preview URL and use it to verify that the input from the encoder is actually being received.
5. Create a new **Asset** object.
6. Create a **Live Output** and use the asset name that you created.
7. Create a **Streaming Locator** with the built-in **Streaming Policy** types.
8. List the paths on the **Streaming Locator** to get back the URLs to use.
9. Get the host name for the **Streaming Endpoint** that you want to stream from.
10. Combine the URL from step 8 with the host name in step 9 to get the full URL.
11. Run your live encoder for approximately 10 minutes.
12. Stop the Live Event. 
13. Use a player such as [Azure Media Player](https://ampdemo.azureedge.net/azuremediaplayer.html) to watch the archived asset to ensure that playback has no visible glitches at all quality levels. Or, watch and validate via the preview URL during the live session.
14. Record the asset ID, the published streaming URL for the live archive, and the settings and version used from your live encoder.
15. Reset the Live Event state after creating each sample.
16. Repeat steps 5 through 15 for all configurations supported by your encoder (with and without ad signaling, captions, or different encoding speeds).

### Live encoding Live Event verification

1. In your Media Services account, make sure that the **Streaming Endpoint** is running. 
2. Create and start the **live encoding** Live Event. <br/> For more information, see [Live Event states and billing](live-event-states-billing.md).
3. Get the ingest URLs and configure your encoder to push a single-bitrate live stream to Media Services.
4. Get the preview URL and use it to verify that the input from the encoder is actually being received.
5. Create a new **Asset** object.
6. Create a **Live Output** and use the asset name that you created.
7. Create a **Streaming Locator** with the built-in **Streaming Policy** types.
8. List the paths on the **Streaming Locator** to get back the URLs to use.
9. Get the host name for the **Streaming Endpoint** that you want to stream from.
10. Combine the URL from step 8 with the host name in step 9 to get the full URL.
11. Run your live encoder for approximately 10 minutes.
12. Stop the Live Event.
13. Use a player such as [Azure Media Player](https://ampdemo.azureedge.net/azuremediaplayer.html) to watch the archived asset to ensure that playback has no visible glitches for all quality levels. Or, watch and validate via the preview URL during the live session.
14. Record the asset ID, the published streaming URL for the live archive, and the settings and version used from your live encoder.
15. Reset the Live Event state after creating each sample.
16. Repeat steps 5 through 15 for all configurations supported by your encoder (with and without ad signaling, captions, or different encoding speeds).

### Longevity verification

Follow the same steps as in [Pass-through Live Event verification](#pass-through-live-event-verification) except for step 11. <br/>Instead of 10 minutes, run your live encoder for one week or longer. Use a player such as [Azure Media Player](https://ampdemo.azureedge.net/azuremediaplayer.html) to watch the live streaming from time to time (or an archived asset) to ensure that playback has no visible glitches.

### Email your recorded settings

Finally, email your recorded settings and live archive parameters to Azure Media Services at amsstreaming@microsoft.com as a notification that all self-verification checks have passed. Also, include your contact information for any follow-ups. You can contact the Azure Media Services team with any questions about this process.

## Next steps

[Live streaming with Media Services v3](live-streaming-overview.md)<|MERGE_RESOLUTION|>--- conflicted
+++ resolved
@@ -66,12 +66,9 @@
 - Imagine Communications Selenio MCP3
 - Media Excel Hero Live and Hero 4K (UHD/HEVC)
 
-<<<<<<< HEAD
-=======
 > [!TIP]
 >  If you are streaming live events in multiple languages (for example, one English audio track and one Spanish audio track), you can accomplish this with the Media Excel live encoder configured to send the live feed to a pass-through Live Event.
 
->>>>>>> 6a383dfd
 ## Configuring on-premises live encoder settings
 
 For information about what settings are valid for your live event type, see [Live Event types comparison](live-event-types-comparison.md).
