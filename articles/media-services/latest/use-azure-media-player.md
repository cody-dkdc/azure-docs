--- conflicted
+++ resolved
@@ -22,11 +22,7 @@
 
 Microsoft Azure Media Services allows for content to be served up with HLS, DASH, Smooth Streaming streaming formats to play back content. Azure Media Player takes into account these various formats and automatically plays the best link based on the platform/browser capabilities. Media Services also allows for dynamic encryption of assets with PlayReady encryption or AES-128 bit envelope encryption. Azure Media Player allows for decryption of PlayReady and AES-128 bit encrypted content when appropriately configured. 
 
-<<<<<<< HEAD
-[Start your free trial](https://azure.microsoft.com/en-us/pricing/free-trial/)
-=======
 [Start your free trial](https://azure.microsoft.com/pricing/free-trial/)
->>>>>>> 6a383dfd
 
 ## Use Azure Media Player demo page
 
