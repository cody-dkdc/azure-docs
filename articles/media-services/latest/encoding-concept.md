---
# Mandatory fields. See more on aka.ms/skyeye/meta.
title: Encoding in the cloud with Media Services - Azure | Microsoft Docs
description: This topic describes the encoding process when using Azure Media Services
services: media-services
documentationcenter: ''
author: Juliako
manager: femila
editor: ''

ms.service: media-services
ms.workload: 
ms.topic: article
<<<<<<< HEAD
ms.date: 04/21/2019
=======
ms.date: 05/10/2019
>>>>>>> 6a383dfd
ms.author: juliako
ms.custom: seodec18

---

# Encoding with Media Services

<<<<<<< HEAD
Azure Media Services enables you to encode your high-quality digital media files into adaptive bitrate MP4 files so your content can be played on a wide variety of browsers and devices. A successful Media Services encoding job creates an output Asset with a set of adaptive bitrate MP4s and streaming configuration files. The configuration files include .ism, .ismc, .mpi, and other files that you should not modify. Once the encoding job is done, you can take advantage of [Dynamic Packaging](dynamic-packaging-overview.md) and start streaming.

To make videos in the output Asset available to clients for playback, you have to create a **Streaming Locator** and build streaming URLs. Then, based on the specified format in the manifest, your clients receive the stream in the protocol they have chosen.

The following diagram shows the on-demand streaming with dynamic packaging workflow.

![Dynamic Packaging](./media/dynamic-packaging-overview/media-services-dynamic-packaging.svg)
=======
The term encoding in Media Services applies to the process of converting files containing digital video and/or audio from one standard format to another, with the purpose of (a) reducing the size of the files, and/or (b) producing a format that is compatible with a broad range of devices and applications. This process is also referred to as video compression, or transcoding. See the [Data compression](https://en.wikipedia.org/wiki/Data_compression) and the [What Is Encoding and Transcoding?](https://www.streamingmedia.com/Articles/Editorial/What-Is-/What-Is-Encoding-and-Transcoding-75025.aspx) for further discussion of the concepts.

Videos are typically delivered to devices and applications by [progressive download](https://en.wikipedia.org/wiki/Progressive_download) or through [adaptive bitrate streaming](https://en.wikipedia.org/wiki/Adaptive_bitrate_streaming). 

* To deliver by progressive download, you can use Azure Media Services to convert a your digital media file (mezzanine) into an [MP4](https://en.wikipedia.org/wiki/MPEG-4_Part_14) file which contains video that has been encoded with the [H.264](https://en.wikipedia.org/wiki/H.264/MPEG-4_AVC) codec, and audio that has been encoded with the [AAC](https://en.wikipedia.org/wiki/Advanced_Audio_Coding) codec. This MP4 file is written to an Asset in your storage account. You can use the Azure Storage APIs or SDKs  (for example, [Storage REST API](../../storage/common/storage-rest-api-auth.md), [JAVA SDK](../../storage/blobs/storage-quickstart-blobs-java-v10.md), or [.NET SDK](../../storage/blobs/storage-quickstart-blobs-dotnet.md)) to download the file directly. If you created the output Asset with a specific container name in storage, use that location. Otherwise, you can use Media Services to [list the asset container URLs](https://docs.microsoft.com/rest/api/media/assets/listcontainersas). 
* To prepare content for delivery by adaptive bitrate streaming, the mezzanine file needs to be encoded at multiple bitrates (high to low). To ensure graceful transition of quality, as the bitrate is lowered, so is the resolution of the video. This results in a so-called encoding ladder – a table of resolutions and bitrates (see [auto-generated adaptive bitrate ladder](autogen-bitrate-ladder.md)). You can use Media Services to encode your mezzanine files at multiple bitrates – in doing so, you will get a set of MP4 files, and associated streaming configuration files, written to an Asset in your storage account. You can then use the [Dynamic Packaging](dynamic-packaging-overview.md) capability in Media Services to deliver the video via streaming protocols like [MPEG-DASH](https://en.wikipedia.org/wiki/Dynamic_Adaptive_Streaming_over_HTTP) and [HLS](https://en.wikipedia.org/wiki/HTTP_Live_Streaming). This requires you to create a [Streaming Locator](streaming-locators-concept.md) and build streaming URLs corresponding to the supported protocols, which can then be handed off to devices/applications based on their capabilities.

The following diagram shows the workflow for on-demand encoding with dynamic packaging.

![Dynamic Packaging](./media/dynamic-packaging-overview/media-services-dynamic-packaging.png)
>>>>>>> 6a383dfd

This topic gives you guidance on how to encode your content with Media Services v3.

## Transforms and jobs

<<<<<<< HEAD
To encode with Media Services v3, you need to create a [Transform](https://docs.microsoft.com/rest/api/media/transforms) and a [Job](https://docs.microsoft.com/rest/api/media/jobs). A transform defines the recipe for your encoding settings and outputs, and the job is an instance of the recipe. For more information, see [Transforms and Jobs](transforms-jobs-concept.md)
=======
To encode with Media Services v3, you need to create a [Transform](https://docs.microsoft.com/rest/api/media/transforms) and a [Job](https://docs.microsoft.com/rest/api/media/jobs). The transform defines a recipe for your encoding settings and outputs; the job is an instance of the recipe. For more information, see [Transforms and Jobs](transforms-jobs-concept.md)
>>>>>>> 6a383dfd

When encoding with Media Services, you use presets to tell the encoder how the input media files should be processed. For example, you can specify the video resolution and/or the number of audio channels you want in the encoded content. 

You can get started quickly with one of the recommended built-in presets based on industry best practices or you can choose to build a custom preset to target your specific scenario or device requirements. For more information, see [Encode with a custom Transform](customize-encoder-presets-how-to.md). 

Starting with January 2019, when encoding with Media Encoder Standard to produce MP4 file(s), a new .mpi file is generated and added to the output Asset. This MPI file is intended to improve performance for [dynamic packaging](dynamic-packaging-overview.md) and streaming scenarios.

> [!NOTE]
> You should not modify or remove the MPI file, or take any dependency in your service on the existence (or not) of such a file.

## Built-in presets

Media Services currently supports the following built-in encoding presets:  

### BuiltInStandardEncoderPreset preset

[BuiltInStandardEncoderPreset](https://docs.microsoft.com/rest/api/media/transforms/createorupdate#builtinstandardencoderpreset) is used to set a built-in preset for encoding the input video with the Standard Encoder. 

The following presets are currently supported:

- **EncoderNamedPreset.AACGoodQualityAudio** - produces a single MP4 file containing only stereo audio encoded at 192 kbps.
- **EncoderNamedPreset.AdaptiveStreaming** (recommended). For more information, see [auto-generating a bitrate ladder](autogen-bitrate-ladder.md).
- **EncoderNamedPreset.ContentAwareEncodingExperimental** - exposes an experimental preset for content-aware encoding. Given any input content, the service attempts to automatically determine the optimal number of layers, appropriate bitrate and resolution settings for delivery by adaptive streaming. The underlying algorithms will continue to evolve over time. The output will contain MP4 files with video and audio interleaved. For more information, see [Experimental preset for content-aware encoding](cae-experimental.md).
- **EncoderNamedPreset.H264MultipleBitrate1080p** - produces a set of 8 GOP-aligned MP4 files, ranging from 6000 kbps to 400 kbps, and stereo AAC audio. Resolution starts at 1080p and goes down to 360p.
- **EncoderNamedPreset.H264MultipleBitrate720p** - produces a set of 6 GOP-aligned MP4 files, ranging from 3400 kbps to 400 kbps, and stereo AAC audio. Resolution starts at 720p and goes down to 360p.
- **EncoderNamedPreset.H264MultipleBitrateSD** - produces a set of 5 GOP-aligned MP4 files, ranging from 1600kbps to 400 kbps, and stereo AAC audio. Resolution starts at 480p and goes down to 360p.
- **EncoderNamedPreset.H264SingleBitrate1080p** - produces an MP4 file where the video is encoded with H.264 codec at 6750 kbps and a picture height of 1080 pixels, and the stereo audio is encoded with AAC-LC codec at 64 kbps.
- **EncoderNamedPreset.H264SingleBitrate720p** - produces an MP4 file where the video is encoded with H.264 codec at 4500 kbps and a picture height of 720 pixels, and the stereo audio is encoded with AAC-LC codec at 64 kbps.
- **EncoderNamedPreset.H264SingleBitrateSD** - produces an MP4 file where the video is encoded with H.264 codec at 2200 kbps and a picture height of 480 pixels, and the stereo audio is encoded with AAC-LC codec at 64 kbps.

To see the most up-to-date presets list, see [built-in presets to be used for encoding videos](https://docs.microsoft.com/rest/api/media/transforms/createorupdate#encodernamedpreset).

To see how the presets are used, check out [Uploading, encoding, and streaming files](stream-files-tutorial-with-api.md).
<<<<<<< HEAD

### StandardEncoderPreset preset

[StandardEncoderPreset](https://docs.microsoft.com/rest/api/media/transforms/createorupdate#standardencoderpreset) describes settings to be used when encoding the input video with the Standard Encoder. Use this preset when customizing Transform presets. 

#### Considerations

When creating custom presets, the following considerations apply:

- All values for height and width on AVC content must be a multiple of 4.
- In Azure Media Services v3, all of the encoding bitrates are in bits per second. This is different from the presets with our v2 APIs, which used kilobits/second as the unit. For example, if the bitrate in v2 was specified as 128 (kilobits/second), in v3 it would be set to 128000 (bits/second).

#### Examples

Media Services fully supports customizing all values in presets to meet your specific encoding needs and requirements. For examples that show how to customize encoder presets, see:

- [Customize presets with .NET](customize-encoder-presets-how-to.md)
- [Customize presets with CLI](custom-preset-cli-howto.md)
- [Customize presets with REST](custom-preset-rest-howto.md)

## Scaling encoding in v3

To scale media processing, see [Scale with CLI](media-reserved-units-cli-how-to.md).

## Provide feedback

=======

### StandardEncoderPreset preset

[StandardEncoderPreset](https://docs.microsoft.com/rest/api/media/transforms/createorupdate#standardencoderpreset) describes settings to be used when encoding the input video with the Standard Encoder. Use this preset when customizing Transform presets. 

#### Considerations

When creating custom presets, the following considerations apply:

- All values for height and width on AVC content must be a multiple of 4.
- In Azure Media Services v3, all of the encoding bitrates are in bits per second. This is different from the presets with our v2 APIs, which used kilobits/second as the unit. For example, if the bitrate in v2 was specified as 128 (kilobits/second), in v3 it would be set to 128000 (bits/second).

#### Examples

Media Services fully supports customizing all values in presets to meet your specific encoding needs and requirements. For examples that show how to customize encoder presets, see:

- [Customize presets with .NET](customize-encoder-presets-how-to.md)
- [Customize presets with CLI](custom-preset-cli-howto.md)
- [Customize presets with REST](custom-preset-rest-howto.md)

## Preset schema

In Media Services v3, presets are strongly typed entities in the API itself. You can find  the "schema" definition for these objects in [Open API Specification (or Swagger)](https://github.com/Azure/azure-rest-api-specs/tree/master/specification/mediaservices/resource-manager/Microsoft.Media/stable/2018-07-01). You can also view the preset definitions (like **StandardEncoderPreset**) in the [REST API](https://docs.microsoft.com/rest/api/media/transforms/createorupdate#standardencoderpreset), [.NET SDK](https://docs.microsoft.com/dotnet/api/microsoft.azure.management.media.models.standardencoderpreset?view=azure-dotnet) (or other Media Services v3 SDK reference documentation).

## Scaling encoding in v3

To scale media processing, see [Scale with CLI](media-reserved-units-cli-how-to.md).

## Ask questions, give feedback, get updates

>>>>>>> 6a383dfd
Check out the [Azure Media Services community](media-services-community.md) article to see different ways you can ask questions, give feedback, and get updates about Media Services.

## Next steps

* [Encode from an HTTPS URL using built-in presets](job-input-from-http-how-to.md)
* [Encode a local file using built-in presets](job-input-from-local-file-how-to.md)
* [Build a custom preset to target your specific scenario or device requirements](customize-encoder-presets-how-to.md)
* [Upload, encode, and stream using Media Services](stream-files-tutorial-with-api.md)<|MERGE_RESOLUTION|>--- conflicted
+++ resolved
@@ -11,11 +11,7 @@
 ms.service: media-services
 ms.workload: 
 ms.topic: article
-<<<<<<< HEAD
-ms.date: 04/21/2019
-=======
 ms.date: 05/10/2019
->>>>>>> 6a383dfd
 ms.author: juliako
 ms.custom: seodec18
 
@@ -23,15 +19,6 @@
 
 # Encoding with Media Services
 
-<<<<<<< HEAD
-Azure Media Services enables you to encode your high-quality digital media files into adaptive bitrate MP4 files so your content can be played on a wide variety of browsers and devices. A successful Media Services encoding job creates an output Asset with a set of adaptive bitrate MP4s and streaming configuration files. The configuration files include .ism, .ismc, .mpi, and other files that you should not modify. Once the encoding job is done, you can take advantage of [Dynamic Packaging](dynamic-packaging-overview.md) and start streaming.
-
-To make videos in the output Asset available to clients for playback, you have to create a **Streaming Locator** and build streaming URLs. Then, based on the specified format in the manifest, your clients receive the stream in the protocol they have chosen.
-
-The following diagram shows the on-demand streaming with dynamic packaging workflow.
-
-![Dynamic Packaging](./media/dynamic-packaging-overview/media-services-dynamic-packaging.svg)
-=======
 The term encoding in Media Services applies to the process of converting files containing digital video and/or audio from one standard format to another, with the purpose of (a) reducing the size of the files, and/or (b) producing a format that is compatible with a broad range of devices and applications. This process is also referred to as video compression, or transcoding. See the [Data compression](https://en.wikipedia.org/wiki/Data_compression) and the [What Is Encoding and Transcoding?](https://www.streamingmedia.com/Articles/Editorial/What-Is-/What-Is-Encoding-and-Transcoding-75025.aspx) for further discussion of the concepts.
 
 Videos are typically delivered to devices and applications by [progressive download](https://en.wikipedia.org/wiki/Progressive_download) or through [adaptive bitrate streaming](https://en.wikipedia.org/wiki/Adaptive_bitrate_streaming). 
@@ -42,17 +29,12 @@
 The following diagram shows the workflow for on-demand encoding with dynamic packaging.
 
 ![Dynamic Packaging](./media/dynamic-packaging-overview/media-services-dynamic-packaging.png)
->>>>>>> 6a383dfd
 
 This topic gives you guidance on how to encode your content with Media Services v3.
 
 ## Transforms and jobs
 
-<<<<<<< HEAD
-To encode with Media Services v3, you need to create a [Transform](https://docs.microsoft.com/rest/api/media/transforms) and a [Job](https://docs.microsoft.com/rest/api/media/jobs). A transform defines the recipe for your encoding settings and outputs, and the job is an instance of the recipe. For more information, see [Transforms and Jobs](transforms-jobs-concept.md)
-=======
 To encode with Media Services v3, you need to create a [Transform](https://docs.microsoft.com/rest/api/media/transforms) and a [Job](https://docs.microsoft.com/rest/api/media/jobs). The transform defines a recipe for your encoding settings and outputs; the job is an instance of the recipe. For more information, see [Transforms and Jobs](transforms-jobs-concept.md)
->>>>>>> 6a383dfd
 
 When encoding with Media Services, you use presets to tell the encoder how the input media files should be processed. For example, you can specify the video resolution and/or the number of audio channels you want in the encoded content. 
 
@@ -86,34 +68,6 @@
 To see the most up-to-date presets list, see [built-in presets to be used for encoding videos](https://docs.microsoft.com/rest/api/media/transforms/createorupdate#encodernamedpreset).
 
 To see how the presets are used, check out [Uploading, encoding, and streaming files](stream-files-tutorial-with-api.md).
-<<<<<<< HEAD
-
-### StandardEncoderPreset preset
-
-[StandardEncoderPreset](https://docs.microsoft.com/rest/api/media/transforms/createorupdate#standardencoderpreset) describes settings to be used when encoding the input video with the Standard Encoder. Use this preset when customizing Transform presets. 
-
-#### Considerations
-
-When creating custom presets, the following considerations apply:
-
-- All values for height and width on AVC content must be a multiple of 4.
-- In Azure Media Services v3, all of the encoding bitrates are in bits per second. This is different from the presets with our v2 APIs, which used kilobits/second as the unit. For example, if the bitrate in v2 was specified as 128 (kilobits/second), in v3 it would be set to 128000 (bits/second).
-
-#### Examples
-
-Media Services fully supports customizing all values in presets to meet your specific encoding needs and requirements. For examples that show how to customize encoder presets, see:
-
-- [Customize presets with .NET](customize-encoder-presets-how-to.md)
-- [Customize presets with CLI](custom-preset-cli-howto.md)
-- [Customize presets with REST](custom-preset-rest-howto.md)
-
-## Scaling encoding in v3
-
-To scale media processing, see [Scale with CLI](media-reserved-units-cli-how-to.md).
-
-## Provide feedback
-
-=======
 
 ### StandardEncoderPreset preset
 
@@ -144,7 +98,6 @@
 
 ## Ask questions, give feedback, get updates
 
->>>>>>> 6a383dfd
 Check out the [Azure Media Services community](media-services-community.md) article to see different ways you can ask questions, give feedback, and get updates about Media Services.
 
 ## Next steps
