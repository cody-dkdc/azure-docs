---
# Mandatory fields. See more on aka.ms/skyeye/meta.
title: Encoding in the cloud with Media Services - Azure | Microsoft Docs
description: This topic describes the encoding process when using Azure Media Services
services: media-services
documentationcenter: ''
author: Juliako
manager: femila
editor: ''

ms.service: media-services
ms.workload: 
ms.topic: article
<<<<<<< HEAD
ms.date: 05/06/2019
=======
ms.date: 05/08/2019
>>>>>>> c2839be3
ms.author: juliako
ms.custom: seodec18

---

# Encoding with Media Services

The term encoding in Media Services applies to the process of converting files containing digital video and/or audio from one standard format to another, with the purpose of (a) reducing the size of the files, and/or (b) producing a format that is compatible with a broad range of devices and applications. This process is also referred to as video compression, or transcoding. See the [Data compression](https://en.wikipedia.org/wiki/Data_compression) and the [What Is Encoding and Transcoding?](https://www.streamingmedia.com/Articles/Editorial/What-Is-/What-Is-Encoding-and-Transcoding-75025.aspx) for further discussion of the concepts.

Videos are typically delivered to devices and applications through [progressive download](https://en.wikipedia.org/wiki/Progressive_download), or by [adaptive bitrate streaming](https://en.wikipedia.org/wiki/Adaptive_bitrate_streaming). For the former, you can use Media Services to convert a high-quality, high-bitrate digital media file (mezzanine) into an [MP4](https://en.wikipedia.org/wiki/MPEG-4_Part_14) file which contains video that has been encoded with the [H.264](https://en.wikipedia.org/wiki/H.264/MPEG-4_AVC) codec, and audio that has been encoded with the [AAC](https://en.wikipedia.org/wiki/Advanced_Audio_Coding) codec. This MP4 file is written to an Asset in your storage account. Progressive download is typically used when the video is distributed to a modest number of viewers, and you can choose to so directly via Azure Storage.

To prepare content for delivery by adaptive bitrate streaming, the mezzanine file needs to be encoded at multiple bitrates (high to low). To ensure graceful transition of quality, as the bitrate is lowered, so is the resolution of the video. This results in a so-called encoding ladder – a table of resolutions and bitrates (see [auto-generated adaptive bitrate ladder](autogen-bitrate-ladder.md)). You can use Media Services to encode your mezzanine files at multiple bitrates – in doing so, you will get a set of MP4 files, and associated streaming configuration files, written to an Asset in your storage account. You can then use the [Dynamic Packaging](dynamic-packaging-overview.md) capability in Media Services to deliver the video via streaming protocols like [MPEG-DASH](https://en.wikipedia.org/wiki/Dynamic_Adaptive_Streaming_over_HTTP) and [HLS](https://en.wikipedia.org/wiki/HTTP_Live_Streaming). This requires you to create a [Streaming Locator](streaming-locators-concept.md) and build streaming URLs corresponding to the supported protocols, which can then be handed off to devices/applications based on their capabilities.

The following diagram shows the workflow for on-demand encoding with dynamic packaging.

![Dynamic Packaging](./media/dynamic-packaging-overview/media-services-dynamic-packaging.svg)

This topic gives you guidance on how to encode your content with Media Services v3.

## Transforms and jobs

To encode with Media Services v3, you need to create a [Transform](https://docs.microsoft.com/rest/api/media/transforms) and a [Job](https://docs.microsoft.com/rest/api/media/jobs). The transform defines a recipe for your encoding settings and outputs; the job is an instance of the recipe. For more information, see [Transforms and Jobs](transforms-jobs-concept.md)

When encoding with Media Services, you use presets to tell the encoder how the input media files should be processed. For example, you can specify the video resolution and/or the number of audio channels you want in the encoded content. 

You can get started quickly with one of the recommended built-in presets based on industry best practices or you can choose to build a custom preset to target your specific scenario or device requirements. For more information, see [Encode with a custom Transform](customize-encoder-presets-how-to.md). 

Starting with January 2019, when encoding with Media Encoder Standard to produce MP4 file(s), a new .mpi file is generated and added to the output Asset. This MPI file is intended to improve performance for [dynamic packaging](dynamic-packaging-overview.md) and streaming scenarios.

> [!NOTE]
> You should not modify or remove the MPI file, or take any dependency in your service on the existence (or not) of such a file.

## Built-in presets

Media Services currently supports the following built-in encoding presets:  

### BuiltInStandardEncoderPreset preset

[BuiltInStandardEncoderPreset](https://docs.microsoft.com/rest/api/media/transforms/createorupdate#builtinstandardencoderpreset) is used to set a built-in preset for encoding the input video with the Standard Encoder. 

The following presets are currently supported:

- **EncoderNamedPreset.AACGoodQualityAudio** - produces a single MP4 file containing only stereo audio encoded at 192 kbps.
- **EncoderNamedPreset.AdaptiveStreaming** (recommended). For more information, see [auto-generating a bitrate ladder](autogen-bitrate-ladder.md).
- **EncoderNamedPreset.ContentAwareEncodingExperimental** - exposes an experimental preset for content-aware encoding. Given any input content, the service attempts to automatically determine the optimal number of layers, appropriate bitrate and resolution settings for delivery by adaptive streaming. The underlying algorithms will continue to evolve over time. The output will contain MP4 files with video and audio interleaved. For more information, see [Experimental preset for content-aware encoding](cae-experimental.md).
- **EncoderNamedPreset.H264MultipleBitrate1080p** - produces a set of 8 GOP-aligned MP4 files, ranging from 6000 kbps to 400 kbps, and stereo AAC audio. Resolution starts at 1080p and goes down to 360p.
- **EncoderNamedPreset.H264MultipleBitrate720p** - produces a set of 6 GOP-aligned MP4 files, ranging from 3400 kbps to 400 kbps, and stereo AAC audio. Resolution starts at 720p and goes down to 360p.
- **EncoderNamedPreset.H264MultipleBitrateSD** - produces a set of 5 GOP-aligned MP4 files, ranging from 1600kbps to 400 kbps, and stereo AAC audio. Resolution starts at 480p and goes down to 360p.
- **EncoderNamedPreset.H264SingleBitrate1080p** - produces an MP4 file where the video is encoded with H.264 codec at 6750 kbps and a picture height of 1080 pixels, and the stereo audio is encoded with AAC-LC codec at 64 kbps.
- **EncoderNamedPreset.H264SingleBitrate720p** - produces an MP4 file where the video is encoded with H.264 codec at 4500 kbps and a picture height of 720 pixels, and the stereo audio is encoded with AAC-LC codec at 64 kbps.
- **EncoderNamedPreset.H264SingleBitrateSD** - produces an MP4 file where the video is encoded with H.264 codec at 2200 kbps and a picture height of 480 pixels, and the stereo audio is encoded with AAC-LC codec at 64 kbps.

To see the most up-to-date presets list, see [built-in presets to be used for encoding videos](https://docs.microsoft.com/rest/api/media/transforms/createorupdate#encodernamedpreset).

To see how the presets are used, check out [Uploading, encoding, and streaming files](stream-files-tutorial-with-api.md).

### StandardEncoderPreset preset

[StandardEncoderPreset](https://docs.microsoft.com/rest/api/media/transforms/createorupdate#standardencoderpreset) describes settings to be used when encoding the input video with the Standard Encoder. Use this preset when customizing Transform presets. 

#### Considerations

When creating custom presets, the following considerations apply:

- All values for height and width on AVC content must be a multiple of 4.
- In Azure Media Services v3, all of the encoding bitrates are in bits per second. This is different from the presets with our v2 APIs, which used kilobits/second as the unit. For example, if the bitrate in v2 was specified as 128 (kilobits/second), in v3 it would be set to 128000 (bits/second).

#### Examples

Media Services fully supports customizing all values in presets to meet your specific encoding needs and requirements. For examples that show how to customize encoder presets, see:

- [Customize presets with .NET](customize-encoder-presets-how-to.md)
- [Customize presets with CLI](custom-preset-cli-howto.md)
- [Customize presets with REST](custom-preset-rest-howto.md)

## Preset schema

In Media Services v3, presets are strongly typed entities in the API itself. You can find  the "schema" definition for these objects in [Open API Specification (or Swagger)](https://github.com/Azure/azure-rest-api-specs/tree/master/specification/mediaservices/resource-manager/Microsoft.Media/stable/2018-07-01). You can also view the preset definitions (like **StandardEncoderPreset**) in the [REST API](https://docs.microsoft.com/rest/api/media/transforms/createorupdate#standardencoderpreset), [.NET SDK](https://docs.microsoft.com/dotnet/api/microsoft.azure.management.media.models.standardencoderpreset?view=azure-dotnet) (or other Media Services v3 SDK reference documentation).

## Scaling encoding in v3

To scale media processing, see [Scale with CLI](media-reserved-units-cli-how-to.md).

## Ask questions, give feedback, get updates

Check out the [Azure Media Services community](media-services-community.md) article to see different ways you can ask questions, give feedback, and get updates about Media Services.

## Next steps

* [Encode from an HTTPS URL using built-in presets](job-input-from-http-how-to.md)
* [Encode a local file using built-in presets](job-input-from-local-file-how-to.md)
* [Build a custom preset to target your specific scenario or device requirements](customize-encoder-presets-how-to.md)
* [Upload, encode, and stream using Media Services](stream-files-tutorial-with-api.md)<|MERGE_RESOLUTION|>--- conflicted
+++ resolved
@@ -11,11 +11,7 @@
 ms.service: media-services
 ms.workload: 
 ms.topic: article
-<<<<<<< HEAD
-ms.date: 05/06/2019
-=======
-ms.date: 05/08/2019
->>>>>>> c2839be3
+ms.date: 05/10/2019
 ms.author: juliako
 ms.custom: seodec18
 
