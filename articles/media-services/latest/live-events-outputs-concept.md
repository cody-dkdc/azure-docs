--- conflicted
+++ resolved
@@ -12,24 +12,12 @@
 ms.tgt_pltfrm: na
 ms.devlang: ne
 ms.topic: article
-<<<<<<< HEAD
-ms.date: 04/21/2019
-=======
 ms.date: 05/11/2019
->>>>>>> 6a383dfd
 ms.author: juliako
 
 ---
 # Live Events and Live Outputs
 
-<<<<<<< HEAD
-Azure Media Services enables you to deliver live events to your customers on the Azure cloud. To configure your live streaming events in Media Services v3, you need to understand concepts discussed in this article. <br/>The list of sections is listed on the right of the page.
-
-## Live Events
-
-[Live Events](https://docs.microsoft.com/rest/api/media/liveevents) are responsible for ingesting and processing the live video feeds. When you create a Live Event, an input endpoint is created that you can use to send a live signal from a remote encoder. The remote live encoder sends the contribution feed to that input endpoint using either the [RTMP](https://www.adobe.com/devnet/rtmp.html) or [Smooth Streaming](https://msdn.microsoft.com/library/ff469518.aspx) (fragmented-MP4) protocol. For the Smooth Streaming ingest protocol, the supported URL schemes are `http://` or `https://`. For the RTMP ingest protocol, the supported URL schemes are `rtmp://` or `rtmps://`. 
-
-=======
 Azure Media Services enables you to deliver live events to your customers on the Azure cloud. To configure your live streaming events in Media Services v3, you need to understand concepts discussed in this article.
 
 > [!TIP]
@@ -40,7 +28,6 @@
 
 [Live Events](https://docs.microsoft.com/rest/api/media/liveevents) are responsible for ingesting and processing the live video feeds. When you create a Live Event, an input endpoint is created that you can use to send a live signal from a remote encoder. The remote live encoder sends the contribution feed to that input endpoint using either the [RTMP](https://www.adobe.com/devnet/rtmp.html) or [Smooth Streaming](https://msdn.microsoft.com/library/ff469518.aspx) (fragmented-MP4) protocol. For the Smooth Streaming ingest protocol, the supported URL schemes are `http://` or `https://`. For the RTMP ingest protocol, the supported URL schemes are `rtmp://` or `rtmps://`. 
 
->>>>>>> 6a383dfd
 ## Live Event types
 
 A [Live Event](https://docs.microsoft.com/rest/api/media/liveevents) can be one of two types: pass-through and live encoding. 
@@ -157,11 +144,7 @@
 
 For more information, see [Using a cloud DVR](live-event-cloud-dvr.md).
 
-<<<<<<< HEAD
-## Provide feedback
-=======
 ## Ask questions, give feedback, get updates
->>>>>>> 6a383dfd
 
 Check out the [Azure Media Services community](media-services-community.md) article to see different ways you can ask questions, give feedback, and get updates about Media Services.
 
