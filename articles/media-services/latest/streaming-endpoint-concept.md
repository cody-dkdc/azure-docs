--- conflicted
+++ resolved
@@ -11,25 +11,12 @@
 ms.service: media-services
 ms.workload: 
 ms.topic: article
-<<<<<<< HEAD
-ms.date: 04/21/2019
-=======
 ms.date: 04/27/2019
->>>>>>> 6a383dfd
 ms.author: juliako
 ---
 
 # Streaming Endpoints (Origin)
 
-<<<<<<< HEAD
-In Microsoft Azure Media Services (AMS), the [Streaming Endpoints](https://docs.microsoft.com/rest/api/media/streamingendpoints) entity represents a streaming service that can deliver content directly to a client player application, or to a Content Delivery Network (CDN) for further distribution. The outbound stream from a **Streaming Endpoint** service can be a live stream, or a video on-demand Asset in your Media Services account. When you create a Media Services account, a **default** Streaming Endpoint is created for you in a stopped state. You cannot delete the **default** Streaming Endpoint. Additional Streaming Endpoints can be created under the account. 
-
-> [!NOTE]
-> To start streaming videos, you need to start the **Streaming Endpoint** from which you want to stream the video. 
->  
-> You are only billed when your Streaming Endpoint is in running state.
-
-=======
 In Microsoft Azure Media Services, a [Streaming Endpoint](https://docs.microsoft.com/rest/api/media/streamingendpoints) represents a dynamic (just-in-time) packaging and origin service that can deliver your live and on-demand content directly to a client player application, using one of the common streaming media protocols (HLS or DASH). In addition, the **Streaming Endpoint** provides dynamic (just-in-time) encryption to industry leading DRMs.
 
 When you create a Media Services account, a **default** Streaming Endpoint is created for you in a stopped state. You cannot delete the **default** Streaming Endpoint. Additional Streaming Endpoints can be created under the account (see [Quotas and limitations](limits-quotas-constraints.md)). 
@@ -39,7 +26,6 @@
 >  
 > You are only billed when your Streaming Endpoint is in running state.
 
->>>>>>> 6a383dfd
 ## Naming convention
 
 For the default endpoint: `{AccountName}-{DatacenterAbbreviation}.streaming.media.azure.net`
@@ -48,29 +34,12 @@
 
 ## Types  
 
-<<<<<<< HEAD
-There are two **Streaming Endpoint** types: **Standard** and **Premium**. The type is defined by the number of scale units (`scaleUnits`) you allocate for the streaming endpoint. 
-=======
 There are two **Streaming Endpoint** types: **Standard** (preview) and **Premium**. The type is defined by the number of scale units (`scaleUnits`) you allocate for the streaming endpoint. 
->>>>>>> 6a383dfd
 
 The table describes the types:  
 
 |Type|Scale units|Description|
 |--------|--------|--------|  
-<<<<<<< HEAD
-|**Standard Streaming Endpoint** (recommended)|0|The default Streaming Endpoint is a **Standard** type, but can be changed to the Premium type.<br/> The Standard type is the recommended option for virtually all streaming scenarios and audience sizes. The **Standard** type scales outbound bandwidth automatically. The throughput from this type of Streaming Endpoint is up to 600 Mbps. Video fragments cached in the CDN, do not use the Streaming Endpoint bandwidth.<br/>For customers with extremely demanding requirements Media Services offer **Premium** streaming endpoints, which can be used to scale out capacity for the largest internet audiences. If you expect large audiences and concurrent viewers, contact us at amsstreaming\@microsoft.com for guidance on whether you need to move to the **Premium** type. |
-|**Premium Streaming Endpoint**|>0|**Premium** streaming endpoints are suitable for advanced workloads, providing dedicated and scalable bandwidth capacity. You move to a **Premium** type by adjusting `scaleUnits`. `scaleUnits` provide you with dedicated egress capacity that can be purchased in increments of 200 Mbps. When using the **Premium** type, each enabled unit provides additional bandwidth capacity to the application. |
- 
-## Comparing streaming types
-
-### Features
-
-Feature|Standard|Premium
----|---|---
-Free first 15 days| Yes |No
-Throughput |Up to 600 Mbps when Azure CDN is not used. Scales with CDN.|200 Mbps per streaming unit (SU). Scales with CDN.
-=======
 |**Standard**|0|The default Streaming Endpoint is a **Standard** type, can be changed to the Premium type by adjusting `scaleUnits`.|
 |**Premium**|>0|**Premium** Streaming Endpoints are suitable for advanced workloads, providing dedicated and scalable bandwidth capacity. You move to a **Premium** type by adjusting `scaleUnits` (streaming units). `scaleUnits` provide you with dedicated egress capacity that can be purchased in increments of 200 Mbps. When using the **Premium** type, each enabled unit provides additional bandwidth capacity to the application. |
 
@@ -85,19 +54,10 @@
 ---|---|---
 Free first 15 days <sup>1</sup>| Yes |No
 Throughput |Up to 600 Mbps and can provide a much higher effective throughput when a CDN is used.|200 Mbps per streaming unit (SU). Can provide a much higher effective throughput when a CDN is used.
->>>>>>> 6a383dfd
 CDN|Azure CDN, third party CDN, or no CDN.|Azure CDN, third party CDN, or no CDN.
 Billing is prorated| Daily|Daily
 Dynamic encryption|Yes|Yes
 Dynamic packaging|Yes|Yes
-<<<<<<< HEAD
-Scale|Auto scales up to the targeted throughput.|Additional streaming units
-IP filtering/G20/Custom host  <sup>1</sup>|Yes|Yes
-Progressive download|Yes|Yes
-Recommended usage |Recommended for the vast majority of streaming scenarios.|Professional usage.<br/>If you think you may have needs beyond Standard. Contact us (amsstreaming@microsoft.com) if you expect a concurrent audience size larger than 50,000 viewers.
-
-<sup>1</sup> Only used directly on the Streaming Endpoint when the CDN is not enabled on the endpoint.
-=======
 Scale|Auto scales up to the targeted throughput.|Additional SUs
 IP filtering/G20/Custom host  <sup>2</sup>|Yes|Yes
 Progressive download|Yes|Yes
@@ -105,7 +65,6 @@
 
 <sup>1</sup> The free trial only applies to newly created media services accounts and the default Streaming Endpoint.<br/>
 <sup>2</sup> Only used directly on the Streaming Endpoint when the CDN is not enabled on the endpoint.<br/>
->>>>>>> 6a383dfd
 
 ## Properties 
 
@@ -194,11 +153,7 @@
 
 You can determine if DNS change has been made on a Streaming Endpoint (the traffic is being directed to the Azure CDN) by using https://www.digwebinterface.com. If the results has azureedge.net domain names in the results, the traffic is now being pointed to the CDN.
 
-<<<<<<< HEAD
-## Provide feedback
-=======
 ## Ask questions, give feedback, get updates
->>>>>>> 6a383dfd
 
 Check out the [Azure Media Services community](media-services-community.md) article to see different ways you can ask questions, give feedback, and get updates about Media Services.
 
