--- conflicted
+++ resolved
@@ -12,11 +12,7 @@
 ms.tgt_pltfrm: na
 ms.devlang: ne
 ms.topic: article
-<<<<<<< HEAD
-ms.date: 04/03/2019
-=======
 ms.date: 05/11/2019
->>>>>>> 6a383dfd
 ms.author: juliako
 
 ---
@@ -26,30 +22,18 @@
 
 - A camera that is used to capture the live event.<br/>For setup ideas, check out [Simple and portable event video gear setup]( https://link.medium.com/KNTtiN6IeT).
 
-<<<<<<< HEAD
-    If you do not have access to a camera, tools such as [Telestream Wirecast](http://www.telestream.net/wirecast/overview.htm) can be used generate a live feed from a video file.
-=======
     If you do not have access to a camera, tools such as [Telestream Wirecast](https://www.telestream.net/wirecast/overview.htm) can be used generate a live feed from a video file.
->>>>>>> 6a383dfd
 - A live video encoder that converts signals from a camera (or another device, like a laptop) into a contribution feed that is sent to Media Services. The contribution feed can include signals related to advertising, such as SCTE-35 markers.<br/>For a list of recommended live streaming encoders, see [live streaming encoders](recommended-on-premises-live-encoders.md). Also, check out this blog: [Live streaming production with OBS](https://link.medium.com/ttuwHpaJeT).
 - Components in Media Services, which enable you to ingest, preview, package, record, encrypt, and broadcast the live event to your customers, or to a CDN for further distribution.
 
 This article gives an overview and guidance of live streaming with Media Services and links to other relevant articles.
 
 > [!NOTE]
-<<<<<<< HEAD
-> Currently, you cannot use the Azure portal to manage v3 resources. Use the [REST API](https://aka.ms/ams-v3-rest-ref), [CLI](https://aka.ms/ams-v3-cli-ref), or one of the supported [SDKs](developers-guide.md).
-
-## Dynamic Packaging
-
-With Media Services, you can take advantage of Dynamic Packaging](dynamic-packaging-overview.md), which allows you to preview and broadcast your live streams in [MPEG DASH, HLS, and Smooth Streaming formats](https://en.wikipedia.org/wiki/Adaptive_bitrate_streaming) from the contribution feed that you send to the service. Your viewers can play back the live stream with any HLS, DASH, or Smooth Streaming compatible players. You can use [Azure Media Player](https://amp.azure.net/libs/amp/latest/docs/index.html) in your web or mobile applications to deliver your stream in any of these protocols.
-=======
 > Currently, you cannot use the Azure portal to manage v3 resources. Use the [REST API](https://aka.ms/ams-v3-rest-ref), [CLI](https://aka.ms/ams-v3-cli-ref), or one of the supported [SDKs](media-services-apis-overview.md#sdks).
 
 ## Dynamic Packaging
 
 With Media Services, you can take advantage of [Dynamic Packaging](dynamic-packaging-overview.md), which allows you to preview and broadcast your live streams in [MPEG DASH, HLS, and Smooth Streaming formats](https://en.wikipedia.org/wiki/Adaptive_bitrate_streaming) from the contribution feed that is being sent to the service. Your viewers can play back the live stream with any HLS, DASH, or Smooth Streaming compatible players. You can use [Azure Media Player](https://amp.azure.net/libs/amp/latest/docs/index.html) in your web or mobile applications to deliver your stream in any of these protocols.
->>>>>>> 6a383dfd
 
 ## Dynamic Encryption
 
@@ -79,15 +63,6 @@
 
 To understand the live streaming workflow in Media Services v3, you have to first review and understand the following concepts: 
 
-<<<<<<< HEAD
-- [Streaming Endpoints](streaming-endpoint-concept.md)
-- [Live Events and Live Outputs](live-events-outputs-concept.md)
-- [Streaming Locators](streaming-locators-concept.md)
-
-### General steps
-
-1. In your Media Services account, make sure the **Streaming Endpoint** is running. 
-=======
 - [Streaming Endpoints API](streaming-endpoint-concept.md)
 - [Live Events and Live Outputs API](live-events-outputs-concept.md)
 - [Streaming Locators API](streaming-locators-concept.md)
@@ -95,7 +70,6 @@
 ### General steps
 
 1. In your Media Services account, make sure the **Streaming Endpoint** (Origin) is running. 
->>>>>>> 6a383dfd
 2. Create a [Live Event](live-events-outputs-concept.md). <br/>When creating the event, you can specify to autostart it. Alternatively, you can start the event when you are ready to start streaming.<br/> When autostart is set to true, the Live Event will be started right after creation. The billing starts as soon as the Live Event starts running. You must explicitly call Stop on the Live Event resource to halt further billing. For more information, see [Live Event states and billing](live-event-states-billing.md).
 3. Get the ingest URL(s) and configure your on-premises encoder to use the URL to send the contribution feed.<br/>See [recommended live encoders](recommended-on-premises-live-encoders.md).
 4. Get the preview URL and use it to verify that the input from the encoder is actually being received.
@@ -103,11 +77,7 @@
 6. Create a **Live Output** and use the asset name that you created.<br/>The **Live Output** will archive the stream into the **Asset**.
 7. Create a **Streaming Locator** with the built-in **Streaming Policy** types.<br/>If you intend to encrypt your content, review [Content protection overview](content-protection-overview.md).
 8. List the paths on the **Streaming Locator** to get back the URLs to use (these are deterministic).
-<<<<<<< HEAD
-9. Get the hostname for the **Streaming Endpoint** you wish to stream from.
-=======
 9. Get the hostname for the **Streaming Endpoint** (Origin) you wish to stream from.
->>>>>>> 6a383dfd
 10. Combine the URL from step 8 with the hostname in step 9 to get the full URL.
 11. If you wish to stop making your **Live Event** viewable, you need to stop streaming the event and delete the **Streaming Locator**.
 
@@ -119,11 +89,7 @@
 - [States and billing](live-event-states-billing.md)
 - [Latency](live-event-latency.md)
 
-<<<<<<< HEAD
-## Provide feedback
-=======
 ## Ask questions, give feedback, get updates
->>>>>>> 6a383dfd
 
 Check out the [Azure Media Services community](media-services-community.md) article to see different ways you can ask questions, give feedback, and get updates about Media Services.
 
