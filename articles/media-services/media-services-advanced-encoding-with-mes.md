--- conflicted
+++ resolved
@@ -238,11 +238,7 @@
 
 ##Support for relative sizes
 
-<<<<<<< HEAD
-When encoding your video or generating thumbnails off of it, you do not need to always specify output width and height in pixels. You can specify them in percentages, in the range [1%, …, 100%].
-=======
 When generating thumbnails off of it, you do not need to always specify output width and height in pixels. You can specify them in percentages, in the range [1%, …, 100%].
->>>>>>> 0b6ca837
 
 ###JSON preset 
 	
