--- conflicted
+++ resolved
@@ -36,33 +36,16 @@
   - type: paragraph
     text: 'Learn how to create a Media Services account, start encoding your videos, and use Azure Media Player to play them back:'
   - type: list
-<<<<<<< HEAD
     style: ordered
     items:
     - html: Stream files&#58; <a href="/azure/media-services/latest/stream-files-dotnet-quickstart">v3</a> | <a href="/azure/media-services/previous/media-services-portal-vod-get-started">v2</a>   
-=======
-    style: unordered
-    className: spaced noBullet
-    items:
-    - html: <a href="/azure/media-services/latest/stream-files-dotnet-quickstart">Stream files with v2 (GA)</a>
-    - html: <a href="/azure/media-services/previous/media-services-portal-vod-get-started">Stream files with v3 (preview)</a>
->>>>>>> b5dde23f
 
 - title: Step-by-Step Tutorials
   items:
   - type: paragraph
     text: 'Learn how to stream files and analyze your videos with Media Services.:'
   - type: list
-<<<<<<< HEAD
     style: ordered
     items:
     - html: Upload, encode, stream videos&#58; <a href="/azure/media-services/latest/stream-files-tutorial-with-api">v3</a> | <a href="/azure/media-services/previous/media-services-dotnet-get-started">v2</a>
-    - html: Analyze videos&#58; <a href="/azure/media-services/latest/analyze-videos-tutorial-with-api">v3</a> | <a href="/azure/media-services/previous/media-services-analytics-overview">v2</a>
-=======
-    style: unordered
-    className: spaced noBullet
-    items:
-    - html: Upload, encode, stream videos using <a href="/azure/media-services/latest/stream-files-tutorial-with-api">v2 (GA)</a> or <a href="/azure/media-services/previous/media-services-dotnet-get-started">v3 (preview)</a>
-    - html: Analyze videos using <a href="/azure/media-services/latest/analyze-videos-tutorial-with-api">v2 (GA)</a> or <a href="/azure/media-services/previous/media-services-analytics-overview">v3 (preview)</a>
-   
->>>>>>> b5dde23f
+    - html: Analyze videos&#58; <a href="/azure/media-services/latest/analyze-videos-tutorial-with-api">v3</a> | <a href="/azure/media-services/previous/media-services-analytics-overview">v2</a>