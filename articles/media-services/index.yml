### YamlMime:YamlDocument
documentType: LandingData
title: Azure Media Services Documentation
metadata:
  document_id: 
  title: Azure Media Services Documentation | Microsoft Docs
  meta.description:  Azure Media Services is a cloud-based platform that enables you to build solutions that achieve broadcast-quality video streaming, enhance accessibility and distribution, analyze content, and much more. 
  services: media-services
  author: juliako
  manager: femila
  ms.service: media-services
  ms.tgt_pltfrm: na
  ms.devlang: na
  ms.topic: landing-page
  ms.date: 03/11/2019
  ms.author: juliako
abstract:
  description: Azure Media Services is a cloud-based media workflow platform that enables you to build solutions that require encoding, packaging, content-protection, and live event broadcasting. Azure Media Services integrates seamlessly with the Azure CDN to scale delivery with CDN services from Akamai and Verizon, enabling customers to select the right solution for their needs—for example, for load balance across content delivery networks. Azure Media Services Video Indexer enables you to extract metadata and insights using AI with the built-in video and audio analyzer presets. You can easily improve accuracy by training the provided AI models with your own content using the Video Indexer API. 

sections:

  - items:
    - type: list
      style: cards
      className: cardsM
      columns: 2
      items:
        - href: /azure/media-services/latest/
          html: <p>Encode, package, protect your content, stream videos on-demand, broadcast live, analyze with Media Services v3.</p>
          image:
            src: /azure/media-services/latest/media/index/AMSIcons-encoding.svg
          title: Azure Media Services v3 
        - href: /azure/media-services/previous/
          html: <p>Encode, package, protect and more. This is the legacy service that is in maintenance. Customers are encouraged to migrate to Media Services v3 where new features and enhancements are being made.</p>          
          image:
            src:
          title: Azure Media Services v2 (legacy)
        - href: /azure/cdn/
          html: <p>Use the power of the Azure CDN to stream content at scale with services from Akamai and Verizon or load balance across multiple content delivery networks.</p>
          image:
            src: /azure/cdn/media/index/cdn.svg
          title: CDN
<<<<<<< HEAD
        - href: http://amp.azure.net/libs/amp/latest/docs/index.html
=======
        - href: https://amp.azure.net/libs/amp/latest/docs/index.html
>>>>>>> 6a383dfd
          html: <p>Play back media content from Microsoft Azure Media Services on a wide variety of browsers and devices.</p>
          image:
            src: /azure/media-services/latest/media/index/AMSIcons-Player.svg
          title: Azure Media Player
        - href: /azure/media-services/video-indexer/
          html: <p>Extract the insights from your video and audio files using Video Indexer.</p>
          image:
            src: media/index/AMSIcons-media_analytics.svg
          title: Azure Media Services Video Indexer<|MERGE_RESOLUTION|>--- conflicted
+++ resolved
@@ -40,11 +40,7 @@
           image:
             src: /azure/cdn/media/index/cdn.svg
           title: CDN
-<<<<<<< HEAD
-        - href: http://amp.azure.net/libs/amp/latest/docs/index.html
-=======
         - href: https://amp.azure.net/libs/amp/latest/docs/index.html
->>>>>>> 6a383dfd
           html: <p>Play back media content from Microsoft Azure Media Services on a wide variety of browsers and devices.</p>
           image:
             src: /azure/media-services/latest/media/index/AMSIcons-Player.svg
