<properties 
	pageTitle="Media Services Release Notes" 
	description="Media Services Release Notes" 
	services="media-services" 
	documentationCenter="" 
	authors="Juliako" 
	manager="dwrede" 
	editor=""/>

<tags 
	ms.service="media-services" 
	ms.workload="media" 
	ms.tgt_pltfrm="media" 
	ms.devlang="dotnet" 
	ms.topic="article" 
<<<<<<< HEAD
	ms.date="09/20/2015"   
=======
	ms.date="09/27/2015"   
>>>>>>> a3835ed1
	ms.author="juliako"/>


# Azure Media Services Release Notes

These release notes summarize changes from previous releases and known issues.

>[AZURE.NOTE] We want to hear from our customers and focus on fixing problems that affect you. To report a problem or ask questions, please post in the [Azure Media Services MSDN Forum].

- [Currently Known Issues](#issues)
- [REST API Version History](#rest_version_history)
- [September 2015 Release](#september_changes_15)
- [August 2015 Release](#august_changes_15)
- [July 2015 Release](#july_changes_15)
- [June 2015 Release](#june_changes_15)
- [May 2015 Release](#may_changes_15)
- [April 2015 Release](#april_changes_15)
- [March 2015 Release](#march_changes_15)
- [February 2015 Release](#february_changes_15)
- [January 2015 Release](#january_changes_15)
- [December 2014 Release](#december_changes_14)
- [November 2014 Release](#november_changes_14)
- [October 2014 Release](#october_changes_14)
- [September 2014 Release](#september_changes_14)
- [August 2014 Release](#august_changes_14)
- [July 2014 Release](#july_changes_14)
- [May 2014 Release](#may_changes_14)
- [April 2014 Release](#april_changes_14) 
- [January\February 2014 Releases](#jan_feb_changes_14) 
- [December 2013 Release](#december_changes_13)
- [November 2013 Release](#november_changes_13)
- [August 2013 Release](#august_changes_13)
- [June 2013 Release](#june_changes_13)
- [December 2012 Release](#december_changes_12)
- [November 2012 Release](#november_changes_12)
- [June 2012 Preview Release](#june_changes_12)


##<a id="issues"></a>Currently Known Issues

### <a id="general_issues"></a>Media Services General Issues

Issue|Description
---|---
Several common HTTP headers are not provided in the REST API.|If you develop Media Services applications using the REST API, you find that some common HTTP header fields (including CLIENT-REQUEST-ID, REQUEST-ID, and RETURN-CLIENT-REQUEST-ID) are not supported. The headers will be added in a future update.
Encoding an asset with a file name that contains escape characters (for example, %20) fails with “MediaProcessor : File not found.”|Names of files that are going to be added to an asset and then encoded should only contain alphanumeric characters and spaces. The issue will be fixed in a future update.
The ListBlobs method that is part of the Azure Storage SDK version 3.x fails.|Media Services generates SAS URLs based on the [2012-02-12](http://msdn.microsoft.com/library/azure/dn592123.aspx) version. If you want to use Azure Storage SDK to list blobs in a blob container, use the [CloudBlobContainer.ListBlobs](http://msdn.microsoft.com/library/microsoft.windowsazure.storage.blob.cloudblobcontainer.listblobs.aspx) method that is part of Azure Storage SDK version 2.x. The ListBlobs method that is part of the Azure Storage SDK version 3.x will fail.
Media Services throttling mechanism restricts the resource usage for applications that make excessive request to the service. The service may return the Service Unavailable (503) HTTP status code.|For more information, see the description of the 503 HTTP status code in the [Azure Media Services Error Codes](http://msdn.microsoft.com/library/azure/dn168949.aspx) topic.


### <a id="dotnet_issues"></a>Media Services SDK for .NET Issues

Issue|Description
---|---
Media Services objects in the SDK cannot be serialized and as a result do not work with Azure Caching.|If you try to serialize the SDK AssetCollection object to add it to Azure Caching, an exception is thrown.

##<a id="rest_version_history"></a>REST API Version History

For information about the Media Services REST API version history, see [Azure Media Services REST API Reference].

##<a id="september_changes_15"></a>September 2015 Release 

- AMS now offers the ability to protect both Video-On-Demand (VOD) and Live Streams with Widevine Modular DRM technology. You can use the following delivery services partners to help you deliver Widevine licenses: [Axinom](http://www.axinom.com/press/ibc-axinom-drm-6/), [EZDRM](http://ezdrm.com/), [castLabs](http://castlabs.com/company/partners/azure/). For more information, see [this blog](http://azure.microsoft.com/blog/azure-media-services-adds-google-widevine-packaging-for-delivering-multi-drm-stream/).

	You can use [AMS .NET SDK](https://www.nuget.org/packages/windowsazure.mediaservices/) (starting with the version 3.5.1) or REST API to configure your AssetDeliveryConfiguration to use Widevine.  

- AMS added support for Apple ProRes videos. You can now upload your QuickTime source videos files that use Apple ProRes or other codecs. For more information, see [this blog](http://azure.microsoft.com/blog/announcing-support-for-apple-prores-videos-in-azure-media-services/).

- You can now use Media Encoder Standard to do sub-clipping and live archive extraction. For more information, see [this blog](http://azure.microsoft.com/blog/sub-clipping-and-live-archive-extraction-with-media-encoder-standard/).

<<<<<<< HEAD
=======
- The following filtering updates were made: 

	- You can now use Apple HTTP Live Streaming (HLS) format with audio-only filter. This update enables you to remove audio-only track by specifying (audio-only=false) in the URL.
	- When defining filters for your assets, you now have ability to combine multiple (up to 3) filters in a single URL.

- AMS now supports I-Frames in HLS v4. I-Frame support optimizes fast-forward and rewind operations. By default, all HLS v4 outputs include I-Frame playlist (EXT-X-I-FRAME-STREAM-INF).
 
>>>>>>> a3835ed1
##<a id="august_changes_15"></a>August 2015 Release

- Azure Media Services SDK for Java V0.8.0 release and new samples are now available. For more information, see:

	- [Blog post](http://southworks.com/blog/2015/08/25/microsoft-azure-media-services-sdk-for-java-v0-8-0-released-and-new-samples-available/)
	- [Java samples repository](https://github.com/southworkscom/azure-sdk-for-media-services-java-samples)
- Azure Media Player update with multi-audio stream support. For more information, see:
	- [Blog post](https://azure.microsoft.com/blog/2015/08/13/azure-media-player-update-with-multi-audio-stream-support/)

##<a id="july_changes_15"></a>July 2015 Release

- Announcing the general availability of Media Encoder Standard. For more information, see [this blog post](http://azure.microsoft.com/blog/2015/07/16/announcing-the-general-availability-of-media-encoder-standard/).

	Media Encoder Standard uses presets described in [this](http://go.microsoft.com/fwlink/?LinkId=618336) section. Note that when using a preset for 4k encodes, you should get the **Premium** reserved unit type. For more information, see [How to Scale Encoding](media-services-portal-encoding-units).
- Live Real-time captions with Azure Media Services and Player. For more information, see  [this blog post](https://azure.microsoft.com/blog/2015/07/08/live-real-time-captions-with-azure-media-services-and-player/)

###Media Services .NET SDK Updates

Azure Media Services .NET SDK is now version 3.4.0.0. The following functionality was added in this release:  

- Implemented support for live archive. Note that you cannot download an asset that contains a live archive.
- Implemented support for dynamic filters.
- Implemented functionality that allows users to keep storage container while deleting asset.
- Bug fixes related to retry policies in channels.
- Enabled  **Media Encoder Premium Workflow**.

##<a id="june_changes_15"></a>June 2015 Release

###Media Services .NET SDK Updates

Azure Media Services .NET SDK is now version 3.3.0.0. The following functionality was added in this release:  

- support for OpenId Connect Discovery spec,
- support for handling keys rollover on identity provider side. 

If you are using an identity provider which exposes OpenID Connect discovery document (as the following providers do: Azure Active Directory, Google, Salesforce ), you can instruct Azure Media Services to obtain signing keys for validation of JWT token from OpenID connect discovery spec. 

For more information, see [Using Json Web Keys from OpenID Connect discovery spec to work with JWT token authentication in Azure Media Services](http://gtrifonov.com/2015/06/07/using-json-web-keys-from-openid-connect-discovery-spec-to-work-with-jwt-token-authentication-in-azure-media-services/).


##<a id="may_changes_15"></a>May 2015 Release

Announcing the following new features:

- [A preview of Live Encoding with Media Services](media-services-manage-live-encoder-enabled-channels.md)
- [Dynamic manifest](media-services-dynamic-manifest-overview.md)
- [A preview of Azure Media Hyperlapse media processor](http://azure.microsoft.com/blog/?p=286281&preview=1&_ppp=61e1a0b3db)

##<a id="april_changes_15"></a>April 2015 Release

###General Media Services Updates

- [Announcing Azure Media Player](http://azure.microsoft.com/blog/2015/04/15/announcing-azure-media-player/).
- Starting with Media Services REST 2.10, channels that are configured to ingest an RTMP protocol, are created with primary and secondary ingest URLs. For more information, see [Channel ingest configurations](media-services-manage-channels-overview.md#channel_input)
- Azure Media Indexer updates
	- Support for Spanish Language
	- New configuration xml format
	
	For more information see [this blog](http://azure.microsoft.com/blog/2015/04/13/azure-media-indexer-spanish-v1-2/).
###Media Services .NET SDK Updates

Azure Media Services .NET SDK is now version 3.2.0.0.

The following are some of the customer facing updates:
 
- **Breaking change**: Changed **TokenRestrictionTemplate.Issuer** and **TokenRestrictionTemplate.Audience** to be of a string type. 
- Updates related to creating custom retry policies. 
- Bug fixes related to uploading/downloading files. 
- The **MediaServicesCredentials** class now accepts primary and secondary access control endpoint to authenticate against.



##<a id="march_changes_15"></a>March 2015 Release

### General Media Services Updates

- Media Services now provides Azure CDN integration. To support the integration, the **CdnEnabled** property was added to **StreamingEndpoint**.  **CdnEnabled** can be used with REST APIs starting with version 2.9 (for more information, see [StreamingEndpoint](https://msdn.microsoft.com/library/azure/dn783468.aspx)).  **CdnEnabled** can be used with .NET SDK starting with version 3.1.0.2 (for more information, see [StreamingEndpoint](https://msdn.microsoft.com/library/azure/microsoft.windowsazure.mediaservices.client.istreamingendpoint(v=azure.10).aspx)).
- Announcement of **Media Encoder Premium Workflow**. For more information, see [Introducing Premium Encoding in Azure Media Services](http://azure.microsoft.com/blog/2015/03/05/introducing-premium-encoding-in-azure-media-services).
 


##<a id="february_changes_15"></a>February 2015 Release

### General Media Services Updates

Media Services REST API is now version 2.9. Starting with this version, you can enable the Azure CDN integration with streaming endpoints. For more information, see [StreamingEndpoint](https://msdn.microsoft.com/library/dn783468.aspx).

##<a id="january_changes_15"></a>January 2015 Release

### General Media Services Updates

Announcement of General Availability (GA) of content protection with dynamic encryption. For more information, see [Azure Media Services enhances streaming security with General Availability of DRM technology](http://azure.microsoft.com/blog/2015/01/29/azure-media-services-enhances-streaming-security-with-general-availability-of-drm-technology/).

###Media Services .NET SDK Updates

Azure Media Services .NET SDK is now version 3.1.0.1.

This release marked the default Microsoft.WindowsAzure.MediaServices.Client.ContentKeyAuthorization.TokenRestrictionTemplate constructor as obsolete. The new constructor takes TokenType as an argument.

	TokenRestrictionTemplate template = new TokenRestrictionTemplate(TokenType.SWT);


##<a id="december_changes_14"></a>December 2014 Release

###General Media Services Updates

- Some updates and new features were added to the Azure Indexer Media processor. For more information, see [Azure Media Indexer Version 1.1.6.7 Release Notes](http://azure.microsoft.com/blog/2014/12/03/azure-media-indexer-version-1-1-6-7-release-notes/).
- Added a new REST API that enables you to update encoding reserved units: [EncodingReservedUnitType with REST](http://msdn.microsoft.com/library/azure/dn859236.aspx).
- Added CORS support for key delivery service.
- Performance improvements of querying authorization policy options were done.
- In China data center, the [Key Delivery URL](http://msdn.microsoft.com/library/azure/ef4dfeeb-48ae-4596-ab28-44d6b36d8769#get_delivery_service_url) is now per customer (just like in other data centers).
- Added HLS auto target duration. When doing live streaming, HLS is always packaged dynamically. By default, Media Services automatically calculates HLS segment packaging ratio (FragmentsPerSegment) based on the keyframe interval (KeyFrameInterval ), also referred to as Group of Pictures – GOP, that is received from the Live encoder. For more information, see [Working with Azure Media Services Live Streaming].
 
###Media Services .NET SDK Updates

- [Azure Media Services .NET SDK](http://www.nuget.org/packages/windowsazure.mediaservices/) is now version 3.1.0.0.
- Upgraded the .Net SDK dependency to .NET 4.5 Framework.
- Added a new API that enables you to update encoding reserved units. For more information, see [Updating Reserved Unit Type and Increasing Encoding RUs using .NET](http://msdn.microsoft.com/library/azure/jj129582.aspx).
- Added JWT (JSON Web Token) support for token authentication. For more information, see [JWT token Authentication in Azure Media Services and Dynamic Encryption](http://www.gtrifonov.com/2015/01/03/jwt-token-authentication-in-azure-media-services-and-dynamic-encryption/).
- Added relative offsets for BeginDate and ExpirationDate in the PlayReady license template.


##<a id="november_changes_14"></a>November 2014 Release

- Media Services now enables you to ingest a live Smooth Streaming (FMP4) content over an SSL connection. To ingest over SSL, make sure to update the ingest URL to HTTPS.  For more information about live streaming, see [Working with Azure Media Services Live Streaming].
- Note that currently, you cannot ingest an RTMP live stream over an SSL connection.
- You can also stream your content over an SSL connection. To do this, make sure your streaming URLs start with HTTPS.
- Note that you can only stream over SSL if the streaming endpoint from which you deliver your content was created after September 10th, 2014. If your streaming URLs are based on the streaming endpoints created after September 10th, the URL contains “streaming.mediaservices.windows.net” (the new format). Streaming URLs that contain “origin.mediaservices.windows.net” (the old format) do not support SSL. If your URL is in the old format and you want to be able to stream over SSL, [create a new streaming endpoint](media-services-manage-origins.md). Use URLs created based on the new streaming endpoint to stream your content over SSL.
   
##<a id="october_changes_14"></a>October 2014 Release

### <a id="new_encoder_release"></a>Media Services Encoder Release

Announcing the new release of Media Services Azure Media Encoder. With the latest Azure Media Encoder you are only charged for output GBs, but otherwise the new encoder is feature compatible with the previous encoder. For more information [Media Services Pricing Details]).

### <a id="oct_sdk"></a>Media Services .NET SDK 

Media Services SDK for .NET Extensions is now version 2.0.0.3.

Media Services SDK for .NET is now version 3.0.0.8.

The following changes were made:

- Refactoring in retry policy classes.
- Adding user agent string to http request headers.
- Adding nuget restore build step.
- Fixing scenario tests to use x509 cert from repository.
- Validating settings when updating channel and streaming end.
 

### New GitHub repository to host Media Services samples

Samples are located in [Azure Media Services samples GitHub repository](https://github.com/Azure/Azure-Media-Services-Samples).


##<a id="september_changes_14"></a>September 2014 Release

Media Services REST metadata is now version 2.7. For more information about the latest REST updates, see [Azure Media Services REST API Reference].

Media Services SDK for .NET is now version 3.0.0.7
 
### <a id="sept_14_breaking_changes"></a>Breaking Changes

* **Origin** was renamed to [StreamingEndpoint].
* A change in the default behavior when using the **Azure Management Portal** to encode and then publish MP4 files. 

	Previously, when using the Management Portal to publish a single-file MP4 video asset a SAS URL would be created (SAS URLs allow you to download the video from a blob storage). Currently, when you use the Management Portal to encode and then publish a single-file MP4 video asset, the generated URL points to an Azure Media Services streaming endpoint.  This change does not affect MP4 videos that are directly uploaded to Media Services and published without being encoded by Azure Media Services.
	
	Currently, you have the following two options to solve the problem. 
	
	* Enable streaming units and use dynamic packaging to stream the .mp4 asset as a smooth streaming presentation.
	
	* Create a SAS url to download (or progressively play) the .mp4. For more information about how to create a SAS locator, see [Delivering Content]. 


### <a id="sept_14_GA_changes"></a>New features\scenarios that are part of GA release

* **Indexer Media Processor**. For more information see [Indexing Media Files with Azure Media Indexer].

* The [StreamingEndpoint] entity now enables you to add custom domain (host) names.

	For a custom domain name to be used as the Media Services streaming endpoint name, you need to add custom host names to your streaming endpoint. Use the Media Services REST APIs or .NET SDK to add custom host names.
	
	The following considerations apply:
	
	* You must have the ownership of the custom domain name.
	
	* The ownership of the domain name must be validated by Azure Media Services. To validate the domain, create a CName that maps <MediaServicesAccountId>.<parent domain> to verifydns.<mediaservices-dns-zone>. 
	
	* You must create another CName  that maps the custom host name (for example,  sports.contoso.com) to your Media Services StreamingEndpont’s host name (for example,  amstest.streaming.mediaservices.windows.net).


	For more information, see the **CustomHostNames** property in the [StreamingEndpoint] topic.

### <a id="sept_14_preview_changes"></a>New features\scenarios that are part of the public preview release

* Live Streaming Preview. For more information, see [Working with Azure Media Services Live Streaming].

* Key Delivery Service. For more information, see [Using AES-128 Dynamic Encryption and Key Delivery Service].

* AES Dynamic Encryption. For more information, see [Using AES-128 Dynamic Encryption and Key Delivery Service].

* PlayReady License Delivery Service. For more information, see [Using PlayReady Dynamic Encryption and License Delivery Service].

* PlayReady Dynamic Encryption. For more information, see [Using PlayReady Dynamic Encryption and License Delivery Service].

* Media Services PlayReady License Template. For more information, see [Media Services PlayReady License Template Overview].

* Streaming storage encrypted assets. For more information, see [Streaming Storage Encrypted Content].

##<a id="august_changes_14"></a>August 2014 Release

When you encode an asset, an output asset is produced upon completion of the encoding job. Until this release, Azure Media Services Encoder produced metadata about output assets. Starting with this release the encoder also produces metadata about input assets. For more information, see the [Input Metadata] and [Output Metadata] topics.


##<a id="july_changes_14"></a>July 2014 Release

The following bug fixes were made for the Azure Media Services Packager and Encryptor:

* Only audio plays back when transmuxing a live archive asset to HTTP Live Streaming – this has been fixed and now both audio and video are played.

* When packaging an asset to HTTP Live Streaming and AES 128-bit envelope encryption, the packaged streams do not play back on Android devices – this bug has been fixed and the packaged stream plays back on Android devices that support HTTP Live Streaming.

##<a id="may_changes_14"></a>May 2014 Release

### <a id="may_14_changes"></a>General Media Services Updates

You can now use [Dynamic Packaging] to stream HTTP Live Streaming (HLS) v3. To stream HLS v3, add the following format to the origin locator path: * .ism/manifest(format=m3u8-aapl-v3). For more information, see [Nick Drouin's Blog].

Dynamic Packaging now also supports delivering HLS (v3 and v4) encrypted with PlayReady based on Smooth Streaming statically encrypted with PlayReady. For information on how to encrypt Smooth Streaming with PlayReady, see [Protecting Smooth Stream with PlayReady].

### <a name="may_14_donnet_changes"></a>Media Services .NET SDK Updates

The following improvements are included in the Media Services .NET SDK 3.0.0.5 release:

* Better speed and resilience for uploading/downloading media assets.

* Improvements in retry logic and transient exception handling: 

	* Transient error detection and retry logic were improved for exceptions that are caused by querying, saving changes, uploading or downloading files. 
	
	* When getting Web Exceptions (for example, during an ACS token request), you will notice that fatal errors are failing faster now.

For more information, see [Retry Logic in the Media Services SDK for .NET].

##<a id="april_changes_14"></a>April 2014 Encoder Release

### <a name="april_14_enocer_changes"></a>Media Services Encoder Updates

* Added support for ingesting AVI files authored using the Grass Valley EDIUS nonlinear editor, where the video is lightly compressed using Grass Valley HQ/HQX codec. For more information, see [Grass Valley Announces EDIUS 7 Streaming Through the Cloud].

* Added support for specifying the naming convention for the files produced by the Media Encoder. For more information, see [Controlling Media Service Encoder Output Filenames].

* Added support for video and/or audio overlays. For more information, see [Creating Overlays].

* Added support for stitching together multiple video segments. For more information, see [Stitching Video Segments].

* Fixed a bug related to transcoding of MP4s where the audio has been encoded with MPEG-1 Audio layer 3 (aka MP3).


##<a id="jan_feb_changes_14"></a>January\February 2014 Releases

### <a name="jan_fab_14_donnet_changes"></a>Azure Media Services .NET SDK 3.0.0.1, 3.0.0.2 and 3.0.0.3

The changes in 3.0.0.1 and 3.0.0.2 include:

* Fixed issues related to usage of LINQ queries with OrderBy statements.

* Split test solutions in [GitHub] into Unit-based tests and Scenario-based tests.

For more details about the changes, see: [Azure Media Services .NET SDK 3.0.0.1 and 3.0.0.2 releases].

The following changes were made in 3.0.0.3:

* Upgraded Azure storage dependencies to use version 3.0.3.0. 

* Fixed backward compatibility issue for 3.0.*.* releases. 


##<a id="december_changes_13"></a>December 2013 Release

### <a name="dec_13_donnet_changes"></a>Azure Media Services .NET SDK 3.0.0.0

>[AZURE.NOTE] 3.0.x.x releases are not backward compatible with 2.4.x.x releases.

The latest version of the Media Services SDK is now 3.0.0.0. You can download the latest package from Nuget or get the bits from [GitHub].

Starting with the Media Services SDK version 3.0.0.0, you can reuse the [Azure Active Directory Access Control Service (ACS)] tokens. For more information, see the “Reusing Access Control Service Tokens” section in the [Connecting to Media Services with the Media Services SDK for .NET] topic.

### <a name="dec_13_donnet_ext_changes"></a>Azure Media Services .NET SDK Extensions 2.0.0.0

The Azure Media Services .NET SDK Extensions is a set of extension methods and helper functions that will simplify your code and make it easier to develop with Azure Media Services. You can get the latest bits from [Azure Media Services .NET SDK Extensions].

##<a id="november_changes_13"></a>November 2013 Release

### <a name="nov_13_donnet_changes"></a>Azure Media Services .NET SDK Changes

Starting with this version, the Media Services SDK for .NET handles transient fault errors that may occur when making calls to the Media Services REST API layer.

##<a id="august_changes_13"></a>August 2013 Release

### <a name="aug_13_powershell_changes"></a>Media Services PowerShell Cmdlets included in Azure Sdk Tools

The following Media Services PowerShell cmdlets are now included in [azure-sdk-tools].

* Get-AzureMediaServices 

	For example, `Get-AzureMediaServicesAccount`.

* New-AzureMediaServicesAccount 

	For example, `New-AzureMediaServicesAccount -Name “MediaAccountName” -Location “Region” -StorageAccountName “StorageAccountName”`.

* New-AzureMediaServicesKey 

	For example, `New-AzureMediaServicesKey -Name “MediaAccountName” -KeyType Secondary -Force`.

* Remove-AzureMediaServicesAccount 

	For example, `Remove-AzureMediaServicesAccount -Name “MediaAccountName” -Force`.

##<a id="june_changes_13"></a>June 2013 Release

### <a name="june_13_general_changes"></a>Azure Media Services changes

The changes mentioned in this section are updates included in the June 2013 Media Services releases.

* Ability to link multiple storage accounts to a Media Service account. 

	StorageAccount
	
	Asset.StorageAccountName and Asset.StorageAccount

* Ability to update Job.Priority. 

* Notification related entities and properties: 

	JobNotificationSubscription
	
	NotificationEndPoint
	
	Job

* Asset.Uri 

* Locator.Name 

### <a name="june_13_dotnet_changes"></a>Azure Media Services .NET SDK changes

The following changes are included in June 2013 Media Services SDK releases. The latest Media Services SDK is available on GitHub.

* Starting with the version 2.3.0.0, the Media Services SDK supports linking multiple storage accounts to a Media Services account. The following APIs support this feature:
	
	The IStorageAccount type.
	
	The Microsoft.WindowsAzure.MediaServices.Client.CloudMediaContext.StorageAccounts property.
	
	The StorageAccount property.
	
	The StorageAccountName property.
	
	For more information, see [Managing Media Services Assets across Multiple Storage Accounts].

* Notification related APIs. Starting with the version 2.2.0.0 you have the ability to listen to Azure Queue storage notifications. For more information see, [Handling Media Services Job Notifications].
	
	The Microsoft.WindowsAzure.MediaServices.Client.IJob.JobNotificationSubscriptions property.
	
	The Microsoft.WindowsAzure.MediaServices.Client.INotificationEndPoint type.
	
	The Microsoft.WindowsAzure.MediaServices.Client.IJobNotificationSubscription type.
	
	The Microsoft.WindowsAzure.MediaServices.Client.NotificationEndPointCollection type.
	
	The Microsoft.WindowsAzure.MediaServices.Client.NotificationEndPointType type.
	
	The Microsoft.WindowsAzure.MediaServices.Client.NotificationJobState type.

* Dependency on the Azure Storage Client SDK 2.0 (Microsoft.WindowsAzure.StorageClient.dll).

* Dependency on OData 5.5 (Microsoft.Data.OData.dll).


##<a id="december_changes_12"></a>December 2012 Release

### <a name="dec_12_dotnet_changes"></a>Azure Media Services .NET SDK changes

* Intellisense : Added missing Intellisense documentation for many types.

* Microsoft.Practices.TransientFaultHandling.Core : Fixed an issue where the SDK still had a dependency to an old version of this assembly. The SDK now references version 5.1.1209.1 of this assembly.

Fixes for issues found in the November 2012 SDK:

* IAsset.Locators.Count : This count is now correctly reported on new IAsset interfaces after all locators have been deleted.

* IAssetFile.ContentFileSize : This value is now properly set after an upload by IAssetFile.Upload(filepath).

* IAssetFile.ContentFileSize : This property can now be set when creating an asset file. It was previously read-only.

* IAssetFile.Upload(filepath) : Fixed an issue where this synchronous upload method was throwing the following error when uploading multiple files to the asset. The error was "Server failed to authenticate the request. Make sure the value of Authorization header is formed correctly including the signature."

* IAssetFile.UploadAsync : Fixed an issue where no more than 5 files could be uploaded simultaneously.

* IAssetFile.UploadProgressChanged : This event is now provided by the SDK.

* IAssetFile.DownloadAsync(string, BlobTransferClient, ILocator, CancellationToken): This method overload is now provided.

* IAssetFile.DownloadAsync : Fixed an issue where no more than 5 files could be downloaded simultaneously.

* IAssetFile.Delete() : Fixed an issue where calling delete may throw an exception if no file was uploaded for the IAssetFile.

* Jobs : Fixed an issue where chaining a "MP4 to Smooth Streams task" with a "PlayReady Protection Task" using a job template would not create any tasks at all.

* EncryptionUtils.GetCertificateFromStore() : This method no longer throws a null reference exception due to a failures finding the certificate based on certificate configuration issues.

##<a id="november_changes_12"></a>November 2012 Release

The changes mentioned in this section were updates included in the November 2012 (version 2.0.0.0) SDK. These changes may require any code written for the June 2012 preview SDK release to be modified or rewritten.

* Assets
	
	IAsset.Create(assetName) is the ONLY asset creation function. IAsset.Create no longer uploads files as part of the method call. Use IAssetFile for uploading.
	
	The IAsset.Publish method and the AssetState.Publish enumeration value have been removed from the Services SDK. Any code that relies on this value must be re-written.

* FileInfo

	This class has been removed and replaced by IAssetFile.

	IAssetFiles

	IAssetFile replaces FileInfo and has a different behavior. To use it, instantiate the IAssetFiles object, followed by a file upload either using the Media Services SDK or the Azure Storage SDK. The following IAssetFile.Upload overloads can be used:

	* IAssetFile.Upload(filePath): A synchronous method that blocks the thread and is recommended only when uploading a single file.
	
	* IAssetFile.UploadAsync(filePath, blobTransferClient, locator, cancellationToken): An asynchronous method. This is the preferred upload mechanism. 

	Known bug: using the cancellationToken will indeed cancel the upload; however, the cancellation state of the tasks can be any of a number of states. You must properly catch and handle exceptions.

* Locators
	
	The Origin-specific versions have been removed. The SAS-specific context.Locators.CreateSasLocator(asset, accessPolicy) will be marked deprecated, or removed by GA. See the Locators section under New Functionality for updated behavior.


##<a id="june_changes_12"></a>June 2012 Preview Release

The following functionality was new in the November release of the SDK.

* Deleting Entities

	IAsset, IAssetFile, ILocator, IAccessPolicy, IContentKey objects are now deleted at the object level, i.e. IObject.Delete(), instead of requiring a delete in the Collection, that is cloudMediaContext.ObjCollection.Delete(objInstance).

* Locators

	Locators must now be created using the CreateLocator method and use the LocatorType.SAS or LocatorType.OnDemandOrigin enum values as an argument for the specific type of locator you want to create.

	New properties were added to Locators to make it easier to obtain usable URIs for your content. This redesign of Locators was meant to provide more flexibility for future third-party extensibility and increase ease-of-use for media client applications.

* Asynchronous Method Support

	Asynchronous support has been added to all methods.


##Media Services learning paths

You can view AMS learning paths here:

- [AMS Live Streaming Workflow](http://azure.microsoft.com/documentation/learning-paths/media-services-streaming-live/)
- [AMS on Demand Streaming Workflow](http://azure.microsoft.com/documentation/learning-paths/media-services-streaming-on-demand/)

<!-- Anchors. -->

<!-- Images. -->

<!-- URLs. -->
[Azure Media Services MSDN Forum]: http://social.msdn.microsoft.com/forums/azure/home?forum=MediaServices
[Azure Media Services REST API Reference]: http://msdn.microsoft.com/library/azure/hh973617.aspx 
[Media Services Pricing Details]: http://azure.microsoft.com/pricing/details/media-services/
[Input Metadata]: http://msdn.microsoft.com/library/azure/dn783120.aspx
[Output Metadata]: http://msdn.microsoft.com/library/azure/dn783217.aspx
[Delivering Content]: http://msdn.microsoft.com/library/azure/hh973618.aspx
[Indexing Media Files with Azure Media Indexer]: http://msdn.microsoft.com/library/azure/dn783455.aspx
[StreamingEndpoint]: http://msdn.microsoft.com/library/azure/dn783468.aspx
[Working with Azure Media Services Live Streaming]: http://msdn.microsoft.com/library/azure/dn783466.aspx
[Using AES-128 Dynamic Encryption and Key Delivery Service]: http://msdn.microsoft.com/library/azure/dn783457.aspx
[Using PlayReady Dynamic Encryption and License Delivery Service]: http://msdn.microsoft.com/library/azure/dn783467.aspx
[Preview features]: http://azure.microsoft.com/services/preview/
[Media Services PlayReady License Template Overview]: http://msdn.microsoft.com/library/azure/dn783459.aspx
[Streaming Storage Encrypted Content]: http://msdn.microsoft.com/library/azure/dn783451.aspx
[Azure Management Portal]: https://manage.windowsazure.com
[Dynamic Packaging]: http://msdn.microsoft.com/library/azure/jj889436.aspx
[Nick Drouin's Blog]: http://blog-ndrouin.azurewebsites.net/hls-v3-new-old-thing/
[Protecting Smooth Stream with PlayReady]: http://msdn.microsoft.com/library/azure/dn189154.aspx
[Retry Logic in the Media Services SDK for .NET]: http://msdn.microsoft.com/library/azure/dn745650.aspx
[Grass Valley Announces EDIUS 7 Streaming Through the Cloud]: http://www.streamingmedia.com/Producer/Articles/ReadArticle.aspx?ArticleID=96351&utm_source=dlvr.it&utm_medium=twitter
[Controlling Media Service Encoder Output Filenames]: http://msdn.microsoft.com/library/azure/dn303341.aspx
[Creating Overlays]: http://msdn.microsoft.com/library/azure/dn640496.aspx
[Stitching Video Segments]: http://msdn.microsoft.com/library/azure/dn640504.aspx
[Azure Media Services .NET SDK 3.0.0.1 and 3.0.0.2 releases]: http://www.gtrifonov.com/2014/02/07/windows-azure-media-services-.net-sdk-3.0.0.2-release/
[Azure Active Directory Access Control Service (ACS)]: http://msdn.microsoft.com/library/hh147631.aspx
[Connecting to Media Services with the Media Services SDK for .NET]: http://msdn.microsoft.com/library/azure/jj129571.aspx
[Azure Media Services .NET SDK Extensions]: https://github.com/Azure/azure-sdk-for-media-services-extensions/tree/dev
[azure-sdk-tools]: https://github.com/Azure/azure-sdk-tools
[GitHub]: https://github.com/Azure/azure-sdk-for-media-services
[Managing Media Services Assets across Multiple Storage Accounts]: http://msdn.microsoft.com/library/azure/dn271889.aspx
[Handling Media Services Job Notifications]: http://msdn.microsoft.com/library/azure/dn261241.aspx
 <|MERGE_RESOLUTION|>--- conflicted
+++ resolved
@@ -13,11 +13,7 @@
 	ms.tgt_pltfrm="media" 
 	ms.devlang="dotnet" 
 	ms.topic="article" 
-<<<<<<< HEAD
-	ms.date="09/20/2015"   
-=======
 	ms.date="09/27/2015"   
->>>>>>> a3835ed1
 	ms.author="juliako"/>
 
 
@@ -88,8 +84,6 @@
 
 - You can now use Media Encoder Standard to do sub-clipping and live archive extraction. For more information, see [this blog](http://azure.microsoft.com/blog/sub-clipping-and-live-archive-extraction-with-media-encoder-standard/).
 
-<<<<<<< HEAD
-=======
 - The following filtering updates were made: 
 
 	- You can now use Apple HTTP Live Streaming (HLS) format with audio-only filter. This update enables you to remove audio-only track by specifying (audio-only=false) in the URL.
@@ -97,7 +91,6 @@
 
 - AMS now supports I-Frames in HLS v4. I-Frame support optimizes fast-forward and rewind operations. By default, all HLS v4 outputs include I-Frame playlist (EXT-X-I-FRAME-STREAM-INF).
  
->>>>>>> a3835ed1
 ##<a id="august_changes_15"></a>August 2015 Release
 
 - Azure Media Services SDK for Java V0.8.0 release and new samples are now available. For more information, see:
