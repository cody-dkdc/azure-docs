<properties 
	pageTitle="Media Services Release Notes" 
	description="Media Services Release Notes" 
	services="media-services" 
	documentationCenter="" 
	authors="Juliako" 
	manager="dwrede" 
	editor=""/>

<tags 
	ms.service="media-services" 
	ms.workload="media" 
	ms.tgt_pltfrm="media" 
	ms.devlang="dotnet" 
	ms.topic="article" 
<<<<<<< HEAD
	ms.date="02/09/2016"
=======
	ms.date="02/11/2016"
>>>>>>> abb96edc
	ms.author="juliako"/>


# Azure Media Services Release Notes

These release notes summarize changes from previous releases and known issues.

>[AZURE.NOTE] We want to hear from our customers and focus on fixing problems that affect you. To report a problem or ask questions, please post in the [Azure Media Services MSDN Forum].

- [Currently Known Issues](#issues)
- [REST API Version History](#rest_version_history)
- [January 2016 Release](#jan_changes_16)
- [December 2015 Release](#dec_changes_15)
- [November 2015 Release](#nov_changes_15)
- [October 2015 Release](#oct_changes_15)
- [September 2015 Release](#september_changes_15)
- [August 2015 Release](#august_changes_15)
- [July 2015 Release](#july_changes_15)
- [June 2015 Release](#june_changes_15)
- [May 2015 Release](#may_changes_15)
- [April 2015 Release](#april_changes_15)
- [March 2015 Release](#march_changes_15)
- [February 2015 Release](#february_changes_15)
- [January 2015 Release](#january_changes_15)
- [December 2014 Release](#december_changes_14)
- [November 2014 Release](#november_changes_14)
- [October 2014 Release](#october_changes_14)
- [September 2014 Release](#september_changes_14)
- [August 2014 Release](#august_changes_14)
- [July 2014 Release](#july_changes_14)
- [May 2014 Release](#may_changes_14)
- [April 2014 Release](#april_changes_14) 
- [January\February 2014 Releases](#jan_feb_changes_14) 
- [December 2013 Release](#december_changes_13)
- [November 2013 Release](#november_changes_13)
- [August 2013 Release](#august_changes_13)
- [June 2013 Release](#june_changes_13)
- [December 2012 Release](#december_changes_12)
- [November 2012 Release](#november_changes_12)
- [June 2012 Preview Release](#june_changes_12)


##<a id="issues"></a>Currently Known Issues

### <a id="general_issues"></a>Media Services General Issues

Issue|Description
---|---
Several common HTTP headers are not provided in the REST API.|If you develop Media Services applications using the REST API, you find that some common HTTP header fields (including CLIENT-REQUEST-ID, REQUEST-ID, and RETURN-CLIENT-REQUEST-ID) are not supported. The headers will be added in a future update.
Encoding an asset with a file name that contains escape characters (for example, %20) fails with “MediaProcessor : File not found.”|Names of files that are going to be added to an asset and then encoded should only contain alphanumeric characters and spaces. The issue will be fixed in a future update.
The ListBlobs method that is part of the Azure Storage SDK version 3.x fails.|Media Services generates SAS URLs based on the [2012-02-12](http://msdn.microsoft.com/library/azure/dn592123.aspx) version. If you want to use Azure Storage SDK to list blobs in a blob container, use the [CloudBlobContainer.ListBlobs](http://msdn.microsoft.com/library/microsoft.windowsazure.storage.blob.cloudblobcontainer.listblobs.aspx) method that is part of Azure Storage SDK version 2.x. The ListBlobs method that is part of the Azure Storage SDK version 3.x will fail.
Media Services throttling mechanism restricts the resource usage for applications that make excessive request to the service. The service may return the Service Unavailable (503) HTTP status code.|For more information, see the description of the 503 HTTP status code in the [Azure Media Services Error Codes](http://msdn.microsoft.com/library/azure/dn168949.aspx) topic.
When querying entities, there is a limit of 1000 entities returned at one time because public REST v2 limits query results to 1000 results. | You need to use **Skip** and **Take** (.NET)/ **top** (REST) as described in [this .NET example](media-services-dotnet-manage-entities.md#enumerating-through-large-collections-of-entities) and [this REST API example](media-services-rest-manage-entities.md#enumerating-through-large-collections-of-entities). 


### <a id="dotnet_issues"></a>Media Services SDK for .NET Issues

Issue|Description
---|---
Media Services objects in the SDK cannot be serialized and as a result do not work with Azure Caching.|If you try to serialize the SDK AssetCollection object to add it to Azure Caching, an exception is thrown.

##<a id="rest_version_history"></a>REST API Version History

For information about the Media Services REST API version history, see [Azure Media Services REST API Reference].


##<a id="jan_changes_16"></a>January 2016 Release

Encoding Reserved Units renamed to reduce confusion with Encoder names.

The Basic, Standard, and Premium encoding reserved units are renamed to S1, S2, and S3  reserved units, respectively.  Customers using Basic Encoding RUs today will see S1 as the label in Azure Portal (and in the bill), while Standard and Premium will see the labels S2 and S3 respectively. 

##<a id="dec_changes_15"></a>December 2015 Release

The Azure SDK team published a new release of the [Azure SDK for PHP](http://github.com/Azure/azure-sdk-for-php) package that contains updates and new features for Microsoft Azure Media Services. In particular, the Azure Media Services SDK for PHP now supports the latest [content protection](media-services-content-protection-overview.md) features: dynamic encryption with AES and DRM (PlayReady and Widevine) with and without Token restriction. It also supports scaling [Encoding Units](media-services-dotnet-encoding-units.md).

For more information, see:

- The [Microsoft Azure Media Services SDK for PHP](http://southworks.com/blog/2015/12/09/new-microsoft-azure-media-services-sdk-for-php-release-available-with-new-features-and-samples/) blog.
- The following [code samples](http://github.com/Azure/azure-sdk-for-php/tree/master/examples/MediaServices) to help get you started quickly:
	- **vodworkflow_aes.php**: This is a PHP file that shows how to use AES-128 Dynamic Encryption and Key Delivery Service. It is based on the .NET sample explained in [this](media-services-protect-with-aes128.md) article.
	- **vodworkflow_aes.php**: This is a PHP file that shows how to use PlayReady Dynamic Encryption and License Delivery Service. It is based on the .NET sample explained in [this](media-services-protect-with-drm.md) article.
	- **scale_encoding_units.php**: This is a PHP file that shows how to scale encoding reserved unit.


##<a id="nov_changes_15"></a>November 2015 Release

Azure Media Services now offers Google Widevine license delivery service in the cloud. For more details, refer to [this announcement blog](https://azure.microsoft.com/blog/announcing-google-widevine-license-delivery-services-public-preview-in-azure-media-services/). Also, see [this tutorial](media-services-protect-with-drm.md) and [GitHub repository](http://github.com/Azure-Samples/media-services-dotnet-dynamic-encryption-with-drm). 

Note that Widevine license delivery services provided by Azure Media Sevices is in preview. For more information see [this blog](https://azure.microsoft.com/blog/announcing-google-widevine-license-delivery-services-public-preview-in-azure-media-services/).

##<a id="oct_changes_15"></a>October 2015 Release

Azure Media Services (AMS) is now live in the following data centers: Brazil South,  India West, India South and India Central. You can now use the Azure Classic Portal to [create Media Service accounts](media-services-create-account.md#create-a-media-services-account-using-quick-create) and perform various tasks described [here](https://azure.microsoft.com/documentation/services/media-services/). However, Live Encoding is not enabled in these data centers. Further, not all types of Encoding Reserved Units are available in these data centers.

- Brazil South:                                          Only Standard and Basic Encoding Reserved Units are available
- India West, India South and India Central:             Only Basic Encoding Reserved Units are available


##<a id="september_changes_15"></a>September 2015 Release 

- AMS now offers the ability to protect both Video-On-Demand (VOD) and Live Streams with Widevine Modular DRM technology. You can use the following delivery services partners to help you deliver Widevine licenses: [Axinom](http://www.axinom.com/press/ibc-axinom-drm-6/), [EZDRM](http://ezdrm.com/), [castLabs](http://castlabs.com/company/partners/azure/). For more information, see [this blog](https://azure.microsoft.com/blog/azure-media-services-adds-google-widevine-packaging-for-delivering-multi-drm-stream/).

	You can use [AMS .NET SDK](https://www.nuget.org/packages/windowsazure.mediaservices/) (starting with the version 3.5.1) or REST API to configure your AssetDeliveryConfiguration to use Widevine.  

- AMS added support for Apple ProRes videos. You can now upload your QuickTime source videos files that use Apple ProRes or other codecs. For more information, see [this blog](https://azure.microsoft.com/blog/announcing-support-for-apple-prores-videos-in-azure-media-services/).

- You can now use Media Encoder Standard to do sub-clipping and live archive extraction. For more information, see [this blog](https://azure.microsoft.com/blog/sub-clipping-and-live-archive-extraction-with-media-encoder-standard/).

- The following filtering updates were made: 

	- You can now use Apple HTTP Live Streaming (HLS) format with audio-only filter. This update enables you to remove audio-only track by specifying (audio-only=false) in the URL.
	- When defining filters for your assets, you now have ability to combine multiple (up to 3) filters in a single URL.

	For more information see [this](https://azure.microsoft.com/blog/azure-media-services-release-dynamic-manifest-composition-remove-hls-audio-only-track-and-hls-i-frame-track-support/) blog.

- AMS now supports I-Frames in HLS v4. I-Frame support optimizes fast-forward and rewind operations. By default, all HLS v4 outputs include I-Frame playlist (EXT-X-I-FRAME-STREAM-INF).
 
	For more information see [this](https://azure.microsoft.com/blog/azure-media-services-release-dynamic-manifest-composition-remove-hls-audio-only-track-and-hls-i-frame-track-support/) blog.

##<a id="august_changes_15"></a>August 2015 Release

- Azure Media Services SDK for Java V0.8.0 release and new samples are now available. For more information, see:

	- [Blog post](http://southworks.com/blog/2015/08/25/microsoft-azure-media-services-sdk-for-java-v0-8-0-released-and-new-samples-available/)
	- [Java samples repository](https://github.com/southworkscom/azure-sdk-for-media-services-java-samples)
- Azure Media Player update with multi-audio stream support. For more information, see:
	- [Blog post](https://azure.microsoft.com/blog/2015/08/13/azure-media-player-update-with-multi-audio-stream-support/)

##<a id="july_changes_15"></a>July 2015 Release

- Announcing the general availability of Media Encoder Standard. For more information, see [this blog post](https://azure.microsoft.com/blog/2015/07/16/announcing-the-general-availability-of-media-encoder-standard/).

	Media Encoder Standard uses presets described in [this](http://go.microsoft.com/fwlink/?LinkId=618336) section. Note that when using a preset for 4k encodes, you should get the **Premium** reserved unit type. For more information, see [How to Scale Encoding](media-services-portal-encoding-units).
- Live Real-time captions with Azure Media Services and Player. For more information, see  [this blog post](https://azure.microsoft.com/blog/2015/07/08/live-real-time-captions-with-azure-media-services-and-player/)

###Media Services .NET SDK Updates

Azure Media Services .NET SDK is now version 3.4.0.0. The following functionality was added in this release:  

- Implemented support for live archive. Note that you cannot download an asset that contains a live archive.
- Implemented support for dynamic filters.
- Implemented functionality that allows users to keep storage container while deleting asset.
- Bug fixes related to retry policies in channels.
- Enabled  **Media Encoder Premium Workflow**.

##<a id="june_changes_15"></a>June 2015 Release

###Media Services .NET SDK Updates

Azure Media Services .NET SDK is now version 3.3.0.0. The following functionality was added in this release:  

- support for OpenId Connect Discovery spec,
- support for handling keys rollover on identity provider side. 

If you are using an identity provider which exposes OpenID Connect discovery document (as the following providers do: Azure Active Directory, Google, Salesforce ), you can instruct Azure Media Services to obtain signing keys for validation of JWT token from OpenID connect discovery spec. 

For more information, see [Using Json Web Keys from OpenID Connect discovery spec to work with JWT token authentication in Azure Media Services](http://gtrifonov.com/2015/06/07/using-json-web-keys-from-openid-connect-discovery-spec-to-work-with-jwt-token-authentication-in-azure-media-services/).


##<a id="may_changes_15"></a>May 2015 Release

Announcing the following new features:

- [A preview of Live Encoding with Media Services](media-services-manage-live-encoder-enabled-channels.md)
- [Dynamic manifest](media-services-dynamic-manifest-overview.md)
- [A preview of Azure Media Hyperlapse media processor](https://azure.microsoft.com/blog/?p=286281&preview=1&_ppp=61e1a0b3db)

##<a id="april_changes_15"></a>April 2015 Release

###General Media Services Updates

- [Announcing Azure Media Player](https://azure.microsoft.com/blog/2015/04/15/announcing-azure-media-player/).
- Starting with Media Services REST 2.10, channels that are configured to ingest an RTMP protocol, are created with primary and secondary ingest URLs. For more information, see [Channel ingest configurations](media-services-manage-channels-overview.md#channel_input)
- Azure Media Indexer updates
	- Support for Spanish Language
	- New configuration xml format
	
	For more information see [this blog](https://azure.microsoft.com/blog/2015/04/13/azure-media-indexer-spanish-v1-2/).
###Media Services .NET SDK Updates

Azure Media Services .NET SDK is now version 3.2.0.0.

The following are some of the customer facing updates:
 
- **Breaking change**: Changed **TokenRestrictionTemplate.Issuer** and **TokenRestrictionTemplate.Audience** to be of a string type. 
- Updates related to creating custom retry policies. 
- Bug fixes related to uploading/downloading files. 
- The **MediaServicesCredentials** class now accepts primary and secondary access control endpoint to authenticate against.



##<a id="march_changes_15"></a>March 2015 Release

### General Media Services Updates

- Media Services now provides Azure CDN integration. To support the integration, the **CdnEnabled** property was added to **StreamingEndpoint**.  **CdnEnabled** can be used with REST APIs starting with version 2.9 (for more information, see [StreamingEndpoint](https://msdn.microsoft.com/library/azure/dn783468.aspx)).  **CdnEnabled** can be used with .NET SDK starting with version 3.1.0.2 (for more information, see [StreamingEndpoint](https://msdn.microsoft.com/library/azure/microsoft.windowsazure.mediaservices.client.istreamingendpoint(v=azure.10).aspx)).
- Announcement of **Media Encoder Premium Workflow**. For more information, see [Introducing Premium Encoding in Azure Media Services](https://azure.microsoft.com/blog/2015/03/05/introducing-premium-encoding-in-azure-media-services/).
 


##<a id="february_changes_15"></a>February 2015 Release

### General Media Services Updates

Media Services REST API is now version 2.9. Starting with this version, you can enable the Azure CDN integration with streaming endpoints. For more information, see [StreamingEndpoint](https://msdn.microsoft.com/library/dn783468.aspx).

##<a id="january_changes_15"></a>January 2015 Release

### General Media Services Updates

Announcement of General Availability (GA) of content protection with dynamic encryption. For more information, see [Azure Media Services enhances streaming security with General Availability of DRM technology](https://azure.microsoft.com/blog/2015/01/29/azure-media-services-enhances-streaming-security-with-general-availability-of-drm-technology/).

###Media Services .NET SDK Updates

Azure Media Services .NET SDK is now version 3.1.0.1.

This release marked the default Microsoft.WindowsAzure.MediaServices.Client.ContentKeyAuthorization.TokenRestrictionTemplate constructor as obsolete. The new constructor takes TokenType as an argument.

	TokenRestrictionTemplate template = new TokenRestrictionTemplate(TokenType.SWT);


##<a id="december_changes_14"></a>December 2014 Release

###General Media Services Updates

- Some updates and new features were added to the Azure Indexer Media processor. For more information, see [Azure Media Indexer Version 1.1.6.7 Release Notes](https://azure.microsoft.com/blog/2014/12/03/azure-media-indexer-version-1-1-6-7-release-notes/).
- Added a new REST API that enables you to update encoding reserved units: [EncodingReservedUnitType with REST](http://msdn.microsoft.com/library/azure/dn859236.aspx).
- Added CORS support for key delivery service.
- Performance improvements of querying authorization policy options were done.
- In China data center, the [Key Delivery URL](http://msdn.microsoft.com/library/azure/ef4dfeeb-48ae-4596-ab28-44d6b36d8769#get_delivery_service_url) is now per customer (just like in other data centers).
- Added HLS auto target duration. When doing live streaming, HLS is always packaged dynamically. By default, Media Services automatically calculates HLS segment packaging ratio (FragmentsPerSegment) based on the keyframe interval (KeyFrameInterval ), also referred to as Group of Pictures – GOP, that is received from the Live encoder. For more information, see [Working with Azure Media Services Live Streaming].
 
###Media Services .NET SDK Updates

- [Azure Media Services .NET SDK](http://www.nuget.org/packages/windowsazure.mediaservices/) is now version 3.1.0.0.
- Upgraded the .Net SDK dependency to .NET 4.5 Framework.
- Added a new API that enables you to update encoding reserved units. For more information, see [Updating Reserved Unit Type and Increasing Encoding RUs using .NET](http://msdn.microsoft.com/library/azure/jj129582.aspx).
- Added JWT (JSON Web Token) support for token authentication. For more information, see [JWT token Authentication in Azure Media Services and Dynamic Encryption](http://www.gtrifonov.com/2015/01/03/jwt-token-authentication-in-azure-media-services-and-dynamic-encryption/).
- Added relative offsets for BeginDate and ExpirationDate in the PlayReady license template.


##<a id="november_changes_14"></a>November 2014 Release

- Media Services now enables you to ingest a live Smooth Streaming (FMP4) content over an SSL connection. To ingest over SSL, make sure to update the ingest URL to HTTPS.  For more information about live streaming, see [Working with Azure Media Services Live Streaming].
- Note that currently, you cannot ingest an RTMP live stream over an SSL connection.
- You can also stream your content over an SSL connection. To do this, make sure your streaming URLs start with HTTPS.
- Note that you can only stream over SSL if the streaming endpoint from which you deliver your content was created after September 10th, 2014. If your streaming URLs are based on the streaming endpoints created after September 10th, the URL contains “streaming.mediaservices.windows.net” (the new format). Streaming URLs that contain “origin.mediaservices.windows.net” (the old format) do not support SSL. If your URL is in the old format and you want to be able to stream over SSL, [create a new streaming endpoint](media-services-manage-origins.md). Use URLs created based on the new streaming endpoint to stream your content over SSL.
   
##<a id="october_changes_14"></a>October 2014 Release

### <a id="new_encoder_release"></a>Media Services Encoder Release

Announcing the new release of Media Services Azure Media Encoder. With the latest Azure Media Encoder you are only charged for output GBs, but otherwise the new encoder is feature compatible with the previous encoder. For more information [Media Services Pricing Details]).

### <a id="oct_sdk"></a>Media Services .NET SDK 

Media Services SDK for .NET Extensions is now version 2.0.0.3.

Media Services SDK for .NET is now version 3.0.0.8.

The following changes were made:

- Refactoring in retry policy classes.
- Adding user agent string to http request headers.
- Adding nuget restore build step.
- Fixing scenario tests to use x509 cert from repository.
- Validating settings when updating channel and streaming end.
 

### New GitHub repository to host Media Services samples

Samples are located in [Azure Media Services samples GitHub repository](https://github.com/Azure/Azure-Media-Services-Samples).


##<a id="september_changes_14"></a>September 2014 Release

Media Services REST metadata is now version 2.7. For more information about the latest REST updates, see [Azure Media Services REST API Reference].

Media Services SDK for .NET is now version 3.0.0.7
 
### <a id="sept_14_breaking_changes"></a>Breaking Changes

* **Origin** was renamed to [StreamingEndpoint].
* A change in the default behavior when using the **Azure Classic Portal** to encode and then publish MP4 files.

Previously, when using the Azure Classic Portal to publish a single-file MP4 video asset a SAS URL would be created (SAS URLs allow you to download the video from a blob storage). Currently, when you use the Azure Classic Portal to encode and then publish a single-file MP4 video asset, the generated URL points to an Azure Media Services streaming endpoint.  This change does not affect MP4 videos that are directly uploaded to Media Services and published without being encoded by Azure Media Services.

Currently, you have the following two options to solve the problem.

* Enable streaming units and use dynamic packaging to stream the .mp4 asset as a smooth streaming presentation.

* Create a SAS url to download (or progressively play) the .mp4. For more information about how to create a SAS locator, see [Delivering Content].


### <a id="sept_14_GA_changes"></a>New features\scenarios that are part of GA release

* **Indexer Media Processor**. For more information see [Indexing Media Files with Azure Media Indexer].

* The [StreamingEndpoint] entity now enables you to add custom domain (host) names.

	For a custom domain name to be used as the Media Services streaming endpoint name, you need to add custom host names to your streaming endpoint. Use the Media Services REST APIs or .NET SDK to add custom host names.
	
	The following considerations apply:
	
	* You must have the ownership of the custom domain name.
	
	* The ownership of the domain name must be validated by Azure Media Services. To validate the domain, create a CName that maps <MediaServicesAccountId>.<parent domain> to verifydns.<mediaservices-dns-zone>. 
	
	* You must create another CName  that maps the custom host name (for example,  sports.contoso.com) to your Media Services StreamingEndpont’s host name (for example,  amstest.streaming.mediaservices.windows.net).


	For more information, see the **CustomHostNames** property in the [StreamingEndpoint] topic.

### <a id="sept_14_preview_changes"></a>New features\scenarios that are part of the public preview release

* Live Streaming Preview. For more information, see [Working with Azure Media Services Live Streaming].

* Key Delivery Service. For more information, see [Using AES-128 Dynamic Encryption and Key Delivery Service].

* AES Dynamic Encryption. For more information, see [Using AES-128 Dynamic Encryption and Key Delivery Service].

* PlayReady License Delivery Service. For more information, see [Using PlayReady Dynamic Encryption and License Delivery Service].

* PlayReady Dynamic Encryption. For more information, see [Using PlayReady Dynamic Encryption and License Delivery Service].

* Media Services PlayReady License Template. For more information, see [Media Services PlayReady License Template Overview].

* Streaming storage encrypted assets. For more information, see [Streaming Storage Encrypted Content].

##<a id="august_changes_14"></a>August 2014 Release

When you encode an asset, an output asset is produced upon completion of the encoding job. Until this release, Azure Media Services Encoder produced metadata about output assets. Starting with this release the encoder also produces metadata about input assets. For more information, see the [Input Metadata] and [Output Metadata] topics.


##<a id="july_changes_14"></a>July 2014 Release

The following bug fixes were made for the Azure Media Services Packager and Encryptor:

* Only audio plays back when transmuxing a live archive asset to HTTP Live Streaming – this has been fixed and now both audio and video are played.

* When packaging an asset to HTTP Live Streaming and AES 128-bit envelope encryption, the packaged streams do not play back on Android devices – this bug has been fixed and the packaged stream plays back on Android devices that support HTTP Live Streaming.

##<a id="may_changes_14"></a>May 2014 Release

### <a id="may_14_changes"></a>General Media Services Updates

You can now use [Dynamic Packaging] to stream HTTP Live Streaming (HLS) v3. To stream HLS v3, add the following format to the origin locator path: * .ism/manifest(format=m3u8-aapl-v3). For more information, see [Nick Drouin's Blog].

Dynamic Packaging now also supports delivering HLS (v3 and v4) encrypted with PlayReady based on Smooth Streaming statically encrypted with PlayReady. For information on how to encrypt Smooth Streaming with PlayReady, see [Protecting Smooth Stream with PlayReady].

### <a name="may_14_donnet_changes"></a>Media Services .NET SDK Updates

The following improvements are included in the Media Services .NET SDK 3.0.0.5 release:

* Better speed and resilience for uploading/downloading media assets.

* Improvements in retry logic and transient exception handling: 

	* Transient error detection and retry logic were improved for exceptions that are caused by querying, saving changes, uploading or downloading files. 
	
	* When getting Web Exceptions (for example, during an ACS token request), you will notice that fatal errors are failing faster now.

For more information, see [Retry Logic in the Media Services SDK for .NET].

##<a id="april_changes_14"></a>April 2014 Encoder Release

### <a name="april_14_enocer_changes"></a>Media Services Encoder Updates

* Added support for ingesting AVI files authored using the Grass Valley EDIUS nonlinear editor, where the video is lightly compressed using Grass Valley HQ/HQX codec. For more information, see [Grass Valley Announces EDIUS 7 Streaming Through the Cloud].

* Added support for specifying the naming convention for the files produced by the Media Encoder. For more information, see [Controlling Media Service Encoder Output Filenames].

* Added support for video and/or audio overlays. For more information, see [Creating Overlays].

* Added support for stitching together multiple video segments. For more information, see [Stitching Video Segments].

* Fixed a bug related to transcoding of MP4s where the audio has been encoded with MPEG-1 Audio layer 3 (aka MP3).


##<a id="jan_feb_changes_14"></a>January\February 2014 Releases

### <a name="jan_fab_14_donnet_changes"></a>Azure Media Services .NET SDK 3.0.0.1, 3.0.0.2 and 3.0.0.3

The changes in 3.0.0.1 and 3.0.0.2 include:

* Fixed issues related to usage of LINQ queries with OrderBy statements.

* Split test solutions in [GitHub] into Unit-based tests and Scenario-based tests.

For more details about the changes, see: [Azure Media Services .NET SDK 3.0.0.1 and 3.0.0.2 releases].

The following changes were made in 3.0.0.3:

* Upgraded Azure storage dependencies to use version 3.0.3.0. 

* Fixed backward compatibility issue for 3.0.*.* releases. 


##<a id="december_changes_13"></a>December 2013 Release

### <a name="dec_13_donnet_changes"></a>Azure Media Services .NET SDK 3.0.0.0

>[AZURE.NOTE] 3.0.x.x releases are not backward compatible with 2.4.x.x releases.

The latest version of the Media Services SDK is now 3.0.0.0. You can download the latest package from Nuget or get the bits from [GitHub].

Starting with the Media Services SDK version 3.0.0.0, you can reuse the [Azure Active Directory Access Control Service (ACS)] tokens. For more information, see the “Reusing Access Control Service Tokens” section in the [Connecting to Media Services with the Media Services SDK for .NET] topic.

### <a name="dec_13_donnet_ext_changes"></a>Azure Media Services .NET SDK Extensions 2.0.0.0

The Azure Media Services .NET SDK Extensions is a set of extension methods and helper functions that will simplify your code and make it easier to develop with Azure Media Services. You can get the latest bits from [Azure Media Services .NET SDK Extensions].

##<a id="november_changes_13"></a>November 2013 Release

### <a name="nov_13_donnet_changes"></a>Azure Media Services .NET SDK Changes

Starting with this version, the Media Services SDK for .NET handles transient fault errors that may occur when making calls to the Media Services REST API layer.

##<a id="august_changes_13"></a>August 2013 Release

### <a name="aug_13_powershell_changes"></a>Media Services PowerShell Cmdlets included in Azure Sdk Tools

The following Media Services PowerShell cmdlets are now included in [azure-sdk-tools].

* Get-AzureMediaServices 

	For example, `Get-AzureMediaServicesAccount`.

* New-AzureMediaServicesAccount 

	For example, `New-AzureMediaServicesAccount -Name “MediaAccountName” -Location “Region” -StorageAccountName “StorageAccountName”`.

* New-AzureMediaServicesKey 

	For example, `New-AzureMediaServicesKey -Name “MediaAccountName” -KeyType Secondary -Force`.

* Remove-AzureMediaServicesAccount 

	For example, `Remove-AzureMediaServicesAccount -Name “MediaAccountName” -Force`.

##<a id="june_changes_13"></a>June 2013 Release

### <a name="june_13_general_changes"></a>Azure Media Services changes

The changes mentioned in this section are updates included in the June 2013 Media Services releases.

* Ability to link multiple storage accounts to a Media Service account. 

	StorageAccount
	
	Asset.StorageAccountName and Asset.StorageAccount

* Ability to update Job.Priority. 

* Notification related entities and properties: 

	JobNotificationSubscription
	
	NotificationEndPoint
	
	Job

* Asset.Uri 

* Locator.Name 

### <a name="june_13_dotnet_changes"></a>Azure Media Services .NET SDK changes

The following changes are included in June 2013 Media Services SDK releases. The latest Media Services SDK is available on GitHub.

* Starting with the version 2.3.0.0, the Media Services SDK supports linking multiple storage accounts to a Media Services account. The following APIs support this feature:
	
	The IStorageAccount type.
	
	The Microsoft.WindowsAzure.MediaServices.Client.CloudMediaContext.StorageAccounts property.
	
	The StorageAccount property.
	
	The StorageAccountName property.
	
	For more information, see [Managing Media Services Assets across Multiple Storage Accounts].

* Notification related APIs. Starting with the version 2.2.0.0 you have the ability to listen to Azure Queue storage notifications. For more information see, [Handling Media Services Job Notifications].
	
	The Microsoft.WindowsAzure.MediaServices.Client.IJob.JobNotificationSubscriptions property.
	
	The Microsoft.WindowsAzure.MediaServices.Client.INotificationEndPoint type.
	
	The Microsoft.WindowsAzure.MediaServices.Client.IJobNotificationSubscription type.
	
	The Microsoft.WindowsAzure.MediaServices.Client.NotificationEndPointCollection type.
	
	The Microsoft.WindowsAzure.MediaServices.Client.NotificationEndPointType type.
	
	The Microsoft.WindowsAzure.MediaServices.Client.NotificationJobState type.

* Dependency on the Azure Storage Client SDK 2.0 (Microsoft.WindowsAzure.StorageClient.dll).

* Dependency on OData 5.5 (Microsoft.Data.OData.dll).


##<a id="december_changes_12"></a>December 2012 Release

### <a name="dec_12_dotnet_changes"></a>Azure Media Services .NET SDK changes

* Intellisense : Added missing Intellisense documentation for many types.

* Microsoft.Practices.TransientFaultHandling.Core : Fixed an issue where the SDK still had a dependency to an old version of this assembly. The SDK now references version 5.1.1209.1 of this assembly.

Fixes for issues found in the November 2012 SDK:

* IAsset.Locators.Count : This count is now correctly reported on new IAsset interfaces after all locators have been deleted.

* IAssetFile.ContentFileSize : This value is now properly set after an upload by IAssetFile.Upload(filepath).

* IAssetFile.ContentFileSize : This property can now be set when creating an asset file. It was previously read-only.

* IAssetFile.Upload(filepath) : Fixed an issue where this synchronous upload method was throwing the following error when uploading multiple files to the asset. The error was "Server failed to authenticate the request. Make sure the value of Authorization header is formed correctly including the signature."

* IAssetFile.UploadAsync : Fixed an issue where no more than 5 files could be uploaded simultaneously.

* IAssetFile.UploadProgressChanged : This event is now provided by the SDK.

* IAssetFile.DownloadAsync(string, BlobTransferClient, ILocator, CancellationToken): This method overload is now provided.

* IAssetFile.DownloadAsync : Fixed an issue where no more than 5 files could be downloaded simultaneously.

* IAssetFile.Delete() : Fixed an issue where calling delete may throw an exception if no file was uploaded for the IAssetFile.

* Jobs : Fixed an issue where chaining a "MP4 to Smooth Streams task" with a "PlayReady Protection Task" using a job template would not create any tasks at all.

* EncryptionUtils.GetCertificateFromStore() : This method no longer throws a null reference exception due to a failures finding the certificate based on certificate configuration issues.

##<a id="november_changes_12"></a>November 2012 Release

The changes mentioned in this section were updates included in the November 2012 (version 2.0.0.0) SDK. These changes may require any code written for the June 2012 preview SDK release to be modified or rewritten.

* Assets
	
	IAsset.Create(assetName) is the ONLY asset creation function. IAsset.Create no longer uploads files as part of the method call. Use IAssetFile for uploading.
	
	The IAsset.Publish method and the AssetState.Publish enumeration value have been removed from the Services SDK. Any code that relies on this value must be re-written.

* FileInfo

	This class has been removed and replaced by IAssetFile.

	IAssetFiles

	IAssetFile replaces FileInfo and has a different behavior. To use it, instantiate the IAssetFiles object, followed by a file upload either using the Media Services SDK or the Azure Storage SDK. The following IAssetFile.Upload overloads can be used:

	* IAssetFile.Upload(filePath): A synchronous method that blocks the thread and is recommended only when uploading a single file.
	
	* IAssetFile.UploadAsync(filePath, blobTransferClient, locator, cancellationToken): An asynchronous method. This is the preferred upload mechanism. 

	Known bug: using the cancellationToken will indeed cancel the upload; however, the cancellation state of the tasks can be any of a number of states. You must properly catch and handle exceptions.

* Locators
	
	The Origin-specific versions have been removed. The SAS-specific context.Locators.CreateSasLocator(asset, accessPolicy) will be marked deprecated, or removed by GA. See the Locators section under New Functionality for updated behavior.


##<a id="june_changes_12"></a>June 2012 Preview Release

The following functionality was new in the November release of the SDK.

* Deleting Entities

	IAsset, IAssetFile, ILocator, IAccessPolicy, IContentKey objects are now deleted at the object level, i.e. IObject.Delete(), instead of requiring a delete in the Collection, that is cloudMediaContext.ObjCollection.Delete(objInstance).

* Locators

	Locators must now be created using the CreateLocator method and use the LocatorType.SAS or LocatorType.OnDemandOrigin enum values as an argument for the specific type of locator you want to create.

	New properties were added to Locators to make it easier to obtain usable URIs for your content. This redesign of Locators was meant to provide more flexibility for future third-party extensibility and increase ease-of-use for media client applications.

* Asynchronous Method Support

	Asynchronous support has been added to all methods.


##Media Services learning paths

[AZURE.INCLUDE [media-services-learning-paths-include](../../includes/media-services-learning-paths-include.md)]

##Provide feedback

[AZURE.INCLUDE [media-services-user-voice-include](../../includes/media-services-user-voice-include.md)]


<!-- Anchors. -->

<!-- Images. -->

<!-- URLs. -->
[Azure Media Services MSDN Forum]: http://social.msdn.microsoft.com/forums/azure/home?forum=MediaServices
[Azure Media Services REST API Reference]: http://msdn.microsoft.com/library/azure/hh973617.aspx 
[Media Services Pricing Details]: http://azure.microsoft.com/pricing/details/media-services/
[Input Metadata]: http://msdn.microsoft.com/library/azure/dn783120.aspx
[Output Metadata]: http://msdn.microsoft.com/library/azure/dn783217.aspx
[Delivering Content]: http://msdn.microsoft.com/library/azure/hh973618.aspx
[Indexing Media Files with Azure Media Indexer]: http://msdn.microsoft.com/library/azure/dn783455.aspx
[StreamingEndpoint]: http://msdn.microsoft.com/library/azure/dn783468.aspx
[Working with Azure Media Services Live Streaming]: http://msdn.microsoft.com/library/azure/dn783466.aspx
[Using AES-128 Dynamic Encryption and Key Delivery Service]: http://msdn.microsoft.com/library/azure/dn783457.aspx
[Using PlayReady Dynamic Encryption and License Delivery Service]: http://msdn.microsoft.com/library/azure/dn783467.aspx
[Preview features]: http://azure.microsoft.com/services/preview/
[Media Services PlayReady License Template Overview]: http://msdn.microsoft.com/library/azure/dn783459.aspx
[Streaming Storage Encrypted Content]: http://msdn.microsoft.com/library/azure/dn783451.aspx
[Azure Classic Portal]: https://manage.windowsazure.com
[Dynamic Packaging]: http://msdn.microsoft.com/library/azure/jj889436.aspx
[Nick Drouin's Blog]: http://blog-ndrouin.azurewebsites.net/hls-v3-new-old-thing/
[Protecting Smooth Stream with PlayReady]: http://msdn.microsoft.com/library/azure/dn189154.aspx
[Retry Logic in the Media Services SDK for .NET]: http://msdn.microsoft.com/library/azure/dn745650.aspx
[Grass Valley Announces EDIUS 7 Streaming Through the Cloud]: http://www.streamingmedia.com/Producer/Articles/ReadArticle.aspx?ArticleID=96351&utm_source=dlvr.it&utm_medium=twitter
[Controlling Media Service Encoder Output Filenames]: http://msdn.microsoft.com/library/azure/dn303341.aspx
[Creating Overlays]: http://msdn.microsoft.com/library/azure/dn640496.aspx
[Stitching Video Segments]: http://msdn.microsoft.com/library/azure/dn640504.aspx
[Azure Media Services .NET SDK 3.0.0.1 and 3.0.0.2 releases]: http://www.gtrifonov.com/2014/02/07/windows-azure-media-services-.net-sdk-3.0.0.2-release/
[Azure Active Directory Access Control Service (ACS)]: http://msdn.microsoft.com/library/hh147631.aspx
[Connecting to Media Services with the Media Services SDK for .NET]: http://msdn.microsoft.com/library/azure/jj129571.aspx
[Azure Media Services .NET SDK Extensions]: https://github.com/Azure/azure-sdk-for-media-services-extensions/tree/dev
[azure-sdk-tools]: https://github.com/Azure/azure-sdk-tools
[GitHub]: https://github.com/Azure/azure-sdk-for-media-services
[Managing Media Services Assets across Multiple Storage Accounts]: http://msdn.microsoft.com/library/azure/dn271889.aspx
[Handling Media Services Job Notifications]: http://msdn.microsoft.com/library/azure/dn261241.aspx
 <|MERGE_RESOLUTION|>--- conflicted
+++ resolved
@@ -13,11 +13,7 @@
 	ms.tgt_pltfrm="media" 
 	ms.devlang="dotnet" 
 	ms.topic="article" 
-<<<<<<< HEAD
-	ms.date="02/09/2016"
-=======
 	ms.date="02/11/2016"
->>>>>>> abb96edc
 	ms.author="juliako"/>
 
 
