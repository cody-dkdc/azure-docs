--- conflicted
+++ resolved
@@ -13,11 +13,7 @@
 ms.tgt_pltfrm: na
 ms.devlang: na
 ms.topic: article
-<<<<<<< HEAD
-ms.date: 08/01/2017
-=======
 ms.date: 08/10/2017
->>>>>>> 7e950a10
 ms.author: juliako
 
 ---
