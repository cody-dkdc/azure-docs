<<<<<<< HEAD
<properties 
	pageTitle="Overview and Comparison of Azure On Demand Media Encoders" 
	description="This topic gives an overview and gives a comparison of Azire On Demand Media encoders." 
	services="media-services" 
	documentationCenter="" 
	authors="juliako" 
	manager="dwrede" 
	editor=""/>

<tags 
	ms.service="media-services" 
	ms.workload="media" 
	ms.tgt_pltfrm="na" 
	ms.devlang="na" 
	ms.topic="article" 
	ms.date="09/07/2015"  
	ms.author="juliako"/>

#Overview and Comparison of Azure On Demand Media Encoders

##Encoding overview

Encoders compress digital media using codecs. Encoders typically have various settings that allow you to specify properties of the media generated for example, the codecs used, file format, resolution, and bitrate. File formats are containers that hold the compressed video as well as information about what codecs were used to compress the video. 

Codecs have two components: one to compress digital media files for transmission and the other to decompress digital media files for playback. There are audio codecs that compress and decompress audio and video codecs that compress and decompress video. Codecs can use lossless or lossy compression. Lossless codecs preserve all of the information when compression occurs. When the file is decompressed, the result is a file that is identical to the input media, making lossless codecs well suited to archiving and storage. Lossy codecs lose some of the information when encoding and produce smaller files (than the original) at the cost of video quality and are well suited to streaming over the internet. 

It is important to understand the difference between codecs and file formats. Codecs are the software that implements the compression/decompression algorithms whereas file formats are containers that hold the compressed video. For more information, see [Encoding versus Packaging](http://blog-ndrouin.azurewebsites.net/streaming-media-terminology-explained/).

Media Services provides dynamic packaging which allows you to deliver your adaptive bitrate MP4 or Smooth Streaming encoded content in streaming formats supported by Media Services (MPEG DASH, HLS, Smooth Streaming, HDS) without you having to re-package into these streaming formats. 

To take advantage of [dynamic packaging](media-services-dynamic-packaging-overview.md), you need to do the following:

- Encode your mezzanine (source) file into a set of adaptive bitrate MP4 files or adaptive bitrate Smooth Streaming files (the encoding steps are demonstrated later in this tutorial).
- Get at least one On-Demand streaming unit for the streaming endpoint from which you plan to delivery your content. For more information, see [How to Scale On-Demand Streaming Reserved Units](media-services-manage-origins.md#scale_streaming_endpoints/).

Media Services supports the following on demand encoders that are described in this article:

- **Media Encoder Standard**
- **Azure Media Encoder** 
- **Media Encoder Premium Workflow**

This article gives a brief overview of on demand media encoders and provides links to articles that give more detailed information. The topic also provides comparison of the encoders.

Note that by default each Media Services account can have one active encoding task at a time. You can reserve encoding units that allow you to have multiple encoding tasks running concurrently, one for each encoding reserved unit you purchase. For information, see [Scaling encoding units](media-services-portal-encoding-units.md).

##Media Encoder Standard

###Overview

It is recommended to use the Media Encoder Standard encoder. However, it is currently not exposed via the Azure portal.

When compared to Azure Media Encoder, this encoder supports more input and output formats and codecs. Other benefits include:

- More tolerant to how the input file was created
- Has a better H.264 codec quality than the Azure Media Encoder
- Is built on a newer and more flexible pipeline
- Is more robust/resilient

###How to use

[How to encode with Media Encoder Standard](media-services-dotnet-encode-with-media-encoder-standard.md)

###Formats

[Formats and codecs](media-services-media-encoder-standard-formats.md)

###Presets

Media Encoder Standard is configured using one of the encoder presets described [here](http://go.microsoft.com/fwlink/?linkid=618336&clcid=0x409).

###Input and output metadata

The encoders input metadata is described [here](http://msdn.microsoft.com/library/azure/dn783120.aspx) (same as Azure Media Encoder).

The encoders output metadata is described [here](http://msdn.microsoft.com/library/azure/dn783217.aspx) (same as Azure Media Encoder).

###Thumbnail

Currently, not supported.

###Audio and/or video overlays

Currently, not supported.

###See also

[The Media Services blog](https://azure.microsoft.com/blog/2015/07/16/announcing-the-general-availability-of-media-encoder-standard/)
 
##Azure Media Encoder

###Overview

Azure Media Encoder is one of the encoders supported by Media Services. Starting with July 2015, it is recommended to use [Media Encoder Standard](media-services-encode-asset.md#media_encoder_standard).

###How to use

[How to encode with Azure Media Encoder](media-services-dotnet-encode-asset.md)

###Formats

[Formats and codecs](media-services-azure-media-encoder-formats.md)

###Presets

Azure Media Encoder is configured using one of the encoder presets described [here](https://msdn.microsoft.com/library/azure/dn619392.aspx). You can also get the actual Azure Media Encoder preset files [here](https://github.com/Azure/azure-media-services-samples/tree/master/Encoding%20Presets/VoD/Azure%20Media%20Encoder).

###Input and output metadata

The encoders input metadata is described [here](http://msdn.microsoft.com/library/azure/dn783120.aspx).

The encoders output metadata is described [here](http://msdn.microsoft.com/library/azure/dn783217.aspx).

###Thumbnail

[Creating a thumbnail](https://msdn.microsoft.com/library/azure/Dn673581.aspx)

###Audio and/or video overlays

[Creating Overlays](media-services-azure-media-customize-ame-presets.md#creating-overlays).

###Naming convention

[How to modify the output file names](media-services-azure-media-customize-ame-presets.md#controlling-azure-media-encoder-output-file-names)

###See also

[Encoding your media with Dolby Digital Plus](media-services-encode-with-dolby-digital-plus.md)

##Media Encoder Premium Workflow
	
Media Encoder Premium Workflow is configured using complex workflows. Workflow files could be created and updated using the [Workflow Designer](media-services-workflow-designer.md) tool.

For more information, see:

- [Introducing Premium Encoding in Azure Media Services](http://azure.microsoft.com/blog/2015/03/05/introducing-premium-encoding-in-azure-media-services)
- [How to Use Premium Encoding in Azure Media Services](http://azure.microsoft.com/blog/2015/03/06/how-to-use-premium-encoding-in-azure-media-services)


##<a id="compare_encoders"></a>Compare Encoders

###<a id="billing"></a>Billing meter used by each encoder

Media Processor Name|Applicable Pricing|Notes
---|---|---
**Media Encoder Standard** |ENCODER|Encoding Tasks will be charged according to the size of the output Asset, in GBytes, at the rate specified [here][1], under the ENCODER column.
**Azure Media Encoder** |ENCODER|Encoding Tasks will be charged according to the size of the output Asset, in GBytes, at the rate specified [here][1], under the ENCODER column.
**Media Encoder Premium Workflow** |PREMIUM ENCODER|Encoding Tasks will be charged according to the size of the output Asset, in GBytes, at the rate specified [here][1], under the PREMIUM ENCODER column.


This section compares the encoding capabilities of **Media Encoder Standard**, **Azure Media Encoder**, and **Media Encoder Premium Workflow**.


###Input Container/File Formats

Input Container/File Formats|Media Encoder Standard|Azure Media Encoder|Media Encoder Premium Workflow
---|---|---|---
Adobe® Flash® F4V			|Yes|No		|Yes
MXF/SMPTE 377M				|Yes|Limited|Yes
GXF							|Yes|No		|Yes
MPEG-2 Transport Streams	|Yes|Yes	|Yes
MPEG-2 Program Streams		|Yes|Yes	|Yes
MPEG-4/MP4					|Yes|Yes	|Yes
Windows Media/ASF			|Yes|Yes	|Yes
AVI (Uncompressed 8bit/10bit)|Yes|Yes	|Yes
3GPP/3GPP2					|Yes|Yes	|No
Smooth Streaming File Format (PIFF 1.3)|Yes|Yes|No
[Microsoft Digital Video Recording(DVR-MS)](https://msdn.microsoft.com/library/windows/desktop/dd692984)|Yes|No|No
Matroska/WebM				|Yes|No|No

###Input Video Codecs

Input Video Codecs|Media Encoder Standard|Azure Media Encoder|Media Encoder Premium Workflow
---|---|---|---
AVC 8-bit/10-bit, up to 4:2:2, including AVCIntra	|8 bit 4:2:0 and 4:2:2|Only 8bit 4:2:0|Yes
Avid DNxHD (in MXF)									|Yes|No|Yes
DVCPro/DVCProHD (in MXF)							|Yes|No|Yes
JPEG2000											|Yes|No|Yes
MPEG-2 (up to 422 Profile and High Level; including variants such as XDCAM, XDCAM HD, XDCAM IMX, CableLabs® and D10)|Up to 422 Profile|Up to 422 Profile|Yes
MPEG-1												|Yes|Yes|Yes
Windows Media Video/VC-1							|Yes|Yes|Yes
Canopus HQ/HQX										|No|Yes|No
MPEG-4 Part 2										|Yes|No|No
[Theora](https://en.wikipedia.org/wiki/Theora)		|Yes|No|No

###Input Audio Codecs

Input Audio Codecs|Media Encoder Standard|Azure Media Encoder|Media Encoder Premium Workflow
---|---|---|---
AES (SMPTE 331M and 302M, AES3-2003)		|No|No|Yes
Dolby® E									|No|No|Yes
Dolby® Digital (AC3)						|No|Yes|Yes
Dolby® Digital Plus (E-AC3)					|No|No|Yes
AAC (AAC-LC, AAC-HE, and AAC-HEv2; up to 5.1)|Yes|Yes|Yes
MPEG Layer 2|Yes|Yes|Yes
MP3 (MPEG-1 Audio Layer 3)|Yes|Yes|Yes
Windows Media Audio|Yes|Yes|Yes
WAV/PCM|Yes|Yes|Yes
[FLAC](https://en.wikipedia.org/wiki/FLAC)</a>|Yes|No|No
[Opus](https://en.wikipedia.org/wiki/Opus_(audio_format) |Yes|No|No
[Vorbis](https://en.wikipedia.org/wiki/Vorbis)</a>|Yes|No|No


###Output Container/File Formats

Output Container/File Formats|Media Encoder Standard|Azure Media Encoder|Media Encoder Premium Workflow
---|---|---|---
Adobe® Flash® F4V|No|No|Yes
MXF (OP1a, XDCAM and AS02)|No|No|Yes
DPP (including AS11)|No|No|Yes
GXF|No|No|Yes
MPEG-4/MP4|Yes|Yes|Yes
MPEG-TS|Yes|No|Yes
Windows Media/ASF|No|Yes|Yes
AVI (Uncompressed 8bit/10bit)|No|No|Yes
Smooth Streaming File Format (PIFF 1.3)|No|Yes|Yes

###Output Video Codecs

Output Video Codecs|Media Encoder Standard|Azure Media Encoder|Media Encoder Premium Workflow
---|---|---|---
AVC (H.264; 8-bit; up to High Profile, Level 5.2; 4K Ultra HD; AVC Intra)|Only 8 bit 4:2:0|Only 8 bit 4:2:0 up to 1080p|Yes
Avid DNxHD (in MXF)|No|No|Yes
DVCPro/DVCProHD (in MXF)|No|No|Yes
MPEG-2 (up to 422 Profile and High Level; including variants such as XDCAM, XDCAM HD, XDCAM IMX, CableLabs® and D10)|No|No|Yes
MPEG-1|No|No|Yes
Windows Media Video/VC-1|No|Yes|Yes
JPEG thumbnail creation|No|Yes|Yes

###Output Audio Codecs

Output Audio Codecs|Media Encoder Standard|Azure Media Encoder|Media Encoder Premium Workflow
---|---|---|---
AES (SMPTE 331M and 302M, AES3-2003)|No|No|Yes
Dolby® Digital (AC3)|No|Yes|Yes
Dolby® Digital Plus (E-AC3) up to 7.1|No|Up to 5.1|Yes
AAC (AAC-LC, AAC-HE, and AAC-HEv2; up to 5.1)|Yes|Yes|Yes
MPEG Layer 2|No|No|Yes
MP3 (MPEG-1 Audio Layer 3)|No|No|Yes
Windows Media Audio|No|Yes|Yes


##Media Services learning paths

You can view AMS learning paths here:

- [AMS Live Streaming Workflow](http://azure.microsoft.com/documentation/learning-paths/media-services-streaming-live/)
- [AMS on Demand Streaming Workflow](http://azure.microsoft.com/documentation/learning-paths/media-services-streaming-on-demand/)

##Related articles

- [Quotas and Limitations](media-services-quotas-and-limitations.md)

 
<!--Reference links in article-->
[1]: http://azure.microsoft.com/pricing/details/media-services/
=======
<properties 
	pageTitle="Overview and Comparison of Azure On Demand Media Encoders" 
	description="This topic gives an overview and gives a comparison of Azire On Demand Media encoders." 
	services="media-services" 
	documentationCenter="" 
	authors="juliako,anilmur" 
	manager="dwrede" 
	editor=""/>

<tags 
	ms.service="media-services" 
	ms.workload="media" 
	ms.tgt_pltfrm="na" 
	ms.devlang="na" 
	ms.topic="article" 
	ms.date="10/29/2015"  
	ms.author="juliako"/>

#Overview and Comparison of Azure On Demand Media Encoders

##Encoding overview

Azure Media Services provides multiple options for the encoding of media in the cloud.

When starting out with Media Services, it is important to understand the difference between codecs and file formats.
Codecs are the software that implements the compression/decompression algorithms whereas file formats are containers that hold the compressed video.

Media Services provides dynamic packaging which allows you to deliver your adaptive bitrate MP4 or Smooth Streaming encoded content in streaming formats supported by Media Services (MPEG DASH, HLS, Smooth Streaming, HDS) without you having to re-package into these streaming formats.

To take advantage of [dynamic packaging](media-services-dynamic-packaging-overview.md), you need to do the following:

- Encode your mezzanine (source) file into a set of adaptive bitrate MP4 files or adaptive bitrate Smooth Streaming files (the encoding steps are demonstrated later in this tutorial).
- Get at least one On-Demand streaming unit for the streaming endpoint from which you plan to delivery your content. For more information, see [How to Scale On-Demand Streaming Reserved Units](media-services-manage-origins.md#scale_streaming_endpoints/).

Media Services supports the following on demand encoders that are described in this article:

- **Media Encoder Standard**
- **Azure Media Encoder**
- **Media Encoder Premium Workflow**

This article gives a brief overview of on demand media encoders and provides links to articles that give more detailed information. The topic also provides comparison of the encoders.

Note that by default each Media Services account can have one active encoding task at a time. You can reserve encoding units that allow you to have multiple encoding tasks running concurrently, one for each encoding reserved unit you purchase. For information, see [Scaling encoding units](media-services-portal-encoding-units.md).

##Media Encoder Standard

###Overview

It is recommended to use the Media Encoder Standard encoder. However, it is currently not exposed via the Azure Classic Portal.

When compared to Azure Media Encoder, this encoder supports more input and output formats and codecs. Other benefits include:

- More tolerant to how the input file was created
- Has a better H.264 codec quality than the Azure Media Encoder
- Is built on a newer and more flexible pipeline
- Is more robust/resilient

###How to use

[How to encode with Media Encoder Standard](media-services-dotnet-encode-with-media-encoder-standard.md)

###Formats

[Formats and codecs](media-services-media-encoder-standard-formats.md)

###Presets

Media Encoder Standard is configured using one of the encoder presets described [here](http://go.microsoft.com/fwlink/?linkid=618336&clcid=0x409).

###Input and output metadata

The encoders input metadata is described [here](http://msdn.microsoft.com/library/azure/dn783120.aspx).

The encoders output metadata is described [here](http://msdn.microsoft.com/library/azure/dn783217.aspx).

###Thumbnail

For information on how to generate thumbnails, see [How to generate thumbnails using Media Encoder Standard](media-services-dotnet-generate-thumbnail-with-mes.md).

###Audio and/or video overlays

Currently, not supported.

###See also

[The Media Services blog](https://azure.microsoft.com/blog/2015/07/16/announcing-the-general-availability-of-media-encoder-standard/)
 
##Azure Media Encoder

###Overview

Azure Media Encoder is one of the encoders supported by Media Services. Starting with July 2015, it is recommended to use [Media Encoder Standard](media-services-encode-asset.md#media_encoder_standard).

###How to use

[How to encode with Azure Media Encoder](media-services-dotnet-encode-asset.md)

###Formats

[Formats and codecs](media-services-azure-media-encoder-formats.md)

###Presets

Azure Media Encoder is configured using one of the encoder presets described [here](https://msdn.microsoft.com/library/azure/dn619392.aspx). You can also get the actual Azure Media Encoder preset files [here](https://github.com/Azure/azure-media-services-samples/tree/master/Encoding%20Presets/VoD/Azure%20Media%20Encoder).

###Input and output metadata

The encoders input metadata is described [here](http://msdn.microsoft.com/library/azure/dn783120.aspx).

The encoders output metadata is described [here](http://msdn.microsoft.com/library/azure/dn783217.aspx).

###Thumbnail

[Creating a thumbnail](https://msdn.microsoft.com/library/hh973624.aspx)

###Audio and/or video overlays

[Creating Overlays](media-services-azure-media-customize-ame-presets.md#creating-overlays).

###Naming convention

[How to modify the output file names](media-services-azure-media-customize-ame-presets.md#controlling-azure-media-encoder-output-file-names)

###See also

[Encoding your media with Dolby Digital Plus](media-services-encode-with-dolby-digital-plus.md)

##Media Encoder Premium Workflow

###Overview

[Introducing Premium Encoding in Azure Media Services](http://azure.microsoft.com/blog/2015/03/05/introducing-premium-encoding-in-azure-media-services)

###How to use

Media Encoder Premium Workflow is configured using complex workflows. Workflow files could be created and updated using the [Workflow Designer](media-services-workflow-designer.md) tool.

[How to Use Premium Encoding in Azure Media Services](http://azure.microsoft.com/blog/2015/03/06/how-to-use-premium-encoding-in-azure-media-services)

##<a id="compare_encoders"></a>Compare Encoders

###<a id="billing"></a>Billing meter used by each encoder

Media Processor Name|Applicable Pricing|Notes
---|---|---
**Media Encoder Standard** |ENCODER|Encoding Tasks will be charged according to the size of the output Asset, in GBytes, at the rate specified [here][1], under the ENCODER column.
**Azure Media Encoder** |ENCODER|Encoding Tasks will be charged according to the size of the output Asset, in GBytes, at the rate specified [here][1], under the ENCODER column.
**Media Encoder Premium Workflow** |PREMIUM ENCODER|Encoding Tasks will be charged according to the size of the output Asset, in GBytes, at the rate specified [here][1], under the PREMIUM ENCODER column.


This section compares the encoding capabilities of **Media Encoder Standard**, **Azure Media Encoder**, and **Media Encoder Premium Workflow**.


###Input Container/File Formats

Input Container/File Formats|Media Encoder Standard|Azure Media Encoder|Media Encoder Premium Workflow
---|---|---|---
Adobe® Flash® F4V			|Yes|No		|Yes
MXF/SMPTE 377M				|Yes|Limited|Yes
GXF							|Yes|No		|Yes
MPEG-2 Transport Streams	|Yes|Yes	|Yes
MPEG-2 Program Streams		|Yes|Yes	|Yes
MPEG-4/MP4					|Yes|Yes	|Yes
Windows Media/ASF			|Yes|Yes	|Yes
AVI (Uncompressed 8bit/10bit)|Yes|Yes	|Yes
3GPP/3GPP2					|Yes|Yes	|No
Smooth Streaming File Format (PIFF 1.3)|Yes|Yes|No
[Microsoft Digital Video Recording(DVR-MS)](https://msdn.microsoft.com/library/windows/desktop/dd692984)|Yes|No|No
Matroska/WebM				|Yes|No|No
QuickTime (.mov) |Yes|No|No

###Input Video Codecs

Input Video Codecs|Media Encoder Standard|Azure Media Encoder|Media Encoder Premium Workflow
---|---|---|---
AVC 8-bit/10-bit, up to 4:2:2, including AVCIntra	|8 bit 4:2:0 and 4:2:2|Only 8bit 4:2:0|Yes
Avid DNxHD (in MXF)									|Yes|No|Yes
DVCPro/DVCProHD (in MXF)							|Yes|No|Yes
JPEG2000											|Yes|No|Yes
MPEG-2 (up to 422 Profile and High Level; including variants such as XDCAM, XDCAM HD, XDCAM IMX, CableLabs® and D10)|Up to 422 Profile|Up to 422 Profile|Yes
MPEG-1												|Yes|Yes|Yes
Windows Media Video/VC-1							|Yes|Yes|Yes
Canopus HQ/HQX										|No|Yes|No
MPEG-4 Part 2										|Yes|No|No
[Theora](https://en.wikipedia.org/wiki/Theora)		|Yes|No|No
Apple ProRes 422	|Yes|No|No
Apple ProRes 422 LT	|Yes|No|No
Apple ProRes 422 HQ |Yes|No|No
Apple ProRes Proxy|Yes|No|No
Apple ProRes 4444 |Yes|No|No
Apple ProRes 4444 XQ |Yes|No|No

###Input Audio Codecs

Input Audio Codecs|Media Encoder Standard|Azure Media Encoder|Media Encoder Premium Workflow
---|---|---|---
AES (SMPTE 331M and 302M, AES3-2003)		|No|No|Yes
Dolby® E									|No|No|Yes
Dolby® Digital (AC3)						|No|Yes|Yes
Dolby® Digital Plus (E-AC3)					|No|No|Yes
AAC (AAC-LC, AAC-HE, and AAC-HEv2; up to 5.1)|Yes|Yes|Yes
MPEG Layer 2|Yes|Yes|Yes
MP3 (MPEG-1 Audio Layer 3)|Yes|Yes|Yes
Windows Media Audio|Yes|Yes|Yes
WAV/PCM|Yes|Yes|Yes
[FLAC](https://en.wikipedia.org/wiki/FLAC)</a>|Yes|No|No
[Opus](https://en.wikipedia.org/wiki/Opus_(audio_format) |Yes|No|No
[Vorbis](https://en.wikipedia.org/wiki/Vorbis)</a>|Yes|No|No


###Output Container/File Formats

Output Container/File Formats|Media Encoder Standard|Azure Media Encoder|Media Encoder Premium Workflow
---|---|---|---
Adobe® Flash® F4V|No|No|Yes
MXF (OP1a, XDCAM and AS02)|No|No|Yes
DPP (including AS11)|No|No|Yes
GXF|No|No|Yes
MPEG-4/MP4|Yes|Yes|Yes
MPEG-TS|Yes|No|Yes
Windows Media/ASF|No|Yes|Yes
AVI (Uncompressed 8bit/10bit)|No|No|Yes
Smooth Streaming File Format (PIFF 1.3)|No|Yes|Yes

###Output Video Codecs

Output Video Codecs|Media Encoder Standard|Azure Media Encoder|Media Encoder Premium Workflow
---|---|---|---
AVC (H.264; 8-bit; up to High Profile, Level 5.2; 4K Ultra HD; AVC Intra)|Only 8 bit 4:2:0|Only 8 bit 4:2:0 up to 1080p|Yes
Avid DNxHD (in MXF)|No|No|Yes
DVCPro/DVCProHD (in MXF)|No|No|Yes
MPEG-2 (up to 422 Profile and High Level; including variants such as XDCAM, XDCAM HD, XDCAM IMX, CableLabs® and D10)|No|No|Yes
MPEG-1|No|No|Yes
Windows Media Video/VC-1|No|Yes|Yes
JPEG thumbnail creation|No|Yes|Yes

###Output Audio Codecs

Output Audio Codecs|Media Encoder Standard|Azure Media Encoder|Media Encoder Premium Workflow
---|---|---|---
AES (SMPTE 331M and 302M, AES3-2003)|No|No|Yes
Dolby® Digital (AC3)|No|Yes|Yes
Dolby® Digital Plus (E-AC3) up to 7.1|No|Up to 5.1|Yes
AAC (AAC-LC, AAC-HE, and AAC-HEv2; up to 5.1)|Yes|Yes|Yes
MPEG Layer 2|No|No|Yes
MP3 (MPEG-1 Audio Layer 3)|No|No|Yes
Windows Media Audio|No|Yes|Yes




##Media Services learning paths

[AZURE.INCLUDE [media-services-learning-paths-include](../../includes/media-services-learning-paths-include.md)]

##Provide feedback

[AZURE.INCLUDE [media-services-user-voice-include](../../includes/media-services-user-voice-include.md)]


##Related articles

- [Quotas and Limitations](media-services-quotas-and-limitations.md)

 
<!--Reference links in article-->
[1]: http://azure.microsoft.com/pricing/details/media-services/
>>>>>>> 08be3281
<|MERGE_RESOLUTION|>--- conflicted
+++ resolved
@@ -1,525 +1,267 @@
-<<<<<<< HEAD
-<properties 
-	pageTitle="Overview and Comparison of Azure On Demand Media Encoders" 
-	description="This topic gives an overview and gives a comparison of Azire On Demand Media encoders." 
-	services="media-services" 
-	documentationCenter="" 
-	authors="juliako" 
-	manager="dwrede" 
-	editor=""/>
-
-<tags 
-	ms.service="media-services" 
-	ms.workload="media" 
-	ms.tgt_pltfrm="na" 
-	ms.devlang="na" 
-	ms.topic="article" 
-	ms.date="09/07/2015"  
-	ms.author="juliako"/>
-
-#Overview and Comparison of Azure On Demand Media Encoders
-
-##Encoding overview
-
-Encoders compress digital media using codecs. Encoders typically have various settings that allow you to specify properties of the media generated for example, the codecs used, file format, resolution, and bitrate. File formats are containers that hold the compressed video as well as information about what codecs were used to compress the video. 
-
-Codecs have two components: one to compress digital media files for transmission and the other to decompress digital media files for playback. There are audio codecs that compress and decompress audio and video codecs that compress and decompress video. Codecs can use lossless or lossy compression. Lossless codecs preserve all of the information when compression occurs. When the file is decompressed, the result is a file that is identical to the input media, making lossless codecs well suited to archiving and storage. Lossy codecs lose some of the information when encoding and produce smaller files (than the original) at the cost of video quality and are well suited to streaming over the internet. 
-
-It is important to understand the difference between codecs and file formats. Codecs are the software that implements the compression/decompression algorithms whereas file formats are containers that hold the compressed video. For more information, see [Encoding versus Packaging](http://blog-ndrouin.azurewebsites.net/streaming-media-terminology-explained/).
-
-Media Services provides dynamic packaging which allows you to deliver your adaptive bitrate MP4 or Smooth Streaming encoded content in streaming formats supported by Media Services (MPEG DASH, HLS, Smooth Streaming, HDS) without you having to re-package into these streaming formats. 
-
-To take advantage of [dynamic packaging](media-services-dynamic-packaging-overview.md), you need to do the following:
-
-- Encode your mezzanine (source) file into a set of adaptive bitrate MP4 files or adaptive bitrate Smooth Streaming files (the encoding steps are demonstrated later in this tutorial).
-- Get at least one On-Demand streaming unit for the streaming endpoint from which you plan to delivery your content. For more information, see [How to Scale On-Demand Streaming Reserved Units](media-services-manage-origins.md#scale_streaming_endpoints/).
-
-Media Services supports the following on demand encoders that are described in this article:
-
-- **Media Encoder Standard**
-- **Azure Media Encoder** 
-- **Media Encoder Premium Workflow**
-
-This article gives a brief overview of on demand media encoders and provides links to articles that give more detailed information. The topic also provides comparison of the encoders.
-
-Note that by default each Media Services account can have one active encoding task at a time. You can reserve encoding units that allow you to have multiple encoding tasks running concurrently, one for each encoding reserved unit you purchase. For information, see [Scaling encoding units](media-services-portal-encoding-units.md).
-
-##Media Encoder Standard
-
-###Overview
-
-It is recommended to use the Media Encoder Standard encoder. However, it is currently not exposed via the Azure portal.
-
-When compared to Azure Media Encoder, this encoder supports more input and output formats and codecs. Other benefits include:
-
-- More tolerant to how the input file was created
-- Has a better H.264 codec quality than the Azure Media Encoder
-- Is built on a newer and more flexible pipeline
-- Is more robust/resilient
-
-###How to use
-
-[How to encode with Media Encoder Standard](media-services-dotnet-encode-with-media-encoder-standard.md)
-
-###Formats
-
-[Formats and codecs](media-services-media-encoder-standard-formats.md)
-
-###Presets
-
-Media Encoder Standard is configured using one of the encoder presets described [here](http://go.microsoft.com/fwlink/?linkid=618336&clcid=0x409).
-
-###Input and output metadata
-
-The encoders input metadata is described [here](http://msdn.microsoft.com/library/azure/dn783120.aspx) (same as Azure Media Encoder).
-
-The encoders output metadata is described [here](http://msdn.microsoft.com/library/azure/dn783217.aspx) (same as Azure Media Encoder).
-
-###Thumbnail
-
-Currently, not supported.
-
-###Audio and/or video overlays
-
-Currently, not supported.
-
-###See also
-
-[The Media Services blog](https://azure.microsoft.com/blog/2015/07/16/announcing-the-general-availability-of-media-encoder-standard/)
- 
-##Azure Media Encoder
-
-###Overview
-
-Azure Media Encoder is one of the encoders supported by Media Services. Starting with July 2015, it is recommended to use [Media Encoder Standard](media-services-encode-asset.md#media_encoder_standard).
-
-###How to use
-
-[How to encode with Azure Media Encoder](media-services-dotnet-encode-asset.md)
-
-###Formats
-
-[Formats and codecs](media-services-azure-media-encoder-formats.md)
-
-###Presets
-
-Azure Media Encoder is configured using one of the encoder presets described [here](https://msdn.microsoft.com/library/azure/dn619392.aspx). You can also get the actual Azure Media Encoder preset files [here](https://github.com/Azure/azure-media-services-samples/tree/master/Encoding%20Presets/VoD/Azure%20Media%20Encoder).
-
-###Input and output metadata
-
-The encoders input metadata is described [here](http://msdn.microsoft.com/library/azure/dn783120.aspx).
-
-The encoders output metadata is described [here](http://msdn.microsoft.com/library/azure/dn783217.aspx).
-
-###Thumbnail
-
-[Creating a thumbnail](https://msdn.microsoft.com/library/azure/Dn673581.aspx)
-
-###Audio and/or video overlays
-
-[Creating Overlays](media-services-azure-media-customize-ame-presets.md#creating-overlays).
-
-###Naming convention
-
-[How to modify the output file names](media-services-azure-media-customize-ame-presets.md#controlling-azure-media-encoder-output-file-names)
-
-###See also
-
-[Encoding your media with Dolby Digital Plus](media-services-encode-with-dolby-digital-plus.md)
-
-##Media Encoder Premium Workflow
-	
-Media Encoder Premium Workflow is configured using complex workflows. Workflow files could be created and updated using the [Workflow Designer](media-services-workflow-designer.md) tool.
-
-For more information, see:
-
-- [Introducing Premium Encoding in Azure Media Services](http://azure.microsoft.com/blog/2015/03/05/introducing-premium-encoding-in-azure-media-services)
-- [How to Use Premium Encoding in Azure Media Services](http://azure.microsoft.com/blog/2015/03/06/how-to-use-premium-encoding-in-azure-media-services)
-
-
-##<a id="compare_encoders"></a>Compare Encoders
-
-###<a id="billing"></a>Billing meter used by each encoder
-
-Media Processor Name|Applicable Pricing|Notes
----|---|---
-**Media Encoder Standard** |ENCODER|Encoding Tasks will be charged according to the size of the output Asset, in GBytes, at the rate specified [here][1], under the ENCODER column.
-**Azure Media Encoder** |ENCODER|Encoding Tasks will be charged according to the size of the output Asset, in GBytes, at the rate specified [here][1], under the ENCODER column.
-**Media Encoder Premium Workflow** |PREMIUM ENCODER|Encoding Tasks will be charged according to the size of the output Asset, in GBytes, at the rate specified [here][1], under the PREMIUM ENCODER column.
-
-
-This section compares the encoding capabilities of **Media Encoder Standard**, **Azure Media Encoder**, and **Media Encoder Premium Workflow**.
-
-
-###Input Container/File Formats
-
-Input Container/File Formats|Media Encoder Standard|Azure Media Encoder|Media Encoder Premium Workflow
----|---|---|---
-Adobe® Flash® F4V			|Yes|No		|Yes
-MXF/SMPTE 377M				|Yes|Limited|Yes
-GXF							|Yes|No		|Yes
-MPEG-2 Transport Streams	|Yes|Yes	|Yes
-MPEG-2 Program Streams		|Yes|Yes	|Yes
-MPEG-4/MP4					|Yes|Yes	|Yes
-Windows Media/ASF			|Yes|Yes	|Yes
-AVI (Uncompressed 8bit/10bit)|Yes|Yes	|Yes
-3GPP/3GPP2					|Yes|Yes	|No
-Smooth Streaming File Format (PIFF 1.3)|Yes|Yes|No
-[Microsoft Digital Video Recording(DVR-MS)](https://msdn.microsoft.com/library/windows/desktop/dd692984)|Yes|No|No
-Matroska/WebM				|Yes|No|No
-
-###Input Video Codecs
-
-Input Video Codecs|Media Encoder Standard|Azure Media Encoder|Media Encoder Premium Workflow
----|---|---|---
-AVC 8-bit/10-bit, up to 4:2:2, including AVCIntra	|8 bit 4:2:0 and 4:2:2|Only 8bit 4:2:0|Yes
-Avid DNxHD (in MXF)									|Yes|No|Yes
-DVCPro/DVCProHD (in MXF)							|Yes|No|Yes
-JPEG2000											|Yes|No|Yes
-MPEG-2 (up to 422 Profile and High Level; including variants such as XDCAM, XDCAM HD, XDCAM IMX, CableLabs® and D10)|Up to 422 Profile|Up to 422 Profile|Yes
-MPEG-1												|Yes|Yes|Yes
-Windows Media Video/VC-1							|Yes|Yes|Yes
-Canopus HQ/HQX										|No|Yes|No
-MPEG-4 Part 2										|Yes|No|No
-[Theora](https://en.wikipedia.org/wiki/Theora)		|Yes|No|No
-
-###Input Audio Codecs
-
-Input Audio Codecs|Media Encoder Standard|Azure Media Encoder|Media Encoder Premium Workflow
----|---|---|---
-AES (SMPTE 331M and 302M, AES3-2003)		|No|No|Yes
-Dolby® E									|No|No|Yes
-Dolby® Digital (AC3)						|No|Yes|Yes
-Dolby® Digital Plus (E-AC3)					|No|No|Yes
-AAC (AAC-LC, AAC-HE, and AAC-HEv2; up to 5.1)|Yes|Yes|Yes
-MPEG Layer 2|Yes|Yes|Yes
-MP3 (MPEG-1 Audio Layer 3)|Yes|Yes|Yes
-Windows Media Audio|Yes|Yes|Yes
-WAV/PCM|Yes|Yes|Yes
-[FLAC](https://en.wikipedia.org/wiki/FLAC)</a>|Yes|No|No
-[Opus](https://en.wikipedia.org/wiki/Opus_(audio_format) |Yes|No|No
-[Vorbis](https://en.wikipedia.org/wiki/Vorbis)</a>|Yes|No|No
-
-
-###Output Container/File Formats
-
-Output Container/File Formats|Media Encoder Standard|Azure Media Encoder|Media Encoder Premium Workflow
----|---|---|---
-Adobe® Flash® F4V|No|No|Yes
-MXF (OP1a, XDCAM and AS02)|No|No|Yes
-DPP (including AS11)|No|No|Yes
-GXF|No|No|Yes
-MPEG-4/MP4|Yes|Yes|Yes
-MPEG-TS|Yes|No|Yes
-Windows Media/ASF|No|Yes|Yes
-AVI (Uncompressed 8bit/10bit)|No|No|Yes
-Smooth Streaming File Format (PIFF 1.3)|No|Yes|Yes
-
-###Output Video Codecs
-
-Output Video Codecs|Media Encoder Standard|Azure Media Encoder|Media Encoder Premium Workflow
----|---|---|---
-AVC (H.264; 8-bit; up to High Profile, Level 5.2; 4K Ultra HD; AVC Intra)|Only 8 bit 4:2:0|Only 8 bit 4:2:0 up to 1080p|Yes
-Avid DNxHD (in MXF)|No|No|Yes
-DVCPro/DVCProHD (in MXF)|No|No|Yes
-MPEG-2 (up to 422 Profile and High Level; including variants such as XDCAM, XDCAM HD, XDCAM IMX, CableLabs® and D10)|No|No|Yes
-MPEG-1|No|No|Yes
-Windows Media Video/VC-1|No|Yes|Yes
-JPEG thumbnail creation|No|Yes|Yes
-
-###Output Audio Codecs
-
-Output Audio Codecs|Media Encoder Standard|Azure Media Encoder|Media Encoder Premium Workflow
----|---|---|---
-AES (SMPTE 331M and 302M, AES3-2003)|No|No|Yes
-Dolby® Digital (AC3)|No|Yes|Yes
-Dolby® Digital Plus (E-AC3) up to 7.1|No|Up to 5.1|Yes
-AAC (AAC-LC, AAC-HE, and AAC-HEv2; up to 5.1)|Yes|Yes|Yes
-MPEG Layer 2|No|No|Yes
-MP3 (MPEG-1 Audio Layer 3)|No|No|Yes
-Windows Media Audio|No|Yes|Yes
-
-
-##Media Services learning paths
-
-You can view AMS learning paths here:
-
-- [AMS Live Streaming Workflow](http://azure.microsoft.com/documentation/learning-paths/media-services-streaming-live/)
-- [AMS on Demand Streaming Workflow](http://azure.microsoft.com/documentation/learning-paths/media-services-streaming-on-demand/)
-
-##Related articles
-
-- [Quotas and Limitations](media-services-quotas-and-limitations.md)
-
- 
-<!--Reference links in article-->
-[1]: http://azure.microsoft.com/pricing/details/media-services/
-=======
-<properties 
-	pageTitle="Overview and Comparison of Azure On Demand Media Encoders" 
-	description="This topic gives an overview and gives a comparison of Azire On Demand Media encoders." 
-	services="media-services" 
-	documentationCenter="" 
-	authors="juliako,anilmur" 
-	manager="dwrede" 
-	editor=""/>
-
-<tags 
-	ms.service="media-services" 
-	ms.workload="media" 
-	ms.tgt_pltfrm="na" 
-	ms.devlang="na" 
-	ms.topic="article" 
-	ms.date="10/29/2015"  
-	ms.author="juliako"/>
-
-#Overview and Comparison of Azure On Demand Media Encoders
-
-##Encoding overview
-
-Azure Media Services provides multiple options for the encoding of media in the cloud.
-
-When starting out with Media Services, it is important to understand the difference between codecs and file formats.
-Codecs are the software that implements the compression/decompression algorithms whereas file formats are containers that hold the compressed video.
-
-Media Services provides dynamic packaging which allows you to deliver your adaptive bitrate MP4 or Smooth Streaming encoded content in streaming formats supported by Media Services (MPEG DASH, HLS, Smooth Streaming, HDS) without you having to re-package into these streaming formats.
-
-To take advantage of [dynamic packaging](media-services-dynamic-packaging-overview.md), you need to do the following:
-
-- Encode your mezzanine (source) file into a set of adaptive bitrate MP4 files or adaptive bitrate Smooth Streaming files (the encoding steps are demonstrated later in this tutorial).
-- Get at least one On-Demand streaming unit for the streaming endpoint from which you plan to delivery your content. For more information, see [How to Scale On-Demand Streaming Reserved Units](media-services-manage-origins.md#scale_streaming_endpoints/).
-
-Media Services supports the following on demand encoders that are described in this article:
-
-- **Media Encoder Standard**
-- **Azure Media Encoder**
-- **Media Encoder Premium Workflow**
-
-This article gives a brief overview of on demand media encoders and provides links to articles that give more detailed information. The topic also provides comparison of the encoders.
-
-Note that by default each Media Services account can have one active encoding task at a time. You can reserve encoding units that allow you to have multiple encoding tasks running concurrently, one for each encoding reserved unit you purchase. For information, see [Scaling encoding units](media-services-portal-encoding-units.md).
-
-##Media Encoder Standard
-
-###Overview
-
-It is recommended to use the Media Encoder Standard encoder. However, it is currently not exposed via the Azure Classic Portal.
-
-When compared to Azure Media Encoder, this encoder supports more input and output formats and codecs. Other benefits include:
-
-- More tolerant to how the input file was created
-- Has a better H.264 codec quality than the Azure Media Encoder
-- Is built on a newer and more flexible pipeline
-- Is more robust/resilient
-
-###How to use
-
-[How to encode with Media Encoder Standard](media-services-dotnet-encode-with-media-encoder-standard.md)
-
-###Formats
-
-[Formats and codecs](media-services-media-encoder-standard-formats.md)
-
-###Presets
-
-Media Encoder Standard is configured using one of the encoder presets described [here](http://go.microsoft.com/fwlink/?linkid=618336&clcid=0x409).
-
-###Input and output metadata
-
-The encoders input metadata is described [here](http://msdn.microsoft.com/library/azure/dn783120.aspx).
-
-The encoders output metadata is described [here](http://msdn.microsoft.com/library/azure/dn783217.aspx).
-
-###Thumbnail
-
-For information on how to generate thumbnails, see [How to generate thumbnails using Media Encoder Standard](media-services-dotnet-generate-thumbnail-with-mes.md).
-
-###Audio and/or video overlays
-
-Currently, not supported.
-
-###See also
-
-[The Media Services blog](https://azure.microsoft.com/blog/2015/07/16/announcing-the-general-availability-of-media-encoder-standard/)
- 
-##Azure Media Encoder
-
-###Overview
-
-Azure Media Encoder is one of the encoders supported by Media Services. Starting with July 2015, it is recommended to use [Media Encoder Standard](media-services-encode-asset.md#media_encoder_standard).
-
-###How to use
-
-[How to encode with Azure Media Encoder](media-services-dotnet-encode-asset.md)
-
-###Formats
-
-[Formats and codecs](media-services-azure-media-encoder-formats.md)
-
-###Presets
-
-Azure Media Encoder is configured using one of the encoder presets described [here](https://msdn.microsoft.com/library/azure/dn619392.aspx). You can also get the actual Azure Media Encoder preset files [here](https://github.com/Azure/azure-media-services-samples/tree/master/Encoding%20Presets/VoD/Azure%20Media%20Encoder).
-
-###Input and output metadata
-
-The encoders input metadata is described [here](http://msdn.microsoft.com/library/azure/dn783120.aspx).
-
-The encoders output metadata is described [here](http://msdn.microsoft.com/library/azure/dn783217.aspx).
-
-###Thumbnail
-
-[Creating a thumbnail](https://msdn.microsoft.com/library/hh973624.aspx)
-
-###Audio and/or video overlays
-
-[Creating Overlays](media-services-azure-media-customize-ame-presets.md#creating-overlays).
-
-###Naming convention
-
-[How to modify the output file names](media-services-azure-media-customize-ame-presets.md#controlling-azure-media-encoder-output-file-names)
-
-###See also
-
-[Encoding your media with Dolby Digital Plus](media-services-encode-with-dolby-digital-plus.md)
-
-##Media Encoder Premium Workflow
-
-###Overview
-
-[Introducing Premium Encoding in Azure Media Services](http://azure.microsoft.com/blog/2015/03/05/introducing-premium-encoding-in-azure-media-services)
-
-###How to use
-
-Media Encoder Premium Workflow is configured using complex workflows. Workflow files could be created and updated using the [Workflow Designer](media-services-workflow-designer.md) tool.
-
-[How to Use Premium Encoding in Azure Media Services](http://azure.microsoft.com/blog/2015/03/06/how-to-use-premium-encoding-in-azure-media-services)
-
-##<a id="compare_encoders"></a>Compare Encoders
-
-###<a id="billing"></a>Billing meter used by each encoder
-
-Media Processor Name|Applicable Pricing|Notes
----|---|---
-**Media Encoder Standard** |ENCODER|Encoding Tasks will be charged according to the size of the output Asset, in GBytes, at the rate specified [here][1], under the ENCODER column.
-**Azure Media Encoder** |ENCODER|Encoding Tasks will be charged according to the size of the output Asset, in GBytes, at the rate specified [here][1], under the ENCODER column.
-**Media Encoder Premium Workflow** |PREMIUM ENCODER|Encoding Tasks will be charged according to the size of the output Asset, in GBytes, at the rate specified [here][1], under the PREMIUM ENCODER column.
-
-
-This section compares the encoding capabilities of **Media Encoder Standard**, **Azure Media Encoder**, and **Media Encoder Premium Workflow**.
-
-
-###Input Container/File Formats
-
-Input Container/File Formats|Media Encoder Standard|Azure Media Encoder|Media Encoder Premium Workflow
----|---|---|---
-Adobe® Flash® F4V			|Yes|No		|Yes
-MXF/SMPTE 377M				|Yes|Limited|Yes
-GXF							|Yes|No		|Yes
-MPEG-2 Transport Streams	|Yes|Yes	|Yes
-MPEG-2 Program Streams		|Yes|Yes	|Yes
-MPEG-4/MP4					|Yes|Yes	|Yes
-Windows Media/ASF			|Yes|Yes	|Yes
-AVI (Uncompressed 8bit/10bit)|Yes|Yes	|Yes
-3GPP/3GPP2					|Yes|Yes	|No
-Smooth Streaming File Format (PIFF 1.3)|Yes|Yes|No
-[Microsoft Digital Video Recording(DVR-MS)](https://msdn.microsoft.com/library/windows/desktop/dd692984)|Yes|No|No
-Matroska/WebM				|Yes|No|No
-QuickTime (.mov) |Yes|No|No
-
-###Input Video Codecs
-
-Input Video Codecs|Media Encoder Standard|Azure Media Encoder|Media Encoder Premium Workflow
----|---|---|---
-AVC 8-bit/10-bit, up to 4:2:2, including AVCIntra	|8 bit 4:2:0 and 4:2:2|Only 8bit 4:2:0|Yes
-Avid DNxHD (in MXF)									|Yes|No|Yes
-DVCPro/DVCProHD (in MXF)							|Yes|No|Yes
-JPEG2000											|Yes|No|Yes
-MPEG-2 (up to 422 Profile and High Level; including variants such as XDCAM, XDCAM HD, XDCAM IMX, CableLabs® and D10)|Up to 422 Profile|Up to 422 Profile|Yes
-MPEG-1												|Yes|Yes|Yes
-Windows Media Video/VC-1							|Yes|Yes|Yes
-Canopus HQ/HQX										|No|Yes|No
-MPEG-4 Part 2										|Yes|No|No
-[Theora](https://en.wikipedia.org/wiki/Theora)		|Yes|No|No
-Apple ProRes 422	|Yes|No|No
-Apple ProRes 422 LT	|Yes|No|No
-Apple ProRes 422 HQ |Yes|No|No
-Apple ProRes Proxy|Yes|No|No
-Apple ProRes 4444 |Yes|No|No
-Apple ProRes 4444 XQ |Yes|No|No
-
-###Input Audio Codecs
-
-Input Audio Codecs|Media Encoder Standard|Azure Media Encoder|Media Encoder Premium Workflow
----|---|---|---
-AES (SMPTE 331M and 302M, AES3-2003)		|No|No|Yes
-Dolby® E									|No|No|Yes
-Dolby® Digital (AC3)						|No|Yes|Yes
-Dolby® Digital Plus (E-AC3)					|No|No|Yes
-AAC (AAC-LC, AAC-HE, and AAC-HEv2; up to 5.1)|Yes|Yes|Yes
-MPEG Layer 2|Yes|Yes|Yes
-MP3 (MPEG-1 Audio Layer 3)|Yes|Yes|Yes
-Windows Media Audio|Yes|Yes|Yes
-WAV/PCM|Yes|Yes|Yes
-[FLAC](https://en.wikipedia.org/wiki/FLAC)</a>|Yes|No|No
-[Opus](https://en.wikipedia.org/wiki/Opus_(audio_format) |Yes|No|No
-[Vorbis](https://en.wikipedia.org/wiki/Vorbis)</a>|Yes|No|No
-
-
-###Output Container/File Formats
-
-Output Container/File Formats|Media Encoder Standard|Azure Media Encoder|Media Encoder Premium Workflow
----|---|---|---
-Adobe® Flash® F4V|No|No|Yes
-MXF (OP1a, XDCAM and AS02)|No|No|Yes
-DPP (including AS11)|No|No|Yes
-GXF|No|No|Yes
-MPEG-4/MP4|Yes|Yes|Yes
-MPEG-TS|Yes|No|Yes
-Windows Media/ASF|No|Yes|Yes
-AVI (Uncompressed 8bit/10bit)|No|No|Yes
-Smooth Streaming File Format (PIFF 1.3)|No|Yes|Yes
-
-###Output Video Codecs
-
-Output Video Codecs|Media Encoder Standard|Azure Media Encoder|Media Encoder Premium Workflow
----|---|---|---
-AVC (H.264; 8-bit; up to High Profile, Level 5.2; 4K Ultra HD; AVC Intra)|Only 8 bit 4:2:0|Only 8 bit 4:2:0 up to 1080p|Yes
-Avid DNxHD (in MXF)|No|No|Yes
-DVCPro/DVCProHD (in MXF)|No|No|Yes
-MPEG-2 (up to 422 Profile and High Level; including variants such as XDCAM, XDCAM HD, XDCAM IMX, CableLabs® and D10)|No|No|Yes
-MPEG-1|No|No|Yes
-Windows Media Video/VC-1|No|Yes|Yes
-JPEG thumbnail creation|No|Yes|Yes
-
-###Output Audio Codecs
-
-Output Audio Codecs|Media Encoder Standard|Azure Media Encoder|Media Encoder Premium Workflow
----|---|---|---
-AES (SMPTE 331M and 302M, AES3-2003)|No|No|Yes
-Dolby® Digital (AC3)|No|Yes|Yes
-Dolby® Digital Plus (E-AC3) up to 7.1|No|Up to 5.1|Yes
-AAC (AAC-LC, AAC-HE, and AAC-HEv2; up to 5.1)|Yes|Yes|Yes
-MPEG Layer 2|No|No|Yes
-MP3 (MPEG-1 Audio Layer 3)|No|No|Yes
-Windows Media Audio|No|Yes|Yes
-
-
-
-
-##Media Services learning paths
-
-[AZURE.INCLUDE [media-services-learning-paths-include](../../includes/media-services-learning-paths-include.md)]
-
-##Provide feedback
-
-[AZURE.INCLUDE [media-services-user-voice-include](../../includes/media-services-user-voice-include.md)]
-
-
-##Related articles
-
-- [Quotas and Limitations](media-services-quotas-and-limitations.md)
-
- 
-<!--Reference links in article-->
-[1]: http://azure.microsoft.com/pricing/details/media-services/
->>>>>>> 08be3281
+<properties 
+	pageTitle="Overview and Comparison of Azure On Demand Media Encoders" 
+	description="This topic gives an overview and gives a comparison of Azire On Demand Media encoders." 
+	services="media-services" 
+	documentationCenter="" 
+	authors="juliako,anilmur" 
+	manager="dwrede" 
+	editor=""/>
+
+<tags 
+	ms.service="media-services" 
+	ms.workload="media" 
+	ms.tgt_pltfrm="na" 
+	ms.devlang="na" 
+	ms.topic="article" 
+	ms.date="10/29/2015"  
+	ms.author="juliako"/>
+
+#Overview and Comparison of Azure On Demand Media Encoders
+
+##Encoding overview
+
+Azure Media Services provides multiple options for the encoding of media in the cloud.
+
+When starting out with Media Services, it is important to understand the difference between codecs and file formats.
+Codecs are the software that implements the compression/decompression algorithms whereas file formats are containers that hold the compressed video.
+
+Media Services provides dynamic packaging which allows you to deliver your adaptive bitrate MP4 or Smooth Streaming encoded content in streaming formats supported by Media Services (MPEG DASH, HLS, Smooth Streaming, HDS) without you having to re-package into these streaming formats.
+
+To take advantage of [dynamic packaging](media-services-dynamic-packaging-overview.md), you need to do the following:
+
+- Encode your mezzanine (source) file into a set of adaptive bitrate MP4 files or adaptive bitrate Smooth Streaming files (the encoding steps are demonstrated later in this tutorial).
+- Get at least one On-Demand streaming unit for the streaming endpoint from which you plan to delivery your content. For more information, see [How to Scale On-Demand Streaming Reserved Units](media-services-manage-origins.md#scale_streaming_endpoints/).
+
+Media Services supports the following on demand encoders that are described in this article:
+
+- **Media Encoder Standard**
+- **Azure Media Encoder**
+- **Media Encoder Premium Workflow**
+
+This article gives a brief overview of on demand media encoders and provides links to articles that give more detailed information. The topic also provides comparison of the encoders.
+
+Note that by default each Media Services account can have one active encoding task at a time. You can reserve encoding units that allow you to have multiple encoding tasks running concurrently, one for each encoding reserved unit you purchase. For information, see [Scaling encoding units](media-services-portal-encoding-units.md).
+
+##Media Encoder Standard
+
+###Overview
+
+It is recommended to use the Media Encoder Standard encoder. However, it is currently not exposed via the Azure Classic Portal.
+
+When compared to Azure Media Encoder, this encoder supports more input and output formats and codecs. Other benefits include:
+
+- More tolerant to how the input file was created
+- Has a better H.264 codec quality than the Azure Media Encoder
+- Is built on a newer and more flexible pipeline
+- Is more robust/resilient
+
+###How to use
+
+[How to encode with Media Encoder Standard](media-services-dotnet-encode-with-media-encoder-standard.md)
+
+###Formats
+
+[Formats and codecs](media-services-media-encoder-standard-formats.md)
+
+###Presets
+
+Media Encoder Standard is configured using one of the encoder presets described [here](http://go.microsoft.com/fwlink/?linkid=618336&clcid=0x409).
+
+###Input and output metadata
+
+The encoders input metadata is described [here](http://msdn.microsoft.com/library/azure/dn783120.aspx).
+
+The encoders output metadata is described [here](http://msdn.microsoft.com/library/azure/dn783217.aspx).
+
+###Thumbnail
+
+For information on how to generate thumbnails, see [How to generate thumbnails using Media Encoder Standard](media-services-dotnet-generate-thumbnail-with-mes.md).
+
+###Audio and/or video overlays
+
+Currently, not supported.
+
+###See also
+
+[The Media Services blog](https://azure.microsoft.com/blog/2015/07/16/announcing-the-general-availability-of-media-encoder-standard/)
+ 
+##Azure Media Encoder
+
+###Overview
+
+Azure Media Encoder is one of the encoders supported by Media Services. Starting with July 2015, it is recommended to use [Media Encoder Standard](media-services-encode-asset.md#media_encoder_standard).
+
+###How to use
+
+[How to encode with Azure Media Encoder](media-services-dotnet-encode-asset.md)
+
+###Formats
+
+[Formats and codecs](media-services-azure-media-encoder-formats.md)
+
+###Presets
+
+Azure Media Encoder is configured using one of the encoder presets described [here](https://msdn.microsoft.com/library/azure/dn619392.aspx). You can also get the actual Azure Media Encoder preset files [here](https://github.com/Azure/azure-media-services-samples/tree/master/Encoding%20Presets/VoD/Azure%20Media%20Encoder).
+
+###Input and output metadata
+
+The encoders input metadata is described [here](http://msdn.microsoft.com/library/azure/dn783120.aspx).
+
+The encoders output metadata is described [here](http://msdn.microsoft.com/library/azure/dn783217.aspx).
+
+###Thumbnail
+
+[Creating a thumbnail](https://msdn.microsoft.com/library/hh973624.aspx)
+
+###Audio and/or video overlays
+
+[Creating Overlays](media-services-azure-media-customize-ame-presets.md#creating-overlays).
+
+###Naming convention
+
+[How to modify the output file names](media-services-azure-media-customize-ame-presets.md#controlling-azure-media-encoder-output-file-names)
+
+###See also
+
+[Encoding your media with Dolby Digital Plus](media-services-encode-with-dolby-digital-plus.md)
+
+##Media Encoder Premium Workflow
+
+###Overview
+
+[Introducing Premium Encoding in Azure Media Services](http://azure.microsoft.com/blog/2015/03/05/introducing-premium-encoding-in-azure-media-services)
+
+###How to use
+
+Media Encoder Premium Workflow is configured using complex workflows. Workflow files could be created and updated using the [Workflow Designer](media-services-workflow-designer.md) tool.
+
+[How to Use Premium Encoding in Azure Media Services](http://azure.microsoft.com/blog/2015/03/06/how-to-use-premium-encoding-in-azure-media-services)
+
+##<a id="compare_encoders"></a>Compare Encoders
+
+###<a id="billing"></a>Billing meter used by each encoder
+
+Media Processor Name|Applicable Pricing|Notes
+---|---|---
+**Media Encoder Standard** |ENCODER|Encoding Tasks will be charged according to the size of the output Asset, in GBytes, at the rate specified [here][1], under the ENCODER column.
+**Azure Media Encoder** |ENCODER|Encoding Tasks will be charged according to the size of the output Asset, in GBytes, at the rate specified [here][1], under the ENCODER column.
+**Media Encoder Premium Workflow** |PREMIUM ENCODER|Encoding Tasks will be charged according to the size of the output Asset, in GBytes, at the rate specified [here][1], under the PREMIUM ENCODER column.
+
+
+This section compares the encoding capabilities of **Media Encoder Standard**, **Azure Media Encoder**, and **Media Encoder Premium Workflow**.
+
+
+###Input Container/File Formats
+
+Input Container/File Formats|Media Encoder Standard|Azure Media Encoder|Media Encoder Premium Workflow
+---|---|---|---
+Adobe® Flash® F4V			|Yes|No		|Yes
+MXF/SMPTE 377M				|Yes|Limited|Yes
+GXF							|Yes|No		|Yes
+MPEG-2 Transport Streams	|Yes|Yes	|Yes
+MPEG-2 Program Streams		|Yes|Yes	|Yes
+MPEG-4/MP4					|Yes|Yes	|Yes
+Windows Media/ASF			|Yes|Yes	|Yes
+AVI (Uncompressed 8bit/10bit)|Yes|Yes	|Yes
+3GPP/3GPP2					|Yes|Yes	|No
+Smooth Streaming File Format (PIFF 1.3)|Yes|Yes|No
+[Microsoft Digital Video Recording(DVR-MS)](https://msdn.microsoft.com/library/windows/desktop/dd692984)|Yes|No|No
+Matroska/WebM				|Yes|No|No
+QuickTime (.mov) |Yes|No|No
+
+###Input Video Codecs
+
+Input Video Codecs|Media Encoder Standard|Azure Media Encoder|Media Encoder Premium Workflow
+---|---|---|---
+AVC 8-bit/10-bit, up to 4:2:2, including AVCIntra	|8 bit 4:2:0 and 4:2:2|Only 8bit 4:2:0|Yes
+Avid DNxHD (in MXF)									|Yes|No|Yes
+DVCPro/DVCProHD (in MXF)							|Yes|No|Yes
+JPEG2000											|Yes|No|Yes
+MPEG-2 (up to 422 Profile and High Level; including variants such as XDCAM, XDCAM HD, XDCAM IMX, CableLabs® and D10)|Up to 422 Profile|Up to 422 Profile|Yes
+MPEG-1												|Yes|Yes|Yes
+Windows Media Video/VC-1							|Yes|Yes|Yes
+Canopus HQ/HQX										|No|Yes|No
+MPEG-4 Part 2										|Yes|No|No
+[Theora](https://en.wikipedia.org/wiki/Theora)		|Yes|No|No
+Apple ProRes 422	|Yes|No|No
+Apple ProRes 422 LT	|Yes|No|No
+Apple ProRes 422 HQ |Yes|No|No
+Apple ProRes Proxy|Yes|No|No
+Apple ProRes 4444 |Yes|No|No
+Apple ProRes 4444 XQ |Yes|No|No
+
+###Input Audio Codecs
+
+Input Audio Codecs|Media Encoder Standard|Azure Media Encoder|Media Encoder Premium Workflow
+---|---|---|---
+AES (SMPTE 331M and 302M, AES3-2003)		|No|No|Yes
+Dolby® E									|No|No|Yes
+Dolby® Digital (AC3)						|No|Yes|Yes
+Dolby® Digital Plus (E-AC3)					|No|No|Yes
+AAC (AAC-LC, AAC-HE, and AAC-HEv2; up to 5.1)|Yes|Yes|Yes
+MPEG Layer 2|Yes|Yes|Yes
+MP3 (MPEG-1 Audio Layer 3)|Yes|Yes|Yes
+Windows Media Audio|Yes|Yes|Yes
+WAV/PCM|Yes|Yes|Yes
+[FLAC](https://en.wikipedia.org/wiki/FLAC)</a>|Yes|No|No
+[Opus](https://en.wikipedia.org/wiki/Opus_(audio_format) |Yes|No|No
+[Vorbis](https://en.wikipedia.org/wiki/Vorbis)</a>|Yes|No|No
+
+
+###Output Container/File Formats
+
+Output Container/File Formats|Media Encoder Standard|Azure Media Encoder|Media Encoder Premium Workflow
+---|---|---|---
+Adobe® Flash® F4V|No|No|Yes
+MXF (OP1a, XDCAM and AS02)|No|No|Yes
+DPP (including AS11)|No|No|Yes
+GXF|No|No|Yes
+MPEG-4/MP4|Yes|Yes|Yes
+MPEG-TS|Yes|No|Yes
+Windows Media/ASF|No|Yes|Yes
+AVI (Uncompressed 8bit/10bit)|No|No|Yes
+Smooth Streaming File Format (PIFF 1.3)|No|Yes|Yes
+
+###Output Video Codecs
+
+Output Video Codecs|Media Encoder Standard|Azure Media Encoder|Media Encoder Premium Workflow
+---|---|---|---
+AVC (H.264; 8-bit; up to High Profile, Level 5.2; 4K Ultra HD; AVC Intra)|Only 8 bit 4:2:0|Only 8 bit 4:2:0 up to 1080p|Yes
+Avid DNxHD (in MXF)|No|No|Yes
+DVCPro/DVCProHD (in MXF)|No|No|Yes
+MPEG-2 (up to 422 Profile and High Level; including variants such as XDCAM, XDCAM HD, XDCAM IMX, CableLabs® and D10)|No|No|Yes
+MPEG-1|No|No|Yes
+Windows Media Video/VC-1|No|Yes|Yes
+JPEG thumbnail creation|No|Yes|Yes
+
+###Output Audio Codecs
+
+Output Audio Codecs|Media Encoder Standard|Azure Media Encoder|Media Encoder Premium Workflow
+---|---|---|---
+AES (SMPTE 331M and 302M, AES3-2003)|No|No|Yes
+Dolby® Digital (AC3)|No|Yes|Yes
+Dolby® Digital Plus (E-AC3) up to 7.1|No|Up to 5.1|Yes
+AAC (AAC-LC, AAC-HE, and AAC-HEv2; up to 5.1)|Yes|Yes|Yes
+MPEG Layer 2|No|No|Yes
+MP3 (MPEG-1 Audio Layer 3)|No|No|Yes
+Windows Media Audio|No|Yes|Yes
+
+
+
+
+##Media Services learning paths
+
+[AZURE.INCLUDE [media-services-learning-paths-include](../../includes/media-services-learning-paths-include.md)]
+
+##Provide feedback
+
+[AZURE.INCLUDE [media-services-user-voice-include](../../includes/media-services-user-voice-include.md)]
+
+
+##Related articles
+
+- [Quotas and Limitations](media-services-quotas-and-limitations.md)
+
+ 
+<!--Reference links in article-->
+[1]: http://azure.microsoft.com/pricing/details/media-services/