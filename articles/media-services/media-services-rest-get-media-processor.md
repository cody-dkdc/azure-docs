---
<<<<<<< HEAD
title: How to Create a Media Processor using REST | Microsoft Docs
=======
title:  How to get a Media Processor instance using REST | Microsoft Docs
>>>>>>> 7e950a10
description: Learn how to create a media processor component to encode, convert format, encrypt, or decrypt media content for Azure Media Services.
services: media-services
documentationcenter: ''
author: Juliako
manager: erikre
editor: ''

ms.assetid: f9ff1997-0da6-4528-aaed-792837e5be41
ms.service: media-services
ms.workload: media
ms.tgt_pltfrm: na
ms.devlang: na
ms.topic: article
<<<<<<< HEAD
ms.date: 07/31/2017
=======
ms.date: 08/10/2017
>>>>>>> 7e950a10
ms.author: juliako

---
# How to get a Media Processor instance
> [!div class="op_single_selector"]
> * [.NET](media-services-get-media-processor.md)
> * [REST](media-services-rest-get-media-processor.md)
> 
> 

## Overview
In Media Services a media processor is a component that handles a specific processing task, such as encoding, format conversion, encrypting, or decrypting media content. You typically create a media processor when you are creating a task to encode, encrypt, or convert the format of media content.

## Azure media processors 

The following topic provides lists of media processors:

* [Encoding media processors](scenarios-and-availability.md#encoding-media-processors)
* [Analytics media processors](scenarios-and-availability.md#analytics-media-processors)

<<<<<<< HEAD
## Get MediaProcessor
> [!NOTE]
> When working with the Media Services REST API, the following considerations apply:
> 
> When accessing entities in Media Services, you must set specific header fields and values in your HTTP requests. For more information, see [Setup for Media Services REST API Development](media-services-rest-how-to-use.md).
> 
> After successfully connecting to https://media.windows.net, you will receive a 301 redirect specifying another Media Services URI. You must make subsequent calls to the new URI. For information on how to connect to the AMS API, see [Access the Azure Media Services API with Azure AD authentication](media-services-use-aad-auth-to-access-ams-api.md).
> 
=======
>[!NOTE]
>When accessing entities in Media Services, you must set specific header fields and values in your HTTP requests. For more information, see [Setup for Media Services REST API Development](media-services-rest-how-to-use.md).

## Connect to Media Services

For information on how to connect to the AMS API, see [Access the Azure Media Services API with Azure AD authentication](media-services-use-aad-auth-to-access-ams-api.md). 

>[!NOTE]
>After successfully connecting to https://media.windows.net, you will receive a 301 redirect specifying another Media Services URI. You must make subsequent calls to the new URI.

## Get a media processor
>>>>>>> 7e950a10

The following REST call shows how to get a media processor instance by name (in this case, **Media Encoder Standard**). 

Request:

    GET https://media.windows.net/api/MediaProcessors()?$filter=Name%20eq%20'Media%20Encoder%20Standard' HTTP/1.1
    DataServiceVersion: 1.0;NetFx
    MaxDataServiceVersion: 3.0;NetFx
    Accept: application/json
    Accept-Charset: UTF-8
    User-Agent: Microsoft ADO.NET Data Services
    Authorization: Bearer <token>
    x-ms-version: 2.11
    Host: media.windows.net

Response:

    . . .

    {  
       "odata.metadata":"https://media.windows.net/api/$metadata#MediaProcessors",
       "value":[  
          {  
             "Id":"nb:mpid:UUID:ff4df607-d419-42f0-bc17-a481b1331e56",
             "Description":"Media Encoder Standard",
             "Name":"Media Encoder Standard",
             "Sku":"",
             "Vendor":"Microsoft",
             "Version":"1.1"
          }
       ]
    }


## Media Services learning paths
[!INCLUDE [media-services-learning-paths-include](../../includes/media-services-learning-paths-include.md)]

## Provide feedback
[!INCLUDE [media-services-user-voice-include](../../includes/media-services-user-voice-include.md)]

## Next Steps
Now that you know how to get a media processor instance, go to the [How to Encode an Asset](media-services-rest-get-started.md) topic which will show you how to use the Media Encoder Standard to encode an asset.
<|MERGE_RESOLUTION|>--- conflicted
+++ resolved
@@ -1,9 +1,5 @@
 ---
-<<<<<<< HEAD
-title: How to Create a Media Processor using REST | Microsoft Docs
-=======
 title:  How to get a Media Processor instance using REST | Microsoft Docs
->>>>>>> 7e950a10
 description: Learn how to create a media processor component to encode, convert format, encrypt, or decrypt media content for Azure Media Services.
 services: media-services
 documentationcenter: ''
@@ -17,11 +13,7 @@
 ms.tgt_pltfrm: na
 ms.devlang: na
 ms.topic: article
-<<<<<<< HEAD
-ms.date: 07/31/2017
-=======
 ms.date: 08/10/2017
->>>>>>> 7e950a10
 ms.author: juliako
 
 ---
@@ -42,16 +34,6 @@
 * [Encoding media processors](scenarios-and-availability.md#encoding-media-processors)
 * [Analytics media processors](scenarios-and-availability.md#analytics-media-processors)
 
-<<<<<<< HEAD
-## Get MediaProcessor
-> [!NOTE]
-> When working with the Media Services REST API, the following considerations apply:
-> 
-> When accessing entities in Media Services, you must set specific header fields and values in your HTTP requests. For more information, see [Setup for Media Services REST API Development](media-services-rest-how-to-use.md).
-> 
-> After successfully connecting to https://media.windows.net, you will receive a 301 redirect specifying another Media Services URI. You must make subsequent calls to the new URI. For information on how to connect to the AMS API, see [Access the Azure Media Services API with Azure AD authentication](media-services-use-aad-auth-to-access-ams-api.md).
-> 
-=======
 >[!NOTE]
 >When accessing entities in Media Services, you must set specific header fields and values in your HTTP requests. For more information, see [Setup for Media Services REST API Development](media-services-rest-how-to-use.md).
 
@@ -63,7 +45,6 @@
 >After successfully connecting to https://media.windows.net, you will receive a 301 redirect specifying another Media Services URI. You must make subsequent calls to the new URI.
 
 ## Get a media processor
->>>>>>> 7e950a10
 
 The following REST call shows how to get a media processor instance by name (in this case, **Media Encoder Standard**). 
 
