---
title: Get started with Azure AD authentication by using the Azure portal| Microsoft Docs
description: Learn how to use the Azure portal to access Azure Active Directory (Azure AD) authentication to consume the Azure Media Services API. 
services: media-services
documentationcenter: ''
author: Juliako
manager: erikre
editor: ''

ms.service: media-services
ms.workload: media
ms.tgt_pltfrm: na
ms.devlang: na
ms.topic: article
ms.date: 06/17/2017
ms.author: juliako

---
# Get started with Azure AD authentication by using the Azure portal

Learn how to use the Azure portal to access Azure Active Directory (Azure AD) authentication to access the Azure Media Services API.

## Prerequisites

- An Azure account. If you don't have an account, start with an [Azure free trial](https://azure.microsoft.com/pricing/free-trial/). 
- A Media Services account. For more information, see [Create an Azure Media Services account by using the Azure portal](media-services-portal-create-account.md).
- Make sure you review the [Accessing Azure Media Services API with Azure AD authentication overview](media-services-use-aad-auth-to-access-ams-api.md). 

When you use Azure AD authentication with Azure Media Services, you have two authentication options:

- **User authentication**. Authenticate a person who is using the app to interact with Media Services resources. The interactive application should first prompt the user for credentials. An example is a management console app used by authorized users to monitor encoding jobs or live streaming. 
- **Service principal authentication**. Authenticate a service. Applications that commonly use this authentication method are apps that run daemon services, middle-tier services, or scheduled jobs: web apps, function apps, logic apps, APIs, or a microservice.

> [!IMPORTANT]
> Currently, Media Services supports the Azure Access Control service authentication model. However, Access Control authorization will be deprecated on June 1, 2018. We recommend that you migrate to the Azure AD authentication model as soon as possible.

## Select authentication method

1. In the [Azure portal](https://portal.azure.com/), select your Media Services account.
2. Select how to connect to the Media Services API.

	![Select connection method page](./media/media-services-portal-get-started-with-aad/media-services-portal-get-started01.png)

## User authentication

To connect to the Media Services API by using the user authentication option, the client app needs to request an Azure AD token that has the following parameters:  

* Azure AD tenant endpoint
* Media Services resource URI.
* Media Services (native) application client ID. 
* Media Services (native) application redirect URI. 
* Resource URI for REST Media Services.

You can get the values for these parameters on the **Media Services API with user authentication** page. 

![Connect with user authentication page](./media/media-services-portal-get-started-with-aad/media-services-portal-get-started02.png)

If you connect to the Media Services API by using the Media Services Microsoft .NET SDK, the required values are available to you as part of the SDK. For more information, see [Use Azure AD authentication to access the Azure Media Services API with .NET](media-services-dotnet-get-started-with-aad.md)

<<<<<<< HEAD
If you're not using the Media Services .NET client SDK, you must manually create an Azure AD token request by using the parameters discussed earlier. For more information, see [How to use the Azure AD Authentication Library to get the Azure AD token](../active-directory/develop/active-directory-authentication-libraries.md).
=======
If you are not using Media Services .NET client SDK, you will be required to manually create an AAD token request using the parameters shown above. For more information, see [How to use ADAL libraries to get the AAD token](../active-directory/develop/active-directory-authentication-libraries.md).
>>>>>>> c1873ed1

## Service principal authentication

To connect to the Media Services API by using the service principal option, your middle-tier app (web API or web application) needs to request an Azure AD token that has the following parameters:  

* Azure AD tenant endpoint.
* Media Services resource URI. 
* Resource URI for REST Media Services.
* Azure AD application values: the **client ID** and **client secret**.

You can get the values for these parameters on the **Connect to Media Services API with service principal** page. Use this page to create a new Azure AD application or to select an existing one. After you select the Azure AD app, you can get the client ID (Application ID) and generate the client secret (key) values. 

![Connect with service principal page](./media/media-services-portal-get-started-with-aad/media-services-portal-get-started04.png)

When the **Service Principal** blade opens, the first Azure AD application that meets the following criteria is selected:

- It is a registered Azure AD application.
- It has Contributor or Owner Role-Based Access Control permissions on the account.

After you create or select an Azure AD app, you can create and copy a client secret (key) and the client ID (Application ID). The client secret and client ID are required to get the access token in this scenario.

If you don't have permissions to create Azure AD apps in your domain, the Azure AD app controls of the blade are not shown, and a warning message is displayed.

If you connect to the Media Services API by using the Media Services .NET SDK, see [Use Azure AD authentication to access the Azure Media Services API with .NET](media-services-dotnet-get-started-with-aad.md).

<<<<<<< HEAD
If you are not using the Media Services .NET client SDK, you must manually create an Azure AD token request using the parameters discussed earlier. For more information, see [How to use the Azure AD Authentication Library to get the Azure AD token](../active-directory/develop/active-directory-authentication-libraries.md).
=======
If you are not using Media Services .NET client SDK, you will be required to manually create an AAD token request using the parameters shown above. For more information, see [How to use ADAL libraries to get the AAD token](../active-directory/develop/active-directory-authentication-libraries.md).
>>>>>>> c1873ed1

### Get client ID and client secret

After you select an existing Azure AD app or select the option to create a new one, the following buttons appear:

![Manage permissions button and Manage application button](./media/media-services-portal-get-started-with-aad/media-services-portal-manage.png)

To open the Azure AD application blade, click **Manage application**. On the **Manage application** blade, you can get the app's client ID (Application ID). To generate a client secret (key), select **Keys**.

![Manage application blade Keys option](./media/media-services-portal-get-started-with-aad/media-services-portal-get-started06.png) 

### Manage permissions and application

After you select the Azure AD application, you can manage the application and permissions. To set up your Azure AD application to access other applications, click **Manage permissions**. For management tasks, such as changing keys and reply URLs, or to edit the application’s manifest, click **Manage application**.

### Edit the app's settings or manifest

To edit the app's settings or manifest, click **Manage application**.

![Manage application page](./media/media-services-portal-get-started-with-aad/media-services-portal-get-started05.png)

## Next steps

Get started with [uploading files to your account](media-services-portal-upload-files.md).<|MERGE_RESOLUTION|>--- conflicted
+++ resolved
@@ -57,11 +57,7 @@
 
 If you connect to the Media Services API by using the Media Services Microsoft .NET SDK, the required values are available to you as part of the SDK. For more information, see [Use Azure AD authentication to access the Azure Media Services API with .NET](media-services-dotnet-get-started-with-aad.md)
 
-<<<<<<< HEAD
 If you're not using the Media Services .NET client SDK, you must manually create an Azure AD token request by using the parameters discussed earlier. For more information, see [How to use the Azure AD Authentication Library to get the Azure AD token](../active-directory/develop/active-directory-authentication-libraries.md).
-=======
-If you are not using Media Services .NET client SDK, you will be required to manually create an AAD token request using the parameters shown above. For more information, see [How to use ADAL libraries to get the AAD token](../active-directory/develop/active-directory-authentication-libraries.md).
->>>>>>> c1873ed1
 
 ## Service principal authentication
 
@@ -87,11 +83,7 @@
 
 If you connect to the Media Services API by using the Media Services .NET SDK, see [Use Azure AD authentication to access the Azure Media Services API with .NET](media-services-dotnet-get-started-with-aad.md).
 
-<<<<<<< HEAD
 If you are not using the Media Services .NET client SDK, you must manually create an Azure AD token request using the parameters discussed earlier. For more information, see [How to use the Azure AD Authentication Library to get the Azure AD token](../active-directory/develop/active-directory-authentication-libraries.md).
-=======
-If you are not using Media Services .NET client SDK, you will be required to manually create an AAD token request using the parameters shown above. For more information, see [How to use ADAL libraries to get the AAD token](../active-directory/develop/active-directory-authentication-libraries.md).
->>>>>>> c1873ed1
 
 ### Get client ID and client secret
 
