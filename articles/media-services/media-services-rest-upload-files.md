<properties 
	pageTitle="Upload Files into a Media Services account using REST API" 
	description="Learn how to get media content into Media Services by creating and uploading assets." 
	services="media-services" 
	documentationCenter="" 
	authors="Juliako" 
	manager="dwrede" 
	editor=""/>

<tags 
	ms.service="media-services" 
	ms.workload="media" 
	ms.tgt_pltfrm="na" 
	ms.devlang="na" 
	ms.topic="article" 
<<<<<<< HEAD
	ms.date="09/07/2015"
=======
	ms.date="10/18/2015"
>>>>>>> 08be3281
	ms.author="juliako"/>


#Upload Files into a Media Services account using REST API

[AZURE.INCLUDE [media-services-selector-upload-files](../../includes/media-services-selector-upload-files.md)]
 

In Media Services, you upload your digital files into an asset. The [Asset](https://msdn.microsoft.com/library/azure/hh974277.aspx) entity can contain video, audio, images, thumbnail collections, text tracks and closed caption files (and the metadata about these files.)  Once the files are uploaded into the asset, your content is stored securely in the cloud for further processing and streaming. 


>[AZURE.NOTE]Media Services uses the value of the IAssetFile.Name property when building URLs for the streaming content (for example, http://{AMSAccount}.origin.mediaservices.windows.net/{GUID}/{IAssetFile.Name}/streamingParameters.) For this reason, percent-encoding is not allowed. The value of the **Name** property cannot have any of the following [percent-encoding-reserved characters](http://en.wikipedia.org/wiki/Percent-encoding#Percent-encoding_reserved_characters): !*'();:@&=+$,/?%#[]". Also, there can only be one ‘.’ for the file name extension.

The basic workflow for uploading Assets is divided into the following sections:

- Create an Asset
- Encrypt an Asset (Optional)
- Upload a file to blob storage

AMS also enables you to upload assets in bulk. For more information, see [this](media-services-rest-upload-files.md#upload_in_bulk) section.

##Upload assets

###Create an asset

>[AZURE.NOTE] When working with the Media Services REST API, the following considerations apply:
>
>When accessing entities in Media Services, you must set specific header fields and values in your HTTP requests. For more information, see [Setup for Media Services REST API Development](media-services-rest-how-to-use.md).

>After successfully connecting to https://media.windows.net, you will receive a 301 redirect specifying another Media Services URI. You must make subsequent calls to the new URI as described in [Connecting to Media Services using REST API](media-services-rest-connect_programmatically.md). 
 
An asset is a container for multiple types or sets of objects in Media Services, including video, audio, images, thumbnail collections, text tracks, and closed caption files. In the REST API, creating an Asset requires sending POST request to Media Services and placing any property information about your asset in the request body.

One of the properties that you can specify when creating an asset is **Options**. **Options** is an enumeration value that describes the encryption options that an Asset can be created with. A valid value is one of the values from the list below, not a combination of values. 

- **None** = **0**: No encryption will be used. This is the default value. Note that when using this option your content is not protected in transit or at rest in storage.
	If you plan to deliver an MP4 using progressive download, use this option. 

- **StorageEncrypted** = **1**: Specify if you want for your files to be encrypted with AES-256 bit encryption for upload and storage.

	If your asset is storage encrypted, you must configure asset delivery policy. For more information see [Configuring asset delivery policy](media-services-rest-configure-asset-delivery-policy.md).

- **CommonEncryptionProtected** = **2**: Specify if you are uploading files protected with a common encryption method (such as PlayReady). 

- **EnvelopeEncryptionProtected** = **4**: Specify if you are uploading HLS encrypted with AES files. Note that the files must have been encoded and encrypted by Transform Manager.

>[AZURE.NOTE]If your asset will use encryption, you must create a **ContentKey** and link it to your asset as described in the following topic:[How to create a ContentKey](media-services-rest-create-contentkey.md). Note that after you upload the files into the asset, you need to update the encryption properties on the **AssetFile** entity with the values you got during the **Asset** encryption. Do it by using the **MERGE** HTTP request. 


The following example shows how to create an asset.

**HTTP Request**

	POST https://media.windows.net/api/Assets HTTP/1.1
	Content-Type: application/json
	DataServiceVersion: 1.0;NetFx
	MaxDataServiceVersion: 3.0;NetFx
	Accept: application/json
	Accept-Charset: UTF-8
	Authorization: Bearer http%3a%2f%2fschemas.xmlsoap.org%2fws%2f2005%2f05%2fidentity%2fclaims%2fnameidentifier=amstestaccount001&urn%3aSubscriptionId=z7f09258-6753-2233-b1ae-193798e2c9d8&http%3a%2f%2fschemas.microsoft.com%2faccesscontrolservice%2f2010%2f07%2fclaims%2fidentityprovider=https%3a%2f%2fwamsprodglobal001acs.accesscontrol.windows.net%2f&Audience=urn%3aWindowsAzureMediaServices&ExpiresOn=1421640053&Issuer=https%3a%2f%2fwamsprodglobal001acs.accesscontrol.windows.net%2f&HMACSHA256=vlG%2fPYdFDMS1zKc36qcFVWnaNh07UCkhYj3B71%2fk1YA%3d
	x-ms-version: 2.11
	Host: media.windows.net
	
	{"Name":"BigBuckBunny.mp4"}
	

**HTTP Response**

If successful, the following is returned:
	
	HTP/1.1 201 Created
	Cache-Control: no-cache
	Content-Length: 452
	Content-Type: application/json;odata=minimalmetadata;streaming=true;charset=utf-8
	Location: https://wamsbayclus001rest-hs.cloudapp.net/api/Assets('nb%3Acid%3AUUID%3A9bc8ff20-24fb-4fdb-9d7c-b04c7ee573a1')
	Server: Microsoft-IIS/8.5
	x-ms-client-request-id: c59de965-bc89-4295-9a57-75d897e5221e
	request-id: e98be122-ae09-473a-8072-0ccd234a0657
	x-ms-request-id: e98be122-ae09-473a-8072-0ccd234a0657
	X-Content-Type-Options: nosniff
	DataServiceVersion: 3.0;
	Strict-Transport-Security: max-age=31536000; includeSubDomains
	Date: Sun, 18 Jan 2015 22:06:40 GMT
	{  
	   "odata.metadata":"https://wamsbayclus001rest-hs.cloudapp.net/api/$metadata#Assets/@Element",
	   "Id":"nb:cid:UUID:9bc8ff20-24fb-4fdb-9d7c-b04c7ee573a1",
	   "State":0,
	   "Created":"2015-01-18T22:06:40.6010903Z",
	   "LastModified":"2015-01-18T22:06:40.6010903Z",
	   "AlternateId":null,
	   "Name":"BigBuckBunny.mp4",
	   "Options":0,
	   "Uri":"https://storagetestaccount001.blob.core.windows.net/asset-9bc8ff20-24fb-4fdb-9d7c-b04c7ee573a1",
	   "StorageAccountName":"storagetestaccount001"
	}
	
###Create an AssetFile

The [AssetFile](http://msdn.microsoft.com/library/azure/hh974275.aspx) entity represents a video or audio file that is stored in a blob container. An asset file is always associated with an asset, and an asset may contain one or many asset files. The Media Services Encoder task fails if an asset file object is not associated with a digital file in a blob container.

Note that the **AssetFile** instance and the actual media file are two distinct objects. The AssetFile instance contains metadata about the media file, while the media file contains the actual media content.

After you upload your digital media file into a blob container, you will use the **MERGE** HTTP request to update the AssetFile with information about your media file (as shown later in the topic). 

**HTTP Request**

	POST https://media.windows.net/api/Files HTTP/1.1
	Content-Type: application/json
	DataServiceVersion: 1.0;NetFx
	MaxDataServiceVersion: 3.0;NetFx
	Accept: application/json
	Accept-Charset: UTF-8
	Authorization: Bearer http%3a%2f%2fschemas.xmlsoap.org%2fws%2f2005%2f05%2fidentity%2fclaims%2fnameidentifier=amstestaccount001&urn%3aSubscriptionId=z7f09258-6753-4ca2-2233-193798e2c9d8&http%3a%2f%2fschemas.microsoft.com%2faccesscontrolservice%2f2010%2f07%2fclaims%2fidentityprovider=https%3a%2f%2fwamsprodglobal001acs.accesscontrol.windows.net%2f&Audience=urn%3aWindowsAzureMediaServices&ExpiresOn=1421640053&Issuer=https%3a%2f%2fwamsprodglobal001acs.accesscontrol.windows.net%2f&HMACSHA256=vlG%2fPYdFDMS1zKc36qcFVWnaNh07UCkhYj3B71%2fk1YA%3d
	x-ms-version: 2.11
	Host: media.windows.net
	Content-Length: 164
	
	{  
	   "IsEncrypted":"false",
	   "IsPrimary":"false",
	   "MimeType":"video/mp4",
	   "Name":"BigBuckBunny.mp4",
	   "ParentAssetId":"nb:cid:UUID:9bc8ff20-24fb-4fdb-9d7c-b04c7ee573a1"
	}


**HTTP Response**

	HTTP/1.1 201 Created
	Cache-Control: no-cache
	Content-Length: 535
	Content-Type: application/json;odata=minimalmetadata;streaming=true;charset=utf-8
	Location: https://wamsbayclus001rest-hs.cloudapp.net/api/Files('nb%3Acid%3AUUID%3Af13a0137-0a62-9d4c-b3b9-ca944b5142c5')
	Server: Microsoft-IIS/8.5
	request-id: 98a30e2d-f379-4495-988e-0b79edc9b80e
	x-ms-request-id: 98a30e2d-f379-4495-988e-0b79edc9b80e
	X-Content-Type-Options: nosniff
	DataServiceVersion: 3.0;
	X-Powered-By: ASP.NET
	Strict-Transport-Security: max-age=31536000; includeSubDomains
	Date: Mon, 19 Jan 2015 00:34:07 GMT
	
	{  
	   "odata.metadata":"https://wamsbayclus001rest-hs.cloudapp.net/api/$metadata#Files/@Element",
	   "Id":"nb:cid:UUID:f13a0137-0a62-9d4c-b3b9-ca944b5142c5",
	   "Name":"BigBuckBunny.mp4",
	   "ContentFileSize":"0",
	   "ParentAssetId":"nb:cid:UUID:9bc8ff20-24fb-4fdb-9d7c-b04c7ee573a1",
	   "EncryptionVersion":null,
	   "EncryptionScheme":null,
	   "IsEncrypted":false,
	   "EncryptionKeyId":null,
	   "InitializationVector":null,
	   "IsPrimary":false,
	   "LastModified":"2015-01-19T00:34:08.1934137Z",
	   "Created":"2015-01-19T00:34:08.1934137Z",
	   "MimeType":"video/mp4",
	   "ContentChecksum":null
	}


### Creating the AccessPolicy with write permission. 

Before uploading any files into blob storage, set the access policy rights for writing to an asset. To do that, POST an HTTP request to the AccessPolicies entity set. Define a DurationInMinutes value upon creation or you will receive a 500 Internal Server error message back in response. For more information on AccessPolicies, see [AccessPolicy](http://msdn.microsoft.com/library/azure/hh974297.aspx).

The following example shows how to create an AccessPolicy:
		
**HTTP Request**

	POST https://media.windows.net/api/AccessPolicies HTTP/1.1
	Content-Type: application/json
	DataServiceVersion: 1.0;NetFx
	MaxDataServiceVersion: 3.0;NetFx
	Accept: application/json
	Accept-Charset: UTF-8
	Authorization: Bearer http%3a%2f%2fschemas.xmlsoap.org%2fws%2f2005%2f05%2fidentity%2fclaims%2fnameidentifier=amstestaccount001&urn%3aSubscriptionId=z7f09258-6753-2233-b1ae-193798e2c9d8&http%3a%2f%2fschemas.microsoft.com%2faccesscontrolservice%2f2010%2f07%2fclaims%2fidentityprovider=https%3a%2f%2fwamsprodglobal001acs.accesscontrol.windows.net%2f&Audience=urn%3aWindowsAzureMediaServices&ExpiresOn=1421640053&Issuer=https%3a%2f%2fwamsprodglobal001acs.accesscontrol.windows.net%2f&HMACSHA256=vlG%2fPYdFDMS1zKc36qcFVWnaNh07UCkhYj3B71%2fk1YA%3d
	x-ms-version: 2.11
	Host: media.windows.net
	
	{"Name":"NewUploadPolicy", "DurationInMinutes":"440", "Permissions":"2"} 

**HTTP Request**

	If successful, the following response is returned:
	
	HTTP/1.1 201 Created
	Cache-Control: no-cache
	Content-Length: 312
	Content-Type: application/json;odata=minimalmetadata;streaming=true;charset=utf-8
	Location: https://wamsbayclus001rest-hs.cloudapp.net/api/AccessPolicies('nb%3Apid%3AUUID%3Abe0ac48d-af7d-4877-9d60-1805d68bffae')
	Server: Microsoft-IIS/8.5
	request-id: 74c74545-7e0a-4cd6-a440-c1c48074a970
	x-ms-request-id: 74c74545-7e0a-4cd6-a440-c1c48074a970
	X-Content-Type-Options: nosniff
	DataServiceVersion: 3.0;
	Strict-Transport-Security: max-age=31536000; includeSubDomains
	Date: Sun, 18 Jan 2015 22:18:06 GMT

	{  
	   "odata.metadata":"https://wamsbayclus001rest-hs.cloudapp.net/api/$metadata#AccessPolicies/@Element",
	   "Id":"nb:pid:UUID:be0ac48d-af7d-4877-9d60-1805d68bffae",
	   "Created":"2015-01-18T22:18:06.6370575Z",
	   "LastModified":"2015-01-18T22:18:06.6370575Z",
	   "Name":"NewUploadPolicy",
	   "DurationInMinutes":440.0,
	   "Permissions":2
	}

###Get the Upload URL

To receive the actual upload URL, create a SAS Locator. Locators define the start time and type of connection endpoint for clients that want to access Files in an Asset. You can create multiple Locator entities for a given AccessPolicy and Asset pair to handle different client requests and needs. Each of these Locators use the StartTime value plus the DurationInMinutes value of the AccessPolicy to determine the length of time a URL can be used. For more information, see [Locator](http://msdn.microsoft.com/library/azure/hh974308.aspx).


A SAS URL has the following format:

	{https://myaccount.blob.core.windows.net}/{asset name}/{video file name}?{SAS signature}

Some considerations apply:

- You cannot have more than five unique Locators associated with a given Asset at one time. For more information, see Locator.
- If you need to upload your files immediately, you should set your StartTime value to five minutes before the current time. This is because there may be clock skew between your client machine and Media Services. Also, your StartTime value must be in the following DateTime format: YYYY-MM-DDTHH:mm:ssZ (for example, "2014-05-23T17:53:50Z").	
- There may be a 30-40 second delay after a Locator is created to when it is available for use. This issue applies to both SAS URL and Origin Locators.

The following example shows how to create a SAS URL Locator, as defined by the Type property in the request body ("1" for a SAS locator and "2" for an On-Demand origin locator). The **Path** property returned contains the URL that you must use to upload your file.
	
**HTTP Request**
	
	POST https://media.windows.net/api/Locators HTTP/1.1
	Content-Type: application/json
	DataServiceVersion: 1.0;NetFx
	MaxDataServiceVersion: 3.0;NetFx
	Accept: application/json
	Accept-Charset: UTF-8
	Authorization: Bearer http%3a%2f%2fschemas.xmlsoap.org%2fws%2f2005%2f05%2fidentity%2fclaims%2fnameidentifier=amstestaccount001&urn%3aSubscriptionId=z7f09258-6753-4ca2-2233-193798e2c9d8&http%3a%2f%2fschemas.microsoft.com%2faccesscontrolservice%2f2010%2f07%2fclaims%2fidentityprovider=https%3a%2f%2fwamsprodglobal001acs.accesscontrol.windows.net%2f&Audience=urn%3aWindowsAzureMediaServices&ExpiresOn=1421640053&Issuer=https%3a%2f%2fwamsprodglobal001acs.accesscontrol.windows.net%2f&HMACSHA256=vlG%2fPYdFDMS1zKc36qcFVWnaNh07UCkhYj3B71%2fk1YA%3d
	x-ms-version: 2.11
	Host: media.windows.net
	{  
	   "AccessPolicyId":"nb:pid:UUID:be0ac48d-af7d-4877-9d60-1805d68bffae",
	   "AssetId":"nb:cid:UUID:9bc8ff20-24fb-4fdb-9d7c-b04c7ee573a1",
	   "StartTime":"2015-02-18T16:45:53",
	   "Type":1
	}


**HTTP Response**

If successful, the following response is returned:
		
	HTTP/1.1 201 Created
	Cache-Control: no-cache
	Content-Length: 949
	Content-Type: application/json;odata=minimalmetadata;streaming=true;charset=utf-8
	Location: https://wamsbayclus001rest-hs.cloudapp.net/api/Locators('nb%3Alid%3AUUID%3Aaf57bdd8-6751-4e84-b403-f3c140444b54')
	Server: Microsoft-IIS/8.5
	request-id: 2adeb1f8-89c5-4cc8-aa4f-08cdfef33ae0
	x-ms-request-id: 2adeb1f8-89c5-4cc8-aa4f-08cdfef33ae0
	X-Content-Type-Options: nosniff
	DataServiceVersion: 3.0;
	X-Powered-By: ASP.NET
	Strict-Transport-Security: max-age=31536000; includeSubDomains
	Date: Mon, 19 Jan 2015 03:01:29 GMT
	
	{  
	   "odata.metadata":"https://wamsbayclus001rest-hs.cloudapp.net/api/$metadata#Locators/@Element",
	   "Id":"nb:lid:UUID:af57bdd8-6751-4e84-b403-f3c140444b54",
	   "ExpirationDateTime":"2015-02-19T00:05:53",
	   "Type":1,
	   "Path":"https://storagetestaccount001.blob.core.windows.net/asset-f438649c-313c-46e2-8d68-7d2550288247?sv=2012-02-12&sr=c&si=af57bdd8-6751-4e84-b403-f3c140444b54&sig=fE4btwEfZtVQFeC0Wh3Kwks2OFPQfzl5qTMW5YytiuY%3D&st=2015-02-18T16%3A45%3A53Z&se=2015-02-19T00%3A05%3A53Z",
	   "BaseUri":"https://storagetestaccount001.blob.core.windows.net/asset-f438649c-313c-46e2-8d68-7d2550288247",
	   "ContentAccessComponent":"?sv=2012-02-12&sr=c&si=af57bdd8-6751-4e84-b403-f3c140444b54&sig=fE4btwEfZtVQFeC0Wh3Kwks2OFPQfzl5qTMW5YytiuY%3D&st=2015-02-18T16%3A45%3A53Z&se=2015-02-19T00%3A05%3A53Z",
	   "AccessPolicyId":"nb:pid:UUID:be0ac48d-af7d-4877-9d60-1805d68bffae",
	   "AssetId":"nb:cid:UUID:9bc8ff20-24fb-4fdb-9d7c-b04c7ee573a1",
	   "StartTime":"2015-02-18T16:45:53",
	   "Name":null
	}

### Upload a file into a blob storage container
	
Once you have the AccessPolicy and Locator set, the actual file is uploaded to an Azure Blob Storage container using the Azure Storage REST APIs. You can either upload in page or block blobs. 

>[AZURE.NOTE] You must add the file name for the file you want to upload to the Locator **Path** value received in the previous section. For example, https://storagetestaccount001.blob.core.windows.net/asset-e7b02da4-5a69-40e7-a8db-e8f4f697aac0/BigBuckBunny.mp4? . . . 

For more information on working with Azure storage blobs, see [Blob Service REST API](http://msdn.microsoft.com/library/azure/dd135733.aspx).


### Update the AssetFile 

Now that you've uploaded your file, update the FileAsset size (and other) information. For example:
	
	MERGE https://media.windows.net/api/Files('nb%3Acid%3AUUID%3Af13a0137-0a62-9d4c-b3b9-ca944b5142c5') HTTP/1.1
	Content-Type: application/json
	DataServiceVersion: 1.0;NetFx
	MaxDataServiceVersion: 3.0;NetFx
	Accept: application/json
	Accept-Charset: UTF-8
	Authorization: Bearer http%3a%2f%2fschemas.xmlsoap.org%2fws%2f2005%2f05%2fidentity%2fclaims%2fnameidentifier=amstestaccount001&urn%3aSubscriptionId=z7f09258-6753-4ca2-2233-193798e2c9d8&http%3a%2f%2fschemas.microsoft.com%2faccesscontrolservice%2f2010%2f07%2fclaims%2fidentityprovider=https%3a%2f%2fwamsprodglobal001acs.accesscontrol.windows.net%2f&Audience=urn%3aWindowsAzureMediaServices&ExpiresOn=1421662918&Issuer=https%3a%2f%2fwamsprodglobal001acs.accesscontrol.windows.net%2f&HMACSHA256=utmoXXbm9Q7j4tW1yJuMVA3egRiQy5FPygwadkmPeaY%3d
	x-ms-version: 2.11
	Host: media.windows.net
	
	{  
	   "ContentFileSize":"1186540",
	   "Id":"nb:cid:UUID:f13a0137-0a62-9d4c-b3b9-ca944b5142c5",
	   "MimeType":"video/mp4",
	   "Name":"BigBuckBunny.mp4",
	   "ParentAssetId":"nb:cid:UUID:9bc8ff20-24fb-4fdb-9d7c-b04c7ee573a1"
	}


**HTTP Response**

If successful, the following is returned:
	HTTP/1.1 204 No Content

### Delete the Locator and AccessPolicy 

**HTTP Request**


	DELETE https://media.windows.net/api/Locators('nb%3Alid%3AUUID%3Aaf57bdd8-6751-4e84-b403-f3c140444b54') HTTP/1.1
	DataServiceVersion: 1.0;NetFx
	MaxDataServiceVersion: 3.0;NetFx
	Accept: application/json
	Accept-Charset: UTF-8
	Authorization: Bearer http%3a%2f%2fschemas.xmlsoap.org%2fws%2f2005%2f05%2fidentity%2fclaims%2fnameidentifier=amstestaccount001&urn%3aSubscriptionId=z7f09258-6753-2233-b1ae-193798e2c9d8&http%3a%2f%2fschemas.microsoft.com%2faccesscontrolservice%2f2010%2f07%2fclaims%2fidentityprovider=https%3a%2f%2fwamsprodglobal001acs.accesscontrol.windows.net%2f&Audience=urn%3aWindowsAzureMediaServices&ExpiresOn=1421662918&Issuer=https%3a%2f%2fwamsprodglobal001acs.accesscontrol.windows.net%2f&HMACSHA256=utmoXXbm9Q7j4tW1yJuMVA3egRiQy5FPygwadkmPeaY%3d
	x-ms-version: 2.11
	Host: media.windows.net

	
**HTTP Response**

If successful, the following is returned:

	HTTP/1.1 204 No Content 
	...

**HTTP Request**

	DELETE https://media.windows.net/api/AccessPolicies('nb%3Apid%3AUUID%3Abe0ac48d-af7d-4877-9d60-1805d68bffae') HTTP/1.1
	DataServiceVersion: 1.0;NetFx
	MaxDataServiceVersion: 3.0;NetFx
	Accept: application/json
	Accept-Charset: UTF-8
	Authorization: Bearer http%3a%2f%2fschemas.xmlsoap.org%2fws%2f2005%2f05%2fidentity%2fclaims%2fnameidentifier=amstestaccount001&urn%3aSubscriptionId=z7f09258-6753-2233-b1ae-193798e2c9d8&http%3a%2f%2fschemas.microsoft.com%2faccesscontrolservice%2f2010%2f07%2fclaims%2fidentityprovider=https%3a%2f%2fwamsprodglobal001acs.accesscontrol.windows.net%2f&Audience=urn%3aWindowsAzureMediaServices&ExpiresOn=1421662918&Issuer=https%3a%2f%2fwamsprodglobal001acs.accesscontrol.windows.net%2f&HMACSHA256=utmoXXbm9Q7j4tW1yJuMVA3egRiQy5FPygwadkmPeaY%3d
	x-ms-version: 2.11
	Host: media.windows.net

**HTTP Response**

If successful, the following is returned:

	HTTP/1.1 204 No Content 
	...

<<<<<<< HEAD

##Media Services learning paths

You can view AMS learning paths here:

- [AMS Live Streaming Workflow](http://azure.microsoft.com/documentation/learning-paths/media-services-streaming-live/)
- [AMS on Demand Streaming Workflow](http://azure.microsoft.com/documentation/learning-paths/media-services-streaming-on-demand/)
=======
##<a id="upload_in_bulk"></a>Upload assets in bulk

###Create the IngestManifest

The IngestManifest is a container for a set of assets, asset files, and statistic information that can be used to determine the progress of bulk ingesting for the set.


**HTTP Request**

	POST https:// media.windows.net/API/IngestManifests HTTP/1.1
	Content-Type: application/json;odata=verbose
	Accept: application/json;odata=verbose
	DataServiceVersion: 3.0
	MaxDataServiceVersion: 3.0
	x-ms-version: 2.11
	Authorization: Bearer http%3a%2f%2fschemas.xmlsoap.org%2fws%2f2005%2f05%2fidentity%2fclaims%2fnameidentifier=070500D0-F35C-4A5A-9249-485BBF4EC70B&http%3a%2f%2fschemas.microsoft.com%2faccesscontrolservice%2f2010%2f07%2fclaims%2fidentityprovider=https%3a%2f%2fwamsprodglobal001acs.accesscontrol.windows.net%2f&Audience=urn%3aWindowsAzureMediaServices&ExpiresOn=1334275521&Issuer=https%3a%2f%2fwamsprodglobal001acs.accesscontrol.windows.net%2f&HMACSHA256=GxdBb%2fmEyN7iHdNxbawawHRftLhPFFqxX1JZckuv3hY%3d
	Host: media.windows.net
	Content-Length: 36
	Expect: 100-continue
	
	{ "Name" : "ExampleManifestREST" }

###Create assets

Before creating the IngestManifestAsset, you need to create the Asset that will be completed using bulk ingesting. An asset is a container for multiple types or sets of objects in Media Services, including video, audio, images, thumbnail collections, text tracks, and closed caption files. In the REST API, creating an Asset requires sending a HTTP POST request to Microsoft Azure Media Services and placing any property information about your asset in the request body.In this example, the Asset is created using the StorageEncrption(1) option included with the request body.

**HTTP Response**

	POST https://media.windows.net/API/Assets HTTP/1.1
	Content-Type: application/json;odata=verbose
	Accept: application/json;odata=verbose
	DataServiceVersion: 3.0
	MaxDataServiceVersion: 3.0
	x-ms-version: 2.11
	Authorization: Bearer http%3a%2f%2fschemas.xmlsoap.org%2fws%2f2005%2f05%2fidentity%2fclaims%2fnameidentifier=070500D0-F35C-4A5A-9249-485BBF4EC70B&http%3a%2f%2fschemas.microsoft.com%2faccesscontrolservice%2f2010%2f07%2fclaims%2fidentityprovider=https%3a%2f%2fwamsprodglobal001acs.accesscontrol.windows.net%2f&Audience=urn%3aWindowsAzureMediaServices&ExpiresOn=1334275521&Issuer=https%3a%2f%2fwamsprodglobal001acs.accesscontrol.windows.net%2f&HMACSHA256=GxdBb%2fmEyN7iHdNxbawawHRftLhPFFqxX1JZckuv3hY%3d
	Host: media.windows.net
	Content-Length: 55
	Expect: 100-continue
	
	{ "Name" : "ExampleManifestREST_Asset", "Options" : 1 }

###Create the IngestManifestAssets

IngestManifestAssets represent Assets within an IngestManifest that are used with bulk ingesting. The basically link the asset to the manifest. Azure Media Services watches internally for the file upload based on IngestManifestFiles collection associated to the IngestManifestAsset. Once these files are uploaded, the asset is completed. You can create a new IngestManifestAsset with a HTTP POST request. In the request body, include the IngestManifest Id and the Asset Id that the IngestManifestAsset should link together for bulk ingesting.

**HTTP Response**

	POST https://media.windows.net/API/IngestManifestAssets HTTP/1.1
	Content-Type: application/json;odata=verbose
	Accept: application/json;odata=verbose
	DataServiceVersion: 3.0
	MaxDataServiceVersion: 3.0
	x-ms-version: 2.11
	Authorization: Bearer http%3a%2f%2fschemas.xmlsoap.org%2fws%2f2005%2f05%2fidentity%2fclaims%2fnameidentifier=070500D0-F35C-4A5A-9249-485BBF4EC70B&http%3a%2f%2fschemas.microsoft.com%2faccesscontrolservice%2f2010%2f07%2fclaims%2fidentityprovider=https%3a%2f%2fwamsprodglobal001acs.accesscontrol.windows.net%2f&Audience=urn%3aWindowsAzureMediaServices&ExpiresOn=1334275521&Issuer=https%3a%2f%2fwamsprodglobal001acs.accesscontrol.windows.net%2f&HMACSHA256=GxdBb%2fmEyN7iHdNxbawawHRftLhPFFqxX1JZckuv3hY%3d
	Host: media.windows.net
	Content-Length: 152
	Expect: 100-continue
	{ "ParentIngestManifestId" : "nb:mid:UUID:5c77f186-414f-8b48-8231-17f9264e2048", "Asset" : { "Id" : "nb:cid:UUID:b757929a-5a57-430b-b33e-c05c6cbef02e"}}

###(Optionally) Create ContentKeys used for encryption

If your asset will use encryption, you must create the ContentKey to be used for encryption before creating the IngestManifestFiles for the asset. In this case, the following properties are included in the request body.
 
Request body property	| Description
Id | The ContentKey Id which we generate ourselves using the following format, “nb:kid:UUID:<NEW GUID>”.
ContentKeyType | This is the content key type as an integer for this content key. We pass the value 1 for storage encryption.
EncryptedContentKey | We create a new content key value which is a 256-bit (32 byte) value. The key is encrypted using the storage encryption X.509 certificate which we retrieve from Microsoft Azure Media Services by executing a HTTP GET request for the GetProtectionKeyId and GetProtectionKey Methods.
ProtectionKeyId | This is the protection key id for the storage encryption X.509 certificate that was used to encrypt our content key.
ProtectionKeyType | This is the encryption type for the protection key that was used to encrypt the content key. This value is StorageEncryption(1) for our example.
Checksum |The MD5 calculated checksum for the content key. It is computed by encrypting the content Id with the content key. The example code demonstrates how to calculate the checksum.


**HTTP Response**
	
	POST https://media.windows.net/api/ContentKeys HTTP/1.1
	Content-Type: application/json;odata=verbose
	Accept: application/json;odata=verbose
	DataServiceVersion: 3.0
	MaxDataServiceVersion: 3.0
	x-ms-version: 2.11
	Authorization: Bearer http%3a%2f%2fschemas.xmlsoap.org%2fws%2f2005%2f05%2fidentity%2fclaims%2fnameidentifier=070500D0-F35C-4A5A-9249-485BBF4EC70B&http%3a%2f%2fschemas.microsoft.com%2faccesscontrolservice%2f2010%2f07%2fclaims%2fidentityprovider=https%3a%2f%2fwamsprodglobal001acs.accesscontrol.windows.net%2f&Audience=urn%3aWindowsAzureMediaServices&ExpiresOn=1334275521&Issuer=https%3a%2f%2fwamsprodglobal001acs.accesscontrol.windows.net%2f&HMACSHA256=GxdBb%2fmEyN7iHdNxbawawHRftLhPFFqxX1JZckuv3hY%3d
	Host: media.windows.net
	Content-Length: 572
	Expect: 100-continue
	
	{"Id" : "nb:kid:UUID:316d14d4-b603-4d90-b8db-0fede8aa48f8", "ContentKeyType" : 1, "EncryptedContentKey" : "Y4NPej7heOFa2vsd8ZEOcjjpu/qOq3RJ6GRfxa8CCwtAM83d6J2mKOeQFUmMyVXUSsBCCOdufmieTKi+hOUtNAbyNM4lY4AXI537b9GaY8oSeje0NGU8+QCOuf7jGdRac5B9uIk7WwD76RAJnqyep6U/OdvQV4RLvvZ9w7nO4bY8RHaUaLxC2u4aIRRaZtLu5rm8GKBPy87OzQVXNgnLM01I8s3Z4wJ3i7jXqkknDy4VkIyLBSQvIvUzxYHeNdMVWDmS+jPN9ScVmolUwGzH1A23td8UWFHOjTjXHLjNm5Yq+7MIOoaxeMlKPYXRFKofRY8Qh5o5tqvycSAJ9KUqfg==", "ProtectionKeyId" : "7D9BB04D9D0A4A24800CADBFEF232689E048F69C", "ProtectionKeyType" : 1, "Checksum" : "TfXtjCIlq1Y=" }

### Link the ContentKey to the Asset

The ContentKey is associated to one or more assets by sending a HTTP POST request. The following request is an example to link the example ContentKey to the example asset by Id.

**HTTP Response**
	
	POST https://media.windows.net/API/Assets('nb:cid:UUID:b3023475-09b4-4647-9d6d-6fc242822e68')/$links/ContentKeys HTTP/1.1
	Content-Type: application/json;odata=verbose
	Accept: application/json;odata=verbose
	DataServiceVersion: 3.0
	MaxDataServiceVersion: 3.0
	x-ms-version: 2.11
	Authorization: Bearer http%3a%2f%2fschemas.xmlsoap.org%2fws%2f2005%2f05%2fidentity%2fclaims%2fnameidentifier=070500D0-F35C-4A5A-9249-485BBF4EC70B&http%3a%2f%2fschemas.microsoft.com%2faccesscontrolservice%2f2010%2f07%2fclaims%2fidentityprovider=https%3a%2f%2fwamsprodglobal001acs.accesscontrol.windows.net%2f&Audience=urn%3aWindowsAzureMediaServices&ExpiresOn=1334275521&Issuer=https%3a%2f%2fwamsprodglobal001acs.accesscontrol.windows.net%2f&HMACSHA256=GxdBb%2fmEyN7iHdNxbawawHRftLhPFFqxX1JZckuv3hY%3d
	Host: media.windows.net
	Content-Length: 113
	Expect: 100-continue
	
	{ "uri": "https://media.windows.net/api/ContentKeys('nb%3Akid%3AUUID%3A32e6efaf-5fba-4538-b115-9d1cefe43510')"}

###Create the IngestManifestFiles for each Asset

An IngestManifestFile represents an actual video or audio blob object that will be uploaded as part of bulk ingesting for an asset. Encryption related properties are not required unless the asset is using an encryption option. The example used in this section demonstrates creating an IngestManifestFile that uses StorageEncryption for the Asset previously created.


**HTTP Response**

	POST https://media.windows.net/API/IngestManifestFiles HTTP/1.1
	Content-Type: application/json;odata=verbose
	Accept: application/json;odata=verbose
	DataServiceVersion: 3.0
	MaxDataServiceVersion: 3.0
	x-ms-version: 2.11
	Authorization: Bearer http%3a%2f%2fschemas.xmlsoap.org%2fws%2f2005%2f05%2fidentity%2fclaims%2fnameidentifier=070500D0-F35C-4A5A-9249-485BBF4EC70B&http%3a%2f%2fschemas.microsoft.com%2faccesscontrolservice%2f2010%2f07%2fclaims%2fidentityprovider=https%3a%2f%2fwamsprodglobal001acs.accesscontrol.windows.net%2f&Audience=urn%3aWindowsAzureMediaServices&ExpiresOn=1334275521&Issuer=https%3a%2f%2fwamsprodglobal001acs.accesscontrol.windows.net%2f&HMACSHA256=GxdBb%2fmEyN7iHdNxbawawHRftLhPFFqxX1JZckuv3hY%3d
	Host: media.windows.net
	Content-Length: 367
	Expect: 100-continue
	
	{ "Name" : "REST_Example_File.wmv", "ParentIngestManifestId" : "nb:mid:UUID:5c77f186-414f-8b48-8231-17f9264e2048", "ParentIngestManifestAssetId" : "nb:maid:UUID:beed8531-9a03-9043-b1d8-6a6d1044cdda", "IsEncrypted" : "true", "EncryptionScheme" : "StorageEncryption", "EncryptionVersion" : "1.0", "EncryptionKeyId" : "nb:kid:UUID:32e6efaf-5fba-4538-b115-9d1cefe43510" }
	
###Upload the Files to Blob Storage

You can use any high speed client application capable of uploading the asset files to the blob storage container Uri provided by the BlobStorageUriForUpload property of the IngestManifest. One notable high speed upload service is [Aspera On Demand for Azure Application](http://go.microsoft.com/fwlink/?LinkId=272001).

###Monitor Bulk Ingest Progress

You can monitor the progress of bulk ingesting operations for an IngestManifest by polling the Statistics property of the IngestManifest. That property is a complex type, [IngestManifestStatistics](https://msdn.microsoft.com/library/azure/jj853027.aspx). To poll the Statistics property, submit a HTTP GET request passing the IngestManifest Id.
 

**HTTP Response**

	GET https://media.windows.net/API/IngestManifests('nb:mid:UUID:5c77f186-414f-8b48-8231-17f9264e2048') HTTP/1.1
	Content-Type: application/json;odata=verbose
	Accept: application/json;odata=verbose
	DataServiceVersion: 3.0
	MaxDataServiceVersion: 3.0
	x-ms-version: 2.11
	Authorization: Bearer http%3a%2f%2fschemas.xmlsoap.org%2fws%2f2005%2f05%2fidentity%2fclaims%2fnameidentifier=070500D0-F35C-4A5A-9249-485BBF4EC70B&http%3a%2f%2fschemas.microsoft.com%2faccesscontrolservice%2f2010%2f07%2fclaims%2fidentityprovider=https%3a%2f%2fwamsprodglobal001acs.accesscontrol.windows.net%2f&Audience=urn%3aWindowsAzureMediaServices&ExpiresOn=1334275521&Issuer=https%3a%2f%2fwamsprodglobal001acs.accesscontrol.windows.net%2f&HMACSHA256=GxdBb%2fmEyN7iHdNxbawawHRftLhPFFqxX1JZckuv3hY%3d
	Host: media.windows.net



##Media Services learning paths

[AZURE.INCLUDE [media-services-learning-paths-include](../../includes/media-services-learning-paths-include.md)]

##Provide feedback

[AZURE.INCLUDE [media-services-user-voice-include](../../includes/media-services-user-voice-include.md)]

>>>>>>> 08be3281


 
[How to Get a Media Processor]: media-services-get-media-processor.md
 <|MERGE_RESOLUTION|>--- conflicted
+++ resolved
@@ -13,11 +13,7 @@
 	ms.tgt_pltfrm="na" 
 	ms.devlang="na" 
 	ms.topic="article" 
-<<<<<<< HEAD
-	ms.date="09/07/2015"
-=======
 	ms.date="10/18/2015"
->>>>>>> 08be3281
 	ms.author="juliako"/>
 
 
@@ -371,15 +367,6 @@
 	HTTP/1.1 204 No Content 
 	...
 
-<<<<<<< HEAD
-
-##Media Services learning paths
-
-You can view AMS learning paths here:
-
-- [AMS Live Streaming Workflow](http://azure.microsoft.com/documentation/learning-paths/media-services-streaming-live/)
-- [AMS on Demand Streaming Workflow](http://azure.microsoft.com/documentation/learning-paths/media-services-streaming-on-demand/)
-=======
 ##<a id="upload_in_bulk"></a>Upload assets in bulk
 
 ###Create the IngestManifest
@@ -536,7 +523,6 @@
 
 [AZURE.INCLUDE [media-services-user-voice-include](../../includes/media-services-user-voice-include.md)]
 
->>>>>>> 08be3281
 
 
  
