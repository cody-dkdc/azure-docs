<properties 
	pageTitle="Delivering Content to Customers Overview" 
	description="This topic gives an overview of what is involved in delivering your content with Azure Media Services." 
	services="media-services" 
	documentationCenter="" 
	authors="Juliako" 
	manager="dwrede" 
	editor=""/>

<tags 
	ms.service="media-services" 
	ms.workload="media" 
	ms.tgt_pltfrm="na" 
	ms.devlang="na" 
	ms.topic="article" 
<<<<<<< HEAD
  ms.date="02/03/2016"
=======
	ms.date="02/22/2016"
>>>>>>> abb96edc
	ms.author="juliako"/>


#Delivering Content to Customers Overview

##Overview

When delivering your content to customers (streaming live events or video-on-demand) your goal is to deliver a high quality video to various devices under different network conditions. 

To achieve this goal:

- encode your stream to multi-bitrate (adaptive bitrate) video stream (this will take care of quality and network conditions) and 
- use Media Services [Dynamic Packaging](media-services-dynamic-packaging-overview.md) to dynamically re-package your stream into different protocols (this will take care of streaming on different devices). Media Services supports delivery of the following adaptive bitrate streaming technologies: HTTP Live Streaming (HLS), Smooth Streaming, MPEG DASH, and HDS (for Adobe PrimeTime/Access licensees only).

This topic gives an overview of important content delivery concepts.


##Dynamic packaging


Media Services provides dynamic packaging which allows you to deliver your adaptive bitrate MP4 or Smooth Streaming encoded content in streaming formats supported by Media Services (MPEG DASH, HLS, Smooth Streaming, HDS) without you having to re-package into these streaming formats. It is recommended to use dynamic packaging to deliver your content. 

To take advantage of dynamic packaging, you need to do the following:

- Encode your mezzanine (source) file into a set of adaptive bitrate MP4 files or adaptive bitrate Smooth Streaming files.
- Get at least one On-Demand streaming unit for the streaming endpoint from which you plan to delivery your content. For more information, see [How to Scale On-Demand Streaming Reserved Units](media-services-manage-origins.md#scale_streaming_endpoints). 

With dynamic packaging you only need to store and pay for the files in single storage format and Media Services will build and serve the appropriate response based on requests from a client. 

Note that in addition to being able to use the dynamic packaging capabilities, On-Demand Streaming reserved units provide you with dedicated egress capacity that can be purchased in increments of 200 Mbps. By default, on-demand streaming is configured in a shared-instance model for which server resources (for example, compute, egress capacity, etc.) are shared with all other users. To improve an on-demand streaming throughput, it is recommended to purchase On-Demand Streaming reserved units.

For more information see [Dynamic Packaging](media-services-dynamic-packaging-overview.md).  

##Filters and dynamic manifests

Media Services enables you to define filters for your assets. These filters are server side rules that will allow your customers to choose to do things like: playback only a section of a video (instead of playing the whole video), or specify only a subset of audio and video renditions that your customer's device can handle (instead of all the renditions that are associated with the asset). This filtering of your assets is achieved through **Dynamic Manifest**s that are created upon your customer's request to stream a video based on specified filter(s).

For more information, see [Filters and dynamic manifests](media-services-dynamic-manifest-overview.md).

##Locators

To provide your user with a URL that can be used to stream or download your content, you first need to "publish" your asset by creating a locator.  Locators provide an entry point to access the files contained in an asset. Media Services supports two types of locators: 

- **OnDemandOrigin** locators, used to stream media (for example, MPEG DASH, HLS, or Smooth Streaming) or progressively download files.
-  **SAS** (access signature) URL locators, used to download media files to your local computer. 

An **Access Policy** is used to define the permissions (such as read, write, and list) and duration that a client has access to a given asset. Note, that the list permission (AccessPermissions.List) should not be used when creating an OrDemandOrigin locator.

Locators have an expiration date. When using Portal to publish your assets, locators with a 100 years expiration date are created. 

>[AZURE.NOTE] If you used Portal to create locators before March 2015, locators with a two years expiration date were created.  

To update expiration date on a locator, use [REST](http://msdn.microsoft.com/library/azure/hh974308.aspx#update_a_locator ) or [.NET](http://go.microsoft.com/fwlink/?LinkID=533259) APIs. Note that when you update the expiration date of a SAS locator, the URL changes. 
 
Locators are not designed to manage per-user access control. To give different access rights to individual users, use Digital Rights Management (DRM) solutions. For more information, see [Securing Media](http://msdn.microsoft.com/library/azure/dn282272.aspx).

Note that when you create a locator, there may be a 30-second delay due to required storage and propagation processes in Azure Storage.


##Adaptive streaming 

Adaptive bitrate technologies allow video player applications to determine network conditions and select from among several bitrates. When network communication degrades, the client can select a lower bitrate allowing the player to continue to play the video at a lower video quality. As network conditions improve the client can switch to a higher bitrate with improved video quality. Azure Media Services supports the following adaptive bitrate technologies: HTTP Live Streaming (HLS), Smooth Streaming, MPEG DASH, and HDS.

To provide users with streaming URLs, you first must create an OnDemandOrigin locator. Creating the locator, gives you the base Path to the asset that contains the content you want to stream. However, to be able to stream this content you need to modify this path further. To construct a full URL to the streaming manifest file, you must concatenate the locator’s Path value and the manifest (filename.ism) file name. Then, append /Manifest and an appropriate format (if needed) to the locator path. 

>[AZURE.NOTE]You can also stream your content over an SSL connection. To do this, make sure your streaming URLs start with HTTPS. 

Note that you can only stream over SSL if the streaming endpoint from which you deliver your content was created after September 10th, 2014. If your streaming URLs are based on the streaming endpoints created after September 10th, the URL contains “streaming.mediaservices.windows.net” (the new format). Streaming URLs that contain “origin.mediaservices.windows.net” (the old format) do not support SSL. If your URL is in the old format and you want to be able to stream over SSL, create a new streaming endpoint. Use URLs created based on the new streaming endpoint to stream your content over SSL. 


##Streaming URL formats

**MPEG DASH format**

{streaming endpoint name-media services account name}.streaming.mediaservices.windows.net/{locator ID}/{filename}.ism/Manifest(format=mpd-time-csf) 

Example

	http://testendpoint-testaccount.streaming.mediaservices.windows.net/fecebb23-46f6-490d-8b70-203e86b0df58/BigBuckBunny.ism/Manifest(format=mpd-time-csf)



**Apple HTTP Live Streaming (HLS) V4 format**

{streaming endpoint name-media services account name}.streaming.mediaservices.windows.net/{locator ID}/{filename}.ism/Manifest(format=m3u8-aapl)

	http://testendpoint-testaccount.streaming.mediaservices.windows.net/fecebb23-46f6-490d-8b70-203e86b0df58/BigBuckBunny.ism/Manifest(format=m3u8-aapl)

**Apple HTTP Live Streaming (HLS) V3 format**

{streaming endpoint name-media services account name}.streaming.mediaservices.windows.net/{locator ID}/{filename}.ism/Manifest(format=m3u8-aapl-v3)
	
	http://testendpoint-testaccount.streaming.mediaservices.windows.net/fecebb23-46f6-490d-8b70-203e86b0df58/BigBuckBunny.ism/Manifest(format=m3u8-aapl-v3)

**Apple HTTP Live Streaming (HLS) format with audio-only filter**

By default audio only tracks are included in the HLS manifest. This is required for Apple store certification for cellular networks. In this case, if a client doesn’t have sufficient bandwidth or connected over a 2G connection it switches to audio only playback. This helps to keep ongoing streaming without buffering but with a drawback of no video. However, in some scenarios, player buffering might be preferred over audio-only. If you want to remove audio-only track you can add (audio-only=false) to the URL and remove it.

	http://testendpoint-testaccount.streaming.mediaservices.windows.net/fecebb23-46f6-490d-8b70-203e86b0df58/BigBuckBunny.ism/Manifest(format=m3u8-aapl-v3,audio-only=false)

For more information see [this](https://azure.microsoft.com/blog/azure-media-services-release-dynamic-manifest-composition-remove-hls-audio-only-track-and-hls-i-frame-track-support/) blog.


**Smooth Streaming format**

{streaming endpoint name-media services account name}.streaming.mediaservices.windows.net/{locator ID}/{filename}.ism/Manifest

Example:

	http://testendpoint-testaccount.streaming.mediaservices.windows.net/fecebb23-46f6-490d-8b70-203e86b0df58/BigBuckBunny.ism/Manifest

**Smooth Streaming 2.0 manifest (legacy manifest)**

By default Smooth Streaming manifest format contains the repeat tag (r-tag). However, some players do not support the r-tag. Such clients can use format that disables the r-tag:

{streaming endpoint name-media services account name}.streaming.mediaservices.windows.net/{locator ID}/{filename}.ism/Manifest(format=fmp4-v20)

	http://testendpoint-testaccount.streaming.mediaservices.windows.net/fecebb23-46f6-490d-8b70-203e86b0df58/BigBuckBunny.ism/Manifest(format=fmp4-v20)

**HDS (for Adobe PrimeTime/Access licensees only)**

{streaming endpoint name-media services account name}.streaming.mediaservices.windows.net/{locator ID}/{filename}.ism/Manifest(format=f4m-f4f)

	http://testendpoint-testaccount.streaming.mediaservices.windows.net/fecebb23-46f6-490d-8b70-203e86b0df58/BigBuckBunny.ism/Manifest(format=f4m-f4f)


##Progressive download 

Progressive download allows you to start playing media before the entire file has been downloaded. You cannot progressively download .ism* (ismv, isma, ismt, ismc) files. 

To progressively download content, use the OnDemandOrigin type of locator. The following example shows the URL that is based on the OnDemandOrigin type of locator:

	http://amstest1.streaming.mediaservices.windows.net/3c5fe676-199c-4620-9b03-ba014900f214/BigBuckBunny_H264_650kbps_AAC_und_ch2_96kbps.mp4

The following consideration applies:

- You must decrypt any storage encrypted assets that you wish to stream from the origin service for progressive download.


##Download

To download your content onto a client device, you must create a SAS Locator. The SAS locator gives you access the Azure Storage container where your file is located. To build the download URL, you have to embed the file name between the host and SAS signature. 

The following example shows the URL that is based on the SAS locator:

	https://test001.blob.core.windows.net/asset-ca7a4c3f-9eb5-4fd8-a898-459cb17761bd/BigBuckBunny.mp4?sv=2012-02-12&se=2014-05-03T01%3A23%3A50Z&sr=c&si=7c093e7c-7dab-45b4-beb4-2bfdff764bb5&sig=msEHP90c6JHXEOtTyIWqD7xio91GtVg0UIzjdpFscHk%3D

The following considerations apply:

- You must decrypt any storage encrypted assets that you wish to stream from the origin service for progressive download.
- A download that has not completed within 12 hours will fail.



##Streaming Endpoints

A **Streaming Endpoint** represents a streaming service that can deliver content directly to a client player application, or to a Content Delivery Network (CDN) for further distribution. The outbound stream from a streaming endpoint service can be a live stream, or a video on demand asset in your Media Services account. In addition, you can control the capacity of the Streaming Endpoint service to handle growing bandwidth needs by adjusting streaming reserved units. You should allocate at least one reserved unit for applications in a production environment. For more information, see [How to Scale a Media Service](media-services-manage-origins.md#scale_streaming_endpoints).



##Media Services learning paths

[AZURE.INCLUDE [media-services-learning-paths-include](../../includes/media-services-learning-paths-include.md)]

##Provide feedback

[AZURE.INCLUDE [media-services-user-voice-include](../../includes/media-services-user-voice-include.md)]

##Related topics

[Update Media Services locators after rolling storage keys](media-services-roll-storage-access-keys.md)
 <|MERGE_RESOLUTION|>--- conflicted
+++ resolved
@@ -1,192 +1,188 @@
-<properties 
-	pageTitle="Delivering Content to Customers Overview" 
-	description="This topic gives an overview of what is involved in delivering your content with Azure Media Services." 
-	services="media-services" 
-	documentationCenter="" 
-	authors="Juliako" 
-	manager="dwrede" 
-	editor=""/>
-
-<tags 
-	ms.service="media-services" 
-	ms.workload="media" 
-	ms.tgt_pltfrm="na" 
-	ms.devlang="na" 
-	ms.topic="article" 
-<<<<<<< HEAD
-  ms.date="02/03/2016"
-=======
-	ms.date="02/22/2016"
->>>>>>> abb96edc
-	ms.author="juliako"/>
-
-
-#Delivering Content to Customers Overview
-
-##Overview
-
-When delivering your content to customers (streaming live events or video-on-demand) your goal is to deliver a high quality video to various devices under different network conditions. 
-
-To achieve this goal:
-
-- encode your stream to multi-bitrate (adaptive bitrate) video stream (this will take care of quality and network conditions) and 
-- use Media Services [Dynamic Packaging](media-services-dynamic-packaging-overview.md) to dynamically re-package your stream into different protocols (this will take care of streaming on different devices). Media Services supports delivery of the following adaptive bitrate streaming technologies: HTTP Live Streaming (HLS), Smooth Streaming, MPEG DASH, and HDS (for Adobe PrimeTime/Access licensees only).
-
-This topic gives an overview of important content delivery concepts.
-
-
-##Dynamic packaging
-
-
-Media Services provides dynamic packaging which allows you to deliver your adaptive bitrate MP4 or Smooth Streaming encoded content in streaming formats supported by Media Services (MPEG DASH, HLS, Smooth Streaming, HDS) without you having to re-package into these streaming formats. It is recommended to use dynamic packaging to deliver your content. 
-
-To take advantage of dynamic packaging, you need to do the following:
-
-- Encode your mezzanine (source) file into a set of adaptive bitrate MP4 files or adaptive bitrate Smooth Streaming files.
-- Get at least one On-Demand streaming unit for the streaming endpoint from which you plan to delivery your content. For more information, see [How to Scale On-Demand Streaming Reserved Units](media-services-manage-origins.md#scale_streaming_endpoints). 
-
-With dynamic packaging you only need to store and pay for the files in single storage format and Media Services will build and serve the appropriate response based on requests from a client. 
-
-Note that in addition to being able to use the dynamic packaging capabilities, On-Demand Streaming reserved units provide you with dedicated egress capacity that can be purchased in increments of 200 Mbps. By default, on-demand streaming is configured in a shared-instance model for which server resources (for example, compute, egress capacity, etc.) are shared with all other users. To improve an on-demand streaming throughput, it is recommended to purchase On-Demand Streaming reserved units.
-
-For more information see [Dynamic Packaging](media-services-dynamic-packaging-overview.md).  
-
-##Filters and dynamic manifests
-
-Media Services enables you to define filters for your assets. These filters are server side rules that will allow your customers to choose to do things like: playback only a section of a video (instead of playing the whole video), or specify only a subset of audio and video renditions that your customer's device can handle (instead of all the renditions that are associated with the asset). This filtering of your assets is achieved through **Dynamic Manifest**s that are created upon your customer's request to stream a video based on specified filter(s).
-
-For more information, see [Filters and dynamic manifests](media-services-dynamic-manifest-overview.md).
-
-##Locators
-
-To provide your user with a URL that can be used to stream or download your content, you first need to "publish" your asset by creating a locator.  Locators provide an entry point to access the files contained in an asset. Media Services supports two types of locators: 
-
-- **OnDemandOrigin** locators, used to stream media (for example, MPEG DASH, HLS, or Smooth Streaming) or progressively download files.
--  **SAS** (access signature) URL locators, used to download media files to your local computer. 
-
-An **Access Policy** is used to define the permissions (such as read, write, and list) and duration that a client has access to a given asset. Note, that the list permission (AccessPermissions.List) should not be used when creating an OrDemandOrigin locator.
-
-Locators have an expiration date. When using Portal to publish your assets, locators with a 100 years expiration date are created. 
-
->[AZURE.NOTE] If you used Portal to create locators before March 2015, locators with a two years expiration date were created.  
-
-To update expiration date on a locator, use [REST](http://msdn.microsoft.com/library/azure/hh974308.aspx#update_a_locator ) or [.NET](http://go.microsoft.com/fwlink/?LinkID=533259) APIs. Note that when you update the expiration date of a SAS locator, the URL changes. 
- 
-Locators are not designed to manage per-user access control. To give different access rights to individual users, use Digital Rights Management (DRM) solutions. For more information, see [Securing Media](http://msdn.microsoft.com/library/azure/dn282272.aspx).
-
-Note that when you create a locator, there may be a 30-second delay due to required storage and propagation processes in Azure Storage.
-
-
-##Adaptive streaming 
-
-Adaptive bitrate technologies allow video player applications to determine network conditions and select from among several bitrates. When network communication degrades, the client can select a lower bitrate allowing the player to continue to play the video at a lower video quality. As network conditions improve the client can switch to a higher bitrate with improved video quality. Azure Media Services supports the following adaptive bitrate technologies: HTTP Live Streaming (HLS), Smooth Streaming, MPEG DASH, and HDS.
-
-To provide users with streaming URLs, you first must create an OnDemandOrigin locator. Creating the locator, gives you the base Path to the asset that contains the content you want to stream. However, to be able to stream this content you need to modify this path further. To construct a full URL to the streaming manifest file, you must concatenate the locator’s Path value and the manifest (filename.ism) file name. Then, append /Manifest and an appropriate format (if needed) to the locator path. 
-
->[AZURE.NOTE]You can also stream your content over an SSL connection. To do this, make sure your streaming URLs start with HTTPS. 
-
-Note that you can only stream over SSL if the streaming endpoint from which you deliver your content was created after September 10th, 2014. If your streaming URLs are based on the streaming endpoints created after September 10th, the URL contains “streaming.mediaservices.windows.net” (the new format). Streaming URLs that contain “origin.mediaservices.windows.net” (the old format) do not support SSL. If your URL is in the old format and you want to be able to stream over SSL, create a new streaming endpoint. Use URLs created based on the new streaming endpoint to stream your content over SSL. 
-
-
-##Streaming URL formats
-
-**MPEG DASH format**
-
-{streaming endpoint name-media services account name}.streaming.mediaservices.windows.net/{locator ID}/{filename}.ism/Manifest(format=mpd-time-csf) 
-
-Example
-
-	http://testendpoint-testaccount.streaming.mediaservices.windows.net/fecebb23-46f6-490d-8b70-203e86b0df58/BigBuckBunny.ism/Manifest(format=mpd-time-csf)
-
-
-
-**Apple HTTP Live Streaming (HLS) V4 format**
-
-{streaming endpoint name-media services account name}.streaming.mediaservices.windows.net/{locator ID}/{filename}.ism/Manifest(format=m3u8-aapl)
-
-	http://testendpoint-testaccount.streaming.mediaservices.windows.net/fecebb23-46f6-490d-8b70-203e86b0df58/BigBuckBunny.ism/Manifest(format=m3u8-aapl)
-
-**Apple HTTP Live Streaming (HLS) V3 format**
-
-{streaming endpoint name-media services account name}.streaming.mediaservices.windows.net/{locator ID}/{filename}.ism/Manifest(format=m3u8-aapl-v3)
-	
-	http://testendpoint-testaccount.streaming.mediaservices.windows.net/fecebb23-46f6-490d-8b70-203e86b0df58/BigBuckBunny.ism/Manifest(format=m3u8-aapl-v3)
-
-**Apple HTTP Live Streaming (HLS) format with audio-only filter**
-
-By default audio only tracks are included in the HLS manifest. This is required for Apple store certification for cellular networks. In this case, if a client doesn’t have sufficient bandwidth or connected over a 2G connection it switches to audio only playback. This helps to keep ongoing streaming without buffering but with a drawback of no video. However, in some scenarios, player buffering might be preferred over audio-only. If you want to remove audio-only track you can add (audio-only=false) to the URL and remove it.
-
-	http://testendpoint-testaccount.streaming.mediaservices.windows.net/fecebb23-46f6-490d-8b70-203e86b0df58/BigBuckBunny.ism/Manifest(format=m3u8-aapl-v3,audio-only=false)
-
-For more information see [this](https://azure.microsoft.com/blog/azure-media-services-release-dynamic-manifest-composition-remove-hls-audio-only-track-and-hls-i-frame-track-support/) blog.
-
-
-**Smooth Streaming format**
-
-{streaming endpoint name-media services account name}.streaming.mediaservices.windows.net/{locator ID}/{filename}.ism/Manifest
-
-Example:
-
-	http://testendpoint-testaccount.streaming.mediaservices.windows.net/fecebb23-46f6-490d-8b70-203e86b0df58/BigBuckBunny.ism/Manifest
-
-**Smooth Streaming 2.0 manifest (legacy manifest)**
-
-By default Smooth Streaming manifest format contains the repeat tag (r-tag). However, some players do not support the r-tag. Such clients can use format that disables the r-tag:
-
-{streaming endpoint name-media services account name}.streaming.mediaservices.windows.net/{locator ID}/{filename}.ism/Manifest(format=fmp4-v20)
-
-	http://testendpoint-testaccount.streaming.mediaservices.windows.net/fecebb23-46f6-490d-8b70-203e86b0df58/BigBuckBunny.ism/Manifest(format=fmp4-v20)
-
-**HDS (for Adobe PrimeTime/Access licensees only)**
-
-{streaming endpoint name-media services account name}.streaming.mediaservices.windows.net/{locator ID}/{filename}.ism/Manifest(format=f4m-f4f)
-
-	http://testendpoint-testaccount.streaming.mediaservices.windows.net/fecebb23-46f6-490d-8b70-203e86b0df58/BigBuckBunny.ism/Manifest(format=f4m-f4f)
-
-
-##Progressive download 
-
-Progressive download allows you to start playing media before the entire file has been downloaded. You cannot progressively download .ism* (ismv, isma, ismt, ismc) files. 
-
-To progressively download content, use the OnDemandOrigin type of locator. The following example shows the URL that is based on the OnDemandOrigin type of locator:
-
-	http://amstest1.streaming.mediaservices.windows.net/3c5fe676-199c-4620-9b03-ba014900f214/BigBuckBunny_H264_650kbps_AAC_und_ch2_96kbps.mp4
-
-The following consideration applies:
-
-- You must decrypt any storage encrypted assets that you wish to stream from the origin service for progressive download.
-
-
-##Download
-
-To download your content onto a client device, you must create a SAS Locator. The SAS locator gives you access the Azure Storage container where your file is located. To build the download URL, you have to embed the file name between the host and SAS signature. 
-
-The following example shows the URL that is based on the SAS locator:
-
-	https://test001.blob.core.windows.net/asset-ca7a4c3f-9eb5-4fd8-a898-459cb17761bd/BigBuckBunny.mp4?sv=2012-02-12&se=2014-05-03T01%3A23%3A50Z&sr=c&si=7c093e7c-7dab-45b4-beb4-2bfdff764bb5&sig=msEHP90c6JHXEOtTyIWqD7xio91GtVg0UIzjdpFscHk%3D
-
-The following considerations apply:
-
-- You must decrypt any storage encrypted assets that you wish to stream from the origin service for progressive download.
-- A download that has not completed within 12 hours will fail.
-
-
-
-##Streaming Endpoints
-
-A **Streaming Endpoint** represents a streaming service that can deliver content directly to a client player application, or to a Content Delivery Network (CDN) for further distribution. The outbound stream from a streaming endpoint service can be a live stream, or a video on demand asset in your Media Services account. In addition, you can control the capacity of the Streaming Endpoint service to handle growing bandwidth needs by adjusting streaming reserved units. You should allocate at least one reserved unit for applications in a production environment. For more information, see [How to Scale a Media Service](media-services-manage-origins.md#scale_streaming_endpoints).
-
-
-
-##Media Services learning paths
-
-[AZURE.INCLUDE [media-services-learning-paths-include](../../includes/media-services-learning-paths-include.md)]
-
-##Provide feedback
-
-[AZURE.INCLUDE [media-services-user-voice-include](../../includes/media-services-user-voice-include.md)]
-
-##Related topics
-
-[Update Media Services locators after rolling storage keys](media-services-roll-storage-access-keys.md)
+<properties 
+	pageTitle="Delivering Content to Customers Overview" 
+	description="This topic gives an overview of what is involved in delivering your content with Azure Media Services." 
+	services="media-services" 
+	documentationCenter="" 
+	authors="Juliako" 
+	manager="dwrede" 
+	editor=""/>
+
+<tags 
+	ms.service="media-services" 
+	ms.workload="media" 
+	ms.tgt_pltfrm="na" 
+	ms.devlang="na" 
+	ms.topic="article" 
+	ms.date="02/22/2016"
+	ms.author="juliako"/>
+
+
+#Delivering Content to Customers Overview
+
+##Overview
+
+When delivering your content to customers (streaming live events or video-on-demand) your goal is to deliver a high quality video to various devices under different network conditions. 
+
+To achieve this goal:
+
+- encode your stream to multi-bitrate (adaptive bitrate) video stream (this will take care of quality and network conditions) and 
+- use Media Services [Dynamic Packaging](media-services-dynamic-packaging-overview.md) to dynamically re-package your stream into different protocols (this will take care of streaming on different devices). Media Services supports delivery of the following adaptive bitrate streaming technologies: HTTP Live Streaming (HLS), Smooth Streaming, MPEG DASH, and HDS (for Adobe PrimeTime/Access licensees only).
+
+This topic gives an overview of important content delivery concepts.
+
+
+##Dynamic packaging
+
+
+Media Services provides dynamic packaging which allows you to deliver your adaptive bitrate MP4 or Smooth Streaming encoded content in streaming formats supported by Media Services (MPEG DASH, HLS, Smooth Streaming, HDS) without you having to re-package into these streaming formats. It is recommended to use dynamic packaging to deliver your content. 
+
+To take advantage of dynamic packaging, you need to do the following:
+
+- Encode your mezzanine (source) file into a set of adaptive bitrate MP4 files or adaptive bitrate Smooth Streaming files.
+- Get at least one On-Demand streaming unit for the streaming endpoint from which you plan to delivery your content. For more information, see [How to Scale On-Demand Streaming Reserved Units](media-services-manage-origins.md#scale_streaming_endpoints). 
+
+With dynamic packaging you only need to store and pay for the files in single storage format and Media Services will build and serve the appropriate response based on requests from a client. 
+
+Note that in addition to being able to use the dynamic packaging capabilities, On-Demand Streaming reserved units provide you with dedicated egress capacity that can be purchased in increments of 200 Mbps. By default, on-demand streaming is configured in a shared-instance model for which server resources (for example, compute, egress capacity, etc.) are shared with all other users. To improve an on-demand streaming throughput, it is recommended to purchase On-Demand Streaming reserved units.
+
+For more information see [Dynamic Packaging](media-services-dynamic-packaging-overview.md).  
+
+##Filters and dynamic manifests
+
+Media Services enables you to define filters for your assets. These filters are server side rules that will allow your customers to choose to do things like: playback only a section of a video (instead of playing the whole video), or specify only a subset of audio and video renditions that your customer's device can handle (instead of all the renditions that are associated with the asset). This filtering of your assets is achieved through **Dynamic Manifest**s that are created upon your customer's request to stream a video based on specified filter(s).
+
+For more information, see [Filters and dynamic manifests](media-services-dynamic-manifest-overview.md).
+
+##Locators
+
+To provide your user with a URL that can be used to stream or download your content, you first need to "publish" your asset by creating a locator.  Locators provide an entry point to access the files contained in an asset. Media Services supports two types of locators: 
+
+- **OnDemandOrigin** locators, used to stream media (for example, MPEG DASH, HLS, or Smooth Streaming) or progressively download files.
+-  **SAS** (access signature) URL locators, used to download media files to your local computer. 
+
+An **Access Policy** is used to define the permissions (such as read, write, and list) and duration that a client has access to a given asset. Note, that the list permission (AccessPermissions.List) should not be used when creating an OrDemandOrigin locator.
+
+Locators have an expiration date. When using Portal to publish your assets, locators with a 100 years expiration date are created. 
+
+>[AZURE.NOTE] If you used Portal to create locators before March 2015, locators with a two years expiration date were created.  
+
+To update expiration date on a locator, use [REST](http://msdn.microsoft.com/library/azure/hh974308.aspx#update_a_locator ) or [.NET](http://go.microsoft.com/fwlink/?LinkID=533259) APIs. Note that when you update the expiration date of a SAS locator, the URL changes. 
+ 
+Locators are not designed to manage per-user access control. To give different access rights to individual users, use Digital Rights Management (DRM) solutions. For more information, see [Securing Media](http://msdn.microsoft.com/library/azure/dn282272.aspx).
+
+Note that when you create a locator, there may be a 30-second delay due to required storage and propagation processes in Azure Storage.
+
+
+##Adaptive streaming 
+
+Adaptive bitrate technologies allow video player applications to determine network conditions and select from among several bitrates. When network communication degrades, the client can select a lower bitrate allowing the player to continue to play the video at a lower video quality. As network conditions improve the client can switch to a higher bitrate with improved video quality. Azure Media Services supports the following adaptive bitrate technologies: HTTP Live Streaming (HLS), Smooth Streaming, MPEG DASH, and HDS.
+
+To provide users with streaming URLs, you first must create an OnDemandOrigin locator. Creating the locator, gives you the base Path to the asset that contains the content you want to stream. However, to be able to stream this content you need to modify this path further. To construct a full URL to the streaming manifest file, you must concatenate the locator’s Path value and the manifest (filename.ism) file name. Then, append /Manifest and an appropriate format (if needed) to the locator path. 
+
+>[AZURE.NOTE]You can also stream your content over an SSL connection. To do this, make sure your streaming URLs start with HTTPS. 
+
+Note that you can only stream over SSL if the streaming endpoint from which you deliver your content was created after September 10th, 2014. If your streaming URLs are based on the streaming endpoints created after September 10th, the URL contains “streaming.mediaservices.windows.net” (the new format). Streaming URLs that contain “origin.mediaservices.windows.net” (the old format) do not support SSL. If your URL is in the old format and you want to be able to stream over SSL, create a new streaming endpoint. Use URLs created based on the new streaming endpoint to stream your content over SSL. 
+
+
+##Streaming URL formats
+
+**MPEG DASH format**
+
+{streaming endpoint name-media services account name}.streaming.mediaservices.windows.net/{locator ID}/{filename}.ism/Manifest(format=mpd-time-csf) 
+
+Example
+
+	http://testendpoint-testaccount.streaming.mediaservices.windows.net/fecebb23-46f6-490d-8b70-203e86b0df58/BigBuckBunny.ism/Manifest(format=mpd-time-csf)
+
+
+
+**Apple HTTP Live Streaming (HLS) V4 format**
+
+{streaming endpoint name-media services account name}.streaming.mediaservices.windows.net/{locator ID}/{filename}.ism/Manifest(format=m3u8-aapl)
+
+	http://testendpoint-testaccount.streaming.mediaservices.windows.net/fecebb23-46f6-490d-8b70-203e86b0df58/BigBuckBunny.ism/Manifest(format=m3u8-aapl)
+
+**Apple HTTP Live Streaming (HLS) V3 format**
+
+{streaming endpoint name-media services account name}.streaming.mediaservices.windows.net/{locator ID}/{filename}.ism/Manifest(format=m3u8-aapl-v3)
+	
+	http://testendpoint-testaccount.streaming.mediaservices.windows.net/fecebb23-46f6-490d-8b70-203e86b0df58/BigBuckBunny.ism/Manifest(format=m3u8-aapl-v3)
+
+**Apple HTTP Live Streaming (HLS) format with audio-only filter**
+
+By default audio only tracks are included in the HLS manifest. This is required for Apple store certification for cellular networks. In this case, if a client doesn’t have sufficient bandwidth or connected over a 2G connection it switches to audio only playback. This helps to keep ongoing streaming without buffering but with a drawback of no video. However, in some scenarios, player buffering might be preferred over audio-only. If you want to remove audio-only track you can add (audio-only=false) to the URL and remove it.
+
+	http://testendpoint-testaccount.streaming.mediaservices.windows.net/fecebb23-46f6-490d-8b70-203e86b0df58/BigBuckBunny.ism/Manifest(format=m3u8-aapl-v3,audio-only=false)
+
+For more information see [this](https://azure.microsoft.com/blog/azure-media-services-release-dynamic-manifest-composition-remove-hls-audio-only-track-and-hls-i-frame-track-support/) blog.
+
+
+**Smooth Streaming format**
+
+{streaming endpoint name-media services account name}.streaming.mediaservices.windows.net/{locator ID}/{filename}.ism/Manifest
+
+Example:
+
+	http://testendpoint-testaccount.streaming.mediaservices.windows.net/fecebb23-46f6-490d-8b70-203e86b0df58/BigBuckBunny.ism/Manifest
+
+**Smooth Streaming 2.0 manifest (legacy manifest)**
+
+By default Smooth Streaming manifest format contains the repeat tag (r-tag). However, some players do not support the r-tag. Such clients can use format that disables the r-tag:
+
+{streaming endpoint name-media services account name}.streaming.mediaservices.windows.net/{locator ID}/{filename}.ism/Manifest(format=fmp4-v20)
+
+	http://testendpoint-testaccount.streaming.mediaservices.windows.net/fecebb23-46f6-490d-8b70-203e86b0df58/BigBuckBunny.ism/Manifest(format=fmp4-v20)
+
+**HDS (for Adobe PrimeTime/Access licensees only)**
+
+{streaming endpoint name-media services account name}.streaming.mediaservices.windows.net/{locator ID}/{filename}.ism/Manifest(format=f4m-f4f)
+
+	http://testendpoint-testaccount.streaming.mediaservices.windows.net/fecebb23-46f6-490d-8b70-203e86b0df58/BigBuckBunny.ism/Manifest(format=f4m-f4f)
+
+
+##Progressive download 
+
+Progressive download allows you to start playing media before the entire file has been downloaded. You cannot progressively download .ism* (ismv, isma, ismt, ismc) files. 
+
+To progressively download content, use the OnDemandOrigin type of locator. The following example shows the URL that is based on the OnDemandOrigin type of locator:
+
+	http://amstest1.streaming.mediaservices.windows.net/3c5fe676-199c-4620-9b03-ba014900f214/BigBuckBunny_H264_650kbps_AAC_und_ch2_96kbps.mp4
+
+The following consideration applies:
+
+- You must decrypt any storage encrypted assets that you wish to stream from the origin service for progressive download.
+
+
+##Download
+
+To download your content onto a client device, you must create a SAS Locator. The SAS locator gives you access the Azure Storage container where your file is located. To build the download URL, you have to embed the file name between the host and SAS signature. 
+
+The following example shows the URL that is based on the SAS locator:
+
+	https://test001.blob.core.windows.net/asset-ca7a4c3f-9eb5-4fd8-a898-459cb17761bd/BigBuckBunny.mp4?sv=2012-02-12&se=2014-05-03T01%3A23%3A50Z&sr=c&si=7c093e7c-7dab-45b4-beb4-2bfdff764bb5&sig=msEHP90c6JHXEOtTyIWqD7xio91GtVg0UIzjdpFscHk%3D
+
+The following considerations apply:
+
+- You must decrypt any storage encrypted assets that you wish to stream from the origin service for progressive download.
+- A download that has not completed within 12 hours will fail.
+
+
+
+##Streaming Endpoints
+
+A **Streaming Endpoint** represents a streaming service that can deliver content directly to a client player application, or to a Content Delivery Network (CDN) for further distribution. The outbound stream from a streaming endpoint service can be a live stream, or a video on demand asset in your Media Services account. In addition, you can control the capacity of the Streaming Endpoint service to handle growing bandwidth needs by adjusting streaming reserved units. You should allocate at least one reserved unit for applications in a production environment. For more information, see [How to Scale a Media Service](media-services-manage-origins.md#scale_streaming_endpoints).
+
+
+
+##Media Services learning paths
+
+[AZURE.INCLUDE [media-services-learning-paths-include](../../includes/media-services-learning-paths-include.md)]
+
+##Provide feedback
+
+[AZURE.INCLUDE [media-services-user-voice-include](../../includes/media-services-user-voice-include.md)]
+
+##Related topics
+
+[Update Media Services locators after rolling storage keys](media-services-roll-storage-access-keys.md)
  