--- conflicted
+++ resolved
@@ -13,11 +13,7 @@
 	ms.tgt_pltfrm="na" 
 	ms.devlang="na" 
 	ms.topic="article" 
-<<<<<<< HEAD
-	ms.date="09/18/2015" 
-=======
 	ms.date="12/05/2015" 
->>>>>>> 08be3281
 	ms.author="juliako"/>
 
 #Get started with delivering content on demand using REST API
@@ -1194,17 +1190,6 @@
 To test progressive download, paste a URL into a browser (for example, IE, Chrome, Safari).
 
 
-<<<<<<< HEAD
-
-##Media Services learning paths
-
-You can view AMS learning paths here:
-
-- [AMS Live Streaming Workflow](http://azure.microsoft.com/documentation/learning-paths/media-services-streaming-live/)
-- [AMS on Demand Streaming Workflow](http://azure.microsoft.com/documentation/learning-paths/media-services-streaming-on-demand/)
-
-
-=======
 ##Next Steps: Media Services learning paths
 
 [AZURE.INCLUDE [media-services-learning-paths-include](../../includes/media-services-learning-paths-include.md)]
@@ -1216,7 +1201,6 @@
 ## Looking for something else?
 
 If this topic didn't contain what you were expecting, is missing something, or in some other way didn't meet your needs, please provide us with you feedback using the Disqus thread below.
->>>>>>> 08be3281
 
 ##Additional Resources
 - <a href="http://channel9.msdn.com/Shows/Azure-Friday/Azure-Media-Services-101-Get-your-video-online-now-">Azure Media Services 101 - Get your video online now!</a>
