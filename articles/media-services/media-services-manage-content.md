<properties 
	pageTitle="How to manage media content with Azure Media Services using the Azure Classic Portal" 
	description="Learn how to manage your media content in Azure Media Services. This includes: uploading, indexing, encoding, encrypting, and publishing." 
	services="media-services" 
	documentationCenter="" 
	authors="Juliako" 
	manager="dwrede" 
	editor=""/>

<tags 
	ms.service="media-services" 
	ms.workload="media" 
	ms.tgt_pltfrm="na" 
	ms.devlang="na" 
	ms.topic="article" 
<<<<<<< HEAD
	ms.date="09/07/2015"
=======
	ms.date="11/09/2015"
>>>>>>> 08be3281
	ms.author="juliako"/>


# Manage Content with Azure Media Services using the Azure Classic Portal


This topic shows how to use the Azure Classic Portal to manage media content in your Media Services account.

This topic shows how to perform the following content operations directly from the portal:

- View content information like published state, published URL, size, datetime of last update, and whether or not the asset is encrypted.
- Upload new content
- Index content
- Encode content
- Encrypt
- Publish/Unpublish content
- Play content


##<a id="upload"></a>How to: Upload content


[AZURE.INCLUDE [media-services-selector-upload-files](../../includes/media-services-selector-upload-files.md)]


1. In the [Azreu Classic Portal](http://go.microsoft.com/fwlink/?LinkID=256666&clcid=0x409), click **Media Services** and then click on the Media Services account name.
2. Select the CONTENT page. 
3. Click the **Upload** button on the page or at the bottom of the portal. 
4. In the **Upload content** dialog, browse to the desired asset file. Click the file and then click **Open** or press **Enter**.

	![UploadContentDialog][uploadcontent]

5. In the Upload Content dialog, click the check button to accept the File and Content Name.
6. The upload will start and you can track progress from the bottom of the portal.  

	![JobStatus][status]

Once the upload has completed, you will see the new asset listed in the Content list. By convention the name will have "**-Source**" appended at the end to help track new content as source content for encoding tasks.

![ContentPage][contentpage]

If the file size value does not get updated after the uploading process stops, press the **Sync Metadata** button. This synchronizes the asset file size with the actual file size in storage and refreshes the value on the Content page.	

##<a id="index"></a>How to: Index content

> [AZURE.SELECTOR]
- [.NET](media-services-index-content.md)
- [Portal](media-services-manage-content.md#index)

Azure Media Indexer enables you to make content of your media files searchable and to generate a full-text transcript for closed captioning and keywords. You can index your content using the Azure Classic Portal following the steps demonstrated below. However, if you would like more control over what files and how the indexing job is done, you can use the Media Services SDK for .NET or REST APIs. For more information, see [Indexing Media Files with Azure Media Indexer](media-services-index-content.md).

To following steps demonstrate how to use the Azure Classic Portal to index your content.

1. Select the file that you would like to index.
If indexing is supported for this file type, the PROCESS button will be enabled on the bottom of the CONTENT page.
1. Press the PROCESS button.
2. In the **Process** dialog choose the **Azure Media Indexer** processor.
3. Then, fill out the Process dialog the detailed **title** and **description** information of the input media file.

![Process][process]

##<a id="encode"></a>How to: Encode content

> [AZURE.SELECTOR]
- [.NET](media-services-dotnet-encode-asset.md)
- [REST](media-services-rest-encode-asset.md)
- [Portal](media-services-manage-content.md#encode)

In order to deliver digital video over the internet you must compress the media. Media Services provides a media encoder that allows you to specify how you want for your content to be encoded (for example, the codecs to use, file format, resolution, and bitrate.)

When working with Azure Media Services one of the most common scenarios is delivering adaptive bitrate streaming to your clients. With adaptive bitrate streaming, the client can switch to a higher or lower bitrate stream as the video is displayed based on the current network bandwidth, CPU utilization, and other factors. Media Services supports the following adaptive bitrate streaming technologies: HTTP Live Streaming (HLS), Smooth Streaming, MPEG DASH, and HDS (for Adobe PrimeTime/Access licensees only).

Media Services provides dynamic packaging which allows you to deliver your adaptive bitrate MP4 or Smooth Streaming encoded content in streaming formats supported by Media Services (MPEG DASH, HLS, Smooth Streaming, HDS) without you having to re-package into these streaming formats.

To take advantage of dynamic packaging, you need to do the following:

- Encode your mezzanine (source) file into a set of adaptive bitrate MP4 files or adaptive bitrate Smooth Streaming files (the encoding steps are demonstrated later in this tutorial).
- Get at least one On-Demand streaming unit for the streaming endpoint from which you plan to delivery your content. For more information, see [How to Scale On-Demand Streaming Reserved Units](media-services-manage-origins.md#scale_streaming_endpoints/).

With dynamic packaging you only need to store and pay for the files in single storage format and Media Services will build and serve the appropriate response based on requests from a client.

Note that in addition to being able to use the dynamic packaging capabilities, On-Demand Streaming reserved units provide you with dedicated egress capacity that can be purchased in increments of 200 Mbps. By default, on-demand streaming is configured in a shared-instance model for which server resources (for example, compute, egress capacity, etc.) are shared with all other users. To improve an on-demand streaming throughput, it is recommended to purchase On-Demand Streaming reserved units.

This section describes the steps you can take to encode your content with Azure Media Encoder using the Azure Classic Portal.

1.  Select the file that you would like to encode.
If encoding is supported for this file type, the PROCESS button will be enabled on the bottom of the CONTENT page.
4. In the **Process** dialog, select the **Azure Media Encoder** processor.
5. Choose from one of the **encoding configurations**.

![Process2][process2]


The [Task Preset Strings for Azure Media Encoder](https://msdn.microsoft.com/library/azure/dn619392.aspx) topic explains what each preset in **Presets for Adaptive Streaming (dynamic packaging)**, **Presets for Progressive Download**, **Legacy Presets for Adaptive Streaming**  categories means.


The **Other** configurations are described below:

+ **Encode with PlayReady content protection**. This preset produces an asset encoded with PlayReady content protection.


By default the Media Services PlayReady license service is used. To specify some other service from which clients can obtain a license to play the PlayReady encrypted content, use REST or Media Services .NET SDK APIs. For more information, see [Using Static Encryption to Protect your Content]() and set the **licenseAcquisitionUrl** property in the Media Encryptor preset. Alternatively, you can use dynamic encryption and set the **PlayReadyLicenseAcquisitionUrl** property as described in [Using PlayReady Dynamic Encryption and License Delivery Service](http://go.microsoft.com/fwlink/?LinkId=507720 ).
+ **Playback on PC/Mac (via Flash/Silverlight)**. This preset produces a Smooth Streaming asset with the following characteristics: 44.1 kHz 16 bits/sample stereo audio CBR encoded at 96 kbps using AAC, and 720p video CBR encoded at 6 bitrates ranging from 3400 kbps to 400 kbps using H.264 Main Profile, and two second GOPs.
+ **Playback via HTML5 (IE/Chrome/Safari)**. This preset produces a single MP4 file with the following characteristics: 44.1 kHz 16 bits/sample stereo audio CBR encoded at 128 kbps using AAC, and 720p video CBR encoded at 4500 kbps using H.264 Main Profile.
+ **Playback on iOS devices and PC/Mac**. This preset produces an asset with the same characteristics as the Smooth Streaming asset (described above), but in a format that can be used to deliver Apple HLS streams to iOS devices.

5. Then, enter the desired friendly output content name or accept the default. Then click the check button to start the encoding operation and you can track progress from the bottom of the portal.
6. Press OK.

After the encoding is done, the CONTENT page will contain the encoded file.

To view the progress of the encoding job, switch to the **JOBS** page.

If the file size value does not get updated after the encoding is done, press the **Sync Metadata** button. This synchronizes the output asset file size with the actual file size in storage and refreshes the value on the Content page.

##<a id="encrypt"></a>How to: Encrypt content


If you want for Media Services to dynamically encrypt your asset with an AES key or PlayReady DRM make sure to do the following:

- Encode your mezzanine (source) file into a set of adaptive bitrate MP4 files or adaptive bitrate Smooth Streaming files (the encoding steps are demonstrated in the [Encode](#encode) section).
- Get at least one On-Demand streaming unit for the streaming endpoint from which you plan to delivery your content. For more information, see [How to Scale On-Demand Streaming Reserved Units](media-services-manage-origins.md#scale_streaming_endpoints/).
- Configure "default aes clear key service policy" or "default playready license service policy". For more information, see [Configure Content Key Authorization Policy](media-services-portal-configure-content-key-auth-policy.md).  


	When you are ready to enable encryption, press the **ENCRYPTION** button on the bottom of the **CONTENT** page.

	![Encrypt][encrypt] 

	Once you enabled encryption, whenever a stream is requested by a player, Media Services uses the specified key to dynamically encrypt your content using AES or PlayReady encryption. To decrypt the stream, the player will request the key from the key delivery service. To decide whether or not the user is authorized to get the key, the service evaluates the authorization policies that you specified for the key.

Also, see:

- [Protect with PlayReady DRM](media-services-rest-deliver-streaming-content.md)
- [Protect with AES-128 key](media-services-protect-with-aes128.md)

##<a id="publish"></a>How to: Publish content

> [AZURE.SELECTOR]
- [.NET](media-services-deliver-streaming-content.md)
- [REST](media-services-rest-deliver-streaming-content.md)
- [Portal](media-services-manage-content.md#publish)

###Overview

To provide your user with a  URL that can be used to stream or download your content, you first need to "publish" your asset by creating a locator. Locators provide access to files contained in the asset. Media Services supports two types of locators: OnDemandOrigin locators, used to stream media (for example, MPEG DASH, HLS, or Smooth Streaming) and Access Signature (SAS) locators, used to download media files.

When you use the Azure Classic Portal to publish your assets, the locators are created for you and you are provided with an OnDemantOrigin based URL (if your asset contains an .ism file) or a SAS URL. 

A SAS URL has the following format:

	{blob container name}/{asset name}/{file name}/{SAS signature}

A streaming URL has the following format and you can use it to play Smooth Streaming assets:

	{streaming endpoint name-media services account name}.streaming.mediaservices.windows.net/{locator ID}/{filename}.ism/Manifest

To build an HLS streaming URL, append (format=m3u8-aapl) to the URL.

	{streaming endpoint name-media services account name}.streaming.mediaservices.windows.net/{locator ID}/{filename}.ism/Manifest(format=m3u8-aapl)

To build an MPEG DASH streaming URL, append (format=mpd-time-csf) to the URL.

	{streaming endpoint name-media services account name}.streaming.mediaservices.windows.net/{locator ID}/{filename}.ism/Manifest(format=mpd-time-csf)


Locators have expiration date. When using Portal to publish your assets, locators with a 100 years expiration date are created. 

>[AZURE.NOTE] If you used Portal to create locators before March 2015, locators with a two year expiration date were created.  

To update expiration date on a locator, use [REST](http://msdn.microsoft.com/library/azure/hh974308.aspx#update_a_locator ) or [.NET](http://go.microsoft.com/fwlink/?LinkID=533259) APIs. Note that when you update the expiration date of a SAS locator, the URL changes. 

###Publish

To use Portal to publish an asset, do the following: 

1. Select the asset. 
2. Then, click the publish button. 
	
 ![PublishedContent][publishedcontent]


## How to: Play content from the portal

The **Azure Classic Portal** provides a content player that you can use to test your video.

Click on the desired video and click the **Play** button at the bottom of the portal. 
 
Some considerations apply:

- Make sure the video has been published.
- The **MEDIA SERVICES CONTENT PLAYER** plays from the default streaming endpoint. If you want to play from a non-default streaming endpoint, use another player. For example, [Azure Media Services Player](http://amsplayer.azurewebsites.net/azuremediaplayer.html).

##Media Services learning paths

You can view AMS learning paths here:

- [AMS Live Streaming Workflow](http://azure.microsoft.com/documentation/learning-paths/media-services-streaming-live/)
- [AMS on Demand Streaming Workflow](http://azure.microsoft.com/documentation/learning-paths/media-services-streaming-on-demand/)


![AMSPlayer][AMSPlayer]

##Media Services learning paths

[AZURE.INCLUDE [media-services-learning-paths-include](../../includes/media-services-learning-paths-include.md)]

##Provide feedback

[AZURE.INCLUDE [media-services-user-voice-include](../../includes/media-services-user-voice-include.md)]




<!-- Images -->
[portaloverview]: ./media/media-services-manage-content/media-services-content-page.png
[publishedcontent]: ./media/media-services-manage-content/media-services-upload-content-published.png
[uploadcontent]: ./media/media-services-manage-content/UploadContent.png
[status]: ./media/media-services-manage-content/Status.png
[encoder]: ./media/media-services-manage-content/EncoderDialog2.png
[branding]: ./media/branding-reporting.png
[contentpage]: ./media/media-services-manage-content/media-services-content-page.png
[process]: ./media/media-services-manage-content/media-services-process-video.png
[process2]: ./media/media-services-manage-content/media-services-process-video2.png
[encrypt]: ./media/media-services-manage-content/media-services-encrypt-content.png
[AMSPlayer]: ./media/media-services-manage-content/media-services-portal-player.png <|MERGE_RESOLUTION|>--- conflicted
+++ resolved
@@ -13,11 +13,7 @@
 	ms.tgt_pltfrm="na" 
 	ms.devlang="na" 
 	ms.topic="article" 
-<<<<<<< HEAD
-	ms.date="09/07/2015"
-=======
 	ms.date="11/09/2015"
->>>>>>> 08be3281
 	ms.author="juliako"/>
 
 
@@ -210,14 +206,6 @@
 
 - Make sure the video has been published.
 - The **MEDIA SERVICES CONTENT PLAYER** plays from the default streaming endpoint. If you want to play from a non-default streaming endpoint, use another player. For example, [Azure Media Services Player](http://amsplayer.azurewebsites.net/azuremediaplayer.html).
-
-##Media Services learning paths
-
-You can view AMS learning paths here:
-
-- [AMS Live Streaming Workflow](http://azure.microsoft.com/documentation/learning-paths/media-services-streaming-live/)
-- [AMS on Demand Streaming Workflow](http://azure.microsoft.com/documentation/learning-paths/media-services-streaming-on-demand/)
-
 
 ![AMSPlayer][AMSPlayer]
 
