--- conflicted
+++ resolved
@@ -1,8 +1,4 @@
-<<<<<<< HEAD
-<properties linkid="" urlDisplayName="" pageTitle="Shared Access Signatures, Part 1: Understanding the SAS Model" metaKeywords="Azure blob, Azure table, Azure queue, shared access signatures" description="Learn about delegating access to blob, queue, and table resources with shared access signatures" metaCanonical="" services="storage" documentationCenter="" title="Part 1: Understanding the SAS Model" authors="tamram" solutions="" manager="mbaldwin" editor="cgronlun" />
-=======
 <properties linkid="manage-services-storage-net-shared-access-signature-part-1" urlDisplayName="" pageTitle="Shared access signatures: Understanding the SAS Model | Microsoft Azure" metaKeywords="Azure blob, Azure table, Azure queue, shared access signatures" description="Learn about delegating access to blob, queue, and table resources with shared access signatures" metaCanonical="" services="storage" documentationCenter="" title="Part 1: Understanding the SAS Model" authors="tamram" solutions="" manager="mbaldwin" editor="cgronlun" />
->>>>>>> a39b7789
 
 
 
