<<<<<<< HEAD
<properties linkid="" urlDisplayName="" pageTitle="" metaKeywords="" description="" metaCanonical="" services="" documentationCenter="" title=" Part 1: Understanding the SAS Model" authors=""  solutions="" writer="" manager="" editor=""  />



# Shared Access Signatures, Part 1: Understanding the SAS Model

Using a shared access signature (SAS) is a powerful way to grant limited access to blobs, tables, and queues in your storage account to other clients, without having to expose your account key. In Part 1 of this tutorial on shared access signatures, we'll provide an overview of the SAS model and review SAS best practices. [Part 2](/en-us/manage/services/storage/net/shared-access-signature-part-2/) of the tutorial walks you through the process of creating shared access signatures with the Blob service.

## What Is a Shared Access Signature? ##

A shared access signature provides delegated access to resources in your storage account. This means that you can grant a client limited permissions to your blobs, queues, or tables for a specified period of time and with a specified set of permissions, without having to share your account access keys. The SAS is a URI that encompasses in its query parameters all of the information necessary for authenticated access to a storage resource. To access storage resources with the SAS, the client only needs to pass in the SAS to the appropriate constructor or method.

## When Should You Use a Shared Access Signature? ##

You can use a SAS when you want to provide access to resources in your storage account to a client that can't be trusted with the account key. Your storage account keys include both a primary and secondary key, both of which grant administrative access to your account and all of the resources in it. Exposing either of your account keys opens your account to the possibility of malicious or negligent use. Shared access signatures provide a safe alternative that allows other clients to read, write, and delete data in your storage account according to the permissions you've granted, and without need for the account key.

A common scenario where a SAS is useful is a service where users read and write their own data to your storage account. In a scenario where a storage account stores user data, there are two typical design patterns:


1\. Clients upload and download data via a front-end proxy service, which performs authentication. This front-end proxy service has the advantage of allowing validation of business rules, but for large amounts of data or high-volume transactions, creating a service that can scale to match demand may be expensive or difficult.

![sas-storage-fe-proxy-service][sas-storage-fe-proxy-service]

2\.	A lightweight service authenticates the client as needed and then generates a SAS. Once the client receives the SAS, they can access storage account resources directly with the permissions defined by the SAS and for the interval allowed by the SAS. The SAS mitigates the need for routing all data through the front-end proxy service.

![sas-storage-provider-service][sas-storage-provider-service]

Many real-world services may use a hybrid of these two approaches, depending on the scenario involved, with some data processed and validated via the front-end proxy while other data is saved and/or read directly using SAS.

## How a Shared Access Signature Works ##

A shared access signature is a URI that points to a storage resource and includes a special set of query parameters that indicate how the resource may be accessed by the client. One of these parameters, the signature, is constructed from the SAS parameters and signed with the account key. This signature is used by Windows Azure Storage to authenticate the SAS.

A shared access signature has the following constraints that define it, each of which is represented as a parameter on the URI:

- **The storage resource.** Storage resources for which you can delegate access include containers, blobs, queues, tables, and ranges of table entities.
- **Start time.** This is the time at which the SAS becomes valid. The start time for a shared access signature is optional; if omitted, the SAS is effective immediately. 
- **Expiry time.** This is the time after which the SAS is no longer valid. Best practices recommend that you either specify an expiry time for a SAS, or associate it with a stored access policy (see more below).
- **Permissions.** The permissions specified on the SAS indicate what operations the client can perform against the storage resource using the SAS. 

Here is an example of a SAS URI that provides read and write permissions to a blob. The table breaks down each part of the URI to understand how it contributes to the SAS:

https://myaccount.blob.core.windows.net/sascontainer/sasblob.txt?sv=2012-02-12&st=2013-04-29T22%3A18%3A26Z&se=2013-04-30T02%3A23%3A26Z&sr=b&sp=rw&sig=Z%2FRHIX5Xcg0Mq2rqI3OlWTjEg2tYkboXr1P9ZUXDtkk%3D

<table border="1" cellpadding="0" cellspacing="0">
    <tbody>
        <tr>
            <td valign="top" width="213">
                <p>
                    Blob URI
                </p>
            </td>
            <td valign="top" width="213">
                <p>
                    https://myaccount.blob.core.windows.net/sascontainer/sasblob.txt
                </p>
            </td>
            <td valign="top" width="213">
                <p>
                    The address of the blob. Note that using HTTPS is highly recommended.
                </p>
            </td>
        </tr>
        <tr>
            <td valign="top" width="213">
                <p>
                    Storage services version
                </p>
            </td>
            <td valign="top" width="213">
                <p>
                    sv=2012-02-12
                </p>
            </td>
            <td valign="top" width="213">
                <p>
                    For storage services version 2012-02-12 and later, this parameter indicates the version to use.
                </p>
            </td>
        </tr>
        <tr>
            <td valign="top" width="213">
                <p>
                    Start time
                </p>
            </td>
            <td valign="top" width="213">
                <p>
                    st=2013-04-29T22%3A18%3A26Z
                </p>
            </td>
            <td valign="top" width="213">
                <p>
                    Specified in an ISO 8061 format. If you want the SAS to be valid immediately, omit the start time.
                </p>
            </td>
        </tr>
        <tr>
            <td valign="top" width="213">
                <p>
                    Expiry time
                </p>
            </td>
            <td valign="top" width="213">
                <p>
                    se=2013-04-30T02%3A23%3A26Z
                </p>
            </td>
            <td valign="top" width="213">
                <p>
                    Specified in an ISO 8061 format.
                </p>
            </td>
        </tr>
        <tr>
            <td valign="top" width="213">
                <p>
                    Resource
                </p>
            </td>
            <td valign="top" width="213">
                <p>
                    sr=b
                </p>
            </td>
            <td valign="top" width="213">
                <p>
                    The resource is a blob.
                </p>
            </td>
        </tr>
        <tr>
            <td valign="top" width="213">
                <p>
                    Permissions
                </p>
            </td>
            <td valign="top" width="213">
                <p>
                    sp=rw
                </p>
            </td>
            <td valign="top" width="213">
                <p>
                    The permissions granted by the SAS include Read (r) and Write (w).
                </p>
            </td>
        </tr>
        <tr>
            <td valign="top" width="213">
                <p>
                    Signature
                </p>
            </td>
            <td valign="top" width="213">
                <p>
                    sig=Z%2FRHIX5Xcg0Mq2rqI3OlWTjEg2tYkboXr1P9ZUXDtkk%3D
                </p>
            </td>
            <td valign="top" width="213">
                <p>
                    Used to authenticate access to the blob. The signature is an HMAC computed over a string-to-sign and key using the SHA256 algorithm, and
                    then encoded using Base64 encoding.
                </p>
            </td>
        </tr>
    </tbody>
</table>


## Controlling Shared Access Signatures with a Stored Access Policy ##

A shared access signature can take one of two forms:

- **Ad hoc SAS:** When you create an ad hoc SAS, the start time, expiry time, and permissions for the SAS are all specified on the SAS URI (or implied, in the case where start time is omitted). This type of SAS may be created on a container, blob, table, or queue.
- **SAS with stored access policy:** A stored access policy is defined on a resource container - a blob container, table, or queue - and can be used to manage constraints for one or more shared access signatures. When you associate a SAS with a stored access policy, the SAS inherits the constraints - the start time, expiry time, and permissions - defined for the stored access policy.

The difference between the two forms is important for one key scenario: revocation. A SAS is a URL, so anyone who obtains the SAS can use it, regardless of who requested it to begin with. If a SAS is published publically, it can be used by anyone in the world. A SAS that is distributed is valid until one of four things happens:

1.	The expiry time specified on the SAS is reached.
2.	The expiry time specified on the stored access policy referenced by the SAS is reached (if a stored access policy is referenced, and if it specifies an expiry time). This can either occur because the interval elapses, or because you have modified the stored access policy to have an expiry time in the past, which is one way to revoke the SAS.
3.	The stored access policy referenced by the SAS is deleted, which is another way to revoke the SAS. Note that if you recreate the stored access policy with exactly the same name, all existing SAS tokens will again be valid according to the permissions associated with that stored access policy (assuming that the expiry time on the SAS has not passed). If you are intending to revoke the SAS, be sure to use a different name if you recreate the access policy with an expiry time in the future.
4.	The account key that was used to create the SAS is regenerated.  Note that doing this will cause all application components using that account key to fail to authenticate until they are updated to use either the other valid account key or the newly regenerated account key.
 
## Best Practices for Using Shared Access Signatures ##

When you use shared access signatures in your applications, you need to be aware of two potential risks:

- If a SAS is leaked, it can be used by anyone who obtains it, which can potentially compromise your storage account.
- If a SAS provided to a client application expires and the application is unable to retrieve a new SAS from your service, then the application's functionality may be hindered.  

The following recommendations for using shared access signatures will help balance these risks:

1. **Always use HTTPS** to create a SAS or to distribute a SAS.  If a SAS is passed over HTTP and intercepted, an attacker performing a man-in-the-middle attack will be able to read the SAS and then use it just as the intended user could have, potentially compromising sensitive data or allowing for data corruption by the malicious user.
2. **Reference stored access policies where possible.** Stored access policies give you the option to revoke permissions without having to regenerate the storage account keys.  Set the expiration on these to be a very long time (or infinite)  and make sure that it is regularly updated to move it farther into the future.
3. **Use near-term expiration times on an ad hoc SAS.** In this way, even if a SAS is compromised unknowingly, it will only be viable for a short time duration. This practice is especially important if you cannot reference a stored access policy. This practice also helps limit the amount of data that can be written to a blob by limiting the time available to upload to it.
4. **Have clients automatically renew the SAS if necessary.** Clients should renew the SAS well before the expected expiration, in order to allow time for retries if the service providing the SAS is unavailable.  If your SAS is meant to be used for a small number of immediate, short-lived operations, which are expected to be completed within the expiration time given, then this may not be necessary, as the SAS is not expected be renewed.  However, if you have client that is routinely making requests via SAS, then the possibility of expiration comes into play.  The key consideration is to balance the need for the SAS to be short-lived (as stated above) with the need to ensure that the client is requesting renewal early enough to avoid disruption due to the SAS expiring prior to successful renewal.
5. **Be careful with SAS start time.** If you set the start time for a SAS to **now**, then due to clock skew (differences in current time according to different machines), failures may be observed intermittently for the first few minutes.  In general, set the start time to be at least 15 minutes ago, or don't set it at all, which will make it valid immediately in all cases.  The same generally applies to expiry time as well - remember that you may observe up to 15 minutes of clock skew in either direction on any request.  Note for clients using a REST version prior to 2012-02-12, the maximum duration for a SAS that does not reference a stored access policy is 1 hour, and any policies specifying longer term than that will fail.
6.	**Be specific with the resource to be accessed.** A typical security best practice is to provide a user with the minimum required privileges.  If a user only needs read access to a single entity, then grant them read access to that single entity, and not read/write/delete access to all entities.  This also helps mitigate the threat of the SAS being compromised, as the SAS has less power in the hands of an attacker.
7.	**Understand that your account will be billed for any usage, including that done with SAS.** If you provide write access to a blob, a user may choose to upload a 200GB blob.  If you've given them read access as well, they may choose do download it 10 times, incurring 2TB in egress costs for you.  Again, provide limited permissions, to help mitigate the potential of malicious users.  Use short-lived SAS to reduce this threat (but be mindful of clock skew on the end time).
8.	**Validate data written using SAS.** When a client application writes data to your storage account, keep in mind that there can be problems with that data. If your application requires that that data be validated or authorized before it is ready to use, you should perform this validation after the data is written and before it is used by your application. This practice also protects against corrupt or malicious data being written to your account, either by a user who properly acquired the SAS, or by a user exploiting a leaked SAS.
9. **Don't always use SAS.** Sometimes the risks associated with a particular operation against your storage account outweigh the benefits of SAS.  For such operations, create a middle-tier service that writes to your storage account after performing business rule validation, authentication, and auditing. Also, sometimes it's simpler to manage access in other ways. For example, if you want to make all blobs in a container publically readable, you can make the container Public, rather than providing a SAS to every client for access.
10.	**Use Storage Analytics to monitor your application.** You can use logging and metrics to observe any spike in authentication failures due to an outage in your SAS provider service or or to the inadvertent removal of a stored access policy. See the [Windows Azure Storage Team Blog](http://blogs.msdn.com/b/windowsazurestorage/archive/2011/08/03/windows-azure-storage-logging-using-logs-to-track-storage-requests.aspx) for additional information.

## Conclusion ##

Shared access signatures are useful for providing limited permissions to your storage account to clients that should not have the account key.  As such, they are a vital part of the security model for any application using Windows Azure Storage.  If you follow the best practices listed here, you can use SAS to provide greater flexibility of access to resources in your storage account, without compromising the security of your application.

## Next Steps ##

[Shared Access Signatures, Part 2: Create and Use a SAS with the Blob Service](/en-us/manage/services/storage/net/shared-access-signature-part-2/)

[Manage Access to Windows Azure Storage Resources](http://msdn.microsoft.com/en-us/library/windowsazure/ee393343.aspx)

[Delegating Access with a Shared Access Signature (REST API)](http://msdn.microsoft.com/en-us/library/windowsazure/ee395415.aspx)

[Introducing Table and Queue SAS](http://blogs.msdn.com/b/windowsazurestorage/archive/2012/06/12/introducing-table-sas-shared-access-signature-queue-sas-and-update-to-blob-sas.aspx)



=======
<properties linkid="" urlDisplayName="" pageTitle="" metaKeywords="" description="" metaCanonical="" services="" documentationCenter="" title=" Part 1: Understanding the SAS Model" authors=""  solutions="" writer="" manager="" editor=""  />



# Shared Access Signatures, Part 1: Understanding the SAS Model

Using a shared access signature (SAS) is a powerful way to grant limited access to blobs, tables, and queues in your storage account to other clients, without having to expose your account key. In Part 1 of this tutorial on shared access signatures, we'll provide an overview of the SAS model and review SAS best practices. [Part 2](/en-us/manage/services/storage/net/shared-access-signature-part-2/) of the tutorial walks you through the process of creating shared access signatures with the Blob service.

## What Is a Shared Access Signature? ##

A shared access signature provides delegated access to resources in your storage account. This means that you can grant a client limited permissions to your blobs, queues, or tables for a specified period of time and with a specified set of permissions, without having to share your account access keys. The SAS is a URI that encompasses in its query parameters all of the information necessary for authenticated access to a storage resource. To access storage resources with the SAS, the client only needs to pass in the SAS to the appropriate constructor or method.

## When Should You Use a Shared Access Signature? ##

You can use a SAS when you want to provide access to resources in your storage account to a client that can't be trusted with the account key. Your storage account keys include both a primary and secondary key, both of which grant administrative access to your account and all of the resources in it. Exposing either of your account keys opens your account to the possibility of malicious or negligent use. Shared access signatures provide a safe alternative that allows other clients to read, write, and delete data in your storage account according to the permissions you've granted, and without need for the account key.

A common scenario where a SAS is useful is a service where users read and write their own data to your storage account. In a scenario where a storage account stores user data, there are two typical design patterns:


1\. Clients upload and download data via a front-end proxy service, which performs authentication. This front-end proxy service has the advantage of allowing validation of business rules, but for large amounts of data or high-volume transactions, creating a service that can scale to match demand may be expensive or difficult.

![sas-storage-fe-proxy-service][sas-storage-fe-proxy-service]

2\.	A lightweight service authenticates the client as needed and then generates a SAS. Once the client receives the SAS, they can access storage account resources directly with the permissions defined by the SAS and for the interval allowed by the SAS. The SAS mitigates the need for routing all data through the front-end proxy service.

![sas-storage-provider-service][sas-storage-provider-service]

Many real-world services may use a hybrid of these two approaches, depending on the scenario involved, with some data processed and validated via the front-end proxy while other data is saved and/or read directly using SAS.

## How a Shared Access Signature Works ##

A shared access signature is a URI that points to a storage resource and includes a special set of query parameters that indicate how the resource may be accessed by the client. One of these parameters, the signature, is constructed from the SAS parameters and signed with the account key. This signature is used by Windows Azure Storage to authenticate the SAS.

A shared access signature has the following constraints that define it, each of which is represented as a parameter on the URI:

- **The storage resource.** Storage resources for which you can delegate access include containers, blobs, queues, tables, and ranges of table entities.
- **Start time.** This is the time at which the SAS becomes valid. The start time for a shared access signature is optional; if omitted, the SAS is effective immediately. 
- **Expiry time.** This is the time after which the SAS is no longer valid. Best practices recommend that you either specify an expiry time for a SAS, or associate it with a stored access policy (see more below).
- **Permissions.** The permissions specified on the SAS indicate what operations the client can perform against the storage resource using the SAS. 

Here is an example of a SAS URI that provides read and write permissions to a blob. The table breaks down each part of the URI to understand how it contributes to the SAS:

https://myaccount.blob.core.windows.net/sascontainer/sasblob.txt?sv=2012-02-12&st=2013-04-29T22%3A18%3A26Z&se=2013-04-30T02%3A23%3A26Z&sr=b&sp=rw&sig=Z%2FRHIX5Xcg0Mq2rqI3OlWTjEg2tYkboXr1P9ZUXDtkk%3D

<table border="1" cellpadding="0" cellspacing="0">
    <tbody>
        <tr>
            <td valign="top" width="213">
                <p>
                    Blob URI
                </p>
            </td>
            <td valign="top" width="213">
                <p>
                    https://myaccount.blob.core.windows.net/sascontainer/sasblob.txt
                </p>
            </td>
            <td valign="top" width="213">
                <p>
                    The address of the blob. Note that using HTTPS is highly recommended.
                </p>
            </td>
        </tr>
        <tr>
            <td valign="top" width="213">
                <p>
                    Storage services version
                </p>
            </td>
            <td valign="top" width="213">
                <p>
                    sv=2012-02-12
                </p>
            </td>
            <td valign="top" width="213">
                <p>
                    For storage services version 2012-02-12 and later, this parameter indicates the version to use.
                </p>
            </td>
        </tr>
        <tr>
            <td valign="top" width="213">
                <p>
                    Start time
                </p>
            </td>
            <td valign="top" width="213">
                <p>
                    st=2013-04-29T22%3A18%3A26Z
                </p>
            </td>
            <td valign="top" width="213">
                <p>
                    Specified in an ISO 8061 format. If you want the SAS to be valid immediately, omit the start time.
                </p>
            </td>
        </tr>
        <tr>
            <td valign="top" width="213">
                <p>
                    Expiry time
                </p>
            </td>
            <td valign="top" width="213">
                <p>
                    se=2013-04-30T02%3A23%3A26Z
                </p>
            </td>
            <td valign="top" width="213">
                <p>
                    Specified in an ISO 8061 format.
                </p>
            </td>
        </tr>
        <tr>
            <td valign="top" width="213">
                <p>
                    Resource
                </p>
            </td>
            <td valign="top" width="213">
                <p>
                    sr=b
                </p>
            </td>
            <td valign="top" width="213">
                <p>
                    The resource is a blob.
                </p>
            </td>
        </tr>
        <tr>
            <td valign="top" width="213">
                <p>
                    Permissions
                </p>
            </td>
            <td valign="top" width="213">
                <p>
                    sp=rw
                </p>
            </td>
            <td valign="top" width="213">
                <p>
                    The permissions granted by the SAS include Read (r) and Write (w).
                </p>
            </td>
        </tr>
        <tr>
            <td valign="top" width="213">
                <p>
                    Signature
                </p>
            </td>
            <td valign="top" width="213">
                <p>
                    sig=Z%2FRHIX5Xcg0Mq2rqI3OlWTjEg2tYkboXr1P9ZUXDtkk%3D
                </p>
            </td>
            <td valign="top" width="213">
                <p>
                    Used to authenticate access to the blob. The signature is an HMAC computed over a string-to-sign and key using the SHA256 algorithm, and
                    then encoded using Base64 encoding.
                </p>
            </td>
        </tr>
    </tbody>
</table>


## Controlling Shared Access Signatures with a Stored Access Policy ##

A shared access signature can take one of two forms:

- **Ad hoc SAS:** When you create an ad hoc SAS, the start time, expiry time, and permissions for the SAS are all specified on the SAS URI (or implied, in the case where start time is omitted). This type of SAS may be created on a container, blob, table, or queue.
- **SAS with stored access policy:** A stored access policy is defined on a resource container - a blob container, table, or queue - and can be used to manage constraints for one or more shared access signatures. When you associate a SAS with a stored access policy, the SAS inherits the constraints - the start time, expiry time, and permissions - defined for the stored access policy.

The difference between the two forms is important for one key scenario: revocation. A SAS is a URL, so anyone who obtains the SAS can use it, regardless of who requested it to begin with. If a SAS is published publically, it can be used by anyone in the world. A SAS that is distributed is valid until one of four things happens:

1.	The expiry time specified on the SAS is reached.
2.	The expiry time specified on the stored access policy referenced by the SAS is reached (if a stored access policy is referenced, and if it specifies an expiry time). This can either occur because the interval elapses, or because you have modified the stored access policy to have an expiry time in the past, which is one way to revoke the SAS.
3.	The stored access policy referenced by the SAS is deleted, which is another way to revoke the SAS. Note that if you recreate the stored access policy with exactly the same name, all existing SAS tokens will again be valid according to the permissions associated with that stored access policy (assuming that the expiry time on the SAS has not passed). If you are intending to revoke the SAS, be sure to use a different name if you recreate the access policy with an expiry time in the future.
4.	The account key that was used to create the SAS is regenerated.  Note that doing this will cause all application components using that account key to fail to authenticate until they are updated to use either the other valid account key or the newly regenerated account key.
 
## Best Practices for Using Shared Access Signatures ##

When you use shared access signatures in your applications, you need to be aware of two potential risks:

- If a SAS is leaked, it can be used by anyone who obtains it, which can potentially compromise your storage account.
- If a SAS provided to a client application expires and the application is unable to retrieve a new SAS from your service, then the application's functionality may be hindered.  

The following recommendations for using shared access signatures will help balance these risks:

1. **Always use HTTPS** to create a SAS or to distribute a SAS.  If a SAS is passed over HTTP and intercepted, an attacker performing a man-in-the-middle attack will be able to read the SAS and then use it just as the intended user could have, potentially compromising sensitive data or allowing for data corruption by the malicious user.
2. **Reference stored access policies where possible.** Stored access policies give you the option to revoke permissions without having to regenerate the storage account keys.  Set the expiration on these to be a very long time (or infinite)  and make sure that it is regularly updated to move it farther into the future.
3. **Use near-term expiration times on an ad hoc SAS.** In this way, even if a SAS is compromised unknowingly, it will only be viable for a short time duration. This practice is especially important if you cannot reference a stored access policy. This practice also helps limit the amount of data that can be written to a blob by limiting the time available to upload to it.
4. **Have clients automatically renew the SAS if necessary.** Clients should renew the SAS well before the expected expiration, in order to allow time for retries if the service providing the SAS is unavailable.  If your SAS is meant to be used for a small number of immediate, short-lived operations, which are expected to be completed within the expiration time given, then this may not be necessary, as the SAS is not expected be renewed.  However, if you have client that is routinely making requests via SAS, then the possibility of expiration comes into play.  The key consideration is to balance the need for the SAS to be short-lived (as stated above) with the need to ensure that the client is requesting renewal early enough to avoid disruption due to the SAS expiring prior to successful renewal.
5. **Be careful with SAS start time.** If you set the start time for a SAS to **now**, then due to clock skew (differences in current time according to different machines), failures may be observed intermittently for the first few minutes.  In general, set the start time to be at least 15 minutes ago, or don't set it at all, which will make it valid immediately in all cases.  The same generally applies to expiry time as well - remember that you may observe up to 15 minutes of clock skew in either direction on any request.  Note for clients using a REST version prior to 2012-02-12, the maximum duration for a SAS that does not reference a stored access policy is 1 hour, and any policies specifying longer term than that will fail.
6.	**Be specific with the resource to be accessed.** A typical security best practice is to provide a user with the minimum required privileges.  If a user only needs read access to a single entity, then grant them read access to that single entity, and not read/write/delete access to all entities.  This also helps mitigate the threat of the SAS being compromised, as the SAS has less power in the hands of an attacker.
7.	**Understand that your account will be billed for any usage, including that done with SAS.** If you provide write access to a blob, a user may choose to upload a 200GB blob.  If you've given them read access as well, they may choose do download it 10 times, incurring 2TB in egress costs for you.  Again, provide limited permissions, to help mitigate the potential of malicious users.  Use short-lived SAS to reduce this threat (but be mindful of clock skew on the end time).
8.	**Validate data written using SAS.** When a client application writes data to your storage account, keep in mind that there can be problems with that data. If your application requires that that data be validated or authorized before it is ready to use, you should perform this validation after the data is written and before it is used by your application. This practice also protects against corrupt or malicious data being written to your account, either by a user who properly acquired the SAS, or by a user exploiting a leaked SAS.
9. **Don't always use SAS.** Sometimes the risks associated with a particular operation against your storage account outweigh the benefits of SAS.  For such operations, create a middle-tier service that writes to your storage account after performing business rule validation, authentication, and auditing. Also, sometimes it's simpler to manage access in other ways. For example, if you want to make all blobs in a container publically readable, you can make the container Public, rather than providing a SAS to every client for access.
10.	**Use Storage Analytics to monitor your application.** You can use logging and metrics to observe any spike in authentication failures due to an outage in your SAS provider service or or to the inadvertent removal of a stored access policy. See the [Windows Azure Storage Team Blog](http://blogs.msdn.com/b/windowsazurestorage/archive/2011/08/03/windows-azure-storage-logging-using-logs-to-track-storage-requests.aspx) for additional information.

## Conclusion ##

Shared access signatures are useful for providing limited permissions to your storage account to clients that should not have the account key.  As such, they are a vital part of the security model for any application using Windows Azure Storage.  If you follow the best practices listed here, you can use SAS to provide greater flexibility of access to resources in your storage account, without compromising the security of your application.

## Next Steps ##

[Shared Access Signatures, Part 2: Create and Use a SAS with the Blob Service](/en-us/manage/services/storage/net/shared-access-signature-part-2/)

[Manage Access to Windows Azure Storage Resources](http://msdn.microsoft.com/en-us/library/windowsazure/ee393343.aspx)

[Delegating Access with a Shared Access Signature (REST API)](http://msdn.microsoft.com/en-us/library/windowsazure/ee395415.aspx)

[Introducing Table and Queue SAS](http://blogs.msdn.com/b/windowsazurestorage/archive/2012/06/12/introducing-table-sas-shared-access-signature-queue-sas-and-update-to-blob-sas.aspx)
[sas-storage-fe-proxy-service]: ./media/storage-dotnet-shared-access-signature-part-1/sas-storage-fe-proxy-service.png
[sas-storage-provider-service]: ./media/storage-dotnet-shared-access-signature-part-1/sas-storage-provider-service.png

>>>>>>> 4cc5567a
<|MERGE_RESOLUTION|>--- conflicted
+++ resolved
@@ -1,4 +1,3 @@
-<<<<<<< HEAD
 <properties linkid="" urlDisplayName="" pageTitle="" metaKeywords="" description="" metaCanonical="" services="" documentationCenter="" title=" Part 1: Understanding the SAS Model" authors=""  solutions="" writer="" manager="" editor=""  />
 
 
@@ -216,228 +215,6 @@
 [Delegating Access with a Shared Access Signature (REST API)](http://msdn.microsoft.com/en-us/library/windowsazure/ee395415.aspx)
 
 [Introducing Table and Queue SAS](http://blogs.msdn.com/b/windowsazurestorage/archive/2012/06/12/introducing-table-sas-shared-access-signature-queue-sas-and-update-to-blob-sas.aspx)
-
-
-
-=======
-<properties linkid="" urlDisplayName="" pageTitle="" metaKeywords="" description="" metaCanonical="" services="" documentationCenter="" title=" Part 1: Understanding the SAS Model" authors=""  solutions="" writer="" manager="" editor=""  />
-
-
-
-# Shared Access Signatures, Part 1: Understanding the SAS Model
-
-Using a shared access signature (SAS) is a powerful way to grant limited access to blobs, tables, and queues in your storage account to other clients, without having to expose your account key. In Part 1 of this tutorial on shared access signatures, we'll provide an overview of the SAS model and review SAS best practices. [Part 2](/en-us/manage/services/storage/net/shared-access-signature-part-2/) of the tutorial walks you through the process of creating shared access signatures with the Blob service.
-
-## What Is a Shared Access Signature? ##
-
-A shared access signature provides delegated access to resources in your storage account. This means that you can grant a client limited permissions to your blobs, queues, or tables for a specified period of time and with a specified set of permissions, without having to share your account access keys. The SAS is a URI that encompasses in its query parameters all of the information necessary for authenticated access to a storage resource. To access storage resources with the SAS, the client only needs to pass in the SAS to the appropriate constructor or method.
-
-## When Should You Use a Shared Access Signature? ##
-
-You can use a SAS when you want to provide access to resources in your storage account to a client that can't be trusted with the account key. Your storage account keys include both a primary and secondary key, both of which grant administrative access to your account and all of the resources in it. Exposing either of your account keys opens your account to the possibility of malicious or negligent use. Shared access signatures provide a safe alternative that allows other clients to read, write, and delete data in your storage account according to the permissions you've granted, and without need for the account key.
-
-A common scenario where a SAS is useful is a service where users read and write their own data to your storage account. In a scenario where a storage account stores user data, there are two typical design patterns:
-
-
-1\. Clients upload and download data via a front-end proxy service, which performs authentication. This front-end proxy service has the advantage of allowing validation of business rules, but for large amounts of data or high-volume transactions, creating a service that can scale to match demand may be expensive or difficult.
-
-![sas-storage-fe-proxy-service][sas-storage-fe-proxy-service]
-
-2\.	A lightweight service authenticates the client as needed and then generates a SAS. Once the client receives the SAS, they can access storage account resources directly with the permissions defined by the SAS and for the interval allowed by the SAS. The SAS mitigates the need for routing all data through the front-end proxy service.
-
-![sas-storage-provider-service][sas-storage-provider-service]
-
-Many real-world services may use a hybrid of these two approaches, depending on the scenario involved, with some data processed and validated via the front-end proxy while other data is saved and/or read directly using SAS.
-
-## How a Shared Access Signature Works ##
-
-A shared access signature is a URI that points to a storage resource and includes a special set of query parameters that indicate how the resource may be accessed by the client. One of these parameters, the signature, is constructed from the SAS parameters and signed with the account key. This signature is used by Windows Azure Storage to authenticate the SAS.
-
-A shared access signature has the following constraints that define it, each of which is represented as a parameter on the URI:
-
-- **The storage resource.** Storage resources for which you can delegate access include containers, blobs, queues, tables, and ranges of table entities.
-- **Start time.** This is the time at which the SAS becomes valid. The start time for a shared access signature is optional; if omitted, the SAS is effective immediately. 
-- **Expiry time.** This is the time after which the SAS is no longer valid. Best practices recommend that you either specify an expiry time for a SAS, or associate it with a stored access policy (see more below).
-- **Permissions.** The permissions specified on the SAS indicate what operations the client can perform against the storage resource using the SAS. 
-
-Here is an example of a SAS URI that provides read and write permissions to a blob. The table breaks down each part of the URI to understand how it contributes to the SAS:
-
-https://myaccount.blob.core.windows.net/sascontainer/sasblob.txt?sv=2012-02-12&st=2013-04-29T22%3A18%3A26Z&se=2013-04-30T02%3A23%3A26Z&sr=b&sp=rw&sig=Z%2FRHIX5Xcg0Mq2rqI3OlWTjEg2tYkboXr1P9ZUXDtkk%3D
-
-<table border="1" cellpadding="0" cellspacing="0">
-    <tbody>
-        <tr>
-            <td valign="top" width="213">
-                <p>
-                    Blob URI
-                </p>
-            </td>
-            <td valign="top" width="213">
-                <p>
-                    https://myaccount.blob.core.windows.net/sascontainer/sasblob.txt
-                </p>
-            </td>
-            <td valign="top" width="213">
-                <p>
-                    The address of the blob. Note that using HTTPS is highly recommended.
-                </p>
-            </td>
-        </tr>
-        <tr>
-            <td valign="top" width="213">
-                <p>
-                    Storage services version
-                </p>
-            </td>
-            <td valign="top" width="213">
-                <p>
-                    sv=2012-02-12
-                </p>
-            </td>
-            <td valign="top" width="213">
-                <p>
-                    For storage services version 2012-02-12 and later, this parameter indicates the version to use.
-                </p>
-            </td>
-        </tr>
-        <tr>
-            <td valign="top" width="213">
-                <p>
-                    Start time
-                </p>
-            </td>
-            <td valign="top" width="213">
-                <p>
-                    st=2013-04-29T22%3A18%3A26Z
-                </p>
-            </td>
-            <td valign="top" width="213">
-                <p>
-                    Specified in an ISO 8061 format. If you want the SAS to be valid immediately, omit the start time.
-                </p>
-            </td>
-        </tr>
-        <tr>
-            <td valign="top" width="213">
-                <p>
-                    Expiry time
-                </p>
-            </td>
-            <td valign="top" width="213">
-                <p>
-                    se=2013-04-30T02%3A23%3A26Z
-                </p>
-            </td>
-            <td valign="top" width="213">
-                <p>
-                    Specified in an ISO 8061 format.
-                </p>
-            </td>
-        </tr>
-        <tr>
-            <td valign="top" width="213">
-                <p>
-                    Resource
-                </p>
-            </td>
-            <td valign="top" width="213">
-                <p>
-                    sr=b
-                </p>
-            </td>
-            <td valign="top" width="213">
-                <p>
-                    The resource is a blob.
-                </p>
-            </td>
-        </tr>
-        <tr>
-            <td valign="top" width="213">
-                <p>
-                    Permissions
-                </p>
-            </td>
-            <td valign="top" width="213">
-                <p>
-                    sp=rw
-                </p>
-            </td>
-            <td valign="top" width="213">
-                <p>
-                    The permissions granted by the SAS include Read (r) and Write (w).
-                </p>
-            </td>
-        </tr>
-        <tr>
-            <td valign="top" width="213">
-                <p>
-                    Signature
-                </p>
-            </td>
-            <td valign="top" width="213">
-                <p>
-                    sig=Z%2FRHIX5Xcg0Mq2rqI3OlWTjEg2tYkboXr1P9ZUXDtkk%3D
-                </p>
-            </td>
-            <td valign="top" width="213">
-                <p>
-                    Used to authenticate access to the blob. The signature is an HMAC computed over a string-to-sign and key using the SHA256 algorithm, and
-                    then encoded using Base64 encoding.
-                </p>
-            </td>
-        </tr>
-    </tbody>
-</table>
-
-
-## Controlling Shared Access Signatures with a Stored Access Policy ##
-
-A shared access signature can take one of two forms:
-
-- **Ad hoc SAS:** When you create an ad hoc SAS, the start time, expiry time, and permissions for the SAS are all specified on the SAS URI (or implied, in the case where start time is omitted). This type of SAS may be created on a container, blob, table, or queue.
-- **SAS with stored access policy:** A stored access policy is defined on a resource container - a blob container, table, or queue - and can be used to manage constraints for one or more shared access signatures. When you associate a SAS with a stored access policy, the SAS inherits the constraints - the start time, expiry time, and permissions - defined for the stored access policy.
-
-The difference between the two forms is important for one key scenario: revocation. A SAS is a URL, so anyone who obtains the SAS can use it, regardless of who requested it to begin with. If a SAS is published publically, it can be used by anyone in the world. A SAS that is distributed is valid until one of four things happens:
-
-1.	The expiry time specified on the SAS is reached.
-2.	The expiry time specified on the stored access policy referenced by the SAS is reached (if a stored access policy is referenced, and if it specifies an expiry time). This can either occur because the interval elapses, or because you have modified the stored access policy to have an expiry time in the past, which is one way to revoke the SAS.
-3.	The stored access policy referenced by the SAS is deleted, which is another way to revoke the SAS. Note that if you recreate the stored access policy with exactly the same name, all existing SAS tokens will again be valid according to the permissions associated with that stored access policy (assuming that the expiry time on the SAS has not passed). If you are intending to revoke the SAS, be sure to use a different name if you recreate the access policy with an expiry time in the future.
-4.	The account key that was used to create the SAS is regenerated.  Note that doing this will cause all application components using that account key to fail to authenticate until they are updated to use either the other valid account key or the newly regenerated account key.
- 
-## Best Practices for Using Shared Access Signatures ##
-
-When you use shared access signatures in your applications, you need to be aware of two potential risks:
-
-- If a SAS is leaked, it can be used by anyone who obtains it, which can potentially compromise your storage account.
-- If a SAS provided to a client application expires and the application is unable to retrieve a new SAS from your service, then the application's functionality may be hindered.  
-
-The following recommendations for using shared access signatures will help balance these risks:
-
-1. **Always use HTTPS** to create a SAS or to distribute a SAS.  If a SAS is passed over HTTP and intercepted, an attacker performing a man-in-the-middle attack will be able to read the SAS and then use it just as the intended user could have, potentially compromising sensitive data or allowing for data corruption by the malicious user.
-2. **Reference stored access policies where possible.** Stored access policies give you the option to revoke permissions without having to regenerate the storage account keys.  Set the expiration on these to be a very long time (or infinite)  and make sure that it is regularly updated to move it farther into the future.
-3. **Use near-term expiration times on an ad hoc SAS.** In this way, even if a SAS is compromised unknowingly, it will only be viable for a short time duration. This practice is especially important if you cannot reference a stored access policy. This practice also helps limit the amount of data that can be written to a blob by limiting the time available to upload to it.
-4. **Have clients automatically renew the SAS if necessary.** Clients should renew the SAS well before the expected expiration, in order to allow time for retries if the service providing the SAS is unavailable.  If your SAS is meant to be used for a small number of immediate, short-lived operations, which are expected to be completed within the expiration time given, then this may not be necessary, as the SAS is not expected be renewed.  However, if you have client that is routinely making requests via SAS, then the possibility of expiration comes into play.  The key consideration is to balance the need for the SAS to be short-lived (as stated above) with the need to ensure that the client is requesting renewal early enough to avoid disruption due to the SAS expiring prior to successful renewal.
-5. **Be careful with SAS start time.** If you set the start time for a SAS to **now**, then due to clock skew (differences in current time according to different machines), failures may be observed intermittently for the first few minutes.  In general, set the start time to be at least 15 minutes ago, or don't set it at all, which will make it valid immediately in all cases.  The same generally applies to expiry time as well - remember that you may observe up to 15 minutes of clock skew in either direction on any request.  Note for clients using a REST version prior to 2012-02-12, the maximum duration for a SAS that does not reference a stored access policy is 1 hour, and any policies specifying longer term than that will fail.
-6.	**Be specific with the resource to be accessed.** A typical security best practice is to provide a user with the minimum required privileges.  If a user only needs read access to a single entity, then grant them read access to that single entity, and not read/write/delete access to all entities.  This also helps mitigate the threat of the SAS being compromised, as the SAS has less power in the hands of an attacker.
-7.	**Understand that your account will be billed for any usage, including that done with SAS.** If you provide write access to a blob, a user may choose to upload a 200GB blob.  If you've given them read access as well, they may choose do download it 10 times, incurring 2TB in egress costs for you.  Again, provide limited permissions, to help mitigate the potential of malicious users.  Use short-lived SAS to reduce this threat (but be mindful of clock skew on the end time).
-8.	**Validate data written using SAS.** When a client application writes data to your storage account, keep in mind that there can be problems with that data. If your application requires that that data be validated or authorized before it is ready to use, you should perform this validation after the data is written and before it is used by your application. This practice also protects against corrupt or malicious data being written to your account, either by a user who properly acquired the SAS, or by a user exploiting a leaked SAS.
-9. **Don't always use SAS.** Sometimes the risks associated with a particular operation against your storage account outweigh the benefits of SAS.  For such operations, create a middle-tier service that writes to your storage account after performing business rule validation, authentication, and auditing. Also, sometimes it's simpler to manage access in other ways. For example, if you want to make all blobs in a container publically readable, you can make the container Public, rather than providing a SAS to every client for access.
-10.	**Use Storage Analytics to monitor your application.** You can use logging and metrics to observe any spike in authentication failures due to an outage in your SAS provider service or or to the inadvertent removal of a stored access policy. See the [Windows Azure Storage Team Blog](http://blogs.msdn.com/b/windowsazurestorage/archive/2011/08/03/windows-azure-storage-logging-using-logs-to-track-storage-requests.aspx) for additional information.
-
-## Conclusion ##
-
-Shared access signatures are useful for providing limited permissions to your storage account to clients that should not have the account key.  As such, they are a vital part of the security model for any application using Windows Azure Storage.  If you follow the best practices listed here, you can use SAS to provide greater flexibility of access to resources in your storage account, without compromising the security of your application.
-
-## Next Steps ##
-
-[Shared Access Signatures, Part 2: Create and Use a SAS with the Blob Service](/en-us/manage/services/storage/net/shared-access-signature-part-2/)
-
-[Manage Access to Windows Azure Storage Resources](http://msdn.microsoft.com/en-us/library/windowsazure/ee393343.aspx)
-
-[Delegating Access with a Shared Access Signature (REST API)](http://msdn.microsoft.com/en-us/library/windowsazure/ee395415.aspx)
-
-[Introducing Table and Queue SAS](http://blogs.msdn.com/b/windowsazurestorage/archive/2012/06/12/introducing-table-sas-shared-access-signature-queue-sas-and-update-to-blob-sas.aspx)
 [sas-storage-fe-proxy-service]: ./media/storage-dotnet-shared-access-signature-part-1/sas-storage-fe-proxy-service.png
 [sas-storage-provider-service]: ./media/storage-dotnet-shared-access-signature-part-1/sas-storage-provider-service.png
 
->>>>>>> 4cc5567a
