<properties linkid="develop-php-website-with-sql-database-and-git" urlDisplayName="Web w/ SQL + Git" pageTitle="PHP web site with SQL Database and Git - Windows Azure tutorial" metaKeywords="" description="A tutorial that demonstrates how to create a PHP web site that stores data in SQL Database and use Git deployment to Windows Azure." metaCanonical="" services="web-sites,sql-database" documentationCenter="PHP" title="Create a PHP web site with a SQL Database and deploy using Git" authors=""  solutions="" writer="waltpo" manager="" editor="mollybos"  />



#Create a PHP web site with a SQL Database and deploy using Git

This tutorial shows you how to create a PHP Windows Azure Web Site with a Windows Azure SQL Database and how to deploy it using Git. This tutorial assumes you have [PHP][install-php], [SQL Server Express][install-SQLExpress], the [Microsoft Drivers for SQL Server for PHP][install-drivers], a web server, and [Git][install-git] installed on your computer. Upon completing this guide, you will have a PHP-SQL Database web site running in Windows Azure.

> WACOM.NOTE
> You can install and configure PHP, SQL Server Express, the Microsoft Drivers for SQL Server for PHP, and Internet Information Services (IIS) using the <a href="http://www.microsoft.com/web/downloads/platform.aspx">Microsoft Web Platform Installer</a>.

You will learn:

* How to create a Windows Azure Web Site and a SQL Database using the Windows Azure Management Portal. Because PHP is enabled in Windows Azure Web Sites by default, nothing special is required to run your PHP code.
* How to publish and re-publish your application to Windows Azure using Git.
 
By following this tutorial, you will build a simple registration web application in PHP. The application will be hosted in a Windows Azure Web Site. A screenshot of the completed application is below:

![Windows Azure PHP Web Site][running-app]

[WACOM.INCLUDE [create-account-and-websites-note](../includes/create-account-and-websites-note.md)]


##Create a Windows Azure Web Site and set up Git publishing

Follow these steps to create a Windows Azure Web Site and a SQL Database:

1. Login to the [Windows Azure Management Portal][management-portal].
2. Click the **New** icon on the bottom left of the portal.
<<<<<<< HEAD
![Create New Windows Azure Web Site][new-website]		
	
=======

	![Create New Windows Azure Web Site][new-website]

>>>>>>> 913b20cd
3. Click **Web Site**, then **Custom Create**.

	![Custom Create a new Web Site][custom-create]

	Enter a value for **URL**, select **Create a New SQL Database** from the **Database** dropdown,  and select the data center for your web site in the **Region** dropdown. Click the arrow at the bottom of the dialog.

	![Fill in web site details][website-details-sqlazure]

4. Enter a value for the **Name** of your database, select the **Edition** [(WEB or BUSINESS)][sql-database-editions], select the **Max Size** for your database, choose the **Collation**, and select **NEW SQL Database server**. Click the arrow at the bottom of the dialog.

	![Fill in SQL Database settings][database-settings]

5. Enter an administrator name and password (and confirm the password), choose the region in which your new SQL Database server will be created, and check the `Allow Windows Azure Services to access the server` box.

	![Create new SQL Database server][create-server]

	When the web site has been created you will see the text **Creation of Web Site "[SITENAME]" completed successfully**. Now, you can enable Git publishing.

6. Click the name of the web site displayed in the list of web sites to open the web site's Quick Start dashboard.

	![Open web site dashboard][go-to-dashboard]


7. At the bottom of the Quick Start page, click **Set up deployment from source control**. 

	![Set up Git publishing][setup-git-publishing]

6. When asked "Where is your source code?" select **Local Git repository**, and then click the arrow.

	![where is your source code][where-is-code]

8. To enable Git publishing, you must provide a user name and password. Make a note of the user name and password you create. (If you have set up a Git repository before, this step will be skipped.)

	![Create publishing credentials][credentials]

	It will take a few seconds to set up your repository.

9. When your repository is ready, you will see instructions for pushing your application files to the repository. Make note of these instructions - they will be needed later.

	![Git instructions][git-instructions]

##Get SQL Database connection information

To connect to the SQL Database instance that is running in Windows Azure Web Sites, your will need the connection information. To get SQL Database connection information, follow these steps:

1. From the Windows Azure Management Portal, click **Linked Resources**, then click the database name.

	![Linked Resources][linked-resources]

2. Click **View connection strings**.

	![Connection string][connection-string]
	
3. From the **PHP** section of the resulting dialog, make note of the values for `SERVER`, `DATABASE`, and `USERNAME`.

##Build and test your application locally

The Registration application is a simple PHP application that allows you to register for an event by providing your name and email address. Information about previous registrants is displayed in a table. Registration information is stored in a SQL Database instance. The application consists of two files (copy/paste code available below):

* **index.php**: Displays a form for registration and a table containing registrant information.
* **createtable.php**: Creates the SQL Database table for the application. This file will only be used once.

To run the application locally, follow the steps below. Note that these steps assume you have PHP, SQL Server Express, and a web server set up on your local machine, and that you have enabled the [PDO extension for SQL Server][pdo-sqlsrv].

1. Create a SQL Server database called `registration`. You can do this from the `sqlcmd` command prompt with these commands:

		>sqlcmd -S localhost\sqlexpress -U <local user name> -P <local password>
		1> create database registration
		2> GO	


2. In your web server's root directory, create a folder called `registration` and create two files in it - one called `createtable.php` and one called `index.php`.

3. Open the `createtable.php` file in a text editor or IDE and add the code below. This code will be used to create the `registration_tbl` table in the `registration` database.

		<?php
		// DB connection info
		$host = "localhost\sqlexpress";
		$user = "user name";
		$pwd = "password";
		$db = "registration";
		try{
			$conn = new PDO( "sqlsrv:Server= $host ; Database = $db ", $user, $pwd);
			$conn->setAttribute( PDO::ATTR_ERRMODE, PDO::ERRMODE_EXCEPTION );
			$sql = "CREATE TABLE registration_tbl(
			id INT NOT NULL IDENTITY(1,1) 
			PRIMARY KEY(id),
			name VARCHAR(30),
			email VARCHAR(30),
			date DATE)";
			$conn->query($sql);
		}
		catch(Exception $e){
			die(print_r($e));
		}
		echo "<h3>Table created.</h3>";
		?>

	Note that you will need to update the values for <code>$user</code> and <code>$pwd</code> with your local SQL Server user name and password.

4. Open a web browser and browse to **http://localhost/registration/createtable.php**. This will create the `registration_tbl` table in the database.

5. Open the **index.php** file in a text editor or IDE and add the basic HTML and CSS code for the page (the PHP code will be added in later steps).

		<html>
		<head>
		<Title>Registration Form</Title>
		<style type="text/css">
			body { background-color: #fff; border-top: solid 10px #000;
			    color: #333; font-size: .85em; margin: 20; padding: 20;
			    font-family: "Segoe UI", Verdana, Helvetica, Sans-Serif;
			}
			h1, h2, h3,{ color: #000; margin-bottom: 0; padding-bottom: 0; }
			h1 { font-size: 2em; }
			h2 { font-size: 1.75em; }
			h3 { font-size: 1.2em; }
			table { margin-top: 0.75em; }
			th { font-size: 1.2em; text-align: left; border: none; padding-left: 0; }
			td { padding: 0.25em 2em 0.25em 0em; border: 0 none; }
		</style>
		</head>
		<body>
		<h1>Register here!</h1>
		<p>Fill in your name and email address, then click <strong>Submit</strong> to register.</p>
		<form method="post" action="index.php" enctype="multipart/form-data" >
		      Name  <input type="text" name="name" id="name"/></br>
		      Email <input type="text" name="email" id="email"/></br>
		      <input type="submit" name="submit" value="Submit" />
		</form>
		<?php

		?>
		</body>
		</html>

6. Within the PHP tags, add PHP code for connecting to the database.

		// DB connection info
		$host = "localhost\sqlexpress";
		$user = "user name";
		$pwd = "password";
		$db = "registration";
		// Connect to database.
		try {
			$conn = new PDO( "sqlsrv:Server= $host ; Database = $db ", $user, $pwd);
			$conn->setAttribute( PDO::ATTR_ERRMODE, PDO::ERRMODE_EXCEPTION );
		}
		catch(Exception $e){
			die(var_dump($e));
		}

    Again, you will need to update the values for <code>$user</code> and <code>$pwd</code> with your local MySQL user name and password.

7. Following the database connection code, add code for inserting registration information into the database.

		if(!empty($_POST)) {
		try {
			$name = $_POST['name'];
			$email = $_POST['email'];
			$date = date("Y-m-d");
			// Insert data
			$sql_insert = "INSERT INTO registration_tbl (name, email, date) 
						   VALUES (?,?,?)";
			$stmt = $conn->prepare($sql_insert);
			$stmt->bindValue(1, $name);
			$stmt->bindValue(2, $email);
			$stmt->bindValue(3, $date);
			$stmt->execute();
		}
		catch(Exception $e) {
			die(var_dump($e));
		}
		echo "<h3>Your're registered!</h3>";
		}

8. Finally, following the code above, add code for retrieving data from the database.

		$sql_select = "SELECT * FROM registration_tbl";
		$stmt = $conn->query($sql_select);
		$registrants = $stmt->fetchAll(); 
		if(count($registrants) > 0) {
			echo "<h2>People who are registered:</h2>";
			echo "<table>";
			echo "<tr><th>Name</th>";
			echo "<th>Email</th>";
			echo "<th>Date</th></tr>";
			foreach($registrants as $registrant) {
				echo "<tr><td>".$registrant['name']."</td>";
				echo "<td>".$registrant['email']."</td>";
				echo "<td>".$registrant['date']."</td></tr>";
		    }
		 	echo "</table>";
		} else {
			echo "<h3>No one is currently registered.</h3>";
		}

You can now browse to **http://localhost/registration/index.php** to test the application.

##Publish your application

After you have tested your application locally, you can publish it to your Windows Azure Web Site using Git. However, you first need to update the database connection information in the application. Using the database connection information you obtained earlier (in the **Get SQL Database connection information** section), update the following information in **both** the `createdatabase.php` and `index.php` files with the appropriate values:

	// DB connection info
	$host = "tcp:<value of SERVER>";
	$user = "<value of USERNAME>@<server ID>";
	$pwd = "<your password>";
	$db = "<value of DATABASE>";

> WACOM.NOTE
> In the <code>$host</code>, the value of SERVER must be prepended with <code>tcp:</code>, and the value of <code>$user</code> is the concatenation of the value of USERNAME, '@', and your server ID. Your server ID is the first 10 characters of the value of SERVER.
<<<<<<< HEAD

=======
>>>>>>> 913b20cd

Now, you are ready to set up Git publishing and publish the application.

> WACOM.NOTE
> These are the same steps noted at the end of the Create a Windows Azure Web Site and Set up Git Publishing section above.
<<<<<<< HEAD

=======
>>>>>>> 913b20cd

1. Open GitBash (or a terminal, if Git is in your `PATH`), change directories to the root directory of your application, and run the following commands:

		git init
		git add .
		git commit -m "initial commit"
		git remote add azure [URL for remote repository]
		git push azure master

	You will be prompted for the password you created earlier.

2. Browse to **http://[site name].azurewebsites.net/createtable.php** to create the MySQL table for the application.
3. Browse to **http://[site name].azurewebsites.net/index.php** to begin using the application.

After you have published your application, you can begin making changes to it and use Git to publish them. 

##Publish changes to your application

To publish changes to application, follow these steps:

1. Make changes to your application locally.
2. Open GitBash (or a terminal, it Git is in your `PATH`), change directories to the root directory of your application, and run the following commands:

		git add .
		git commit -m "comment describing changes"
		git push azure master

	You will be prompted for the password you created earlier.

3. Browse to **http://[site name].azurewebsites.net/index.php** to see your changes.

[install-php]: http://www.php.net/manual/en/install.php
[install-SQLExpress]: http://www.microsoft.com/en-us/download/details.aspx?id=29062
[install-Drivers]: http://www.microsoft.com/en-us/download/details.aspx?id=20098
[install-git]: http://git-scm.com/
[pdo-sqlsrv]: http://php.net/pdo_sqlsrv
[running-app]: ./media/web-sites-php-sql-database-deploy-use-git/running_app_3.png
[new-website]: ./media/web-sites-php-sql-database-deploy-use-git/new_website.jpg
[custom-create]: ./media/web-sites-php-sql-database-deploy-use-git/custom_create.png
[website-details-sqlazure]: ./media/web-sites-php-sql-database-deploy-use-git/website_details_sqlazure.jpg
[database-settings]: ./media/web-sites-php-sql-database-deploy-use-git/database_settings.jpg
[create-server]: ./media/web-sites-php-sql-database-deploy-use-git/create_server.jpg
[go-to-dashboard]: ./media/web-sites-php-sql-database-deploy-use-git/go_to_dashboard.png
[setup-git-publishing]: ./media/web-sites-php-sql-database-deploy-use-git/setup_git_publishing.png
[credentials]: ./media/web-sites-php-sql-database-deploy-use-git/git-deployment-credentials.png


[git-instructions]: ./media/web-sites-php-sql-database-deploy-use-git/git-instructions.png
[linked-resources]: ./media/web-sites-php-sql-database-deploy-use-git/linked_resources.jpg
[connection-string]: ./media/web-sites-php-sql-database-deploy-use-git/connection_string.jpg
[management-portal]: https://manage.windowsazure.com/
[sql-database-editions]: http://msdn.microsoft.com/en-us/library/windowsazure/ee621788.aspx
[where-is-code]: ./media/web-sites-php-sql-database-deploy-use-git/where_is_code.png<|MERGE_RESOLUTION|>--- conflicted
+++ resolved
@@ -27,14 +27,8 @@
 
 1. Login to the [Windows Azure Management Portal][management-portal].
 2. Click the **New** icon on the bottom left of the portal.
-<<<<<<< HEAD
-![Create New Windows Azure Web Site][new-website]		
-	
-=======
-
-	![Create New Windows Azure Web Site][new-website]
-
->>>>>>> 913b20cd
+![Create New Windows Azure Web Site][new-website]
+
 3. Click **Web Site**, then **Custom Create**.
 
 	![Custom Create a new Web Site][custom-create]
@@ -245,19 +239,13 @@
 
 > WACOM.NOTE
 > In the <code>$host</code>, the value of SERVER must be prepended with <code>tcp:</code>, and the value of <code>$user</code> is the concatenation of the value of USERNAME, '@', and your server ID. Your server ID is the first 10 characters of the value of SERVER.
-<<<<<<< HEAD
-
-=======
->>>>>>> 913b20cd
+
 
 Now, you are ready to set up Git publishing and publish the application.
 
 > WACOM.NOTE
 > These are the same steps noted at the end of the Create a Windows Azure Web Site and Set up Git Publishing section above.
-<<<<<<< HEAD
-
-=======
->>>>>>> 913b20cd
+
 
 1. Open GitBash (or a terminal, if Git is in your `PATH`), change directories to the root directory of your application, and run the following commands:
 
