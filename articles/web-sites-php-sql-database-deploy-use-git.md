<<<<<<< HEAD
<properties linkid="develop-php-website-with-sql-database-and-git" urlDisplayName="Web w/ SQL + Git" pageTitle="PHP web site with SQL Database and Git - Windows Azure tutorial" metaKeywords="" description="A tutorial that demonstrates how to create a PHP web site that stores data in SQL Database and use Git deployment to Windows Azure." metaCanonical="" services="web-sites,sql-database" documentationCenter="PHP" title="Create a PHP web site with a SQL Database and deploy using Git" authors=""  solutions="" writer="waltpo" manager="" editor="mollybos"  />



#Create a PHP web site with a SQL Database and deploy using Git

This tutorial shows you how to create a PHP Windows Azure Web Site with a Windows Azure SQL Database and how to deploy it using Git. This tutorial assumes you have [PHP][install-php], [SQL Server Express][install-SQLExpress], the [Microsoft Drivers for SQL Server for PHP][install-drivers], a web server, and [Git][install-git] installed on your computer. Upon completing this guide, you will have a PHP-SQL Database web site running in Windows Azure.

> WACOM.NOTE
> You can install and configure PHP, SQL Server Express, the Microsoft Drivers for SQL Server for PHP, and Internet Information Services (IIS) using the <a href="http://www.microsoft.com/web/downloads/platform.aspx">Microsoft Web Platform Installer</a>.


You will learn:

* How to create a Windows Azure Web Site and a SQL Database using the Windows Azure Management Portal. Because PHP is enabled in Windows Azure Web Sites by default, nothing special is required to run your PHP code.
* How to publish and re-publish your application to Windows Azure using Git.
 
By following this tutorial, you will build a simple registration web application in PHP. The application will be hosted in a Windows Azure Web Site. A screenshot of the completed application is below:

![Windows Azure PHP Web Site][running-app]

[WACOM.INCLUDE [create-account-and-websites-note](../includes/create-account-and-websites-note.md)]

##Create a Windows Azure Web Site and set up Git publishing

Follow these steps to create a Windows Azure Web Site and a SQL Database:

1. Login to the [Windows Azure Management Portal][management-portal].
2. Click the **New** icon on the bottom left of the portal.

![Create New Windows Azure Web Site][new-website]

3. Click **Web Site**, then **Custom Create**.

	![Custom Create a new Web Site][custom-create]

	Enter a value for **URL**, select **Create a New SQL Database** from the **Database** dropdown,  and select the data center for your web site in the **Region** dropdown. Click the arrow at the bottom of the dialog.

	![Fill in web site details][website-details-sqlazure]

4. Enter a value for the **Name** of your database, select the **Edition** [(WEB or BUSINESS)][sql-database-editions], select the **Max Size** for your database, choose the **Collation**, and select **NEW SQL Database server**. Click the arrow at the bottom of the dialog.

	![Fill in SQL Database settings][database-settings]

5. Enter an administrator name and password (and confirm the password), choose the region in which your new SQL Database server will be created, and check the `Allow Windows Azure Services to access the server` box.

	![Create new SQL Database server][create-server]

	When the web site has been created you will see the text **Creation of Web Site "[SITENAME]" completed successfully**. Now, you can enable Git publishing.

6. Click the name of the web site displayed in the list of web sites to open the web site's Quick Start dashboard.

	![Open web site dashboard][go-to-dashboard]


7. At the bottom of the Quick Start page, click **Set up deployment from source control**. 

	![Set up Git publishing][setup-git-publishing]

6. When asked "Where is your source code?" select **Local Git repository**, and then click the arrow.

	![where is your source code][where-is-code]

8. To enable Git publishing, you must provide a user name and password. Make a note of the user name and password you create. (If you have set up a Git repository before, this step will be skipped.)

	![Create publishing credentials][credentials]

	It will take a few seconds to set up your repository.

9. When your repository is ready, you will see instructions for pushing your application files to the repository. Make note of these instructions - they will be needed later.

	![Git instructions][git-instructions]

##Get SQL Database connection information

To connect to the SQL Database instance that is running in Windows Azure Web Sites, your will need the connection information. To get SQL Database connection information, follow these steps:

1. From the Windows Azure Management Portal, click **Linked Resources**, then click the database name.

	![Linked Resources][linked-resources]

2. Click **View connection strings**.

	![Connection string][connection-string]
	
3. From the **PHP** section of the resulting dialog, make note of the values for `SERVER`, `DATABASE`, and `USERNAME`.

##Build and test your application locally

The Registration application is a simple PHP application that allows you to register for an event by providing your name and email address. Information about previous registrants is displayed in a table. Registration information is stored in a SQL Database instance. The application consists of two files (copy/paste code available below):

* **index.php**: Displays a form for registration and a table containing registrant information.
* **createtable.php**: Creates the SQL Database table for the application. This file will only be used once.

To run the application locally, follow the steps below. Note that these steps assume you have PHP, SQL Server Express, and a web server set up on your local machine, and that you have enabled the [PDO extension for SQL Server][pdo-sqlsrv].

1. Create a SQL Server database called `registration`. You can do this from the `sqlcmd` command prompt with these commands:

		>sqlcmd -S localhost\sqlexpress -U <local user name> -P <local password>
		1> create database registration
		2> GO	


2. In your web server's root directory, create a folder called `registration` and create two files in it - one called `createtable.php` and one called `index.php`.

3. Open the `createtable.php` file in a text editor or IDE and add the code below. This code will be used to create the `registration_tbl` table in the `registration` database.

		<?php
		// DB connection info
		$host = "localhost\sqlexpress";
		$user = "user name";
		$pwd = "password";
		$db = "registration";
		try{
			$conn = new PDO( "sqlsrv:Server= $host ; Database = $db ", $user, $pwd);
			$conn->setAttribute( PDO::ATTR_ERRMODE, PDO::ERRMODE_EXCEPTION );
			$sql = "CREATE TABLE registration_tbl(
			id INT NOT NULL IDENTITY(1,1) 
			PRIMARY KEY(id),
			name VARCHAR(30),
			email VARCHAR(30),
			date DATE)";
			$conn->query($sql);
		}
		catch(Exception $e){
			die(print_r($e));
		}
		echo "<h3>Table created.</h3>";
		?>

	> WACOM.NOTE
        > You will need to update the values for <code>$user</code> and <code>$pwd</code> with your local SQL Server user name and password.

4. Open a web browser and browse to **http://localhost/registration/createtable.php**. This will create the `registration_tbl` table in the database.

5. Open the **index.php** file in a text editor or IDE and add the basic HTML and CSS code for the page (the PHP code will be added in later steps).

		<html>
		<head>
		<Title>Registration Form</Title>
		<style type="text/css">
			body { background-color: #fff; border-top: solid 10px #000;
			    color: #333; font-size: .85em; margin: 20; padding: 20;
			    font-family: "Segoe UI", Verdana, Helvetica, Sans-Serif;
			}
			h1, h2, h3,{ color: #000; margin-bottom: 0; padding-bottom: 0; }
			h1 { font-size: 2em; }
			h2 { font-size: 1.75em; }
			h3 { font-size: 1.2em; }
			table { margin-top: 0.75em; }
			th { font-size: 1.2em; text-align: left; border: none; padding-left: 0; }
			td { padding: 0.25em 2em 0.25em 0em; border: 0 none; }
		</style>
		</head>
		<body>
		<h1>Register here!</h1>
		<p>Fill in your name and email address, then click <strong>Submit</strong> to register.</p>
		<form method="post" action="index.php" enctype="multipart/form-data" >
		      Name  <input type="text" name="name" id="name"/></br>
		      Email <input type="text" name="email" id="email"/></br>
		      <input type="submit" name="submit" value="Submit" />
		</form>
		<?php

		?>
		</body>
		</html>

6. Within the PHP tags, add PHP code for connecting to the database.

		// DB connection info
		$host = "localhost\sqlexpress";
		$user = "user name";
		$pwd = "password";
		$db = "registration";
		// Connect to database.
		try {
			$conn = new PDO( "sqlsrv:Server= $host ; Database = $db ", $user, $pwd);
			$conn->setAttribute( PDO::ATTR_ERRMODE, PDO::ERRMODE_EXCEPTION );
		}
		catch(Exception $e){
			die(var_dump($e));
		}

	> WACOM.NOTE
	> Again, you will need to update the values for <code>$user</code> and <code>$pwd</code> with your local MySQL user name and password.

7. Following the database connection code, add code for inserting registration information into the database.

		if(!empty($_POST)) {
		try {
			$name = $_POST['name'];
			$email = $_POST['email'];
			$date = date("Y-m-d");
			// Insert data
			$sql_insert = "INSERT INTO registration_tbl (name, email, date) 
						   VALUES (?,?,?)";
			$stmt = $conn->prepare($sql_insert);
			$stmt->bindValue(1, $name);
			$stmt->bindValue(2, $email);
			$stmt->bindValue(3, $date);
			$stmt->execute();
		}
		catch(Exception $e) {
			die(var_dump($e));
		}
		echo "<h3>Your're registered!</h3>";
		}

8. Finally, following the code above, add code for retrieving data from the database.

		$sql_select = "SELECT * FROM registration_tbl";
		$stmt = $conn->query($sql_select);
		$registrants = $stmt->fetchAll(); 
		if(count($registrants) > 0) {
			echo "<h2>People who are registered:</h2>";
			echo "<table>";
			echo "<tr><th>Name</th>";
			echo "<th>Email</th>";
			echo "<th>Date</th></tr>";
			foreach($registrants as $registrant) {
				echo "<tr><td>".$registrant['name']."</td>";
				echo "<td>".$registrant['email']."</td>";
				echo "<td>".$registrant['date']."</td></tr>";
		    }
		 	echo "</table>";
		} else {
			echo "<h3>No one is currently registered.</h3>";
		}

You can now browse to **http://localhost/registration/index.php** to test the application.

##Publish your application

After you have tested your application locally, you can publish it to your Windows Azure Web Site using Git. However, you first need to update the database connection information in the application. Using the database connection information you obtained earlier (in the **Get SQL Database connection information** section), update the following information in **both** the `createdatabase.php` and `index.php` files with the appropriate values:

	// DB connection info
	$host = "tcp:<value of SERVER>";
	$user = "<value of USERNAME>@<server ID>";
	$pwd = "<your password>";
	$db = "<value of DATABASE>";

> WACOM.NOTE
> In the <code>$host</code>, the value of SERVER must be prepended with <code>tcp:</code>, and the value of <code>$user</code> is the concatenation of the value of USERNAME, '@', and your server ID. Your server ID is the first 10 characters of the value of SERVER.
</div>

Now, you are ready to set up Git publishing and publish the application.

> WACOM.NOTE
> These are the same steps noted at the end of the Create a Windows Azure Web Site and Set up Git Publishing section above.
</div>

1. Open GitBash (or a terminal, if Git is in your `PATH`), change directories to the root directory of your application, and run the following commands:

		git init
		git add .
		git commit -m "initial commit"
		git remote add azure [URL for remote repository]
		git push azure master

	You will be prompted for the password you created earlier.

2. Browse to **http://[site name].azurewebsites.net/createtable.php** to create the MySQL table for the application.
3. Browse to **http://[site name].azurewebsites.net/index.php** to begin using the application.

After you have published your application, you can begin making changes to it and use Git to publish them. 

##Publish changes to your application

To publish changes to application, follow these steps:

1. Make changes to your application locally.
2. Open GitBash (or a terminal, it Git is in your `PATH`), change directories to the root directory of your application, and run the following commands:

		git add .
		git commit -m "comment describing changes"
		git push azure master

	You will be prompted for the password you created earlier.

3. Browse to **http://[site name].azurewebsites.net/index.php** to see your changes.

[install-php]: http://www.php.net/manual/en/install.php
[install-SQLExpress]: http://www.microsoft.com/en-us/download/details.aspx?id=29062
[install-Drivers]: http://www.microsoft.com/en-us/download/details.aspx?id=20098
[install-git]: http://git-scm.com/
[pdo-sqlsrv]: http://php.net/pdo_sqlsrv
[running-app]: ./media/web-sites-php-sql-database-deploy-use-git/running_app_3.png
[new-website]: ./media/web-sites-php-sql-database-deploy-use-git/new_website.jpg
[custom-create]: ./media/web-sites-php-sql-database-deploy-use-git/custom_create.png
[website-details-sqlazure]: ./media/web-sites-php-sql-database-deploy-use-git/website_details_sqlazure.jpg
[database-settings]: ./media/web-sites-php-sql-database-deploy-use-git/database_settings.jpg
[create-server]: ./media/web-sites-php-sql-database-deploy-use-git/create_server.jpg
[go-to-dashboard]: ./media/web-sites-php-sql-database-deploy-use-git/go_to_dashboard.png
[setup-git-publishing]: ./media/web-sites-php-sql-database-deploy-use-git/setup_git_publishing.png
[credentials]: ./media/web-sites-php-sql-database-deploy-use-git/git-deployment-credentials.png


[git-instructions]: ./media/web-sites-php-sql-database-deploy-use-git/git-instructions.png
[linked-resources]: ./media/web-sites-php-sql-database-deploy-use-git/linked_resources.jpg
[connection-string]: ./media/web-sites-php-sql-database-deploy-use-git/connection_string.jpg
[management-portal]: https://manage.windowsazure.com/
[sql-database-editions]: http://msdn.microsoft.com/en-us/library/windowsazure/ee621788.aspx
[where-is-code]: ./media/web-sites-php-sql-database-deploy-use-git/where_is_code.png
=======
<properties linkid="develop-php-website-with-sql-database-and-git" urlDisplayName="Web w/ SQL + Git" pageTitle="PHP web site with SQL Database and Git - Windows Azure tutorial" metaKeywords="" description="A tutorial that demonstrates how to create a PHP web site that stores data in SQL Database and use Git deployment to Windows Azure." metaCanonical="" services="web-sites,sql-database" documentationCenter="PHP" title="Create a PHP web site with a SQL Database and deploy using Git" authors=""  solutions="" writer="waltpo" manager="" editor="mollybos"  />



#Create a PHP web site with a SQL Database and deploy using Git

This tutorial shows you how to create a PHP Windows Azure Web Site with a Windows Azure SQL Database and how to deploy it using Git. This tutorial assumes you have [PHP][install-php], [SQL Server Express][install-SQLExpress], the [Microsoft Drivers for SQL Server for PHP][install-drivers], a web server, and [Git][install-git] installed on your computer. Upon completing this guide, you will have a PHP-SQL Database web site running in Windows Azure.

> WACOM.NOTE
> You can install and configure PHP, SQL Server Express, the Microsoft Drivers for SQL Server for PHP, and Internet Information Services (IIS) using the <a href="http://www.microsoft.com/web/downloads/platform.aspx">Microsoft Web Platform Installer</a>.

You will learn:

* How to create a Windows Azure Web Site and a SQL Database using the Windows Azure Management Portal. Because PHP is enabled in Windows Azure Web Sites by default, nothing special is required to run your PHP code.
* How to publish and re-publish your application to Windows Azure using Git.
 
By following this tutorial, you will build a simple registration web application in PHP. The application will be hosted in a Windows Azure Web Site. A screenshot of the completed application is below:

![Windows Azure PHP Web Site][running-app]

[WACOM.INCLUDE [create-account-and-websites-note](../includes/create-account-and-websites-note.md)]

##Create a Windows Azure Web Site and set up Git publishing

Follow these steps to create a Windows Azure Web Site and a SQL Database:

1. Login to the [Windows Azure Management Portal][management-portal].
2. Click the **New** icon on the bottom left of the portal.

![Create New Windows Azure Web Site][new-website]

3. Click **Web Site**, then **Custom Create**.

	![Custom Create a new Web Site][custom-create]

	Enter a value for **URL**, select **Create a New SQL Database** from the **Database** dropdown,  and select the data center for your web site in the **Region** dropdown. Click the arrow at the bottom of the dialog.

	![Fill in web site details][website-details-sqlazure]

4. Enter a value for the **Name** of your database, select the **Edition** [(WEB or BUSINESS)][sql-database-editions], select the **Max Size** for your database, choose the **Collation**, and select **NEW SQL Database server**. Click the arrow at the bottom of the dialog.

	![Fill in SQL Database settings][database-settings]

5. Enter an administrator name and password (and confirm the password), choose the region in which your new SQL Database server will be created, and check the `Allow Windows Azure Services to access the server` box.

	![Create new SQL Database server][create-server]

	When the web site has been created you will see the text **Creation of Web Site "[SITENAME]" completed successfully**. Now, you can enable Git publishing.

6. Click the name of the web site displayed in the list of web sites to open the web site's Quick Start dashboard.

	![Open web site dashboard][go-to-dashboard]


7. At the bottom of the Quick Start page, click **Set up deployment from source control**. 

	![Set up Git publishing][setup-git-publishing]

6. When asked "Where is your source code?" select **Local Git repository**, and then click the arrow.

	![where is your source code][where-is-code]

8. To enable Git publishing, you must provide a user name and password. Make a note of the user name and password you create. (If you have set up a Git repository before, this step will be skipped.)

	![Create publishing credentials][credentials]

	It will take a few seconds to set up your repository.

9. When your repository is ready, you will see instructions for pushing your application files to the repository. Make note of these instructions - they will be needed later.

	![Git instructions][git-instructions]

##Get SQL Database connection information

To connect to the SQL Database instance that is running in Windows Azure Web Sites, your will need the connection information. To get SQL Database connection information, follow these steps:

1. From the Windows Azure Management Portal, click **Linked Resources**, then click the database name.

	![Linked Resources][linked-resources]

2. Click **View connection strings**.

	![Connection string][connection-string]
	
3. From the **PHP** section of the resulting dialog, make note of the values for `SERVER`, `DATABASE`, and `USERNAME`.

##Build and test your application locally

The Registration application is a simple PHP application that allows you to register for an event by providing your name and email address. Information about previous registrants is displayed in a table. Registration information is stored in a SQL Database instance. The application consists of two files (copy/paste code available below):

* **index.php**: Displays a form for registration and a table containing registrant information.
* **createtable.php**: Creates the SQL Database table for the application. This file will only be used once.

To run the application locally, follow the steps below. Note that these steps assume you have PHP, SQL Server Express, and a web server set up on your local machine, and that you have enabled the [PDO extension for SQL Server][pdo-sqlsrv].

1. Create a SQL Server database called `registration`. You can do this from the `sqlcmd` command prompt with these commands:

		>sqlcmd -S localhost\sqlexpress -U <local user name> -P <local password>
		1> create database registration
		2> GO	


2. In your web server's root directory, create a folder called `registration` and create two files in it - one called `createtable.php` and one called `index.php`.

3. Open the `createtable.php` file in a text editor or IDE and add the code below. This code will be used to create the `registration_tbl` table in the `registration` database.

		<?php
		// DB connection info
		$host = "localhost\sqlexpress";
		$user = "user name";
		$pwd = "password";
		$db = "registration";
		try{
			$conn = new PDO( "sqlsrv:Server= $host ; Database = $db ", $user, $pwd);
			$conn->setAttribute( PDO::ATTR_ERRMODE, PDO::ERRMODE_EXCEPTION );
			$sql = "CREATE TABLE registration_tbl(
			id INT NOT NULL IDENTITY(1,1) 
			PRIMARY KEY(id),
			name VARCHAR(30),
			email VARCHAR(30),
			date DATE)";
			$conn->query($sql);
		}
		catch(Exception $e){
			die(print_r($e));
		}
		echo "<h3>Table created.</h3>";
		?>

	Note that you will need to update the values for <code>$user</code> and <code>$pwd</code> with your local SQL Server user name and password.

4. Open a web browser and browse to **http://localhost/registration/createtable.php**. This will create the `registration_tbl` table in the database.

5. Open the **index.php** file in a text editor or IDE and add the basic HTML and CSS code for the page (the PHP code will be added in later steps).

		<html>
		<head>
		<Title>Registration Form</Title>
		<style type="text/css">
			body { background-color: #fff; border-top: solid 10px #000;
			    color: #333; font-size: .85em; margin: 20; padding: 20;
			    font-family: "Segoe UI", Verdana, Helvetica, Sans-Serif;
			}
			h1, h2, h3,{ color: #000; margin-bottom: 0; padding-bottom: 0; }
			h1 { font-size: 2em; }
			h2 { font-size: 1.75em; }
			h3 { font-size: 1.2em; }
			table { margin-top: 0.75em; }
			th { font-size: 1.2em; text-align: left; border: none; padding-left: 0; }
			td { padding: 0.25em 2em 0.25em 0em; border: 0 none; }
		</style>
		</head>
		<body>
		<h1>Register here!</h1>
		<p>Fill in your name and email address, then click <strong>Submit</strong> to register.</p>
		<form method="post" action="index.php" enctype="multipart/form-data" >
		      Name  <input type="text" name="name" id="name"/></br>
		      Email <input type="text" name="email" id="email"/></br>
		      <input type="submit" name="submit" value="Submit" />
		</form>
		<?php

		?>
		</body>
		</html>

6. Within the PHP tags, add PHP code for connecting to the database.

		// DB connection info
		$host = "localhost\sqlexpress";
		$user = "user name";
		$pwd = "password";
		$db = "registration";
		// Connect to database.
		try {
			$conn = new PDO( "sqlsrv:Server= $host ; Database = $db ", $user, $pwd);
			$conn->setAttribute( PDO::ATTR_ERRMODE, PDO::ERRMODE_EXCEPTION );
		}
		catch(Exception $e){
			die(var_dump($e));
		}

    Again, you will need to update the values for <code>$user</code> and <code>$pwd</code> with your local MySQL user name and password.

7. Following the database connection code, add code for inserting registration information into the database.

		if(!empty($_POST)) {
		try {
			$name = $_POST['name'];
			$email = $_POST['email'];
			$date = date("Y-m-d");
			// Insert data
			$sql_insert = "INSERT INTO registration_tbl (name, email, date) 
						   VALUES (?,?,?)";
			$stmt = $conn->prepare($sql_insert);
			$stmt->bindValue(1, $name);
			$stmt->bindValue(2, $email);
			$stmt->bindValue(3, $date);
			$stmt->execute();
		}
		catch(Exception $e) {
			die(var_dump($e));
		}
		echo "<h3>Your're registered!</h3>";
		}

8. Finally, following the code above, add code for retrieving data from the database.

		$sql_select = "SELECT * FROM registration_tbl";
		$stmt = $conn->query($sql_select);
		$registrants = $stmt->fetchAll(); 
		if(count($registrants) > 0) {
			echo "<h2>People who are registered:</h2>";
			echo "<table>";
			echo "<tr><th>Name</th>";
			echo "<th>Email</th>";
			echo "<th>Date</th></tr>";
			foreach($registrants as $registrant) {
				echo "<tr><td>".$registrant['name']."</td>";
				echo "<td>".$registrant['email']."</td>";
				echo "<td>".$registrant['date']."</td></tr>";
		    }
		 	echo "</table>";
		} else {
			echo "<h3>No one is currently registered.</h3>";
		}

You can now browse to **http://localhost/registration/index.php** to test the application.

##Publish your application

After you have tested your application locally, you can publish it to your Windows Azure Web Site using Git. However, you first need to update the database connection information in the application. Using the database connection information you obtained earlier (in the **Get SQL Database connection information** section), update the following information in **both** the `createdatabase.php` and `index.php` files with the appropriate values:

	// DB connection info
	$host = "tcp:<value of SERVER>";
	$user = "<value of USERNAME>@<server ID>";
	$pwd = "<your password>";
	$db = "<value of DATABASE>";

> WACOM.NOTE
> In the <code>$host</code>, the value of SERVER must be prepended with <code>tcp:</code>, and the value of <code>$user</code> is the concatenation of the value of USERNAME, '@', and your server ID. Your server ID is the first 10 characters of the value of SERVER.
</div>

Now, you are ready to set up Git publishing and publish the application.

> WACOM.NOTE
> These are the same steps noted at the end of the Create a Windows Azure Web Site and Set up Git Publishing section above.
</div>

1. Open GitBash (or a terminal, if Git is in your `PATH`), change directories to the root directory of your application, and run the following commands:

		git init
		git add .
		git commit -m "initial commit"
		git remote add azure [URL for remote repository]
		git push azure master

	You will be prompted for the password you created earlier.

2. Browse to **http://[site name].azurewebsites.net/createtable.php** to create the MySQL table for the application.
3. Browse to **http://[site name].azurewebsites.net/index.php** to begin using the application.

After you have published your application, you can begin making changes to it and use Git to publish them. 

##Publish changes to your application

To publish changes to application, follow these steps:

1. Make changes to your application locally.
2. Open GitBash (or a terminal, it Git is in your `PATH`), change directories to the root directory of your application, and run the following commands:

		git add .
		git commit -m "comment describing changes"
		git push azure master

	You will be prompted for the password you created earlier.

3. Browse to **http://[site name].azurewebsites.net/index.php** to see your changes.

[install-php]: http://www.php.net/manual/en/install.php
[install-SQLExpress]: http://www.microsoft.com/en-us/download/details.aspx?id=29062
[install-Drivers]: http://www.microsoft.com/en-us/download/details.aspx?id=20098
[install-git]: http://git-scm.com/
[pdo-sqlsrv]: http://php.net/pdo_sqlsrv
[running-app]: ./media/web-sites-php-sql-database-deploy-use-git/running_app_3.png
[new-website]: ./media/web-sites-php-sql-database-deploy-use-git/new_website.jpg
[custom-create]: ./media/web-sites-php-sql-database-deploy-use-git/custom_create.png
[website-details-sqlazure]: ./media/web-sites-php-sql-database-deploy-use-git/website_details_sqlazure.jpg
[database-settings]: ./media/web-sites-php-sql-database-deploy-use-git/database_settings.jpg
[create-server]: ./media/web-sites-php-sql-database-deploy-use-git/create_server.jpg
[go-to-dashboard]: ./media/web-sites-php-sql-database-deploy-use-git/go_to_dashboard.png
[setup-git-publishing]: ./media/web-sites-php-sql-database-deploy-use-git/setup_git_publishing.png
[credentials]: ./media/web-sites-php-sql-database-deploy-use-git/git-deployment-credentials.png


[git-instructions]: ./media/web-sites-php-sql-database-deploy-use-git/git-instructions.png
[linked-resources]: ./media/web-sites-php-sql-database-deploy-use-git/linked_resources.jpg
[connection-string]: ./media/web-sites-php-sql-database-deploy-use-git/connection_string.jpg
[management-portal]: https://manage.windowsazure.com/
[sql-database-editions]: http://msdn.microsoft.com/en-us/library/windowsazure/ee621788.aspx
[where-is-code]: ./media/web-sites-php-sql-database-deploy-use-git/where_is_code.png
>>>>>>> a8fded4a
<|MERGE_RESOLUTION|>--- conflicted
+++ resolved
@@ -1,4 +1,3 @@
-<<<<<<< HEAD
 <properties linkid="develop-php-website-with-sql-database-and-git" urlDisplayName="Web w/ SQL + Git" pageTitle="PHP web site with SQL Database and Git - Windows Azure tutorial" metaKeywords="" description="A tutorial that demonstrates how to create a PHP web site that stores data in SQL Database and use Git deployment to Windows Azure." metaCanonical="" services="web-sites,sql-database" documentationCenter="PHP" title="Create a PHP web site with a SQL Database and deploy using Git" authors=""  solutions="" writer="waltpo" manager="" editor="mollybos"  />
 
 
@@ -9,7 +8,6 @@
 
 > WACOM.NOTE
 > You can install and configure PHP, SQL Server Express, the Microsoft Drivers for SQL Server for PHP, and Internet Information Services (IIS) using the <a href="http://www.microsoft.com/web/downloads/platform.aspx">Microsoft Web Platform Installer</a>.
-
 
 You will learn:
 
@@ -129,8 +127,7 @@
 		echo "<h3>Table created.</h3>";
 		?>
 
-	> WACOM.NOTE
-        > You will need to update the values for <code>$user</code> and <code>$pwd</code> with your local SQL Server user name and password.
+	Note that you will need to update the values for <code>$user</code> and <code>$pwd</code> with your local SQL Server user name and password.
 
 4. Open a web browser and browse to **http://localhost/registration/createtable.php**. This will create the `registration_tbl` table in the database.
 
@@ -183,8 +180,7 @@
 			die(var_dump($e));
 		}
 
-	> WACOM.NOTE
-	> Again, you will need to update the values for <code>$user</code> and <code>$pwd</code> with your local MySQL user name and password.
+    Again, you will need to update the values for <code>$user</code> and <code>$pwd</code> with your local MySQL user name and password.
 
 7. Following the database connection code, add code for inserting registration information into the database.
 
@@ -302,307 +298,4 @@
 [connection-string]: ./media/web-sites-php-sql-database-deploy-use-git/connection_string.jpg
 [management-portal]: https://manage.windowsazure.com/
 [sql-database-editions]: http://msdn.microsoft.com/en-us/library/windowsazure/ee621788.aspx
-[where-is-code]: ./media/web-sites-php-sql-database-deploy-use-git/where_is_code.png
-=======
-<properties linkid="develop-php-website-with-sql-database-and-git" urlDisplayName="Web w/ SQL + Git" pageTitle="PHP web site with SQL Database and Git - Windows Azure tutorial" metaKeywords="" description="A tutorial that demonstrates how to create a PHP web site that stores data in SQL Database and use Git deployment to Windows Azure." metaCanonical="" services="web-sites,sql-database" documentationCenter="PHP" title="Create a PHP web site with a SQL Database and deploy using Git" authors=""  solutions="" writer="waltpo" manager="" editor="mollybos"  />
-
-
-
-#Create a PHP web site with a SQL Database and deploy using Git
-
-This tutorial shows you how to create a PHP Windows Azure Web Site with a Windows Azure SQL Database and how to deploy it using Git. This tutorial assumes you have [PHP][install-php], [SQL Server Express][install-SQLExpress], the [Microsoft Drivers for SQL Server for PHP][install-drivers], a web server, and [Git][install-git] installed on your computer. Upon completing this guide, you will have a PHP-SQL Database web site running in Windows Azure.
-
-> WACOM.NOTE
-> You can install and configure PHP, SQL Server Express, the Microsoft Drivers for SQL Server for PHP, and Internet Information Services (IIS) using the <a href="http://www.microsoft.com/web/downloads/platform.aspx">Microsoft Web Platform Installer</a>.
-
-You will learn:
-
-* How to create a Windows Azure Web Site and a SQL Database using the Windows Azure Management Portal. Because PHP is enabled in Windows Azure Web Sites by default, nothing special is required to run your PHP code.
-* How to publish and re-publish your application to Windows Azure using Git.
- 
-By following this tutorial, you will build a simple registration web application in PHP. The application will be hosted in a Windows Azure Web Site. A screenshot of the completed application is below:
-
-![Windows Azure PHP Web Site][running-app]
-
-[WACOM.INCLUDE [create-account-and-websites-note](../includes/create-account-and-websites-note.md)]
-
-##Create a Windows Azure Web Site and set up Git publishing
-
-Follow these steps to create a Windows Azure Web Site and a SQL Database:
-
-1. Login to the [Windows Azure Management Portal][management-portal].
-2. Click the **New** icon on the bottom left of the portal.
-
-![Create New Windows Azure Web Site][new-website]
-
-3. Click **Web Site**, then **Custom Create**.
-
-	![Custom Create a new Web Site][custom-create]
-
-	Enter a value for **URL**, select **Create a New SQL Database** from the **Database** dropdown,  and select the data center for your web site in the **Region** dropdown. Click the arrow at the bottom of the dialog.
-
-	![Fill in web site details][website-details-sqlazure]
-
-4. Enter a value for the **Name** of your database, select the **Edition** [(WEB or BUSINESS)][sql-database-editions], select the **Max Size** for your database, choose the **Collation**, and select **NEW SQL Database server**. Click the arrow at the bottom of the dialog.
-
-	![Fill in SQL Database settings][database-settings]
-
-5. Enter an administrator name and password (and confirm the password), choose the region in which your new SQL Database server will be created, and check the `Allow Windows Azure Services to access the server` box.
-
-	![Create new SQL Database server][create-server]
-
-	When the web site has been created you will see the text **Creation of Web Site "[SITENAME]" completed successfully**. Now, you can enable Git publishing.
-
-6. Click the name of the web site displayed in the list of web sites to open the web site's Quick Start dashboard.
-
-	![Open web site dashboard][go-to-dashboard]
-
-
-7. At the bottom of the Quick Start page, click **Set up deployment from source control**. 
-
-	![Set up Git publishing][setup-git-publishing]
-
-6. When asked "Where is your source code?" select **Local Git repository**, and then click the arrow.
-
-	![where is your source code][where-is-code]
-
-8. To enable Git publishing, you must provide a user name and password. Make a note of the user name and password you create. (If you have set up a Git repository before, this step will be skipped.)
-
-	![Create publishing credentials][credentials]
-
-	It will take a few seconds to set up your repository.
-
-9. When your repository is ready, you will see instructions for pushing your application files to the repository. Make note of these instructions - they will be needed later.
-
-	![Git instructions][git-instructions]
-
-##Get SQL Database connection information
-
-To connect to the SQL Database instance that is running in Windows Azure Web Sites, your will need the connection information. To get SQL Database connection information, follow these steps:
-
-1. From the Windows Azure Management Portal, click **Linked Resources**, then click the database name.
-
-	![Linked Resources][linked-resources]
-
-2. Click **View connection strings**.
-
-	![Connection string][connection-string]
-	
-3. From the **PHP** section of the resulting dialog, make note of the values for `SERVER`, `DATABASE`, and `USERNAME`.
-
-##Build and test your application locally
-
-The Registration application is a simple PHP application that allows you to register for an event by providing your name and email address. Information about previous registrants is displayed in a table. Registration information is stored in a SQL Database instance. The application consists of two files (copy/paste code available below):
-
-* **index.php**: Displays a form for registration and a table containing registrant information.
-* **createtable.php**: Creates the SQL Database table for the application. This file will only be used once.
-
-To run the application locally, follow the steps below. Note that these steps assume you have PHP, SQL Server Express, and a web server set up on your local machine, and that you have enabled the [PDO extension for SQL Server][pdo-sqlsrv].
-
-1. Create a SQL Server database called `registration`. You can do this from the `sqlcmd` command prompt with these commands:
-
-		>sqlcmd -S localhost\sqlexpress -U <local user name> -P <local password>
-		1> create database registration
-		2> GO	
-
-
-2. In your web server's root directory, create a folder called `registration` and create two files in it - one called `createtable.php` and one called `index.php`.
-
-3. Open the `createtable.php` file in a text editor or IDE and add the code below. This code will be used to create the `registration_tbl` table in the `registration` database.
-
-		<?php
-		// DB connection info
-		$host = "localhost\sqlexpress";
-		$user = "user name";
-		$pwd = "password";
-		$db = "registration";
-		try{
-			$conn = new PDO( "sqlsrv:Server= $host ; Database = $db ", $user, $pwd);
-			$conn->setAttribute( PDO::ATTR_ERRMODE, PDO::ERRMODE_EXCEPTION );
-			$sql = "CREATE TABLE registration_tbl(
-			id INT NOT NULL IDENTITY(1,1) 
-			PRIMARY KEY(id),
-			name VARCHAR(30),
-			email VARCHAR(30),
-			date DATE)";
-			$conn->query($sql);
-		}
-		catch(Exception $e){
-			die(print_r($e));
-		}
-		echo "<h3>Table created.</h3>";
-		?>
-
-	Note that you will need to update the values for <code>$user</code> and <code>$pwd</code> with your local SQL Server user name and password.
-
-4. Open a web browser and browse to **http://localhost/registration/createtable.php**. This will create the `registration_tbl` table in the database.
-
-5. Open the **index.php** file in a text editor or IDE and add the basic HTML and CSS code for the page (the PHP code will be added in later steps).
-
-		<html>
-		<head>
-		<Title>Registration Form</Title>
-		<style type="text/css">
-			body { background-color: #fff; border-top: solid 10px #000;
-			    color: #333; font-size: .85em; margin: 20; padding: 20;
-			    font-family: "Segoe UI", Verdana, Helvetica, Sans-Serif;
-			}
-			h1, h2, h3,{ color: #000; margin-bottom: 0; padding-bottom: 0; }
-			h1 { font-size: 2em; }
-			h2 { font-size: 1.75em; }
-			h3 { font-size: 1.2em; }
-			table { margin-top: 0.75em; }
-			th { font-size: 1.2em; text-align: left; border: none; padding-left: 0; }
-			td { padding: 0.25em 2em 0.25em 0em; border: 0 none; }
-		</style>
-		</head>
-		<body>
-		<h1>Register here!</h1>
-		<p>Fill in your name and email address, then click <strong>Submit</strong> to register.</p>
-		<form method="post" action="index.php" enctype="multipart/form-data" >
-		      Name  <input type="text" name="name" id="name"/></br>
-		      Email <input type="text" name="email" id="email"/></br>
-		      <input type="submit" name="submit" value="Submit" />
-		</form>
-		<?php
-
-		?>
-		</body>
-		</html>
-
-6. Within the PHP tags, add PHP code for connecting to the database.
-
-		// DB connection info
-		$host = "localhost\sqlexpress";
-		$user = "user name";
-		$pwd = "password";
-		$db = "registration";
-		// Connect to database.
-		try {
-			$conn = new PDO( "sqlsrv:Server= $host ; Database = $db ", $user, $pwd);
-			$conn->setAttribute( PDO::ATTR_ERRMODE, PDO::ERRMODE_EXCEPTION );
-		}
-		catch(Exception $e){
-			die(var_dump($e));
-		}
-
-    Again, you will need to update the values for <code>$user</code> and <code>$pwd</code> with your local MySQL user name and password.
-
-7. Following the database connection code, add code for inserting registration information into the database.
-
-		if(!empty($_POST)) {
-		try {
-			$name = $_POST['name'];
-			$email = $_POST['email'];
-			$date = date("Y-m-d");
-			// Insert data
-			$sql_insert = "INSERT INTO registration_tbl (name, email, date) 
-						   VALUES (?,?,?)";
-			$stmt = $conn->prepare($sql_insert);
-			$stmt->bindValue(1, $name);
-			$stmt->bindValue(2, $email);
-			$stmt->bindValue(3, $date);
-			$stmt->execute();
-		}
-		catch(Exception $e) {
-			die(var_dump($e));
-		}
-		echo "<h3>Your're registered!</h3>";
-		}
-
-8. Finally, following the code above, add code for retrieving data from the database.
-
-		$sql_select = "SELECT * FROM registration_tbl";
-		$stmt = $conn->query($sql_select);
-		$registrants = $stmt->fetchAll(); 
-		if(count($registrants) > 0) {
-			echo "<h2>People who are registered:</h2>";
-			echo "<table>";
-			echo "<tr><th>Name</th>";
-			echo "<th>Email</th>";
-			echo "<th>Date</th></tr>";
-			foreach($registrants as $registrant) {
-				echo "<tr><td>".$registrant['name']."</td>";
-				echo "<td>".$registrant['email']."</td>";
-				echo "<td>".$registrant['date']."</td></tr>";
-		    }
-		 	echo "</table>";
-		} else {
-			echo "<h3>No one is currently registered.</h3>";
-		}
-
-You can now browse to **http://localhost/registration/index.php** to test the application.
-
-##Publish your application
-
-After you have tested your application locally, you can publish it to your Windows Azure Web Site using Git. However, you first need to update the database connection information in the application. Using the database connection information you obtained earlier (in the **Get SQL Database connection information** section), update the following information in **both** the `createdatabase.php` and `index.php` files with the appropriate values:
-
-	// DB connection info
-	$host = "tcp:<value of SERVER>";
-	$user = "<value of USERNAME>@<server ID>";
-	$pwd = "<your password>";
-	$db = "<value of DATABASE>";
-
-> WACOM.NOTE
-> In the <code>$host</code>, the value of SERVER must be prepended with <code>tcp:</code>, and the value of <code>$user</code> is the concatenation of the value of USERNAME, '@', and your server ID. Your server ID is the first 10 characters of the value of SERVER.
-</div>
-
-Now, you are ready to set up Git publishing and publish the application.
-
-> WACOM.NOTE
-> These are the same steps noted at the end of the Create a Windows Azure Web Site and Set up Git Publishing section above.
-</div>
-
-1. Open GitBash (or a terminal, if Git is in your `PATH`), change directories to the root directory of your application, and run the following commands:
-
-		git init
-		git add .
-		git commit -m "initial commit"
-		git remote add azure [URL for remote repository]
-		git push azure master
-
-	You will be prompted for the password you created earlier.
-
-2. Browse to **http://[site name].azurewebsites.net/createtable.php** to create the MySQL table for the application.
-3. Browse to **http://[site name].azurewebsites.net/index.php** to begin using the application.
-
-After you have published your application, you can begin making changes to it and use Git to publish them. 
-
-##Publish changes to your application
-
-To publish changes to application, follow these steps:
-
-1. Make changes to your application locally.
-2. Open GitBash (or a terminal, it Git is in your `PATH`), change directories to the root directory of your application, and run the following commands:
-
-		git add .
-		git commit -m "comment describing changes"
-		git push azure master
-
-	You will be prompted for the password you created earlier.
-
-3. Browse to **http://[site name].azurewebsites.net/index.php** to see your changes.
-
-[install-php]: http://www.php.net/manual/en/install.php
-[install-SQLExpress]: http://www.microsoft.com/en-us/download/details.aspx?id=29062
-[install-Drivers]: http://www.microsoft.com/en-us/download/details.aspx?id=20098
-[install-git]: http://git-scm.com/
-[pdo-sqlsrv]: http://php.net/pdo_sqlsrv
-[running-app]: ./media/web-sites-php-sql-database-deploy-use-git/running_app_3.png
-[new-website]: ./media/web-sites-php-sql-database-deploy-use-git/new_website.jpg
-[custom-create]: ./media/web-sites-php-sql-database-deploy-use-git/custom_create.png
-[website-details-sqlazure]: ./media/web-sites-php-sql-database-deploy-use-git/website_details_sqlazure.jpg
-[database-settings]: ./media/web-sites-php-sql-database-deploy-use-git/database_settings.jpg
-[create-server]: ./media/web-sites-php-sql-database-deploy-use-git/create_server.jpg
-[go-to-dashboard]: ./media/web-sites-php-sql-database-deploy-use-git/go_to_dashboard.png
-[setup-git-publishing]: ./media/web-sites-php-sql-database-deploy-use-git/setup_git_publishing.png
-[credentials]: ./media/web-sites-php-sql-database-deploy-use-git/git-deployment-credentials.png
-
-
-[git-instructions]: ./media/web-sites-php-sql-database-deploy-use-git/git-instructions.png
-[linked-resources]: ./media/web-sites-php-sql-database-deploy-use-git/linked_resources.jpg
-[connection-string]: ./media/web-sites-php-sql-database-deploy-use-git/connection_string.jpg
-[management-portal]: https://manage.windowsazure.com/
-[sql-database-editions]: http://msdn.microsoft.com/en-us/library/windowsazure/ee621788.aspx
-[where-is-code]: ./media/web-sites-php-sql-database-deploy-use-git/where_is_code.png
->>>>>>> a8fded4a
+[where-is-code]: ./media/web-sites-php-sql-database-deploy-use-git/where_is_code.png