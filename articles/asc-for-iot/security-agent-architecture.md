--- conflicted
+++ resolved
@@ -56,25 +56,11 @@
 ## Next steps
 
 In this article, you learned about ASC for IoT security agent architecture, and the available installers.
-<<<<<<< HEAD
-To get started deploying agents on your devices, see [Deploy a security agent](tutorial-deploy-agent.md).
-
-## See Also
-- [Service prerequisites](service-prerequisites.md)
-- [Deploy security agent](tutorial-deploy-agent.md)
-- [Security agent authentication methods](concept-security-agent-authentication-methods.md)
-- [Configure your solution](quickstart-configure-your-solution.md)
-- [Enable service in IoT Hub](quickstart-onboard-iot-hub.md)
-- [ASC for IoT FAQ](resources-frequently-asked-questions.md)
-=======
 
 To continue getting started with ASC for IoT deployment, use the following articles:
 
-
+- Understand [Security agent authentication methods](concept-security-agent-authentication-methods.md)
+- Select and deploy a [security agent](select-deploy-agent.md)
 - Review the ASC for IoT [Service prerequisites](service-prerequisites.md)
 - Learn how to [Enable ASC for IoT service in your IoT Hub](quickstart-onboard-iot-hub.md)
-- Use the quickstart to [Configure your solution](quickstart-configure-your-solution.md)
-- Understand [Security agent authentication methods](concept-security-agent-authentication-methods.md)
-- Select and deploy a [security agent](select-deploy-agent.md)
-- Learn more about the service from the [ASC for IoT FAQ](resources-frequently-asked-questions.md)
->>>>>>> 66f7666f
+- Learn more about the service from the [ASC for IoT FAQ](resources-frequently-asked-questions.md)