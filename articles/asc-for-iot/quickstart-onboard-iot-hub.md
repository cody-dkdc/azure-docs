--- conflicted
+++ resolved
@@ -38,12 +38,8 @@
 - Log Analytics workspace
   - Two types of information are stored by default in your Log Analytics workspace by ASC for IoT; **security alerts** and **recommendations**. 
   - You can choose to add storage of an additional information type, **raw events**. Note that storing **raw events** in Log Analytics carries additional storage costs. 
-<<<<<<< HEAD
 - IoT Hub (standard tier)
-=======
-- IoT Hub (standard tier or higher)
 - Meet all [service prerequities](service-prerequisites.md) 
->>>>>>> 632a407a
 
 ## Enable ASC for IoT on your IoT Hub 
 
