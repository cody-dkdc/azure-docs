---

title: Enable Azure Security Center for IoT service in IoT Hub Preview| Microsoft Docs
description: Learn how to enable Azure Security Center for IoT service in your IoT Hub.
services: asc-for-iot
ms.service: asc-for-iot
documentationcenter: na
author: mlottner
manager: rkarlin
editor: ''

ms.assetid: 670e6d2b-e168-4b14-a9bf-51a33c2a9aad
ms.service: ascforiot
ms.devlang: na
ms.topic: quickstart
ms.tgt_pltfrm: na
ms.workload: na
ms.date: 05/16/2019
ms.author: mlottner

---

# Quickstart: Enable service in IoT Hub

> [!IMPORTANT]
> Azure Security Center for IoT is currently in public preview.
> This preview version is provided without a service level agreement, and it's not recommended for production workloads. Certain features might not be supported or might have constrained capabilities. 
> For more information, see [Supplemental Terms of Use for Microsoft Azure Previews](https://azure.microsoft.com/support/legal/preview-supplemental-terms/).

This article provides an explanation of how to enable the Azure Security Center (ASC) for IoT preview service on your IoT Hub.  

> [!NOTE]
> Azure Security Center for IoT currently only supports standard tier IoT Hubs.
> Azure Security Center for IoT is a single hub solution. If you require multiple hubs, multiple solutions are required. 

## Prerequisites for enabling the service

- Log Analytics workspace
  - Two types of information are stored by default in your Log Analytics workspace by ASC for IoT; **security alerts** and **recommendations**. 
  - You can choose to add storage of an additional information type, **raw events**. Note that storing **raw events** in Log Analytics carries additional storage costs. 
<<<<<<< HEAD
- IoT Hub (standard tier or higher)
- Meet all [service prerequisites](service-prerequisites.md) 
- Supported service regions
  - Central US
  - Northern Europe
  - Southeast Asia
=======
- IoT Hub (standard tier)
- Meet all [service prerequities](service-prerequisites.md) 
>>>>>>> 27b331cb

## Enable ASC for IoT on your IoT Hub 

To enable security on your IoT Hub, do the following: 

1. Open your **IoT Hub** in Azure portal. 
2. Under the **Security** menu, click **Overview**, then click **Start preview**. 
3. Choose **Enable IoT Security**. 
4. Provide your Log Analytics Workspace details. 
   - Elect to store **raw events** in addition to the default information types of storage by leaving the **raw event** toggle **On**. 
   - Elect to enable **twin collection** by leaving the **twin collection** toggle **On**. 
5. Click **Save**. 

Congratulations! You've completed enabling ASC for IoT on your IoT Hub. 

## Next steps

Advance to the next article to learn how to configure your solution...

> [!div class="nextstepaction"]
> [Configure your solution](quickstart-configure-your-solution.md)<|MERGE_RESOLUTION|>--- conflicted
+++ resolved
@@ -38,17 +38,12 @@
 - Log Analytics workspace
   - Two types of information are stored by default in your Log Analytics workspace by ASC for IoT; **security alerts** and **recommendations**. 
   - You can choose to add storage of an additional information type, **raw events**. Note that storing **raw events** in Log Analytics carries additional storage costs. 
-<<<<<<< HEAD
-- IoT Hub (standard tier or higher)
+- IoT Hub (standard tier)
 - Meet all [service prerequisites](service-prerequisites.md) 
 - Supported service regions
   - Central US
   - Northern Europe
   - Southeast Asia
-=======
-- IoT Hub (standard tier)
-- Meet all [service prerequities](service-prerequisites.md) 
->>>>>>> 27b331cb
 
 ## Enable ASC for IoT on your IoT Hub 
 
