---
title: Authentication methods for ASC for IoT Preview| Microsoft Docs
description: Learn about the different authentication methods available when using the ASC for IoT service.
services: ascforiot
documentationcenter: na
author: mlottner
manager: barbkess
editor: ''

ms.assetid: 10b38f20-b755-48cc-8a88-69828c17a108
ms.service: ascforiot
ms.devlang: na
ms.topic: conceptual
ms.tgt_pltfrm: na
ms.workload: na
ms.date: 03/26/2019
ms.author: mlottner

---

# Security agent authentication methods 

> [!IMPORTANT]
> ASC for IoT is currently in public preview.
> This preview version is provided without a service level agreement, and is not recommended for production workloads. Certain features might not be supported or might have constrained capabilities. 
> For more information, see [Supplemental Terms of Use for Microsoft Azure Previews](https://azure.microsoft.com/support/legal/preview-supplemental-terms/).

This article explains the different authentication methods you can use with the AzureIoTSecurity agent to authenticate with the IoT Hub.

For each device onboarded to ASC for IoT in the IoT Hub, a security module is required. To authenticate the device, ASC for IoT can use one of two methods. Choose the method that works best for your existing IoT solution. 

> [!div class="checklist"]
> * Security Module option
> * Device option

## Authentication methods

The two methods for the AzureIoTSecurity agent to perform authentication:

 - **Module** authentication mode<br>
   The Module is authenticated independently of the device twin.
   The information required for this type of authentication is defined in by the Authentication.config file for C# and the LocalConfiguration.json for C.
		
 - **Device** authentication mode<br>
<<<<<<< HEAD
    In this method, the Security agent first authenticates against the device. After the initial authentication, the ATP for IoT agent performs **REST** call to the IoT Hub using the REST API with the authentication data of the device. The ATP for IoT agent then requests the security module authentication method and data from the IoT Hub. In the final step, the ATP for IoT agent performs an authentication against the ATP for IoT module.	
=======
    In this method, the Security agent first authenticates against the device. After the initial authentication, the ASC for IoT agent performs **Rest** call to the IoT Hub using the Rest API with the authentication data of the device. The ASC for IoT agent then requests the security module authentication method and data from the IoT Hub. In the final step, the ASC for IoT agent performs an authentication against the ASC for IoT module.	
>>>>>>> 66f7666f

See [Security agent installation parameters](#security-agent-installation-parameters) to learn how to configure.
								
## Authentication methods known limitations

- **Module** authentication mode only supports symmetric key authentication.
- CA-Signed certificate is not supported by **Device** authentication mode.  

## Security agent installation parameters

When [deploying a security agent](tutorial-deploy-agent.md), authentication details must be provided as arguments.
These arguments are documented in the following table.


|Parameter|Description|Options|
|---------|---------------|---------------|
|**identity**|Authentication mode| **Module** or **Device**|
|**type**|Authentication type|**SymmetricKey** or **SelfSignedCertificate**|
|**filePath**|Absolute full path for the file containing the certificate or the symmetric key| |
|**gatewayHostname**|FQDN of the IoT Hub|Example: ContosoIotHub.azure-devices.net|
|**deviceId**|Device ID|Example: MyDevice1|
|**certificateLocationKind**|Certificate storage location|**LocalFile** or **Store**|


When using the install security agent script, the following configuration is performed automatically.

To edit the security agent authentication manually, edit the config file. 

## Change authentication method after deployment

When deploying a security agent with an installation script, a configuration file is automatically created.

To change authentication methods after deployment, manual editing of the configuration file is required.


### C#-based security agent

Edit _Authentication.config_ with the following parameters:

```xml
<Authentication>
  <add key="deviceId" value=""/>
  <add key="gatewayHostname" value=""/>
  <add key="filePath" value=""/>
  <add key="type" value=""/>
  <add key="identity" value=""/>
  <add key="certificateLocationKind" value="" />
</Authentication>
```

### C-based security agent

Edit _LocalConfiguration.json_ with the following parameters:

```json
"Authentication" : {
	"Identity" : "",
	"AuthenticationMethod" : "",
	"FilePath" : "",
	"DeviceId" : "",
	"HostName" : ""
}
```

## See also
- [Security agents overview](security-agent-architecture.md)
- [Deploy security agent](tutorial-deploy-agent.md)
- [Access raw security data](how-to-security-data-access.md)<|MERGE_RESOLUTION|>--- conflicted
+++ resolved
@@ -42,11 +42,7 @@
    The information required for this type of authentication is defined in by the Authentication.config file for C# and the LocalConfiguration.json for C.
 		
  - **Device** authentication mode<br>
-<<<<<<< HEAD
-    In this method, the Security agent first authenticates against the device. After the initial authentication, the ATP for IoT agent performs **REST** call to the IoT Hub using the REST API with the authentication data of the device. The ATP for IoT agent then requests the security module authentication method and data from the IoT Hub. In the final step, the ATP for IoT agent performs an authentication against the ATP for IoT module.	
-=======
-    In this method, the Security agent first authenticates against the device. After the initial authentication, the ASC for IoT agent performs **Rest** call to the IoT Hub using the Rest API with the authentication data of the device. The ASC for IoT agent then requests the security module authentication method and data from the IoT Hub. In the final step, the ASC for IoT agent performs an authentication against the ASC for IoT module.	
->>>>>>> 66f7666f
+    In this method, the Security agent first authenticates against the device. After the initial authentication, the ASC for IoT agent performs **REST** call to the IoT Hub using the REST API with the authentication data of the device. The ASC for IoT agent then requests the security module authentication method and data from the IoT Hub. In the final step, the ASC for IoT agent performs an authentication against the ASC for IoT module.	
 
 See [Security agent installation parameters](#security-agent-installation-parameters) to learn how to configure.
 								
