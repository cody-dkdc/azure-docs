--- conflicted
+++ resolved
@@ -87,8 +87,4 @@
 Advance to the next article to learn how to deploy a security agent...
 
 > [!div class="nextstepaction"]
-<<<<<<< HEAD
-> [Next steps button](tutorial-deploy-agent.md)
-=======
-> [Deploy a security agent](select-deploy-agent.md)
->>>>>>> 66f7666f
+> [Deploy a security agent](tutorial-deploy-agent.md)