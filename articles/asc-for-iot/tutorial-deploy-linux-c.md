--- conflicted
+++ resolved
@@ -79,30 +79,14 @@
 
 ### Uninstall the agent
 
-<<<<<<< HEAD
 To uninstall the agent, run the script with the –-uninstall parameter:
 
     ./InstallSecurityAgent.sh -–uninstall
-=======
-To uninstall the agent, run the script with the –u parameter:
-
-    `./InstallSecurityAgent.sh -u`. 
-
-```
- .\InstallSecurityAgent.sh –uninstall / -u
-``` 
->>>>>>> 66f7666f
 
 ## Troubleshooting
 Check the deployment status by running:
 
-<<<<<<< HEAD
     systemctl status ASCIoTAgent.service
-=======
-```
-systemctl status ASCIoTAgent.service
-```
->>>>>>> 66f7666f
 
 
 ## Next steps
