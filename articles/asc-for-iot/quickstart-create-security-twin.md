--- conflicted
+++ resolved
@@ -28,7 +28,6 @@
 
 For IoT solutions built in Azure, device twins play a key role in both device management and process automation. 
 
-<<<<<<< HEAD
 ASC for IoT offers full integration with your existing IoT device management platform, enabling you to manage your device security status as well as make use of existing device control capabilities.
 ASC for IoT integration is achieved by making use of the IoT Hub twin mechanism.  
 
@@ -44,38 +43,18 @@
 _azureiotsecurity_ module twins can be created in two ways:
 1. [Module batch script](https://aka.ms/iot-security-github-create-module) - automatically creates module twin for new devices or devices without a module twin using the default configuration.
 2. Manually editing each module twin individually with specific configurations for each device.
-=======
-ASC for IoT offers full integration with your existing IoT device management platform, enabling you to manage your device security status as well as make use of existing device control capabilities. ASC for IoT integration is achieved by making use of the IoT Hub twin mechanism.  
-
-See [IoT Hub module twins](https://docs.microsoft.com/azure/iot-hub/iot-hub-devguide-module-twins) to learn more about the general concept of module twins in Azure IoT Hub. 
- 
-ASC for IoT makes use of the module twin mechanism and maintains a security module twin for each of your devices. The security module twin holds all the information relevant to device security for each of your devices. 
- 
-To make full use of ASC for IoT features, you'll need to create, configure and use these security module twins for every device in the service.  
-
-## Create ASC for IoT module twin 
-
-ASC for IoT module twins can be created in batch mode using the default configuration, or individually with specific configurations for each device. To batch create for new devices or devices without a module twin, use the [Module batch script](https://aka.ms/iot-security-github-create-module). 
->>>>>>> 66f7666f
 
 >[!NOTE] 
-> Using the batch method will not overwrite existing security module twins. Using the batch method ONLY creates new module twins for devices that do not already have a security module twin. 
+> Using the batch method will not overwrite existing azureiotsecurity module twins. Using the batch method ONLY creates new module twins for devices that do not already have a security module twin. 
 
 See [Modify a security module twin](how-to-modify-security-module-twin.md) to learn how to modify or change the configuration of an existing module twin. 
 
-<<<<<<< HEAD
 To create manually a new _azureiotsecurity_ module twin for a device use the following instructions: 
 
 1. In your IoT Hub, locate and select the device you wish to create a security module twin for in your IoT Hub.
 1. Click on your device, and then on **Add module identity**.
 1. In the **Module Identity Name** field, enter **azureiotsecurity**.
 
-=======
-To create a new ASC for IoT module twin for a device use the following instructions: 
-
-1. In your IoT Hub, locate and select the device you wish to create a security module twin for in your IoT Hub. 
-1. In the **Microsoft Identity Name** field, enter **ascforiotsecurity**.
->>>>>>> 66f7666f
 1. Click **Save**. 
 
 ## Verify creation of a module twin
@@ -86,13 +65,8 @@
 1. Enter the device ID, or select an option in the **Query device field** and click **Query devices**. 
     ![Query devices](./media/quickstart/verify-security-module-twin.png)
 1. Select the device or double click it to open the Device details page. 
-<<<<<<< HEAD
 1. Select the **Module identities** menu, and confirm existence of the **azureiotsecurity** module in the list of module identities associated with the device. 
     ![Modules associated with a device](./media/quickstart/verify-security-module-twin-3.png)
-=======
-1. Select the **Module identities** menu, and confirm existence of the **ascforiotsecurity** module and a **Connection State** of **Connected** in the list of module identities associated with the device. 
-    ![Modules associated with a device](./media/quickstart/verify-security-module-twin-2.png)
->>>>>>> 66f7666f
 
 
 To learn more about customizing properties of ASC for IoT module twins, see [Agent configuration](tutorial-agent-configuration.md).
