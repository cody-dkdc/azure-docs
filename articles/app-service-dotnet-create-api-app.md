<<<<<<< HEAD
<properties 
	pageTitle="Create an ASP.NET API App in Azure App Service " 
	description="Learn how to to create an ASP.NET API App in Azure App Service, using Visual Studio 2013 " 
	services="app-service\api" 
	documentationCenter=".net" 
	authors="tdykstra" 
	manager="wpickett" 
	editor="jimbe"/>

<tags 
	ms.service="app-service-api" 
	ms.workload="web" 
	ms.tgt_pltfrm="dotnet" 
	ms.devlang="na" 
	ms.topic="article" 
	ms.date="02/19/2015" 
	ms.author="bradyg;tarcher"/>

# Create an API App in Azure App Service

## Overview

This tutorial shows how to create an ASP.NET Web API project that is configured for deployment to the cloud as an [API app](app-service-api-apps-why-best-platform.md) in [Azure App Service](app-service-value-prop-what-is.md). Subsequent tutorials in the series show how to [deploy](app-service-dotnet-deploy-api-app.md) and [debug](app-service-dotnet-remotely-debug-api-app.md) the API app project that you create in this tutorial.

For information about API apps, see [What are API apps?](app-service-api-apps-why-best-platform.md).

[AZURE.INCLUDE [install-sdk-2013-only](../includes/install-sdk-2013-only.md)]

This tutorial requires version 2.5.1 or later of the Azure SDK for .NET.

## Choose between creating a new project and configuring an existing project 

If you're creating a new Web API project and you know you'll be deploying it to Azure as an API app, you can use an API app project template. If you have an existing Web API project that you want to configure for deployment as an API app, you can easily add the required NuGet packages and metadata. This tutorial shows both methods.  To follow the tutorial, start with one of these tutorial sections:

* [Create an API app project](#create-an-api-app-project)
* [Configure a Web API project as an API app](#configure-a-web-api-project-as-an-api-app)

## Create an API app project 

This section shows how to use the Azure API App project template. To learn how to configure an existing Web API project, skip to the [next section](#configure-a-web-api-project-as-an-api-app).

Open Visual Studio 2013 and select **File > New Project**. Select the **ASP.NET Web Application** Template.  name the project *ContactsList*, and then click **OK**.

![](./media/app-service-dotnet-create-api-app/01-filenew-v3.png)

Select the **Azure API App** project template and then click **OK**.

![](./media/app-service-dotnet-create-api-app/02-api-app-template-v3.png)

Visual Studio creates a Web API project configured for deployment as an API app. You can skip the following section which shows how to configure an existing project, and go directly to the [Review API app metadata](#review-api-app-metadata) section.

## Configure a Web API project as an API app 

This section shows how to configure an existing Web API project as an API app. You'll begin by using the Web API project template to create a Web API project, and then you'll configure it as an API app.

Open Visual Studio 2013 and select **File > New Project**. Select the **ASP.NET Web Application** Template.  name the project *ContactsList*, and then click **OK**.

![](./media/app-service-dotnet-create-api-app/01-filenew-v3.png)

In the **New ASP.NET Project** dialog, select the **Empty** project template.

Click the **Web API** check box.

Clear the **Host in the cloud** check box.

Click **OK**.

![](./media/app-service-dotnet-create-api-app/webapinewproj.png)

Visual Studio creates project files for an empty Web API project.

![](./media/app-service-dotnet-create-api-app/sewebapi.png)

In **Solution Explorer**, right-click the project (not the solution), and then click **Add > Azure API App SDK**.

![](./media/app-service-dotnet-create-api-app/addapiappsdk.png)

In the **Choose API App Metadata source** dialog, click **Automatic Metadata Generation**, and then click **OK**.

![](./media/app-service-dotnet-create-api-app/chooseswagger.png)

This choice enables the dynamic Swagger UI, which you'll see later in the tutorial. For information about the static Swagger metadata file option, see [Convert an existing API to an API app](app-service-dotnet-create-api-app-visual-studio.md). 

When you click **OK**, Visual Studio installs API app NuGet packages and adds API app metadata to the Web API project.  In the next section you see what was added.

## Review API app metadata

The metadata that enables a Web API project to be deployed as an API app is contained in an *apiapp.json* file and a *Metadata* folder.

![](./media/app-service-dotnet-create-api-app-visual-studio/metadatainse.png)

The default contents of the *apiapp.json* file resemble the following example:

		{
		    "$schema": "http://json-schema.org/schemas/2014-11-01/apiapp.json#",
		    "id": "ContactsList",
		    "namespace": "microsoft.com",
		    "gateway": "2015-01-14",
		    "version": "1.0.0",
		    "title": "ContactsList",
		    "summary": "",
		    "author": "",
		    "endpoints": {
		        "apiDefinition": "/swagger/docs/v1",
		        "status": null
		    }
		}

The *Metadata* folder contains information such as screenshots for the API App gallery or a static Swagger API definition file.

For this tutorial you don't need to modify any of this metadata. For more information about the format of *apiapp.json* and the contents of the *Metadata* folder, see [Convert an existing API to an API app](app-service-dotnet-create-api-app-visual-studio.md). 

## Add Web API code

In the following steps you add code for a simple HTTP Get method that returns a hard-coded list of contacts. 

Right-click the **Models** folder in the Web API project, and then in the context menu select **Add > Class**. 

![](./media/app-service-dotnet-create-api-app/03-add-new-class-v3.png) 

Name the new file *Contact.cs*, and then click **Add**. 

![](./media/app-service-dotnet-create-api-app/0301-add-new-class-dialog-v3.png) 

Replace the entire contents of the file with the following code. 

	namespace ContactsList.Models
	{
		public class Contact
		{
			public int Id { get; set; }
			public string Name { get; set; }
			public string EmailAddress { get; set; }
		}
	}

Right-click the **Controllers** folder, and then in the context menu select **Add > Controller**. 

![](./media/app-service-dotnet-create-api-app/05-new-controller-v3.png)

In the **Add Scaffold** dialog, select the **Web API 2 Controller - Empty** option and click **Add**. 

![](./media/app-service-dotnet-create-api-app/06-new-controller-dialog-v3.png)

Name the controller **ContactsController** and click **Add**. 

![](./media/app-service-dotnet-create-api-app/07-new-controller-name-v2.png)

Replace the code in this file with the code below. 

	using ContactsList.Models;
	using System;
	using System.Collections.Generic;
	using System.Linq;
	using System.Net;
	using System.Net.Http;
	using System.Threading.Tasks;
	using System.Web.Http;
	
	namespace ContactsList.Controllers
	{
	    public class ContactsController : ApiController
	    {
	        [HttpGet]
	        public IEnumerable<Contact> Get()
	        {
	            return new Contact[]{
					new Contact { Id = 1, EmailAddress = "barney@contoso.com", Name = "Barney Poland"},
					new Contact { Id = 2, EmailAddress = "lacy@contoso.com", Name = "Lacy Barrera"},
                	new Contact { Id = 3, EmailAddress = "lora@microsoft.com", Name = "Lora Riggs"}
	            };
	        }
	    }
	}

## Enable Swagger UI

By default, API App projects are enabled with automatic [Swagger](http://swagger.io/ "Official Swagger information") metadata generation, and if you used the **Add API App SDK** menu entry to convert a Web API project, an API test page is also enabled by default.  

However, the Azure API App new-project template disables the API test page. If you created your API app project by using the API App project template, you need to do the following steps to enable the test page.

Open the *App_Start/SwaggerConfig.cs* file, and search for **EnableSwaggerUI**:

![](./media/app-service-dotnet-create-api-app/12-enable-swagger-ui-with-box.png)

Uncomment the following lines of code:

        })
    .EnableSwaggerUi(c =>
        {

When you're done, the file should look like this:

![](./media/app-service-dotnet-create-api-app/13-enable-swagger-ui-with-box.png)

## Test the Web API

To view the API test page, run the app locally (CTRL-F5) and navigate to `/swagger`. 

![](./media/app-service-dotnet-create-api-app/14-swagger-ui.png)

Click the **Try it out** button, and you see that the API is functioning and returns the expected result. 

![](./media/app-service-dotnet-create-api-app/15-swagger-ui-post-test.png)

## Next steps

Your API app is now ready to be deployed, and you can follow the [Deploy an API app](app-service-dotnet-deploy-api-app.md) tutorial to do that.

For more information, see [What are API apps?](app-service-api-apps-why-best-platform.md)
=======
<properties 
	pageTitle="Create an ASP.NET API app in Azure App Service " 
	description="Learn how to to create an ASP.NET API app in Azure App Service, using Visual Studio 2013 " 
	services="app-service\api" 
	documentationCenter=".net" 
	authors="bradygaster" 
	manager="wpickett" 
	editor="jimbe"/>

<tags 
	ms.service="app-service-api" 
	ms.workload="web" 
	ms.tgt_pltfrm="dotnet" 
	ms.devlang="na" 
	ms.topic="article" 
	ms.date="02/19/2015" 
	ms.author="bradyg;tarcher"/>

# Create an ASP.NET API app in Azure App Service

## Overview

This tutorial shows how to create an ASP.NET Web API project from scratch and configure it for deployment to the cloud as an [API app](app-service-api-apps-why-best-platform.md) in [Azure App Service](app-service-value-prop-what-is.md). If you have an existing Web API project that you want to convert to an API app, refer to the article, [Configure a Web API project as an API app](./app-service-dotnet-create-api-app-visual-studio). Subsequent tutorials in the series show how to [deploy](app-service-dotnet-deploy-api-app.md) and [debug](app-service-dotnet-remotely-debug-api-app.md) the API app project that you create in this tutorial.

For information about API apps, see [What are API apps?](app-service-api-apps-why-best-platform.md).

[AZURE.INCLUDE [install-sdk-2013-only](../includes/install-sdk-2013-only.md)]

This tutorial requires version 2.5.1 or later of the Azure SDK for .NET.

## Create an API app project 

This section shows how to use the Azure API App project template to create an API app from scratch. To learn how to configure an existing Web API project as an API app, skip to the [next section](#configure-a-web-api-project-as-an-api-app).

1. Open Visual Studio 2013.

2. Select **File > New Project**. 

3. Select the **ASP.NET Web Application** template.  

4. Name the project *ContactsList*

	![](./media/app-service-dotnet-create-api-app/01-filenew-v3.png)

5. Click **OK**.

6. In the **New ASP.NET Project** dialog, select the **Azure API App** project template.

	![](./media/app-service-dotnet-create-api-app/02-api-app-template-v3.png)

7. Click **OK** to generate the project.

Visual Studio creates a Web API project configured for deployment as an API app.

[AZURE.INCLUDE [app-service-api-review-metadata](../includes/app-service-api-review-metadata.md)]

[AZURE.INCLUDE [app-service-api-define-api-app](../includes/app-service-api-define-api-app.md)]

[AZURE.INCLUDE [app-service-api-direct-deploy-metadata](../includes/app-service-api-direct-deploy-metadata.md)]

## Next steps

Your API app is now ready to be deployed, and you can follow the [Deploy an API app](app-service-dotnet-deploy-api-app.md) tutorial to do that.
>>>>>>> 692c0fec
<|MERGE_RESOLUTION|>--- conflicted
+++ resolved
@@ -1,276 +1,63 @@
-<<<<<<< HEAD
-<properties 
-	pageTitle="Create an ASP.NET API App in Azure App Service " 
-	description="Learn how to to create an ASP.NET API App in Azure App Service, using Visual Studio 2013 " 
-	services="app-service\api" 
-	documentationCenter=".net" 
-	authors="tdykstra" 
-	manager="wpickett" 
-	editor="jimbe"/>
-
-<tags 
-	ms.service="app-service-api" 
-	ms.workload="web" 
-	ms.tgt_pltfrm="dotnet" 
-	ms.devlang="na" 
-	ms.topic="article" 
-	ms.date="02/19/2015" 
-	ms.author="bradyg;tarcher"/>
-
-# Create an API App in Azure App Service
-
-## Overview
-
-This tutorial shows how to create an ASP.NET Web API project that is configured for deployment to the cloud as an [API app](app-service-api-apps-why-best-platform.md) in [Azure App Service](app-service-value-prop-what-is.md). Subsequent tutorials in the series show how to [deploy](app-service-dotnet-deploy-api-app.md) and [debug](app-service-dotnet-remotely-debug-api-app.md) the API app project that you create in this tutorial.
-
-For information about API apps, see [What are API apps?](app-service-api-apps-why-best-platform.md).
-
-[AZURE.INCLUDE [install-sdk-2013-only](../includes/install-sdk-2013-only.md)]
-
-This tutorial requires version 2.5.1 or later of the Azure SDK for .NET.
-
-## Choose between creating a new project and configuring an existing project 
-
-If you're creating a new Web API project and you know you'll be deploying it to Azure as an API app, you can use an API app project template. If you have an existing Web API project that you want to configure for deployment as an API app, you can easily add the required NuGet packages and metadata. This tutorial shows both methods.  To follow the tutorial, start with one of these tutorial sections:
-
-* [Create an API app project](#create-an-api-app-project)
-* [Configure a Web API project as an API app](#configure-a-web-api-project-as-an-api-app)
-
-## Create an API app project 
-
-This section shows how to use the Azure API App project template. To learn how to configure an existing Web API project, skip to the [next section](#configure-a-web-api-project-as-an-api-app).
-
-Open Visual Studio 2013 and select **File > New Project**. Select the **ASP.NET Web Application** Template.  name the project *ContactsList*, and then click **OK**.
-
-![](./media/app-service-dotnet-create-api-app/01-filenew-v3.png)
-
-Select the **Azure API App** project template and then click **OK**.
-
-![](./media/app-service-dotnet-create-api-app/02-api-app-template-v3.png)
-
-Visual Studio creates a Web API project configured for deployment as an API app. You can skip the following section which shows how to configure an existing project, and go directly to the [Review API app metadata](#review-api-app-metadata) section.
-
-## Configure a Web API project as an API app 
-
-This section shows how to configure an existing Web API project as an API app. You'll begin by using the Web API project template to create a Web API project, and then you'll configure it as an API app.
-
-Open Visual Studio 2013 and select **File > New Project**. Select the **ASP.NET Web Application** Template.  name the project *ContactsList*, and then click **OK**.
-
-![](./media/app-service-dotnet-create-api-app/01-filenew-v3.png)
-
-In the **New ASP.NET Project** dialog, select the **Empty** project template.
-
-Click the **Web API** check box.
-
-Clear the **Host in the cloud** check box.
-
-Click **OK**.
-
-![](./media/app-service-dotnet-create-api-app/webapinewproj.png)
-
-Visual Studio creates project files for an empty Web API project.
-
-![](./media/app-service-dotnet-create-api-app/sewebapi.png)
-
-In **Solution Explorer**, right-click the project (not the solution), and then click **Add > Azure API App SDK**.
-
-![](./media/app-service-dotnet-create-api-app/addapiappsdk.png)
-
-In the **Choose API App Metadata source** dialog, click **Automatic Metadata Generation**, and then click **OK**.
-
-![](./media/app-service-dotnet-create-api-app/chooseswagger.png)
-
-This choice enables the dynamic Swagger UI, which you'll see later in the tutorial. For information about the static Swagger metadata file option, see [Convert an existing API to an API app](app-service-dotnet-create-api-app-visual-studio.md). 
-
-When you click **OK**, Visual Studio installs API app NuGet packages and adds API app metadata to the Web API project.  In the next section you see what was added.
-
-## Review API app metadata
-
-The metadata that enables a Web API project to be deployed as an API app is contained in an *apiapp.json* file and a *Metadata* folder.
-
-![](./media/app-service-dotnet-create-api-app-visual-studio/metadatainse.png)
-
-The default contents of the *apiapp.json* file resemble the following example:
-
-		{
-		    "$schema": "http://json-schema.org/schemas/2014-11-01/apiapp.json#",
-		    "id": "ContactsList",
-		    "namespace": "microsoft.com",
-		    "gateway": "2015-01-14",
-		    "version": "1.0.0",
-		    "title": "ContactsList",
-		    "summary": "",
-		    "author": "",
-		    "endpoints": {
-		        "apiDefinition": "/swagger/docs/v1",
-		        "status": null
-		    }
-		}
-
-The *Metadata* folder contains information such as screenshots for the API App gallery or a static Swagger API definition file.
-
-For this tutorial you don't need to modify any of this metadata. For more information about the format of *apiapp.json* and the contents of the *Metadata* folder, see [Convert an existing API to an API app](app-service-dotnet-create-api-app-visual-studio.md). 
-
-## Add Web API code
-
-In the following steps you add code for a simple HTTP Get method that returns a hard-coded list of contacts. 
-
-Right-click the **Models** folder in the Web API project, and then in the context menu select **Add > Class**. 
-
-![](./media/app-service-dotnet-create-api-app/03-add-new-class-v3.png) 
-
-Name the new file *Contact.cs*, and then click **Add**. 
-
-![](./media/app-service-dotnet-create-api-app/0301-add-new-class-dialog-v3.png) 
-
-Replace the entire contents of the file with the following code. 
-
-	namespace ContactsList.Models
-	{
-		public class Contact
-		{
-			public int Id { get; set; }
-			public string Name { get; set; }
-			public string EmailAddress { get; set; }
-		}
-	}
-
-Right-click the **Controllers** folder, and then in the context menu select **Add > Controller**. 
-
-![](./media/app-service-dotnet-create-api-app/05-new-controller-v3.png)
-
-In the **Add Scaffold** dialog, select the **Web API 2 Controller - Empty** option and click **Add**. 
-
-![](./media/app-service-dotnet-create-api-app/06-new-controller-dialog-v3.png)
-
-Name the controller **ContactsController** and click **Add**. 
-
-![](./media/app-service-dotnet-create-api-app/07-new-controller-name-v2.png)
-
-Replace the code in this file with the code below. 
-
-	using ContactsList.Models;
-	using System;
-	using System.Collections.Generic;
-	using System.Linq;
-	using System.Net;
-	using System.Net.Http;
-	using System.Threading.Tasks;
-	using System.Web.Http;
-	
-	namespace ContactsList.Controllers
-	{
-	    public class ContactsController : ApiController
-	    {
-	        [HttpGet]
-	        public IEnumerable<Contact> Get()
-	        {
-	            return new Contact[]{
-					new Contact { Id = 1, EmailAddress = "barney@contoso.com", Name = "Barney Poland"},
-					new Contact { Id = 2, EmailAddress = "lacy@contoso.com", Name = "Lacy Barrera"},
-                	new Contact { Id = 3, EmailAddress = "lora@microsoft.com", Name = "Lora Riggs"}
-	            };
-	        }
-	    }
-	}
-
-## Enable Swagger UI
-
-By default, API App projects are enabled with automatic [Swagger](http://swagger.io/ "Official Swagger information") metadata generation, and if you used the **Add API App SDK** menu entry to convert a Web API project, an API test page is also enabled by default.  
-
-However, the Azure API App new-project template disables the API test page. If you created your API app project by using the API App project template, you need to do the following steps to enable the test page.
-
-Open the *App_Start/SwaggerConfig.cs* file, and search for **EnableSwaggerUI**:
-
-![](./media/app-service-dotnet-create-api-app/12-enable-swagger-ui-with-box.png)
-
-Uncomment the following lines of code:
-
-        })
-    .EnableSwaggerUi(c =>
-        {
-
-When you're done, the file should look like this:
-
-![](./media/app-service-dotnet-create-api-app/13-enable-swagger-ui-with-box.png)
-
-## Test the Web API
-
-To view the API test page, run the app locally (CTRL-F5) and navigate to `/swagger`. 
-
-![](./media/app-service-dotnet-create-api-app/14-swagger-ui.png)
-
-Click the **Try it out** button, and you see that the API is functioning and returns the expected result. 
-
-![](./media/app-service-dotnet-create-api-app/15-swagger-ui-post-test.png)
-
-## Next steps
-
-Your API app is now ready to be deployed, and you can follow the [Deploy an API app](app-service-dotnet-deploy-api-app.md) tutorial to do that.
-
-For more information, see [What are API apps?](app-service-api-apps-why-best-platform.md)
-=======
-<properties 
-	pageTitle="Create an ASP.NET API app in Azure App Service " 
-	description="Learn how to to create an ASP.NET API app in Azure App Service, using Visual Studio 2013 " 
-	services="app-service\api" 
-	documentationCenter=".net" 
-	authors="bradygaster" 
-	manager="wpickett" 
-	editor="jimbe"/>
-
-<tags 
-	ms.service="app-service-api" 
-	ms.workload="web" 
-	ms.tgt_pltfrm="dotnet" 
-	ms.devlang="na" 
-	ms.topic="article" 
-	ms.date="02/19/2015" 
-	ms.author="bradyg;tarcher"/>
-
-# Create an ASP.NET API app in Azure App Service
-
-## Overview
-
-This tutorial shows how to create an ASP.NET Web API project from scratch and configure it for deployment to the cloud as an [API app](app-service-api-apps-why-best-platform.md) in [Azure App Service](app-service-value-prop-what-is.md). If you have an existing Web API project that you want to convert to an API app, refer to the article, [Configure a Web API project as an API app](./app-service-dotnet-create-api-app-visual-studio). Subsequent tutorials in the series show how to [deploy](app-service-dotnet-deploy-api-app.md) and [debug](app-service-dotnet-remotely-debug-api-app.md) the API app project that you create in this tutorial.
-
-For information about API apps, see [What are API apps?](app-service-api-apps-why-best-platform.md).
-
-[AZURE.INCLUDE [install-sdk-2013-only](../includes/install-sdk-2013-only.md)]
-
-This tutorial requires version 2.5.1 or later of the Azure SDK for .NET.
-
-## Create an API app project 
-
-This section shows how to use the Azure API App project template to create an API app from scratch. To learn how to configure an existing Web API project as an API app, skip to the [next section](#configure-a-web-api-project-as-an-api-app).
-
-1. Open Visual Studio 2013.
-
-2. Select **File > New Project**. 
-
-3. Select the **ASP.NET Web Application** template.  
-
-4. Name the project *ContactsList*
-
-	![](./media/app-service-dotnet-create-api-app/01-filenew-v3.png)
-
-5. Click **OK**.
-
-6. In the **New ASP.NET Project** dialog, select the **Azure API App** project template.
-
-	![](./media/app-service-dotnet-create-api-app/02-api-app-template-v3.png)
-
-7. Click **OK** to generate the project.
-
-Visual Studio creates a Web API project configured for deployment as an API app.
-
-[AZURE.INCLUDE [app-service-api-review-metadata](../includes/app-service-api-review-metadata.md)]
-
-[AZURE.INCLUDE [app-service-api-define-api-app](../includes/app-service-api-define-api-app.md)]
-
-[AZURE.INCLUDE [app-service-api-direct-deploy-metadata](../includes/app-service-api-direct-deploy-metadata.md)]
-
-## Next steps
-
-Your API app is now ready to be deployed, and you can follow the [Deploy an API app](app-service-dotnet-deploy-api-app.md) tutorial to do that.
->>>>>>> 692c0fec
+<properties 
+	pageTitle="Create an ASP.NET API app in Azure App Service " 
+	description="Learn how to to create an ASP.NET API app in Azure App Service, using Visual Studio 2013 " 
+	services="app-service\api" 
+	documentationCenter=".net" 
+	authors="bradygaster" 
+	manager="wpickett" 
+	editor="jimbe"/>
+
+<tags 
+	ms.service="app-service-api" 
+	ms.workload="web" 
+	ms.tgt_pltfrm="dotnet" 
+	ms.devlang="na" 
+	ms.topic="article" 
+	ms.date="02/19/2015" 
+	ms.author="bradyg;tarcher"/>
+
+# Create an ASP.NET API app in Azure App Service
+
+## Overview
+
+This tutorial shows how to create an ASP.NET Web API project from scratch and configure it for deployment to the cloud as an [API app](app-service-api-apps-why-best-platform.md) in [Azure App Service](app-service-value-prop-what-is.md). If you have an existing Web API project that you want to convert to an API app, refer to the article, [Configure a Web API project as an API app](./app-service-dotnet-create-api-app-visual-studio). Subsequent tutorials in the series show how to [deploy](app-service-dotnet-deploy-api-app.md) and [debug](app-service-dotnet-remotely-debug-api-app.md) the API app project that you create in this tutorial.
+
+For information about API apps, see [What are API apps?](app-service-api-apps-why-best-platform.md).
+
+[AZURE.INCLUDE [install-sdk-2013-only](../includes/install-sdk-2013-only.md)]
+
+This tutorial requires version 2.5.1 or later of the Azure SDK for .NET.
+
+## Create an API app project 
+
+This section shows how to use the Azure API App project template to create an API app from scratch. To learn how to configure an existing Web API project as an API app, skip to the [next section](#configure-a-web-api-project-as-an-api-app).
+
+1. Open Visual Studio 2013.
+
+2. Select **File > New Project**. 
+
+3. Select the **ASP.NET Web Application** template.  
+
+4. Name the project *ContactsList*
+
+	![](./media/app-service-dotnet-create-api-app/01-filenew-v3.png)
+
+5. Click **OK**.
+
+6. In the **New ASP.NET Project** dialog, select the **Azure API App** project template.
+
+	![](./media/app-service-dotnet-create-api-app/02-api-app-template-v3.png)
+
+7. Click **OK** to generate the project.
+
+Visual Studio creates a Web API project configured for deployment as an API app.
+
+[AZURE.INCLUDE [app-service-api-review-metadata](../includes/app-service-api-review-metadata.md)]
+
+[AZURE.INCLUDE [app-service-api-define-api-app](../includes/app-service-api-define-api-app.md)]
+
+[AZURE.INCLUDE [app-service-api-direct-deploy-metadata](../includes/app-service-api-direct-deploy-metadata.md)]
+
+## Next steps
+
+Your API app is now ready to be deployed, and you can follow the [Deploy an API app](app-service-dotnet-deploy-api-app.md) tutorial to do that.