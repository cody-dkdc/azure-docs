--- conflicted
+++ resolved
@@ -1,21 +1,4 @@
-<<<<<<< HEAD
-<properties linkid="dev-net-2-how-to-blob-storage" urlDisplayName="Blob Service (2.0)" pageTitle="How to use blob storage - Windows Azure feature guide" metaKeywords="Get started Azure blob, Azure unstructured data, Azure unstructured storage, Azure blob, Azure blob storage, Azure blob .NET, Azure blob C#, Azure blob C#" description="Learn how to use the Windows Azure blob service to upload,,download, list, and delete blob content. Samples are written in C#." metaCanonical="" services="" documentationCenter="" title="How to use the Windows Azure Blob Storage Service in .NET" authors="" solutions="" manager="" editor="" />
-
-
-
-
-
-
-
-
-
-
-
-
-
-=======
 <properties linkid="dev-net-2-how-to-blob-storage" urlDisplayName="Blob Service (2.0)" pageTitle="How to use blob storage in .NET | Microsoft Azure" metaKeywords="Get started Azure blob, Azure unstructured data, Azure unstructured storage, Azure blob, Azure blob storage, Azure blob .NET, Azure blob C#, Azure blob C#" description="Learn how to use the Windows Azure blob service to upload,,download, list, and delete blob content. Samples are written in C#." metaCanonical="" services="storage" documentationCenter=".NET" title="How to use the Windows Azure Blob Storage Service in .NET" authors="" solutions="" manager="paulettm" editor="cgronlun" />
->>>>>>> a39b7789
 
 # How to use the Windows Azure Blob Storage Service in .NET
 
