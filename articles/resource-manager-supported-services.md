--- conflicted
+++ resolved
@@ -13,11 +13,7 @@
    ms.topic="article"
    ms.tgt_pltfrm="na"
    ms.workload="na"
-<<<<<<< HEAD
-   ms.date="10/15/2015"
-=======
    ms.date="10/21/2015"
->>>>>>> 4a44d759
    ms.author="tomfitz"/>
 
 # Resource Manager support for services, regions, and API versions
@@ -228,13 +224,10 @@
     2014-04-01-preview
     2014-04-01
 
-<<<<<<< HEAD
-=======
 For Azure PowerShell 0.9.8, use:
 
     PS C:\> ((Get-AzureProvider -ProviderNamespace Microsoft.Web).ResourceTypes | Where-Object ResourceTypeName -eq sites).ApiVersions
 
->>>>>>> 4a44d759
 ### Azure CLI
 
 You can save the information (including the available API versions) for a resource provider to a file with the following command.
