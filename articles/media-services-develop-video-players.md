<properties 
	pageTitle="Develop video player applications" 
	description="The topic provides links to Player Frameworks and plugins that you can use to develop your own client applications that can consume streaming media from Media Services." 
	authors="Juliako" 
	manager="dwrede" 
	editor="" 
	services="media-services" 
	documentationCenter=""/>

<tags 
	ms.service="media-services" 
	ms.workload="media" 
	ms.tgt_pltfrm="na" 
	ms.devlang="na" 
	ms.topic="article" 
	ms.date="04/15/2015" 
	ms.author="juliako"/>


#Develop video player applications

##Overview

Azure Media Services provides the tools you need to create rich, dynamic client player applications for most platforms including: iOS Devices, Android Devices, Windows, Windows Phone, Xbox, and Set-top boxes. This topic also provides links to SDKs and Player Frameworks that you can use to develop your own client applications that can consume streaming media from Media Services.

##Playback your content with existing players

For more information, see [playing your content with existing players](media-services-playback-content-with-existing-players.md).

<<<<<<< HEAD

##Tools for creating player applications
=======
##Azure Media Player

[Azure Media Player](aka.ms/ampdocs) is a web video player built to play back media content from Microsoft Azure Media Services on a wide variety of browsers and devices. Azure Media Player utilizes industry standards, such as HTML5, Media Source Extensions (MSE), and Encrypted Media Extensions (EME) to provide an enriched adaptive streaming experience. When these standards are not available on a device or in a browser, Azure Media Player uses Flash and Silverlight as fallback technology. Regardless of the playback technology used, developers will have a unified JavaScript interface to access APIs. This allows for content served by Azure Media Services to be played across a wide-range of devices and browsers without any extra effort.

Microsoft Azure Media Services allows for content to be served up with DASH, Smooth Streaming, and HLS streaming formats to play back content. Azure Media Player takes into account these various formats and automatically plays the best link based on the platform/browser capabilities. Microsoft Azure Media Services also allows for dynamic encryption of assets with PlayReady encryption or AES-128 bit envelope encryption. Azure Media Player allows for decryption of PlayReady and AES-128 bit encrypted content when appropriately configured. 

For more information, [Azure Media Player](aka.ms/ampdocs). 

Also, see [Announcing Azure Media Player](http://azure.microsoft.com/blog/2015/04/15/announcing-azure-media-player/).

##Other Tools for Creating Player Applications

You can also use any of the following SDKs:
>>>>>>> 8f5664f7

- [Smooth Streaming Client SDK](http://www.iis.net/downloads/microsoft/smooth-streaming) 
- [Microsoft Media Platform: Player Framework](http://playerframework.codeplex.com/) 
- [HTML5 Player Framework Documentation](http://playerframework.codeplex.com/wikipage?title=HTML5%20Player&referringTitle=Documentation) 
- [Microsoft Smooth Streaming Plugin for OSMF](https://www.microsoft.com/download/details.aspx?id=36057) 
- [Media Player Framework for iOS](https://github.com/Azure/azure-media-player-framework) 
- [Licensing Microsoft® Smooth Streaming Client Porting Kit](https://www.microsoft.com/mediaplatform/sspk.aspx) 
- [XBOX Video Application Development](http://xbox.create.msdn.com/) 
 

<<<<<<< HEAD
For more information, see [Developing Video Player Applications](https://msdn.microsoft.com/library/dn223283.aspx).

##Advertising

=======
##Advertising

>>>>>>> 8f5664f7
Azure Media Services provides support for ad insertion through the Windows Media Platform: Player Frameworks. Player frameworks with ad support are available for Windows 8, Silverlight, Windows Phone 8, and iOS devices. Each player framework contains sample code that shows you how to implement a player application. There are three different kinds of ads you can insert into your media:

Linear – full frame ads that pause the main video

Nonlinear – overlay ads that are displayed as the main video is playing, usually a logo or other static image placed within the player

Companion – ads that are displayed outside of the player

Ads can be placed at any point in the main video’s time line. You must tell the player when to play the ad and which ads to play. This is done using a set of standard XML-based files: Video Ad Service Template (VAST), Digital Video Multiple Ad Playlist (VMAP), Media Abstract Sequencing Template (MAST), and Digital Video Player Ad Interface Definition (VPAID). VAST files specify what ads to display. VMAP files specify when to play various ads and contain VAST XML. MAST files are another way to sequence ads which also can contain VAST XML. VPAID files define an interface between the video player and the ad or ad server. For more information, see [Inserting Ads](https://msdn.microsoft.com/library/dn387398.aspx).

For information about closed captioning and ads support in Live streaming videos, see [Supported Closed Captioning and Ad Insertion Standards](https://msdn.microsoft.com/library/c49e0b4d-357e-4cca-95e5-2288924d1ff3#caption_ad).<|MERGE_RESOLUTION|>--- conflicted
+++ resolved
@@ -27,10 +27,6 @@
 
 For more information, see [playing your content with existing players](media-services-playback-content-with-existing-players.md).
 
-<<<<<<< HEAD
-
-##Tools for creating player applications
-=======
 ##Azure Media Player
 
 [Azure Media Player](aka.ms/ampdocs) is a web video player built to play back media content from Microsoft Azure Media Services on a wide variety of browsers and devices. Azure Media Player utilizes industry standards, such as HTML5, Media Source Extensions (MSE), and Encrypted Media Extensions (EME) to provide an enriched adaptive streaming experience. When these standards are not available on a device or in a browser, Azure Media Player uses Flash and Silverlight as fallback technology. Regardless of the playback technology used, developers will have a unified JavaScript interface to access APIs. This allows for content served by Azure Media Services to be played across a wide-range of devices and browsers without any extra effort.
@@ -44,7 +40,6 @@
 ##Other Tools for Creating Player Applications
 
 You can also use any of the following SDKs:
->>>>>>> 8f5664f7
 
 - [Smooth Streaming Client SDK](http://www.iis.net/downloads/microsoft/smooth-streaming) 
 - [Microsoft Media Platform: Player Framework](http://playerframework.codeplex.com/) 
@@ -55,15 +50,8 @@
 - [XBOX Video Application Development](http://xbox.create.msdn.com/) 
  
 
-<<<<<<< HEAD
-For more information, see [Developing Video Player Applications](https://msdn.microsoft.com/library/dn223283.aspx).
-
 ##Advertising
 
-=======
-##Advertising
-
->>>>>>> 8f5664f7
 Azure Media Services provides support for ad insertion through the Windows Media Platform: Player Frameworks. Player frameworks with ad support are available for Windows 8, Silverlight, Windows Phone 8, and iOS devices. Each player framework contains sample code that shows you how to implement a player application. There are three different kinds of ads you can insert into your media:
 
 Linear – full frame ads that pause the main video
