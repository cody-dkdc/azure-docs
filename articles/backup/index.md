---
title: Azure Backup Documentation - Tutorials, API Reference | Microsoft Docs
description: Use Backup documentation to learn how to back up to the cloud. See tutorials and videos for application, Windows server, and Azure virtual machine backup.
services: backup
author: carolz
manager: carolz
layout: LandingPage
<<<<<<< HEAD
description: Use Backup documentation to learn how to back up to the cloud. See tutorials and videos for application, Windows server, and Azure virtual machine backup.
=======
ms.assetid: 
ms.service: backup
ms.tgt_pltfrm: na
ms.devlang: na
ms.topic: landing-page
ms.date: 01/23/2017
ms.author: carolz
>>>>>>> e8cfaf0d
---
#Backup Documentation

Learn how to use Azure Backup in the cloud to protect data for long-term retention and recovery. Tutorials, videos, and other documentation show you how to back up data, applications, Windows servers, and Azure virtual machines.

<ul class="panelContent cardsFTitle">
    <li>
        <a href="/azure/backup/backup-introduction-to-azure-backup">
        <div class="cardSize">
            <div class="cardPadding">
                <div class="card">
                    <div class="cardImageOuter">
                        <div class="cardImage">
                            <img src="media/index/backup.svg" alt="" />
                        </div>
                    </div>
                    <div class="cardText">
                        <h3>Learn about Azure Backup</h3>
                    </div>
                </div>
            </div>
        </div>
        </a>
    </li>
     <li>
        <a href="https://azure.microsoft.com/documentation/videos/index/?services=backup">
        <div class="cardSize">
            <div class="cardPadding">
                <div class="card">
                    <div class="cardImageOuter">
                        <div class="cardImage">
                            <img src="media/index/video-library.svg" alt="" />
                        </div>
                    </div>
                    <div class="cardText">
                        <h3>Azure Backup Video Library</h3>
                    </div>
                </div>
            </div>
        </div>
        </a>
    </li>
   <li>
        <a href="/azure/backup/backup-try-azure-backup-in-10-mins">
        <div class="cardSize">
            <div class="cardPadding">
                <div class="card">
                    <div class="cardImageOuter">
                        <div class="cardImage">
                            <img src="media/index/get-started.svg" alt="" />
                        </div>
                    </div>
                    <div class="cardText">
                        <h3>Get Started backing up files and folders with Azure Backup</h3>
                    </div>
                </div>
            </div>
        </div>
        </a>
    </li>
     <li>
        <a href="/azure/backup/backup-azure-vms-first-look">
        <div class="cardSize">
            <div class="cardPadding">
                <div class="card">
                    <div class="cardImageOuter">
                        <div class="cardImage">
                            <img src="media/index/get-started.svg" alt="" />
                        </div>
                    </div>
                    <div class="cardText">
                        <h3>Get Started backing up Azure virtual machines with Azure Backup</h3>
                    </div>
                </div>
            </div>
        </div>
        </a>
    </li>
     <li>
        <a href="/azure/backup/backup-azure-vms-first-look-arm">
        <div class="cardSize">
            <div class="cardPadding">
                <div class="card">
                    <div class="cardImageOuter">
                        <div class="cardImage">
                            <img src="media/index/get-started.svg" alt="" />
                        </div>
                    </div>
                    <div class="cardText">
                        <h3>Get Started protecting Azure virtual machines with Azure Backup</h3>
                    </div>
                </div>
            </div>
        </div>
        </a>
    </li>
</ul>

---
 
<h2>Reference</h2>
<ul class="panelContent cardsW">
    <li>
        <div class="cardSize">
            <div class="cardPadding">
                <div class="card">
                    <div class="cardText">
                        <h3>Command-Line</h3>
                        <p><a href="/powershell/resourcemanager/azurerm.backup/v2.3.0/azurerm.backup">PowerShell</a></p>
                    </div>
                </div>
            </div>
        </div>
    </li>
    <li>
        <div class="cardSize">
            <div class="cardPadding">
                <div class="card">
                    <div class="cardText">
                        <h3>Languages</h3>
                        <p><a href="/dotnet/api/microsoft.azure.management.backupservices">.NET</a></p>
                    </div>
                </div>
            </div>
        </div>
    </li>
</ul>

<<<<<<< HEAD
<div class="downloadHolder">
    <a href="https://opbuildstorageprod.blob.core.windows.net/output-pdf-files/en-us/Azure.azure-documents/live/backup.pdf">
        <div class="img"></div>
        <div class="text">
            Download Azure Backup Documentation
        </div>
    </a>
</div>
=======
>>>>>>> e8cfaf0d
<|MERGE_RESOLUTION|>--- conflicted
+++ resolved
@@ -5,9 +5,6 @@
 author: carolz
 manager: carolz
 layout: LandingPage
-<<<<<<< HEAD
-description: Use Backup documentation to learn how to back up to the cloud. See tutorials and videos for application, Windows server, and Azure virtual machine backup.
-=======
 ms.assetid: 
 ms.service: backup
 ms.tgt_pltfrm: na
@@ -15,7 +12,6 @@
 ms.topic: landing-page
 ms.date: 01/23/2017
 ms.author: carolz
->>>>>>> e8cfaf0d
 ---
 #Backup Documentation
 
@@ -144,14 +140,3 @@
     </li>
 </ul>
 
-<<<<<<< HEAD
-<div class="downloadHolder">
-    <a href="https://opbuildstorageprod.blob.core.windows.net/output-pdf-files/en-us/Azure.azure-documents/live/backup.pdf">
-        <div class="img"></div>
-        <div class="text">
-            Download Azure Backup Documentation
-        </div>
-    </a>
-</div>
-=======
->>>>>>> e8cfaf0d
