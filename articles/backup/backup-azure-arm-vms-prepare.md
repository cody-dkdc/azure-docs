--- conflicted
+++ resolved
@@ -25,11 +25,7 @@
 The Azure Backup service has two types of vaults for protecting your VMs: backup vaults and Recovery Services vaults. A backup vault helps protect VMs deployed through the classic deployment model. A Recovery Services vault helps protect *both classic-deployed and Resource Manager-deployed VMs*. You must use a Recovery Services vault if you want to protect a Resource Manager-deployed VM.
 
 > [!NOTE]
-<<<<<<< HEAD
-> Azure has two deployment models for creating and working with resources: [Resource Manager and Classic](../azure-resource-manager/resource-manager-deployment-model.md). 
-=======
 > Azure has two deployment models for creating and working with resources: [Resource Manager and classic](../azure-resource-manager/resource-manager-deployment-model.md).
->>>>>>> 72611538
 
 Before you can protect or back up a Resource Manager-deployed virtual machine, make sure these prerequisites exist:
 
@@ -39,11 +35,7 @@
 * Check network connectivity.
 * For Linux VMs, if you want to customize your backup environment for application-consistent backups, follow the [steps to configure pre-snapshot and post-snapshot scripts](https://docs.microsoft.com/azure/backup/backup-azure-linux-app-consistent).
 
-<<<<<<< HEAD
-If you know these conditions already exist in your environment then proceed to the [Back up your VMs article](backup-azure-arm-vms.md). If you need to set up, or check, any of these prerequisites, this article leads you through the steps to prepare that prerequisite.
-=======
 If these conditions already exist in your environment, proceed to the [Back up your VMs](backup-azure-arm-vms.md) article. If you need to set up or check any of these prerequisites, this article leads you through the steps.
->>>>>>> 72611538
 
 ## Supported operating systems for backup
  * **Linux**: Azure Backup supports [a list of distributions that Azure endorses](../virtual-machines/linux/endorsed-distros.md?toc=%2fazure%2fvirtual-machines%2flinux%2ftoc.json), except CoreOS Linux. 
@@ -68,16 +60,9 @@
 * Backup data doesn't include network mounted drives attached to a VM.
 * Replacing an existing virtual machine during restore is not supported. If you attempt to restore the VM when the VM exists, the restore operation fails.
 * Cross-region backup and restore are not supported.
-<<<<<<< HEAD
-* You can back up virtual machines in all public regions of Azure (see the [checklist](https://azure.microsoft.com/regions/#services) of supported regions). If the region that you are looking for is unsupported today, it will not appear in the dropdown list during vault creation.
-* Restoring a domain controller (DC) VM that is part of a multi-DC configuration is supported only through PowerShell. Read more about [restoring a multi-DC domain controller](backup-azure-arm-restore-vms.md#restore-domain-controller-vms).
-* Restoring virtual machines that have the following special network configurations is supported only through PowerShell. VMs created using the restore workflow in the UI will not have these network configurations after the restore operation is complete. To learn more, see [Restoring VMs with special network configurations](backup-azure-arm-restore-vms.md#restore-vms-with-special-network-configurations).
-
-=======
 * You can back up virtual machines in all public regions of Azure. (See the [checklist](https://azure.microsoft.com/regions/#services) of supported regions.) If the region that you're looking for is unsupported today, it will not appear in the drop-down list during vault creation.
 * Restoring a domain controller (DC) VM that is part of a multi-DC configuration is supported only through PowerShell. To learn more, see [Restoring a multi-DC domain controller](backup-azure-arm-restore-vms.md#restore-domain-controller-vms).
 * Restoring virtual machines that have the following special network configurations is supported only through PowerShell. VMs created through the restore workflow in the UI will not have these network configurations after the restore operation is complete. To learn more, see [Restoring VMs with special network configurations](backup-azure-arm-restore-vms.md#restore-vms-with-special-network-configurations).
->>>>>>> 72611538
   * Virtual machines under load balancer configuration (internal and external)
   * Virtual machines with multiple reserved IP addresses
   * Virtual machines with multiple network adapters
@@ -246,14 +231,10 @@
 * The proxy VM allows incoming traffic from VMs in the virtual network.
 * The network security group named NSF-lockdown needs a security rule that allows outbound internet traffic from the proxy VM.
 
-<<<<<<< HEAD
-To use an HTTP proxy to communicating to the public Internet, follow these steps:
-=======
 To use an HTTP proxy to communicate with the public internet, complete the following steps.
 
 > [!NOTE]
 > These steps use specific names and values for this example. When you're entering (or pasting) details into your code, use the names and values for your deployment.
->>>>>>> 72611538
 
 #### Step 1: Configure outgoing network connections
 ###### For Windows machines
@@ -300,18 +281,6 @@
 HttpProxy.Port=<proxy port>
 ```
 
-<<<<<<< HEAD
-#### Step 2. Allow incoming connections on the proxy server:
-1. On the proxy server, open Windows Firewall. The easiest way to access the firewall is to search for Windows Firewall with Advanced Security.
-2. In the Windows Firewall dialog, right-click **Inbound Rules** and click **New Rule...**.
-3. In the **New Inbound Rule Wizard**, choose the **Custom** option for the **Rule Type** and click **Next**.
-4. On the page to select the **Program**, choose **All Programs** and click **Next**.
-5. On the **Protocol and Ports** page, enter the following information and click **Next**:
-
-   * for *Protocol type* choose *TCP*
-   * for *Local port* choose *Specific Ports*, in the field below specify the ```<Proxy Port>``` that has been configured.
-   * for *Remote port* select *All Ports*
-=======
 #### Step 2: Allow incoming connections on the proxy server
 1. On the proxy server, open Windows Firewall. The easiest way to access the firewall is to search for **Windows Firewall with Advanced Security**.
 2. In the **Windows Firewall with Advanced Security** dialog box, right-click **Inbound Rules** and select **New Rule**.
@@ -326,7 +295,6 @@
 
 #### Step 3: Add an exception rule to the NSG
 The following command adds an exception to the NSG. This exception allows TCP traffic from any port on 10.0.0.5 to any internet address on port 80 (HTTP) or 443 (HTTPS). If you require a specific port on the public internet, be sure to add that port to ```-DestinationPortRange```.
->>>>>>> 72611538
 
 In an Azure PowerShell command prompt, enter the following command:
 
