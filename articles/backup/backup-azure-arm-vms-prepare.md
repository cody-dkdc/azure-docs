--- conflicted
+++ resolved
@@ -148,13 +148,9 @@
         - Add these lines to the **/etc/waagent.conf** file:
             - **HttpProxy.Host=proxy IP address**
             - **HttpProxy.Port=proxy port**
-<<<<<<< HEAD
     - On Windows machines, in the browser settings, specify that a proxy should be used. If you're currently using a proxy on a user account, you can use this script to apply the setting at the system acccount level.
-=======
-    - On Windows machines, in the browser settings, specify that a proxy should be used. If you're currently using a proxy on a user account, you can use this script to apply the setting at the system account level. 
->>>>>>> 84584466
         ```
-        $obj = Get-ItemProperty -Path Registry::”HKEY_CURRENT_USER\Software\Microsoft\Windows\CurrentVersion\Internet Settings\Connections"
+       $obj = Get-ItemProperty -Path Registry::”HKEY_CURRENT_USER\Software\Microsoft\Windows\CurrentVersion\Internet Settings\Connections"
        Set-ItemProperty -Path Registry::”HKEY_USERS\S-1-5-18\Software\Microsoft\Windows\CurrentVersion\Internet Settings\Connections" -Name DefaultConnectionSettings -Value $obj.DefaultConnectionSettings
        Set-ItemProperty -Path Registry::”HKEY_USERS\S-1-5-18\Software\Microsoft\Windows\CurrentVersion\Internet Settings\Connections" -Name SavedLegacySettings -Value $obj.SavedLegacySettings
        $obj = Get-ItemProperty -Path Registry::”HKEY_CURRENT_USER\Software\Microsoft\Windows\CurrentVersion\Internet Settings"
