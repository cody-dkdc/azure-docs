--- conflicted
+++ resolved
@@ -16,11 +16,7 @@
 
 ## Supported region
 
-<<<<<<< HEAD
-Resource move for Recovery Services vault is supported in Australia East, Australia South East, Canada Central, Canada East, South East Asia, East Asia, Central US, North Central US, East US, East US2, South central US, West Central US, West Central US2, West US, Central India, South India, Japan East, Japan West, Korea Central, Korea South, North Europe, West Europe, South Africa North, South Africa West, UK South, UK West, UAE Central, and UAE North.
-=======
 Resource move for Recovery Services vault is supported in Australia East, Australia South East, Canada Central, Canada East, South East Asia, East Asia, Central US, North Central US, East US, East US2, South central US, West Central US, West Central US2, West US, Central India, South India, Japan East, Japan West, Korea Central, Korea South, North Europe, West Europe, South Africa North, South Africa West, UK South, and UK West.
->>>>>>> 6a383dfd
 
 ## Prerequisites for moving Recovery Services vault
 
