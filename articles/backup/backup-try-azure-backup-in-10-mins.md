--- conflicted
+++ resolved
@@ -1,172 +1,148 @@
-<properties
-   pageTitle="Learn to back up files and folders from Windows to Azure | Microsoft Azure"
-   description="Learn how to backup Windows Server data by creating a vault, installing the backup agent, and backing up your files and folders to Azure."
-   services="backup"
-   documentationCenter=""
-   authors="Jim-Parker"
-   manager="jwhit"
-   editor=""
-   keywords="how to backup; how to back up"/>
-
-<tags
-   ms.service="backup"
-   ms.workload="storage-backup-recovery"
-   ms.tgt_pltfrm="na"
-   ms.devlang="na"
-   ms.topic="hero-article"
-<<<<<<< HEAD
-   ms.date="04/09/2016"
-=======
-   ms.date="04/14/2016"
->>>>>>> edd433ef
-   ms.author="jimpark;"/>
-
-# First look: back up files and folders from Windows Server or client to Azure
-
-This article explains how to back up your Windows Server (or Windows client) files and folders to Azure using Azure Backup. It's a tutorial intended to walk you through the basics. If you want to get started using Azure Backup, you're in the right place.
-
-If you want to know more about Azure Backup, read this [overview](backup-introduction-to-azure-backup.md).
-
-Backing up files and folders to Azure requires these activities:
-
-![Step 1](./media/backup-try-azure-backup-in-10-mins/step-1.png) Get an Azure subscription (if you don't already have one).<br>
-![Step 2](./media/backup-try-azure-backup-in-10-mins/step-2.png) Create a backup vault and download the necessary items.<br>
-![Step 3](./media/backup-try-azure-backup-in-10-mins/step-3.png) Install and register the backup agent.<br>
-![Step 4](./media/backup-try-azure-backup-in-10-mins/step-4.png) Back up your files and folders.
-
-
-![How to back up your Windows machine with Azure Backup](./media/backup-try-azure-backup-in-10-mins/windows-machine-backup-process.png)
-
-## Step 1: Get an Azure subscription
-
-If you don't have an Azure subscription, create a [free account](https://azure.microsoft.com/free/) that lets you access any Azure service.
-
-## Step 2: Create a backup vault and download the necessary items
-
-<<<<<<< HEAD
-To back up your files and folders, you need to create a backup vault in the region where you want to store the data. You also determine how storage is replicated and download credentials and the backup agent. 
-=======
-To back up your files and folders, you need to create a backup vault in the region where you want to store the data. You also determine how storage is replicated and download credentials and the backup agent.
->>>>>>> edd433ef
-
-### To create a backup vault
-
-1. If you haven't already done so, sign in to the [Azure Portal](https://portal.azure.com/) using your Azure subscription.
-
-2. Click **New > Hybrid Integration > Backup**.
-
-    ![Begin preparing to back up your files and folders](./media/backup-try-azure-backup-in-10-mins/second-blade-backup.png)
-
-3. For **Name**, enter a friendly name to identify the backup vault.
-
-4. For **Region**, select the region closest to your location for faster file transfers.
-
-5. Click **CREATE VAULT**.
-
-    ![Create a vault](./media/backup-try-azure-backup-in-10-mins/demo-vault-name.png)
-
-    When the backup vault is ready, it’s listed in the resources for Recovery Services as **Active**.
-
-    ![Vault status is active](./media/backup-try-azure-backup-in-10-mins/recovery-services-select-vault.png)
-
-After creating the vault, you select how your storage is replicated.
-
->[AZURE.NOTE] You must choose how storage is replicated right after creating a vault and before any machines are registered to it. Once an item has been registered to the vault, storage replication is locked and can't be modified.
-
-### To select how storage is replicated
-
-1. Click the vault you created.
-2. On the Quick Start page, select **Configure**.
-
-    ![Configure vault](./media/backup-try-azure-backup-in-10-mins/configure-vault.png)
-
-3. Choose the appropriate storage option.
-
-    If you're using Azure as your primary backup, choose [geo-redundant storage](../storage/storage-redundancy.md#geo-redundant-storage). If you're using Azure as a tertiary backup, choose [locally redundant storage](../storage/storage-redundancy.md#locally-redundant-storage).
-
-    ![Choose storage replication option](./media/backup-try-azure-backup-in-10-mins/geo-redundant.png)
-
-4. If you selected **Locally Redundant**, click **Save** since **Geo Redundant** is the default.
-
-You use vault credentials to authenticate your machine with the backup vault. Here's how you download those credentials.
-
-### To download vault credentials
-The vault credentials file is used only during the registration process and expires after 48 hours.
-
-1. To return to the **Quick Start** page for your vault, click
-    ![Select your new vault](./media/backup-try-azure-backup-in-10-mins/quick-start-icon.png)
-
-2. Click **Download vault credentials > Save**.
-
-Next, you download the backup agent.
-
-### To download the backup agent
-
-Click **Agent for Windows Server or System Center Data Protection Manager or Windows Client > Save**.
-
-![Save the backup agent](./media/backup-try-azure-backup-in-10-mins/agent.png)
-
-Now that your vault is created and you've downloaded everything, you install and register the backup agent.
-
-## Step 3: Install and register the backup agent
-
-1. Double click the **MARSagentinstaller.exe** from the saved location.
-<<<<<<< HEAD
-2. Complete the Microsoft Azure Recovery Services Agent Setup Wizard. To complete the wizard, you'll need to:
-=======
-2. Complete the Microsoft Azure Recovery Services Agent Setup Wizard. To complete the wizard, you need to:
->>>>>>> edd433ef
-    - Choose a location for the installation and cache folder.
-    - Provide your proxy server info if you use a proxy server to connect to the internet.
-    - Provide your user name and password details if you use an authenticated proxy.
-    - Save the encryption passphrase in a secure location.
-
-    >[AZURE.NOTE] If you lose or forget the passphrase, Microsoft cannot help recover the backup data. Please save the file in a secure location. It is required to restore a backup.
-
-The agent is now installed and your machine is registered to the vault. You're ready to configure and schedule your backup.
-
-## Step 4: Back up your files and folders
-If the backup agent isn't already open, you can find it by searching your machine for Microsoft Azure Backup.
-
-<<<<<<< HEAD
-1. In the **Backup agent** click **Schedule Backup**.
-=======
-1. In the **Backup agent**, click **Schedule Backup**.
->>>>>>> edd433ef
-
-    ![Schedule a Windows Server Backup](./media/backup-try-azure-backup-in-10-mins/snap-in-schedule-backup-closeup.png)
-
-2. Complete the Schedule Backup Wizard. While completing the wizard, you will:
-
-    - Select which files and folders you want to back up.
-    - Specify your backup schedule (daily or weekly).
-    - Determine your retention policy.
-    - Choose how you want to complete the initial backup (over the network, or offline).
-
-    Learn more about [completing the initial backup offline](backup-azure-backup-import-export.md).
-<br><br>
-
-<<<<<<< HEAD
-3. When the wizard is complete return to the **Backup agent** and click **Back Up Now** to complete the initial backup over the network.
-
-    ![Windows Server backup now](./media/backup-try-azure-backup-in-10-mins/backup-now.png)
-
-4. On the **Confirmation** screen, click **Back Up**. If you close the wizard before the backup process completes it continues to run in the background.
-=======
-3. When the wizard is complete, return to the **Backup agent** and click **Back Up Now** to complete the initial backup over the network.
-
-    ![Windows Server backup now](./media/backup-try-azure-backup-in-10-mins/backup-now.png)
-
-4. On the **Confirmation** screen, click **Back Up**. If you close the wizard before the backup process completes, it continues to run in the background.
->>>>>>> edd433ef
-
-    When the initial backup is done, the **Jobs** view in the console shows that the job is completed.
-
-    ![Initial backup complete](./media/backup-try-azure-backup-in-10-mins/ircomplete.png)
-
-Congratulations, you've successfully backed up your files and folders to Azure Backup.
-
-## Next steps
-- Get more details about [backing up Windows machines](backup-configure-vault.md).
-- Now that you've backed up your files and folders, you can [manage your vaults and servers](backup-azure-manage-windows-server.md).
-- If you need to restore a backup, use this article to [restore files to a Windows machine](backup-azure-restore-windows-server.md).
+<properties
+   pageTitle="Learn to back up files and folders from Windows to Azure | Microsoft Azure"
+   description="Learn how to backup Windows Server data by creating a vault, installing the backup agent, and backing up your files and folders to Azure."
+   services="backup"
+   documentationCenter=""
+   authors="Jim-Parker"
+   manager="jwhit"
+   editor=""
+   keywords="how to backup; how to back up"/>
+
+<tags
+   ms.service="backup"
+   ms.workload="storage-backup-recovery"
+   ms.tgt_pltfrm="na"
+   ms.devlang="na"
+   ms.topic="hero-article"
+   ms.date="04/14/2016"
+   ms.author="jimpark;"/>
+
+# First look: back up files and folders from Windows Server or client to Azure
+
+This article explains how to back up your Windows Server (or Windows client) files and folders to Azure using Azure Backup. It's a tutorial intended to walk you through the basics. If you want to get started using Azure Backup, you're in the right place.
+
+If you want to know more about Azure Backup, read this [overview](backup-introduction-to-azure-backup.md).
+
+Backing up files and folders to Azure requires these activities:
+
+![Step 1](./media/backup-try-azure-backup-in-10-mins/step-1.png) Get an Azure subscription (if you don't already have one).<br>
+![Step 2](./media/backup-try-azure-backup-in-10-mins/step-2.png) Create a backup vault and download the necessary items.<br>
+![Step 3](./media/backup-try-azure-backup-in-10-mins/step-3.png) Install and register the backup agent.<br>
+![Step 4](./media/backup-try-azure-backup-in-10-mins/step-4.png) Back up your files and folders.
+
+
+![How to back up your Windows machine with Azure Backup](./media/backup-try-azure-backup-in-10-mins/windows-machine-backup-process.png)
+
+## Step 1: Get an Azure subscription
+
+If you don't have an Azure subscription, create a [free account](https://azure.microsoft.com/free/) that lets you access any Azure service.
+
+## Step 2: Create a backup vault and download the necessary items
+
+To back up your files and folders, you need to create a backup vault in the region where you want to store the data. You also determine how storage is replicated and download credentials and the backup agent.
+
+### To create a backup vault
+
+1. If you haven't already done so, sign in to the [Azure Portal](https://portal.azure.com/) using your Azure subscription.
+
+2. Click **New > Hybrid Integration > Backup**.
+
+    ![Begin preparing to back up your files and folders](./media/backup-try-azure-backup-in-10-mins/second-blade-backup.png)
+
+3. For **Name**, enter a friendly name to identify the backup vault.
+
+4. For **Region**, select the region closest to your location for faster file transfers.
+
+5. Click **CREATE VAULT**.
+
+    ![Create a vault](./media/backup-try-azure-backup-in-10-mins/demo-vault-name.png)
+
+    When the backup vault is ready, it’s listed in the resources for Recovery Services as **Active**.
+
+    ![Vault status is active](./media/backup-try-azure-backup-in-10-mins/recovery-services-select-vault.png)
+
+After creating the vault, you select how your storage is replicated.
+
+>[AZURE.NOTE] You must choose how storage is replicated right after creating a vault and before any machines are registered to it. Once an item has been registered to the vault, storage replication is locked and can't be modified.
+
+### To select how storage is replicated
+
+1. Click the vault you created.
+2. On the Quick Start page, select **Configure**.
+
+    ![Configure vault](./media/backup-try-azure-backup-in-10-mins/configure-vault.png)
+
+3. Choose the appropriate storage option.
+
+    If you're using Azure as your primary backup, choose [geo-redundant storage](../storage/storage-redundancy.md#geo-redundant-storage). If you're using Azure as a tertiary backup, choose [locally redundant storage](../storage/storage-redundancy.md#locally-redundant-storage).
+
+    ![Choose storage replication option](./media/backup-try-azure-backup-in-10-mins/geo-redundant.png)
+
+4. If you selected **Locally Redundant**, click **Save** since **Geo Redundant** is the default.
+
+You use vault credentials to authenticate your machine with the backup vault. Here's how you download those credentials.
+
+### To download vault credentials
+The vault credentials file is used only during the registration process and expires after 48 hours.
+
+1. To return to the **Quick Start** page for your vault, click
+    ![Select your new vault](./media/backup-try-azure-backup-in-10-mins/quick-start-icon.png)
+
+2. Click **Download vault credentials > Save**.
+
+Next, you download the backup agent.
+
+### To download the backup agent
+
+Click **Agent for Windows Server or System Center Data Protection Manager or Windows Client > Save**.
+
+![Save the backup agent](./media/backup-try-azure-backup-in-10-mins/agent.png)
+
+Now that your vault is created and you've downloaded everything, you install and register the backup agent.
+
+## Step 3: Install and register the backup agent
+
+1. Double click the **MARSagentinstaller.exe** from the saved location.
+2. Complete the Microsoft Azure Recovery Services Agent Setup Wizard. To complete the wizard, you need to:
+    - Choose a location for the installation and cache folder.
+    - Provide your proxy server info if you use a proxy server to connect to the internet.
+    - Provide your user name and password details if you use an authenticated proxy.
+    - Save the encryption passphrase in a secure location.
+
+    >[AZURE.NOTE] If you lose or forget the passphrase, Microsoft cannot help recover the backup data. Please save the file in a secure location. It is required to restore a backup.
+
+The agent is now installed and your machine is registered to the vault. You're ready to configure and schedule your backup.
+
+## Step 4: Back up your files and folders
+If the backup agent isn't already open, you can find it by searching your machine for Microsoft Azure Backup.
+
+1. In the **Backup agent**, click **Schedule Backup**.
+
+    ![Schedule a Windows Server Backup](./media/backup-try-azure-backup-in-10-mins/snap-in-schedule-backup-closeup.png)
+
+2. Complete the Schedule Backup Wizard. While completing the wizard, you will:
+
+    - Select which files and folders you want to back up.
+    - Specify your backup schedule (daily or weekly).
+    - Determine your retention policy.
+    - Choose how you want to complete the initial backup (over the network, or offline).
+
+    Learn more about [completing the initial backup offline](backup-azure-backup-import-export.md).
+<br><br>
+
+3. When the wizard is complete, return to the **Backup agent** and click **Back Up Now** to complete the initial backup over the network.
+
+    ![Windows Server backup now](./media/backup-try-azure-backup-in-10-mins/backup-now.png)
+
+4. On the **Confirmation** screen, click **Back Up**. If you close the wizard before the backup process completes, it continues to run in the background.
+
+    When the initial backup is done, the **Jobs** view in the console shows that the job is completed.
+
+    ![Initial backup complete](./media/backup-try-azure-backup-in-10-mins/ircomplete.png)
+
+Congratulations, you've successfully backed up your files and folders to Azure Backup.
+
+## Next steps
+- Get more details about [backing up Windows machines](backup-configure-vault.md).
+- Now that you've backed up your files and folders, you can [manage your vaults and servers](backup-azure-manage-windows-server.md).
+- If you need to restore a backup, use this article to [restore files to a Windows machine](backup-azure-restore-windows-server.md).