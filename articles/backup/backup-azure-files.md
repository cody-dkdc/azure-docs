--- conflicted
+++ resolved
@@ -10,15 +10,9 @@
 ms.service: backup
 manager: carmonm
 ---
-<<<<<<< HEAD
+
 # Back up Azure file shares
-
-This article details how to back up [Azure file shares](../storage/files/storage-files-introduction.md).
-=======
-# Back up Azure File shares (Preview)
-
-This article explains how to use the Azure portal to back up and restore [Azure File shares](../storage/files/storage-files-introduction.md) in Azure.
->>>>>>> f5186cc0
+This article explains how to use the Azure portal to back up and restore [Azure file shares](../storage/files/storage-files-introduction.md).
 
 In this guide, you learn how to:
 > [!div class="checklist"]
@@ -32,22 +26,17 @@
 ## Prerequisites
 Before you can back up an Azure file share, ensure that it is present in one of the [supported Storage Account types](troubleshoot-azure-files.md#preview-boundaries). Once you have verified this, you can protect your file shares.
 
-<<<<<<< HEAD
-## Configuring backup for an Azure file share
-=======
-## Limitations for Azure File share backup during Preview
-Azure Files backup is in Preview. Be aware of the following limitations during the Preview:
-- You cannot protect File shares in Storage accounts with [zone-redundant storage(ZRS)](../storage/common/storage-redundancy.md#zone-redundant-storage) or [read-access geo-redundant storage (RA-GRS)](../storage/common/storage-redundancy.md#read-access-geo-redundant-storage) replication.
-- You cannot protect File shares in Storage accounts that have Virtual Networks enabled.
+## Limitations for Azure file share backup during Preview
+Backup for Azure file shares is in preview. Be aware of the following limitations during the Preview:
+- You cannot protect Azure file shares in storage accounts with [zone-redundant storage (ZRS)](../storage/common/storage-redundancy.md#zone-redundant-storage) or [read-access geo-redundant storage (RA-GRS)](../storage/common/storage-redundancy.md#read-access-geo-redundant-storage) replication.
+- You cannot protect Azure file shares in storage accounts that have Virtual Networks enabled.
 - There is no PowerShell or CLI available for protecting Azure Files.
 - The maximum number of scheduled backups per day is one.
 - The maximum number of on-demand backups per day is four.
-- Use [resource locks](https://docs.microsoft.com/cli/azure/resource/lock?view=azure-cli-latest) on the Storage account to prevent accidental deletion of backups in your Recovery Services vault.
+- Use [resource locks](https://docs.microsoft.com/cli/azure/resource/lock?view=azure-cli-latest) on the storage account to prevent accidental deletion of backups in your Recovery Services vault.
 - Do not delete snapshots created by Azure Backup. Deleting snapshots can result in loss of recovery points and/or restore failures. 
 
-## Configuring Azure File shares backup
->>>>>>> f5186cc0
-
+## Configuring backup for an Azure file share
 All backup data is stored in Recovery Services vaults. This tutorial assumes you already have established an Azure file share. To back up your Azure file share:
 
 1. Create a Recovery Services vault in the same region as your file share. If you already have a vault, open your vault's Overview page and click **Backup**.
