--- conflicted
+++ resolved
@@ -118,11 +118,7 @@
 	![Create a new rule](./media/backup-azure-vms-prepare/firewall-02.png)
 2. In the *New Inbound Rule Wizard* choose the **Custom** option for the *Rule Type* and click Next. In the screen to select the *Program* choose **All Programs** and click Next.
 
-<<<<<<< HEAD
-3. In the *Protcol and Ports* screen use the inputs in the table below and click Next:
-=======
 3. In the *Protocol and Ports* screen use the inputs in the table below and click Next:
->>>>>>> 71975739
 
 	![Create a new rule](./media/backup-azure-vms-prepare/firewall-03.png)
 
