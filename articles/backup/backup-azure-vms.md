<properties
	pageTitle="Back up Azure virtual machines | Microsoft Azure"
	description="Discover, register, and back up your virtual machines with these procedures for Azure virtual machine backup."
	services="backup"
	documentationCenter=""
<<<<<<< HEAD
	authors="trinadhk"
	manager="shreeshd"
	editor=""/>
=======
	authors="Jim-Parker"
	manager="jwhit"
	editor=""
	keywords="virtual machine backup; back up virtual machine; backup and disaster recovery"/>
>>>>>>> 08be3281

<tags
	ms.service="backup"
	ms.workload="storage-backup-recovery"
	ms.tgt_pltfrm="na"
	ms.devlang="na"
	ms.topic="hero-article"
<<<<<<< HEAD
	ms.date="09/14/2015"
	ms.author="trinadhk"; "aashishr"; "jimpark"/>
=======
	ms.date="11/17/2015"
	ms.author="trinadhk; aashishr; jimpark; markgal"/>
>>>>>>> 08be3281


# Back up Azure virtual machines
This article provides the procedures for how to back up existing Azure virtual machines (VMs) to protect your VMs in accordance with your company’s backup and disaster recovery policies.

First, there are a few things you need to take care of before you can back up an Azure virtual machine. If you haven't already done so, complete the [prerequisites](backup-azure-vms-prepare.md) to prepare your environment for backing up VMs before you proceed.

For additional information, see the articles on [planning your VM backup infrastructure in Azure](backup-azure-vms-introduction.md) and [Azure virtual machines](https://azure.microsoft.com/documentation/services/virtual-machines/).

Backing up Azure virtual machines involves three key steps:

<<<<<<< HEAD
### To start the discovery process
=======
![Three steps to back up an Azure IaaS VM](./media/backup-azure-vms/3-steps-for-backup.png)
>>>>>>> 08be3281

>[AZURE.NOTE] Backing up virtual machines is a local process. You cannot back up virtual machines from one region to a backup vault in another region. So, for every Azure region that has VMs that need to be backed up, at least one backup vault must be created in that region.

## Step 1 - Discover Azure virtual machines
The discovery process should always be run as the first step to ensure that any new virtual machines that are added to the subscription are identified. The process queries Azure for the list of virtual machines in the subscription, along with additional information like the cloud service name and the region.

1. Navigate to the backup vault under **Recovery Services** in the Azure portal, and click **Registered Items**.

2. Select **Azure Virtual Machine** from the drop-down menu.

    ![Select workload](./media/backup-azure-vms/discovery-select-workload.png)

3. Click **DISCOVER** at the bottom of the page.
    ![Discover button](./media/backup-azure-vms/discover-button-only.png)

    The discovery process may take a few minutes while the virtual machines are being tabulated. There is a notification at the bottom of the screen that lets you know that the process is running.

    ![Discover VMs](./media/backup-azure-vms/discovering-vms.png)

<<<<<<< HEAD
##  2. Register Azure virtual machines
Before a virtual machine can be protected it needs to be registered with the Azure Backup service. The primary goal of the registration process is to associate the virtual machine with the Azure Backup service. Registration is typically a one-time activity.

>[AZURE.NOTE] The backup extension is not installed during the registration step. The installation and update of the backup agent is now part of the scheduled backup job.
=======
    The notification changes when the process is complete.

    ![Discovery done](./media/backup-azure-vms/discovery-complete.png)
>>>>>>> 08be3281

##  Step 2 - Register Azure virtual machines
You register an Azure virtual machine to associate it with the Azure Backup service. This is typically a one-time activity.

1. Navigate to the backup vault under **Recovery Services** in the Azure portal, and then click **Registered Items**.

2. Select **Azure Virtual Machine** from the drop-down menu.

    ![Select workload](./media/backup-azure-vms/discovery-select-workload.png)

<<<<<<< HEAD
3. Click the **REGISTER** button at the bottom of the page.

    ![register button](./media/backup-azure-vms/register-button-only.png)
=======
3. Click **REGISTER** at the bottom of the page.
    ![Register button](./media/backup-azure-vms/register-button-only.png)
>>>>>>> 08be3281

4. In the **Register Items** shortcut menu, select the virtual machines that you want to register. If there are two or more virtual machines with the same name, use the cloud service to distinguish between them.

    >[AZURE.TIP] Multiple virtual machines can be registered at one time.

<<<<<<< HEAD
5. A job is created for each virtual machine that should be registered. The toast notification shows the status of this activity. Click **View Job** to go to the **Jobs** page.
=======
    A job is created for each virtual machine that you've selected.

5. Click **View Job** in the notification to go to the **Jobs** page.
>>>>>>> 08be3281

    ![Register job](./media/backup-azure-vms/register-create-job.png)

    The virtual machine also appears in the list of registered items, along with the status of the registration operation.

    ![Registering status 1](./media/backup-azure-vms/register-status01.png)

    When the operation completes, the status will change to reflect the *registered* state.

    ![Registration status 2](./media/backup-azure-vms/register-status02.png)

<<<<<<< HEAD
## 3. Protect: Backup Azure virtual machines
This step involves setting up a backup and retention policy for the virtual machine. Multiple virtual machines can be protected at scale using a single protect action.

>[AZURE.NOTE] Azure backup vaults created post May 2015 come up with a default policy built into the vault. This default policy comes with a default retention of 30 days and daily once backup schedule.

To protect a virtual machine, do the following steps:

1. Navigate to the backup vault, which can be found under **Recovery Services** in the Azure portal, and then click the **Registered Items** tab.
2. Choose the type of workload in the drop-down menu as **Azure Virtual Machine**, and then click **Select**.

    ![Select workload in portal](./media/backup-azure-vms/select-workload.png)

3. Click **PROTECT** at the bottom of the page. The **Protect Items** wizard appears. This wizard only lists virtual machines which are registered and not protected.

4. The **Protect Items** wizard is where the virtual machines to be protected can be selected. If there are two or more virtual machines with the same name use the cloud service to distinguish between the virtual machines.

    The **Protect** operation can be done at scale, which means that multiple virtual machines can be selected at one time to be protected. This greatly reduces the effort spent in protecting the virtual machine.

    ![Configure protection at scale](./media/backup-azure-vms/protect-at-scale.png)

5. In the second screen of the **Protect Items** wizard, choose a backup schedule  to back up the selected virtual machines. Pick from an existing set of policies or define a new one.

    In each backup vault, you can have multiple backup policies. The policies reflect the details about how the backup should be scheduled and retained. For example, one backup policy could be for daily backup at 10:00 P.M., while another backup policy could be for weekly backup on Saturday at 6:00 A.M. Multiple backup policies allow flexibility in scheduling backups for your virtual machine infrastructure.
=======
## Step 3 - Protect Azure virtual machines
Now you can set up a backup and retention policy for the virtual machine. Multiple virtual machines can be protected by using a single protect action.
>>>>>>> 08be3281

Azure Backup vaults created after May 2015 come with a default policy built into the vault. This default policy comes with a default retention of 30 days and a once-daily backup schedule.

<<<<<<< HEAD
    ![Protect with new policy](./media/backup-azure-vms/policy-schedule.png)

6. In the third screen of the **Protect Items** wizard, choose a retention range to be associated with backups taken. This screen supports industry standard GFS(Grandfather-Father-Son) based retention scheme. Read more about [long Term retention](#long-term-retention).

    A backup policy also involves retention scheme of the scheduled backups. Selecting an existing backup policy in previous screen disables modification of the retention scheme and backups follow the retention policy as defined in the policy.

    ![Protect with flexible retention](./media/backup-azure-vms/policy-retention.png)

7. A job is created for each virtual machine to configure the protection policy and to associate the virtual machines to the policy. Click the **Jobs** tab and choose the right filter to view the list of **Configure Protection** jobs.
=======
1. Navigate to the backup vault under **Recovery Services** in the Azure portal, and then click **Registered Items**.
2. Select **Azure Virtual Machine** from the drop-down menu.
>>>>>>> 08be3281

    ![Select workload in portal](./media/backup-azure-vms/select-workload.png)

3. Click **PROTECT** at the bottom of the page.

    The **Protect Items wizard** appears. The wizard only lists virtual machines that are registered and not protected. This is where you select the virtual machines that you want to protect.

<<<<<<< HEAD
### Installation of the backup extension
The Azure Backup service seamlessly handles the upgrade and patching of the backup extension without requiring any cumbersome user intervention. This relieves the user of the "agent management overhead" that is typically associated with backup products.

#### Offline VMs
The backup extension is installed if the VM is running. A running VM also provides the greatest chance of getting an application consistent point. However, the Azure Backup service will continue to back up the VM even if the VM is turned off and the extension could not be installed (aka Offline VM). The impact is seen in the consistency - in such a case the recovery point will be *Crash consistent*.

### Initial backup
Once the virtual machine is protected with a policy, it shows up under the **Protected Items** tab with the status of *Protected - (pending initial backup)*. By default, the first scheduled backup is the initial backup. In order to trigger the initial backup immediately after configuring protection, use the **Backup Now** button at the bottom of the **Protected Items** page.

The Azure Backup service creates a backup job for the initial backup operation. Click the **Jobs** tab to view the list of jobs. As a part of the backup operation, the Azure Backup service issues a command to the backup extension in each virtual machine to flush all writes and take a consistent snapshot.
=======
    If there are two or more virtual machines with the same name, use the cloud service to distinguish between the virtual machines.

    >[AZURE.TIP] You can protect multiple virtual machines at one time.

    ![Configure protection at scale](./media/backup-azure-vms/protect-at-scale.png)

4. Choose a **backup schedule** to back up the virtual machines that you've selected. You can pick from an existing set of policies or define a new one.

    Each backup policy can have multiple virtual machines associated with it. However, the virtual machine can only be associated with one policy at any given point in time.
>>>>>>> 08be3281

    ![Protect with new policy](./media/backup-azure-vms/policy-schedule.png)

<<<<<<< HEAD
Once the initial backup is completed, the *Protection Status* of the virtual machine in the **Protected Items** tab will show as *Protected*.
=======
    >[AZURE.NOTE] A backup policy includes a retention scheme for the scheduled backups. If you select an existing backup policy, you will be unable to modify the retention options in the next step.
>>>>>>> 08be3281

5. Choose a **retention range** to associate with the backups.

<<<<<<< HEAD
### Viewing backup status and details
Once protected, the virtual machine count also increases in the **Dashboard** page summary. In addition, the **Dashboard** page shows the number of jobs from the last 24 hours that were successful, have failed, and are still in progress. Clicking on any one category will drill down into that category in the **Jobs** page.

![Status of backup in Dashboard page](./media/backup-azure-vms/dashboard-protectedvms.png)

>[AZURE.NOTE] Values in the dashboard are refreshed once every 24 hours.

### Long term retention
Retention policy specifies the duration for which the backup must be stored. Rather than just specifying a “flat retention” for all backup points, customers can specify different retention policies based on when the backup is taken. For example, the backup point taken at the end of each quarter may need to be preserved for a longer duration for audit purposes while the backup point taken daily, which serves as an operational recovery point, needs to be preserved for 90 days.

![Virtual machine is backed up with recovery point](./media/backup-azure-vms/long-term-retention.png)

1. **Daily retention policy**: Backups taken daily are stored for 30 days.
2. **Weekly retention policy**: Backups taken every week on Sunday will be preserved for 104 weeks
3. **Monthly retention policy**: Backups taken on the last Sunday of each month will be preserved for 120 months
4. **Yearly retention policy**: Backups taken on the first Sunday of every January will be preserved for 99 years.
=======
    ![Protect with flexible retention](./media/backup-azure-vms/policy-retention.png)

    Retention policy specifies the length of time for storing a backup. You can specify different retention policies based on when the backup is taken. For example, a backup point taken at the end of each quarter may need to be preserved for a longer period (for audit purposes)--while the backup point taken daily (which serves as an operational recovery point) only needs to be preserved for 90 days.

    ![Virtual machine is backed up with recovery point](./media/backup-azure-vms/long-term-retention.png)
>>>>>>> 08be3281

    In this example image:

    - **Daily retention policy**: Backups taken daily are stored for 30 days.
    - **Weekly retention policy**: Backups taken every week on Sunday will be preserved for 104 weeks.
    - **Monthly retention policy**: Backups taken on the last Sunday of each month will be preserved for 120 months.
    - **Yearly retention policy**: Backups taken on the first Sunday of every January will be preserved for 99 years.

    A job is created to configure the protection policy and associate the virtual machines to that policy for each virtual machine that you've selected.

6. Click **Job** and choose the right filter to view the list of **Configure Protection** jobs.

    ![Configure protection job](./media/backup-azure-vms/protect-configureprotection.png)

## Initial backup
Once the virtual machine is protected with a policy, it shows up under the **Protected Items** tab with the status of *Protected - (pending initial backup)*. By default, the first scheduled backup is the *initial backup*.

<<<<<<< HEAD
- Max egress per storage account
- Total request rate per storage account
=======
To trigger the initial backup immediately after configuring protection:
>>>>>>> 08be3281

1. Click the **Backup Now** button at the bottom of the **Protected Items** page.

    The Azure Backup service creates a backup job for the initial backup operation.

<<<<<<< HEAD
A secondary factor that impacts performance is the **backup schedule**. If you configure all the VMs to back up at the same time, then the number of disks being backed up *in parallel* will increase - as Azure Backup will attempt to back up as many disks as possible. So one way to reduce the backup traffic from a storage account is to ensure that different VMs are backed up at different times of the day, with no overlap.
=======
2. Click the **Jobs** tab to view the list of jobs.
>>>>>>> 08be3281

    ![Backup in progress](./media/backup-azure-vms/protect-inprogress.png)

>[AZURE.NOTE] As a part of the backup operation, the Azure Backup service issues a command to the backup extension in each virtual machine to flush all writes and take a consistent snapshot.

When initial backup is complete, the status of the virtual machine in the **Protected Items** tab will be *Protected*.

<<<<<<< HEAD
Using this you can estimate the amount of time that it will take to back up a disk of a given size.
=======
![Virtual machine is backed up with recovery point](./media/backup-azure-vms/protect-backedupvm.png)
>>>>>>> 08be3281

## Viewing backup status and details
Once protected, the virtual machine count also increases in the **Dashboard** page summary. The **Dashboard** page also shows the number of jobs from the last 24 hours that were *successful*, have *failed*, and are still *in progress*. By clicking on any one category, you can drill down into that category in the **Jobs** page.

<<<<<<< HEAD
1. Time taken to [install or update the backup extension](backup-azure-vms.md#offline-vms)
2. Queue wait time: Since the service is processing backups from multiple customers, your backup operation might not start immediately. The average wait time for a VM is 15-30 minutes.

## Troubleshooting errors
Get an exhaustive list of workarounds to the errors that are faced during virtual machine backup:

- [Troubleshoot virtual machine backup](backup-azure-vms-troubleshoot.md)

## Next steps
To learn more about getting started with Azure Backup, see:

- [Restore virtual machines](backup-azure-restore-vms.md)
- [Manage virtual machines](backup-azure-manage-vms.md)

=======
![Status of backup in Dashboard page](./media/backup-azure-vms/dashboard-protectedvms.png)

Values in the dashboard are refreshed once every 24 hours.

## Troubleshooting errors
If you run into issues while backing up your virtual machine, take a look at this [troubleshooting guidance](backup-azure-vms-troubleshoot.md) for help.

## Next steps

- [Manage and monitor your virtual machines](backup-azure-manage-vms.md)
- [Restore virtual machines](backup-azure-restore-vms.md)

>>>>>>> 08be3281
<|MERGE_RESOLUTION|>--- conflicted
+++ resolved
@@ -1,302 +1,165 @@
-<properties
-	pageTitle="Back up Azure virtual machines | Microsoft Azure"
-	description="Discover, register, and back up your virtual machines with these procedures for Azure virtual machine backup."
-	services="backup"
-	documentationCenter=""
-<<<<<<< HEAD
-	authors="trinadhk"
-	manager="shreeshd"
-	editor=""/>
-=======
-	authors="Jim-Parker"
-	manager="jwhit"
-	editor=""
-	keywords="virtual machine backup; back up virtual machine; backup and disaster recovery"/>
->>>>>>> 08be3281
-
-<tags
-	ms.service="backup"
-	ms.workload="storage-backup-recovery"
-	ms.tgt_pltfrm="na"
-	ms.devlang="na"
-	ms.topic="hero-article"
-<<<<<<< HEAD
-	ms.date="09/14/2015"
-	ms.author="trinadhk"; "aashishr"; "jimpark"/>
-=======
-	ms.date="11/17/2015"
-	ms.author="trinadhk; aashishr; jimpark; markgal"/>
->>>>>>> 08be3281
-
-
-# Back up Azure virtual machines
-This article provides the procedures for how to back up existing Azure virtual machines (VMs) to protect your VMs in accordance with your company’s backup and disaster recovery policies.
-
-First, there are a few things you need to take care of before you can back up an Azure virtual machine. If you haven't already done so, complete the [prerequisites](backup-azure-vms-prepare.md) to prepare your environment for backing up VMs before you proceed.
-
-For additional information, see the articles on [planning your VM backup infrastructure in Azure](backup-azure-vms-introduction.md) and [Azure virtual machines](https://azure.microsoft.com/documentation/services/virtual-machines/).
-
-Backing up Azure virtual machines involves three key steps:
-
-<<<<<<< HEAD
-### To start the discovery process
-=======
-![Three steps to back up an Azure IaaS VM](./media/backup-azure-vms/3-steps-for-backup.png)
->>>>>>> 08be3281
-
->[AZURE.NOTE] Backing up virtual machines is a local process. You cannot back up virtual machines from one region to a backup vault in another region. So, for every Azure region that has VMs that need to be backed up, at least one backup vault must be created in that region.
-
-## Step 1 - Discover Azure virtual machines
-The discovery process should always be run as the first step to ensure that any new virtual machines that are added to the subscription are identified. The process queries Azure for the list of virtual machines in the subscription, along with additional information like the cloud service name and the region.
-
-1. Navigate to the backup vault under **Recovery Services** in the Azure portal, and click **Registered Items**.
-
-2. Select **Azure Virtual Machine** from the drop-down menu.
-
-    ![Select workload](./media/backup-azure-vms/discovery-select-workload.png)
-
-3. Click **DISCOVER** at the bottom of the page.
-    ![Discover button](./media/backup-azure-vms/discover-button-only.png)
-
-    The discovery process may take a few minutes while the virtual machines are being tabulated. There is a notification at the bottom of the screen that lets you know that the process is running.
-
-    ![Discover VMs](./media/backup-azure-vms/discovering-vms.png)
-
-<<<<<<< HEAD
-##  2. Register Azure virtual machines
-Before a virtual machine can be protected it needs to be registered with the Azure Backup service. The primary goal of the registration process is to associate the virtual machine with the Azure Backup service. Registration is typically a one-time activity.
-
->[AZURE.NOTE] The backup extension is not installed during the registration step. The installation and update of the backup agent is now part of the scheduled backup job.
-=======
-    The notification changes when the process is complete.
-
-    ![Discovery done](./media/backup-azure-vms/discovery-complete.png)
->>>>>>> 08be3281
-
-##  Step 2 - Register Azure virtual machines
-You register an Azure virtual machine to associate it with the Azure Backup service. This is typically a one-time activity.
-
-1. Navigate to the backup vault under **Recovery Services** in the Azure portal, and then click **Registered Items**.
-
-2. Select **Azure Virtual Machine** from the drop-down menu.
-
-    ![Select workload](./media/backup-azure-vms/discovery-select-workload.png)
-
-<<<<<<< HEAD
-3. Click the **REGISTER** button at the bottom of the page.
-
-    ![register button](./media/backup-azure-vms/register-button-only.png)
-=======
-3. Click **REGISTER** at the bottom of the page.
-    ![Register button](./media/backup-azure-vms/register-button-only.png)
->>>>>>> 08be3281
-
-4. In the **Register Items** shortcut menu, select the virtual machines that you want to register. If there are two or more virtual machines with the same name, use the cloud service to distinguish between them.
-
-    >[AZURE.TIP] Multiple virtual machines can be registered at one time.
-
-<<<<<<< HEAD
-5. A job is created for each virtual machine that should be registered. The toast notification shows the status of this activity. Click **View Job** to go to the **Jobs** page.
-=======
-    A job is created for each virtual machine that you've selected.
-
-5. Click **View Job** in the notification to go to the **Jobs** page.
->>>>>>> 08be3281
-
-    ![Register job](./media/backup-azure-vms/register-create-job.png)
-
-    The virtual machine also appears in the list of registered items, along with the status of the registration operation.
-
-    ![Registering status 1](./media/backup-azure-vms/register-status01.png)
-
-    When the operation completes, the status will change to reflect the *registered* state.
-
-    ![Registration status 2](./media/backup-azure-vms/register-status02.png)
-
-<<<<<<< HEAD
-## 3. Protect: Backup Azure virtual machines
-This step involves setting up a backup and retention policy for the virtual machine. Multiple virtual machines can be protected at scale using a single protect action.
-
->[AZURE.NOTE] Azure backup vaults created post May 2015 come up with a default policy built into the vault. This default policy comes with a default retention of 30 days and daily once backup schedule.
-
-To protect a virtual machine, do the following steps:
-
-1. Navigate to the backup vault, which can be found under **Recovery Services** in the Azure portal, and then click the **Registered Items** tab.
-2. Choose the type of workload in the drop-down menu as **Azure Virtual Machine**, and then click **Select**.
-
-    ![Select workload in portal](./media/backup-azure-vms/select-workload.png)
-
-3. Click **PROTECT** at the bottom of the page. The **Protect Items** wizard appears. This wizard only lists virtual machines which are registered and not protected.
-
-4. The **Protect Items** wizard is where the virtual machines to be protected can be selected. If there are two or more virtual machines with the same name use the cloud service to distinguish between the virtual machines.
-
-    The **Protect** operation can be done at scale, which means that multiple virtual machines can be selected at one time to be protected. This greatly reduces the effort spent in protecting the virtual machine.
-
-    ![Configure protection at scale](./media/backup-azure-vms/protect-at-scale.png)
-
-5. In the second screen of the **Protect Items** wizard, choose a backup schedule  to back up the selected virtual machines. Pick from an existing set of policies or define a new one.
-
-    In each backup vault, you can have multiple backup policies. The policies reflect the details about how the backup should be scheduled and retained. For example, one backup policy could be for daily backup at 10:00 P.M., while another backup policy could be for weekly backup on Saturday at 6:00 A.M. Multiple backup policies allow flexibility in scheduling backups for your virtual machine infrastructure.
-=======
-## Step 3 - Protect Azure virtual machines
-Now you can set up a backup and retention policy for the virtual machine. Multiple virtual machines can be protected by using a single protect action.
->>>>>>> 08be3281
-
-Azure Backup vaults created after May 2015 come with a default policy built into the vault. This default policy comes with a default retention of 30 days and a once-daily backup schedule.
-
-<<<<<<< HEAD
-    ![Protect with new policy](./media/backup-azure-vms/policy-schedule.png)
-
-6. In the third screen of the **Protect Items** wizard, choose a retention range to be associated with backups taken. This screen supports industry standard GFS(Grandfather-Father-Son) based retention scheme. Read more about [long Term retention](#long-term-retention).
-
-    A backup policy also involves retention scheme of the scheduled backups. Selecting an existing backup policy in previous screen disables modification of the retention scheme and backups follow the retention policy as defined in the policy.
-
-    ![Protect with flexible retention](./media/backup-azure-vms/policy-retention.png)
-
-7. A job is created for each virtual machine to configure the protection policy and to associate the virtual machines to the policy. Click the **Jobs** tab and choose the right filter to view the list of **Configure Protection** jobs.
-=======
-1. Navigate to the backup vault under **Recovery Services** in the Azure portal, and then click **Registered Items**.
-2. Select **Azure Virtual Machine** from the drop-down menu.
->>>>>>> 08be3281
-
-    ![Select workload in portal](./media/backup-azure-vms/select-workload.png)
-
-3. Click **PROTECT** at the bottom of the page.
-
-    The **Protect Items wizard** appears. The wizard only lists virtual machines that are registered and not protected. This is where you select the virtual machines that you want to protect.
-
-<<<<<<< HEAD
-### Installation of the backup extension
-The Azure Backup service seamlessly handles the upgrade and patching of the backup extension without requiring any cumbersome user intervention. This relieves the user of the "agent management overhead" that is typically associated with backup products.
-
-#### Offline VMs
-The backup extension is installed if the VM is running. A running VM also provides the greatest chance of getting an application consistent point. However, the Azure Backup service will continue to back up the VM even if the VM is turned off and the extension could not be installed (aka Offline VM). The impact is seen in the consistency - in such a case the recovery point will be *Crash consistent*.
-
-### Initial backup
-Once the virtual machine is protected with a policy, it shows up under the **Protected Items** tab with the status of *Protected - (pending initial backup)*. By default, the first scheduled backup is the initial backup. In order to trigger the initial backup immediately after configuring protection, use the **Backup Now** button at the bottom of the **Protected Items** page.
-
-The Azure Backup service creates a backup job for the initial backup operation. Click the **Jobs** tab to view the list of jobs. As a part of the backup operation, the Azure Backup service issues a command to the backup extension in each virtual machine to flush all writes and take a consistent snapshot.
-=======
-    If there are two or more virtual machines with the same name, use the cloud service to distinguish between the virtual machines.
-
-    >[AZURE.TIP] You can protect multiple virtual machines at one time.
-
-    ![Configure protection at scale](./media/backup-azure-vms/protect-at-scale.png)
-
-4. Choose a **backup schedule** to back up the virtual machines that you've selected. You can pick from an existing set of policies or define a new one.
-
-    Each backup policy can have multiple virtual machines associated with it. However, the virtual machine can only be associated with one policy at any given point in time.
->>>>>>> 08be3281
-
-    ![Protect with new policy](./media/backup-azure-vms/policy-schedule.png)
-
-<<<<<<< HEAD
-Once the initial backup is completed, the *Protection Status* of the virtual machine in the **Protected Items** tab will show as *Protected*.
-=======
-    >[AZURE.NOTE] A backup policy includes a retention scheme for the scheduled backups. If you select an existing backup policy, you will be unable to modify the retention options in the next step.
->>>>>>> 08be3281
-
-5. Choose a **retention range** to associate with the backups.
-
-<<<<<<< HEAD
-### Viewing backup status and details
-Once protected, the virtual machine count also increases in the **Dashboard** page summary. In addition, the **Dashboard** page shows the number of jobs from the last 24 hours that were successful, have failed, and are still in progress. Clicking on any one category will drill down into that category in the **Jobs** page.
-
-![Status of backup in Dashboard page](./media/backup-azure-vms/dashboard-protectedvms.png)
-
->[AZURE.NOTE] Values in the dashboard are refreshed once every 24 hours.
-
-### Long term retention
-Retention policy specifies the duration for which the backup must be stored. Rather than just specifying a “flat retention” for all backup points, customers can specify different retention policies based on when the backup is taken. For example, the backup point taken at the end of each quarter may need to be preserved for a longer duration for audit purposes while the backup point taken daily, which serves as an operational recovery point, needs to be preserved for 90 days.
-
-![Virtual machine is backed up with recovery point](./media/backup-azure-vms/long-term-retention.png)
-
-1. **Daily retention policy**: Backups taken daily are stored for 30 days.
-2. **Weekly retention policy**: Backups taken every week on Sunday will be preserved for 104 weeks
-3. **Monthly retention policy**: Backups taken on the last Sunday of each month will be preserved for 120 months
-4. **Yearly retention policy**: Backups taken on the first Sunday of every January will be preserved for 99 years.
-=======
-    ![Protect with flexible retention](./media/backup-azure-vms/policy-retention.png)
-
-    Retention policy specifies the length of time for storing a backup. You can specify different retention policies based on when the backup is taken. For example, a backup point taken at the end of each quarter may need to be preserved for a longer period (for audit purposes)--while the backup point taken daily (which serves as an operational recovery point) only needs to be preserved for 90 days.
-
-    ![Virtual machine is backed up with recovery point](./media/backup-azure-vms/long-term-retention.png)
->>>>>>> 08be3281
-
-    In this example image:
-
-    - **Daily retention policy**: Backups taken daily are stored for 30 days.
-    - **Weekly retention policy**: Backups taken every week on Sunday will be preserved for 104 weeks.
-    - **Monthly retention policy**: Backups taken on the last Sunday of each month will be preserved for 120 months.
-    - **Yearly retention policy**: Backups taken on the first Sunday of every January will be preserved for 99 years.
-
-    A job is created to configure the protection policy and associate the virtual machines to that policy for each virtual machine that you've selected.
-
-6. Click **Job** and choose the right filter to view the list of **Configure Protection** jobs.
-
-    ![Configure protection job](./media/backup-azure-vms/protect-configureprotection.png)
-
-## Initial backup
-Once the virtual machine is protected with a policy, it shows up under the **Protected Items** tab with the status of *Protected - (pending initial backup)*. By default, the first scheduled backup is the *initial backup*.
-
-<<<<<<< HEAD
-- Max egress per storage account
-- Total request rate per storage account
-=======
-To trigger the initial backup immediately after configuring protection:
->>>>>>> 08be3281
-
-1. Click the **Backup Now** button at the bottom of the **Protected Items** page.
-
-    The Azure Backup service creates a backup job for the initial backup operation.
-
-<<<<<<< HEAD
-A secondary factor that impacts performance is the **backup schedule**. If you configure all the VMs to back up at the same time, then the number of disks being backed up *in parallel* will increase - as Azure Backup will attempt to back up as many disks as possible. So one way to reduce the backup traffic from a storage account is to ensure that different VMs are backed up at different times of the day, with no overlap.
-=======
-2. Click the **Jobs** tab to view the list of jobs.
->>>>>>> 08be3281
-
-    ![Backup in progress](./media/backup-azure-vms/protect-inprogress.png)
-
->[AZURE.NOTE] As a part of the backup operation, the Azure Backup service issues a command to the backup extension in each virtual machine to flush all writes and take a consistent snapshot.
-
-When initial backup is complete, the status of the virtual machine in the **Protected Items** tab will be *Protected*.
-
-<<<<<<< HEAD
-Using this you can estimate the amount of time that it will take to back up a disk of a given size.
-=======
-![Virtual machine is backed up with recovery point](./media/backup-azure-vms/protect-backedupvm.png)
->>>>>>> 08be3281
-
-## Viewing backup status and details
-Once protected, the virtual machine count also increases in the **Dashboard** page summary. The **Dashboard** page also shows the number of jobs from the last 24 hours that were *successful*, have *failed*, and are still *in progress*. By clicking on any one category, you can drill down into that category in the **Jobs** page.
-
-<<<<<<< HEAD
-1. Time taken to [install or update the backup extension](backup-azure-vms.md#offline-vms)
-2. Queue wait time: Since the service is processing backups from multiple customers, your backup operation might not start immediately. The average wait time for a VM is 15-30 minutes.
-
-## Troubleshooting errors
-Get an exhaustive list of workarounds to the errors that are faced during virtual machine backup:
-
-- [Troubleshoot virtual machine backup](backup-azure-vms-troubleshoot.md)
-
-## Next steps
-To learn more about getting started with Azure Backup, see:
-
-- [Restore virtual machines](backup-azure-restore-vms.md)
-- [Manage virtual machines](backup-azure-manage-vms.md)
-
-=======
-![Status of backup in Dashboard page](./media/backup-azure-vms/dashboard-protectedvms.png)
-
-Values in the dashboard are refreshed once every 24 hours.
-
-## Troubleshooting errors
-If you run into issues while backing up your virtual machine, take a look at this [troubleshooting guidance](backup-azure-vms-troubleshoot.md) for help.
-
-## Next steps
-
-- [Manage and monitor your virtual machines](backup-azure-manage-vms.md)
-- [Restore virtual machines](backup-azure-restore-vms.md)
-
->>>>>>> 08be3281
+<properties
+	pageTitle="Back up Azure virtual machines | Microsoft Azure"
+	description="Discover, register, and back up your virtual machines with these procedures for Azure virtual machine backup."
+	services="backup"
+	documentationCenter=""
+	authors="Jim-Parker"
+	manager="jwhit"
+	editor=""
+	keywords="virtual machine backup; back up virtual machine; backup and disaster recovery"/>
+
+<tags
+	ms.service="backup"
+	ms.workload="storage-backup-recovery"
+	ms.tgt_pltfrm="na"
+	ms.devlang="na"
+	ms.topic="hero-article"
+	ms.date="11/17/2015"
+	ms.author="trinadhk; aashishr; jimpark; markgal"/>
+
+
+# Back up Azure virtual machines
+This article provides the procedures for how to back up existing Azure virtual machines (VMs) to protect your VMs in accordance with your company’s backup and disaster recovery policies.
+
+First, there are a few things you need to take care of before you can back up an Azure virtual machine. If you haven't already done so, complete the [prerequisites](backup-azure-vms-prepare.md) to prepare your environment for backing up VMs before you proceed.
+
+For additional information, see the articles on [planning your VM backup infrastructure in Azure](backup-azure-vms-introduction.md) and [Azure virtual machines](https://azure.microsoft.com/documentation/services/virtual-machines/).
+
+Backing up Azure virtual machines involves three key steps:
+
+![Three steps to back up an Azure IaaS VM](./media/backup-azure-vms/3-steps-for-backup.png)
+
+>[AZURE.NOTE] Backing up virtual machines is a local process. You cannot back up virtual machines from one region to a backup vault in another region. So, for every Azure region that has VMs that need to be backed up, at least one backup vault must be created in that region.
+
+## Step 1 - Discover Azure virtual machines
+The discovery process should always be run as the first step to ensure that any new virtual machines that are added to the subscription are identified. The process queries Azure for the list of virtual machines in the subscription, along with additional information like the cloud service name and the region.
+
+1. Navigate to the backup vault under **Recovery Services** in the Azure portal, and click **Registered Items**.
+
+2. Select **Azure Virtual Machine** from the drop-down menu.
+
+    ![Select workload](./media/backup-azure-vms/discovery-select-workload.png)
+
+3. Click **DISCOVER** at the bottom of the page.
+    ![Discover button](./media/backup-azure-vms/discover-button-only.png)
+
+    The discovery process may take a few minutes while the virtual machines are being tabulated. There is a notification at the bottom of the screen that lets you know that the process is running.
+
+    ![Discover VMs](./media/backup-azure-vms/discovering-vms.png)
+
+    The notification changes when the process is complete.
+
+    ![Discovery done](./media/backup-azure-vms/discovery-complete.png)
+
+##  Step 2 - Register Azure virtual machines
+You register an Azure virtual machine to associate it with the Azure Backup service. This is typically a one-time activity.
+
+1. Navigate to the backup vault under **Recovery Services** in the Azure portal, and then click **Registered Items**.
+
+2. Select **Azure Virtual Machine** from the drop-down menu.
+
+    ![Select workload](./media/backup-azure-vms/discovery-select-workload.png)
+
+3. Click **REGISTER** at the bottom of the page.
+    ![Register button](./media/backup-azure-vms/register-button-only.png)
+
+4. In the **Register Items** shortcut menu, select the virtual machines that you want to register. If there are two or more virtual machines with the same name, use the cloud service to distinguish between them.
+
+    >[AZURE.TIP] Multiple virtual machines can be registered at one time.
+
+    A job is created for each virtual machine that you've selected.
+
+5. Click **View Job** in the notification to go to the **Jobs** page.
+
+    ![Register job](./media/backup-azure-vms/register-create-job.png)
+
+    The virtual machine also appears in the list of registered items, along with the status of the registration operation.
+
+    ![Registering status 1](./media/backup-azure-vms/register-status01.png)
+
+    When the operation completes, the status will change to reflect the *registered* state.
+
+    ![Registration status 2](./media/backup-azure-vms/register-status02.png)
+
+## Step 3 - Protect Azure virtual machines
+Now you can set up a backup and retention policy for the virtual machine. Multiple virtual machines can be protected by using a single protect action.
+
+Azure Backup vaults created after May 2015 come with a default policy built into the vault. This default policy comes with a default retention of 30 days and a once-daily backup schedule.
+
+1. Navigate to the backup vault under **Recovery Services** in the Azure portal, and then click **Registered Items**.
+2. Select **Azure Virtual Machine** from the drop-down menu.
+
+    ![Select workload in portal](./media/backup-azure-vms/select-workload.png)
+
+3. Click **PROTECT** at the bottom of the page.
+
+    The **Protect Items wizard** appears. The wizard only lists virtual machines that are registered and not protected. This is where you select the virtual machines that you want to protect.
+
+    If there are two or more virtual machines with the same name, use the cloud service to distinguish between the virtual machines.
+
+    >[AZURE.TIP] You can protect multiple virtual machines at one time.
+
+    ![Configure protection at scale](./media/backup-azure-vms/protect-at-scale.png)
+
+4. Choose a **backup schedule** to back up the virtual machines that you've selected. You can pick from an existing set of policies or define a new one.
+
+    Each backup policy can have multiple virtual machines associated with it. However, the virtual machine can only be associated with one policy at any given point in time.
+
+    ![Protect with new policy](./media/backup-azure-vms/policy-schedule.png)
+
+    >[AZURE.NOTE] A backup policy includes a retention scheme for the scheduled backups. If you select an existing backup policy, you will be unable to modify the retention options in the next step.
+
+5. Choose a **retention range** to associate with the backups.
+
+    ![Protect with flexible retention](./media/backup-azure-vms/policy-retention.png)
+
+    Retention policy specifies the length of time for storing a backup. You can specify different retention policies based on when the backup is taken. For example, a backup point taken at the end of each quarter may need to be preserved for a longer period (for audit purposes)--while the backup point taken daily (which serves as an operational recovery point) only needs to be preserved for 90 days.
+
+    ![Virtual machine is backed up with recovery point](./media/backup-azure-vms/long-term-retention.png)
+
+    In this example image:
+
+    - **Daily retention policy**: Backups taken daily are stored for 30 days.
+    - **Weekly retention policy**: Backups taken every week on Sunday will be preserved for 104 weeks.
+    - **Monthly retention policy**: Backups taken on the last Sunday of each month will be preserved for 120 months.
+    - **Yearly retention policy**: Backups taken on the first Sunday of every January will be preserved for 99 years.
+
+    A job is created to configure the protection policy and associate the virtual machines to that policy for each virtual machine that you've selected.
+
+6. Click **Job** and choose the right filter to view the list of **Configure Protection** jobs.
+
+    ![Configure protection job](./media/backup-azure-vms/protect-configureprotection.png)
+
+## Initial backup
+Once the virtual machine is protected with a policy, it shows up under the **Protected Items** tab with the status of *Protected - (pending initial backup)*. By default, the first scheduled backup is the *initial backup*.
+
+To trigger the initial backup immediately after configuring protection:
+
+1. Click the **Backup Now** button at the bottom of the **Protected Items** page.
+
+    The Azure Backup service creates a backup job for the initial backup operation.
+
+2. Click the **Jobs** tab to view the list of jobs.
+
+    ![Backup in progress](./media/backup-azure-vms/protect-inprogress.png)
+
+>[AZURE.NOTE] As a part of the backup operation, the Azure Backup service issues a command to the backup extension in each virtual machine to flush all writes and take a consistent snapshot.
+
+When initial backup is complete, the status of the virtual machine in the **Protected Items** tab will be *Protected*.
+
+![Virtual machine is backed up with recovery point](./media/backup-azure-vms/protect-backedupvm.png)
+
+## Viewing backup status and details
+Once protected, the virtual machine count also increases in the **Dashboard** page summary. The **Dashboard** page also shows the number of jobs from the last 24 hours that were *successful*, have *failed*, and are still *in progress*. By clicking on any one category, you can drill down into that category in the **Jobs** page.
+
+![Status of backup in Dashboard page](./media/backup-azure-vms/dashboard-protectedvms.png)
+
+Values in the dashboard are refreshed once every 24 hours.
+
+## Troubleshooting errors
+If you run into issues while backing up your virtual machine, take a look at this [troubleshooting guidance](backup-azure-vms-troubleshoot.md) for help.
+
+## Next steps
+
+- [Manage and monitor your virtual machines](backup-azure-manage-vms.md)
+- [Restore virtual machines](backup-azure-restore-vms.md)