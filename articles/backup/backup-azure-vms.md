<properties
	pageTitle="Back up Azure virtual machines | Microsoft Azure"
	description="Procedures for backing up an Azure virtual machine."
	services="backup"
	documentationCenter=""
	authors="Jim-Parker"
	manager="jwhit"
	editor=""/>

<tags
	ms.service="backup"
	ms.workload="storage-backup-recovery"
	ms.tgt_pltfrm="na"
	ms.devlang="na"
	ms.topic="hero-article"
	ms.date="10/29/2015"
	ms.author="trinadhk; aashishr; jimpark; markgal"/>


# Back up Azure virtual machines
This article provides the procedures for backing up existing Azure virtual machines, to protected them in accordance with your company’s backup and retention policies.

First, there are a few things you need to take care of before you can back up an Azure virtual machine. If you haven't already done so, complete the [prerequisites](backup-azure-vms-prepare.md) to prepare your environment for VM backup before you proceed.

If you're looking for information about [planning your VM backup infrastructure in Azure](backup-azure-vms-introduction.md), or [Azure virtual machines](https://azure.microsoft.com/documentation/services/virtual-machines/) you can follow these links for that information.

Backing up Azure virtual machines involves three key steps:

![Three steps to back up an Azure virtual machine](./media/backup-azure-vms/3-steps-for-backup.png)

>[AZURE.NOTE] Virtual machine backup is local. You cannot back up virtual machines from one region to a backup vault in another region. So, for every Azure region that has VMs that need backup, at least 1 backup vault must be created in that region.

## Step 1 - Discover Azure virtual machines
The discovery process should always be run as the first step to ensure that any new virtual machines added to the subscription are identified. The process queries Azure for the list of virtual machines in the subscription, along with additional information like the Cloud Service name and the region.

1. Navigate to the backup vault under **Recovery Services** in the Azure portal, and click **Registered Items**.

2. Select **Azure Virtual Machine** from the drop-down menu.

    ![select workload](./media/backup-azure-vms/discovery-select-workload.png)

3. Click **DISCOVER** at the bottom of the page.
    ![discover button](./media/backup-azure-vms/discover-button-only.png)

    The discovery process may take a few minutes while the virtual machines are being tabulated. There is a notification at the bottom of the screen that let's you know the process is running.

    ![discover vms](./media/backup-azure-vms/discovering-vms.png)

    The notification changes when the process is complete.

    ![discover-done](./media/backup-azure-vms/discovery-complete.png)

##  Step 2 - Register Azure virtual machines
You register an Azure virtual machine to associate the it with the Azure Backup service. This is typically a one-time activity.

1. Navigate to the backup vault under **Recovery Services** in the Azure portal, and click **Registered Items**.

2. Select **Azure Virtual Machine** from the drop-down menu.

    ![select workload](./media/backup-azure-vms/discovery-select-workload.png)

3. Click **REGISTER** at the bottom of the page.
    ![register button](./media/backup-azure-vms/register-button-only.png)

4. In the **Register Items shortcut menu**, select the virtual machines that you want to register. If there are two or more virtual machines with the same name use the cloud service to distinguish between them.

    >[AZURE.TIP] Multiple virtual machines can be registered at one time.

    A job is created for each virtual machine that you've selected.

5. Click **View Job** in the notification to go to the **Jobs** page.

    ![register job](./media/backup-azure-vms/register-create-job.png)

<<<<<<< HEAD
   The virtual machine also appears in the list of registered items along with the status of the registration operation.
=======
    The virtual machine also appears in the list of registered items along with the status of the registration operation.
>>>>>>> e21c384c

    ![Registering status 1](./media/backup-azure-vms/register-status01.png)

    When the operation completes, the status will change to reflect the *registered* state.

    ![Registration status 2](./media/backup-azure-vms/register-status02.png)

## Step 3 - Protect Azure virtual machines
Now you can set up a backup and retention policy for the virtual machine. Multiple virtual machines can be protected using a single protect action.

Azure Backup vaults created after May 2015 come up with a default policy built into the vault. This default policy comes with a default retention of 30 days and once daily backup schedule.

1. Navigate to the backup vault under **Recovery Services** in the Azure portal, and click **Registered Items**
.
2. Select **Azure Virtual Machine** from the drop-down menu.

    ![Select workload in portal](./media/backup-azure-vms/select-workload.png)

3. Click **PROTECT** at the bottom of the page.

    The **Protect Items wizard** appears. The wizard only lists virtual machines that are registered and not protected. This is where you select the virtual machines you want to protect.

    If there are two or more virtual machines with the same name use the cloud service to distinguish between the virtual machines.

    >[AZURE.TIP] You can protect multiple virtual machines at one time.

    ![Configure protection at scale](./media/backup-azure-vms/protect-at-scale.png)

4. Choose a **backup schedule** to back up the virtual machines you've selected. You can pick from an existing set of policies or define a new one.

    Each backup policy can have multiple virtual machines associated with it. However, the virtual machine can only be associated with one policy at any given point in time.

    ![Protect with new policy](./media/backup-azure-vms/policy-schedule.png)

    >[AZURE.NOTE] A backup policy includes a retention scheme for the scheduled backups. If you select an existing backup policy you will be unable to modify the retention options in the next step.

5. Choose a **retention range** to associate with the backups.

    ![Protect with flexible retention](./media/backup-azure-vms/policy-retention.png)

    Retention policy specifies the length of time for storing a backup and you can specify different retention policies based on when the backup is taken. For example, a backup point taken at the end of each quarter may need to be preserved for a longer period (for audit purposes) while the backup point taken daily, which serves as an operational recovery point, only needs to be preserved for 90 days.

    ![Virtual machine is backed up with recovery point](./media/backup-azure-vms/long-term-retention.png)

    In this example image:

    - **Daily retention policy**: Backups taken daily are stored for 30 days.
    - **Weekly retention policy**: Backups taken every week on Sunday will be preserved for 104 weeks
    - **Monthly retention policy**: Backups taken on the last Sunday of each month will be preserved for 120 months
    - **Yearly retention policy**: Backups taken on the first Sunday of every January will be preserved for 99 years.

    A job is created to configure the protection policy and associate the virtual machines to that policy for each virtual machine that you've selected.

6. Click **Job** and choose the right filter to view the list of **Configure Protection** jobs.

    ![Configure protection job](./media/backup-azure-vms/protect-configureprotection.png)

## Initial backup
Once the virtual machine is protected with a policy, it shows up under the **Protected Items** tab with the status of *Protected - (pending initial backup)*. By default, the first scheduled backup is the *initial backup*.

To trigger the initial backup immediately after configuring protection:

1. Click the **Backup Now** button at the bottom of the **Protected Items** page.

    The Azure Backup service creates a backup job for the initial backup operation.

2. Click the **Jobs** tab to view the list of jobs.

    ![Backup in progress](./media/backup-azure-vms/protect-inprogress.png)

>[AZURE.NOTE] As a part of the backup operation, the Azure Backup service issues a command to the backup extension in each virtual machine to flush all writes and take a consistent snapshot.

When initial backup is complete, the status of the virtual machine in the **Protected Items** tab will be *Protected*.

![Virtual machine is backed up with recovery point](./media/backup-azure-vms/protect-backedupvm.png)

## Viewing backup status and details
Once protected, the virtual machine count also increases in the **Dashboard** page summary. The **Dashboard** page also shows the number of jobs from the last 24 hours that were *successful*, have *failed*, and are still *in progress*. Clicking on any one category will drill down into that category in the **Jobs** page.

![Status of backup in Dashboard page](./media/backup-azure-vms/dashboard-protectedvms.png)

Values in the dashboard are refreshed once every 24 hours.

## Troubleshooting errors
If you run into issues while backing up your virtual machine, take a look at this [troubleshooting](backup-azure-vms-troubleshoot.md) guidance for help.

## Next steps

- [Manage and monitor your virtual machines](backup-azure-manage-vms.md)
- [Restore virtual machines](backup-azure-restore-vms.md)
<|MERGE_RESOLUTION|>--- conflicted
+++ resolved
@@ -1,169 +1,165 @@
-<properties
-	pageTitle="Back up Azure virtual machines | Microsoft Azure"
-	description="Procedures for backing up an Azure virtual machine."
-	services="backup"
-	documentationCenter=""
-	authors="Jim-Parker"
-	manager="jwhit"
-	editor=""/>
-
-<tags
-	ms.service="backup"
-	ms.workload="storage-backup-recovery"
-	ms.tgt_pltfrm="na"
-	ms.devlang="na"
-	ms.topic="hero-article"
-	ms.date="10/29/2015"
-	ms.author="trinadhk; aashishr; jimpark; markgal"/>
-
-
-# Back up Azure virtual machines
-This article provides the procedures for backing up existing Azure virtual machines, to protected them in accordance with your company’s backup and retention policies.
-
-First, there are a few things you need to take care of before you can back up an Azure virtual machine. If you haven't already done so, complete the [prerequisites](backup-azure-vms-prepare.md) to prepare your environment for VM backup before you proceed.
-
-If you're looking for information about [planning your VM backup infrastructure in Azure](backup-azure-vms-introduction.md), or [Azure virtual machines](https://azure.microsoft.com/documentation/services/virtual-machines/) you can follow these links for that information.
-
-Backing up Azure virtual machines involves three key steps:
-
-![Three steps to back up an Azure virtual machine](./media/backup-azure-vms/3-steps-for-backup.png)
-
->[AZURE.NOTE] Virtual machine backup is local. You cannot back up virtual machines from one region to a backup vault in another region. So, for every Azure region that has VMs that need backup, at least 1 backup vault must be created in that region.
-
-## Step 1 - Discover Azure virtual machines
-The discovery process should always be run as the first step to ensure that any new virtual machines added to the subscription are identified. The process queries Azure for the list of virtual machines in the subscription, along with additional information like the Cloud Service name and the region.
-
-1. Navigate to the backup vault under **Recovery Services** in the Azure portal, and click **Registered Items**.
-
-2. Select **Azure Virtual Machine** from the drop-down menu.
-
-    ![select workload](./media/backup-azure-vms/discovery-select-workload.png)
-
-3. Click **DISCOVER** at the bottom of the page.
-    ![discover button](./media/backup-azure-vms/discover-button-only.png)
-
-    The discovery process may take a few minutes while the virtual machines are being tabulated. There is a notification at the bottom of the screen that let's you know the process is running.
-
-    ![discover vms](./media/backup-azure-vms/discovering-vms.png)
-
-    The notification changes when the process is complete.
-
-    ![discover-done](./media/backup-azure-vms/discovery-complete.png)
-
-##  Step 2 - Register Azure virtual machines
-You register an Azure virtual machine to associate the it with the Azure Backup service. This is typically a one-time activity.
-
-1. Navigate to the backup vault under **Recovery Services** in the Azure portal, and click **Registered Items**.
-
-2. Select **Azure Virtual Machine** from the drop-down menu.
-
-    ![select workload](./media/backup-azure-vms/discovery-select-workload.png)
-
-3. Click **REGISTER** at the bottom of the page.
-    ![register button](./media/backup-azure-vms/register-button-only.png)
-
-4. In the **Register Items shortcut menu**, select the virtual machines that you want to register. If there are two or more virtual machines with the same name use the cloud service to distinguish between them.
-
-    >[AZURE.TIP] Multiple virtual machines can be registered at one time.
-
-    A job is created for each virtual machine that you've selected.
-
-5. Click **View Job** in the notification to go to the **Jobs** page.
-
-    ![register job](./media/backup-azure-vms/register-create-job.png)
-
-<<<<<<< HEAD
-   The virtual machine also appears in the list of registered items along with the status of the registration operation.
-=======
-    The virtual machine also appears in the list of registered items along with the status of the registration operation.
->>>>>>> e21c384c
-
-    ![Registering status 1](./media/backup-azure-vms/register-status01.png)
-
-    When the operation completes, the status will change to reflect the *registered* state.
-
-    ![Registration status 2](./media/backup-azure-vms/register-status02.png)
-
-## Step 3 - Protect Azure virtual machines
-Now you can set up a backup and retention policy for the virtual machine. Multiple virtual machines can be protected using a single protect action.
-
-Azure Backup vaults created after May 2015 come up with a default policy built into the vault. This default policy comes with a default retention of 30 days and once daily backup schedule.
-
-1. Navigate to the backup vault under **Recovery Services** in the Azure portal, and click **Registered Items**
-.
-2. Select **Azure Virtual Machine** from the drop-down menu.
-
-    ![Select workload in portal](./media/backup-azure-vms/select-workload.png)
-
-3. Click **PROTECT** at the bottom of the page.
-
-    The **Protect Items wizard** appears. The wizard only lists virtual machines that are registered and not protected. This is where you select the virtual machines you want to protect.
-
-    If there are two or more virtual machines with the same name use the cloud service to distinguish between the virtual machines.
-
-    >[AZURE.TIP] You can protect multiple virtual machines at one time.
-
-    ![Configure protection at scale](./media/backup-azure-vms/protect-at-scale.png)
-
-4. Choose a **backup schedule** to back up the virtual machines you've selected. You can pick from an existing set of policies or define a new one.
-
-    Each backup policy can have multiple virtual machines associated with it. However, the virtual machine can only be associated with one policy at any given point in time.
-
-    ![Protect with new policy](./media/backup-azure-vms/policy-schedule.png)
-
-    >[AZURE.NOTE] A backup policy includes a retention scheme for the scheduled backups. If you select an existing backup policy you will be unable to modify the retention options in the next step.
-
-5. Choose a **retention range** to associate with the backups.
-
-    ![Protect with flexible retention](./media/backup-azure-vms/policy-retention.png)
-
-    Retention policy specifies the length of time for storing a backup and you can specify different retention policies based on when the backup is taken. For example, a backup point taken at the end of each quarter may need to be preserved for a longer period (for audit purposes) while the backup point taken daily, which serves as an operational recovery point, only needs to be preserved for 90 days.
-
-    ![Virtual machine is backed up with recovery point](./media/backup-azure-vms/long-term-retention.png)
-
-    In this example image:
-
-    - **Daily retention policy**: Backups taken daily are stored for 30 days.
-    - **Weekly retention policy**: Backups taken every week on Sunday will be preserved for 104 weeks
-    - **Monthly retention policy**: Backups taken on the last Sunday of each month will be preserved for 120 months
-    - **Yearly retention policy**: Backups taken on the first Sunday of every January will be preserved for 99 years.
-
-    A job is created to configure the protection policy and associate the virtual machines to that policy for each virtual machine that you've selected.
-
-6. Click **Job** and choose the right filter to view the list of **Configure Protection** jobs.
-
-    ![Configure protection job](./media/backup-azure-vms/protect-configureprotection.png)
-
-## Initial backup
-Once the virtual machine is protected with a policy, it shows up under the **Protected Items** tab with the status of *Protected - (pending initial backup)*. By default, the first scheduled backup is the *initial backup*.
-
-To trigger the initial backup immediately after configuring protection:
-
-1. Click the **Backup Now** button at the bottom of the **Protected Items** page.
-
-    The Azure Backup service creates a backup job for the initial backup operation.
-
-2. Click the **Jobs** tab to view the list of jobs.
-
-    ![Backup in progress](./media/backup-azure-vms/protect-inprogress.png)
-
->[AZURE.NOTE] As a part of the backup operation, the Azure Backup service issues a command to the backup extension in each virtual machine to flush all writes and take a consistent snapshot.
-
-When initial backup is complete, the status of the virtual machine in the **Protected Items** tab will be *Protected*.
-
-![Virtual machine is backed up with recovery point](./media/backup-azure-vms/protect-backedupvm.png)
-
-## Viewing backup status and details
-Once protected, the virtual machine count also increases in the **Dashboard** page summary. The **Dashboard** page also shows the number of jobs from the last 24 hours that were *successful*, have *failed*, and are still *in progress*. Clicking on any one category will drill down into that category in the **Jobs** page.
-
-![Status of backup in Dashboard page](./media/backup-azure-vms/dashboard-protectedvms.png)
-
-Values in the dashboard are refreshed once every 24 hours.
-
-## Troubleshooting errors
-If you run into issues while backing up your virtual machine, take a look at this [troubleshooting](backup-azure-vms-troubleshoot.md) guidance for help.
-
-## Next steps
-
-- [Manage and monitor your virtual machines](backup-azure-manage-vms.md)
-- [Restore virtual machines](backup-azure-restore-vms.md)
+<properties
+	pageTitle="Back up Azure virtual machines | Microsoft Azure"
+	description="Procedures for backing up an Azure virtual machine."
+	services="backup"
+	documentationCenter=""
+	authors="Jim-Parker"
+	manager="jwhit"
+	editor=""/>
+
+<tags
+	ms.service="backup"
+	ms.workload="storage-backup-recovery"
+	ms.tgt_pltfrm="na"
+	ms.devlang="na"
+	ms.topic="hero-article"
+	ms.date="10/29/2015"
+	ms.author="trinadhk; aashishr; jimpark; markgal"/>
+
+
+# Back up Azure virtual machines
+This article provides the procedures for backing up existing Azure virtual machines, to protected them in accordance with your company’s backup and retention policies.
+
+First, there are a few things you need to take care of before you can back up an Azure virtual machine. If you haven't already done so, complete the [prerequisites](backup-azure-vms-prepare.md) to prepare your environment for VM backup before you proceed.
+
+If you're looking for information about [planning your VM backup infrastructure in Azure](backup-azure-vms-introduction.md), or [Azure virtual machines](https://azure.microsoft.com/documentation/services/virtual-machines/) you can follow these links for that information.
+
+Backing up Azure virtual machines involves three key steps:
+
+![Three steps to back up an Azure virtual machine](./media/backup-azure-vms/3-steps-for-backup.png)
+
+>[AZURE.NOTE] Virtual machine backup is local. You cannot back up virtual machines from one region to a backup vault in another region. So, for every Azure region that has VMs that need backup, at least 1 backup vault must be created in that region.
+
+## Step 1 - Discover Azure virtual machines
+The discovery process should always be run as the first step to ensure that any new virtual machines added to the subscription are identified. The process queries Azure for the list of virtual machines in the subscription, along with additional information like the Cloud Service name and the region.
+
+1. Navigate to the backup vault under **Recovery Services** in the Azure portal, and click **Registered Items**.
+
+2. Select **Azure Virtual Machine** from the drop-down menu.
+
+    ![select workload](./media/backup-azure-vms/discovery-select-workload.png)
+
+3. Click **DISCOVER** at the bottom of the page.
+    ![discover button](./media/backup-azure-vms/discover-button-only.png)
+
+    The discovery process may take a few minutes while the virtual machines are being tabulated. There is a notification at the bottom of the screen that let's you know the process is running.
+
+    ![discover vms](./media/backup-azure-vms/discovering-vms.png)
+
+    The notification changes when the process is complete.
+
+    ![discover-done](./media/backup-azure-vms/discovery-complete.png)
+
+##  Step 2 - Register Azure virtual machines
+You register an Azure virtual machine to associate the it with the Azure Backup service. This is typically a one-time activity.
+
+1. Navigate to the backup vault under **Recovery Services** in the Azure portal, and click **Registered Items**.
+
+2. Select **Azure Virtual Machine** from the drop-down menu.
+
+    ![select workload](./media/backup-azure-vms/discovery-select-workload.png)
+
+3. Click **REGISTER** at the bottom of the page.
+    ![register button](./media/backup-azure-vms/register-button-only.png)
+
+4. In the **Register Items shortcut menu**, select the virtual machines that you want to register. If there are two or more virtual machines with the same name use the cloud service to distinguish between them.
+
+    >[AZURE.TIP] Multiple virtual machines can be registered at one time.
+
+    A job is created for each virtual machine that you've selected.
+
+5. Click **View Job** in the notification to go to the **Jobs** page.
+
+    ![register job](./media/backup-azure-vms/register-create-job.png)
+
+    The virtual machine also appears in the list of registered items along with the status of the registration operation.
+
+    ![Registering status 1](./media/backup-azure-vms/register-status01.png)
+
+    When the operation completes, the status will change to reflect the *registered* state.
+
+    ![Registration status 2](./media/backup-azure-vms/register-status02.png)
+
+## Step 3 - Protect Azure virtual machines
+Now you can set up a backup and retention policy for the virtual machine. Multiple virtual machines can be protected using a single protect action.
+
+Azure Backup vaults created after May 2015 come up with a default policy built into the vault. This default policy comes with a default retention of 30 days and once daily backup schedule.
+
+1. Navigate to the backup vault under **Recovery Services** in the Azure portal, and click **Registered Items**
+.
+2. Select **Azure Virtual Machine** from the drop-down menu.
+
+    ![Select workload in portal](./media/backup-azure-vms/select-workload.png)
+
+3. Click **PROTECT** at the bottom of the page.
+
+    The **Protect Items wizard** appears. The wizard only lists virtual machines that are registered and not protected. This is where you select the virtual machines you want to protect.
+
+    If there are two or more virtual machines with the same name use the cloud service to distinguish between the virtual machines.
+
+    >[AZURE.TIP] You can protect multiple virtual machines at one time.
+
+    ![Configure protection at scale](./media/backup-azure-vms/protect-at-scale.png)
+
+4. Choose a **backup schedule** to back up the virtual machines you've selected. You can pick from an existing set of policies or define a new one.
+
+    Each backup policy can have multiple virtual machines associated with it. However, the virtual machine can only be associated with one policy at any given point in time.
+
+    ![Protect with new policy](./media/backup-azure-vms/policy-schedule.png)
+
+    >[AZURE.NOTE] A backup policy includes a retention scheme for the scheduled backups. If you select an existing backup policy you will be unable to modify the retention options in the next step.
+
+5. Choose a **retention range** to associate with the backups.
+
+    ![Protect with flexible retention](./media/backup-azure-vms/policy-retention.png)
+
+    Retention policy specifies the length of time for storing a backup and you can specify different retention policies based on when the backup is taken. For example, a backup point taken at the end of each quarter may need to be preserved for a longer period (for audit purposes) while the backup point taken daily, which serves as an operational recovery point, only needs to be preserved for 90 days.
+
+    ![Virtual machine is backed up with recovery point](./media/backup-azure-vms/long-term-retention.png)
+
+    In this example image:
+
+    - **Daily retention policy**: Backups taken daily are stored for 30 days.
+    - **Weekly retention policy**: Backups taken every week on Sunday will be preserved for 104 weeks
+    - **Monthly retention policy**: Backups taken on the last Sunday of each month will be preserved for 120 months
+    - **Yearly retention policy**: Backups taken on the first Sunday of every January will be preserved for 99 years.
+
+    A job is created to configure the protection policy and associate the virtual machines to that policy for each virtual machine that you've selected.
+
+6. Click **Job** and choose the right filter to view the list of **Configure Protection** jobs.
+
+    ![Configure protection job](./media/backup-azure-vms/protect-configureprotection.png)
+
+## Initial backup
+Once the virtual machine is protected with a policy, it shows up under the **Protected Items** tab with the status of *Protected - (pending initial backup)*. By default, the first scheduled backup is the *initial backup*.
+
+To trigger the initial backup immediately after configuring protection:
+
+1. Click the **Backup Now** button at the bottom of the **Protected Items** page.
+
+    The Azure Backup service creates a backup job for the initial backup operation.
+
+2. Click the **Jobs** tab to view the list of jobs.
+
+    ![Backup in progress](./media/backup-azure-vms/protect-inprogress.png)
+
+>[AZURE.NOTE] As a part of the backup operation, the Azure Backup service issues a command to the backup extension in each virtual machine to flush all writes and take a consistent snapshot.
+
+When initial backup is complete, the status of the virtual machine in the **Protected Items** tab will be *Protected*.
+
+![Virtual machine is backed up with recovery point](./media/backup-azure-vms/protect-backedupvm.png)
+
+## Viewing backup status and details
+Once protected, the virtual machine count also increases in the **Dashboard** page summary. The **Dashboard** page also shows the number of jobs from the last 24 hours that were *successful*, have *failed*, and are still *in progress*. Clicking on any one category will drill down into that category in the **Jobs** page.
+
+![Status of backup in Dashboard page](./media/backup-azure-vms/dashboard-protectedvms.png)
+
+Values in the dashboard are refreshed once every 24 hours.
+
+## Troubleshooting errors
+If you run into issues while backing up your virtual machine, take a look at this [troubleshooting](backup-azure-vms-troubleshoot.md) guidance for help.
+
+## Next steps
+
+- [Manage and monitor your virtual machines](backup-azure-manage-vms.md)
+- [Restore virtual machines](backup-azure-restore-vms.md)