--- conflicted
+++ resolved
@@ -116,15 +116,9 @@
 3. On the vault dashboard menu, click **Backup Jobs** it displays all the backup jobs.
 
 	* If a backup job is in progress, wait for it to complete or cancel the backup job.
-<<<<<<< HEAD
-		* To cancel the backup job right-click on the backup job and click **Cancel** or use [PowerShell](https://docs.microsoft.com/en-us/powershell/module/az.recoveryservices/stop-azrecoveryservicesbackupjob?view=azps-1.4.0).
-	* If you have reconfigured the backup in a different vault, then ensure there are no backup jobs running in the old vault. If it exists then cancel the backup job.
-		* To cancel the backup job right-click on the backup job and click **Cancel** or use [PowerShell](https://docs.microsoft.com/en-us/powershell/module/az.recoveryservices/stop-azrecoveryservicesbackupjob?view=azps-1.4.0)
-=======
 		* To cancel the backup job right-click on the backup job and click **Cancel** or use [PowerShell](https://docs.microsoft.com/powershell/module/az.recoveryservices/stop-azrecoveryservicesbackupjob?view=azps-1.4.0).
 	* If you have reconfigured the backup in a different vault, then ensure there are no backup jobs running in the old vault. If it exists then cancel the backup job.
 		* To cancel the backup job right-click on the backup job and click **Cancel** or use [PowerShell](https://docs.microsoft.com/powershell/module/az.recoveryservices/stop-azrecoveryservicesbackupjob?view=azps-1.4.0)
->>>>>>> 6a383dfd
 4. Retry backup operation.
 
 If the scheduled backup operation is taking longer time conflicting with the next backup configuration then review the [Best Practices](backup-azure-vms-introduction.md#best-practices), [Backup Performance](backup-azure-vms-introduction.md#backup-performance) and [Restore consideration](backup-azure-vms-introduction.md#backup-and-restore-considerations).
