---
title: Upgrade a Backup vault to a Recovery Services vault (Preview) | Microsoft Docs
description: Instructions and support information to upgrade your Azure Backup vault to a Recovery Services vault.
services: backup
documentationcenter: dev-center-name
author: markgalioto
manager: carmonm

ms.assetid: 228fef19-2f6b-4067-acc3-fb6e501afb88
ms.service: backup
ms.devlang: na
ms.topic: article
ms.tgt_pltfrm: na
ms.workload: storage-backup-recovery
ms.date: 08/03/2017
<<<<<<< HEAD
ms.author: markgal;arunak
=======
ms.author: sogup;markgal;arunak
>>>>>>> 7e950a10

---
# Upgrade a Backup vault to a Recovery Services vault

This article explains how to upgrade a Backup vault to a Recovery Services vault. The upgrade process doesn't impact any running backup jobs, and no backup data is lost. The primary reasons to upgrade a Backup vault to a Recovery Services vault:
- All features of a Backup vault are retained in a Recovery Services vault.
- Recovery Services vaults have more features than Backup vaults, including: better security, integrated monitoring, faster restores and item-level restores.
- Manage backup items from an improved, simplified portal.
- New features only apply to Recovery Services vaults.

## Impact to operations during upgrade

When upgrading a Backup vault to a Recovery Services vault, there is no impact to your data plane operations. All backup jobs continue as normal, and any active restore jobs continue without interruption. During the upgrade, management operations incur a short downtime, and you can't protect new items or create adhoc backups jobs. Restore jobs for IaaS VMs don't run during the upgrade. The vault upgrade takes under an hour to complete. Once finished, a Recovery Services vault replaces the Backup vault.

## Changes to your automation and tool after upgrading

While preparing your infrastructure for the vault upgrade, you must update your existing automation or tooling to ensure that it continues to work after the upgrade.
Consult the PowerShell cmdlets references for the [Service Manager deployment model](backup-client-automation-classic.md) and the [Resource Manager deployment model](backup-client-automation.md).


## Before you upgrade

Check the following issues before you upgrade your Backup vaults to Recovery Service vaults.

- **Minimum agent version**: To upgrade your vault, make sure the Microsoft Azure Recovery Services (MARS) agent is at least version 2.0.9070.0. If the MARS agent is older than 2.0.9070.0, update the agent before starting the upgrade process.
- **Instance-based billing model**: Recovery Service vaults only support the Instance-based billing model. If you have a backup vault that is using the older Storage-based billing model, convert the billing model during upgrade.
- **No on-going backup configuration operations**: During upgrade, access to the management plane is restricted. Complete all management plane actions and then start the upgrade.

## Using PowerShell scripts to upgrade your vaults

You can use PowerShell scripts to upgrade your Backup vaults to Recovery Services vaults. Check that you have the required PowerShell components to trigger the vault upgrade. PowerShell scripts for Backup vaults do not work for Recovery Services vaults. Prepare your environment to upgrade the vaults:

1. Install or upgrade [Windows Management Framework (WMF) to version 5](https://www.microsoft.com/download/details.aspx?id=50395) or above.
2. [Install Azure PowerShell MSI](https://github.com/Azure/azure-powershell/releases/download/v3.8.0-April2017/azure-powershell.3.8.0.msi).
3. Download the [PowerShell script](https://aka.ms/vaultupgradescript2) to upgrade your vaults.

### Run the PowerShell script

Use the following script to upgrade your vaults. The following sample script has explanations of the parameters.

RecoveryServicesVaultUpgrade-1.0.2.ps1 **-SubscriptionID** `<subscriptionID>` **-VaultName** `<vaultname>` **-Location** `<location>` **-ResourceType** `BackupVault` **-TargetResourceGroupName** `<rgname>`

**SubscriptionID** - The subscription ID number of the vault that is being upgraded.<br/>
**VaultName** - The name of the Backup vault that is being upgraded.<br/>
**Location** - Location of the vault being upgraded.<br/>
**ResourceType** - Use BackupVault.<br/>
**TargetResourceGroupName** - Since you are upgrading the vault to a Resource Manager-based deployment, specify a Resource Group. You can use an existing Resource Group, or create one by providing a new name. If you misspell the name of a Resource Group, you may create a new Resource Group. To learn more about Resource Groups, read this [overview about Resource Groups](../azure-resource-manager/resource-group-overview.md#resource-groups).

>[!NOTE]
> Resource Group names have constraints. Be sure to follow the guidance; failure to do so could cause vault upgrades to fail.
>
>

The following code snippet is an example of what your PowerShell command should look like:

```
RecoveryServicesVaultUpgrade.ps1 -SubscriptionID 53a3c692-5283-4f0a-baf6-49412f5ebefe -VaultName "TestVault" -Location "Australia East" -ResourceType BackupVault -TargetResourceGroupName "ContosoRG"
```

You can also run the script without any parameters and you are asked to provide inputs for all required parameters.

The PowerShell script prompts you to enter your credentials. Enter your credentials twice: once for the Service Manager account, and a second time for the Resource Manager account.

### Pre-requisites checking
Once you have entered your Azure credentials, Azure checks that your environment meets the following prerequisites:

- **Minimum agent version** - Upgrading Backup vaults to Recovery Services vaults requires the MARS agent to be at least version 2.0.9070. If you have items registered to a Backup vault with an agent earlier than 2.0.9070, the prerequisite check fails. If the prerequisite check fails, update the agent and try to upgrade the vault again. You can download the latest version of the agent from [http://download.microsoft.com/download/F/4/B/F4B06356-150F-4DB0-8AD8-95B4DB4BBF7C/MARSAgentInstaller.exe](http://download.microsoft.com/download/F/4/B/F4B06356-150F-4DB0-8AD8-95B4DB4BBF7C/MARSAgentInstaller.exe).
- **On-going configuration jobs**: If someone is configuring job for a Backup vault set to be upgraded, or registering an item, the prerequisite check fails. Complete the configuration, or finish registering the item, and then start the vault upgrade process.
- **Storage-based billing model**: Recovery Services vaults support the Instance-based billing model. If you run the vault upgrade on a Backup vault that uses the Storage-based billing model, you are prompted to upgrade your billing model along with the vault. Otherwise, you can update your billing model first, and then run the vault upgrade.
- Identify a Resource Group for the Recovery Services vault. To take advantage of the Resource Manager deployment features, you must put a Recovery Services vault in a Resource Group. If you don't know which Resource Group to use, provide a name and the upgrade process creates the Resource Group for you. The upgrade process also associates the vault with the new Resource Group.

Once the upgrade process finishes checking the pre-requisites, the process prompts you to start the vault upgrade. After you confirm, the upgrade process typically takes around 15-20 minutes to complete, depending on the size of your vault. If you have a large vault, upgrading can take up to 90 minutes.

## Managing your Recovery Services vaults

The following screens show a new Recovery Services vault, upgraded from Backup vault, in the Azure portal. The first screen shows the vault dashboard that displays key entities for the vault.

![example of Recovery Services vault upgraded from a Backup vault](./media/backup-azure-upgrade-backup-to-recovery-services/upgraded-rs-vault-in-dashboard.png)

The second screen shows the help links available to help you get started using the Recovery Services vault.

![help links in the Quick Start blade](./media/backup-azure-upgrade-backup-to-recovery-services/quick-start-w-help-links.png)

## Post-upgrade steps
Recovery Services vault supports specifying time zone information in backup policy. After vault is successfully upgraded, go to Backup policies from vault settings menu and update the time zone information for each of the policies configured in the vault. This screen already shows the backup schedule time specified as per local time zone used when you created policy. 

## Enhanced security

When a Backup vault is upgraded to a Recovery Services vault, the security settings for that vault are automatically turned on. When the security settings are on, certain operations such as deleting backups, or changing a passphrase require an [Azure Multi-Factor Authentication](../multi-factor-authentication/multi-factor-authentication.md) PIN. For more information on the enhanced security, see the article [Security features to protect hybrid backups](backup-azure-security-feature.md). 

When the enhanced security is turned on, data is retained up to 14 days after the recovery point information has been deleted from the vault. Customers are billed for storage of this security data. Security data retention applies to recovery points taken for the Azure Backup agent, Azure Backup Server, and System Center Data Protection Manager. 

## Gather data on your vault

Once you upgrade to a Recovery Services vault, configure reports for Azure Backup (for IaaS VMs and Microsoft Azure Recovery Services (MARS)), and use Power BI to access the reports. For additional information on gathering data, see the article, [Configure Azure Backup reports](backup-azure-configure-reports.md).

## Frequently asked questions

**Does the upgrade plan affect my ongoing backups?**</br>
No. Your ongoing backups continue uninterrupted during and after upgrade.

**If I don’t plan on upgrading soon, what happens to my vaults?**</br>
Since all new features apply only to Recovery Services vaults, we urge you to upgrade your vaults. Microsoft will eventually deprecate the classic portal. Starting September 1, 2017, Microsoft will begin auto-upgrading backup vaults to Recovery Services vaults. By November 1, 2017, Microsoft will complete the upgrade process. Your vault can be automatically upgraded any time during September or October. Microsoft recommends you upgrade your vault as soon as possible.

**What does this upgrade mean for my existing tooling?**</br>
Update your tooling to the Resource Manager deployment model. Recovery Services vaults were created for use in the Resource Manager deployment model. Planning for the Resource Manager deployment model, and accounting for the difference in your vaults is important. 

**During the upgrade, is there much downtime?**</br>
It depends on the number of resources that are being upgraded. For smaller deployments (a few tens of protected instances), the whole upgrade should take less than 20 minutes. For larger deployments, it should take a max of an hour.

**Can I roll back after upgrading?**</br>
No. Rollback is not supported after the resources have been successfully upgraded.

**Can I validate my subscription or resources to see if they're capable of upgrade?**</br>
Yes. The first step in upgrade validates that the resources are capable of upgrade. In case the validation of pre-requisites fails, you receive messages for all the reasons the upgrade cannot be completed.

**What permissions should I have to trigger vault upgrade?**</br>
To perform the vault upgrade, you must be added as co-administrator for the subscription in the Azure classic portal. This is required even if you are already listed as owner in the Azure portal. Try to add a co-administrator for the subscription in Azure classic portal to find out if you are co-administrator for the subscription. If you are not able to add a co-administrator, contact a service administrator or co-administrator for the subscription, who can add you as a co-administrator.

**Can I upgrade my CSP-based Backup vault?**</br>
No. Currently, you cannot upgrade CSP-based backup vaults. We will add support for upgrading CSP-based Backup vaults in the next releases.

**Can I view my classic vault post upgrade?**</br>
No. You cannot view or manage your classic vault post upgrade. You will only be able to use the new Azure portal for all management actions on the vault.

**My upgrade failed, but the machine that held the agent requiring updating, doesn't exist anymore. What do I do in such a case?**</br>
If you need to use the store, the backups of this machine for long-term retention, then you will not be able to upgrade the vault. In future releases we will add support for upgrading such a vault.
If you do not need to store the backups of this machine anymore, then please unregister this machine from the vault and retry the upgrade.

**Why can't I see the jobs information for my on-premises resources after upgrade**</br>
Monitoring for on-premises backups (MARS agent, DPM and Azure Backup Server) is a new feature that you get when you upgrade your Backup vault to Recovery Services vault. The monitoring information takes up to 12 hours to sync with the service.

**How do I report an issue?**</br>
If any portion of the vault upgrade fails, note the OperationId listed in the error. Microsoft Support will proactively work to resolve the issue. You can reach out to Support or email us at rsvaultupgrade@service.microsoft.com with your Subscription ID, vault name and OperationId. We will attempt to resolve the issue as quickly as possible. Do not retry the operation unless explicitly instructed to do so by Microsoft.


## Next steps
Use the following article to:</br>
[Back up an IaaS VM](backup-azure-arm-vms-prepare.md)</br>
[Back up an Azure Backup Server](backup-azure-microsoft-azure-backup.md)</br>
[Back up a Windows Server](backup-configure-vault.md).<|MERGE_RESOLUTION|>--- conflicted
+++ resolved
@@ -13,11 +13,7 @@
 ms.tgt_pltfrm: na
 ms.workload: storage-backup-recovery
 ms.date: 08/03/2017
-<<<<<<< HEAD
-ms.author: markgal;arunak
-=======
 ms.author: sogup;markgal;arunak
->>>>>>> 7e950a10
 
 ---
 # Upgrade a Backup vault to a Recovery Services vault
