<<<<<<< HEAD
<properties
	pageTitle="Introduction to Azure machine virtual backup | Microsoft Azure"
	description="An introduction to backing up virtual machines in Azure using the Azure Backup service"
	services="backup"
	documentationCenter=""
	authors="trinadhk"
	manager="shreeshd"
	editor=""/>

<tags
	ms.service="backup"
	ms.workload="storage-backup-recovery"
	ms.tgt_pltfrm="na"
	ms.devlang="na"
	ms.topic="article"
	ms.date="09/09/2015"
	ms.author="trinadhk";"aashishr";"jimpark"/>

# Azure virtual machine backup

This section provides an introduction to using Microsoft Azure Backup to protect your Azure virtual machines. By reading it you’ll learn about:

- How Azure virtual machine backup works
- The procedure to back up your Azure virtual machine
- The prerequisites to achieve a smooth backup experience
- The typical errors encountered and how to deal with them
- The list of unsupported scenarios and how to influence changes to the product

To learn more about Azure virtual machines quickly, see the [Virtual Machine documentation](https://azure.microsoft.com/documentation/services/virtual-machines/).

## Why backup the Azure virtual machine?
Cloud computing enables applications to execute in a scalable and highly available environment – which is why Microsoft developed Azure virtual machines. The data generated from these Azure virtual machines is important, and requires backup for safekeeping. Typical scenarios that require data to be restored from backups are:

- Accidental or malicious deletion of files
- Corruption of the virtual machine during a patch update
- Accidental or malicious deletion of the entire virtual machine

Data can be backed up from these virtual machines in two distinct ways:

- Back up the individual sources of data from within the virtual machine
- Back up the whole virtual machine

Back up of the entire virtual machine is popular because it is far simpler to manage and it also facilitates easy restores of the entire application and operating system. Azure Backup can be used for in-guest data backup or backup of the complete virtual machine.

The business benefits of using Azure Backup for virtual machine backup are:

- Automation of the backup and recovery workflows for your virtual machines
- Application-consistent backups to ensure that recovered data starts from a consistent state.
- No downtime involved during virtual machine backup.
- Windows or Linux virtual machines can be backed up.
- Recovery points are available for easy restore in the Azure Backup vault.
- Automatic pruning and garbage collection of older recovery points.

## How does Azure virtual machine backup work?
To back up a virtual machine, first a point-in-time snapshot of the data is needed. The Azure Backup service initiates the backup job at the scheduled time, and triggers the backup extension to take a snapshot. The backup extension coordinates with the in-guest VSS service to achieve consistency, and invokes the blob snapshot API of the Azure Storage service once consistency has been reached. This is done to get a consistent snapshot of the disks of the virtual machine, without having to shut it down.

After the snapshot has been taken, the data is transferred by the Azure Backup service to the backup vault. The service takes care of identifying and transferring only the blocks that have changed from the last backup – making the backups storage efficient. When the data transfer is completed, the snapshot is removed and a recovery point is created. This recovery point can be seen in the Azure management portal.

![Azure virtual machine backup architecture](./media/backup-azure-vms-introduction/vmbackup-architecture.png)

>[AZURE.NOTE] For Linux virtual machines, only file-consistent backup is possible.

## Calculating protected instances
Azure virtual machines that are backed up using Azure Backup will be subject to [Azure Backup pricing](http://azure.microsoft.com/pricing/details/backup/). The Protected Instances calculation is based on the *actual* size of the virtual machine, which is the sum of all the data in the virtual machine – excluding the “resource disk”. You are *not* billed based on the maximum size supported for each data disk attached to the virtual machine, but on the actual data stored in the data disk. Similarly, the backup storage bill is based on the amount of data stored with Azure Backup, which is the sum of the actual data in each recovery point.

For example, take an A2-Standard sized virtual machine that has two additional data disks with a maximum size of 1TB each. The table below gives the actual data stored on each of these disks:

|Disk type|Max size|Actual data present|
|---------|--------|------|
| OS disk | 1023GB | 17GB |
| Local disk / Resource disk | 135GB | 5GB (not included for backup) |
| Data disk 1 |	1023GB | 30GB |
| Data disk 2 | 1023GB | 0GB |

The *actual* size of the virtual machine in this case is 17GB + 30GB + 0GB = 47GB. This becomes the Protected Instance size that the monthly bill is based on. As the amount of data in the virtual machine grows, the Protected Instance size used for billing also will change appropriately.

The billing does not start until the first successful backup is completed. At this point the billing for both Storage and Protected Instances will begin. The billing continues as long as there is *any backup data stored with Azure Backup* for the virtual machine. Performing the Stop Protection operation does not stop the billing if the backup data is retained. The billing for a specified virtual machine will be discontinued only if the protection is stopped *and* any backup data is deleted. When there are no active backup jobs (when protection has been stopped), the size of the virtual machine at the time of the last successful backup becomes the Protected Instance size that the monthly bill is based on.

## Prerequisites
### 1. Backup vault
To start backing up your Azure virtual machines, you need to first create a backup vault. The vault is an entity that stores all the backups and recovery points that have been created over time. The vault also contains the backup policies that will be applied to the virtual machines being backed up.

The image below shows the relationships between the various Azure Backup entities:
![Azure Backup entities and relationship](./media/backup-azure-vms-introduction/vault-policy-vm.png)

### To create a backup vault

1. Sign in to the [Management Portal](http://manage.windowsazure.com/).

2. Click **New** > **Data Services** > **Recovery Services** > **Backup Vault** > **Quick Create**. If you have multiple subscriptions associated with your organizational account, choose the correct subscription to associate with the backup vault. In each Azure subscription you can have multiple backup vaults to organize the virtual machines being protected.

3. In **Name**, enter a friendly name to identify the vault. This needs to be unique for each subscription.

4. In **Region**, select the geographic region for the vault. Note that the vault must be in the same region as the virtual machines you want to protect. If you have virtual machines in different regions create a vault in each one. There is no need to specify storage accounts to store the backup data – the backup vault and the Azure Backup service will handle this automatically.
    ![Create backup vault](./media/backup-azure-vms-introduction/backup_vaultcreate.png)

5. Click on **Create Vault**.
It can take a while for the backup vault to be created. Monitor the status notifications at the bottom of the portal.
![Create vault toast notification](./media/backup-azure-vms-introduction/creating-vault.png)

6. A message confirms that the vault has been successfully created and it will be listed in the Recovery Services page as Active. Ensure that the appropriate storage redundancy option is chosen right after the vault has been created. Read more about [setting the storage redundancy option in the backup vault](../backup-azure-backup-create-vault.md#storage-redundancy-options).
![List of backup vaults](./media/backup-azure-vms-introduction/backup_vaultslist.png)

7. Clicking on the backup vault goes to the **Quick Start** page, where the instructions for backup of Azure virtual machines are shown.
![Virtual machine backup instructions in the Dashboard page](./media/backup-azure-vms-introduction/vmbackup-instructions.png)


### 2. VM Agent
Before you can start to back up the Azure virtual machine, ensure that the Azure VM Agent is correctly installed on the virtual machine. In order to back up the virtual machine, the Azure Backup service installs an extension to the VM Agent. Since the VM agent is an optional component at the time that the virtual machine is created, you need to ensure that the checkbox for the VM agent is selected before the virtual machine is provisioned.

Learn about the [VM Agent](https://go.microsoft.com/fwLink/?LinkID=390493&clcid=0x409) and [how to install it](http://azure.microsoft.com/blog/2014/04/15/vm-agent-and-extensions-part-2/).

## Limitations

- Backup of Azure Resource Manager based (aka IaaS V2) virtual machines is not supported.
- Backup of virtual machines with more than 16 data disks is not supported.
- Backup of virtual machines using Premium storage is not supported.
- Backup of virtual machines with multiple reserved IPs is not supported.
- Backup of virtual machines with a reserved IP and no end-point defined is not supported.
- Backup of virtual machines using multiple NICs or in a load-balanced configuration is not supported.
- Replacing an existing virtual machine during restore is not supported. First delete the existing virtual machine and any associated disks, and then restore the data from backup.
- Cross-region backup and restore is not supported.
- Virtual machine backup using the Azure Backup service is supported in all public regions of Azure. Here is a [checklist](http://azure.microsoft.com/regions/#services) of supported regions. If the region you are looking for is unsupported today, it will not appear in the dropdown list during vault creation.
- Virtual machine backup using the Azure Backup service is only supported only for select Operating System versions:
  - **Linux**: The list of distributions endorsed by Azure is available [here](../virtual-machines-linux-endorsed-distributions.md). Other Bring-Your-Own-Linux distributions also should work as long as the VM Agent is available on the virtual machine.
  - **Windows Server**:  Versions older than Windows Server 2008 R2 are not supported.
- Restoring a domain controller VM that is part of a multi-DC configuration is supported only through PowerShell. Read more about [restoring a multi-DC domain controller](backup-azure-restore-vms.md#multiple-dcs)

If there is any feature that you would like to see included, [send us feedback](http://aka.ms/azurebackup_feedback).

## Next steps
To get started with virtual machine backup, learn how to:

- [Backup virtual machines](backup-azure-vms.md)
- [Restore virtual machines](backup-azure-restore-vms.md)
- [Manage virtual machine backup](backup-azure-manage-vms.md)
=======
<properties
	pageTitle="Introduction to Azure machine virtual backup | Microsoft Azure"
	description="An introduction to backing up virtual machines in Azure using the Azure Backup service"
	services="backup"
	documentationCenter=""
	authors="trinadhk"
	manager="shreeshd"
	editor=""/>

<tags
	ms.service="backup"
	ms.workload="storage-backup-recovery"
	ms.tgt_pltfrm="na"
	ms.devlang="na"
	ms.topic="article"
	ms.date="09/24/2015"
	ms.author="trinadhk";"aashishr";"jimpark"/>

# Azure virtual machine backup

This section provides an introduction to using Microsoft Azure Backup to protect your Azure virtual machines. By reading it you’ll learn about:

- How Azure virtual machine backup works
- The procedure to back up your Azure virtual machine
- The prerequisites to achieve a smooth backup experience
- The typical errors encountered and how to deal with them
- The list of unsupported scenarios and how to influence changes to the product

To learn more about Azure virtual machines quickly, see the [Virtual Machine documentation](https://azure.microsoft.com/documentation/services/virtual-machines/).

## Why backup the Azure virtual machine?
Cloud computing enables applications to execute in a scalable and highly available environment – which is why Microsoft developed Azure virtual machines. The data generated from these Azure virtual machines is important, and requires backup for safekeeping. Typical scenarios that require data to be restored from backups are:

- Accidental or malicious deletion of files
- Corruption of the virtual machine during a patch update
- Accidental or malicious deletion of the entire virtual machine

Data can be backed up from these virtual machines in two distinct ways:

- Back up the individual sources of data from within the virtual machine
- Back up the whole virtual machine

Back up of the entire virtual machine is popular because it is far simpler to manage and it also facilitates easy restores of the entire application and operating system. Azure Backup can be used for in-guest data backup or backup of the complete virtual machine.

The business benefits of using Azure Backup for virtual machine backup are:

- Automation of the backup and recovery workflows for your virtual machines
- Application-consistent backups to ensure that recovered data starts from a consistent state.
- No downtime involved during virtual machine backup.
- Windows or Linux virtual machines can be backed up.
- Recovery points are available for easy restore in the Azure Backup vault.
- Automatic pruning and garbage collection of older recovery points.

## How does Azure virtual machine backup work?
To back up a virtual machine, first a point-in-time snapshot of the data is needed. The Azure Backup service initiates the backup job at the scheduled time, and triggers the backup extension to take a snapshot. The backup extension coordinates with the in-guest VSS service to achieve consistency, and invokes the blob snapshot API of the Azure Storage service once consistency has been reached. This is done to get a consistent snapshot of the disks of the virtual machine, without having to shut it down.

After the snapshot has been taken, the data is transferred by the Azure Backup service to the backup vault. The service takes care of identifying and transferring only the blocks that have changed from the last backup – making the backups storage efficient. When the data transfer is completed, the snapshot is removed and a recovery point is created. This recovery point can be seen in the Azure management portal.

![Azure virtual machine backup architecture](./media/backup-azure-vms-introduction/vmbackup-architecture.png)

>[AZURE.NOTE] For Linux virtual machines, only file-consistent backup is possible.

## Calculating protected instances
Azure virtual machines that are backed up using Azure Backup will be subject to [Azure Backup pricing](http://azure.microsoft.com/pricing/details/backup/). The Protected Instances calculation is based on the *actual* size of the virtual machine, which is the sum of all the data in the virtual machine – excluding the “resource disk”. You are *not* billed based on the maximum size supported for each data disk attached to the virtual machine, but on the actual data stored in the data disk. Similarly, the backup storage bill is based on the amount of data stored with Azure Backup, which is the sum of the actual data in each recovery point.

For example, take an A2-Standard sized virtual machine that has two additional data disks with a maximum size of 1TB each. The table below gives the actual data stored on each of these disks:

|Disk type|Max size|Actual data present|
|---------|--------|------|
| OS disk | 1023GB | 17GB |
| Local disk / Resource disk | 135GB | 5GB (not included for backup) |
| Data disk 1 |	1023GB | 30GB |
| Data disk 2 | 1023GB | 0GB |

The *actual* size of the virtual machine in this case is 17GB + 30GB + 0GB = 47GB. This becomes the Protected Instance size that the monthly bill is based on. As the amount of data in the virtual machine grows, the Protected Instance size used for billing also will change appropriately.

The billing does not start until the first successful backup is completed. At this point the billing for both Storage and Protected Instances will begin. The billing continues as long as there is *any backup data stored with Azure Backup* for the virtual machine. Performing the Stop Protection operation does not stop the billing if the backup data is retained. The billing for a specified virtual machine will be discontinued only if the protection is stopped *and* any backup data is deleted. When there are no active backup jobs (when protection has been stopped), the size of the virtual machine at the time of the last successful backup becomes the Protected Instance size that the monthly bill is based on.

## Prerequisites
### 1. Backup vault
To start backing up your Azure virtual machines, you need to first create a backup vault. The vault is an entity that stores all the backups and recovery points that have been created over time. The vault also contains the backup policies that will be applied to the virtual machines being backed up.

The image below shows the relationships between the various Azure Backup entities:
![Azure Backup entities and relationship](./media/backup-azure-vms-introduction/vault-policy-vm.png)

### To create a backup vault

1. Sign in to the [Management Portal](http://manage.windowsazure.com/).

2. Click **New** > **Data Services** > **Recovery Services** > **Backup Vault** > **Quick Create**. If you have multiple subscriptions associated with your organizational account, choose the correct subscription to associate with the backup vault. In each Azure subscription you can have multiple backup vaults to organize the virtual machines being protected.

3. In **Name**, enter a friendly name to identify the vault. This needs to be unique for each subscription.

4. In **Region**, select the geographic region for the vault. Note that the vault must be in the same region as the virtual machines you want to protect. If you have virtual machines in different regions create a vault in each one. There is no need to specify storage accounts to store the backup data – the backup vault and the Azure Backup service will handle this automatically.
    ![Create backup vault](./media/backup-azure-vms-introduction/backup_vaultcreate.png)

5. Click on **Create Vault**.
It can take a while for the backup vault to be created. Monitor the status notifications at the bottom of the portal.
![Create vault toast notification](./media/backup-azure-vms-introduction/creating-vault.png)

6. A message confirms that the vault has been successfully created and it will be listed in the Recovery Services page as Active. Ensure that the appropriate storage redundancy option is chosen right after the vault has been created. Read more about [setting the storage redundancy option in the backup vault](../backup-azure-backup-create-vault.md#storage-redundancy-options).
![List of backup vaults](./media/backup-azure-vms-introduction/backup_vaultslist.png)

7. Clicking on the backup vault goes to the **Quick Start** page, where the instructions for backup of Azure virtual machines are shown.
![Virtual machine backup instructions in the Dashboard page](./media/backup-azure-vms-introduction/vmbackup-instructions.png)


### 2. VM Agent
Before you can start to back up the Azure virtual machine, ensure that the Azure VM Agent is correctly installed on the virtual machine. In order to back up the virtual machine, the Azure Backup service installs an extension to the VM Agent. Since the VM agent is an optional component at the time that the virtual machine is created, you need to ensure that the checkbox for the VM agent is selected before the virtual machine is provisioned.

Learn about the [VM Agent](https://go.microsoft.com/fwLink/?LinkID=390493&clcid=0x409) and [how to install it](http://azure.microsoft.com/blog/2014/04/15/vm-agent-and-extensions-part-2/).

## Limitations

- Backup of Azure Resource Manager based (aka IaaS V2) virtual machines is not supported.
- Backup of virtual machines with more than 16 data disks is not supported.
- Backup of virtual machines using Premium storage is not supported.
- Backup of virtual machines with multiple reserved IPs is not supported.
- Backup of virtual machines with a reserved IP and no end-point defined is not supported.
- Backup of virtual machines using multiple NICs or in a load-balanced configuration is not supported.
- Replacing an existing virtual machine during restore is not supported. First delete the existing virtual machine and any associated disks, and then restore the data from backup.
- Cross-region backup and restore is not supported.
- Virtual machine backup using the Azure Backup service is supported in all public regions of Azure. Here is a [checklist](http://azure.microsoft.com/regions/#services) of supported regions. If the region you are looking for is unsupported today, it will not appear in the dropdown list during vault creation.
- Virtual machine backup using the Azure Backup service is only supported only for select Operating System versions:
  - **Linux**: The list of distributions endorsed by Azure is available [here](../virtual-machines-linux-endorsed-distributions.md). Other Bring-Your-Own-Linux distributions also should work as long as the VM Agent is available on the virtual machine.
  - **Windows Server**:  Versions older than Windows Server 2008 R2 are not supported.
- Restoring a domain controller VM that is part of a multi-DC configuration is supported only through PowerShell. Read more about [restoring a multi-DC domain controller](backup-azure-restore-vms.md#restoring-domain-controller-vms)

If there is any feature that you would like to see included, [send us feedback](http://aka.ms/azurebackup_feedback).

## Next steps
To get started with virtual machine backup, learn how to:

- [Backup virtual machines](backup-azure-vms.md)
- [Restore virtual machines](backup-azure-restore-vms.md)
- [Manage virtual machine backup](backup-azure-manage-vms.md)
>>>>>>> a3835ed1
<|MERGE_RESOLUTION|>--- conflicted
+++ resolved
@@ -1,275 +1,136 @@
-<<<<<<< HEAD
-<properties
-	pageTitle="Introduction to Azure machine virtual backup | Microsoft Azure"
-	description="An introduction to backing up virtual machines in Azure using the Azure Backup service"
-	services="backup"
-	documentationCenter=""
-	authors="trinadhk"
-	manager="shreeshd"
-	editor=""/>
-
-<tags
-	ms.service="backup"
-	ms.workload="storage-backup-recovery"
-	ms.tgt_pltfrm="na"
-	ms.devlang="na"
-	ms.topic="article"
-	ms.date="09/09/2015"
-	ms.author="trinadhk";"aashishr";"jimpark"/>
-
-# Azure virtual machine backup
-
-This section provides an introduction to using Microsoft Azure Backup to protect your Azure virtual machines. By reading it you’ll learn about:
-
-- How Azure virtual machine backup works
-- The procedure to back up your Azure virtual machine
-- The prerequisites to achieve a smooth backup experience
-- The typical errors encountered and how to deal with them
-- The list of unsupported scenarios and how to influence changes to the product
-
-To learn more about Azure virtual machines quickly, see the [Virtual Machine documentation](https://azure.microsoft.com/documentation/services/virtual-machines/).
-
-## Why backup the Azure virtual machine?
-Cloud computing enables applications to execute in a scalable and highly available environment – which is why Microsoft developed Azure virtual machines. The data generated from these Azure virtual machines is important, and requires backup for safekeeping. Typical scenarios that require data to be restored from backups are:
-
-- Accidental or malicious deletion of files
-- Corruption of the virtual machine during a patch update
-- Accidental or malicious deletion of the entire virtual machine
-
-Data can be backed up from these virtual machines in two distinct ways:
-
-- Back up the individual sources of data from within the virtual machine
-- Back up the whole virtual machine
-
-Back up of the entire virtual machine is popular because it is far simpler to manage and it also facilitates easy restores of the entire application and operating system. Azure Backup can be used for in-guest data backup or backup of the complete virtual machine.
-
-The business benefits of using Azure Backup for virtual machine backup are:
-
-- Automation of the backup and recovery workflows for your virtual machines
-- Application-consistent backups to ensure that recovered data starts from a consistent state.
-- No downtime involved during virtual machine backup.
-- Windows or Linux virtual machines can be backed up.
-- Recovery points are available for easy restore in the Azure Backup vault.
-- Automatic pruning and garbage collection of older recovery points.
-
-## How does Azure virtual machine backup work?
-To back up a virtual machine, first a point-in-time snapshot of the data is needed. The Azure Backup service initiates the backup job at the scheduled time, and triggers the backup extension to take a snapshot. The backup extension coordinates with the in-guest VSS service to achieve consistency, and invokes the blob snapshot API of the Azure Storage service once consistency has been reached. This is done to get a consistent snapshot of the disks of the virtual machine, without having to shut it down.
-
-After the snapshot has been taken, the data is transferred by the Azure Backup service to the backup vault. The service takes care of identifying and transferring only the blocks that have changed from the last backup – making the backups storage efficient. When the data transfer is completed, the snapshot is removed and a recovery point is created. This recovery point can be seen in the Azure management portal.
-
-![Azure virtual machine backup architecture](./media/backup-azure-vms-introduction/vmbackup-architecture.png)
-
->[AZURE.NOTE] For Linux virtual machines, only file-consistent backup is possible.
-
-## Calculating protected instances
-Azure virtual machines that are backed up using Azure Backup will be subject to [Azure Backup pricing](http://azure.microsoft.com/pricing/details/backup/). The Protected Instances calculation is based on the *actual* size of the virtual machine, which is the sum of all the data in the virtual machine – excluding the “resource disk”. You are *not* billed based on the maximum size supported for each data disk attached to the virtual machine, but on the actual data stored in the data disk. Similarly, the backup storage bill is based on the amount of data stored with Azure Backup, which is the sum of the actual data in each recovery point.
-
-For example, take an A2-Standard sized virtual machine that has two additional data disks with a maximum size of 1TB each. The table below gives the actual data stored on each of these disks:
-
-|Disk type|Max size|Actual data present|
-|---------|--------|------|
-| OS disk | 1023GB | 17GB |
-| Local disk / Resource disk | 135GB | 5GB (not included for backup) |
-| Data disk 1 |	1023GB | 30GB |
-| Data disk 2 | 1023GB | 0GB |
-
-The *actual* size of the virtual machine in this case is 17GB + 30GB + 0GB = 47GB. This becomes the Protected Instance size that the monthly bill is based on. As the amount of data in the virtual machine grows, the Protected Instance size used for billing also will change appropriately.
-
-The billing does not start until the first successful backup is completed. At this point the billing for both Storage and Protected Instances will begin. The billing continues as long as there is *any backup data stored with Azure Backup* for the virtual machine. Performing the Stop Protection operation does not stop the billing if the backup data is retained. The billing for a specified virtual machine will be discontinued only if the protection is stopped *and* any backup data is deleted. When there are no active backup jobs (when protection has been stopped), the size of the virtual machine at the time of the last successful backup becomes the Protected Instance size that the monthly bill is based on.
-
-## Prerequisites
-### 1. Backup vault
-To start backing up your Azure virtual machines, you need to first create a backup vault. The vault is an entity that stores all the backups and recovery points that have been created over time. The vault also contains the backup policies that will be applied to the virtual machines being backed up.
-
-The image below shows the relationships between the various Azure Backup entities:
-![Azure Backup entities and relationship](./media/backup-azure-vms-introduction/vault-policy-vm.png)
-
-### To create a backup vault
-
-1. Sign in to the [Management Portal](http://manage.windowsazure.com/).
-
-2. Click **New** > **Data Services** > **Recovery Services** > **Backup Vault** > **Quick Create**. If you have multiple subscriptions associated with your organizational account, choose the correct subscription to associate with the backup vault. In each Azure subscription you can have multiple backup vaults to organize the virtual machines being protected.
-
-3. In **Name**, enter a friendly name to identify the vault. This needs to be unique for each subscription.
-
-4. In **Region**, select the geographic region for the vault. Note that the vault must be in the same region as the virtual machines you want to protect. If you have virtual machines in different regions create a vault in each one. There is no need to specify storage accounts to store the backup data – the backup vault and the Azure Backup service will handle this automatically.
-    ![Create backup vault](./media/backup-azure-vms-introduction/backup_vaultcreate.png)
-
-5. Click on **Create Vault**.
-It can take a while for the backup vault to be created. Monitor the status notifications at the bottom of the portal.
-![Create vault toast notification](./media/backup-azure-vms-introduction/creating-vault.png)
-
-6. A message confirms that the vault has been successfully created and it will be listed in the Recovery Services page as Active. Ensure that the appropriate storage redundancy option is chosen right after the vault has been created. Read more about [setting the storage redundancy option in the backup vault](../backup-azure-backup-create-vault.md#storage-redundancy-options).
-![List of backup vaults](./media/backup-azure-vms-introduction/backup_vaultslist.png)
-
-7. Clicking on the backup vault goes to the **Quick Start** page, where the instructions for backup of Azure virtual machines are shown.
-![Virtual machine backup instructions in the Dashboard page](./media/backup-azure-vms-introduction/vmbackup-instructions.png)
-
-
-### 2. VM Agent
-Before you can start to back up the Azure virtual machine, ensure that the Azure VM Agent is correctly installed on the virtual machine. In order to back up the virtual machine, the Azure Backup service installs an extension to the VM Agent. Since the VM agent is an optional component at the time that the virtual machine is created, you need to ensure that the checkbox for the VM agent is selected before the virtual machine is provisioned.
-
-Learn about the [VM Agent](https://go.microsoft.com/fwLink/?LinkID=390493&clcid=0x409) and [how to install it](http://azure.microsoft.com/blog/2014/04/15/vm-agent-and-extensions-part-2/).
-
-## Limitations
-
-- Backup of Azure Resource Manager based (aka IaaS V2) virtual machines is not supported.
-- Backup of virtual machines with more than 16 data disks is not supported.
-- Backup of virtual machines using Premium storage is not supported.
-- Backup of virtual machines with multiple reserved IPs is not supported.
-- Backup of virtual machines with a reserved IP and no end-point defined is not supported.
-- Backup of virtual machines using multiple NICs or in a load-balanced configuration is not supported.
-- Replacing an existing virtual machine during restore is not supported. First delete the existing virtual machine and any associated disks, and then restore the data from backup.
-- Cross-region backup and restore is not supported.
-- Virtual machine backup using the Azure Backup service is supported in all public regions of Azure. Here is a [checklist](http://azure.microsoft.com/regions/#services) of supported regions. If the region you are looking for is unsupported today, it will not appear in the dropdown list during vault creation.
-- Virtual machine backup using the Azure Backup service is only supported only for select Operating System versions:
-  - **Linux**: The list of distributions endorsed by Azure is available [here](../virtual-machines-linux-endorsed-distributions.md). Other Bring-Your-Own-Linux distributions also should work as long as the VM Agent is available on the virtual machine.
-  - **Windows Server**:  Versions older than Windows Server 2008 R2 are not supported.
-- Restoring a domain controller VM that is part of a multi-DC configuration is supported only through PowerShell. Read more about [restoring a multi-DC domain controller](backup-azure-restore-vms.md#multiple-dcs)
-
-If there is any feature that you would like to see included, [send us feedback](http://aka.ms/azurebackup_feedback).
-
-## Next steps
-To get started with virtual machine backup, learn how to:
-
-- [Backup virtual machines](backup-azure-vms.md)
-- [Restore virtual machines](backup-azure-restore-vms.md)
-- [Manage virtual machine backup](backup-azure-manage-vms.md)
-=======
-<properties
-	pageTitle="Introduction to Azure machine virtual backup | Microsoft Azure"
-	description="An introduction to backing up virtual machines in Azure using the Azure Backup service"
-	services="backup"
-	documentationCenter=""
-	authors="trinadhk"
-	manager="shreeshd"
-	editor=""/>
-
-<tags
-	ms.service="backup"
-	ms.workload="storage-backup-recovery"
-	ms.tgt_pltfrm="na"
-	ms.devlang="na"
-	ms.topic="article"
-	ms.date="09/24/2015"
-	ms.author="trinadhk";"aashishr";"jimpark"/>
-
-# Azure virtual machine backup
-
-This section provides an introduction to using Microsoft Azure Backup to protect your Azure virtual machines. By reading it you’ll learn about:
-
-- How Azure virtual machine backup works
-- The procedure to back up your Azure virtual machine
-- The prerequisites to achieve a smooth backup experience
-- The typical errors encountered and how to deal with them
-- The list of unsupported scenarios and how to influence changes to the product
-
-To learn more about Azure virtual machines quickly, see the [Virtual Machine documentation](https://azure.microsoft.com/documentation/services/virtual-machines/).
-
-## Why backup the Azure virtual machine?
-Cloud computing enables applications to execute in a scalable and highly available environment – which is why Microsoft developed Azure virtual machines. The data generated from these Azure virtual machines is important, and requires backup for safekeeping. Typical scenarios that require data to be restored from backups are:
-
-- Accidental or malicious deletion of files
-- Corruption of the virtual machine during a patch update
-- Accidental or malicious deletion of the entire virtual machine
-
-Data can be backed up from these virtual machines in two distinct ways:
-
-- Back up the individual sources of data from within the virtual machine
-- Back up the whole virtual machine
-
-Back up of the entire virtual machine is popular because it is far simpler to manage and it also facilitates easy restores of the entire application and operating system. Azure Backup can be used for in-guest data backup or backup of the complete virtual machine.
-
-The business benefits of using Azure Backup for virtual machine backup are:
-
-- Automation of the backup and recovery workflows for your virtual machines
-- Application-consistent backups to ensure that recovered data starts from a consistent state.
-- No downtime involved during virtual machine backup.
-- Windows or Linux virtual machines can be backed up.
-- Recovery points are available for easy restore in the Azure Backup vault.
-- Automatic pruning and garbage collection of older recovery points.
-
-## How does Azure virtual machine backup work?
-To back up a virtual machine, first a point-in-time snapshot of the data is needed. The Azure Backup service initiates the backup job at the scheduled time, and triggers the backup extension to take a snapshot. The backup extension coordinates with the in-guest VSS service to achieve consistency, and invokes the blob snapshot API of the Azure Storage service once consistency has been reached. This is done to get a consistent snapshot of the disks of the virtual machine, without having to shut it down.
-
-After the snapshot has been taken, the data is transferred by the Azure Backup service to the backup vault. The service takes care of identifying and transferring only the blocks that have changed from the last backup – making the backups storage efficient. When the data transfer is completed, the snapshot is removed and a recovery point is created. This recovery point can be seen in the Azure management portal.
-
-![Azure virtual machine backup architecture](./media/backup-azure-vms-introduction/vmbackup-architecture.png)
-
->[AZURE.NOTE] For Linux virtual machines, only file-consistent backup is possible.
-
-## Calculating protected instances
-Azure virtual machines that are backed up using Azure Backup will be subject to [Azure Backup pricing](http://azure.microsoft.com/pricing/details/backup/). The Protected Instances calculation is based on the *actual* size of the virtual machine, which is the sum of all the data in the virtual machine – excluding the “resource disk”. You are *not* billed based on the maximum size supported for each data disk attached to the virtual machine, but on the actual data stored in the data disk. Similarly, the backup storage bill is based on the amount of data stored with Azure Backup, which is the sum of the actual data in each recovery point.
-
-For example, take an A2-Standard sized virtual machine that has two additional data disks with a maximum size of 1TB each. The table below gives the actual data stored on each of these disks:
-
-|Disk type|Max size|Actual data present|
-|---------|--------|------|
-| OS disk | 1023GB | 17GB |
-| Local disk / Resource disk | 135GB | 5GB (not included for backup) |
-| Data disk 1 |	1023GB | 30GB |
-| Data disk 2 | 1023GB | 0GB |
-
-The *actual* size of the virtual machine in this case is 17GB + 30GB + 0GB = 47GB. This becomes the Protected Instance size that the monthly bill is based on. As the amount of data in the virtual machine grows, the Protected Instance size used for billing also will change appropriately.
-
-The billing does not start until the first successful backup is completed. At this point the billing for both Storage and Protected Instances will begin. The billing continues as long as there is *any backup data stored with Azure Backup* for the virtual machine. Performing the Stop Protection operation does not stop the billing if the backup data is retained. The billing for a specified virtual machine will be discontinued only if the protection is stopped *and* any backup data is deleted. When there are no active backup jobs (when protection has been stopped), the size of the virtual machine at the time of the last successful backup becomes the Protected Instance size that the monthly bill is based on.
-
-## Prerequisites
-### 1. Backup vault
-To start backing up your Azure virtual machines, you need to first create a backup vault. The vault is an entity that stores all the backups and recovery points that have been created over time. The vault also contains the backup policies that will be applied to the virtual machines being backed up.
-
-The image below shows the relationships between the various Azure Backup entities:
-![Azure Backup entities and relationship](./media/backup-azure-vms-introduction/vault-policy-vm.png)
-
-### To create a backup vault
-
-1. Sign in to the [Management Portal](http://manage.windowsazure.com/).
-
-2. Click **New** > **Data Services** > **Recovery Services** > **Backup Vault** > **Quick Create**. If you have multiple subscriptions associated with your organizational account, choose the correct subscription to associate with the backup vault. In each Azure subscription you can have multiple backup vaults to organize the virtual machines being protected.
-
-3. In **Name**, enter a friendly name to identify the vault. This needs to be unique for each subscription.
-
-4. In **Region**, select the geographic region for the vault. Note that the vault must be in the same region as the virtual machines you want to protect. If you have virtual machines in different regions create a vault in each one. There is no need to specify storage accounts to store the backup data – the backup vault and the Azure Backup service will handle this automatically.
-    ![Create backup vault](./media/backup-azure-vms-introduction/backup_vaultcreate.png)
-
-5. Click on **Create Vault**.
-It can take a while for the backup vault to be created. Monitor the status notifications at the bottom of the portal.
-![Create vault toast notification](./media/backup-azure-vms-introduction/creating-vault.png)
-
-6. A message confirms that the vault has been successfully created and it will be listed in the Recovery Services page as Active. Ensure that the appropriate storage redundancy option is chosen right after the vault has been created. Read more about [setting the storage redundancy option in the backup vault](../backup-azure-backup-create-vault.md#storage-redundancy-options).
-![List of backup vaults](./media/backup-azure-vms-introduction/backup_vaultslist.png)
-
-7. Clicking on the backup vault goes to the **Quick Start** page, where the instructions for backup of Azure virtual machines are shown.
-![Virtual machine backup instructions in the Dashboard page](./media/backup-azure-vms-introduction/vmbackup-instructions.png)
-
-
-### 2. VM Agent
-Before you can start to back up the Azure virtual machine, ensure that the Azure VM Agent is correctly installed on the virtual machine. In order to back up the virtual machine, the Azure Backup service installs an extension to the VM Agent. Since the VM agent is an optional component at the time that the virtual machine is created, you need to ensure that the checkbox for the VM agent is selected before the virtual machine is provisioned.
-
-Learn about the [VM Agent](https://go.microsoft.com/fwLink/?LinkID=390493&clcid=0x409) and [how to install it](http://azure.microsoft.com/blog/2014/04/15/vm-agent-and-extensions-part-2/).
-
-## Limitations
-
-- Backup of Azure Resource Manager based (aka IaaS V2) virtual machines is not supported.
-- Backup of virtual machines with more than 16 data disks is not supported.
-- Backup of virtual machines using Premium storage is not supported.
-- Backup of virtual machines with multiple reserved IPs is not supported.
-- Backup of virtual machines with a reserved IP and no end-point defined is not supported.
-- Backup of virtual machines using multiple NICs or in a load-balanced configuration is not supported.
-- Replacing an existing virtual machine during restore is not supported. First delete the existing virtual machine and any associated disks, and then restore the data from backup.
-- Cross-region backup and restore is not supported.
-- Virtual machine backup using the Azure Backup service is supported in all public regions of Azure. Here is a [checklist](http://azure.microsoft.com/regions/#services) of supported regions. If the region you are looking for is unsupported today, it will not appear in the dropdown list during vault creation.
-- Virtual machine backup using the Azure Backup service is only supported only for select Operating System versions:
-  - **Linux**: The list of distributions endorsed by Azure is available [here](../virtual-machines-linux-endorsed-distributions.md). Other Bring-Your-Own-Linux distributions also should work as long as the VM Agent is available on the virtual machine.
-  - **Windows Server**:  Versions older than Windows Server 2008 R2 are not supported.
-- Restoring a domain controller VM that is part of a multi-DC configuration is supported only through PowerShell. Read more about [restoring a multi-DC domain controller](backup-azure-restore-vms.md#restoring-domain-controller-vms)
-
-If there is any feature that you would like to see included, [send us feedback](http://aka.ms/azurebackup_feedback).
-
-## Next steps
-To get started with virtual machine backup, learn how to:
-
-- [Backup virtual machines](backup-azure-vms.md)
-- [Restore virtual machines](backup-azure-restore-vms.md)
-- [Manage virtual machine backup](backup-azure-manage-vms.md)
->>>>>>> a3835ed1
+<properties
+	pageTitle="Introduction to Azure machine virtual backup | Microsoft Azure"
+	description="An introduction to backing up virtual machines in Azure using the Azure Backup service"
+	services="backup"
+	documentationCenter=""
+	authors="trinadhk"
+	manager="shreeshd"
+	editor=""/>
+
+<tags
+	ms.service="backup"
+	ms.workload="storage-backup-recovery"
+	ms.tgt_pltfrm="na"
+	ms.devlang="na"
+	ms.topic="article"
+	ms.date="09/24/2015"
+	ms.author="trinadhk";"aashishr";"jimpark"/>
+
+# Azure virtual machine backup
+
+This section provides an introduction to using Microsoft Azure Backup to protect your Azure virtual machines. By reading it you’ll learn about:
+
+- How Azure virtual machine backup works
+- The procedure to back up your Azure virtual machine
+- The prerequisites to achieve a smooth backup experience
+- The typical errors encountered and how to deal with them
+- The list of unsupported scenarios and how to influence changes to the product
+
+To learn more about Azure virtual machines quickly, see the [Virtual Machine documentation](https://azure.microsoft.com/documentation/services/virtual-machines/).
+
+## Why backup the Azure virtual machine?
+Cloud computing enables applications to execute in a scalable and highly available environment – which is why Microsoft developed Azure virtual machines. The data generated from these Azure virtual machines is important, and requires backup for safekeeping. Typical scenarios that require data to be restored from backups are:
+
+- Accidental or malicious deletion of files
+- Corruption of the virtual machine during a patch update
+- Accidental or malicious deletion of the entire virtual machine
+
+Data can be backed up from these virtual machines in two distinct ways:
+
+- Back up the individual sources of data from within the virtual machine
+- Back up the whole virtual machine
+
+Back up of the entire virtual machine is popular because it is far simpler to manage and it also facilitates easy restores of the entire application and operating system. Azure Backup can be used for in-guest data backup or backup of the complete virtual machine.
+
+The business benefits of using Azure Backup for virtual machine backup are:
+
+- Automation of the backup and recovery workflows for your virtual machines
+- Application-consistent backups to ensure that recovered data starts from a consistent state.
+- No downtime involved during virtual machine backup.
+- Windows or Linux virtual machines can be backed up.
+- Recovery points are available for easy restore in the Azure Backup vault.
+- Automatic pruning and garbage collection of older recovery points.
+
+## How does Azure virtual machine backup work?
+To back up a virtual machine, first a point-in-time snapshot of the data is needed. The Azure Backup service initiates the backup job at the scheduled time, and triggers the backup extension to take a snapshot. The backup extension coordinates with the in-guest VSS service to achieve consistency, and invokes the blob snapshot API of the Azure Storage service once consistency has been reached. This is done to get a consistent snapshot of the disks of the virtual machine, without having to shut it down.
+
+After the snapshot has been taken, the data is transferred by the Azure Backup service to the backup vault. The service takes care of identifying and transferring only the blocks that have changed from the last backup – making the backups storage efficient. When the data transfer is completed, the snapshot is removed and a recovery point is created. This recovery point can be seen in the Azure management portal.
+
+![Azure virtual machine backup architecture](./media/backup-azure-vms-introduction/vmbackup-architecture.png)
+
+>[AZURE.NOTE] For Linux virtual machines, only file-consistent backup is possible.
+
+## Calculating protected instances
+Azure virtual machines that are backed up using Azure Backup will be subject to [Azure Backup pricing](http://azure.microsoft.com/pricing/details/backup/). The Protected Instances calculation is based on the *actual* size of the virtual machine, which is the sum of all the data in the virtual machine – excluding the “resource disk”. You are *not* billed based on the maximum size supported for each data disk attached to the virtual machine, but on the actual data stored in the data disk. Similarly, the backup storage bill is based on the amount of data stored with Azure Backup, which is the sum of the actual data in each recovery point.
+
+For example, take an A2-Standard sized virtual machine that has two additional data disks with a maximum size of 1TB each. The table below gives the actual data stored on each of these disks:
+
+|Disk type|Max size|Actual data present|
+|---------|--------|------|
+| OS disk | 1023GB | 17GB |
+| Local disk / Resource disk | 135GB | 5GB (not included for backup) |
+| Data disk 1 |	1023GB | 30GB |
+| Data disk 2 | 1023GB | 0GB |
+
+The *actual* size of the virtual machine in this case is 17GB + 30GB + 0GB = 47GB. This becomes the Protected Instance size that the monthly bill is based on. As the amount of data in the virtual machine grows, the Protected Instance size used for billing also will change appropriately.
+
+The billing does not start until the first successful backup is completed. At this point the billing for both Storage and Protected Instances will begin. The billing continues as long as there is *any backup data stored with Azure Backup* for the virtual machine. Performing the Stop Protection operation does not stop the billing if the backup data is retained. The billing for a specified virtual machine will be discontinued only if the protection is stopped *and* any backup data is deleted. When there are no active backup jobs (when protection has been stopped), the size of the virtual machine at the time of the last successful backup becomes the Protected Instance size that the monthly bill is based on.
+
+## Prerequisites
+### 1. Backup vault
+To start backing up your Azure virtual machines, you need to first create a backup vault. The vault is an entity that stores all the backups and recovery points that have been created over time. The vault also contains the backup policies that will be applied to the virtual machines being backed up.
+
+The image below shows the relationships between the various Azure Backup entities:
+![Azure Backup entities and relationship](./media/backup-azure-vms-introduction/vault-policy-vm.png)
+
+### To create a backup vault
+
+1. Sign in to the [Management Portal](http://manage.windowsazure.com/).
+
+2. Click **New** > **Data Services** > **Recovery Services** > **Backup Vault** > **Quick Create**. If you have multiple subscriptions associated with your organizational account, choose the correct subscription to associate with the backup vault. In each Azure subscription you can have multiple backup vaults to organize the virtual machines being protected.
+
+3. In **Name**, enter a friendly name to identify the vault. This needs to be unique for each subscription.
+
+4. In **Region**, select the geographic region for the vault. Note that the vault must be in the same region as the virtual machines you want to protect. If you have virtual machines in different regions create a vault in each one. There is no need to specify storage accounts to store the backup data – the backup vault and the Azure Backup service will handle this automatically.
+    ![Create backup vault](./media/backup-azure-vms-introduction/backup_vaultcreate.png)
+
+5. Click on **Create Vault**.
+It can take a while for the backup vault to be created. Monitor the status notifications at the bottom of the portal.
+![Create vault toast notification](./media/backup-azure-vms-introduction/creating-vault.png)
+
+6. A message confirms that the vault has been successfully created and it will be listed in the Recovery Services page as Active. Ensure that the appropriate storage redundancy option is chosen right after the vault has been created. Read more about [setting the storage redundancy option in the backup vault](../backup-azure-backup-create-vault.md#storage-redundancy-options).
+![List of backup vaults](./media/backup-azure-vms-introduction/backup_vaultslist.png)
+
+7. Clicking on the backup vault goes to the **Quick Start** page, where the instructions for backup of Azure virtual machines are shown.
+![Virtual machine backup instructions in the Dashboard page](./media/backup-azure-vms-introduction/vmbackup-instructions.png)
+
+
+### 2. VM Agent
+Before you can start to back up the Azure virtual machine, ensure that the Azure VM Agent is correctly installed on the virtual machine. In order to back up the virtual machine, the Azure Backup service installs an extension to the VM Agent. Since the VM agent is an optional component at the time that the virtual machine is created, you need to ensure that the checkbox for the VM agent is selected before the virtual machine is provisioned.
+
+Learn about the [VM Agent](https://go.microsoft.com/fwLink/?LinkID=390493&clcid=0x409) and [how to install it](http://azure.microsoft.com/blog/2014/04/15/vm-agent-and-extensions-part-2/).
+
+## Limitations
+
+- Backup of Azure Resource Manager based (aka IaaS V2) virtual machines is not supported.
+- Backup of virtual machines with more than 16 data disks is not supported.
+- Backup of virtual machines using Premium storage is not supported.
+- Backup of virtual machines with multiple reserved IPs is not supported.
+- Backup of virtual machines with a reserved IP and no end-point defined is not supported.
+- Backup of virtual machines using multiple NICs or in a load-balanced configuration is not supported.
+- Replacing an existing virtual machine during restore is not supported. First delete the existing virtual machine and any associated disks, and then restore the data from backup.
+- Cross-region backup and restore is not supported.
+- Virtual machine backup using the Azure Backup service is supported in all public regions of Azure. Here is a [checklist](http://azure.microsoft.com/regions/#services) of supported regions. If the region you are looking for is unsupported today, it will not appear in the dropdown list during vault creation.
+- Virtual machine backup using the Azure Backup service is only supported only for select Operating System versions:
+  - **Linux**: The list of distributions endorsed by Azure is available [here](../virtual-machines-linux-endorsed-distributions.md). Other Bring-Your-Own-Linux distributions also should work as long as the VM Agent is available on the virtual machine.
+  - **Windows Server**:  Versions older than Windows Server 2008 R2 are not supported.
+- Restoring a domain controller VM that is part of a multi-DC configuration is supported only through PowerShell. Read more about [restoring a multi-DC domain controller](backup-azure-restore-vms.md#restoring-domain-controller-vms)
+
+If there is any feature that you would like to see included, [send us feedback](http://aka.ms/azurebackup_feedback).
+
+## Next steps
+To get started with virtual machine backup, learn how to:
+
+- [Backup virtual machines](backup-azure-vms.md)
+- [Restore virtual machines](backup-azure-restore-vms.md)
+- [Manage virtual machine backup](backup-azure-manage-vms.md)