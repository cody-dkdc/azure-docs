---
title: About Azure VM backup
description: Learn about Azure VM backup, and note some best practices.
services: backup
author: rayne-wiselman
manager: carmonm
ms.service: backup
ms.topic: conceptual
ms.date: 03/04/2019
ms.author: raynew
---

# About Azure VM backup

This article describes how the [Azure Backup service](backup-introduction-to-azure-backup.md) backs up Azure virtual machines (VMs).

## Backup process

Here's how Azure Backup completes a backup for Azure VMs:

1. For Azure VMs that are selected for backup, Azure Backup starts a backup job according to the backup schedule you specify.
1. During the first backup, a backup extension is installed on the VM if the VM is running.
    - For Windows VMs, the _VMSnapshot_ extension is installed.
    - For Linux VMs, the _VMSnapshotLinux_ extension is installed.
1. For Windows VMs that are running, Backup coordinates with Windows Volume Shadow Copy Service (VSS) to take an app-consistent snapshot of the VM.
    - By default, Backup takes full VSS backups.
    - If Backup can't take an app-consistent snapshot, then it takes a file-consistent snapshot of the underlying storage (because no application writes occur while the VM is stopped).
1. For Linux VMs, Backup takes a file-consistent backup. For app-consistent snapshots, you need to manually customize pre/post scripts.
<<<<<<< HEAD
1. After Backup takes the snapshot, it transfers the data to the vault. 
    - The backup is optimized by backing up each VM disk in parallel.
    - For each disk that's being backed up, Azure Backup reads the blocks on the disk and identifies and transfers only the data blocks that changed (the delta) since the previous backup.
    - Snapshot data might not be immediately copied to the vault. It might take some hours at peak times. Total backup time for a VM will be less than 24 hours for daily backup policies.

1. When the data transfer is complete, the snapshot is removed, and a recovery point is created.

![Azure virtual machine backup architecture](./media/backup-azure-vms-introduction/vmbackup-architecture.png)

## Encryption of Azure VM backups

When you back up Azure VMs with Azure Backup, VMs are encrypted at rest with Storage Service Encryption (SSE). Azure Backup can also back up Azure VMs that are encrypted by using Azure Disk Encryption.

**Encryption** | **Details** | **Support**
--- | --- | ---
**Azure Disk Encryption** | Azure Disk Encryption encrypts both OS and data disks for Azure VMs.<br/><br/> Azure Disk Encryption integrates with BitLocker encryption keys (BEKs), which are safeguarded in a key vault as secrets. Azure Disk Encryption also integrates with Azure Key Vault key encryption keys (KEKs). | Azure Backup supports backup of managed and unmanaged Azure VMs encrypted with BEKs only, or with BEKs together with KEKs.<br/><br/> Both BEKs and KEKs are backed up and encrypted.<br/><br/> Because KEKs and BEKs are backed up, users with the necessary permissions can restore keys and secrets back to the key vault if needed. These users can also recover the encrypted VM.<br/><br/> Encrypted keys and secrets can't be read by unauthorized users or by Azure.
**SSE** | With SSE, Azure Storage provides encryption at rest by automatically encrypting data before storing it. Azure Storage also decrypts data before retrieving it. | Azure Backup uses SSE for at-rest encryption of Azure VMs.

For managed and unmanaged Azure VMs, Backup supports both VMs encrypted with BEKs only or VMs encrypted with BEKs together with KEKs.

The backed-up BEKs (secrets) and KEKs (keys) are encrypted. They can be read and used only when they're restored back to the key vault by authorized users. Neither unauthorized users nor Azure can read or use backed-up keys or secrets.

BEKs are also backed up. So, if the BEKs are lost, authorized users can restore the BEKs to the key vault and recover the encrypted VMs. Only users with the necessary level of permissions can back up and restore encrypted VMs or keys and secrets.

## Snapshot creation

Azure Backup takes snapshots according to the backup schedule. 

- **Windows VMs:** For Windows VMs, the Backup service coordinates with VSS to take an app-consistent snapshot of the VM disks.

  - By default, Azure Backup takes full VSS backups. [Learn more](https://blogs.technet.com/b/filecab/archive/2008/05/21/what-is-the-difference-between-vss-full-backup-and-vss-copy-backup-in-windows-server-2008.aspx).
  - To change the setting so that Azure Backup takes VSS copy backups, set the following registry key from a command prompt:

    **REG ADD "HKLM\SOFTWARE\Microsoft\BcdrAgent" /v USEVSSCOPYBACKUP /t REG_SZ /d TRUE /f**

- **Linux VMs:** To take app-consistent snapshots of Linux VMs, use the Linux pre-script and post-script framework to write your own custom scripts to ensure consistency.

  - Azure Backup invokes only the pre/post scripts written by you.
  - If the pre-scripts and post-scripts execute successfully, Azure Backup marks the recovery point as application-consistent. However, when you're using custom scripts, you're ultimately responsible for the application consistency.
  - [Learn more](backup-azure-linux-app-consistent.md) about how to configure scripts.

### Snapshot consistency

The following table explains the different types of snapshot consistency:

=======
1. After Backup takes the snapshot, it transfers the data to the vault.
    - The backup is optimized by backing up each VM disk in parallel.
    - For each disk that's being backed up, Azure Backup reads the blocks on the disk and identifies and transfers only the data blocks that changed (the delta) since the previous backup.
    - Snapshot data might not be immediately copied to the vault. It might take some hours at peak times. Total backup time for a VM will be less than 24 hours for daily backup policies.
 1. Changes made to a Windows VM after Azure Backup is enabled on it are:
    -	Microsoft Visual C++ 2013 Redistributable(x64) - 12.0.40660 is installed in the VM
    -	Startup type of Volume Shadow Copy service (VSS) changed to automatic from manual
    -	IaaSVmProvider Windows service is added

1. When the data transfer is complete, the snapshot is removed, and a recovery point is created.

![Azure virtual machine backup architecture](./media/backup-azure-vms-introduction/vmbackup-architecture.png)

## Encryption of Azure VM backups

When you back up Azure VMs with Azure Backup, VMs are encrypted at rest with Storage Service Encryption (SSE). Azure Backup can also back up Azure VMs that are encrypted by using Azure Disk Encryption.

**Encryption** | **Details** | **Support**
--- | --- | ---
**Azure Disk Encryption** | Azure Disk Encryption encrypts both OS and data disks for Azure VMs.<br/><br/> Azure Disk Encryption integrates with BitLocker encryption keys (BEKs), which are safeguarded in a key vault as secrets. Azure Disk Encryption also integrates with Azure Key Vault key encryption keys (KEKs). | Azure Backup supports backup of managed and unmanaged Azure VMs encrypted with BEKs only, or with BEKs together with KEKs.<br/><br/> Both BEKs and KEKs are backed up and encrypted.<br/><br/> Because KEKs and BEKs are backed up, users with the necessary permissions can restore keys and secrets back to the key vault if needed. These users can also recover the encrypted VM.<br/><br/> Encrypted keys and secrets can't be read by unauthorized users or by Azure.
**SSE** | With SSE, Azure Storage provides encryption at rest by automatically encrypting data before storing it. Azure Storage also decrypts data before retrieving it. | Azure Backup uses SSE for at-rest encryption of Azure VMs.

For managed and unmanaged Azure VMs, Backup supports both VMs encrypted with BEKs only or VMs encrypted with BEKs together with KEKs.

The backed-up BEKs (secrets) and KEKs (keys) are encrypted. They can be read and used only when they're restored back to the key vault by authorized users. Neither unauthorized users nor Azure can read or use backed-up keys or secrets.

BEKs are also backed up. So, if the BEKs are lost, authorized users can restore the BEKs to the key vault and recover the encrypted VMs. Only users with the necessary level of permissions can back up and restore encrypted VMs or keys and secrets.

## Snapshot creation

Azure Backup takes snapshots according to the backup schedule.

- **Windows VMs:** For Windows VMs, the Backup service coordinates with VSS to take an app-consistent snapshot of the VM disks.

  - By default, Azure Backup takes full VSS backups. [Learn more](https://blogs.technet.com/b/filecab/archive/2008/05/21/what-is-the-difference-between-vss-full-backup-and-vss-copy-backup-in-windows-server-2008.aspx).
  - To change the setting so that Azure Backup takes VSS copy backups, set the following registry key from a command prompt:

    **REG ADD "HKLM\SOFTWARE\Microsoft\BcdrAgent" /v USEVSSCOPYBACKUP /t REG_SZ /d TRUE /f**

- **Linux VMs:** To take app-consistent snapshots of Linux VMs, use the Linux pre-script and post-script framework to write your own custom scripts to ensure consistency.

  - Azure Backup invokes only the pre/post scripts written by you.
  - If the pre-scripts and post-scripts execute successfully, Azure Backup marks the recovery point as application-consistent. However, when you're using custom scripts, you're ultimately responsible for the application consistency.
  - [Learn more](backup-azure-linux-app-consistent.md) about how to configure scripts.

### Snapshot consistency

The following table explains the different types of snapshot consistency:

>>>>>>> 6a383dfd
**Snapshot** | **Details** | **Recovery** | **Consideration**
--- | --- | --- | ---
**Application-consistent** | App-consistent backups capture memory content and pending I/O operations. App-consistent snapshots use a VSS writer (or pre/post scripts for Linux) to ensure the consistency of the app data before a backup occurs. | When you're recovering a VM with an app-consistent snapshot, the VM boots up. There's no data corruption or loss. The apps start in a consistent state. | Windows: All VSS writers succeeded<br/><br/> Linux: Pre/post scripts are configured and succeeded
**File-system consistent** | File-system consistent backups provide consistency by taking a snapshot of all files at the same time.<br/><br/> | When you're recovering a VM with a file-system consistent snapshot, the VM boots up. There's no data corruption or loss. Apps need to implement their own "fix-up" mechanism to make sure that restored data is consistent. | Windows: Some VSS writers failed <br/><br/> Linux: Default (if pre/post scripts aren't configured or failed)
**Crash-consistent** | Crash-consistent snapshots typically occur if an Azure VM shuts down at the time of backup. Only the data that already exists on the disk at the time of backup is captured and backed up.<br/><br/> A crash-consistent recovery point doesn't guarantee data consistency for the operating system or the app. | Although there are no guarantees, the VM usually boots, and then it starts a disk check to fix corruption errors. Any in-memory data or write operations that weren't transferred to disk before the crash are lost. Apps implement their own data verification. For example, a database app can use its transaction log for verification. If the transaction log has entries that aren't in the database, the database software rolls transactions back until the data is consistent. | VM is in shutdown state

<<<<<<< HEAD
## Backup and restore considerations 
=======
## Backup and restore considerations
>>>>>>> 6a383dfd

**Consideration** | **Details**
--- | ---
**Disk** | Backup of VM disks is parallel. For example, if a VM has four disks, the Backup service attempts to back up all four disks in parallel. Backup is incremental (only changed data).
**Scheduling** |  To reduce backup traffic, back up different VMs at different times of the day and make sure the times don't overlap. Backing up VMs at the same time causes traffic jams.
**Preparing backups** | Keep in mind the time needed to prepare the backup. The preparation time includes installing or updating the backup extension and triggering a snapshot according to the backup schedule.
**Data transfer** | Consider the time needed for Azure Backup to identify the incremental changes from the previous backup.<br/><br/> In an incremental backup, Azure Backup determines the changes by calculating the checksum of the block. If a block is changed, it's marked for transfer to the vault. The service analyzes the identified blocks to attempt to further minimize the amount of data to transfer. After evaluating all the changed blocks, Azure Backup transfers the changes to the vault.<br/><br/> There might be a lag between taking the snapshot and copying it to vault.<br/><br/> At peak times, it can take up to eight hours for backups to be processed. The backup time for a VM will be less than 24 hours for the daily backup.
**Initial backup** | Although the total backup time for incremental backups is less than 24 hours, that might not be the case for the first backup. The time needed for the initial backup will depend on the size of the data and when the backup is processed.
**Restore queue** | Azure Backup processes restore jobs from multiple storage accounts at the same time, and it puts restore requests in a queue.
**Restore copy** | During the restore process, data is copied from the vault to the storage account.<br/><br/> The total restore time depends on the I/O operations per second (IOPS) and the throughput of the storage account.<br/><br/> To reduce the copy time, select a storage account that isn't loaded with other application writes and reads.

### Backup performance

These common scenarios can affect the total backup time:

- **Adding a new disk to a protected Azure VM:** If a VM is undergoing incremental backup and a new disk is added, the backup time will increase. The total backup time might last more than 24 hours because of initial replication of the new disk, along with delta replication of existing disks.
<<<<<<< HEAD
- **Fragmented disks:** Backup operations are faster when disk changes are contiguous. If changes are spread out and fragmented across a disk, backup will be slower. 
- **Disk churn:** If protected disks that are undergoing incremental backup have a daily churn of more than 200 GB, backup can take a long time (more than eight hours) to complete. 
=======
- **Fragmented disks:** Backup operations are faster when disk changes are contiguous. If changes are spread out and fragmented across a disk, backup will be slower.
- **Disk churn:** If protected disks that are undergoing incremental backup have a daily churn of more than 200 GB, backup can take a long time (more than eight hours) to complete.
>>>>>>> 6a383dfd
- **Backup versions:** The latest version of Backup (known as the Instant Restore version) uses a more optimized process than checksum comparison for identifying changes. But if you're using Instant Restore and have deleted a backup snapshot, the backup switches to checksum comparison. In this case, the backup operation will exceed 24 hours (or fail).

## Best practices

When you're configuring VM backups, we suggest following these practices:

- Modify the default schedule times that are set in a policy. For example, if the default time in the policy is 12:00 AM, increment the timing by several minutes so that resources are optimally used.
- For backup of VMs that are using premium storage, we recommend running the latest version of Azure Backup ([Instant Restore](backup-instant-restore-capability.md)). If you're not running the latest version, Backup allocates around 50 percent of the total storage space. The Backup service requires this space to copy the snapshot to the same storage account and for transferring it to the vault.
- If you're restoring VMs from a single vault, we highly recommend that you use different [general-purpose v2 storage accounts](https://docs.microsoft.com/azure/storage/common/storage-account-upgrade) to ensure that the target storage account doesn’t get throttled. For example, each VM must have a different storage account. For example, if 10 VMs are restored, use 10 different storage accounts.
- The restores from a general-purpose v1 storage layer (snapshot) will be completed in minutes because the snapshot is in the same storage account. Restores from the general-purpose v2 storage layer (vault) can take hours. In cases where the data is available in general-purpose v1 storage, we recommend that you use the [Instant Restore](backup-instant-restore-capability.md) feature for faster restores. (If the data must be restored from a vault, then it will take more time.)
- The limit on the number of disks per storage account is relative to how heavily the disks are being accessed by applications that are running on an infrastructure as a service (IaaS) VM. As a general practice, if 5 to 10 disks or more are present on a single storage account, balance the load by moving some disks to separate storage accounts.

## Backup costs

Azure VMs backed up with Azure Backup are subject to [Azure Backup pricing](https://azure.microsoft.com/pricing/details/backup/).

Billing doesn't start until the first successful backup finishes. At this point, the billing for both storage and protected VMs begins. Billing continues as long as any backup data for the VM is stored in a vault. If you stop protection for a VM, but backup data for the VM exists in a vault, billing continues.

Billing for a specified VM stops only if the protection is stopped and all backup data is deleted. When protection stops and there are no active backup jobs, the size of the last successful VM backup becomes the protected instance size used for the monthly bill.

The protected-instance size calculation is based on the *actual* size of the VM. The VM's size is the sum of all the data in the VM, excluding the temporary storage. Pricing is based on the actual data that's stored on the data disks, not on the maximum supported size for each data disk that's attached to the VM.

Similarly, the backup storage bill is based on the amount of data that's stored in Azure Backup, which is the sum of the actual data in each recovery point.

For example, take an A2-Standard-sized VM that has two additional data disks with a maximum size of 4 TB each. The following table shows the actual data stored on each of these disks:

**Disk** | **Max size** | **Actual data present**
--- | --- | ---
OS disk | 4095 GB | 17 GB
Local/temporary disk | 135 GB | 5 GB (not included for backup)
Data disk 1 | 4095 GB | 30 GB
Data disk 2 | 4095 GB | 0 GB

The actual size of the VM in this case is 17 GB + 30 GB + 0 GB = 47 GB. This protected-instance size (47 GB) becomes the basis for the monthly bill. As the amount of data in the VM grows, the protected-instance size used for billing changes to match.

## Next steps

Now, [prepare for Azure VM backup](backup-azure-arm-vms-prepare.md).<|MERGE_RESOLUTION|>--- conflicted
+++ resolved
@@ -26,53 +26,6 @@
     - By default, Backup takes full VSS backups.
     - If Backup can't take an app-consistent snapshot, then it takes a file-consistent snapshot of the underlying storage (because no application writes occur while the VM is stopped).
 1. For Linux VMs, Backup takes a file-consistent backup. For app-consistent snapshots, you need to manually customize pre/post scripts.
-<<<<<<< HEAD
-1. After Backup takes the snapshot, it transfers the data to the vault. 
-    - The backup is optimized by backing up each VM disk in parallel.
-    - For each disk that's being backed up, Azure Backup reads the blocks on the disk and identifies and transfers only the data blocks that changed (the delta) since the previous backup.
-    - Snapshot data might not be immediately copied to the vault. It might take some hours at peak times. Total backup time for a VM will be less than 24 hours for daily backup policies.
-
-1. When the data transfer is complete, the snapshot is removed, and a recovery point is created.
-
-![Azure virtual machine backup architecture](./media/backup-azure-vms-introduction/vmbackup-architecture.png)
-
-## Encryption of Azure VM backups
-
-When you back up Azure VMs with Azure Backup, VMs are encrypted at rest with Storage Service Encryption (SSE). Azure Backup can also back up Azure VMs that are encrypted by using Azure Disk Encryption.
-
-**Encryption** | **Details** | **Support**
---- | --- | ---
-**Azure Disk Encryption** | Azure Disk Encryption encrypts both OS and data disks for Azure VMs.<br/><br/> Azure Disk Encryption integrates with BitLocker encryption keys (BEKs), which are safeguarded in a key vault as secrets. Azure Disk Encryption also integrates with Azure Key Vault key encryption keys (KEKs). | Azure Backup supports backup of managed and unmanaged Azure VMs encrypted with BEKs only, or with BEKs together with KEKs.<br/><br/> Both BEKs and KEKs are backed up and encrypted.<br/><br/> Because KEKs and BEKs are backed up, users with the necessary permissions can restore keys and secrets back to the key vault if needed. These users can also recover the encrypted VM.<br/><br/> Encrypted keys and secrets can't be read by unauthorized users or by Azure.
-**SSE** | With SSE, Azure Storage provides encryption at rest by automatically encrypting data before storing it. Azure Storage also decrypts data before retrieving it. | Azure Backup uses SSE for at-rest encryption of Azure VMs.
-
-For managed and unmanaged Azure VMs, Backup supports both VMs encrypted with BEKs only or VMs encrypted with BEKs together with KEKs.
-
-The backed-up BEKs (secrets) and KEKs (keys) are encrypted. They can be read and used only when they're restored back to the key vault by authorized users. Neither unauthorized users nor Azure can read or use backed-up keys or secrets.
-
-BEKs are also backed up. So, if the BEKs are lost, authorized users can restore the BEKs to the key vault and recover the encrypted VMs. Only users with the necessary level of permissions can back up and restore encrypted VMs or keys and secrets.
-
-## Snapshot creation
-
-Azure Backup takes snapshots according to the backup schedule. 
-
-- **Windows VMs:** For Windows VMs, the Backup service coordinates with VSS to take an app-consistent snapshot of the VM disks.
-
-  - By default, Azure Backup takes full VSS backups. [Learn more](https://blogs.technet.com/b/filecab/archive/2008/05/21/what-is-the-difference-between-vss-full-backup-and-vss-copy-backup-in-windows-server-2008.aspx).
-  - To change the setting so that Azure Backup takes VSS copy backups, set the following registry key from a command prompt:
-
-    **REG ADD "HKLM\SOFTWARE\Microsoft\BcdrAgent" /v USEVSSCOPYBACKUP /t REG_SZ /d TRUE /f**
-
-- **Linux VMs:** To take app-consistent snapshots of Linux VMs, use the Linux pre-script and post-script framework to write your own custom scripts to ensure consistency.
-
-  - Azure Backup invokes only the pre/post scripts written by you.
-  - If the pre-scripts and post-scripts execute successfully, Azure Backup marks the recovery point as application-consistent. However, when you're using custom scripts, you're ultimately responsible for the application consistency.
-  - [Learn more](backup-azure-linux-app-consistent.md) about how to configure scripts.
-
-### Snapshot consistency
-
-The following table explains the different types of snapshot consistency:
-
-=======
 1. After Backup takes the snapshot, it transfers the data to the vault.
     - The backup is optimized by backing up each VM disk in parallel.
     - For each disk that's being backed up, Azure Backup reads the blocks on the disk and identifies and transfers only the data blocks that changed (the delta) since the previous backup.
@@ -122,18 +75,13 @@
 
 The following table explains the different types of snapshot consistency:
 
->>>>>>> 6a383dfd
 **Snapshot** | **Details** | **Recovery** | **Consideration**
 --- | --- | --- | ---
 **Application-consistent** | App-consistent backups capture memory content and pending I/O operations. App-consistent snapshots use a VSS writer (or pre/post scripts for Linux) to ensure the consistency of the app data before a backup occurs. | When you're recovering a VM with an app-consistent snapshot, the VM boots up. There's no data corruption or loss. The apps start in a consistent state. | Windows: All VSS writers succeeded<br/><br/> Linux: Pre/post scripts are configured and succeeded
 **File-system consistent** | File-system consistent backups provide consistency by taking a snapshot of all files at the same time.<br/><br/> | When you're recovering a VM with a file-system consistent snapshot, the VM boots up. There's no data corruption or loss. Apps need to implement their own "fix-up" mechanism to make sure that restored data is consistent. | Windows: Some VSS writers failed <br/><br/> Linux: Default (if pre/post scripts aren't configured or failed)
 **Crash-consistent** | Crash-consistent snapshots typically occur if an Azure VM shuts down at the time of backup. Only the data that already exists on the disk at the time of backup is captured and backed up.<br/><br/> A crash-consistent recovery point doesn't guarantee data consistency for the operating system or the app. | Although there are no guarantees, the VM usually boots, and then it starts a disk check to fix corruption errors. Any in-memory data or write operations that weren't transferred to disk before the crash are lost. Apps implement their own data verification. For example, a database app can use its transaction log for verification. If the transaction log has entries that aren't in the database, the database software rolls transactions back until the data is consistent. | VM is in shutdown state
 
-<<<<<<< HEAD
-## Backup and restore considerations 
-=======
 ## Backup and restore considerations
->>>>>>> 6a383dfd
 
 **Consideration** | **Details**
 --- | ---
@@ -150,13 +98,8 @@
 These common scenarios can affect the total backup time:
 
 - **Adding a new disk to a protected Azure VM:** If a VM is undergoing incremental backup and a new disk is added, the backup time will increase. The total backup time might last more than 24 hours because of initial replication of the new disk, along with delta replication of existing disks.
-<<<<<<< HEAD
-- **Fragmented disks:** Backup operations are faster when disk changes are contiguous. If changes are spread out and fragmented across a disk, backup will be slower. 
-- **Disk churn:** If protected disks that are undergoing incremental backup have a daily churn of more than 200 GB, backup can take a long time (more than eight hours) to complete. 
-=======
 - **Fragmented disks:** Backup operations are faster when disk changes are contiguous. If changes are spread out and fragmented across a disk, backup will be slower.
 - **Disk churn:** If protected disks that are undergoing incremental backup have a daily churn of more than 200 GB, backup can take a long time (more than eight hours) to complete.
->>>>>>> 6a383dfd
 - **Backup versions:** The latest version of Backup (known as the Instant Restore version) uses a more optimized process than checksum comparison for identifying changes. But if you're using Instant Restore and have deleted a backup snapshot, the backup switches to checksum comparison. In this case, the backup operation will exceed 24 hours (or fail).
 
 ## Best practices
