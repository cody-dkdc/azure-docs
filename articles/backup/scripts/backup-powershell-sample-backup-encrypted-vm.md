﻿---
title: Azure PowerShell Script Sample - Back up an Azure virtual machine | Microsoft Docs
description: Azure PowerShell Script Sample - Back up an Azure virtual machine
services: backup
documentationcenter:
author: rayne-wiselman
manager: carmonm
ms.service: backup
ms.topic: sample
ms.date: 03/05/2019
ms.author: raynew
ms.custom: mvc
---

# Back up an encrypted Azure virtual machine with PowerShell

This script creates a Recovery Services vault with Geo-redundant storage (GRS) for an encrypted Azure virtual machine. The default protection policy is applied to the vault. The policy generates a daily backup for the virtual machine, and retains each backup for 30 days. The script also triggers the initial recovery point for the virtual machine and retains that recovery point for 365 days.

[!INCLUDE [sample-powershell-install](../../../includes/sample-powershell-install-no-ssh.md)]

[!INCLUDE [quickstarts-free-trial-note](../../../includes/quickstarts-free-trial-note.md)]

## Sample script

[!INCLUDE [updated-for-az](../../../includes/updated-for-az.md)]

[!code-powershell[main](../../../powershell_scripts/backup/backup-encrypted-vm/backup-encrypted-vm.ps1 "Back up encrypted virtual machine")]

## Clean up deployment

Run the following command to remove the resource group, VM, and all related resources.

```powershell
Remove-AzResourceGroup -Name myResourceGroup
```

## Script explanation

This script uses the following commands to create the deployment. Each item in the table links to command specific documentation.


<<<<<<< HEAD
| Command | Notes | 
|---|---| 
| [New-AzResourceGroup](/powershell/module/az.resources/new-azresourcegroup) | Creates a resource group in which all resources are stored. | 
| [New-AzRecoveryServicesVault](https://docs.microsoft.com/powershell/module/az.recoveryservices/new-azrecoveryservicesvaul) | Creates a recovery services vault to store backups. | 
| [Set-AzRecoveryServicesBackupProperties](https://docs.microsoft.com/powershell/module/az.recoveryservices/set-azrecoveryservicesbackupproperties) | Sets backup storage properties on Recovery Services vault. | 
| [New-AzRecoveryServicesBackupProtectionPolicy](https://docs.microsoft.com/powershell/module/az.recoveryservices/set-azrecoveryservicesbackupprotectionpolicy)| Creates protection policy using schedule policy and retention policy in Recovery Services vault. | 
| [Set-AzKeyVaultAccessPolicy](/powershell/module/az.keyvault/set-azkeyvaultaccesspolicy) | Sets permissions on the Key Vault to grant the service principal access to encryption keys. | 
| [Enable-AzRecoveryServicesBackupProtection](https://docs.microsoft.com/powershell/module/az.recoveryservices/enable-azrecoveryservicesbackupprotection) | Enables backup for an item with a specified Backup protection policy. | 
| [Set-AzRecoveryServicesBackupProtectionPolicy](https://docs.microsoft.com/powershell/module/az.recoveryservices/set-azrecoveryservicesbackupprotectionpolicy)| Modifies an existing Backup protection policy. | 
| [Backup-AzRecoveryServicesBackupItem](https://docs.microsoft.com/powershell/module/az.recoveryservices/backup-azrecoveryservicesbackupitem) | Starts a backup for a protected Azure Backup item that is not tied to the backup schedule. |
| [Wait-AzRecoveryServicesBackupJob](https://docs.microsoft.com/powershell/module/az.recoveryservices/wait-azrecoveryservicesbackupjob) | Waits for an Azure Backup job to finish. | 
| [Remove-AzResourceGroup](/powershell/module/az.resources/remove-azresourcegroup) | Removes a resource group and all resources contained within. | 

## Next steps

For more information on the Azure PowerShell module, see [Azure PowerShell documentation](https://docs.microsoft.com/powershell/azure/new-azureps-module-az).
=======
| Command | Notes |
|---|---|
| [New-AzureRmResourceGroup](/powershell/module/azurerm.resources/new-azurermresourcegroup) | Creates a resource group in which all resources are stored. |
| [New-AzureRmRecoveryServicesVault](/powershell/module/azurerm.recoveryservices/New-AzureRmRecoveryServicesVault) | Creates a recovery services vault to store backups. |
| [Set-AzureRmRecoveryServicesBackupProperties](/powershell/module/azurerm.recoveryservices/Set-AzureRmRecoveryServicesBackupProperties) | Sets backup storage properties on Recovery Services vault. |
| [New-AzureRmRecoveryServicesBackupProtectionPolicy](/powershell/module/azurerm.recoveryservices.backup/new-azurermrecoveryservicesbackupprotectionpolicy)| Creates protection policy using schedule policy and retention policy in Recovery Services vault. |
| [Set-AzureRmKeyVaultAccessPolicy](/powershell/module/azurerm.keyvault/set-azurermkeyvaultaccesspolicy) | Sets permissions on the Key Vault to grant the service principal access to encryption keys. |
| [Enable-AzureRmRecoveryServicesBackupProtection](/powershell/module/azurerm.recoveryservices.backup/enable-azurermrecoveryservicesbackupprotection) | Enables backup for an item with a specified Backup protection policy. |
| [Set-AzureRmRecoveryServicesBackupProtectionPolicy](/powershell/module/azurerm.recoveryservices.backup/set-azurermrecoveryservicesbackupprotectionpolicy)| Modifies an existing Backup protection policy. |
| [Backup-AzureRmRecoveryServicesBackupItem](/powershell/module/azurerm.recoveryservices.backup/backup-azurermrecoveryservicesbackupitem) | Starts a backup for a protected Azure Backup item that is not tied to the backup schedule. |
| [Wait-AzureRmRecoveryServicesBackupJob](/powershell/module/azurerm.recoveryservices.backup/wait-azurermrecoveryservicesbackupjob) | Waits for an Azure Backup job to finish. |
| [Remove-AzureRmResourceGroup](/powershell/module/azurerm.resources/remove-azurermresourcegroup) | Removes a resource group and all resources contained within. |

## Next steps

For more information on the Azure PowerShell module, see [Azure PowerShell documentation](/powershell/azure/overview).
>>>>>>> b4ef1f01
<|MERGE_RESOLUTION|>--- conflicted
+++ resolved
@@ -14,7 +14,7 @@
 
 # Back up an encrypted Azure virtual machine with PowerShell
 
-This script creates a Recovery Services vault with Geo-redundant storage (GRS) for an encrypted Azure virtual machine. The default protection policy is applied to the vault. The policy generates a daily backup for the virtual machine, and retains each backup for 30 days. The script also triggers the initial recovery point for the virtual machine and retains that recovery point for 365 days.
+This script creates a Recovery Services vault with geo-redundant storage (GRS) for an encrypted Azure virtual machine. The default protection policy is applied to the vault. The policy generates a daily backup for the virtual machine, and retains each backup for 30 days. The script also triggers the initial recovery point for the virtual machine and retains that recovery point for 365 days.
 
 [!INCLUDE [sample-powershell-install](../../../includes/sample-powershell-install-no-ssh.md)]
 
@@ -39,7 +39,6 @@
 This script uses the following commands to create the deployment. Each item in the table links to command specific documentation.
 
 
-<<<<<<< HEAD
 | Command | Notes | 
 |---|---| 
 | [New-AzResourceGroup](/powershell/module/az.resources/new-azresourcegroup) | Creates a resource group in which all resources are stored. | 
@@ -56,21 +55,3 @@
 ## Next steps
 
 For more information on the Azure PowerShell module, see [Azure PowerShell documentation](https://docs.microsoft.com/powershell/azure/new-azureps-module-az).
-=======
-| Command | Notes |
-|---|---|
-| [New-AzureRmResourceGroup](/powershell/module/azurerm.resources/new-azurermresourcegroup) | Creates a resource group in which all resources are stored. |
-| [New-AzureRmRecoveryServicesVault](/powershell/module/azurerm.recoveryservices/New-AzureRmRecoveryServicesVault) | Creates a recovery services vault to store backups. |
-| [Set-AzureRmRecoveryServicesBackupProperties](/powershell/module/azurerm.recoveryservices/Set-AzureRmRecoveryServicesBackupProperties) | Sets backup storage properties on Recovery Services vault. |
-| [New-AzureRmRecoveryServicesBackupProtectionPolicy](/powershell/module/azurerm.recoveryservices.backup/new-azurermrecoveryservicesbackupprotectionpolicy)| Creates protection policy using schedule policy and retention policy in Recovery Services vault. |
-| [Set-AzureRmKeyVaultAccessPolicy](/powershell/module/azurerm.keyvault/set-azurermkeyvaultaccesspolicy) | Sets permissions on the Key Vault to grant the service principal access to encryption keys. |
-| [Enable-AzureRmRecoveryServicesBackupProtection](/powershell/module/azurerm.recoveryservices.backup/enable-azurermrecoveryservicesbackupprotection) | Enables backup for an item with a specified Backup protection policy. |
-| [Set-AzureRmRecoveryServicesBackupProtectionPolicy](/powershell/module/azurerm.recoveryservices.backup/set-azurermrecoveryservicesbackupprotectionpolicy)| Modifies an existing Backup protection policy. |
-| [Backup-AzureRmRecoveryServicesBackupItem](/powershell/module/azurerm.recoveryservices.backup/backup-azurermrecoveryservicesbackupitem) | Starts a backup for a protected Azure Backup item that is not tied to the backup schedule. |
-| [Wait-AzureRmRecoveryServicesBackupJob](/powershell/module/azurerm.recoveryservices.backup/wait-azurermrecoveryservicesbackupjob) | Waits for an Azure Backup job to finish. |
-| [Remove-AzureRmResourceGroup](/powershell/module/azurerm.resources/remove-azurermresourcegroup) | Removes a resource group and all resources contained within. |
-
-## Next steps
-
-For more information on the Azure PowerShell module, see [Azure PowerShell documentation](/powershell/azure/overview).
->>>>>>> b4ef1f01
