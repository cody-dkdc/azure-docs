--- conflicted
+++ resolved
@@ -1,422 +1,253 @@
-<properties
-<<<<<<< HEAD
-	pageTitle="Back up a Windows server or client to Azure | Microsoft Azure"
-=======
-	pageTitle="Back up a Windows Server or client to Azure with Azure Backup using the Resource Manager deployment model | Microsoft Azure"
->>>>>>> c186bb0b
-	description="Backup Windows servers or clients to Azure by creating a backup vault, downloading credentials, installing the backup agent, and completing an initial backup of your files and folders."
-	services="backup"
-	documentationCenter=""
-	authors="markgalioto"
-	manager="cfreeman"
-	editor=""
-	keywords="backup vault; back up a Windows server; backup windows;"/>
-
-<tags
-	ms.service="backup"
-	ms.workload="storage-backup-recovery"
-	ms.tgt_pltfrm="na"
-	ms.devlang="na"
-	ms.topic="article"
-	ms.date="08/10/2016"
-	ms.author="jimpark; trinadhk; markgal"/>
-
-# Back up a Windows Server or client to Azure using the Resource Manager deployment model
-
-<<<<<<< HEAD
-# Back up a Windows server or client to Azure
-This article covers the procedures that you need to follow to prepare your environment and back up a Windows server (or client) to Azure. It also covers considerations for deploying your backup solution. If you're interested in trying Azure Backup for the first time, this article quickly walks you through the process.
-=======
-> [AZURE.SELECTOR]
-- [Azure portal](backup-configure-vault.md)
-- [Classic portal](backup-configure-vault-classic.md)
-
-This article explains how to back up your Windows Server (or Windows client) files and folders to Azure with Azure Backup using the Resource Manager deployment model.
-
-[AZURE.INCLUDE [learn-about-deployment-models](../../includes/learn-about-deployment-models-rm-include.md)] classic deployment model.
-
-![Backup process steps](./media/backup-configure-vault/initial-backup-process.png)
->>>>>>> c186bb0b
-
-
-## Before you start
-To back up a server or client to Azure, you need an Azure account. If you don't have one, you can create a [free account](https://azure.microsoft.com/free/) in just a couple of minutes.
-<<<<<<< HEAD
-
-## Step 1: Create a backup vault
-To back up files and folders from a server or client, you need to create a backup vault in the geographic region where you want to store the data.
-
-### To create a backup vault
-
-1. Sign in to [the Azure portal](https://manage.windowsazure.com/).
-
-2. Click **New** > **Data Services** > **Recovery Services** > **Backup Vault**, and then choose **Quick Create**.
-
-3. For the **Name** parameter, enter a friendly name for the backup vault. Type a name that contains between 2 and 50 characters. It must start with a letter, and can contain only letters, numbers, and hyphens. This name needs to be unique for each subscription.
-
-4. For the **Region** parameter, select the geographic region for the backup vault. This choice determines the geographic region where your backup data is sent. By choosing a geographic region that's close to your location, you can reduce network latency when backing up to Azure.
-
-5. Click **Create Vault**.
-
-    ![Create a backup vault](./media/backup-configure-vault/demo-vault-name.png)
-
-    It can take a while for the backup vault to be created. To check the status, monitor the notifications at the bottom of the portal.
-
-    After the backup vault has been created, you'll see a message saying that the vault has been successfully created. It also appears as **Active** in the **Recovery Services** resource list.
-
-    ![Creating vault status](./media/backup-configure-vault/recovery-services-select-vault.png)
-
-4. Select the storage redundancy option by following the steps described here.
-
-    >[AZURE.IMPORTANT] The best time to identify your storage redundancy option is right after vault creation and before any machines are registered to the vault. After an item has been registered to the vault, the storage redundancy option is locked and cannot be modified.
-
-    If you are using Azure as a primary backup storage endpoint (for example, you are backing up to Azure from a Windows server), consider picking (the default) [geo-redundant storage](../storage/storage-redundancy.md#geo-redundant-storage) option.
-
-    If you are using Azure as a tertiary backup storage endpoint (for example, you are using System Center Data Protection Manager to store a local backup copy on-premises and using Azure for long-term retention needs), consider choosing [locally redundant storage](../storage/storage-redundancy.md#locally-redundant-storage). This brings down the cost of storing data in Azure, while providing a lower level of durability for your data that might be acceptable for tertiary copies.
-=======
-
-## Step 1: Create a Recovery Services vault
-
-A Recovery Services vault is an entity that stores all the backups and recovery points you create over time. The Recovery Services vault also contains the backup policy applied to the protected files and folders. When you create a Recovery Services vault, you should also select the appropriate storage redundancy option.
-
-### To create a Recovery Services vault
-
-1. If you haven't already done so, sign in to the [Azure Portal](https://portal.azure.com/) using your Azure subscription.
-
-2. On the Hub menu, click **Browse** and in the list of resources, type **Recovery Services**. As you begin typing, the list will filter based on your input. Click **Recovery Services vaults**.
-
-    ![Create Recovery Services Vault step 1](./media/backup-configure-vault/browse-to-rs-vaults.png) <br/>
-
-    The list of Recovery Services vaults is displayed.
-
-3. On the **Recovery Services vaults** menu, click **Add**.
-
-    ![Create Recovery Services Vault step 2](./media/backup-configure-vault/rs-vault-menu.png)
-
-    The Recovery Services vault blade opens, prompting you to provide a **Name**, **Subscription**, **Resource group**, and **Location**.
-
-    ![Create Recovery Services vault step 5](./media/backup-configure-vault/rs-vault-attributes.png)
-
-4. For **Name**, enter a friendly name to identify the vault. The name needs to be unique for the Azure subscription. Type a name that contains between 2 and 50 characters. It must start with a letter, and can contain only letters, numbers, and hyphens.
-
-5. Click **Subscription** to see the available list of subscriptions. If you are not sure which subscription to use, use the default (or suggested) subscription. There will be multiple choices only if your organizational account is associated with multiple Azure subscriptions.
-
-6. Click **Resource group** to see the available list of Resource groups, or click **New** to create a new Resource group. For complete information on Resource groups, see [Azure Resource Manager overview](../resource-group-overview.md)
-
-7. Click **Location** to select the geographic region for the vault. This choice determines the geographic region where your backup data is sent. By choosing a geographic region that's close to your location, you can reduce network latency when backing up to Azure.
-
-8. Click **Create**. It can take a while for the Recovery Services vault to be created. Monitor the status notifications in the upper right-hand area in the portal. Once your vault is created, it should open in the portal. If you don't see your vault listed after it has been completed, click **Refresh**. When the list refreshes, click the name of the vault.
-
-### To determine storage redundancy
-When you first create a Recovery Services vault you determine how storage is replicated.
-
-1. In the **Settings** blade, which opens automatically with your vault dashboard, click **Backup Infrastructure**.
-
-2. In the Backup Infrastructure blade, click **Backup Configuration** to view the **Storage replication type**.
-
-    ![Create Recovery Services vault step 5](./media/backup-configure-vault/backup-infrastructure.png)
->>>>>>> c186bb0b
-
-3. Choose the storage replication option for your vault.
-
-<<<<<<< HEAD
-    a. Click the vault you just created.
-
-    b. On the Quick Start page, select **Configure**.
-
-    ![Configure vault status](./media/backup-configure-vault/configure-vault.png)
-=======
-    ![List of recovery services vaults](./media/backup-configure-vault/choose-storage-configuration.png)
-
-    By default, your vault has geo-redundant storage. If you are using Azure as a primary backup storage endpoint, continue using geo-redundant storage. If you are using Azure as a non-primary backup storage endpoint, then choose locally redundant storage, which will reduce the cost of storing data in Azure. Read more about [geo-redundant](../storage/storage-redundancy.md#geo-redundant-storage) and [locally redundant](../storage/storage-redundancy.md#locally-redundant-storage) storage options in this [overview](../storage/storage-redundancy.md).
-
-    After choosing the storage option for your vault, you are ready to associate your files and folders with the vault.
->>>>>>> c186bb0b
-
-Now that you've created a vault, you prepare your infrastructure to back up files and folders by downloading and installing the Microsoft Azure Recovery Services agent, downloading vault credentials, and then using those credentials to register the agent with the vault.
-
-<<<<<<< HEAD
-    If you select **Locally Redundant**, you need to click **Save** (because **Geo-Redundant** is the default option).
-
-    d. In the left navigation pane, click **Recovery Services** to return to the list of resources for Recovery Services.
-
-## Step 2: Download the vault credential file
-The on-premises machine needs to be authenticated with a backup vault before it can back up data to Azure. The authentication is achieved through *vault credentials*. The vault credential file is downloaded through a secure channel from the Azure portal. The certificate private key does not persist in the portal or the service.
-
-Learn more about [using vault credentials to authenticate with the Backup service](backup-introduction-to-azure-backup.md#what-is-the-vault-credential-file).
-=======
-## Step 2 - Download files
-
->[AZURE.NOTE] Enabling backup through the Azure portal is coming soon. At this time, you use the Microsoft Azure Recovery Services Agent on-premises to back up your files and folders.
-
-1. Click **Settings** on the Recovery Services vault dashboard.
-
-    ![Open backup goal blade](./media/backup-configure-vault/settings-button.png)
->>>>>>> c186bb0b
-
-2. Click **Getting Started > Backup** on the Settings blade.
-
-<<<<<<< HEAD
-1. In the left navigation pane, click **Recovery Services**, and then select the backup vault that you created.
-=======
-    ![Open backup goal blade](./media/backup-configure-vault/getting-started-backup.png)
->>>>>>> c186bb0b
-
-3. Click **Backup goal** on the Backup blade.
-
-<<<<<<< HEAD
-2.  On the Quick Start page, click **Download vault credentials**.
-
-    The portal generates a vault credential by using a combination of the vault name and the current date. The vault credentials file is used only during the registration workflow and expires after 48 hours.
-
-    The vault credential file can be downloaded from the portal.
-
-3. Click **Save** to download the vault credential file to the Downloads folder of the local account. You can also select **Save As** from the **Save** menu to specify a location for the vault credential file.
-
-    >[AZURE.NOTE] Make sure the vault credential file is saved in a location that can be accessed from your machine. If it is stored in a file share or server message block, verify that you have the permissions to access it.
-
-## Step 3: Download, install, and register the Backup agent
-After you create the backup vault and download the vault credential file, an agent must be installed on each of your Windows machines.
-=======
-    ![Open backup goal blade](./media/backup-configure-vault/backup-goal.png)
-
-4. Select **On-premises** from the Where is your workload running? menu.
-
-5. Select **Files and folders** from the What do you want to backup? menu, and click **OK**.
-
-#### Download the Recovery Services agent
-
-1. Click **Download Agent for Windows Server or Windows Client** in the **Prepare infrastructure** blade.
-
-    ![prepare infrastructure](./media/backup-configure-vault/prepare-infrastructure-short.png)
->>>>>>> c186bb0b
-
-2. Click **Save** in the download pop-up. By default, the **MARSagentinstaller.exe** file is saved to your Downloads folder.
-
-<<<<<<< HEAD
-1. Click **Recovery Services**, and then select the backup vault that you want to register with a server.
-
-2. On the Quick Start page, click the agent **Agent for Windows Server or System Center Data Protection Manager or Windows client**. Then click **Save**.
-=======
-#### Download vault credentials
-
-1. Click **Download > Save** on the Prepare infrastructure blade.
->>>>>>> c186bb0b
-
-    ![prepare infrastructure](./media/backup-configure-vault/prepare-infrastructure-download.png)
-
-<<<<<<< HEAD
-3. After the MARSagentinstaller.exe file has downloaded, click **Run** (or double-click **MARSAgentInstaller.exe** from the saved location).
-
-4. Choose the installation folder and cache folder that are required for the agent, and then click **Next**. The cache location you specify must have free space equal to at least 5 percent of the backup data.
-
-5. You can continue to connect to the Internet through the default proxy settings. 			If you use a proxy server to connect to the Internet, on the Proxy Configuration page, select the **Use custom proxy settings** check box, and then enter the proxy server details. If you use an authenticated proxy, enter the user name and password details, and then click **Next**.
-
-7. Click **Install** to begin the agent installation. The Backup agent installs .NET Framework 4.5 and Windows PowerShell (if it’s not already installed) to complete the installation.
-
-8. After the agent is installed, click **Proceed to Registration** to continue with the workflow.
-
-9. On the Vault Identification page, browse to and select the vault credential file that you previously downloaded.
-
-    The vault credential file is valid for only 48 hours after it’s downloaded from the portal. If you encounter an error on this page (such as “Vault credentials file provided has expired”), sign in to the portal and download the vault credential file again.
-
-    Ensure that the vault credential file is available in a location that can be accessed by the setup application. If you encounter access-related errors, copy the vault credential file to a temporary location on the same machine and retry the operation.
-
-    If you encounter a vault credential error such as “Invalid vault credentials provided," the file is damaged or does not have the latest credentials associated with the recovery service. Retry the operation after downloading a new vault credential file from the portal. This error can also occur if a user clicks the **Download vault credential** option several times in quick succession. In this case, only the last vault credential file is valid.
-
-9. On the Encryption Setting page, you can either generate a passphrase or provide a passphrase (with a minimum of 16 characters). Remember to save the passphrase in a secure location.
-
-10. Click **Finish**. The Register Server Wizard registers the server with Backup.
-
-
-    > [AZURE.WARNING] If you lose or forget the passphrase, Microsoft cannot help you recover the backup data. You own the encryption passphrase, and Microsoft does not have visibility into the passphrase that you use. Save the file in a secure location because it will be required during a recovery operation.
-
-11. After the encryption key is set, leave the **Launch Microsoft Azure Recovery Services Agent** check box selected, and then click **Close**.
-
-## Step 4: Complete the initial backup
-
-The initial backup includes two key tasks:
-=======
-## Step 3 -Install and register the agent
-
-1. Locate and double click the **MARSagentinstaller.exe** from the Downloads folder (or other saved location).
-
-2. Complete the Microsoft Azure Recovery Services Agent Setup Wizard. To complete the wizard, you need to:
-
-    - Choose a location for the installation and cache folder.
-    - Provide your proxy server info if you use a proxy server to connect to the internet.
-    - Provide your user name and password details if you use an authenticated proxy.
-    - Provide the downloaded vault credentials
-    - Save the encryption passphrase in a secure location.
-
-    >[AZURE.NOTE] If you lose or forget the passphrase, Microsoft cannot help recover the backup data. Please save the file in a secure location. It is required to restore a backup.
-
-The agent is now installed and your machine is registered to the vault. You're ready to configure and schedule your backup.
-
-### Confirm the installation
-
-To confirm that the agent was installed and registered correctly, you can check for the items you backed up in the **Production Server** section of the management portal. To do this:
-
-1. Sign in to the [Azure Portal](https://portal.azure.com/) using your Azure subscription.
-
-2. On the Hub menu, click **Browse** and in the list of resources, type **Recovery Services**. As you begin typing, the list will filter based on your input. Click **Recovery Services vaults**.
-
-    ![Create Recovery Services Vault step 1](./media/backup-configure-vault/browse-to-rs-vaults.png) <br/>
-
-    The list of Recovery Services vaults is displayed.
-
-2. Select the name of the vault you created.
-
-    The Recovery Services vault dashboard blade opens.
-
-    ![recovery services vault dashboard](./media/backup-configure-vault/rs-vault-dashboard.png) <br/>
-
-3. Click the **Settings** button at the top of the page.
-
-4. Click **Backup Infrastructure > Production Servers**.
-
-    ![Production servers](./media/backup-configure-vault/production-server-verification.png)
-
-If you see your servers in the list, you have confirmation that the agent has been installed and registered correctly.
->>>>>>> c186bb0b
-
-- Creating the backup schedule
-- Backing up files and folders for the first time
-
-<<<<<<< HEAD
-After the backup policy completes the initial backup, it creates backup points that you can use if you need to recover the data. The backup policy does this based on the schedule that you define.
-
-### To schedule the backup
-
-1. Open the Microsoft Azure Backup agent. (It will open automatically if you left the **Launch Microsoft Azure Recovery Services Agent** check box selected when you closed the Register Server Wizard.) You can find it by searching your machine for **Microsoft Azure Backup**.
-
-    ![Launch the Azure Backup agent](./media/backup-configure-vault/snap-in-search.png)
-
-2. In the Backup agent, click **Schedule Backup**.
-
-    ![Schedule a Windows Server backup](./media/backup-configure-vault/schedule-backup-close.png)
-
-3. On the Getting started page of the Schedule Backup Wizard, click **Next**.
-
-4. On the Select Items to Backup page, click **Add Items**.
-
-=======
-The initial backup includes two key tasks:
-
-- Schedule the backup
-- Back up files and folders for the first time
-
-To complete the initial backup, you use the Microsoft Azure backup agent.
-
-### To schedule the backup
-
-1. Open the Microsoft Azure Backup agent. You can find it by searching your machine for **Microsoft Azure Backup**.
-
-    ![Launch the Azure Backup agent](./media/backup-configure-vault/snap-in-search.png)
-
-2. In the Backup agent, click **Schedule Backup**.
-
-    ![Schedule a Windows Server backup](./media/backup-configure-vault/schedule-first-backup.png)
-
-3. On the Getting started page of the Schedule Backup Wizard, click **Next**.
-
-4. On the Select Items to Backup page, click **Add Items**.
-
->>>>>>> c186bb0b
-5. Select the files and folders that you want to back up, and then click **Okay**.
-
-6. Click **Next**.
-
-7. On the **Specify Backup Schedule** page, specify the **backup schedule** and click **Next**.
-
-    You can schedule daily (at a maximum rate of three times per day) or weekly backups.
-
-    ![Items for Windows Server Backup](./media/backup-configure-vault/specify-backup-schedule-close.png)
-
-    >[AZURE.NOTE] For more information about how to specify the backup schedule, see the article [Use Azure Backup to replace your tape infrastructure](backup-azure-backup-cloud-as-tape.md).
-
-8. On the **Select Retention Policy** page, select the **Retention Policy** for the backup copy.
-
-    The retention policy specifies the duration for which the backup will be stored. Rather than just specifying a “flat policy” for all backup points, you can specify different retention policies based on when the backup occurs. You can modify the daily, weekly, monthly, and yearly retention policies to meet your needs.
-
-9. On the Choose Initial Backup Type page, choose the initial backup type. Leave the option **Automatically over the network** selected, and then click **Next**.
-
-    You can back up automatically over the network, or you can back up offline. The remainder of this article describes the process for backing up automatically. If you prefer to do an offline backup, review the article [Offline backup workflow in Azure Backup](backup-azure-backup-import-export.md) for additional information.
-
-10. On the Confirmation page, review the information, and then click **Finish**.
-
-11. After the wizard finishes creating the backup schedule, click **Close**.
-<<<<<<< HEAD
-=======
-
-### Enable network throttling (optional)
-
-The backup agent provides network throttling. Throttling controls how network bandwidth is used during data transfer. This control can be helpful if you need to back up data during work hours but do not want the backup process to interfere with other Internet traffic. Throttling applies to back up and restore activities.
->>>>>>> c186bb0b
-
->[AZURE.NOTE] Network throttling is not available on Windows Server 2008 R2 SP1, Windows Server 2008 SP2, or Windows 7 (with service packs). The Azure Backup network throttling feature engages Quality of Service (QoS) on the local operating system. Though Azure Backup can protect these operating systems, the version of QoS available on these platforms doesn't work with Azure Backup network throttling. Network throttling can be used on all other [supported operating systems](backup-azure-backup-faq.md#installation-amp-configuration).
-
-<<<<<<< HEAD
-The Backup agent provides network throttling. Throttling controls how network bandwidth is used during data transfer. This control can be helpful if you need to back up data during work hours but do not want the backup process to interfere with other Internet traffic. Throttling applies to back up and restore activities.
-
-**To enable network throttling**
-
-1. In the Backup agent, click **Change Properties**.
-=======
-**To enable network throttling**
-
-1. In the backup agent, click **Change Properties**.
->>>>>>> c186bb0b
-
-    ![Change properties](./media/backup-configure-vault/change-properties.png)
-
-2. On the **Throttling** tab, select the **Enable internet bandwidth usage throttling for backup operations** check box.
-
-    ![Network throttling](./media/backup-configure-vault/throttling-dialog.png)
-
-3. After you have enabled throttling, specify the allowed bandwidth for backup data transfer during **Work hours** and **Non-work hours**.
-
-<<<<<<< HEAD
-    The bandwidth values begin at 512 kilobytes per second (KBps) and can go up to 1,023 megabytes per second (MBps). You can also designate the start and finish for **Work hours**, and which days of the week are considered work days. Hours outside of designated work hours are considered non-work hours.
-
-4. Click **OK**.
-
-### To back up now
-
-1. In the Backup agent, click **Back Up Now** to complete the initial seeding over the network.
-=======
-    The bandwidth values begin at 512 kilobits per second (Kbps) and can go up to 1,023 megabytes per second (MBps). You can also designate the start and finish for **Work hours**, and which days of the week are considered work days. Hours outside of designated work hours are considered non-work hours.
-
-4. Click **OK**.
-
-### To back up files and folders for the first time
-
-1. In the backup agent, click **Back Up Now** to complete the initial seeding over the network.
->>>>>>> c186bb0b
-
-    ![Windows Server backup now](./media/backup-configure-vault/backup-now.png)
-
-2. On the Confirmation page, review the settings that the Back Up Now Wizard will use to back up the machine. Then click **Back Up**.
-
-3. Click **Close** to close the wizard. If you do this before the backup process finishes, the wizard continues to run in the background.
-
-After the initial backup is completed, the **Job completed** status appears in the Backup console.
-
-![IR complete](./media/backup-configure-vault/ircomplete.png)
-
-## Questions?
-If you have questions, or if there is any feature that you would like to see included, [send us feedback](http://aka.ms/azurebackup_feedback).
-
-## Next steps
-For additional information about backing up VMs or other workloads, see:
-
-<<<<<<< HEAD
-- [Back up IaaS VMs](backup-azure-vms-prepare.md)
-- [Back up workloads to Azure with Microsoft Azure Backup Server](backup-azure-microsoft-azure-backup.md)
-- [Back up workloads to Azure with DPM](backup-azure-dpm-introduction.md)
-
-=======
-- Now that you've backed up your files and folders, you can [manage your vaults and servers](backup-azure-manage-windows-server.md).
-- If you need to restore a backup, use this article to [restore files to a Windows machine](backup-azure-restore-windows-server.md).
-
->>>>>>> c186bb0b
+<properties
+	pageTitle="Back up a Windows Server or client to Azure with Azure Backup using the Resource Manager deployment model | Microsoft Azure"
+	description="Backup Windows servers or clients to Azure by creating a backup vault, downloading credentials, installing the backup agent, and completing an initial backup of your files and folders."
+	services="backup"
+	documentationCenter=""
+	authors="markgalioto"
+	manager="cfreeman"
+	editor=""
+	keywords="backup vault; back up a Windows server; backup windows;"/>
+
+<tags
+	ms.service="backup"
+	ms.workload="storage-backup-recovery"
+	ms.tgt_pltfrm="na"
+	ms.devlang="na"
+	ms.topic="article"
+	ms.date="08/10/2016"
+	ms.author="jimpark; trinadhk; markgal"/>
+
+# Back up a Windows Server or client to Azure using the Resource Manager deployment model
+
+> [AZURE.SELECTOR]
+- [Azure portal](backup-configure-vault.md)
+- [Classic portal](backup-configure-vault-classic.md)
+
+This article explains how to back up your Windows Server (or Windows client) files and folders to Azure with Azure Backup using the Resource Manager deployment model.
+
+[AZURE.INCLUDE [learn-about-deployment-models](../../includes/learn-about-deployment-models-rm-include.md)] classic deployment model.
+
+![Backup process steps](./media/backup-configure-vault/initial-backup-process.png)
+
+
+## Before you start
+To back up a server or client to Azure, you need an Azure account. If you don't have one, you can create a [free account](https://azure.microsoft.com/free/) in just a couple of minutes.
+
+## Step 1: Create a Recovery Services vault
+
+A Recovery Services vault is an entity that stores all the backups and recovery points you create over time. The Recovery Services vault also contains the backup policy applied to the protected files and folders. When you create a Recovery Services vault, you should also select the appropriate storage redundancy option.
+
+### To create a Recovery Services vault
+
+1. If you haven't already done so, sign in to the [Azure Portal](https://portal.azure.com/) using your Azure subscription.
+
+2. On the Hub menu, click **Browse** and in the list of resources, type **Recovery Services**. As you begin typing, the list will filter based on your input. Click **Recovery Services vaults**.
+
+    ![Create Recovery Services Vault step 1](./media/backup-configure-vault/browse-to-rs-vaults.png) <br/>
+
+    The list of Recovery Services vaults is displayed.
+
+3. On the **Recovery Services vaults** menu, click **Add**.
+
+    ![Create Recovery Services Vault step 2](./media/backup-configure-vault/rs-vault-menu.png)
+
+    The Recovery Services vault blade opens, prompting you to provide a **Name**, **Subscription**, **Resource group**, and **Location**.
+
+    ![Create Recovery Services vault step 5](./media/backup-configure-vault/rs-vault-attributes.png)
+
+4. For **Name**, enter a friendly name to identify the vault. The name needs to be unique for the Azure subscription. Type a name that contains between 2 and 50 characters. It must start with a letter, and can contain only letters, numbers, and hyphens.
+
+5. Click **Subscription** to see the available list of subscriptions. If you are not sure which subscription to use, use the default (or suggested) subscription. There will be multiple choices only if your organizational account is associated with multiple Azure subscriptions.
+
+6. Click **Resource group** to see the available list of Resource groups, or click **New** to create a new Resource group. For complete information on Resource groups, see [Azure Resource Manager overview](../resource-group-overview.md)
+
+7. Click **Location** to select the geographic region for the vault. This choice determines the geographic region where your backup data is sent. By choosing a geographic region that's close to your location, you can reduce network latency when backing up to Azure.
+
+8. Click **Create**. It can take a while for the Recovery Services vault to be created. Monitor the status notifications in the upper right-hand area in the portal. Once your vault is created, it should open in the portal. If you don't see your vault listed after it has been completed, click **Refresh**. When the list refreshes, click the name of the vault.
+
+### To determine storage redundancy
+When you first create a Recovery Services vault you determine how storage is replicated.
+
+1. In the **Settings** blade, which opens automatically with your vault dashboard, click **Backup Infrastructure**.
+
+2. In the Backup Infrastructure blade, click **Backup Configuration** to view the **Storage replication type**.
+
+    ![Create Recovery Services vault step 5](./media/backup-configure-vault/backup-infrastructure.png)
+
+3. Choose the storage replication option for your vault.
+
+    ![List of recovery services vaults](./media/backup-configure-vault/choose-storage-configuration.png)
+
+    By default, your vault has geo-redundant storage. If you are using Azure as a primary backup storage endpoint, continue using geo-redundant storage. If you are using Azure as a non-primary backup storage endpoint, then choose locally redundant storage, which will reduce the cost of storing data in Azure. Read more about [geo-redundant](../storage/storage-redundancy.md#geo-redundant-storage) and [locally redundant](../storage/storage-redundancy.md#locally-redundant-storage) storage options in this [overview](../storage/storage-redundancy.md).
+
+    After choosing the storage option for your vault, you are ready to associate your files and folders with the vault.
+
+Now that you've created a vault, you prepare your infrastructure to back up files and folders by downloading and installing the Microsoft Azure Recovery Services agent, downloading vault credentials, and then using those credentials to register the agent with the vault.
+
+## Step 2 - Download files
+
+>[AZURE.NOTE] Enabling backup through the Azure portal is coming soon. At this time, you use the Microsoft Azure Recovery Services Agent on-premises to back up your files and folders.
+
+1. Click **Settings** on the Recovery Services vault dashboard.
+
+    ![Open backup goal blade](./media/backup-configure-vault/settings-button.png)
+
+2. Click **Getting Started > Backup** on the Settings blade.
+
+    ![Open backup goal blade](./media/backup-configure-vault/getting-started-backup.png)
+
+3. Click **Backup goal** on the Backup blade.
+
+    ![Open backup goal blade](./media/backup-configure-vault/backup-goal.png)
+
+4. Select **On-premises** from the Where is your workload running? menu.
+
+5. Select **Files and folders** from the What do you want to backup? menu, and click **OK**.
+
+#### Download the Recovery Services agent
+
+1. Click **Download Agent for Windows Server or Windows Client** in the **Prepare infrastructure** blade.
+
+    ![prepare infrastructure](./media/backup-configure-vault/prepare-infrastructure-short.png)
+
+2. Click **Save** in the download pop-up. By default, the **MARSagentinstaller.exe** file is saved to your Downloads folder.
+
+#### Download vault credentials
+
+1. Click **Download > Save** on the Prepare infrastructure blade.
+
+    ![prepare infrastructure](./media/backup-configure-vault/prepare-infrastructure-download.png)
+
+## Step 3 -Install and register the agent
+
+1. Locate and double click the **MARSagentinstaller.exe** from the Downloads folder (or other saved location).
+
+2. Complete the Microsoft Azure Recovery Services Agent Setup Wizard. To complete the wizard, you need to:
+
+    - Choose a location for the installation and cache folder.
+    - Provide your proxy server info if you use a proxy server to connect to the internet.
+    - Provide your user name and password details if you use an authenticated proxy.
+    - Provide the downloaded vault credentials
+    - Save the encryption passphrase in a secure location.
+
+    >[AZURE.NOTE] If you lose or forget the passphrase, Microsoft cannot help recover the backup data. Please save the file in a secure location. It is required to restore a backup.
+
+The agent is now installed and your machine is registered to the vault. You're ready to configure and schedule your backup.
+
+### Confirm the installation
+
+To confirm that the agent was installed and registered correctly, you can check for the items you backed up in the **Production Server** section of the management portal. To do this:
+
+1. Sign in to the [Azure Portal](https://portal.azure.com/) using your Azure subscription.
+
+2. On the Hub menu, click **Browse** and in the list of resources, type **Recovery Services**. As you begin typing, the list will filter based on your input. Click **Recovery Services vaults**.
+
+    ![Create Recovery Services Vault step 1](./media/backup-configure-vault/browse-to-rs-vaults.png) <br/>
+
+    The list of Recovery Services vaults is displayed.
+
+2. Select the name of the vault you created.
+
+    The Recovery Services vault dashboard blade opens.
+
+    ![recovery services vault dashboard](./media/backup-configure-vault/rs-vault-dashboard.png) <br/>
+
+3. Click the **Settings** button at the top of the page.
+
+4. Click **Backup Infrastructure > Production Servers**.
+
+    ![Production servers](./media/backup-configure-vault/production-server-verification.png)
+
+If you see your servers in the list, you have confirmation that the agent has been installed and registered correctly.
+
+## Step 4: Complete the initial backup
+
+The initial backup includes two key tasks:
+
+- Schedule the backup
+- Back up files and folders for the first time
+
+To complete the initial backup, you use the Microsoft Azure backup agent.
+
+### To schedule the backup
+
+1. Open the Microsoft Azure Backup agent. You can find it by searching your machine for **Microsoft Azure Backup**.
+
+    ![Launch the Azure Backup agent](./media/backup-configure-vault/snap-in-search.png)
+
+2. In the Backup agent, click **Schedule Backup**.
+
+    ![Schedule a Windows Server backup](./media/backup-configure-vault/schedule-first-backup.png)
+
+3. On the Getting started page of the Schedule Backup Wizard, click **Next**.
+
+4. On the Select Items to Backup page, click **Add Items**.
+
+5. Select the files and folders that you want to back up, and then click **Okay**.
+
+6. Click **Next**.
+
+7. On the **Specify Backup Schedule** page, specify the **backup schedule** and click **Next**.
+
+    You can schedule daily (at a maximum rate of three times per day) or weekly backups.
+
+    ![Items for Windows Server Backup](./media/backup-configure-vault/specify-backup-schedule-close.png)
+
+    >[AZURE.NOTE] For more information about how to specify the backup schedule, see the article [Use Azure Backup to replace your tape infrastructure](backup-azure-backup-cloud-as-tape.md).
+
+8. On the **Select Retention Policy** page, select the **Retention Policy** for the backup copy.
+
+    The retention policy specifies the duration for which the backup will be stored. Rather than just specifying a “flat policy” for all backup points, you can specify different retention policies based on when the backup occurs. You can modify the daily, weekly, monthly, and yearly retention policies to meet your needs.
+
+9. On the Choose Initial Backup Type page, choose the initial backup type. Leave the option **Automatically over the network** selected, and then click **Next**.
+
+    You can back up automatically over the network, or you can back up offline. The remainder of this article describes the process for backing up automatically. If you prefer to do an offline backup, review the article [Offline backup workflow in Azure Backup](backup-azure-backup-import-export.md) for additional information.
+
+10. On the Confirmation page, review the information, and then click **Finish**.
+
+11. After the wizard finishes creating the backup schedule, click **Close**.
+
+### Enable network throttling (optional)
+
+The backup agent provides network throttling. Throttling controls how network bandwidth is used during data transfer. This control can be helpful if you need to back up data during work hours but do not want the backup process to interfere with other Internet traffic. Throttling applies to back up and restore activities.
+
+>[AZURE.NOTE] Network throttling is not available on Windows Server 2008 R2 SP1, Windows Server 2008 SP2, or Windows 7 (with service packs). The Azure Backup network throttling feature engages Quality of Service (QoS) on the local operating system. Though Azure Backup can protect these operating systems, the version of QoS available on these platforms doesn't work with Azure Backup network throttling. Network throttling can be used on all other [supported operating systems](backup-azure-backup-faq.md#installation-amp-configuration).
+
+**To enable network throttling**
+
+1. In the backup agent, click **Change Properties**.
+
+    ![Change properties](./media/backup-configure-vault/change-properties.png)
+
+2. On the **Throttling** tab, select the **Enable internet bandwidth usage throttling for backup operations** check box.
+
+    ![Network throttling](./media/backup-configure-vault/throttling-dialog.png)
+
+3. After you have enabled throttling, specify the allowed bandwidth for backup data transfer during **Work hours** and **Non-work hours**.
+
+    The bandwidth values begin at 512 kilobits per second (Kbps) and can go up to 1,023 megabytes per second (MBps). You can also designate the start and finish for **Work hours**, and which days of the week are considered work days. Hours outside of designated work hours are considered non-work hours.
+
+4. Click **OK**.
+
+### To back up files and folders for the first time
+
+1. In the backup agent, click **Back Up Now** to complete the initial seeding over the network.
+
+    ![Windows Server backup now](./media/backup-configure-vault/backup-now.png)
+
+2. On the Confirmation page, review the settings that the Back Up Now Wizard will use to back up the machine. Then click **Back Up**.
+
+3. Click **Close** to close the wizard. If you do this before the backup process finishes, the wizard continues to run in the background.
+
+After the initial backup is completed, the **Job completed** status appears in the Backup console.
+
+![IR complete](./media/backup-configure-vault/ircomplete.png)
+
+## Questions?
+If you have questions, or if there is any feature that you would like to see included, [send us feedback](http://aka.ms/azurebackup_feedback).
+
+## Next steps
+For additional information about backing up VMs or other workloads, see:
+
+- Now that you've backed up your files and folders, you can [manage your vaults and servers](backup-azure-manage-windows-server.md).
+- If you need to restore a backup, use this article to [restore files to a Windows machine](backup-azure-restore-windows-server.md).