---
<<<<<<< HEAD
title: Troubleshoot Azure Files Backup
=======
title: Troubleshoot Azure File Shares Backup 
>>>>>>> eaf7bb36
description: This article is troubleshooting information about issues occurring when protecting your Azure file shares.
services: backup
ms.service: backup
author: markgalioto
ms.author: markgal
ms.date: 2/21/2018
ms.topic: tutorial
manager: carmonm
---

# Troubleshoot problems backing up Azure File Shares
You can troubleshoot issues and errors encountered while using Azure File Shares backup with information listed in the following tables.

## Preview boundaries
Backup for Azure File shares is in Preview. The following backup scenarios are not supported for Azure file shares:
- Protecting Azure file shares in Storage Accounts with [zone redundant storage](../storage/common/storage-redundancy-zrs.md) (ZRS) or [read-access geo-redundant storage](../storage/common/storage-redundancy-grs.md) (RA-GRS) replication.
- Protecting Azure file shares in Storage Accounts that have Virtual Networks enabled.
- Backing up Azure file shares using PowerShell or CLI.

### Limitations
- Maximum #Scheduled-backup per day is 1.
- Maximum #On-Demand-backup per day is 4.
- Use resource locks on the Storage Account to prevent accidental deletion of Backups in your Recovery Services vault.
- Do not delete snapshots created by Azure Backup. Deletion of snapshots might result in loss of Recovery Points and/or Restore failures

## Configuring Backup
The following table is for configuring the backup:

| Configuring Backup | Workaround or Resolution tips |
| ------------------ | ----------------------------- |
| Could not find my Storage Account to configure backup for Azure file share | <ul><li>Wait until discovery is complete. <li>Check if any File share from the storage account is already protected with another Recovery Services vault. **Note**: All file shares in a Storage Account can be protected only under one Recovery Services vault. <li>Be sure the File share is not present in any of the unsupported Storage Accounts.|
| Error in portal states discovery of storage accounts failed. | If your subscription is partner (CSP-enabled), ignore the error. If your subscription is not CSP-enabled, and your storage accounts can't be discovered, contact support.|
| Selected Storage Account validation or registration failed.| Retry the operation, if the problem persists contact support.|
| Could not list or find File shares in the selected Storage Account. | <ul><li> Make sure the Storage Account exists in the Resource Group (and has not been deleted or moved after the last validation/registration in vault).<li>Make sure the File share you are looking to protect has not been deleted. <li>Make sure the Storage Account is a supported storage account for File share backup.<li>Check if the File share is already protected in the same Recovery Services vault.|
| Backup File share configuration (or the protection policy configuration) is failing. | <ul><li>Retry the operation to see if the issue persists. <li> Make sure the File share you want to protect has not been deleted. <li> If you are trying to protect multiple File shares at once, and some of the file shares are failing, retry configuring the backup for the failed File shares again. |
| Unable to delete the Recovery Services vault after unprotecting a File share. | In the Azure portal, open **Backup Infrastructure** > **Storage accounts** and click **Unregister** to remove the storage account from the Recovery Services vault.|


## Error messages for Backup or Restore Job failures

| Error messages | Workaround or Resolution tips |
| -------------- | ----------------------------- |
| Operation failed as the File share is not found. | Make sure the File share you are looking to protect has not been deleted.|
| Storage account not found or not supported. | <ul><li>Make sure the storage account exists in the Resource Group, and was not deleted or removed from the Resource Group after the last validation. <li> Make sure the Storage account is a supported Storage account for File share backup.|
| You have reached the max limit of snapshots for this file share, you will be able to take more once the older ones expire. | <ul><li> This error can occur when you create multiple on-demand backups for a File. <li> There is a limit of 200 snapshots per File share including the ones taken by Azure Backup. Older scheduled backups (or snapshots) are cleaned up automatically. On-demand backups (or snapshots) must be deleted if the maximum limit is reached.<li> Delete the on-demand backups (Azure file share snapshots) from the Azure Files portal. **Note**: You lose the recovery points if you delete snapshots created by Azure Backup. |
| File share backup or restore failed due to storage service throttling. This may be because the storage service is busy processing other requests for the given storage account.| Retry the operation after some time. |
| Restore failed with Target File Share Not Found. | <ul><li>Make sure the selected Storage Account exists and the Target File share is not deleted. <li> Make sure the Storage Account is a supported storage account for File share backup. |
| Azure Backup is currently not supported for Azure File Shares in Storage Accounts with Virtual Networks enabled. | Disable Virtual Networks on your Storage Account to ensure successful backups or restore operations. |
| Backup or Restore jobs failed due to storage account being in Locked state. | Remove the lock on Storage Account or use delete lock instead of read lock and retry the operation. |
| Recovery failed because number of failed files are more than the threshold. | <ul><li> Recovery failure reasons are listed in a file (path provided in Job details). Please address the failures and retry the restore operation for the failed files only. <li> Common reasons for File restore failures: <br/> - make sure the files that failed are currently not in use, <br/> - a directory with the same name as the failed file exists in the parent directory. |
| Recovery failed as no file could be recovered. | <ul><li> Recovery failure reasons are listed in a file (path provided in Job details). Address the failures and retry the restore operations for the failed files only. <li> Common reasons for file restore failure: <br/> - Make sure the files that have failed are currently not in use. <br/> - A directory with the same name as the failed file exists in the parent directory. |
| Restore fails because one of the files in the source does not exist. | <ul><li> The selected items are not present in the recovery point data. To recover the files, provide the correct file list. <li> The file share snapshot that corresponds to the recovery point is manually deleted. Select a different recovery point and retry the restore operation. |
| A Recovery job is in process to the same destination. | <ul><li>File share backup does not support parallel recovery to the same target File share. <li>Wait for the existing recovery to finish and then try again. If you don't find a recovery job in the Recovery Services vault, check other Recovery Services vaults in the same subscription. |
| Restore operation failed as target file share is full. | Increase the target file share size quota to accommodate the restore data and retry the operation. |
| Restore operation failed as an error occurred while performing pre restore operations on File Sync Service resources associated with the target file share. | Please retry after sometime, if the issue persists please contact Microsoft support. |
| One or more files could not be recovered successfully. For more information, check the failed file list in the path given above. | <ul> <li> Recovery failure reasons are listed in the file (path provided in the Job details), address the reasons and retry the restore operation for the failed files only. <li> Common reasons for file restore failures are: <br/> - Make sure the failed files are not currently in use. <br/> - A directory with the same name as the failed files exists in the parent directory. |

## See Also
For additional information about backing up Azure file shares, see:
- [Back up Azure file shares](backup-azure-files.md)
- [Back up Azure file share FAQ](backup-azure-files-faq.md)<|MERGE_RESOLUTION|>--- conflicted
+++ resolved
@@ -1,9 +1,5 @@
 ---
-<<<<<<< HEAD
-title: Troubleshoot Azure Files Backup
-=======
 title: Troubleshoot Azure File Shares Backup 
->>>>>>> eaf7bb36
 description: This article is troubleshooting information about issues occurring when protecting your Azure file shares.
 services: backup
 ms.service: backup
