--- conflicted
+++ resolved
@@ -22,20 +22,13 @@
 Azure Backup provides the capability to restore [Azure virtual machines (VMs) and disks](./backup-azure-arm-restore-vms.md) from Azure VM backups, also known as restore points. This article explains how to recover files and folders from an Azure VM backup. Restoring files and folders is available only for Azure VMs deployed using the Resource Manager model and protected to a Recovery services vault.
 
 > [!Note]
-<<<<<<< HEAD
 > This feature is available for Azure VMs deployed using the Resource Manager model and protected to a Recovery Services vault.
-=======
->>>>>>> 199338f5
 > File recovery from an encrypted VM backup is not supported.
 >
 
 ## Mount the volume and copy files
 
-<<<<<<< HEAD
-1. Sign into the [Azure portal](http://portal.Azure.com). Find the relevant Recovery Services vault and the required backup item.
-=======
 To restore files or folders from the restore point, go to the virtual machine and choose to the restore point. 
->>>>>>> 199338f5
 
 1. Sign into the [Azure portal](http://portal.Azure.com) and in the left-hand menu, click **Virtual machines**. From the list of virtual machines, select the virtual machine to open that virtual machine's dashboard. 
 
@@ -114,11 +107,7 @@
 
 #### For Windows
 
-<<<<<<< HEAD
-When you run the exectuable, the operating system mounts the new volumes and assigns drive letters. You can use Windows Explorer or File Explorer to browse those drives. The drive letters assigned to the volumes may not be the same letters as the original virtual machine, however, the volume name is preserved. For example, if the volume on the original virtual machine was “Data Disk (E:\)”, that volume can be attached as “Data Disk ('Any drive letter available':\)” on the local computer. Browse through all volumes mentioned in the script output until you find your files/folder.  
-=======
 When you run the executable, the operating system mounts the new volumes and assigns drive letters. You can use Windows Explorer or File Explorer to browse those drives. The drive letters assigned to the volumes may not be the same letters as the original virtual machine, however, the volume name is preserved. For example, if the volume on the original virtual machine was “Data Disk (E:`\`)”, that volume can be attached on the local computer as “Data Disk ('Any letter':`\`). Browse through all volumes mentioned in the script output until you find your files/folder.  
->>>>>>> 199338f5
        
    ![File recovery menu](./media/backup-azure-restore-files-from-vm/volumes-attached.png)
            
