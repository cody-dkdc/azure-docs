--- conflicted
+++ resolved
@@ -5,15 +5,9 @@
 
 # Quickstarts
 
-<<<<<<< HEAD
-## [Back up VMs - Portal](quick-backup-vm-portal.md)
-## [Back up VMs - PowerShell](quick-backup-vm-powershell.md)
-## [Back up VMs - CLI](quick-backup-vm-cli.md)
-=======
 ## [Back up a VM - Portal](quick-backup-vm-portal.md)
 ## [Back up a VM - PowerShell](quick-backup-vm-powershell.md)
 ## [Back up a VM - CLI](quick-backup-vm-cli.md)
->>>>>>> 9050a4eb
 
 # Tutorials
 
