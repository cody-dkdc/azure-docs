---
title: Troubleshoot Azure Backup Server
description: Troubleshoot installation, registration of Azure Backup Server, and backup and restore of application workloads.
services: backup
author: kasinh
manager: vvithal
ms.service: backup
ms.topic: conceptual
<<<<<<< HEAD
ms.date: 02/18/2019
=======
ms.date: 05/21/2019
>>>>>>> 6a383dfd
ms.author: kasinh
---

# Troubleshoot Azure Backup Server

Use the information in the following tables to troubleshoot errors that you encounter while using Azure Backup Server.

<<<<<<< HEAD
## Invalid vault credentials provided

| Operation | Error details | Workaround |
| --- | --- | --- |
| Registering to a vault | Invalid vault credentials provided. The file is corrupted or does not have the latest credentials associated with the recovery service. | Recommended action: <br> <ul><li> Download the latest credentials file from the vault and try again. <br>(OR)</li> <li> If the previous action didn't work, try downloading the credentials to a different local directory or create a new vault. <br>(OR)</li> <li> Try updating the date and time settings as described in [this blog](https://azure.microsoft.com/blog/troubleshooting-common-configuration-issues-with-azure-backup/). <br>(OR)</li> <li> Check to see if c:\windows\temp has more than 65000 files. Move stale files to another location or delete the items in the Temp folder. <br>(OR)</li> <li> Check the status of certificates. <br> a. Open **Manage Computer Certificates** (in Control Panel). <br> b. Expand the **Personal** node and its child node **Certificates**.<br> c.  Remove the certificate **Windows Azure Tools**. <br> d. Retry the registration in the Azure Backup client. <br> (OR) </li> <li> Check to see if any group policy is in place. </li></ul> |

## Replica is inconsistent

| Operation | Error details | Workaround |
| --- | --- | --- |
| Backup | Replica is inconsistent | Verify that the automatic consistency check option in the Protection Group Wizard is turned on. For more information about the causes of replica inconsistency and relevant suggestions, see the Microsoft TechNet article [Replica is inconsistent](https://technet.microsoft.com/library/cc161593.aspx).<br> <ol><li> In case of System State/BMR backup, verify that Windows Server Backup is installed on the protected server.</li><li> Check for space-related issues in the DPM storage pool on the DPM/Microsoft Azure Backup Server, and allocate storage as required.</li><li> Check the state of the Volume Shadow Copy Service on the protected server. If it is in a disabled state, set it to start manually. Start the service on the server. Then go back to the DPM/Microsoft Azure Backup Server console, and start the sync with the consistency check job.</li></ol>|

## Online recovery point creation failed

| Operation | Error details | Workaround |
| --- | --- | --- |
| Backup | Online recovery point creation failed | **Error Message**: Windows Azure Backup Agent was unable to create a snapshot of the selected volume. <br> **Workaround**: Try increasing the space in replica and recovery point volume.<br> <br> **Error Message**: The Windows Azure Backup Agent cannot connect to the OBEngine service <br> **Workaround**: verify that the OBEngine exists in the list of running services on the computer. If the OBEngine service is not running, use the "net start OBEngine" command to start the OBEngine service. <br> <br> **Error Message**: The encryption passphrase for this server is not set. Please configure an encryption passphrase. <br> **Workaround**: Try configuring an encryption passphrase. If it fails, take the following steps: <br> <ol><li>Verify that the scratch location exists. This is the location that's mentioned in the registry **HKEY_LOCAL_MACHINE\Software\Microsoft\Windows Azure Backup\Config**, with the name **ScratchLocation** should exist.</li><li> If the scratch location exists, try re-registering by using the old passphrase. *Whenever you configure an encryption passphrase, save it in a secure location.*</li><ol>|

## The vault credentials provided are different from the vault the server is registered

| Operation | Error details | Workaround |
| --- | --- | --- |
| Restore | **Error code**: CBPServerRegisteredVaultDontMatchWithCurrent/Vault Credentials Error: 100110 <br/> <br/>**Error message**: The vault credentials provided are different from the vault the server is registered | **Cause**: This issue occurs when you are trying to restore files to the alternate server from the original server using External DPM recovery option and if the server which is being recovered and the original server from where the data is backed-up are not associated with the same Recovery Service vault.<br/> <br/>**Workaround** To resolve this issue ensure both the original and alternate server are registered to the same vault.|

## Online recovery point creation jobs for VMware VM fail

| Operation | Error details | Workaround |
| --- | --- | --- |
| Backup | Online recovery point creation jobs for VMware VM fail. DPM encountered an error from VMware while trying to get ChangeTracking information. ErrorCode - FileFaultFault (ID 33621 ) |  <ol><li> Reset the CTK on VMware for the affected VMs.</li> <li>Check that independent disk is not in place on VMware.</li> <li>Stop protection for the affected VMs and re-protect with the **Refresh** button. </li><li>Run a CC for the affected VMs.</li></ol>|
=======
## Basic troubleshooting

We recommend you perform the below validation, before you start troubleshooting Microsoft Azure Backup Server (MABS) agent:

- [Ensure Microsoft Azure Recovery Services (MARS) Agent is up to date](https://go.microsoft.com/fwlink/?linkid=229525&clcid=0x409)
- [Ensure there is network connectivity between MARS agent and Azure](https://aka.ms/AB-A4dp50)
- Ensure Microsoft Azure Recovery Services is running (in Service console). If necessary restart and retry the operation
- [Ensure 5-10% free volume space is available on scratch folder location](https://aka.ms/AB-AA4dwtt)
- If registration is failing, then ensure the server on which you are trying to install Azure Backup Server is not already registered with another vault
- If Push install fails, check if DPM agent is already present. If yes, then uninstall the agent and retry the installation
- [Ensure no other process or antivirus software is interfering with Azure Backup](https://aka.ms/AA4nyr4)<br>
- Ensure that the SQL Agent service is running and set to automatic in MAB server<br>
- [Consideration when Backup agent is running on an Azure virtual machine](https://aka.ms/AB-AA4dwtr)

## Invalid vault credentials provided

| Operation | Error details | Workaround |
| --- | --- | --- |
| Registering to a vault | Invalid vault credentials provided. The file is corrupted or does not have the latest credentials associated with the recovery service. | Recommended action: <br> <ul><li> Download the latest credentials file from the vault and try again. <br>(OR)</li> <li> If the previous action didn't work, try downloading the credentials to a different local directory or create a new vault. <br>(OR)</li> <li> Try updating the date and time settings as described in [this blog](https://azure.microsoft.com/blog/troubleshooting-common-configuration-issues-with-azure-backup/). <br>(OR)</li> <li> Check to see if c:\windows\temp has more than 65000 files. Move stale files to another location or delete the items in the Temp folder. <br>(OR)</li> <li> Check the status of certificates. <br> a. Open **Manage Computer Certificates** (in Control Panel). <br> b. Expand the **Personal** node and its child node **Certificates**.<br> c.  Remove the certificate **Windows Azure Tools**. <br> d. Retry the registration in the Azure Backup client. <br> (OR) </li> <li> Check to see if any group policy is in place. </li></ul> |

## Replica is inconsistent

| Operation | Error details | Workaround |
| --- | --- | --- |
| Backup | Replica is inconsistent | Verify that the automatic consistency check option in the Protection Group Wizard is turned on. For more information about the causes of replica inconsistency and relevant suggestions, see the Microsoft TechNet article [Replica is inconsistent](https://technet.microsoft.com/library/cc161593.aspx).<br> <ol><li> In case of System State/BMR backup, verify that Windows Server Backup is installed on the protected server.</li><li> Check for space-related issues in the DPM storage pool on the DPM/Microsoft Azure Backup Server, and allocate storage as required.</li><li> Check the state of the Volume Shadow Copy Service on the protected server. If it is in a disabled state, set it to start manually. Start the service on the server. Then go back to the DPM/Microsoft Azure Backup Server console, and start the sync with the consistency check job.</li></ol>|

## Online recovery point creation failed
>>>>>>> 6a383dfd

| Operation | Error details | Workaround |
| --- | --- | --- |
| Backup | Online recovery point creation failed | **Error Message**: Windows Azure Backup Agent was unable to create a snapshot of the selected volume. <br> **Workaround**: Try increasing the space in replica and recovery point volume.<br> <br> **Error Message**: The Windows Azure Backup Agent cannot connect to the OBEngine service <br> **Workaround**: verify that the OBEngine exists in the list of running services on the computer. If the OBEngine service is not running, use the "net start OBEngine" command to start the OBEngine service. <br> <br> **Error Message**: The encryption passphrase for this server is not set. Please configure an encryption passphrase. <br> **Workaround**: Try configuring an encryption passphrase. If it fails, take the following steps: <br> <ol><li>Verify that the scratch location exists. This is the location that's mentioned in the registry **HKEY_LOCAL_MACHINE\Software\Microsoft\Windows Azure Backup\Config**, with the name **ScratchLocation** should exist.</li><li> If the scratch location exists, try re-registering by using the old passphrase. *Whenever you configure an encryption passphrase, save it in a secure location.*</li><ol>|

<<<<<<< HEAD
## The agent operation failed because of a communication error with the DPM agent coordinator service on the server

| Operation | Error details | Workaround |
| --- | --- | --- |
| Pushing agent(s) to protected servers | The agent operation failed because of a communication error with the DPM Agent Coordinator service on \<ServerName>. | **If the recommended action shown in the product doesn't work, then perform the following steps**: <ul><li> If you are attaching a computer from an untrusted domain, follow [these steps](https://technet.microsoft.com/library/hh757801(v=sc.12).aspx). <br> (OR) </li><li> If you are attaching a computer from a trusted domain, troubleshoot using the steps outlined in [this blog](https://blogs.technet.microsoft.com/dpm/2012/02/06/data-protection-manager-agent-network-troubleshooting/). <br>(OR)</li><li> Try disabling antivirus as a troubleshooting step. If it resolves the issue, modify the antivirus settings as suggested in [this article](https://technet.microsoft.com/library/hh757911.aspx).</li></ul> |

=======
## The vault credentials provided are different from the vault the server is registered

| Operation | Error details | Workaround |
| --- | --- | --- |
| Restore | **Error code**: CBPServerRegisteredVaultDontMatchWithCurrent/Vault Credentials Error: 100110 <br/> <br/>**Error message**: The vault credentials provided are different from the vault the server is registered | **Cause**: This issue occurs when you are trying to restore files to the alternate server from the original server using External DPM recovery option and if the server which is being recovered and the original server from where the data is backed-up are not associated with the same Recovery Service vault.<br/> <br/>**Workaround** To resolve this issue ensure both the original and alternate server is registered to the same vault.|

## Online recovery point creation jobs for VMware VM fail

| Operation | Error details | Workaround |
| --- | --- | --- |
| Backup | Online recovery point creation jobs for VMware VM fail. DPM encountered an error from VMware while trying to get ChangeTracking information. ErrorCode - FileFaultFault (ID 33621 ) |  <ol><li> Reset the CTK on VMware for the affected VMs.</li> <li>Check that independent disk is not in place on VMware.</li> <li>Stop protection for the affected VMs and re-protect with the **Refresh** button. </li><li>Run a CC for the affected VMs.</li></ol>|


## The agent operation failed because of a communication error with the DPM agent coordinator service on the server

| Operation | Error details | Workaround |
| --- | --- | --- |
| Pushing agent(s) to protected servers | The agent operation failed because of a communication error with the DPM Agent Coordinator service on \<ServerName>. | **If the recommended action shown in the product doesn't work, then perform the following steps**: <ul><li> If you are attaching a computer from an untrusted domain, follow [these steps](https://technet.microsoft.com/library/hh757801(v=sc.12).aspx). <br> (OR) </li><li> If you are attaching a computer from a trusted domain, troubleshoot using the steps outlined in [this blog](https://blogs.technet.microsoft.com/dpm/2012/02/06/data-protection-manager-agent-network-troubleshooting/). <br>(OR)</li><li> Try disabling antivirus as a troubleshooting step. If it resolves the issue, modify the antivirus settings as suggested in [this article](https://technet.microsoft.com/library/hh757911.aspx).</li></ul> |

>>>>>>> 6a383dfd
## Setup could not update registry metadata

| Operation | Error details | Workaround |
|-----------|---------------|------------|
|Installation | Setup could not update registry metadata. This update failure could lead to overusage of storage consumption. To avoid this update the ReFS Trimming registry entry. | Adjust the registry key **SYSTEM\CurrentControlSet\Control\FileSystem\RefsEnableInlineTrim**. Set the value Dword to 1. |
|Installation | Setup could not update registry metadata. This update failure could lead to overusage of storage consumption. To avoid this, update the Volume SnapOptimization registry entry. | Create the registry key **SOFTWARE\Microsoft Data Protection Manager\Configuration\VolSnapOptimization\WriteIds** with an empty string value. |

## Registration and agent-related issues

| Operation | Error details | Workaround |
| --- | --- | --- |
| Pushing agent(s) to protected servers | The credentials that are specified for the server are invalid. | **If the recommended action that's shown in the product doesn't work, take the following steps**: <br> Try to install the protection agent manually on the production server as specified in [this article](https://technet.microsoft.com/library/hh758186(v=sc.12).aspx#BKMK_Manual).|
| Azure Backup Agent was unable to connect to the Azure Backup service (ID: 100050) | The Azure Backup Agent was unable to connect to the Azure Backup service. | **If the recommended action that's shown in the product doesn't work, take the following steps**: <br>1. Run the following command from an elevated prompt: **psexec -i -s "c:\Program Files\Internet Explorer\iexplore.exe**. This opens the Internet Explorer window. <br/> 2. Go to **Tools** > **Internet Options** > **Connections** > **LAN settings**. <br/> 3. Verify the proxy settings for the system account. Set Proxy IP and port. <br/> 4. Close Internet Explorer.|
| Azure Backup Agent installation failed | The Microsoft Azure Recovery Services installation failed. All changes that were made to the system by the Microsoft Azure Recovery Services installation were rolled back. (ID: 4024) | Manually install Azure Agent.


## Configuring protection group

| Operation | Error details | Workaround |
| --- | --- | --- |
| Configuring protection groups | DPM could not enumerate the application component on the protected computer (protected computer name). | Select **Refresh** on the configure protection group UI screen at the relevant datasource/component level. |
| Configuring protection groups | Unable to configure protection | If the protected server is a SQL server, verify that the sysadmin role permissions have been provided to the system account (NTAuthority\System) on the protected computer as described in [this article](https://technet.microsoft.com/library/hh757977(v=sc.12).aspx).
| Configuring protection groups | There is insufficient free space in the storage pool for this protection group. | The disks that are added to the storage pool [should not contain a partition](https://technet.microsoft.com/library/hh758075(v=sc.12).aspx). Delete any existing volumes on the disks. Then add them to the storage pool.|
| Policy change |The backup policy could not be modified. Error: The current operation failed due to an internal service error [0x29834]. Please retry the operation after some time has passed. If the issue persists, contact Microsoft support. | **Cause:**<br/>This error occurs under three conditions: when security settings are enabled, when you try to reduce retention range below the minimum values specified previously, and when you are on an unsupported  version. (Unsupported versions are those below Microsoft Azure Backup Server version 2.0.9052 and Azure Backup Server update 1.) <br/>**Recommended action:**<br/> To proceed with policy-related updates, set the retention period above the minimum retention period specified. (The minimum retention period is seven days for daily, four weeks for weekly, three weeks for monthly or one year for yearly.) <br><br>Optionally, another preferred approach is to update the backup agent and Azure Backup Server to leverage all the security updates. |

## Backup

| Operation | Error details | Workaround |
| --- | --- | --- |
| Backup | An unexpected error occurred while the job was running. The device is not ready. | **If the recommended action that's shown in the product doesn't work, take the following steps:** <br> <ul><li>Set the Shadow Copy Storage space to unlimited on the items in the protection group, and then run the consistency check.<br></li> (OR) <li>Try deleting the existing protection group and creating multiple new groups. Each new protection group should have an individual item in it.</li></ul> |
| Backup | If you are backing up only system state, verify that there is enough free space on the protected computer to store the system state backup. | <ol><li>Verify that Windows Server Backup is installed on the protected machine.</li><li>Verify that there is enough space on the protected computer for the system state. The easiest way to verify this is to go to the protected computer, open Windows Server Backup, click through the selections, and then select BMR. The UI then tells you how much space is required. Open **WSB** > **Local backup** > **Backup schedule** > **Select Backup Configuration** > **Full server** (size is displayed). Use this size for verification.</li></ol>
<<<<<<< HEAD
| Backup | Backup failure for BMR | If the BMR size is large, move some application files to the OS drive and retry. |
=======
| Backup | Back up failure for BMR | If the BMR size is large, move some application files to the OS drive and retry. |
>>>>>>> 6a383dfd
| Backup | The option to re-protect a VMware VM on a new Microsoft Azure Backup Server does not show as available to add. | VMware properties are pointed at an old, retired instance of Microsoft Azure Backup Server. To resolve this issue:<br><ol><li>In VCenter (SC-VMM equivalent), go to the **Summary** tab, and then to **Custom Attributes**.</li>  <li>Delete the old Microsoft Azure Backup Server name from the **DPMServer** value.</li>  <li>Go back to the new Microsoft Azure Backup Server and modify the PG.  After you select the **Refresh** button, the VM appears with a check box as available to add to protection.</li></ol> |
| Backup | Error while accessing files/shared folders | Try modifying the antivirus settings as suggested in the TechNet article [Run antivirus software on the DPM server](https://technet.microsoft.com/library/hh757911.aspx).|


## Change passphrase

| Operation | Error details | Workaround |
| --- | --- | --- |
| Change passphrase |The security PIN that was entered is incorrect. Provide the correct security PIN to complete this operation. |**Cause:**<br/> This error occurs when you enter an invalid or expired security PIN while you are performing a critical operation (such as changing a passphrase). <br/>**Recommended action:**<br/> To complete the operation, you must enter a valid security PIN. To get the PIN, sign in to the Azure portal and go to the Recovery Services vault. Then go to **Settings** > **Properties** > **Generate Security PIN**. Use this PIN to change the passphrase. |
| Change passphrase |Operation failed. ID: 120002 |**Cause:**<br/>This error occurs when security settings are enabled, or when you try to change the passphrase when you're using an  unsupported version.<br/>**Recommended action:**<br/> To change the passphrase, you must first update the backup agent to the minimum version, which is 2.0.9052. You also need to update Azure Backup Server to the minimum of update 1, and then enter a valid security PIN. To get the PIN, sign into the Azure portal and go to the Recovery Services vault. Then go to **Settings** > **Properties** > **Generate Security PIN**. Use this PIN to change the passphrase. |


## Configure email notifications

| Operation | Error details | Workaround |
| --- | --- | --- |
| Setting up email notifications using an Office 365 account |Error ID: 2013| **Cause:**<br> Trying to use Office 365 account <br>**Recommended action:**<ol><li> The first thing to ensure is that “Allow Anonymous Relay on a Receive Connector” for your DPM server is set up on Exchange. For more information about how to configure this, see [Allow Anonymous Relay on a Receive Connector](https://technet.microsoft.com/library/bb232021.aspx) on TechNet.</li> <li> If you can't use an internal SMTP relay and need to set up by using your Office 365 server, you can set up IIS to be a relay. Configure the DPM server to [relay the SMTP to O365 using IIS](https://technet.microsoft.com/library/aa995718(v=exchg.65).aspx).<br><br> **IMPORTANT:** Be sure to use the user\@domain.com format and *not* domain\user.<br><br><li>Point DPM to use the local server name as SMTP server, port 587. Then point it to the user email that the emails should come from.<li> The username and password on the DPM SMTP setup page should be for a domain account in the domain that DPM is on. </li><br> **NOTE**: When you are changing the SMTP server address, make the change to the new settings, close the settings box, and then reopen it to be sure it reflects the new value.  Simply changing and testing might not always cause the new settings to take effect, so testing it this way is a best practice.<br><br>At any time during this process, you can clear these settings by closing the DPM console and editing the following registry keys: **HKLM\SOFTWARE\Microsoft\Microsoft Data Protection Manager\Notification\ <br/> Delete SMTPPassword and SMTPUserName keys**. You can add them back to the UI when you launch it again.<|MERGE_RESOLUTION|>--- conflicted
+++ resolved
@@ -6,11 +6,7 @@
 manager: vvithal
 ms.service: backup
 ms.topic: conceptual
-<<<<<<< HEAD
-ms.date: 02/18/2019
-=======
 ms.date: 05/21/2019
->>>>>>> 6a383dfd
 ms.author: kasinh
 ---
 
@@ -18,37 +14,6 @@
 
 Use the information in the following tables to troubleshoot errors that you encounter while using Azure Backup Server.
 
-<<<<<<< HEAD
-## Invalid vault credentials provided
-
-| Operation | Error details | Workaround |
-| --- | --- | --- |
-| Registering to a vault | Invalid vault credentials provided. The file is corrupted or does not have the latest credentials associated with the recovery service. | Recommended action: <br> <ul><li> Download the latest credentials file from the vault and try again. <br>(OR)</li> <li> If the previous action didn't work, try downloading the credentials to a different local directory or create a new vault. <br>(OR)</li> <li> Try updating the date and time settings as described in [this blog](https://azure.microsoft.com/blog/troubleshooting-common-configuration-issues-with-azure-backup/). <br>(OR)</li> <li> Check to see if c:\windows\temp has more than 65000 files. Move stale files to another location or delete the items in the Temp folder. <br>(OR)</li> <li> Check the status of certificates. <br> a. Open **Manage Computer Certificates** (in Control Panel). <br> b. Expand the **Personal** node and its child node **Certificates**.<br> c.  Remove the certificate **Windows Azure Tools**. <br> d. Retry the registration in the Azure Backup client. <br> (OR) </li> <li> Check to see if any group policy is in place. </li></ul> |
-
-## Replica is inconsistent
-
-| Operation | Error details | Workaround |
-| --- | --- | --- |
-| Backup | Replica is inconsistent | Verify that the automatic consistency check option in the Protection Group Wizard is turned on. For more information about the causes of replica inconsistency and relevant suggestions, see the Microsoft TechNet article [Replica is inconsistent](https://technet.microsoft.com/library/cc161593.aspx).<br> <ol><li> In case of System State/BMR backup, verify that Windows Server Backup is installed on the protected server.</li><li> Check for space-related issues in the DPM storage pool on the DPM/Microsoft Azure Backup Server, and allocate storage as required.</li><li> Check the state of the Volume Shadow Copy Service on the protected server. If it is in a disabled state, set it to start manually. Start the service on the server. Then go back to the DPM/Microsoft Azure Backup Server console, and start the sync with the consistency check job.</li></ol>|
-
-## Online recovery point creation failed
-
-| Operation | Error details | Workaround |
-| --- | --- | --- |
-| Backup | Online recovery point creation failed | **Error Message**: Windows Azure Backup Agent was unable to create a snapshot of the selected volume. <br> **Workaround**: Try increasing the space in replica and recovery point volume.<br> <br> **Error Message**: The Windows Azure Backup Agent cannot connect to the OBEngine service <br> **Workaround**: verify that the OBEngine exists in the list of running services on the computer. If the OBEngine service is not running, use the "net start OBEngine" command to start the OBEngine service. <br> <br> **Error Message**: The encryption passphrase for this server is not set. Please configure an encryption passphrase. <br> **Workaround**: Try configuring an encryption passphrase. If it fails, take the following steps: <br> <ol><li>Verify that the scratch location exists. This is the location that's mentioned in the registry **HKEY_LOCAL_MACHINE\Software\Microsoft\Windows Azure Backup\Config**, with the name **ScratchLocation** should exist.</li><li> If the scratch location exists, try re-registering by using the old passphrase. *Whenever you configure an encryption passphrase, save it in a secure location.*</li><ol>|
-
-## The vault credentials provided are different from the vault the server is registered
-
-| Operation | Error details | Workaround |
-| --- | --- | --- |
-| Restore | **Error code**: CBPServerRegisteredVaultDontMatchWithCurrent/Vault Credentials Error: 100110 <br/> <br/>**Error message**: The vault credentials provided are different from the vault the server is registered | **Cause**: This issue occurs when you are trying to restore files to the alternate server from the original server using External DPM recovery option and if the server which is being recovered and the original server from where the data is backed-up are not associated with the same Recovery Service vault.<br/> <br/>**Workaround** To resolve this issue ensure both the original and alternate server are registered to the same vault.|
-
-## Online recovery point creation jobs for VMware VM fail
-
-| Operation | Error details | Workaround |
-| --- | --- | --- |
-| Backup | Online recovery point creation jobs for VMware VM fail. DPM encountered an error from VMware while trying to get ChangeTracking information. ErrorCode - FileFaultFault (ID 33621 ) |  <ol><li> Reset the CTK on VMware for the affected VMs.</li> <li>Check that independent disk is not in place on VMware.</li> <li>Stop protection for the affected VMs and re-protect with the **Refresh** button. </li><li>Run a CC for the affected VMs.</li></ol>|
-=======
 ## Basic troubleshooting
 
 We recommend you perform the below validation, before you start troubleshooting Microsoft Azure Backup Server (MABS) agent:
@@ -76,20 +41,11 @@
 | Backup | Replica is inconsistent | Verify that the automatic consistency check option in the Protection Group Wizard is turned on. For more information about the causes of replica inconsistency and relevant suggestions, see the Microsoft TechNet article [Replica is inconsistent](https://technet.microsoft.com/library/cc161593.aspx).<br> <ol><li> In case of System State/BMR backup, verify that Windows Server Backup is installed on the protected server.</li><li> Check for space-related issues in the DPM storage pool on the DPM/Microsoft Azure Backup Server, and allocate storage as required.</li><li> Check the state of the Volume Shadow Copy Service on the protected server. If it is in a disabled state, set it to start manually. Start the service on the server. Then go back to the DPM/Microsoft Azure Backup Server console, and start the sync with the consistency check job.</li></ol>|
 
 ## Online recovery point creation failed
->>>>>>> 6a383dfd
 
 | Operation | Error details | Workaround |
 | --- | --- | --- |
 | Backup | Online recovery point creation failed | **Error Message**: Windows Azure Backup Agent was unable to create a snapshot of the selected volume. <br> **Workaround**: Try increasing the space in replica and recovery point volume.<br> <br> **Error Message**: The Windows Azure Backup Agent cannot connect to the OBEngine service <br> **Workaround**: verify that the OBEngine exists in the list of running services on the computer. If the OBEngine service is not running, use the "net start OBEngine" command to start the OBEngine service. <br> <br> **Error Message**: The encryption passphrase for this server is not set. Please configure an encryption passphrase. <br> **Workaround**: Try configuring an encryption passphrase. If it fails, take the following steps: <br> <ol><li>Verify that the scratch location exists. This is the location that's mentioned in the registry **HKEY_LOCAL_MACHINE\Software\Microsoft\Windows Azure Backup\Config**, with the name **ScratchLocation** should exist.</li><li> If the scratch location exists, try re-registering by using the old passphrase. *Whenever you configure an encryption passphrase, save it in a secure location.*</li><ol>|
 
-<<<<<<< HEAD
-## The agent operation failed because of a communication error with the DPM agent coordinator service on the server
-
-| Operation | Error details | Workaround |
-| --- | --- | --- |
-| Pushing agent(s) to protected servers | The agent operation failed because of a communication error with the DPM Agent Coordinator service on \<ServerName>. | **If the recommended action shown in the product doesn't work, then perform the following steps**: <ul><li> If you are attaching a computer from an untrusted domain, follow [these steps](https://technet.microsoft.com/library/hh757801(v=sc.12).aspx). <br> (OR) </li><li> If you are attaching a computer from a trusted domain, troubleshoot using the steps outlined in [this blog](https://blogs.technet.microsoft.com/dpm/2012/02/06/data-protection-manager-agent-network-troubleshooting/). <br>(OR)</li><li> Try disabling antivirus as a troubleshooting step. If it resolves the issue, modify the antivirus settings as suggested in [this article](https://technet.microsoft.com/library/hh757911.aspx).</li></ul> |
-
-=======
 ## The vault credentials provided are different from the vault the server is registered
 
 | Operation | Error details | Workaround |
@@ -109,7 +65,6 @@
 | --- | --- | --- |
 | Pushing agent(s) to protected servers | The agent operation failed because of a communication error with the DPM Agent Coordinator service on \<ServerName>. | **If the recommended action shown in the product doesn't work, then perform the following steps**: <ul><li> If you are attaching a computer from an untrusted domain, follow [these steps](https://technet.microsoft.com/library/hh757801(v=sc.12).aspx). <br> (OR) </li><li> If you are attaching a computer from a trusted domain, troubleshoot using the steps outlined in [this blog](https://blogs.technet.microsoft.com/dpm/2012/02/06/data-protection-manager-agent-network-troubleshooting/). <br>(OR)</li><li> Try disabling antivirus as a troubleshooting step. If it resolves the issue, modify the antivirus settings as suggested in [this article](https://technet.microsoft.com/library/hh757911.aspx).</li></ul> |
 
->>>>>>> 6a383dfd
 ## Setup could not update registry metadata
 
 | Operation | Error details | Workaround |
@@ -141,11 +96,7 @@
 | --- | --- | --- |
 | Backup | An unexpected error occurred while the job was running. The device is not ready. | **If the recommended action that's shown in the product doesn't work, take the following steps:** <br> <ul><li>Set the Shadow Copy Storage space to unlimited on the items in the protection group, and then run the consistency check.<br></li> (OR) <li>Try deleting the existing protection group and creating multiple new groups. Each new protection group should have an individual item in it.</li></ul> |
 | Backup | If you are backing up only system state, verify that there is enough free space on the protected computer to store the system state backup. | <ol><li>Verify that Windows Server Backup is installed on the protected machine.</li><li>Verify that there is enough space on the protected computer for the system state. The easiest way to verify this is to go to the protected computer, open Windows Server Backup, click through the selections, and then select BMR. The UI then tells you how much space is required. Open **WSB** > **Local backup** > **Backup schedule** > **Select Backup Configuration** > **Full server** (size is displayed). Use this size for verification.</li></ol>
-<<<<<<< HEAD
-| Backup | Backup failure for BMR | If the BMR size is large, move some application files to the OS drive and retry. |
-=======
 | Backup | Back up failure for BMR | If the BMR size is large, move some application files to the OS drive and retry. |
->>>>>>> 6a383dfd
 | Backup | The option to re-protect a VMware VM on a new Microsoft Azure Backup Server does not show as available to add. | VMware properties are pointed at an old, retired instance of Microsoft Azure Backup Server. To resolve this issue:<br><ol><li>In VCenter (SC-VMM equivalent), go to the **Summary** tab, and then to **Custom Attributes**.</li>  <li>Delete the old Microsoft Azure Backup Server name from the **DPMServer** value.</li>  <li>Go back to the new Microsoft Azure Backup Server and modify the PG.  After you select the **Refresh** button, the VM appears with a check box as available to add to protection.</li></ol> |
 | Backup | Error while accessing files/shared folders | Try modifying the antivirus settings as suggested in the TechNet article [Run antivirus software on the DPM server](https://technet.microsoft.com/library/hh757911.aspx).|
 
