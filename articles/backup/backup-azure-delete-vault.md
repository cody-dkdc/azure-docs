--- conflicted
+++ resolved
@@ -6,11 +6,7 @@
 manager: carmonm
 ms.service: backup
 ms.topic: conceptual
-<<<<<<< HEAD
-ms.date: 03/28/2019
-=======
 ms.date: 05/07/2019
->>>>>>> 6a383dfd
 ms.author: raynew
 ---
 # Delete a Recovery Services vault
@@ -40,58 +36,16 @@
     ![select your vault to open its dashboard](./media/backup-azure-delete-vault/contoso-bkpvault-settings.png)
 
 If you receive an error, remove [backup items](#remove-backup-items), [infrastructure servers](#remove-backup-infrastructure-servers), and [recovery points](#remove-azure-backup-agent-recovery-points), and then delete the vault.
-<<<<<<< HEAD
-
-![delete vault error](./media/backup-azure-delete-vault/error.png)
-=======
 
 ![delete vault error](./media/backup-azure-delete-vault/error.png)
 
 
 ## Delete the Recovery Services vault using Azure Resource Manager client
->>>>>>> 6a383dfd
 
 [!INCLUDE [updated-for-az](../../includes/updated-for-az.md)]
 
 1. Install chocolatey from [here](https://chocolatey.org/) and to install ARMClient run the below command:
 
-<<<<<<< HEAD
-You can delete a vault by force with PowerShell. Force delete means that the vault, and all associated backup data is permanently deleted.
-
-[!INCLUDE [updated-for-az](../../includes/updated-for-az.md)]
-
-
-To delete a vault by force:
-
-1. Sign in to your Azure subscription with the `Connect-AzAccount` command, and follow the on-screen directions.
-
-   ```powershell
-    Connect-AzAccount
-   ```
-2. The first time you use Azure Backup, you must register the Azure Recovery Service provider in your subscription with [Register-AzResourceProvider](/powershell/module/az.Resources/Register-azResourceProvider).
-
-   ```powershell
-    Register-AzResourceProvider -ProviderNamespace "Microsoft.RecoveryServices"
-   ```
-
-3. Open a PowerShell window with Administrator privileges.
-4. Use `Set-ExecutionPolicy Unrestricted` to remove any restrictions.
-5. Run the following command to download the Azure Resource Manager Client package from chocolately.org.
-
-    `iex ((New-Object System.Net.WebClient).DownloadString('https://chocolatey.org/install.ps1'))`
-
-6. Use the following command to install the Azure Resource Manager API Client.
-
-   `choco.exe install armclient`
-
-7. In the Azure portal, gather the subscription ID and resource group name for the vault you want to delete.
-8. In PowerShell, run the following command using your subscription ID, resource group name, and vault name. When you run the command, it deletes the vault and all dependencies.
-
-   ```powershell
-   ARMClient.exe delete /subscriptions/<subscriptionID>/resourceGroups/<resourcegroupname>/providers/Microsoft.RecoveryServices/vaults/<recovery services vault name>?api-version=2015-03-15
-   ```
-9. If the vault's not empty, you receive the error "Vault cannot be deleted as there are existing resources within this vault". To remove a contained within a vault, do the following:
-=======
    ` choco install armclient --source=https://chocolatey.org/api/v2/ `
 2. Login to Azure account, running the below command
 
@@ -109,23 +63,10 @@
    ARMClient.exe delete /subscriptions/<subscriptionID>/resourceGroups/<resourcegroupname>/providers/Microsoft.RecoveryServices/vaults/<recovery services vault name>?api-version=2015-03-15
    ```
 2. If the vault's not empty, you receive the error "Vault cannot be deleted as there are existing resources within this vault". To remove a protected items / container within a vault, do the following:
->>>>>>> 6a383dfd
 
    ```
    ARMClient.exe delete /subscriptions/<subscriptionID>/resourceGroups/<resourcegroupname>/providers/Microsoft.RecoveryServices/vaults/<recovery services vault name>/registeredIdentities/<container name>?api-version=2016-06-01
    ```
-<<<<<<< HEAD
-
-10. In the Azure portal, verify that the vault is deleted.
-
-
-## Remove vault items and delete the vault
-
-These procedure provide some examples for removing backup data and infrastructure servers. After everything's removed from a vault, you can delete it.
-
-### Remove backup items
-
-=======
 
 3. In the Azure portal, verify that the vault is deleted.
 
@@ -136,7 +77,6 @@
 
 ### Remove backup items
 
->>>>>>> 6a383dfd
 This procedure provides an example that shows you how to remove backup data from Azure Files.
 
 1. Click **Backup Items** > **Azure Storage (Azure Files)**
@@ -171,28 +111,6 @@
 
     ![select your vault to open its dashboard](./media/backup-azure-delete-vault/delete-backup-management-servers.png)
 
-<<<<<<< HEAD
-2. Right-click the item > **Delete**.
-
-    ![select the backup type](./media/backup-azure-delete-vault/azure-storage-selected-list.png)
-
-3. . In **Stop Backup** > **Choose an option**, select **Delete Backup Data**.
-4. Type the name of the item, and click **Stop backup**.
-   - This verifies that you want to delete the item.
-   - The **Stop Backup** button activates after you verify.
-   - If you retain and don't delete the data, you won't be able to delete the vault.
-
-     ![delete backup data](./media/backup-azure-delete-vault/stop-backup-blade-delete-backup-data.png)
-
-5. Optionally provide a reason why you're deleting the data, and add comments.
-6. To verify that the delete job completed, check the Azure Messages ![delete backup data](./media/backup-azure-delete-vault/messages.png).
-7. After the job completes, the service sends a message: **the backup process was stopped and the backup data was deleted**.
-8. After deleting an item in the list, on the **Backup Items** menu, click **Refresh** to see the items in the vault.
-
-
-### Remove Azure Backup agent recovery points
-
-=======
 3. Right-click the item > **Delete**.
 4. To verify that the delete job completed, check the Azure Messages ![delete backup data](./media/backup-azure-delete-vault/messages.png).
 5. After the job completes, the service sends a message: **the backup process was stopped and the backup data was deleted**.
@@ -201,7 +119,6 @@
 
 ### Remove Azure Backup agent recovery points
 
->>>>>>> 6a383dfd
 1. In the vault dashboard menu, click **Backup Infrastructure**.
 2. Click **Backup Management Servers** to view the infrastructure servers.
 
@@ -220,25 +137,11 @@
     ![delete the selected server](./media/backup-azure-delete-vault/selected-protected-server-click-delete.png)
 
 6. On the **Delete** menu, type the name of the item, and click **Delete**.
-<<<<<<< HEAD
-   - This verifies that you want to delete the item.
-   - The **Stop Backup** button activates after you verify.
-   - If you retain and don't delete the data, you won't be able to delete the vault.
-=======
->>>>>>> 6a383dfd
 
      ![delete backup data](./media/backup-azure-delete-vault/delete-protected-server-dialog.png)
 
 7. Optionally provide a reason why you're deleting the data, and add comments.
 8. To verify that the delete job completed, check the Azure Messages ![delete backup data](./media/backup-azure-delete-vault/messages.png).
-<<<<<<< HEAD
-7. After the job completes, the service sends a message: **the backup process was stopped and the backup data was deleted**.
-8. After deleting an item in the list, on the **Backup Items** menu, click **Refresh** to see the items in the vault.
-
-
-
-
-=======
 9. After deleting an item in the list, on the **Backup Infrastructure** menu, click **Refresh** to see the items in the vault.
 
 ### Delete the vault after removing dependencies
@@ -247,29 +150,13 @@
 2. Verify that there aren't any **Backup items**, **Backup management servers**, or **Replicated items** listed. If items still appear in the vault, remove them.
 
 3. When there are no more items in the vault, on the vault dashboard click **Delete**.
->>>>>>> 6a383dfd
 
-
-<<<<<<< HEAD
-### Delete the vault after removing dependencies
-
-1. When all dependencies have been removed, scroll to the **Essentials** pane in the vault menu.
-2. Verify that there aren't any **Backup items**, **Backup management servers**, or **Replicated items** listed. If items still appear in the vault, remove them.
-=======
-4. To verify that you want to delete the vault, click **Yes**. The vault is deleted and the portal returns to the **New** service menu.
->>>>>>> 6a383dfd
-
-2. When there are no more items in the vault, on the vault dashboard click **Delete**.
-
-<<<<<<< HEAD
     ![delete backup data](./media/backup-azure-delete-vault/vault-ready-to-delete.png)
 
-1. To verify that you want to delete the vault, click **Yes**. The vault is deleted and the portal returns to the **New** service menu.
+4. To verify that you want to delete the vault, click **Yes**. The vault is deleted and the portal returns to the **New** service menu.
 
 ## What if I stop the backup process but retain the data?
 
-=======
->>>>>>> 6a383dfd
 If you stop the backup process but accidentally retain the data, you must delete the backup data as described in the previous sections.
 
 ## Next steps
