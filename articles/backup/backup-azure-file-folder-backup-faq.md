---
title: Common questions when backing up files and folders with Azure Backup
description: Addresses common questions about backing up files and folders with Azure Backup.
author: dcurwin
manager: carmonm
ms.service: backup
ms.topic: conceptual
ms.date: 04/30/2019
ms.author: dacurwin
---

# Common questions about backing up files and folders 

This article has answers to common questions abound backing up files and folders with the Microsoft Azure Recovery Services (MARS) Agent in the [Azure Backup](backup-overview.md) service.

## General

### Why does the MARS agent need .NET framework 4.5.2 or higher?

<<<<<<< HEAD
* Removable Media: All backup item sources must report as fixed.
* Read-only Volumes: The volume must be writable for the volume shadow copy service (VSS) to function.
* Offline Volumes: The volume must be online for VSS to function.
* Network share: The volume must be local to the server to be backed up using online backup.
=======
New functionality available in [instant restore](backup-azure-restore-windows-server.md#use-instant-restore-to-recover-data-to-the-same-machine) needs .NET Framework 4.5.2 or higher.

## Configure backups

### Where can I download the latest version of the MARS agent? 
The latest MARS agent used when backing up Windows Server machines, System Center DPM, and Microsoft Azure Backup server is available for [download](https://aka.ms/azurebackup_agent). 

### How long are vault credentials valid?
Vault credentials expire after 48 hours. If the credentials file expires, download the file again from the Azure portal.

### From what drives can I back up files and folders? 

You can't back up the following types of drives and volumes:

* Removable media: All backup item sources must report as fixed.
* Read-only volumes: The volume must be writable for the volume shadow copy service (VSS) to function.
* Offline volumes: The volume must be online for VSS to function.
* Network shares: The volume must be local to the server to be backed up using online backup.
>>>>>>> 6a383dfd
* BitLocker-protected volumes: The volume must be unlocked before the backup can occur.
* File System Identification: NTFS is the only file system supported.

### What file and folder types are supported?

The following types are supported:

* Encrypted
* Compressed
* Sparse
* Compressed + Sparse
* Hard Links: Not supported, skipped
* Reparse Point: Not supported, skipped
* Encrypted + Sparse: Not supported, skipped
* Compressed Stream: Not supported, skipped
* Reparse points, including DFS links and junction points


### Can I use the MARS agent to back up files and folders on an Azure VM?  
Yes. Azure Backup provides VM-level backup for Azure VMs using the VM extension for the Azure VM agent. If you want to back up  files and folders on the guest Windows operating system on the VM, you can install the MARS agent to do that. 

### Can I use the MARS agent to back up files and folders on temporary storage for the Azure VM? 
Yes. Install the MARS agent, and back up files and folders on the guest Windows operating system to temporary storage. - Backup jobs fail about temporary storage data is wiped out.
- If the temporary storage data is deleted, you can only restore to non-volatile storage.

### How do I register a server to another region?

Backup data is sent to the datacenter of the vault in which the server is registered. The easiest way to change the datacenter is to uninstall and reinstall the agent, and then register the machine to a new vault in the region you need

### Does the MARS agent support Windows Server 2012 deduplication?
Yes. The MARS agent converts the deduplicated data to normal data when it prepares the backup operation. It then optimizes the data for backup, encrypts the data, and then sends the encrypted data to the vault.

## Manage backups

### What happens if I rename a Windows machine configured for backup?

When you rename a Windows machine, all currently configured backups are stopped.

- You need to register the new machine name with the Backup vault.
- When you register the new name with the vault, the first operation is a *full* backup.
- If you need to recover data backed up to the vault with the old server name, use the option to restore to an alternate location in the Recover Data Wizard. [Learn more](backup-azure-restore-windows-server.md#use-instant-restore-to-restore-data-to-an-alternate-machine). 

### What is the maximum file path length for backup?
The MARS agent relies on NTFS, and uses the filepath length specification limited by the [Windows API](/windows/desktop/FileIO/naming-a-file#fully_qualified_vs._relative_paths). If the files you want to protect are longer than the allowed value, back up the parent folder or the disk drive.  

### What characters are allowed in file paths?

The MARS agent relies on NTFS, and allows [supported characters](/windows/desktop/FileIO/naming-a-file#naming_conventions) in file names/paths.

### The warning "Azure Backups have not been configured for this server" appears.
This warning can appear even though you've configured a backup policy, when the backup schedule settings stored on the local server are not the same as the settings stored in the backup vault.
- When the server or the settings have been recovered to a known good state, backup schedules can become unsynchronized.
- If you receive this warning, [configure](backup-azure-manage-windows-server.md) the backup policy again, and then run an on-demand backup to resynchronize the local server with Azure.

<<<<<<< HEAD
    ```PS C:\> Net stop obengine```

2. Do not move the files. Instead, copy the cache space folder to a different drive with sufficient space. The original cache space can be removed after confirming the backups are working with the new cache space.
3. Update the following registry entries with the path to the new cache space folder.<br/>
=======

## Manage the backup cache folder

### What's the minimum size requirement for the cache folder?
The size of the cache folder determines the amount of data that you are backing up.
- The cache folder volumes should have free space that equals at least 5-10% of the total size of backup data.
- If the volume has less than 5% free space, either increase the volume size, or move the cache folder to a volume with enough space.
- 
### How do I change the cache location for the MARS agent?


1. Run this command in an elevated command prompt to stop the Backup engine:

    ```PS C:\> Net stop obengine```

2. Don't move the files. Instead, copy the cache space folder to a different drive that has sufficient space.
3. Update the following registry entries with the path of the new cache folder.<br/>
>>>>>>> 6a383dfd

    | Registry path | Registry Key | Value |
    | --- | --- | --- |
    | `HKEY_LOCAL_MACHINE\SOFTWARE\Microsoft\Windows Azure Backup\Config` |ScratchLocation |*New cache folder location* |
    | `HKEY_LOCAL_MACHINE\SOFTWARE\Microsoft\Windows Azure Backup\Config\CloudBackupProvider` |ScratchLocation |*New cache folder location* |

4. Restart the Backup engine at an elevated command prompt:

    ```PS C:\> Net start obengine```

5. After the backup finishes successfully using the new location, you can remove the original cache folder.


### Where should the cache folder be located?

The following locations for the cache folder are not recommended:

* Network share/removable media: The cache folder must be local to the server that needs backing up using online backup. Network locations or removable media like USB drives are not supported
* Offline volumes: The cache folder must be online for expected backup using Azure Backup Agent

### Are there any attributes of the cache folder that aren't supported?
The following attributes or their combinations are not supported for the cache folder:

* Encrypted
* De-duplicated
* Compressed
* Sparse
* Reparse-Point

The cache folder and the metadata VHD do not have the necessary attributes for the Azure Backup agent.

### Is there a way to adjust the amount of bandwidth used for backup?
 
Yes, you can use the **Change Properties** option in the MARS agent to adjust the bandwidth and timing. [Learn more](backup-configure-vault.md#enable-network-throttling)**.

## Restore
<<<<<<< HEAD

### What happens if I cancel an ongoing restore job?
If an ongoing restore job is canceled, the restore process stops and all files restored before the cancellation, stay in configured destination (original or alternate location) without any rollbacks.


## Manage backups

### What happens if I rename a Windows server that is backing up data to Azure?<br/>
When you rename a server, all currently configured backups are stopped. Register the new name of the server with the Backup vault. When you register the new name with the vault, the first backup operation is a *full* backup. If you need to recover data backed up to the vault with the old server name, use the [**Another server**](backup-azure-restore-windows-server.md#use-instant-restore-to-restore-data-to-an-alternate-machine) option in the **Recover Data** wizard.

### What is the maximum file path length that can be specified in Backup policy using Azure Backup agent? <br/>
Azure Backup agent relies on NTFS. The [filepath length specification is limited by the Windows API](/windows/desktop/FileIO/naming-a-file#fully_qualified_vs._relative_paths). If the files you want to protect have a file-path length longer than what is allowed by the Windows API, back up the parent folder or the disk drive.  

### What characters are allowed in file path of Azure Backup policy using Azure Backup agent? <br>
 Azure Backup agent relies on NTFS. It enables [NTFS supported characters](/windows/desktop/FileIO/naming-a-file#naming_conventions) as part of file specification.

### I receive the warning, "Azure Backups have not been configured for this server" even though I configured a backup policy <br/>
This warning occurs when the backup schedule settings stored on the local server are not the same as the settings stored in the backup vault. When either the server or the settings have been recovered to a known good state, the backup schedules can lose synchronization. If you receive this warning, [reconfigure the backup policy](backup-azure-manage-windows-server.md) and then **Run Back Up Now** to resynchronize the local server with Azure.
=======

### What happens if I cancel an ongoing restore job?

If an ongoing restore job is canceled, the restore process stops. All files restored before the cancellation stay in configured destination (original or alternate location), without any rollbacks.


## Next steps

[Learn](tutorial-backup-windows-server-to-azure.md) how to back up a Windows machine.
>>>>>>> 6a383dfd
<|MERGE_RESOLUTION|>--- conflicted
+++ resolved
@@ -17,12 +17,6 @@
 
 ### Why does the MARS agent need .NET framework 4.5.2 or higher?
 
-<<<<<<< HEAD
-* Removable Media: All backup item sources must report as fixed.
-* Read-only Volumes: The volume must be writable for the volume shadow copy service (VSS) to function.
-* Offline Volumes: The volume must be online for VSS to function.
-* Network share: The volume must be local to the server to be backed up using online backup.
-=======
 New functionality available in [instant restore](backup-azure-restore-windows-server.md#use-instant-restore-to-recover-data-to-the-same-machine) needs .NET Framework 4.5.2 or higher.
 
 ## Configure backups
@@ -41,7 +35,6 @@
 * Read-only volumes: The volume must be writable for the volume shadow copy service (VSS) to function.
 * Offline volumes: The volume must be online for VSS to function.
 * Network shares: The volume must be local to the server to be backed up using online backup.
->>>>>>> 6a383dfd
 * BitLocker-protected volumes: The volume must be unlocked before the backup can occur.
 * File System Identification: NTFS is the only file system supported.
 
@@ -96,12 +89,6 @@
 - When the server or the settings have been recovered to a known good state, backup schedules can become unsynchronized.
 - If you receive this warning, [configure](backup-azure-manage-windows-server.md) the backup policy again, and then run an on-demand backup to resynchronize the local server with Azure.
 
-<<<<<<< HEAD
-    ```PS C:\> Net stop obengine```
-
-2. Do not move the files. Instead, copy the cache space folder to a different drive with sufficient space. The original cache space can be removed after confirming the backups are working with the new cache space.
-3. Update the following registry entries with the path to the new cache space folder.<br/>
-=======
 
 ## Manage the backup cache folder
 
@@ -119,7 +106,6 @@
 
 2. Don't move the files. Instead, copy the cache space folder to a different drive that has sufficient space.
 3. Update the following registry entries with the path of the new cache folder.<br/>
->>>>>>> 6a383dfd
 
     | Registry path | Registry Key | Value |
     | --- | --- | --- |
@@ -156,26 +142,6 @@
 Yes, you can use the **Change Properties** option in the MARS agent to adjust the bandwidth and timing. [Learn more](backup-configure-vault.md#enable-network-throttling)**.
 
 ## Restore
-<<<<<<< HEAD
-
-### What happens if I cancel an ongoing restore job?
-If an ongoing restore job is canceled, the restore process stops and all files restored before the cancellation, stay in configured destination (original or alternate location) without any rollbacks.
-
-
-## Manage backups
-
-### What happens if I rename a Windows server that is backing up data to Azure?<br/>
-When you rename a server, all currently configured backups are stopped. Register the new name of the server with the Backup vault. When you register the new name with the vault, the first backup operation is a *full* backup. If you need to recover data backed up to the vault with the old server name, use the [**Another server**](backup-azure-restore-windows-server.md#use-instant-restore-to-restore-data-to-an-alternate-machine) option in the **Recover Data** wizard.
-
-### What is the maximum file path length that can be specified in Backup policy using Azure Backup agent? <br/>
-Azure Backup agent relies on NTFS. The [filepath length specification is limited by the Windows API](/windows/desktop/FileIO/naming-a-file#fully_qualified_vs._relative_paths). If the files you want to protect have a file-path length longer than what is allowed by the Windows API, back up the parent folder or the disk drive.  
-
-### What characters are allowed in file path of Azure Backup policy using Azure Backup agent? <br>
- Azure Backup agent relies on NTFS. It enables [NTFS supported characters](/windows/desktop/FileIO/naming-a-file#naming_conventions) as part of file specification.
-
-### I receive the warning, "Azure Backups have not been configured for this server" even though I configured a backup policy <br/>
-This warning occurs when the backup schedule settings stored on the local server are not the same as the settings stored in the backup vault. When either the server or the settings have been recovered to a known good state, the backup schedules can lose synchronization. If you receive this warning, [reconfigure the backup policy](backup-azure-manage-windows-server.md) and then **Run Back Up Now** to resynchronize the local server with Azure.
-=======
 
 ### What happens if I cancel an ongoing restore job?
 
@@ -184,5 +150,4 @@
 
 ## Next steps
 
-[Learn](tutorial-backup-windows-server-to-azure.md) how to back up a Windows machine.
->>>>>>> 6a383dfd
+[Learn](tutorial-backup-windows-server-to-azure.md) how to back up a Windows machine.