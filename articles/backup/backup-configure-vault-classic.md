---
title: Back up Windows server or workstation to Azure (classic model) | Microsoft Docs
description: Backup Windows servers or clients to a backup vault in Azure. Go through basics for protecting files and folders to a Backup vault by using the Azure Backup agent.
services: backup
documentationcenter: ''
author: markgalioto
manager: carmonm
editor: ''
keywords: backup vault; back up a Windows server; backup windows;

ms.assetid: 3b543bfd-8978-4f11-816a-0498fe14a8ba
ms.service: backup
ms.workload: storage-backup-recovery
ms.tgt_pltfrm: na
ms.devlang: na
ms.topic: article
<<<<<<< HEAD
ms.date: 06/14/2017
=======
ms.date: 08/11/2017
>>>>>>> 7e950a10
ms.author: markgal;trinadhk;

---
# Back up a Windows server or workstation to Azure using the classic portal
> [!div class="op_single_selector"]
> * [Classic portal](backup-configure-vault-classic.md)
> * [Azure portal](backup-configure-vault.md)
>
>

This article covers the procedures that you need to follow to prepare your environment and back up a Windows server (or workstation) to Azure. It also covers considerations for deploying your backup solution. If you're interested in trying Azure Backup for the first time, this article quickly walks you through the process.

Azure has two different deployment models for creating and working with resources: Resource Manager and classic. This article covers using the classic deployment model. Microsoft recommends that most new deployments use the Resource Manager model.

## Before you start
To back up a server or client to Azure, you need an Azure account. If you don't have one, you can create a [free account](https://azure.microsoft.com/free/) in just a couple of minutes.

## Create a backup vault
To back up files and folders from a server or client, you need to create a backup vault in the geographic region where you want to store the data.

> [!IMPORTANT]
> Starting March 2017, you can no longer use the classic portal to create Backup vaults.
>
<<<<<<< HEAD
> You can now upgrade your Backup vaults to Recovery Services vaults. For details, see the article [Upgrade a Backup vault to a Recovery Services vault](backup-azure-upgrade-backup-to-recovery-services.md). Microsoft encourages you to upgrade your Backup vaults to Recovery Services vaults.<br/> **Starting November 1, 2017**:
=======
> You can now upgrade your Backup vaults to Recovery Services vaults. For details, see the article [Upgrade a Backup vault to a Recovery Services vault](backup-azure-upgrade-backup-to-recovery-services.md). Microsoft encourages you to upgrade your Backup vaults to Recovery Services vaults.<br/> **October 15, 2017**, you will no longer be able to use PowerShell to create Backup vaults. <br/> **Starting November 1, 2017**:
>>>>>>> 7e950a10
>- Any remaining Backup vaults will be automatically upgraded to Recovery Services vaults.
>- You won't be able to access your backup data in the classic portal. Instead, use the Azure portal to access your backup data in Recovery Services vaults.
>


## Download the vault credential file
The on-premises machine needs to be authenticated with a backup vault before it can back up data to Azure. The authentication is achieved through *vault credentials*. The vault credential file is downloaded through a secure channel from the classic portal. The certificate private key does not persist in the portal or the service.

### To download the vault credential file to a local machine
1. In the left navigation pane, click **Recovery Services**, and then select the backup vault that you created.

    ![IR complete](./media/backup-configure-vault-classic/rs-left-nav.png)
2. On the Quick Start page, click **Download vault credentials**.

   The classic portal generates a vault credential by using a combination of the vault name and the current date. The vault credentials file is used only during the registration workflow and expires after 48 hours.

   The vault credential file can be downloaded from the portal.
3. Click **Save** to download the vault credential file to the Downloads folder of the local account. You can also select **Save As** from the **Save** menu to specify a location for the vault credential file.

   > [!NOTE]
   > Make sure the vault credential file is saved in a location that can be accessed from your machine. If it is stored in a file share or server message block, verify that you have the permissions to access it.
   >
   >

## Download, install, and register the Backup agent
After you create the backup vault and download the vault credential file, an agent must be installed on each of your Windows machines.

### To download, install, and register the agent
1. Click **Recovery Services**, and then select the backup vault that you want to register with a server.
2. On the Quick Start page, click the agent **Agent for Windows Server or System Center Data Protection Manager or Windows client**. Then click **Save**.

    ![Save agent](./media/backup-configure-vault-classic/agent.png)
3. After the MARSagentinstaller.exe file has downloaded, click **Run** (or double-click **MARSAgentInstaller.exe** from the saved location).
4. Choose the installation folder and cache folder that are required for the agent, and then click **Next**. The cache location you specify must have free space equal to at least 5 percent of the backup data.
5. You can continue to connect to the Internet through the default proxy settings.             If you use a proxy server to connect to the Internet, on the Proxy Configuration page, select the **Use custom proxy settings** check box, and then enter the proxy server details. If you use an authenticated proxy, enter the user name and password details, and then click **Next**.
6. Click **Install** to begin the agent installation. The Backup agent installs .NET Framework 4.5 and Windows PowerShell (if it’s not already installed) to complete the installation.
7. After the agent is installed, click **Proceed to Registration** to continue with the workflow.
8. On the Vault Identification page, browse to and select the vault credential file that you previously downloaded.

    The vault credential file is valid for only 48 hours after it’s downloaded from the portal. If you encounter an error on this page (such as “Vault credentials file provided has expired”), sign in to the portal and download the vault credential file again.

    Ensure that the vault credential file is available in a location that can be accessed by the setup application. If you encounter access-related errors, copy the vault credential file to a temporary location on the same machine and retry the operation.

    If you encounter a vault credential error such as “Invalid vault credentials provided," the file is damaged or does not have the latest credentials associated with the recovery service. Retry the operation after downloading a new vault credential file from the portal. This error can also occur if a user clicks the **Download vault credential** option several times in quick succession. In this case, only the last vault credential file is valid.
9. On the Encryption Setting page, you can either generate a passphrase or provide a passphrase (with a minimum of 16 characters). Remember to save the passphrase in a secure location.
10. Click **Finish**. The Register Server Wizard registers the server with Backup.

    > [!WARNING]
    > If you lose or forget the passphrase, Microsoft cannot help you recover the backup data. You own the encryption passphrase, and Microsoft does not have visibility into the passphrase that you use. Save the file in a secure location because it will be required during a recovery operation.
    >
    >

11. After the encryption key is set, leave the **Launch Microsoft Azure Recovery Services Agent** check box selected, and then click **Close**.

## Complete the initial backup
The initial backup includes two key tasks:

* Creating the backup schedule
* Backing up files and folders for the first time

After the backup policy completes the initial backup, it creates backup points that you can use if you need to recover the data. The backup policy does this based on the schedule that you define.

### To schedule the backup
1. Open the Microsoft Azure Backup agent. (It will open automatically if you left the **Launch Microsoft Azure Recovery Services Agent** check box selected when you closed the Register Server Wizard.) You can find it by searching your machine for **Microsoft Azure Backup**.

    ![Launch the Azure Backup agent](./media/backup-configure-vault-classic/snap-in-search.png)
2. In the Backup agent, click **Schedule Backup**.

    ![Schedule a Windows Server backup](./media/backup-configure-vault-classic/schedule-backup-close.png)
3. On the Getting started page of the Schedule Backup Wizard, click **Next**.
4. On the Select Items to Backup page, click **Add Items**.
5. Select the files and folders that you want to back up, and then click **Okay**.
6. Click **Next**.
7. On the **Specify Backup Schedule** page, specify the **backup schedule** and click **Next**.

    You can schedule daily (at a maximum rate of three times per day) or weekly backups.

    ![Items for Windows Server Backup](./media/backup-configure-vault-classic/specify-backup-schedule-close.png)

   > [!NOTE]
   > For more information about how to specify the backup schedule, see the article [Use Azure Backup to replace your tape infrastructure](backup-azure-backup-cloud-as-tape.md).
   >
   >

8. On the **Select Retention Policy** page, select the **Retention Policy** for the backup copy.

    The retention policy specifies the duration for which the backup will be stored. Rather than just specifying a “flat policy” for all backup points, you can specify different retention policies based on when the backup occurs. You can modify the daily, weekly, monthly, and yearly retention policies to meet your needs.
9. On the Choose Initial Backup Type page, choose the initial backup type. Leave the option **Automatically over the network** selected, and then click **Next**.

    You can back up automatically over the network, or you can back up offline. The remainder of this article describes the process for backing up automatically. If you prefer to do an offline backup, review the article [Offline backup workflow in Azure Backup](backup-azure-backup-import-export.md) for additional information.
10. On the Confirmation page, review the information, and then click **Finish**.
11. After the wizard finishes creating the backup schedule, click **Close**.

### Enable network throttling (optional)
The Backup agent provides network throttling. Throttling controls how network bandwidth is used during data transfer. This control can be helpful if you need to back up data during work hours but do not want the backup process to interfere with other Internet traffic. Throttling applies to back up and restore activities.

**To enable network throttling**

1. In the Backup agent, click **Change Properties**.

    ![Change properties](./media/backup-configure-vault-classic/change-properties.png)
2. On the **Throttling** tab, select the **Enable internet bandwidth usage throttling for backup operations** check box.

    ![Network throttling](./media/backup-configure-vault-classic/throttling-dialog.png)
3. After you have enabled throttling, specify the allowed bandwidth for backup data transfer during **Work hours** and **Non-work hours**.

    The bandwidth values begin at 512 kilobits per second (Kbps) and can go up to 1,023 megabytes per second (MBps). You can also designate the start and finish for **Work hours**, and which days of the week are considered work days. Hours outside of designated work hours are considered non-work hours.
4. Click **OK**.

### To back up now
1. In the Backup agent, click **Back Up Now** to complete the initial seeding over the network.

    ![Windows Server backup now](./media/backup-configure-vault-classic/backup-now.png)
2. On the Confirmation page, review the settings that the Back Up Now Wizard will use to back up the machine. Then click **Back Up**.
3. Click **Close** to close the wizard. If you do this before the backup process finishes, the wizard continues to run in the background.

After the initial backup is completed, the **Job completed** status appears in the Backup console.

![IR complete](./media/backup-configure-vault-classic/ircomplete.png)

## Next steps
* Sign up for a [free Azure account](https://azure.microsoft.com/free/).

For additional information about backing up VMs or other workloads, see:

* [Back up IaaS VMs](backup-azure-vms-prepare.md)
* [Back up workloads to Azure with Microsoft Azure Backup Server](backup-azure-microsoft-azure-backup.md)
* [Back up workloads to Azure with DPM](backup-azure-dpm-introduction.md)<|MERGE_RESOLUTION|>--- conflicted
+++ resolved
@@ -14,11 +14,7 @@
 ms.tgt_pltfrm: na
 ms.devlang: na
 ms.topic: article
-<<<<<<< HEAD
-ms.date: 06/14/2017
-=======
 ms.date: 08/11/2017
->>>>>>> 7e950a10
 ms.author: markgal;trinadhk;
 
 ---
@@ -42,11 +38,7 @@
 > [!IMPORTANT]
 > Starting March 2017, you can no longer use the classic portal to create Backup vaults.
 >
-<<<<<<< HEAD
-> You can now upgrade your Backup vaults to Recovery Services vaults. For details, see the article [Upgrade a Backup vault to a Recovery Services vault](backup-azure-upgrade-backup-to-recovery-services.md). Microsoft encourages you to upgrade your Backup vaults to Recovery Services vaults.<br/> **Starting November 1, 2017**:
-=======
 > You can now upgrade your Backup vaults to Recovery Services vaults. For details, see the article [Upgrade a Backup vault to a Recovery Services vault](backup-azure-upgrade-backup-to-recovery-services.md). Microsoft encourages you to upgrade your Backup vaults to Recovery Services vaults.<br/> **October 15, 2017**, you will no longer be able to use PowerShell to create Backup vaults. <br/> **Starting November 1, 2017**:
->>>>>>> 7e950a10
 >- Any remaining Backup vaults will be automatically upgraded to Recovery Services vaults.
 >- You won't be able to access your backup data in the classic portal. Instead, use the Azure portal to access your backup data in Recovery Services vaults.
 >
