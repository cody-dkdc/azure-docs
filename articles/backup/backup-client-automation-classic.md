---
<<<<<<< HEAD
title: Use PowerShell to manage Windows Server backups in Azure| Microsoft Docs
description: Deploy and manage Windows Server backups using PowerShell.
=======
title: Use Azure Backup automation to back up Windows | Microsoft Docs
description: Learn to deploy and manage Azure Backup using PowerShell
>>>>>>> a099f757
services: backup
documentationcenter: ''
author: saurabhsensharma
manager: shivamg
editor: ''

ms.assetid: e7e269e2-1f11-41a9-957b-a2155de6a1e0
ms.service: backup
ms.workload: storage-backup-recovery
ms.tgt_pltfrm: na
ms.devlang: na
ms.topic: article
ms.date: 11/28/2016
ms.author: saurse;markgal;jimpark;nkolli;trinadhk

---
# Deploy and manage backup to Azure for Windows Server/Windows Client using PowerShell
> [!div class="op_single_selector"]
> * [ARM](backup-client-automation.md)
> * [Classic](backup-client-automation-classic.md)
>
>

This article shows you how to use PowerShell for setting up Azure Backup on Windows Server or a Windows client, and managing backup and recovery.

## Install Azure PowerShell
[!INCLUDE [learn-about-deployment-models](../../includes/learn-about-deployment-models-include.md)]

In October 2015, Azure PowerShell 1.0 was released. This release succeeded the 0.9.8 release and brought about some significant changes, especially in the naming pattern of the cmdlets. 1.0 cmdlets follow the naming pattern {verb}-AzureRm{noun}; whereas, the 0.9.8 names do not include **Rm** (for example, New-AzureRmResourceGroup instead of New-AzureResourceGroup). When using Azure PowerShell 0.9.8, you must first enable the Resource Manager mode by running the **Switch-AzureMode AzureResourceManager** command. This command is not necessary in 1.0 or later.

If you want to use your scripts written for the 0.9.8 environment, in the 1.0 or later environment, you should carefully test the scripts in a pre-production environment before using them in production to avoid unexpected impact.

[Download the latest PowerShell release](https://github.com/Azure/azure-powershell/releases) (minimum version required is : 1.0.0)

[!INCLUDE [arm-getting-setup-powershell](../../includes/arm-getting-setup-powershell.md)]

## Create a backup vault
> [!WARNING]
> For customers using Azure Backup for the first time, you need to register the Azure Backup provider to be used with your subscription. This can be done by running the following command: Register-AzureProvider -ProviderNamespace "Microsoft.Backup"
>
>

You can create a new backup vault using the **New-AzureRMBackupVault** cmdlet. The backup vault is an ARM resource, so you need to place it within a Resource Group. In an elevated Azure PowerShell console, run the following commands:

```
PS C:\> New-AzureResourceGroup –Name “test-rg” -Region “West US”
PS C:\> $backupvault = New-AzureRMBackupVault –ResourceGroupName “test-rg” –Name “test-vault” –Region “West US” –Storage GeoRedundant
```

Use the **Get-AzureRMBackupVault** cmdlet to list the backup vaults in a subscription.

## Installing the Azure Backup agent
Before you install the Azure Backup agent, you need to have the installer downloaded and present on the Windows Server. You can get the latest version of the installer from the [Microsoft Download Center](http://aka.ms/azurebackup_agent) or from the backup vault's Dashboard page. Save the installer to an easily accessible location like *C:\Downloads\*.

To install the agent, run the following command in an elevated PowerShell console:

```
PS C:\> MARSAgentInstaller.exe /q
```

This installs the agent with all the default options. The installation takes a few minutes in the background. If you do not specify the */nu* option then the **Windows Update** window will open at the end of the installation to check for any updates. Once installed, the agent will show in the list of installed programs.

To see the list of installed programs, go to **Control Panel** > **Programs** > **Programs and Features**.

![Agent installed](./media/backup-client-automation/installed-agent-listing.png)

### Installation options
To see all the options available via the command-line, use the following command:

```
PS C:\> MARSAgentInstaller.exe /?
```

The available options include:

| Option | Details | Default |
| --- | --- | --- |
| /q |Quiet installation |- |
| /p:"location" |Path to the installation folder for the Azure Backup agent. |C:\Program Files\Microsoft Azure Recovery Services Agent |
| /s:"location" |Path to the cache folder for the Azure Backup agent. |C:\Program Files\Microsoft Azure Recovery Services Agent\Scratch |
| /m |Opt-in to Microsoft Update |- |
| /nu |Do not Check for updates after installation is complete |- |
| /d |Uninstalls Microsoft Azure Recovery Services Agent |- |
| /ph |Proxy Host Address |- |
| /po |Proxy Host Port Number |- |
| /pu |Proxy Host UserName |- |
| /pw |Proxy Password |- |

## Registering with the Azure Backup service
Before you can register with the Azure Backup service, you need to ensure that the [prerequisites](backup-configure-vault.md) are met. You must:

* Have a valid Azure subscription
* Have a backup vault

To download the vault credentials, run the **Get-AzureRMBackupVaultCredentials** cmdlet in an Azure PowerShell console and store it in a convenient location like *C:\Downloads\*.

```
PS C:\> $credspath = "C:\"
PS C:\> $credsfilename = Get-AzureRMBackupVaultCredentials -Vault $backupvault -TargetLocation $credspath
PS C:\> $credsfilename
f5303a0b-fae4-4cdb-b44d-0e4c032dde26_backuprg_backuprn_2015-08-11--06-22-35.VaultCredentials
```

Registering the machine with the vault is done using the [Start-OBRegistration](https://technet.microsoft.com/library/hh770398%28v=wps.630%29.aspx) cmdlet:

```
PS C:\> $cred = $credspath + $credsfilename
PS C:\> Start-OBRegistration -VaultCredentials $cred -Confirm:$false

CertThumbprint      : 7a2ef2caa2e74b6ed1222a5e89288ddad438df2
SubscriptionID      : ef4ab577-c2c0-43e4-af80-af49f485f3d1
ServiceResourceName : test-vault
Region              : West US

Machine registration succeeded.
```

> [!IMPORTANT]
> Do not use relative paths to specify the vault credentials file. You must provide an absolute path as an input to the cmdlet.
>
>

## Networking settings
When the connectivity of the Windows machine to the internet is through a proxy server, the proxy settings can also be provided to the agent. In this example, there is no proxy server, so we are explicitly clearing any proxy-related information.

Bandwidth usage can also be controlled with the options of ```work hour bandwidth``` and ```non-work hour bandwidth``` for a given set of days of the week.

Setting the proxy and bandwidth details is done using the [Set-OBMachineSetting](https://technet.microsoft.com/library/hh770409%28v=wps.630%29.aspx) cmdlet:

```
PS C:\> Set-OBMachineSetting -NoProxy
Server properties updated successfully.

PS C:\> Set-OBMachineSetting -NoThrottle
Server properties updated successfully.
```

## Encryption settings
The backup data sent to Azure Backup is encrypted to protect the confidentiality of the data. The encryption passphrase is the "password" to decrypt the data at the time of restore.

```
PS C:\> ConvertTo-SecureString -String "Complex!123_STRING" -AsPlainText -Force | Set-OBMachineSetting
Server properties updated successfully
```

> [!IMPORTANT]
> Keep the passphrase information safe and secure once it is set. You will not be able to restore data from Azure without this passphrase.
>
>

## Back up files and folders
All your backups from Windows Servers and clients to Azure Backup are governed by a policy. The policy comprises three parts:

1. A **backup schedule** that specifies when backups need to be taken and synchronized with the service.
2. A **retention schedule** that specifies how long to retain the recovery points in Azure.
3. A **file inclusion/exclusion specification** that dictates what should be backed up.

In this document, since we're automating backup, we'll assume nothing has been configured. We begin by creating a new backup policy using the [New-OBPolicy](https://technet.microsoft.com/library/hh770416.aspx) cmdlet and using it.

```
PS C:\> $newpolicy = New-OBPolicy
```

At this time the policy is empty and other cmdlets are needed to define what items will be included or excluded, when backups will run, and where the backups will be stored.

### Configuring the backup schedule
The first of the 3 parts of a policy is the backup schedule, which is created using the [New-OBSchedule](https://technet.microsoft.com/library/hh770401) cmdlet. The backup schedule defines when backups need to be taken. When creating a schedule you need to specify 2 input parameters:

* **Days of the week** that the backup should run. You can run the backup job on just one day, or every day of the week, or any combination in between.
* **Times of the day** when the backup should run. You can define up to 3 different times of the day when the backup will be triggered.

For instance, you could configure a backup policy that runs at 4PM every Saturday and Sunday.

```
PS C:\> $sched = New-OBSchedule -DaysofWeek Saturday, Sunday -TimesofDay 16:00
```

The backup schedule needs to be associated with a policy, and this can be achieved by using the [Set-OBSchedule](https://technet.microsoft.com/library/hh770407) cmdlet.

```
PS C:> Set-OBSchedule -Policy $newpolicy -Schedule $sched
BackupSchedule : 4:00 PM Saturday, Sunday, Every 1 week(s) DsList : PolicyName : RetentionPolicy : State : New PolicyState : Valid
```
### Configuring a retention policy
The retention policy defines how long recovery points created from backup jobs are retained. When creating a new retention policy using the [New-OBRetentionPolicy](https://technet.microsoft.com/library/hh770425) cmdlet, you can specify the number of days that the backup recovery points need to be retained with Azure Backup. The example below sets a retention policy of 7 days.

```
PS C:\> $retentionpolicy = New-OBRetentionPolicy -RetentionDays 7
```

The retention policy must be associated with the main policy using the cmdlet [Set-OBRetentionPolicy](https://technet.microsoft.com/library/hh770405):

```
PS C:\> Set-OBRetentionPolicy -Policy $newpolicy -RetentionPolicy $retentionpolicy

BackupSchedule  : 4:00 PM
                  Saturday, Sunday,
                  Every 1 week(s)
DsList          :
PolicyName      :
RetentionPolicy : Retention Days : 7

                  WeeklyLTRSchedule :
                  Weekly schedule is not set

                  MonthlyLTRSchedule :
                  Monthly schedule is not set

                  YearlyLTRSchedule :
                  Yearly schedule is not set

State           : New
PolicyState     : Valid
```
### Including and excluding files to be backed up
An ```OBFileSpec``` object defines the files to be included and excluded in a backup. This is a set of rules that scope out the protected files and folders on a machine. You can have as many file inclusion or exclusion rules as required, and associate them with a policy. When creating a new OBFileSpec object, you can:

* Specify the files and folders to be included
* Specify the files and folders to be excluded
* Specify recursive backup of data in a folder (or) whether only the top-level files in the specified folder should be backed up.

The latter is achieved by using the -NonRecursive flag in the New-OBFileSpec command.

In the example below, we'll back up volume C: and D: and exclude the OS binaries in the Windows folder and any temporary folders. To do so we'll create two file specifications using the [New-OBFileSpec](https://technet.microsoft.com/library/hh770408) cmdlet - one for inclusion and one for exclusion. Once the file specifications have been created, they're associated with the policy using the [Add-OBFileSpec](https://technet.microsoft.com/library/hh770424) cmdlet.

```
PS C:\> $inclusions = New-OBFileSpec -FileSpec @("C:\", "D:\")

PS C:\> $exclusions = New-OBFileSpec -FileSpec @("C:\windows", "C:\temp") -Exclude

PS C:\> Add-OBFileSpec -Policy $newpolicy -FileSpec $inclusions

BackupSchedule  : 4:00 PM
                  Saturday, Sunday,
                  Every 1 week(s)
DsList          : {DataSource
                  DatasourceId:0
                  Name:C:\
                  FileSpec:FileSpec
                  FileSpec:C:\
                  IsExclude:False
                  IsRecursive:True

                  , DataSource
                  DatasourceId:0
                  Name:D:\
                  FileSpec:FileSpec
                  FileSpec:D:\
                  IsExclude:False
                  IsRecursive:True

                  }
PolicyName      :
RetentionPolicy : Retention Days : 7

                  WeeklyLTRSchedule :
                  Weekly schedule is not set

                  MonthlyLTRSchedule :
                  Monthly schedule is not set

                  YearlyLTRSchedule :
                  Yearly schedule is not set

State           : New
PolicyState     : Valid


PS C:\> Add-OBFileSpec -Policy $newpolicy -FileSpec $exclusions

BackupSchedule  : 4:00 PM
                  Saturday, Sunday,
                  Every 1 week(s)
DsList          : {DataSource
                  DatasourceId:0
                  Name:C:\
                  FileSpec:FileSpec
                  FileSpec:C:\
                  IsExclude:False
                  IsRecursive:True
                  ,FileSpec
                  FileSpec:C:\windows
                  IsExclude:True
                  IsRecursive:True
                  ,FileSpec
                  FileSpec:C:\temp
                  IsExclude:True
                  IsRecursive:True

                  , DataSource
                  DatasourceId:0
                  Name:D:\
                  FileSpec:FileSpec
                  FileSpec:D:\
                  IsExclude:False
                  IsRecursive:True

                  }
PolicyName      :
RetentionPolicy : Retention Days : 7

                  WeeklyLTRSchedule :
                  Weekly schedule is not set

                  MonthlyLTRSchedule :
                  Monthly schedule is not set

                  YearlyLTRSchedule :
                  Yearly schedule is not set

State           : New
PolicyState     : Valid
```

### Applying the policy
Now the policy object is complete and has an associated backup schedule, retention policy, and an inclusion/exclusion list of files. This policy can now be committed for Azure Backup to use. Before you apply the newly created policy ensure that there are no existing backup policies associated with the server by using the [Remove-OBPolicy](https://technet.microsoft.com/library/hh770415) cmdlet. Removing the policy will prompt for confirmation. To skip the confirmation use the ```-Confirm:$false``` flag with the cmdlet.

```
PS C:> Get-OBPolicy | Remove-OBPolicy
Microsoft Azure Backup Are you sure you want to remove this backup policy? This will delete all the backed up data. [Y] Yes [A] Yes to All [N] No [L] No to All [S] Suspend [?] Help (default is "Y"):
```

Committing the policy object is done using the [Set-OBPolicy](https://technet.microsoft.com/library/hh770421) cmdlet. This will also ask for confirmation. To skip the confirmation use the ```-Confirm:$false``` flag with the cmdlet.

```
PS C:> Set-OBPolicy -Policy $newpolicy
Microsoft Azure Backup Do you want to save this backup policy ? [Y] Yes [A] Yes to All [N] No [L] No to All [S] Suspend [?] Help (default is "Y"):
BackupSchedule : 4:00 PM Saturday, Sunday, Every 1 week(s)
DsList : {DataSource
         DatasourceId:4508156004108672185
         Name:C:\
         FileSpec:FileSpec
         FileSpec:C:\
         IsExclude:False
         IsRecursive:True,

         FileSpec
         FileSpec:C:\windows
         IsExclude:True
         IsRecursive:True,

         FileSpec
         FileSpec:C:\temp
         IsExclude:True
         IsRecursive:True,

         DataSource
         DatasourceId:4508156005178868542
         Name:D:\
         FileSpec:FileSpec
         FileSpec:D:\
         IsExclude:False
         IsRecursive:True
    }
PolicyName : c2eb6568-8a06-49f4-a20e-3019ae411bac
RetentionPolicy : Retention Days : 7
              WeeklyLTRSchedule :
              Weekly schedule is not set

              MonthlyLTRSchedule :
              Monthly schedule is not set

              YearlyLTRSchedule :
              Yearly schedule is not set
State : Existing PolicyState : Valid
```

You can view the details of the existing backup policy using the [Get-OBPolicy](https://technet.microsoft.com/library/hh770406) cmdlet. You can drill-down further using the [Get-OBSchedule](https://technet.microsoft.com/library/hh770423) cmdlet for the backup schedule and the [Get-OBRetentionPolicy](https://technet.microsoft.com/library/hh770427) cmdlet for the retention policies

```
PS C:> Get-OBPolicy | Get-OBSchedule
SchedulePolicyName : 71944081-9950-4f7e-841d-32f0a0a1359a
ScheduleRunDays : {Saturday, Sunday}
ScheduleRunTimes : {16:00:00}
State : Existing

PS C:> Get-OBPolicy | Get-OBRetentionPolicy
RetentionDays : 7
RetentionPolicyName : ca3574ec-8331-46fd-a605-c01743a5265e
State : Existing

PS C:> Get-OBPolicy | Get-OBFileSpec
FileName : *
FilePath : \?\Volume{b835d359-a1dd-11e2-be72-2016d8d89f0f}\
FileSpec : D:\
IsExclude : False
IsRecursive : True

FileName : *
FilePath : \?\Volume{cdd41007-a22f-11e2-be6c-806e6f6e6963}\
FileSpec : C:\
IsExclude : False
IsRecursive : True

FileName : *
FilePath : \?\Volume{cdd41007-a22f-11e2-be6c-806e6f6e6963}\windows
FileSpec : C:\windows
IsExclude : True
IsRecursive : True

FileName : *
FilePath : \?\Volume{cdd41007-a22f-11e2-be6c-806e6f6e6963}\temp
FileSpec : C:\temp
IsExclude : True
IsRecursive : True
```

### Performing an ad-hoc backup
Once a backup policy has been set the backups will occur per the schedule. Triggering an ad-hoc backup is also possible using the [Start-OBBackup](https://technet.microsoft.com/library/hh770426) cmdlet:

```
PS C:> Get-OBPolicy | Start-OBBackup
Taking snapshot of volumes...
Preparing storage...
Estimating size of backup items...
Estimating size of backup items...
Transferring data...
Verifying backup...
Job completed.
The backup operation completed successfully.
```

## Restore data from Azure Backup
This section will guide you through the steps for automating recovery of data from Azure Backup. Doing so involves the following steps:

1. Pick the source volume
2. Choose a backup point to restore
3. Choose an item to restore
4. Trigger the restore process

### Picking the source volume
In order to restore an item from Azure Backup, you first need to identify the source of the item. Since we're executing the commands in the context of a Windows Server or a Windows client, the machine is already identified. The next step in identifying the source is to identify the volume containing it. A list of volumes or sources being backed up from this machine can be retrieved by executing the [Get-OBRecoverableSource](https://technet.microsoft.com/library/hh770410) cmdlet. This command returns an array of all the sources backed up from this server/client.

```
PS C:> $source = Get-OBRecoverableSource
PS C:> $source
FriendlyName : C:\
RecoverySourceName : C:\
ServerName : myserver.microsoft.com

FriendlyName : D:\
RecoverySourceName : D:\
ServerName : myserver.microsoft.com
```

### Choosing a backup point to restore
The list of backup points can be retrieved by executing the [Get-OBRecoverableItem](https://technet.microsoft.com/library/hh770399.aspx) cmdlet with appropriate parameters. In our example, we’ll choose the latest backup point for the source volume *D:* and use it to recover a specific file.

```
PS C:> $rps = Get-OBRecoverableItem -Source $source[1]
IsDir : False
ItemNameFriendly : D:\
ItemNameGuid : \?\Volume{b835d359-a1dd-11e2-be72-2016d8d89f0f}\
LocalMountPoint : D:\
MountPointName : D:\
Name : D:\
PointInTime : 18-Jun-15 6:41:52 AM
ServerName : myserver.microsoft.com
ItemSize :
ItemLastModifiedTime :

IsDir : False
ItemNameFriendly : D:\
ItemNameGuid : \?\Volume{b835d359-a1dd-11e2-be72-2016d8d89f0f}\
LocalMountPoint : D:\
MountPointName : D:\
Name : D:\
PointInTime : 17-Jun-15 6:31:31 AM
ServerName : myserver.microsoft.com
ItemSize :
ItemLastModifiedTime :
```
The object ```$rps``` is an array of backup points. The first element is the latest point and the Nth element is the oldest point. To choose the latest point, we will use ```$rps[0]```.

### Choosing an item to restore
To identify the exact file or folder to restore, recursively use the [Get-OBRecoverableItem](https://technet.microsoft.com/library/hh770399.aspx) cmdlet. That way the folder hierarchy can be browsed solely using the ```Get-OBRecoverableItem```.

In this example, if we want to restore the file *finances.xls* we can reference that using the object ```$filesFolders[1]```.

```
PS C:> $filesFolders = Get-OBRecoverableItem $rps[0]
PS C:> $filesFolders
IsDir : True
ItemNameFriendly : D:\MyData\
ItemNameGuid : \?\Volume{b835d359-a1dd-11e2-be72-2016d8d89f0f}\MyData\
LocalMountPoint : D:\
MountPointName : D:\
Name : MyData
PointInTime : 18-Jun-15 6:41:52 AM
ServerName : myserver.microsoft.com
ItemSize :
ItemLastModifiedTime : 15-Jun-15 8:49:29 AM

PS C:> $filesFolders = Get-OBRecoverableItem $filesFolders[0]
PS C:> $filesFolders
IsDir : False
ItemNameFriendly : D:\MyData\screenshot.oxps
ItemNameGuid : \?\Volume{b835d359-a1dd-11e2-be72-2016d8d89f0f}\MyData\screenshot.oxps
LocalMountPoint : D:\
MountPointName : D:\
Name : screenshot.oxps
PointInTime : 18-Jun-15 6:41:52 AM
ServerName : myserver.microsoft.com
ItemSize : 228313
ItemLastModifiedTime : 21-Jun-14 6:45:09 AM

IsDir : False
ItemNameFriendly : D:\MyData\finances.xls
ItemNameGuid : \?\Volume{b835d359-a1dd-11e2-be72-2016d8d89f0f}\MyData\finances.xls
LocalMountPoint : D:\
MountPointName : D:\
Name : finances.xls
PointInTime : 18-Jun-15 6:41:52 AM
ServerName : myserver.microsoft.com
ItemSize : 96256
ItemLastModifiedTime : 21-Jun-14 6:43:02 AM
```

You can also search for items to restore using the ```Get-OBRecoverableItem``` cmdlet. In our example, to search for *finances.xls* we could get a handle on the file by running this command:

```
PS C:\> $item = Get-OBRecoverableItem -RecoveryPoint $rps[0] -Location "D:\MyData" -SearchString "finance*"
```

### Triggering the restore process
To trigger the restore process, we first need to specify the recovery options. This can be done by using the [New-OBRecoveryOption](https://technet.microsoft.com/library/hh770417.aspx) cmdlet. For this example, let's assume that we want to restore the files to *C:\temp*. Let's also assume that we want to skip files that already exist on the destination folder *C:\temp*. To create such a recovery option, use the following command:

```
PS C:\> $recovery_option = New-OBRecoveryOption -DestinationPath "C:\temp" -OverwriteType Skip
```

Now trigger restore by using the [Start-OBRecovery](https://technet.microsoft.com/library/hh770402.aspx) command on the selected ```$item``` from the output of the ```Get-OBRecoverableItem``` cmdlet:

```
PS C:\> Start-OBRecovery -RecoverableItem $item -RecoveryOption $recover_option
Estimating size of backup items...
Estimating size of backup items...
Estimating size of backup items...
Estimating size of backup items...
Job completed.
The recovery operation completed successfully.
```


## Uninstalling the Azure Backup agent
Uninstalling the Azure Backup agent can be done by using the following command:

```
PS C:\> .\MARSAgentInstaller.exe /d /q
```

Uninstalling the agent binaries from the machine has some consequences to consider:

* It removes the file-filter from the machine, and tracking of changes is stopped.
* All policy information is removed from the machine, but the policy information continues to be stored in the service.
* All backup schedules are removed, and no further backups are taken.

However, the data stored in Azure remains and is retained as per the retention policy setup by you. Older points are automatically aged out.

## Remote management
All the management around the Azure Backup agent, policies, and data sources can be done remotely through PowerShell. The machine that will be managed remotely needs to be prepared correctly.

By default, the WinRM service is configured for manual startup. The startup type must be set to *Automatic* and the service should be started. To verify that the WinRM service is running, the value of the Status property should be *Running*.

```
PS C:\> Get-Service WinRM

Status   Name               DisplayName
------   ----               -----------
Running  winrm              Windows Remote Management (WS-Manag...
```

PowerShell should be configured for remoting.

```
PS C:\> Enable-PSRemoting -force
WinRM is already set up to receive requests on this computer.
WinRM has been updated for remote management.
WinRM firewall exception enabled.

PS C:\> Set-ExecutionPolicy unrestricted -force
```

The machine can now be managed remotely - starting from the installation of the agent. For example, the following script copies the agent to the remote machine and installs it.

```
PS C:\> $dloc = "\\REMOTESERVER01\c$\Windows\Temp"
PS C:\> $agent = "\\REMOTESERVER01\c$\Windows\Temp\MARSAgentInstaller.exe"
PS C:\> $args = "/q"
PS C:\> Copy-Item "C:\Downloads\MARSAgentInstaller.exe" -Destination $dloc - force

PS C:\> $s = New-PSSession -ComputerName REMOTESERVER01
PS C:\> Invoke-Command -Session $s -Script { param($d, $a) Start-Process -FilePath $d $a -Wait } -ArgumentList $agent $args
```

## Next steps
For more information about Azure Backup for Windows Server/Client see

* [Introduction to Azure Backup](backup-introduction-to-azure-backup.md)
* [Back up Windows Servers](backup-configure-vault.md)<|MERGE_RESOLUTION|>--- conflicted
+++ resolved
@@ -1,11 +1,8 @@
 ---
-<<<<<<< HEAD
+
 title: Use PowerShell to manage Windows Server backups in Azure| Microsoft Docs
 description: Deploy and manage Windows Server backups using PowerShell.
-=======
-title: Use Azure Backup automation to back up Windows | Microsoft Docs
-description: Learn to deploy and manage Azure Backup using PowerShell
->>>>>>> a099f757
+
 services: backup
 documentationcenter: ''
 author: saurabhsensharma
