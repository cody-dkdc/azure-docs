---
title: Back up and restore Azure Files using Azure Backup and PowerShell
description: Back up and restore Azure Files using Azure Backup and PowerShell. 
author: pvrk
manager: shivamg
ms.service: backup
ms.topic: conceptual
ms.date: 03/05/2018
ms.author: pullabhk
---

# Back up and restore Azure Files with PowerShell

This article describes how to use Azure PowerShell to back up and recover an Azure Files file share using an [Azure Backup](backup-overview.md) Recovery Services vault. 

This tutorial explains how to:

> [!div class="checklist"]
> * Set up PowerShell and register the Azure Recovery Services Provider.
> * Create a Recovery Services vault.
> * Configure backup for an Azure file share.
> * Run a backup job.
> * Restore a backed up Azure file share, or an individual file from a share.
> * Monitor backup and restore jobs.


## Before you start

- [Learn more](backup-azure-recovery-services-vault-overview.md) about Recovery Services vaults.
- Read about the preview capabilities for [backing up Azure file shares](backup-azure-files.md).
- Review the PowerShell object hierarchy for Recovery Services.


## Recovery Services object hierarchy

The object hierarchy is summarized in the following diagram.

![Recovery Services object hierarchy](./media/backup-azure-vms-arm-automation/recovery-services-object-hierarchy.png)

Review the **Az.RecoveryServices** [cmdlet reference](/powershell/module/az.recoveryservices) reference in the Azure library.


## Set up and install

[!INCLUDE [updated-for-az](../../includes/updated-for-az.md)]

Set up PowerShell as follows:

1. [Download the latest version of Az PowerShell](/powershell/azure/install-az-ps). The minimum version required is 1.0.0.

2. Find the Azure Backup PowerShell cmdlets with this command:

    ```powershell
    Get-Command *azrecoveryservices*
    ```
3. Review the aliases and cmdlets for Azure Backup, Azure Site Recovery, and the Recovery Services vault appear. Here's an example of what you might see. It's not a complete list of cmdlets.

    ![List of Recovery Services cmdlets](./media/backup-azure-afs-automation/list-of-recoveryservices-ps-az.png)

3. Sign in to your Azure account with **Connect-AzAccount**.
4. On the web page that appears, you're prompted to input your account credentials.

    - Alternately, you can include your account credentials as a parameter in the **Connect-AzAccount** cmdlet with **-Credential**.
    - If you're a CSP partner working on behalf of a tenant, specify the customer as a tenant, using their tenantID or tenant primary domain name. An example is **Connect-AzAccount -Tenant** fabrikam.com.

4. Associate the subscription you want to use with the account, because an account can have several subscriptions.

    ```powershell
    Select-AzSubscription -SubscriptionName $SubscriptionName
    ```

5. If you're using Azure Backup for the first time, use the **Register-AzResourceProvider** cmdlet to register the Azure Recovery Services provider with your subscription.

    ```powershell
    Register-AzResourceProvider -ProviderNamespace "Microsoft.RecoveryServices"
    ```

6. Verify that the providers registered successfully:

    ```powershell
    Get-AzResourceProvider -ProviderNamespace "Microsoft.RecoveryServices"
    ```
7. In the command output, verify that **RegistrationState** changes to **Registered**. If it doesn't, run the **Register-AzResourceProvider** cmdlet again.



## Create a Recovery Services vault

Follow these steps to create a Recovery Services vault.

- The Recovery Services vault is a Resource Manager resource, so you must place it within a resource group. You can use an existing resource group, or you can create a resource group with the **New-AzResourceGroup** cmdlet. When you create a resource group, specify the name and location for the resource group. 

1. A vault is placed in a resource group. If you don't have an existing resource group, create a new one with the [New-AzResourceGroup](https://docs.microsoft.com/powershell/module/az.resources/new-azresourcegroup?view=azps-1.4.0). In this example, we create a new resource group in the West US region.

   ```powershell
   New-AzResourceGroup -Name "test-rg" -Location "West US"
   ```
2. Use the [New-AzRecoveryServicesVault](https://docs.microsoft.com/powershell/module/az.recoveryservices/New-AzRecoveryServicesVault?view=azps-1.4.0) cmdlet to create the vault. Specify the same location for the vault as was used for the resource group.

    ```powershell
    New-AzRecoveryServicesVault -Name "testvault" -ResourceGroupName "test-rg" -Location "West US"
    ```
3. Specify the type of redundancy to use for the vault storage.

   - You can use [locally redundant storage](../storage/common/storage-redundancy-lrs.md) or [geo-redundant storage](../storage/common/storage-redundancy-grs.md).
<<<<<<< HEAD
   - The following example sets the **-BackupStorageRedundancy** option for the[Set-AzRecoveryServicesBackupProperties](https://docs.microsoft.com/powershell/module/az.recoveryservices/set-azrecoveryservicesbackupproperties?view=azps-1.4.0) cmd for **testvault** set to **GeoRedundant**.
=======
   - The following example sets the **-BackupStorageRedundancy** option for the[Set-AzRecoveryServicesBackupProperties](https://docs.microsoft.com/powershell/module/az.recoveryservices/set-azrecoveryservicesbackupproperty) cmd for **testvault** set to **GeoRedundant**.
>>>>>>> 6a383dfd

     ```powershell
     $vault1 = Get-AzRecoveryServicesVault -Name "testvault"
     Set-AzRecoveryServicesBackupProperties  -Vault $vault1 -BackupStorageRedundancy GeoRedundant
     ```

### View the vaults in a subscription

To view all vaults in the subscription, use [Get-AzRecoveryServicesVault](https://docs.microsoft.com/powershell/module/az.recoveryservices/get-azrecoveryservicesvault?view=azps-1.4.0).

```powershell
Get-AzRecoveryServicesVault
```

The output is similar to the following. Note that the associated resource group and location are provided.

```powershell
Name              : Contoso-vault
ID                : /subscriptions/1234
Type              : Microsoft.RecoveryServices/vaults
Location          : WestUS
ResourceGroupName : Contoso-docs-rg
SubscriptionId    : 1234-567f-8910-abc
Properties        : Microsoft.Azure.Commands.RecoveryServices.ARSVaultProperties
```

### Set the vault context

Store the vault object in a variable, and set the vault context.

- Many Azure Backup cmdlets require the Recovery Services vault object as an input, so it's convenient to store the vault object in a variable.
- The vault context is the type of data protected in the vault. Set it with [Set-AzRecoveryServicesVaultContext](https://docs.microsoft.com/powershell/module/az.recoveryservices/set-azrecoveryservicesvaultcontext?view=azps-1.4.0). After the context is set, it applies to all subsequent cmdlets.


The following example sets the vault context for **testvault**.

```powershell
Get-AzRecoveryServicesVault -Name "testvault" | Set-AzRecoveryServicesVaultContext
```

### Fetch the vault ID

We plan on deprecating the vault context setting in accordance with Azure PowerShell guidelines. Instead, you can store or fetch the vault ID, and pass it to relevant commands, as follows:

```powershell
$vaultID = Get-AzRecoveryServicesVault -ResourceGroupName "Contoso-docs-rg" -Name "testvault" | select -ExpandProperty ID
```

## Configure a backup policy

A backup policy specifies the schedule for backups, and how long backup recovery points should be kept:

- A backup policy is associated with at least one retention policy. A retention policy defines how long a recovery point is kept before it's deleted.
- View the default backup policy retention using [Get-AzRecoveryServicesBackupRetentionPolicyObject](https://docs.microsoft.com/powershell/module/az.recoveryservices/get-azrecoveryservicesbackupretentionpolicyobject?view=azps-1.4.0).
- View the default backup policy schedule using [Get-AzRecoveryServicesBackupSchedulePolicyObject](https://docs.microsoft.com/powershell/module/az.recoveryservices/get-azrecoveryservicesbackupschedulepolicyobject?view=azps-1.4.0).
-  You use the [New-AzRecoveryServicesBackupProtectionPolicy](https://docs.microsoft.com/powershell/module/az.recoveryservices/set-azrecoveryservicesbackupprotectionpolicy?view=azps-1.4.0) cmdlet to create a new backup policy. You input the schedule and retention policy objects.

The following example stores the schedule policy and the retention policy in variables. It then uses those variable as parameters for a new policy (**NewAFSPolicy**). **NewAFSPolicy** takes a daily backup and retains it for 30 days.

```powershell
$schPol = Get-AzRecoveryServicesBackupSchedulePolicyObject -WorkloadType "AzureFiles"
$retPol = Get-AzRecoveryServicesBackupRetentionPolicyObject -WorkloadType "AzureFiles"
New-AzRecoveryServicesBackupProtectionPolicy -Name "NewAFSPolicy" -WorkloadType "AzureFiles" -RetentionPolicy $retPol -SchedulePolicy $schPol
```

The output is similar to the following.

```powershell
Name                 WorkloadType       BackupManagementType BackupTime                DaysOfWeek
----                 ------------       -------------------- ----------                ----------
NewAFSPolicy           AzureFiles            AzureStorage              10/24/2017 1:30:00 AM
```



## Enable backup

After you define the backup policy, you can enable the protection for the Azure file share using the policy.

### Retrieve a backup policy

You fetch the relevant policy object with [Get-AzRecoveryServicesBackupProtectionPolicy](https://docs.microsoft.com/powershell/module/az.recoveryservices/get-azrecoveryservicesbackupprotectionpolicy?view=azps-1.4.0). Use this cmdlet to get a specific policy, or to view the policies associated with a workload type.

#### Retrieve a policy for a workload type

The following example retrieves policies for the workload type **AzureFiles**.

```powershell
Get-AzRecoveryServicesBackupProtectionPolicy -WorkloadType "AzureFiles"
```

The output is similar to the following.

```powershell
Name                 WorkloadType       BackupManagementType BackupTime                DaysOfWeek
----                 ------------       -------------------- ----------                ----------
dailyafs             AzureFiles         AzureStorage         1/10/2018 12:30:00 AM
```
> [!NOTE]
> The time zone of the **BackupTime** field in PowerShell is Universal Coordinated Time (UTC). When the backup time is shown in the Azure portal, the time is adjusted to your local time zone.

### Retrieve a specific policy

The following policy retrieves the backup policy named **dailyafs**.

```powershell
$afsPol =  Get-AzRecoveryServicesBackupProtectionPolicy -Name "dailyafs"
```

### Enable backup and apply policy

Enable protection with [Enable-AzRecoveryServicesBackupProtection](https://docs.microsoft.com/powershell/module/az.recoveryservices/enable-azrecoveryservicesbackupprotection?view=azps-1.4.0). After the policy is associated with the vault, backups are triggered in accordance with the policy schedule.

The following example enables protection for the Azure file share **testAzureFileShare** in storage account **testStorageAcct**, with the policy **dailyafs**.

```powershell
Enable-AzRecoveryServicesBackupProtection -StorageAccountName "testStorageAcct" -Name "testAzureFS" -Policy $afsPol
```

The command waits until the configure protection job is finished and gives a similar output, as shown.

```cmd
WorkloadName       Operation            Status                 StartTime                                                                                                         EndTime                   JobID
------------             ---------            ------               ---------                                  -------                   -----
testAzureFS       ConfigureBackup      Completed            11/12/2018 2:15:26 PM     11/12/2018 2:16:11 PM     ec7d4f1d-40bd-46a4-9edb-3193c41f6bf6
```

## Trigger an on-demand backup

Use [Backup-AzRecoveryServicesBackupItem](https://docs.microsoft.com/powershell/module/az.recoveryservices/backup-azrecoveryservicesbackupitem?view=azps-1.4.0) to run an on-demand backup for a protected Azure file share.

1. Retrieve the storage account and file share from the container in the vault that holds your backup data with [Get-AzRecoveryServicesBackupContainer](/powershell/module/az.recoveryservices/get-Azrecoveryservicesbackupcontainer).
2. To start a backup job, you obtain information about the VM with [Get-AzRecoveryServicesBackupItem](/powershell/module/az.recoveryservices/Get-AzRecoveryServicesBackupItem).
3. Run an on-demand backup with[Backup-AzRecoveryServicesBackupItem](/powershell/module/az.recoveryservices/backup-Azrecoveryservicesbackupitem).

Run the on-demand backup as follows:
    
```powershell
$afsContainer = Get-AzRecoveryServicesBackupContainer -FriendlyName "testStorageAcct" -ContainerType AzureStorage
$afsBkpItem = Get-AzRecoveryServicesBackupItem -Container $afsContainer -WorkloadType "AzureFiles" -Name "testAzureFS"
$job =  Backup-AzRecoveryServicesBackupItem -Item $afsBkpItem
```

The command returns a job with an ID to be tracked, as shown in the following example.

```powershell
WorkloadName     Operation            Status               StartTime                 EndTime                   JobID
------------     ---------            ------               ---------                 -------                   -----
testAzureFS       Backup               Completed            11/12/2018 2:42:07 PM     11/12/2018 2:42:11 PM     8bdfe3ab-9bf7-4be6-83d6-37ff1ca13ab6
```

Azure file share snapshots are used while the backups are taken, so usually the job completes by the time the command returns this output.

### Modify the protection policy

To change the policy used for backing up the Azure file share, use [Enable-AzRecoveryServicesBackupProtection](https://docs.microsoft.com/powershell/module/az.recoveryservices/enable-azrecoveryservicesbackupprotection?view=azps-1.4.0). Specify the relevant backup item and the new backup policy.

The following example changes the **testAzureFS** protection policy from **dailyafs** to **monthlyafs**.

```powershell
$monthlyafsPol =  Get-AzRecoveryServicesBackupProtectionPolicy -Name "monthlyafs"
$afsContainer = Get-AzRecoveryServicesBackupContainer -FriendlyName "testStorageAcct" -ContainerType AzureStorage
$afsBkpItem = Get-AzRecoveryServicesBackupItem -Container $afsContainer -WorkloadType AzureFiles -Name "testAzureFS"
Enable-AzRecoveryServicesBackupProtection -Item $afsBkpItem -Policy $monthlyafsPol
```

## Restore Azure file shares and files

You can restore an entire file share or specific files on the share. You can restore to the original location, or to an alternate location. 

### Fetch recovery points

Use [Get-AzRecoveryServicesBackupRecoveryPoint](https://docs.microsoft.com/powershell/module/az.recoveryservices/get-azrecoveryservicesbackuprecoverypoint?view=azps-1.4.0) to list all recovery points for the backed up item.

In the following script:

- The variable **$rp** is an array of recovery points for the selected backup item from the past seven days.
- The array is sorted in reverse order of time with the latest recovery point at index **0**.
- Use standard PowerShell array indexing to pick the recovery point.
- In the example, **$rp[0]** selects the latest recovery point.

```powershell
$startDate = (Get-Date).AddDays(-7)
$endDate = Get-Date
$rp = Get-AzRecoveryServicesBackupRecoveryPoint -Item $afsBkpItem -StartDate $startdate.ToUniversalTime() -EndDate $enddate.ToUniversalTime()

$rp[0] | fl
```

The output is similar to the following.

```powershell
FileShareSnapshotUri : https://testStorageAcct.file.core.windows.net/testAzureFS?sharesnapshot=2018-11-20T00:31:04.00000
                       00Z
RecoveryPointType    : FileSystemConsistent
RecoveryPointTime    : 11/20/2018 12:31:05 AM
RecoveryPointId      : 86593702401459
ItemName             : testAzureFS
Id                   : /Subscriptions/00000000-0000-0000-0000-000000000000/resourceGroups/testVaultRG/providers/Micros                      oft.RecoveryServices/vaults/testVault/backupFabrics/Azure/protectionContainers/StorageContainer;storage;teststorageRG;testStorageAcct/protectedItems/AzureFileShare;testAzureFS/recoveryPoints/86593702401462
WorkloadType         : AzureFiles
ContainerName        : storage;teststorageRG;testStorageAcct
ContainerType        : AzureStorage
BackupManagementType : AzureStorage
```
After the relevant recovery point is selected, you restore the file share or file to the original location, or to an alternate location.

### Restore an Azure file share to an alternate location

<<<<<<< HEAD
Use the [Restore-AzRecoveryServicesBackupItem](https://docs.microsoft.com/en-us/powershell/module/az.recoveryservices/restore-azrecoveryservicesbackupitem?view=azps-1.4.0) to restore to the selected recovery point. Specify these parameters to identify the alternate location: 
=======
Use the [Restore-AzRecoveryServicesBackupItem](https://docs.microsoft.com/powershell/module/az.recoveryservices/restore-azrecoveryservicesbackupitem?view=azps-1.4.0) to restore to the selected recovery point. Specify these parameters to identify the alternate location: 
>>>>>>> 6a383dfd

- **TargetStorageAccountName**: The storage account to which the backed-up content is restored. The target storage account must be in the same location as the vault.
- **TargetFileShareName**: The file shares within the target storage account to which the backed-up content is restored.
- **TargetFolder**: The folder under the file share to which data is restored. If the backed-up content is to be restored to a root folder, give the target folder values as an empty string.
- **ResolveConflict**: Instruction if there's a conflict with the restored data. Accepts **Overwrite** or **Skip**.

Run the cmdlet with the parameters as follows:

```powershell
Restore-AzRecoveryServicesBackupItem -RecoveryPoint $rp[0] -TargetStorageAccountName "TargetStorageAcct" -TargetFileShareName "DestAFS" -TargetFolder "testAzureFS_restored" -ResolveConflict Overwrite
```

The command returns a job with an ID to be tracked, as shown in the following example.

```powershell
WorkloadName     Operation            Status               StartTime                 EndTime                   JobID
------------     ---------            ------               ---------                 -------                   -----
testAzureFS        Restore              InProgress           12/10/2018 9:56:38 AM                               9fd34525-6c46-496e-980a-3740ccb2ad75
```

### Restore an Azure file to an alternate location

<<<<<<< HEAD
Use the [Restore-AzRecoveryServicesBackupItem](https://docs.microsoft.com/en-us/powershell/module/az.recoveryservices/restore-azrecoveryservicesbackupitem?view=azps-1.4.0) to restore to the selected recovery point. Specify these parameters to identify the alternate location, and to uniquely identify the file you want to restore.
=======
Use the [Restore-AzRecoveryServicesBackupItem](https://docs.microsoft.com/powershell/module/az.recoveryservices/restore-azrecoveryservicesbackupitem?view=azps-1.4.0) to restore to the selected recovery point. Specify these parameters to identify the alternate location, and to uniquely identify the file you want to restore.
>>>>>>> 6a383dfd

* **TargetStorageAccountName**: The storage account to which the backed-up content is restored. The target storage account must be in the same location as the vault.
* **TargetFileShareName**: The file shares within the target storage account to which the backed-up content is restored.
* **TargetFolder**: The folder under the file share to which data is restored. If the backed-up content is to be restored to a root folder, give the target folder values as an empty string.
* **SourceFilePath**: The absolute path of the file, to be restored within the file share, as a string. This path is the same path used in the **Get-AzStorageFile** PowerShell cmdlet.
* **SourceFileType**: Whether a directory or a file is selected. Accepts **Directory** or **File**.
* **ResolveConflict**: Instruction if there's a conflict with the restored data. Accepts **Overwrite** or **Skip**.

The additional parameters (SourceFilePath and SourceFileType) are related only to the individual file you want to restore.

```powershell
Restore-AzRecoveryServicesBackupItem -RecoveryPoint $rp[0] -TargetStorageAccountName "TargetStorageAcct" -TargetFileShareName "DestAFS" -TargetFolder "testAzureFS_restored" -SourceFileType File -SourceFilePath "TestDir/TestDoc.docx" -ResolveConflict Overwrite
```

This command returns a job with an ID to be tracked, as shown in the previous section.

### Restore Azure file shares and files to the original location

When you restore to an original location, you don't need to specify destination- and target-related parameters. Only **ResolveConflict** must be provided.

#### Overwrite an Azure file share

```powershell
Restore-AzRecoveryServicesBackupItem -RecoveryPoint $rp[0] -ResolveConflict Overwrite
```

#### Overwrite an Azure file

```powershell
Restore-AzRecoveryServicesBackupItem -RecoveryPoint $rp[0] -SourceFileType File -SourceFilePath "TestDir/TestDoc.docx" -ResolveConflict Overwrite
```

## Track backup and restore jobs

On-demand backup and restore operations return a job along with an ID, as shown when you [ran an on-demand backup](#trigger-an-on-demand-backup). Use the [Get-AzRecoveryServicesBackupJobDetails](https://docs.microsoft.com/powershell/module/az.recoveryservices/get-azrecoveryservicesbackupjob?view=azps-1.4.0) cmdlet to track the job progress and details.

```powershell
$job = Get-AzRecoveryServicesBackupJob -JobId 00000000-6c46-496e-980a-3740ccb2ad75 -VaultId $vaultID

 $job | fl


IsCancellable        : False
IsRetriable          : False
ErrorDetails         : {Microsoft.Azure.Commands.RecoveryServices.Backup.Cmdlets.Models.AzureFileShareJobErrorInfo}
ActivityId           : 00000000-5b71-4d73-9465-8a4a91f13a36
JobId                : 00000000-6c46-496e-980a-3740ccb2ad75
Operation            : Restore
Status               : Failed
WorkloadName         : testAFS
StartTime            : 12/10/2018 9:56:38 AM
EndTime              : 12/10/2018 11:03:03 AM
Duration             : 01:06:24.4660027
BackupManagementType : AzureStorage

$job.ErrorDetails

 ErrorCode ErrorMessage                                          Recommendations
 --------- ------------                                          ---------------
1073871825 Microsoft Azure Backup encountered an internal error. Wait for a few minutes and then try the operation again. If the issue persists, please contact Microsoft support.
```
## Next steps
[Learn about](backup-azure-files.md) backing up Azure Files in the Azure portal.<|MERGE_RESOLUTION|>--- conflicted
+++ resolved
@@ -103,11 +103,7 @@
 3. Specify the type of redundancy to use for the vault storage.
 
    - You can use [locally redundant storage](../storage/common/storage-redundancy-lrs.md) or [geo-redundant storage](../storage/common/storage-redundancy-grs.md).
-<<<<<<< HEAD
-   - The following example sets the **-BackupStorageRedundancy** option for the[Set-AzRecoveryServicesBackupProperties](https://docs.microsoft.com/powershell/module/az.recoveryservices/set-azrecoveryservicesbackupproperties?view=azps-1.4.0) cmd for **testvault** set to **GeoRedundant**.
-=======
    - The following example sets the **-BackupStorageRedundancy** option for the[Set-AzRecoveryServicesBackupProperties](https://docs.microsoft.com/powershell/module/az.recoveryservices/set-azrecoveryservicesbackupproperty) cmd for **testvault** set to **GeoRedundant**.
->>>>>>> 6a383dfd
 
      ```powershell
      $vault1 = Get-AzRecoveryServicesVault -Name "testvault"
@@ -316,11 +312,7 @@
 
 ### Restore an Azure file share to an alternate location
 
-<<<<<<< HEAD
-Use the [Restore-AzRecoveryServicesBackupItem](https://docs.microsoft.com/en-us/powershell/module/az.recoveryservices/restore-azrecoveryservicesbackupitem?view=azps-1.4.0) to restore to the selected recovery point. Specify these parameters to identify the alternate location: 
-=======
 Use the [Restore-AzRecoveryServicesBackupItem](https://docs.microsoft.com/powershell/module/az.recoveryservices/restore-azrecoveryservicesbackupitem?view=azps-1.4.0) to restore to the selected recovery point. Specify these parameters to identify the alternate location: 
->>>>>>> 6a383dfd
 
 - **TargetStorageAccountName**: The storage account to which the backed-up content is restored. The target storage account must be in the same location as the vault.
 - **TargetFileShareName**: The file shares within the target storage account to which the backed-up content is restored.
@@ -343,11 +335,7 @@
 
 ### Restore an Azure file to an alternate location
 
-<<<<<<< HEAD
-Use the [Restore-AzRecoveryServicesBackupItem](https://docs.microsoft.com/en-us/powershell/module/az.recoveryservices/restore-azrecoveryservicesbackupitem?view=azps-1.4.0) to restore to the selected recovery point. Specify these parameters to identify the alternate location, and to uniquely identify the file you want to restore.
-=======
 Use the [Restore-AzRecoveryServicesBackupItem](https://docs.microsoft.com/powershell/module/az.recoveryservices/restore-azrecoveryservicesbackupitem?view=azps-1.4.0) to restore to the selected recovery point. Specify these parameters to identify the alternate location, and to uniquely identify the file you want to restore.
->>>>>>> 6a383dfd
 
 * **TargetStorageAccountName**: The storage account to which the backed-up content is restored. The target storage account must be in the same location as the vault.
 * **TargetFileShareName**: The file shares within the target storage account to which the backed-up content is restored.
