--- conflicted
+++ resolved
@@ -152,17 +152,12 @@
 
 | CONCEPT | DETAILS | BACKUP | DISASTER RECOVERY (DR) |
 | ------- | ------- | ------ | ----------------- |
-<<<<<<< HEAD
-| Recovery point objective (RPO) | The amount of data loss that is acceptable in case a recovery needs to be done. | Backup solutions have wide variability in the acceptable RPO. Virtual machine backups usually have an RPO of one day, while database backups have RPOs as low as 15 minutes. | Disaster recovery solutions have extremely low RPOs. The DR copy can be behind by a few seconds or a few minutes. |
+| Recovery point objective (RPO) | The amount of data loss that is acceptable in case a recovery needs to be done. | Backup solutions have wide variability in their acceptable RPO. Virtual machine backups usually have an RPO of one day, while database backups have RPOs as low as 15 minutes. | Disaster recovery solutions have extremely low RPOs. The DR copy can be behind by a few seconds or a few minutes. |
 | Recovery time objective (RTO) | The amount of time that it takes to complete a recovery or restore. | Because of the larger RPO, the amount of data that a backup solution needs to process is typically much higher. This leads to longer RTOs. For example, it can take days to restore data from tapes, depending on the time it takes to transport the tape from an off-site location. | Disaster recovery solutions have smaller RTOs because they are more in sync with the source. Fewer changes need to be processed. |
 | Retention | How long data needs to be stored | <p>For scenarios that require operational recovery (data corruption, inadvertent file deletion, OS failure), backup data is typically retained for 30 days or less.</p> <p>From a compliance standpoint, data might need to be stored for months or even years. Backup data is ideally suited for archiving in such cases.</p> | Disaster recovery needs only operational recovery data. This typically takes a few hours or up to a day. Because of the fine-grained data capture used in DR solutions, using DR data for long-term retention is not recommended. |
-=======
-| Recovery Point Objective (RPO) | <p>The amount of data loss that is acceptable in case a recovery needs to be done.</p> | <p>Backup solutions have a large variance in the RPO that is acceptable. Virtual machine backups usually have an RPO of 1 day, while database backups have RPOs as low as 15 minutes.</p> | <p>Disaster Recovery solutions have extremely low RPOs. The DR copy can be behind by few seconds or a few minutes.</p> |
-| Recovery Time Objective (RTO) | <p>The amount of time that it takes to complete a recovery/restore.</p> | <p>Because of the larger RPO, the amount of data that a backup solution needs to process is typically much higher - and this leads to longer RTOs. For example, restoring data from tapes can take days, depending on the time taken to transport the tape from an off-site location.</p> | <p>Disaster Recovery solutions have smaller RTOs as they are more in sync with the source, and fewer changes need to processed.</p> |
-| Retention | <p>How long data needs to be stored</p> | <p>For scenarios that require operational recovery (data corruption, inadvertent file deletion, OS failures), the backup data is typically retained for 30 days or less.</p> <p>From a compliance standpoint, data might have to be stored for months or even years. Backup data is ideally suited for archival in such cases.</p> | <p>Disaster Recovery needs only operational recovery data - typically a few hours or up to a day. Because of the fine-grained data capture used in DR solutions, long term retention is not recommended using DR data.</p> |
->>>>>>> 0263991d
 
-## Next steps 
+
+## Next steps
 
 - [Try Azure Backup](backup-try-azure-backup-in-10-mins.md)
 - [Frequently asked question on the Azure Backup service](backup-azure-backup-faq.md)
