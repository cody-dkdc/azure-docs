--- conflicted
+++ resolved
@@ -14,11 +14,7 @@
 	ms.tgt_pltfrm="na"
 	ms.devlang="na"
 	ms.topic="get-started-article"
-<<<<<<< HEAD
-	ms.date="04/06/2016"
-=======
 	ms.date="04/13/2016"
->>>>>>> 1b69fc6d
 	ms.author="jimpark; trinadhk"/>
 
 # What is Azure Backup?
@@ -88,8 +84,6 @@
 
 [AZURE.INCLUDE [learn-about-deployment-models](../../includes/learn-about-deployment-models-include.md)]
 
-<<<<<<< HEAD
-=======
 
 ## Back up and Restore Premium Storage VMs
 
@@ -114,7 +108,6 @@
 3. [Create the Azure IaaS VM.](../virtual-machines/virtual-machines-windows-hero-tutorial.md)
 
 
->>>>>>> 1b69fc6d
 ## Functionality
 These five tables summarize how backup functionality is handled in each component.
 
