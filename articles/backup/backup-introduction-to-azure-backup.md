--- conflicted
+++ resolved
@@ -14,13 +14,8 @@
 ms.tgt_pltfrm: na
 ms.devlang: na
 ms.topic: get-started-article
-<<<<<<< HEAD
-ms.date: 1/4/2017
-ms.author: jimpark; trinadhk
-=======
 ms.date: 2/6/2017
 ms.author: markgal;jimpark;trinadhk
->>>>>>> e8cfaf0d
 
 ---
 # What is Azure Backup?
