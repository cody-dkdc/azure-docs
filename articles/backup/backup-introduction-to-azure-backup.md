---
title: What is Azure Backup? | Microsoft Docs
description: Use Azure Backup to back up and restore data and workloads from Windows Servers, Windows workstations, System Center DPM servers, and Azure virtual machines.
services: backup
documentationcenter: ''
author: markgalioto
manager: carmonm
editor:
keywords: backup and restore; recovery services; backup solutions

ms.assetid: 0d2a7f08-8ade-443a-93af-440cbf7c36c4
ms.service: backup
ms.workload: storage-backup-recovery
ms.tgt_pltfrm: na
ms.devlang: na
ms.topic: get-started-article
<<<<<<< HEAD
ms.date: 6/14/2017
=======
ms.date: 8/11/2017
>>>>>>> 7e950a10
ms.author: markgal;trinadhk;anuragm
ms.custom: H1Hack27Feb2017

---
# Overview of the features in Azure Backup
Azure Backup is the Azure-based service you can use to back up (or protect) and restore your data in the Microsoft cloud. Azure Backup replaces your existing on-premises or off-site backup solution with a cloud-based solution that is reliable, secure, and cost-competitive. Azure Backup offers multiple components that you download and deploy on the appropriate computer, server, or in the cloud. The component, or agent, that you deploy depends on what you want to protect. All Azure Backup components (no matter whether you're protecting data on-premises or in the cloud) can be used to back up data to a Recovery Services vault in Azure. See the [Azure Backup components table](backup-introduction-to-azure-backup.md#which-azure-backup-components-should-i-use) (later in this article) for information about which component to use to protect specific data, applications, or workloads.

[Watch a video overview of Azure Backup](https://azure.microsoft.com/documentation/videos/what-is-azure-backup/)

## Why use Azure Backup?
Traditional backup solutions have evolved to treat the cloud as an endpoint, or static storage destination, similar to disks or tape. While this approach is simple, it is limited and doesn't take full advantage of an underlying cloud platform, which translates to an expensive, inefficient solution. Other solutions are expensive because you end up paying for the wrong type of storage, or storage that you don't need. Other solutions are often inefficient because they don't offer you the type or amount of storage you need, or administrative tasks require too much time. In contrast, Azure Backup delivers these key benefits:

**Automatic storage management** - Hybrid environments often require heterogeneous storage - some on-premises and some in the cloud. With Azure Backup, there is no cost for using on-premises storage devices. Azure Backup automatically allocates and manages backup storage, and it uses a pay-as-you-use model. Pay-as-you-use means that you only pay for the storage that you consume. For more information, see the [Azure pricing article](https://azure.microsoft.com/pricing/details/backup).

**Unlimited scaling** - Azure Backup uses the underlying power and unlimited scale of the Azure cloud to deliver high-availability - with no maintenance or monitoring overhead. You can set up alerts to provide information about events, but you don't need to worry about high-availability for your data in the cloud.

**Multiple storage options** - An aspect of high-availability is storage replication. Azure Backup offers two types of replication: [locally redundant storage](../storage/storage-redundancy.md#locally-redundant-storage) and [geo-redundant storage](../storage/storage-redundancy.md#geo-redundant-storage). Choose the backup storage option based on need:

* Locally redundant storage (LRS) replicates your data three times (it creates three copies of your data) in a paired datacenter in the same region. LRS is a low-cost option for protecting your data from local hardware failures.

* Geo-redundant storage (GRS) replicates your data to a secondary region (hundreds of miles away from the primary location of the source data). GRS costs more than LRS, but GRS provides a higher level of durability for your data, even if there is a regional outage.

**Unlimited data transfer** - Azure Backup does not limit the amount of inbound or outbound data you transfer. Azure Backup also does not charge for the data that is transferred. However, if you use the Azure Import/Export service to import large amounts of data, there is a cost associated with inbound data. For more information about this cost, see [Offline-backup workflow in Azure Backup](backup-azure-backup-import-export.md). Outbound data refers to data transferred from a Recovery Services vault during a restore operation.

**Data encryption** - Data encryption allows for secure transmission and storage of your data in the public cloud. You store the encryption passphrase locally, and it is never transmitted or stored in Azure. If it is necessary to restore any of the data, only you have encryption passphrase, or key.

**Application-consistent backup** - Whether backing up a file server, virtual machine, or SQL database, you need to know that a recovery point has all required data to restore the backup copy. Azure Backup provides application-consistent backups, which ensured additional fixes are not needed to restore the data. Restoring application consistent data reduces the restoration time, allowing you to quickly return to a running state.

**Long-term retention** - Instead of switching backup copies from disk to tape and moving the tape to an off-site location, you can use Azure for short-term and long-term retention. Azure doesn't limit the length of time data remains in a Backup or Recovery Services vault. You can keep data in a vault for as long as you like. Azure Backup has a limit of 9999 recovery points per protected instance. See the [Backup and retention](backup-introduction-to-azure-backup.md#backup-and-retention) section in this article for an explanation of how this limit may impact your backup needs.  

## Which Azure Backup components should I use?
If you aren't sure which Azure Backup component works for your needs, see the following table for information about what you can protect with each component. The Azure portal provides a wizard, which is built into the portal, to guide you through choosing the component to download and deploy. The wizard, which is part of the Recovery Services vault creation, leads you through the steps for selecting a backup goal, and choosing the data or application to protect.

| Component | Benefits | Limits | What is protected? | Where are backups stored? |
| --- | --- | --- | --- | --- |
| Azure Backup (MARS) agent |<li>Back up files and folders on physical or virtual Windows OS (VMs can be on-premises or in Azure)<li>No separate backup server required. |<li>Backup 3x per day <li>Not application aware; file, folder, and volume-level restore only, <li>  No support for Linux. |<li>Files, <li>Folders |Recovery Services vault |
| System Center DPM |<li>Application-aware snapshots (VSS)<li>Full flexibility for when to take backups<li>Recovery granularity (all)<li>Can use Recovery Services vault<li>Linux support on Hyper-V and VMware VMs <li>Back up and restore VMware VMs using DPM 2012 R2 |Cannot back up Oracle workload.|<li>Files, <li>Folders,<li> Volumes, <li>VMs,<li> Applications,<li> Workloads |<li>Recovery Services vault,<li> Locally attached disk,<li>  Tape (on-premises only) |
| Azure Backup Server |<li>App aware snapshots (VSS)<li>Full flexibility for when to take backups<li>Recovery granularity (all)<li>Can use Recovery Services vault<li>Linux support on Hyper-V and VMware VMs<li>Back up and restore VMware VMs <li>Does not require a System Center license |<li>Cannot back up Oracle workload.<li>Always requires live Azure subscription<li>No support for tape backup |<li>Files, <li>Folders,<li> Volumes, <li>VMs,<li> Applications,<li> Workloads |<li>Recovery Services vault,<li> Locally attached disk |
| Azure IaaS VM Backup |<li>Native backups for Windows/Linux<li>No specific agent installation required<li>Fabric-level backup with no backup infrastructure needed |<li>Back up VMs once-a-day <li>Restore VMs only at disk level<li>Cannot back up on-premises |<li>VMs, <li>All disks (using PowerShell) |<p>Recovery Services vault</p> |

## What are the deployment scenarios for each component?
| Component | Can be deployed in Azure? | Can be deployed on-premises? | Target storage supported |
| --- | --- | --- | --- |
| Azure Backup (MARS) agent |<p>**Yes**</p> <p>The Azure Backup agent can be deployed on any Windows Server VM that runs in Azure.</p> |<p>**Yes**</p> <p>The Backup agent can be deployed on any Windows Server VM or physical machine.</p> |<p>Recovery Services vault</p> |
| System Center DPM |<p>**Yes**</p><p>Learn more about [how to protect workloads in Azure by using System Center DPM](backup-azure-dpm-introduction.md).</p> |<p>**Yes**</p> <p>Learn more about [how to protect workloads and VMs in your datacenter](https://technet.microsoft.com/system-center-docs/dpm/data-protection-manager).</p> |<p>Locally attached disk,</p> <p>Recovery Services vault,</p> <p>tape (on-premises only)</p> |
| Azure Backup Server |<p>**Yes**</p><p>Learn more about [how to protect workloads in Azure by using Azure Backup Server](backup-azure-microsoft-azure-backup.md).</p> |<p>**Yes**</p> <p>Learn more about [how to protect workloads in Azure by using Azure Backup Server](backup-azure-microsoft-azure-backup.md).</p> |<p>Locally attached disk,</p> <p>Recovery Services vault</p> |
| Azure IaaS VM Backup |<p>**Yes**</p><p>Part of Azure fabric</p><p>Specialized for [backup of Azure infrastructure as a service (IaaS) virtual machines](backup-azure-vms-introduction.md).</p> |<p>**No**</p> <p>Use System Center DPM to back up virtual machines in your datacenter.</p> |<p>Recovery Services vault</p> |

## Which applications and workloads can be backed up?
The following table provides a matrix of the data and workloads that can be protected using Azure Backup. The Azure Backup solution column has links to the deployment documentation for that solution. Each Azure Backup component can be deployed in a Classic (Service Manager-deployment) or Resource Manager-deployment model environment.

[!INCLUDE [learn-about-deployment-models](../../includes/learn-about-deployment-models-include.md)]

| Data or Workload | Source environment | Azure Backup solution |
| --- | --- | --- |
| Files and folders |Windows Server |<p>[Azure Backup agent](backup-configure-vault.md),</p> <p>[System Center DPM](backup-azure-dpm-introduction.md) (+ the Azure Backup agent),</p> <p>[Azure Backup Server](backup-azure-microsoft-azure-backup.md) (includes the Azure Backup agent)</p> |
| Files and folders |Windows computer |<p>[Azure Backup agent](backup-configure-vault.md),</p> <p>[System Center DPM](backup-azure-dpm-introduction.md) (+ the Azure Backup agent),</p> <p>[Azure Backup Server](backup-azure-microsoft-azure-backup.md) (includes the Azure Backup agent)</p> |
| Hyper-V virtual machine (Windows) |Windows Server |<p>[System Center DPM](backup-azure-backup-sql.md) (+ the Azure Backup agent),</p> <p>[Azure Backup Server](backup-azure-microsoft-azure-backup.md) (includes the Azure Backup agent)</p> |
| Hyper-V virtual machine (Linux) |Windows Server |<p>[System Center DPM](backup-azure-backup-sql.md) (+ the Azure Backup agent),</p> <p>[Azure Backup Server](backup-azure-microsoft-azure-backup.md) (includes the Azure Backup agent)</p> |
| Microsoft SQL Server |Windows Server |<p>[System Center DPM](backup-azure-backup-sql.md) (+ the Azure Backup agent),</p> <p>[Azure Backup Server](backup-azure-microsoft-azure-backup.md) (includes the Azure Backup agent)</p> |
| Microsoft SharePoint |Windows Server |<p>[System Center DPM](backup-azure-backup-sql.md) (+ the Azure Backup agent),</p> <p>[Azure Backup Server](backup-azure-microsoft-azure-backup.md) (includes the Azure Backup agent)</p> |
| Microsoft Exchange |Windows Server |<p>[System Center DPM](backup-azure-backup-sql.md) (+ the Azure Backup agent),</p> <p>[Azure Backup Server](backup-azure-microsoft-azure-backup.md) (includes the Azure Backup agent)</p> |
| Azure IaaS VMs (Windows) |running in Azure |[Azure Backup (VM extension)](backup-azure-vms-introduction.md) |
| Azure IaaS VMs (Linux) |running in Azure |[Azure Backup (VM extension)](backup-azure-vms-introduction.md) |

## Linux support
The following table shows the Azure Backup components that have support for Linux.  

| Component | Linux (Azure endorsed) Support |
| --- | --- |
| Azure Backup (MARS) agent |No (Only Windows based agent) |
| System Center DPM |<li> File-consistent backup of Linux Guest VMs on Hyper-V and VMWare<br/> <li> VM restore of Hyper-V and VMWare Linux Guest VMs </br> </br>  *File-consistent backup not available for Azure VM* <br/> |
| Azure Backup Server |<li>File-consistent backup of Linux Guest VMs on Hyper-V and VMWare<br/> <li> VM restore of Hyper-V and VMWare Linux Guest VMs </br></br> *File-consistent backup not available for Azure VM*  |
| Azure IaaS VM Backup |Application-consistent backup using [pre-script and post-script framework](backup-azure-linux-app-consistent.md)<br/> [Granular file recovery](backup-azure-restore-files-from-vm.md)<br/> [Restore all VM disks](backup-azure-arm-restore-vms.md#restore-backed-up-disks)<br/> [VM restore](backup-azure-arm-restore-vms.md#create-a-new-vm-from-restore-point) |

## Using Premium Storage VMs with Azure Backup
Azure Backup protects Premium Storage VMs. Azure Premium Storage is solid-state drive (SSD)-based storage designed to support I/O-intensive workloads. Premium Storage is attractive for virtual machine (VM) workloads. For more information about Premium Storage, see the article, [Premium Storage: High-Performance Storage for Azure Virtual Machine Workloads](../storage/storage-premium-storage.md).

### Back up Premium Storage VMs
While backing up Premium Storage VMs, the Backup service creates a temporary staging location, named "AzureBackup-", in the Premium Storage account. The size of the staging location is equal to the size of the recovery point snapshot. Be sure the Premium Storage account has adequate free space to accommodate the temporary staging location. For more information, see the article, [premium storage limitations](../storage/storage-premium-storage.md#scalability-and-performance-targets). Once the backup job finishes, the staging location is deleted. The price of storage used for the staging location is consistent with all [Premium storage pricing](../storage/storage-premium-storage.md#pricing-and-billing).

> [!NOTE]
> Do not modify or edit the staging location.
>
>

### Restore Premium Storage VMs
Premium Storage VMs can be restored to either Premium Storage or to normal storage. Restoring a Premium Storage VM recovery point back to Premium Storage is the typical process of restoration. However, it can be cost effective to restore a Premium Storage VM recovery point to standard storage. This type of restoration can be used if you need a subset of files from the VM.

## Using managed disk VMs with Azure Backup
Azure Backup protects managed disk VMs. Managed disks free you from managing storage accounts of virtual machines and greatly simplify VM provisioning.

### Back up managed disk VMs
Backing up VMs on managed disks is no different than backing up Resource Manager VMs. In the Azure portal, you can configure the backup job directly from the Virtual Machine view or from the Recovery Services vault view. You can back up VMs on managed disks through RestorePoint collections built on top of managed disks. Azure Backup also supports backing up managed disk VMs encrypted using Azure Disk encryption(ADE).

### Restore managed disk VMs
Azure Backup allows you to restore a complete VM with managed disks, or restore managed disks to a storage account. Azure manages the managed disks during the restore process. You (the customer) manage the storage account created as part of the restore process. When restoring managed encrypted VMs, the VM's keys and secrets should exist in the key vault prior to starting the restore operation.

## What are the features of each Backup component?
The following sections provide tables that summarize the availability or support of various features in each Azure Backup component. See the information following each table for additional support or details.

### Storage
| Feature | Azure Backup agent | System Center DPM | Azure Backup Server | Azure IaaS VM Backup |
| --- | --- | --- | --- | --- |
| Recovery Services vault |![Yes][green] |![Yes][green] |![Yes][green] |![Yes][green] |
| Disk storage | |![Yes][green] |![Yes][green] | |
| Tape storage | |![Yes][green] | | |
| Compression <br/>(in Recovery Services vault) |![Yes][green] |![Yes][green] |![Yes][green] | |
| Incremental backup |![Yes][green] |![Yes][green] |![Yes][green] |![Yes][green] |
| Disk deduplication | |![Partially][yellow] |![Partially][yellow] | | |

![table key](./media/backup-introduction-to-azure-backup/table-key.png)

The Recovery Services vault is the preferred storage target across all components. System Center DPM and Azure Backup Server also provide the option to have a local disk copy. However, only System Center DPM provides the option to write data to a tape storage device.

#### Compression
Backups are compressed to reduce the required storage space. The only component that does not use compression is the VM extension. The VM extension copies all backup data from your storage account to the Recovery Services vault in the same region. No compression is used when transferring the data. Transferring the data without compression slightly inflates the storage used. However, storing the data without compression allows for faster restoration, should you need that recovery point.


#### Disk Deduplication
You can take advantage of deduplication when you deploy System Center DPM or Azure Backup Server [on a Hyper-V virtual machine](http://blogs.technet.com/b/dpm/archive/2015/01/06/deduplication-of-dpm-storage-reduce-dpm-storage-consumption.aspx). Windows Server performs data deduplication (at the host level) on virtual hard disks (VHDs) that are attached to the virtual machine as backup storage.

> [!NOTE]
> Deduplication is not available in Azure for any Backup component. When System Center DPM and Backup Server are deployed in Azure, the storage disks attached to the VM cannot be deduplicated.
>
>

### Incremental backup explained
Every Azure Backup component supports incremental backup regardless of the target storage (disk, tape, Recovery Services vault). Incremental backup ensures that backups are storage and time efficient, by transferring only those changes made since the last backup.

#### Comparing Full, Differential and Incremental backup

Storage consumption, recovery time objective (RTO), and network consumption varies for each type of backup method. To keep the backup total cost of ownership (TCO) down, you need to understand how to choose the best backup solution. The following image compares Full Backup, Differential Backup, and Incremental Backup. In the image, data source A is composed of 10 storage blocks A1-A10, which are backed up monthly. Blocks A2, A3, A4, and A9 change in the first month, and block A5 changes in the next month.

![image showing comparisons of backup methods](./media/backup-introduction-to-azure-backup/backup-method-comparison.png)

With **Full Backup**, each backup copy contains the entire data source. Full backup consumes a large amount of network bandwidth and storage, each time a backup copy is transferred.

**Differential backup** stores only the blocks that changed since the initial full backup, which results in a smaller amount of network and storage consumption. Differential backups don't retain redundant copies of unchanged data. However, because the data blocks that remain unchanged between subsequent backups are transferred and stored, differential backups are inefficient. In the second month, changed blocks A2, A3, A4, and A9 are backed up. In the third month, these same blocks are backed up again, along with changed block A5. The changed blocks continue to be backed up until the next full backup happens.

**Incremental Backup** achieves high storage and network efficiency by storing only the blocks of data that changed since the previous backup. With incremental backup, there is no need to take regular full backups. In the example, after the full backup is taken for the first month, changed blocks A2, A3, A4, and A9 are marked as changed and transferred for the second month. In the third month, only changed block A5 is marked and transferred. Moving less data saves storage and network resources, which decreases TCO.   

### Security
| Feature | Azure Backup agent | System Center DPM | Azure Backup Server | Azure IaaS VM Backup |
| --- | --- | --- | --- | --- |
| Network security<br/> (to Azure) |![Yes][green] |![Yes][green] |![Yes][green] |![Partially][yellow] |
| Data security<br/> (in Azure) |![Yes][green] |![Yes][green] |![Yes][green] |![Partially][yellow] |

![table key](./media/backup-introduction-to-azure-backup/table-key.png)

#### Network security
All backup traffic from your servers to the Recovery Services vault is encrypted using Advanced Encryption Standard 256. The backup data is sent over a secure HTTPS link. The backup data is also stored in the Recovery Services vault in encrypted form. Only you, the Azure customer, have the passphrase to unlock this data. Microsoft cannot decrypt the backup data at any point.

> [!WARNING]
> Once you establish the Recovery Services vault, only you have access to the encryption key. Microsoft never maintains a copy of your encryption key, and does not have access to the key. If the key is misplaced, Microsoft cannot recover the backup data.
>
>

#### Data security
Backing up Azure VMs requires setting up encryption *within* the virtual machine. Use BitLocker on Windows virtual machines and **dm-crypt** on Linux virtual machines. Azure Backup does not automatically encrypt backup data that comes through this path.

### Network
| Feature | Azure Backup agent | System Center DPM | Azure Backup Server | Azure IaaS VM Backup |
| --- | --- | --- | --- | --- |
| Network compression <br/>(to **backup server**) | |![Yes][green] |![Yes][green] | |
| Network compression <br/>(to **Recovery Services vault**) |![Yes][green] |![Yes][green] |![Yes][green] | |
| Network protocol <br/>(to **backup server**) | |TCP |TCP | |
| Network protocol <br/>(to **Recovery Services vault**) |HTTPS |HTTPS |HTTPS |HTTPS |

![table key](./media/backup-introduction-to-azure-backup/table-key-2.png)

The VM extension (on the IaaS VM) reads the data directly from the Azure storage account over the storage network, so it is not necessary to compress this traffic.

If you use a System Center DPM server or Azure Backup Server as a secondary backup server, compress the data going from the primary server to the backup server. Compressing data before backing it up to DPM or Azure Backup Server, saves bandwidth.

#### Network Throttling
The Azure Backup agent offers network throttling, which allows you to control how network bandwidth is used during data transfer. Throttling can be helpful if you need to back up data during work hours but do not want the backup process to interfere with other internet traffic. Throttling for data transfer applies to back up and restore activities.

## Backup and retention

Azure Backup has a limit of 9999 recovery points, also known as backup copies or snapshots, per *protected instance*. A protected instance is a computer, server (physical or virtual), or workload configured to back up data to Azure. For more information, see the section, [What is a protected instance](backup-introduction-to-azure-backup.md#what-is-a-protected-instance). An instance is protected once a backup copy of data has been saved. The backup copy of data is the protection. If the source data was lost or became corrupt, the backup copy could restore the source data. The following table shows the maximum backup frequency for each component. Your backup policy configuration determines how quickly you consume the recovery points. For example, if you create a recovery point each day, then you can retain recovery points for 27 years before you run out. If you take a monthly recovery point, you can retain recovery points for 833 years before you run out. The Backup service does not set an expiration time limit on a recovery point.

|  | Azure Backup agent | System Center DPM | Azure Backup Server | Azure IaaS VM Backup |
| --- | --- | --- | --- | --- |
| Backup frequency<br/> (to Recovery Services vault) |Three backups per day |Two backups per day |Two backups per day |One backup per day |
| Backup frequency<br/> (to disk) |Not applicable |<li>Every 15 minutes for SQL Server <li>Every hour for other workloads |<li>Every 15 minutes for SQL Server <li>Every hour for other workloads</p> |Not applicable |
| Retention options |Daily, weekly, monthly, yearly |Daily, weekly, monthly, yearly |Daily, weekly, monthly, yearly |Daily, weekly, monthly, yearly |
| Maximum recovery points per protected instance |9999|9999|9999|9999|
| Maximum retention period |Depends on backup frequency |Depends on backup frequency |Depends on backup frequency |Depends on backup frequency |
| Recovery points on local disk |Not applicable |<li>64 for File Servers,<li>448 for Application Servers |<li>64 for File Servers,<li>448 for Application Servers |Not applicable |
| Recovery points on tape |Not applicable |Unlimited |Not applicable |Not applicable |

## What is a protected instance
A protected instance is a generic reference to a Windows computer, a server (physical or virtual), or SQL database that has been configured to back up to Azure. An instance is protected once you configure a backup policy for the computer, server, or database, and create a backup copy of the data. Subsequent copies of the backup data for that protected instance (which are called recovery points), increase the amount of storage consumed. You can create up to 9999 recovery points for a protected instance. If you delete a recovery point from storage, it does not count against the 9999 recovery point total.
Some common examples of protected instances are virtual machines, application servers, databases, and personal computers running the Windows operating system. For example:

* A virtual machine running the Hyper-V or Azure IaaS hypervisor fabric. The guest operating systems for the virtual machine can be Windows Server or Linux.
* An application server: The application server can be a physical or virtual machine running Windows Server and workloads with data that needs to be backed up. Common workloads are Microsoft SQL Server, Microsoft Exchange server, Microsoft SharePoint server, and the File Server role on Windows Server. To back up these workloads you need System Center Data Protection Manager (DPM) or Azure Backup Server.
* A personal computer, workstation, or laptop running the Windows operating system.


## What is a Recovery Services vault?
A Recovery Services vault is an online storage entity in Azure used to hold data such as backup copies, recovery points, and backup policies. You can use Recovery Services vaults to hold backup data for Azure services and on-premises servers and workstations. Recovery Services vaults make it easy to organize your backup data, while minimizing management overhead. You can create as many Recovery Services vaults as you like, within a subscription.

<<<<<<< HEAD
Backup vaults, which are based on Azure Service Manager, were the first version of the vault. Recovery Services vaults, which add the Azure Resource Manager model features, are the second version of the vault. See the [Recovery Services vault overview article](backup-azure-recovery-services-vault-overview.md) for a full description of the feature differences. You can no longer create Backup vaults in the Azure portal, but Backup vaults are still supported.

> [!IMPORTANT]
> You can now upgrade your Backup vaults to Recovery Services vaults. For details, see the article [Upgrade a Backup vault to a Recovery Services vault](backup-azure-upgrade-backup-to-recovery-services.md). Microsoft encourages you to upgrade your Backup vaults to Recovery Services vaults.<br/> **Starting November 1, 2017**:
=======
Backup vaults, which are based on Azure Service Manager, were the first version of the vault. Recovery Services vaults, which add the Azure Resource Manager model features, are the second version of the vault. See the [Recovery Services vault overview article](backup-azure-recovery-services-vault-overview.md) for a full description of the feature differences. You can no longer create use the portal to create Backup vaults, but Backup vaults are still supported.

> [!IMPORTANT]
> You can now upgrade your Backup vaults to Recovery Services vaults. For details, see the article [Upgrade a Backup vault to a Recovery Services vault](backup-azure-upgrade-backup-to-recovery-services.md). Microsoft encourages you to upgrade your Backup vaults to Recovery Services vaults.<br/> **October 15, 2017**, you will no longer be able to use PowerShell to create Backup vaults. <br/> **By November 1, 2017**:
>>>>>>> 7e950a10
>- Any remaining Backup vaults will be automatically upgraded to Recovery Services vaults.
>- You won't be able to access your backup data in the classic portal. Instead, use the Azure portal to access your backup data in Recovery Services vaults.
>

## How does Azure Backup differ from Azure Site Recovery?
Azure Backup and Azure Site Recovery are related in that both services back up data and can restore that data. However, these services serve different purposes in providing business continuity and disaster recovery in your business. Use Azure Backup to protect and restore data at a more granular level. For example, if a presentation on a laptop became corrupted, you would use Azure Backup to restore the presentation. If you wanted to replicate the configuration and data on a VM across another datacenter, use Azure Site Recovery.

Azure Backup protects data on-premises and in the cloud. Azure Site Recovery coordinates virtual-machine and physical-server replication, failover, and failback. Both services are important because your disaster recovery solution needs to keep your data safe and recoverable (Backup) *and* keep your workloads available (Site Recovery) when outages occur.

The following concepts can help you make important decisions around backup and disaster recovery.

| Concept | Details | Backup | Disaster recovery (DR) |
| --- | --- | --- | --- |
| Recovery point objective (RPO) |The amount of acceptable data loss if a recovery needs to be done. |Backup solutions have wide variability in their acceptable RPO. Virtual machine backups usually have an RPO of one day, while database backups have RPOs as low as 15 minutes. |Disaster recovery solutions have low RPOs. The DR copy can be behind by a few seconds or a few minutes. |
| Recovery time objective (RTO) |The amount of time that it takes to complete a recovery or restore. |Because of the larger RPO, the amount of data that a backup solution needs to process is typically much higher, which leads to longer RTOs. For example, it can take days to restore data from tapes, depending on the time it takes to transport the tape from an off-site location. |Disaster recovery solutions have smaller RTOs because they are more in sync with the source. Fewer changes need to be processed. |
| Retention |How long data needs to be stored |For scenarios that require operational recovery (data corruption, inadvertent file deletion, OS failure), backup data is typically retained for 30 days or less.<br>From a compliance standpoint, data might need to be stored for months or even years. Backup data is ideally suited for archiving in such cases. |Disaster recovery needs only operational recovery data, which typically takes a few hours or up to a day. Because of the fine-grained data capture used in DR solutions, using DR data for long-term retention is not recommended. |

## Next steps
Use one of the following tutorials for detailed, step-by-step, instructions for protecting data on Windows Server, or protecting a virtual machine (VM) in Azure:

* [Back up Files and Folders](backup-try-azure-backup-in-10-mins.md)
* [Backup Azure Virtual Machines](backup-azure-vms-first-look-arm.md)

For details about protecting other workloads, try one of these articles:

* [Back up your Windows Server](backup-configure-vault.md)
* [Back up application workloads](backup-azure-microsoft-azure-backup.md)
* [Backup Azure IaaS VMs](backup-azure-vms-prepare.md)

[green]: ./media/backup-introduction-to-azure-backup/green.png
[yellow]: ./media/backup-introduction-to-azure-backup/yellow.png
[red]: ./media/backup-introduction-to-azure-backup/red.png<|MERGE_RESOLUTION|>--- conflicted
+++ resolved
@@ -14,11 +14,7 @@
 ms.tgt_pltfrm: na
 ms.devlang: na
 ms.topic: get-started-article
-<<<<<<< HEAD
-ms.date: 6/14/2017
-=======
 ms.date: 8/11/2017
->>>>>>> 7e950a10
 ms.author: markgal;trinadhk;anuragm
 ms.custom: H1Hack27Feb2017
 
@@ -223,17 +219,10 @@
 ## What is a Recovery Services vault?
 A Recovery Services vault is an online storage entity in Azure used to hold data such as backup copies, recovery points, and backup policies. You can use Recovery Services vaults to hold backup data for Azure services and on-premises servers and workstations. Recovery Services vaults make it easy to organize your backup data, while minimizing management overhead. You can create as many Recovery Services vaults as you like, within a subscription.
 
-<<<<<<< HEAD
-Backup vaults, which are based on Azure Service Manager, were the first version of the vault. Recovery Services vaults, which add the Azure Resource Manager model features, are the second version of the vault. See the [Recovery Services vault overview article](backup-azure-recovery-services-vault-overview.md) for a full description of the feature differences. You can no longer create Backup vaults in the Azure portal, but Backup vaults are still supported.
-
-> [!IMPORTANT]
-> You can now upgrade your Backup vaults to Recovery Services vaults. For details, see the article [Upgrade a Backup vault to a Recovery Services vault](backup-azure-upgrade-backup-to-recovery-services.md). Microsoft encourages you to upgrade your Backup vaults to Recovery Services vaults.<br/> **Starting November 1, 2017**:
-=======
 Backup vaults, which are based on Azure Service Manager, were the first version of the vault. Recovery Services vaults, which add the Azure Resource Manager model features, are the second version of the vault. See the [Recovery Services vault overview article](backup-azure-recovery-services-vault-overview.md) for a full description of the feature differences. You can no longer create use the portal to create Backup vaults, but Backup vaults are still supported.
 
 > [!IMPORTANT]
 > You can now upgrade your Backup vaults to Recovery Services vaults. For details, see the article [Upgrade a Backup vault to a Recovery Services vault](backup-azure-upgrade-backup-to-recovery-services.md). Microsoft encourages you to upgrade your Backup vaults to Recovery Services vaults.<br/> **October 15, 2017**, you will no longer be able to use PowerShell to create Backup vaults. <br/> **By November 1, 2017**:
->>>>>>> 7e950a10
 >- Any remaining Backup vaults will be automatically upgraded to Recovery Services vaults.
 >- You won't be able to access your backup data in the classic portal. Instead, use the Azure portal to access your backup data in Recovery Services vaults.
 >
