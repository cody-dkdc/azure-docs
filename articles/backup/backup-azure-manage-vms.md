---
title: Manage and monitor Azure VM backups by using the Azure Backup service
description: Learn how to manage and monitor Azure VM backups by using the Azure Backup service.
services: backup
author: sogup
manager: vijayts
ms.service: backup
ms.topic: conceptual
ms.date: 02/17/2019
ms.author: sogup
---
# Manage Azure VM backups

This article describes how to manage Azure virtual machines (VMs) that are backed up by using the [Azure Backup service](backup-overview.md). The article also summarizes the backup information you can find on the vault dashboard.

<<<<<<< HEAD

In the Azure portal, the Recovery Services vault dashboard provides access to vault information, including:
=======
In the Azure portal, the Recovery Services vault dashboard provides access to information about the vault including:
>>>>>>> 62f172d4

* The latest backup, which is also the latest restore point.
* The backup policy.
* The total size of all backup snapshots.
* The number of VMs that are enabled for backups.

You can manage backups by using the dashboard and by drilling down to individual VMs. To begin machine backups, open the vault on the dashboard.

![Full dashboard view with slider](./media/backup-azure-manage-vms/bottom-slider.png)

## View VMs on the dashboard

To view VMs on the vault dashboard: 

1. Sign in to the [Azure portal](https://portal.azure.com/).
2. On the Hub menu, select **Browse**. In the list of resources, type **Recovery Services**. As you type, the list is filtered based on your input. Select **Recovery Services vaults**.

    ![Create a Recovery Services vault](./media/backup-azure-manage-vms/browse-to-rs-vaults.png)

3. For ease of use, right-click the vault and select **Pin to dashboard**.
4. Open the vault dashboard.
    ![Open the vault dashboard and Settings blade](./media/backup-azure-manage-vms/full-view-rs-vault.png)

<<<<<<< HEAD
4. On the **Backup Items** tile, select **Azure Virtual Machines**.
=======
5. On the **Backup Items** tile, click **Azure Virtual Machines**.
>>>>>>> 62f172d4

    ![Open the Backup Items tile](./media/backup-azure-manage-vms/contoso-vault-1606.png)

<<<<<<< HEAD
5. On the **Backup Items** blade, you see the last backup job for each item. In this example, the vault protects one virtual machine: demovm-markgal.  
=======
6. In **Backup Items** blade, you can see the last backup job for each item. In this example, there is one virtual machine, demovm-markgal, protected by this vault.  
>>>>>>> 62f172d4

    ![View the Backup Items blade](./media/backup-azure-manage-vms/backup-items-blade-select-item.png)

<<<<<<< HEAD

6. From the vault item's dashboard, you can create or modify backup policies, view restore points, run an on-demand backup, stop or resume protection of VMs, delete recovery points, and run a restore.
=======
7. From the vault item dashboard, you can create or modify backup policies, view restore points, run an on-demand backup, stop and resume protection of VMs, delete recovery points, and run a restore.
>>>>>>> 62f172d4

    ![The Backup Items dashboard and the Settings blade](./media/backup-azure-manage-vms/item-dashboard-settings.png)

## Manage backup policies

To manage a backup policy:

1. On the [vault item dashboard](#view-vms-in-the-dashboard), select **All settings**.

    ![The All settings option](./media/backup-azure-manage-vms/all-settings-button.png)
2. In **Settings**, select **Backup policy**.
3. On the **Choose backup policy** menu:

   * To switch policies, select a different policy and then select **Save**. The new policy is immediately applied to the vault.
   * To create a policy, select **Create New**. For more information, see [Configure a backup policy](backup-azure-arm-vms-prepare.md#configure-a-backup-policy).

     ![Choose a backup policy](./media/backup-azure-manage-vms/backup-policy-create-new.png)


## Run an on-demand backup
<<<<<<< HEAD
You can run an on-demand backup of a VM after you set up its protection. Keep these details in mind: 
- If the initial backup is pending, on-demand backup creates a full copy of the VM in the Recovery Services vault.
- If the initial backup is complete, an on-demand backup will only send changes from the previous snapshot to the Recovery Services vault. That is, later backups are always incremental.
- The retention range for an on-demand backup is the retention value that you specify when you trigger the backup.
=======

You can take an on-demand backup of a VM once it is configured for protection.

- If the initial backup is pending, on-demand backup creates a full copy of the virtual machine in the Recovery Services vault.
- If the initial backup is completed, an on-demand backup will only send changes from the previous snapshot, to the Recovery Services vault. That is, subsequent backups are always incremental.
- The retention range for an on-demand backup is the retention value specified at the time of triggering backup job.
>>>>>>> 62f172d4

To trigger an on-demand backup:

1. On the [vault item dashboard](#view-vms-in-the-dashboard), under **Protected Item**, select **Backup Item**.

    ![The Backup now option](./media/backup-azure-manage-vms/backup-now-button.png)

2. From **Backup Management Type**, select **Azure Virtual Machine**. The **Backup Item (Azure Virtual Machine)** blade appears.
3. Select a VM and select **Backup Now** to create an on-demand backup. The **Backup Now** blade appears.
4. In the **Retain Backup Till** field, specify a date for the backup to be retained.

    ![The Backup Now calendar](./media/backup-azure-manage-vms/backup-now-check.png)

5. Select **OK** to run the backup job.

To track the job's progress, on the vault dashboard, select the **Backup Jobs** tile.

## Stop protecting a VM

There are two ways to stop protecting a VM:

- Stop all future backup jobs and delete all recovery points. In this case, you won't be able to restore the VM.
- Stop all future backup jobs and keep the recovery points. Although you'll need to pay to keep the recovery points in the vault, you'll be able to restore the VM if needed. For more information, see [Azure Backup pricing](https://azure.microsoft.com/pricing/details/backup/).

>[!NOTE]
>* If you stop backup jobs and keep the backup data, the recovery points won't expire according to the backup policy. You'll be charged for the protected instances and the consumed storage. The recovery points will be cleaned up only after you resume backups (reenable protection) according to the policy or after you manually delete the backup data.
>* If you delete a data source without stopping backups, new backups will fail. Old recovery points will expire according to the policy, but one last recovery point will always be kept until you stop the backups and delete the data.
>
<<<<<<< HEAD
=======
* If you **Stop backup** with **Retain Backup Data**, the recovery points will not expire in accordance to backup policy since the Garbage Collection (GC) does not run for the inactive datasources. You are charged for the protected instances and the consumed storage. The recovery points will only be cleaned up after you resume backup (re-enable protection) as per policy or manually delete backup data.
* If you delete a data source without stopping backup, new backups will start failing. Again, old recovery points will expire according to policy, but one last recovery point will always be retained until you stop backup and delete the data.
>>>>>>> 62f172d4

To stop protection for a VM:

1. On the [vault item's dashboard](#view-vms-in-the-dashboard), select **Stop backup**.
2. Choose whether to retain or delete the backup data, and confirm your selection as needed. Add a comment if you want. If you aren't sure of the item's name, hover over the exclamation mark to view the name.

    ![Stop protection](./media/backup-azure-manage-vms/retain-or-delete-option.png)

     A notification lets you know that the backup jobs have been stopped.

## Resume protection of a VM

If you keep backup data when you stop the VM, you can later resume protection. If you delete the backup data, you can't resume protection.

To resume protection for a VM:

1. On the [vault item's dashboard](#view-vms-in-the-dashboard), select **Resume backup**.

2. Follow the steps in [Manage backup policies](#manage-backup-policies) to assign the policy for the VM. You don't need to choose the VM's initial protection policy.
3. After you apply the backup policy to the VM, you see the following message:

    ![Message indicating a successfully protected VM](./media/backup-azure-manage-vms/success-message.png)

## Delete backup data

You can delete a VM's backup data during the **Stop backup** job or after the backup job finishes. Before you delete backup data, keep these details in mind:

- It might be a good idea to wait days or weeks before you delete the recovery points.
- Unlike the process for restoring recovery points, when you delete backup data, you can't choose specific recovery points to delete. If you delete your backup data, you delete all associated recovery points.

After you stop or disable the VM's backup job, you can delete the backup data:


1. On the [vault item dashboard](#view-vms-in-the-dashboard), select **Delete backup**.

    ![Select Delete backup](./media/backup-azure-manage-vms/delete-backup-buttom.png)

1. Type the name of the backup item to confirm that you want to delete the recovery points.

<<<<<<< HEAD
    ![Confirm that you want to delete the recovery points](./media/backup-azure-manage-vms/item-verification-box.png)
=======
3. To delete the backup data for the current item, click
    ![Stop backup button](./media/backup-azure-manage-vms/delete-button.png)
>>>>>>> 62f172d4

1. To delete the backup data for the item, select **Delete**. A notification message lets you know that the backup data has been deleted.

## Next steps
- Learn how to [back up Azure VMs from the VM's settings](backup-azure-vms-first-look-arm.md).
- Learn how to [restore VMs](backup-azure-arm-restore-vms.md).
- Learn how to [monitor Azure VM backups](backup-azure-monitor-vms.md).<|MERGE_RESOLUTION|>--- conflicted
+++ resolved
@@ -13,12 +13,8 @@
 
 This article describes how to manage Azure virtual machines (VMs) that are backed up by using the [Azure Backup service](backup-overview.md). The article also summarizes the backup information you can find on the vault dashboard.
 
-<<<<<<< HEAD
 
 In the Azure portal, the Recovery Services vault dashboard provides access to vault information, including:
-=======
-In the Azure portal, the Recovery Services vault dashboard provides access to information about the vault including:
->>>>>>> 62f172d4
 
 * The latest backup, which is also the latest restore point.
 * The backup policy.
@@ -42,28 +38,16 @@
 4. Open the vault dashboard.
     ![Open the vault dashboard and Settings blade](./media/backup-azure-manage-vms/full-view-rs-vault.png)
 
-<<<<<<< HEAD
 4. On the **Backup Items** tile, select **Azure Virtual Machines**.
-=======
-5. On the **Backup Items** tile, click **Azure Virtual Machines**.
->>>>>>> 62f172d4
 
     ![Open the Backup Items tile](./media/backup-azure-manage-vms/contoso-vault-1606.png)
 
-<<<<<<< HEAD
 5. On the **Backup Items** blade, you see the last backup job for each item. In this example, the vault protects one virtual machine: demovm-markgal.  
-=======
-6. In **Backup Items** blade, you can see the last backup job for each item. In this example, there is one virtual machine, demovm-markgal, protected by this vault.  
->>>>>>> 62f172d4
 
     ![View the Backup Items blade](./media/backup-azure-manage-vms/backup-items-blade-select-item.png)
 
-<<<<<<< HEAD
 
 6. From the vault item's dashboard, you can create or modify backup policies, view restore points, run an on-demand backup, stop or resume protection of VMs, delete recovery points, and run a restore.
-=======
-7. From the vault item dashboard, you can create or modify backup policies, view restore points, run an on-demand backup, stop and resume protection of VMs, delete recovery points, and run a restore.
->>>>>>> 62f172d4
 
     ![The Backup Items dashboard and the Settings blade](./media/backup-azure-manage-vms/item-dashboard-settings.png)
 
@@ -84,19 +68,10 @@
 
 
 ## Run an on-demand backup
-<<<<<<< HEAD
 You can run an on-demand backup of a VM after you set up its protection. Keep these details in mind: 
 - If the initial backup is pending, on-demand backup creates a full copy of the VM in the Recovery Services vault.
 - If the initial backup is complete, an on-demand backup will only send changes from the previous snapshot to the Recovery Services vault. That is, later backups are always incremental.
 - The retention range for an on-demand backup is the retention value that you specify when you trigger the backup.
-=======
-
-You can take an on-demand backup of a VM once it is configured for protection.
-
-- If the initial backup is pending, on-demand backup creates a full copy of the virtual machine in the Recovery Services vault.
-- If the initial backup is completed, an on-demand backup will only send changes from the previous snapshot, to the Recovery Services vault. That is, subsequent backups are always incremental.
-- The retention range for an on-demand backup is the retention value specified at the time of triggering backup job.
->>>>>>> 62f172d4
 
 To trigger an on-demand backup:
 
@@ -122,15 +97,9 @@
 - Stop all future backup jobs and keep the recovery points. Although you'll need to pay to keep the recovery points in the vault, you'll be able to restore the VM if needed. For more information, see [Azure Backup pricing](https://azure.microsoft.com/pricing/details/backup/).
 
 >[!NOTE]
->* If you stop backup jobs and keep the backup data, the recovery points won't expire according to the backup policy. You'll be charged for the protected instances and the consumed storage. The recovery points will be cleaned up only after you resume backups (reenable protection) according to the policy or after you manually delete the backup data.
+>* If you stop backup jobs and keep the backup data, the recovery points won't expire according to the backup policy because garbage collection (GC) doesn't run for inactive data sources. You'll be charged for the protected instances and the consumed storage. The recovery points will be cleaned up only after you resume backups (reenable protection) according to the policy or after you manually delete the backup data.
 >* If you delete a data source without stopping backups, new backups will fail. Old recovery points will expire according to the policy, but one last recovery point will always be kept until you stop the backups and delete the data.
 >
-<<<<<<< HEAD
-=======
-* If you **Stop backup** with **Retain Backup Data**, the recovery points will not expire in accordance to backup policy since the Garbage Collection (GC) does not run for the inactive datasources. You are charged for the protected instances and the consumed storage. The recovery points will only be cleaned up after you resume backup (re-enable protection) as per policy or manually delete backup data.
-* If you delete a data source without stopping backup, new backups will start failing. Again, old recovery points will expire according to policy, but one last recovery point will always be retained until you stop backup and delete the data.
->>>>>>> 62f172d4
-
 To stop protection for a VM:
 
 1. On the [vault item's dashboard](#view-vms-in-the-dashboard), select **Stop backup**.
@@ -169,12 +138,7 @@
 
 1. Type the name of the backup item to confirm that you want to delete the recovery points.
 
-<<<<<<< HEAD
     ![Confirm that you want to delete the recovery points](./media/backup-azure-manage-vms/item-verification-box.png)
-=======
-3. To delete the backup data for the current item, click
-    ![Stop backup button](./media/backup-azure-manage-vms/delete-button.png)
->>>>>>> 62f172d4
 
 1. To delete the backup data for the item, select **Delete**. A notification message lets you know that the backup data has been deleted.
 
