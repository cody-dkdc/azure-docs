---
title: Azure Backup FAQ
description: 'Answers to common questions about: Azure Backup features including Recovery Services vaults, what it can back up, how it works, encryption, and limits. '
services: backup
author: rayne-wiselman
manager: carmonm
ms.service: backup
ms.topic: conceptual
ms.date: 01/08/2019
ms.author: raynew
---

# Azure Backup - Frequently asked questions
This article answers common questions about the Azure Backup service.

## Recovery services vault

### Is there any limit on the number of vaults that can be created in each Azure subscription?
Yes. You can create up to 500 Recovery Services vaults, per supported region of Azure Backup, per subscription. If you need additional vaults, create an additional subscription.

### Are there limits on the number of servers/machines that can be registered against each vault?
You can register up to 1000 Azure Virtual machines per vault. If you are using the Microsoft Azure Backup Agent, you can register up to 50 MAB agents per vault. And you can register 50 MAB servers/DPM servers to a vault.

### If my organization has one vault, how can I isolate data from different servers in the vault when restoring data?
Server data that you want to recover together should use the same passphrase when you set up backup. If you want to isolate recovery to a specific server or servers, use a passphrase for that server or servers only. For example, human resources servers could use one encryption passphrase, accounting servers another, and storage servers a third.

### Can I move my vault between subscriptions?
Yes. To move a Recovery Services vault refer this [article](backup-azure-move-recovery-services-vault.md)

### Can I move backup data to another vault?
No. Backup data stored in a vault can't be moved to a different vault.

### Can I change from GRS to LRS after a backup?
No. A Recovery Services vault can only change storage options before any backups have been stored.

### Can I do an Item Level Restore (ILR) for VMs backed up to a Recovery Services vault?
- ILR is supported for Azure VMs backed up by Azure VM backup. For more information see, [article](backup-azure-restore-files-from-vm.md)
- ILR is not supported for online recovery points of on-premises VMs backed up by Azure backup Server or System Center DPM.


## Azure Backup agent

### Where can I find common questions about the Azure Backup agent for Azure VM backup?

- For the agent running on Azure VMs, read this [FAQ](backup-azure-vm-backup-faq.md).
- For the agent used to backup up Azure file folders, read this [FAQ](backup-azure-file-folder-backup-faq.md).


## VMware and Hyper-V backup

### Can I back up VMware vCenter servers to Azure?
Yes. You can use Azure Backup Server to back up VMware vCenter Server and ESXi hosts to Azure.

- [Learn more](backup-mabs-protection-matrix.md) about supported versions.
- [Follow these steps](backup-azure-backup-server-vmware.md) to back up a VMware server.

### Do I need a separate license to recover an full on-premises VMware/Hyper-V cluster?
You don't need separate licensing for VMware/Hyper-V protection.

- If you're a System Center customer, use System Center Data Protection Manager (DPM) to protect VMware VMs.
- If you aren't a System Center customer, you can use Azure Backup Server (pay-as-you-go) to protect VMware VMs.

## DPM and Azure Backup Server backup

### Which DPM versions are supported?
Supported DPM versions are summarized in the [support matrix](backup-azure-dpm-introduction.md#prerequisites-and-limitations). We recommend that you install the latest DPM updates, and run the [latest version](https://aka.ms/azurebackup_agent) of the Azure Backup agent on the DPM server.

### Can I register the server to multiple vaults?
No. A DPM or Azure Backup server can be registered to only one vault.

### Can I use Azure Backup Server to create a Bare Metal Recovery (BMR) backup for a physical server? <br/>
Yes.

### Can I use DPM to back up apps in Azure Stack?
No. You can use Azure Backup to protect Azure Stack, Azure Backup doesn't support using DPM to back up apps in Azure Stack.

### If I've installed Azure Backup agent to protect my files and folders, can I install System Center DPM to back up on-premises workloads to Azure?
Yes. But you should set up DPM first, and then install the Azure Backup agent.  Installing components in this order ensures that the Azure Backup agent works with DPM. Installing the agent before installing DPM isn't advised or supported.

## General backup

### Are there limits on backup scheduling?
Yes.
- You can back up Windows Server or Windows machines up to three times a day. You can set the scheduling policy to daily or weekly schedules.
- You can back up DPM up to twice a day. You can set the scheduling policy to daily, weekly, monthly, and yearly.
- You back up Azure VMs once a day.

### What operating systems are supported for backup?
Azure Backup supports these operating systems for backing up files and folders, and apps protected by Azure Backup Server and DPM.

**OS** | **SKU** | **Details**
--- | --- | ---
Workstation | |
Windows 10 64 bit | Enterprise, Pro, Home | Machines should be running the latest services packs and updates.
Windows 8.1 64 bit | Enterprise, Pro | Machines should be running the latest services packs and updates.
Windows 8 64 bit | Enterprise, Pro | Machines should be running the latest services packs and updates.
Windows 7 64 bit | Ultimate, Enterprise, Professional, Home Premium, Home Basic, Starter | Machines should be running the latest services packs and updates.
Server | |
Windows Server 2019 64 bit | Standard, Datacenter, Essentials | With the latest service packs/updates.
Windows Server 2016 64 bit | Standard, Datacenter, Essentials | With the latest service packs/updates.
Windows Server 2012 R2 64 bit | Standard, Datacenter, Foundation | With the latest service packs/updates.
Windows Server 2012 64 bit | Datacenter, Foundation, Standard | With the latest service packs/updates.
Windows Storage Server 2016 64 bit | Standard, Workgroup | With the latest service packs/updates.
Windows Storage Server 2012 R2 64 bit | Standard, Workgroup, Essential | With the latest service packs/updates.
Windows Storage Server 2012 64 bit | Standard, Workgroup | With the latest service packs/updates.
Windows Server 2008 R2 SP1 64 bit | Standard, Enterprise, Datacenter, Foundation | With the latest updates.
Windows Server 2008 64 bit | Standard, Enterprise, Datacenter | With latest updates.

For Azure VM Linux backups, Azure Backup supports [the list of distributions endorsed by Azure](../virtual-machines/linux/endorsed-distros.md), except Core OS Linux and 32-bit operating system. Other bring-your-own Linux distributions might work as long as the VM agent is available on the VM, and support for Python exists.


### Are there size limits for data backup?
Sizes limits are as follows:

OS/machine | Size limit of data source
--- | --- 
Windows 8 or later | 54,400 GB
Windows 7 |1700 GB
Windows Server 2012 or later | 54,400 GB
Windows Server 2008, Windows Server 2008 R2 | 1700 GB
Azure VM | 16 data disks<br/><br/> Data disk up to 4095 GB

### How is the data source size determined?
The following table explains how each data source size is determined.

**Data source** | **Details**
--- | ---
Volume |The amount of data being backed up from single volume VM being backed up.
SQL Server database |Size of single SQL database size being backed up.
SharePoint | Sum of the content and configuration databases within a SharePoint farm being backed up.
Exchange |Sum of all Exchange databases in an Exchange server being backed up.
BMR/System state |Each individual copy of BMR or system state of the machine being backed up.

### Is there a limit on the amount of data backed up using a Recovery Services vault?
There is no limit on the amount of data you can back up using a Recovery Services vault.

### Why is the size of the data transferred to the Recovery Services vault smaller than the data selected for backup?
Data backed up from Azure Backup Agent, DPM, and Azure Backup Server is compressed and encrypted before being transferred. With compression and encryption is applied, the data in the vault is 30-40% smaller.

### Can I delete individual files from a recovery point in the vault?
No, Azure Backup doesn't support deleting or purging individual items from stored backups.

### If I cancel a backup job after it starts, is the transferred backup data deleted?
No. All data that was transferred into the vault before the backup job was canceled remains in the vault.

- Azure Backup uses a checkpoint mechanism to occasionally add checkpoints to the backup data during the backup.
- Because there are checkpoints in the backup data, the next backup process can validate the integrity of the files.
- The next backup job will be incremental to the data previously backed up. Incremental backups only transfer new or changed data, which equates to better utilization of bandwidth.

If you cancel a backup job for an Azure VM, any transferred data is ignored. The next backup job transfers incremental data from the last successful backup job.

## Retention and recovery

### Are the retention policies for DPM and Windows machines without DPM the same?
Yes, they both have daily, weekly, monthly, and yearly retention policies.

### Can I customize retention policies?
Yes, you have customize policies. For example, you can configure weekly and daily retention requirements, but not yearly and monthly.

### Can I use different times for backup scheduling and retention policies?
No. Retention policies can only be applied on backup points. For example, this images shows a retention policy for backups taken at 12am and 6pm.

![Schedule Backup and Retention](./media/backup-azure-backup-faq/Schedule.png)


### If a backup is kept for a long time, does it take more time to recover an older data point? <br/>
No. The time to recover the oldest or the newest point is the same. Each recovery point behaves like a full point.

### If each recovery point is like a full point, does it impact the total billable backup storage?
Typical long-term retention point products store backup data as full points.

<<<<<<< HEAD
    - The full points are storage *inefficient* but are easier and faster to restore.
    - Incremental copies are storage *efficient* but require you to restore a chain of data, which impacts your recovery time
=======
- The full points are storage *inefficient* but are easier and faster to restore.
- Incremental copies are storage *efficient* but require you to restore a chain of data, which impacts your recovery time
>>>>>>> 6a383dfd

Azure Backup storage architecture gives you the best of both worlds by optimally storing data for fast restores and incurring low storage costs. This ensures that your ingress and egress bandwidth is used efficiently. The amount of data storage, and the time needed to recover the data, is kept to a minimum. Learn more about [incremental backups](https://azure.microsoft.com/blog/microsoft-azure-backup-save-on-long-term-storage/).

### Is there a limit on the number of recovery points that can be created?
You can create up to 9999 recovery points per protected instance. A protected instance is a computer, server (physical or virtual), or workload that backs up to Azure.

- Learn more about [backup and retention](./backup-introduction-to-azure-backup.md#backup-and-retention).
- Learn about [protected instances](./backup-introduction-to-azure-backup.md#what-is-a-protected-instance)?

### How many times can I recovery data that's backed up to Azure?
There is no limit on the number of recoveries from Azure Backup.

### When restoring data, do I pay for the egress traffic from Azure?
No. Recovery is free and you aren't charged for the egress traffic.

### What happens when I change my backup policy?
When a new policy is applied, schedule and retention of the new policy is followed.

- If retention is extended, existing recovery points are marked to keep them as per new policy.
- If retention is reduced, they are marked for pruning in the next cleanup job and subsequently deleted.

## Encryption

### Is the data sent to Azure encrypted?
Yes. Data is encrypted on the on-premises machine using AES256. The data is sent over a secure HTTPS link. The data transmitted in cloud is protected by HTTPS link only between storage and recovery service. iSCSI protocol secures the data transmitted between recovery service and user machine. Secure tunneling is used to protect the iSCSI channel.

### Is the backup data on Azure encrypted as well?
Yes. The data in Azure is encrypted-at-rest.

- For on-premises backup, encryption-at-rest is provided using the passphrase you provide when backing up to Azure.
- For Azure VMs, data is encrypted-at-rest using Storage Service Encryption (SSE).

Microsoft does not decrypt the backup data at any point.

### What is the minimum length of encryption the key used to encrypt backup data?
The encryption key should be at least 16 characters when you are using Azure backup agent. For Azure VMs, there is no limit to length of keys used by Azure KeyVault.

### What happens if I misplace the encryption key? Can I recover the data? Can Microsoft recover the data?
The key used to encrypt the backup data is present only on your site. Microsoft does not maintain a copy in Azure and does not have any access to the key. If you misplace the key, Microsoft can't recover the backup data.

## Next steps

Read the other FAQs:

- [Common questions](backup-azure-vm-backup-faq.md) about Azure VM backups.
- [Common questions](backup-azure-file-folder-backup-faq.md) about the Azure Backup agent<|MERGE_RESOLUTION|>--- conflicted
+++ resolved
@@ -169,13 +169,8 @@
 ### If each recovery point is like a full point, does it impact the total billable backup storage?
 Typical long-term retention point products store backup data as full points.
 
-<<<<<<< HEAD
-    - The full points are storage *inefficient* but are easier and faster to restore.
-    - Incremental copies are storage *efficient* but require you to restore a chain of data, which impacts your recovery time
-=======
 - The full points are storage *inefficient* but are easier and faster to restore.
 - Incremental copies are storage *efficient* but require you to restore a chain of data, which impacts your recovery time
->>>>>>> 6a383dfd
 
 Azure Backup storage architecture gives you the best of both worlds by optimally storing data for fast restores and incurring low storage costs. This ensures that your ingress and egress bandwidth is used efficiently. The amount of data storage, and the time needed to recover the data, is kept to a minimum. Learn more about [incremental backups](https://azure.microsoft.com/blog/microsoft-azure-backup-save-on-long-term-storage/).
 
