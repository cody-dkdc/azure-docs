--- conflicted
+++ resolved
@@ -14,11 +14,7 @@
 	 ms.tgt_pltfrm="na"
 	 ms.devlang="na"
 	 ms.topic="get-started-article"
-<<<<<<< HEAD
-	 ms.date="04/04/2016"
-=======
 	 ms.date="07/01/2016"
->>>>>>> c186bb0b
 	 ms.author="trinadhk; giridham; arunak; markgal; jimpark;"/>
 
 # Azure Backup service- FAQ
@@ -152,18 +148,6 @@
 **Q27. Can I configure the Backup service to send mail if a backup job fails?** <br/>
 A27. Yes, the Backup service has several event-based alerts that can be used with a PowerShell script. For a full description, see [Alert notifications](backup-azure-manage-vms.md#alert-notifications)
 
-<<<<<<< HEAD
-**Q24. What characters are allowed in file path of Azure Backup policy using Azure Backup agent?** <br/>
-A24. Azure Backup agent relies on NTFS. It enables [NTFS supported characters](https://msdn.microsoft.com/library/aa365247.aspx#naming_conventions) as part of file specification.  
-=======
->>>>>>> c186bb0b
-
-**Q25. Can I use Azure Backup Server to create a Bare Metal Recovery (BMR) backup for a physical server?** <br/>
-A25. Yes.
-
-**Q26. Can I configure the Backup service to send mail if a backup job fails?** <br/>
-A26. Yes, the Backup service has several event-based alerts that can be used with a PowerShell script. For a full description, see [Alert notifications](backup-azure-manage-vms.md#alert-notifications)
-
 
 
 ## Backup & Retention
@@ -225,11 +209,7 @@
 A12. Yes, use the **Change Properties** option in the Backup Agent to adjust bandwidth. Adjust the amount of bandwidth and the times when you use that bandwidth. See [Network Throttling](../backup-configure-vault.md#enable-network-throttling), for more information.
 
 **Q13. My internet bandwidth is limited for the amount of data I need to back up. Is there a way I can move data to a certain location with a large network pipe and push that data into Azure?** <br/>
-<<<<<<< HEAD
-Q13. You can back up data into Azure via the standard online backup process, or you can use the Azure Import/Export service to transfer data to blob storage in Azure. There are no additional ways of getting backup date into Azure storage. For information on how to use the Azure Import/Export service with Azure Backup, please see the [Offline Backup workflow](backup-azure-backup-import-export) article.
-=======
 A13. You can back up data into Azure via the standard online backup process, or you can use the Azure Import/Export service to transfer data to blob storage in Azure. There are no additional ways of getting backup date into Azure storage. For information on how to use the Azure Import/Export service with Azure Backup, please see the [Offline Backup workflow](backup-azure-backup-import-export.md) article.
->>>>>>> c186bb0b
 
 
 ## Recovery
