- name: Azure Backup Documentation
  href: index.yml
- name: Overview
  items:
  - name: What is Azure Backup?
    href: backup-overview.md
- name: Quickstarts
  expanded: true
  items:
  - name: Back up a VM - Portal
    href: quick-backup-vm-portal.md
  - name: Back up a VM - PowerShell
    href: quick-backup-vm-powershell.md
  - name: Back up a VM - CLI
    href: quick-backup-vm-cli.md
- name: Tutorials
  items:
  - name: Back up Azure VMs at scale
    href: tutorial-backup-vm-at-scale.md
  - name: Restore a disk
    href: tutorial-restore-disk.md
  - name: Restore individual files
    href: tutorial-restore-files.md
  - name: Back up Windows Server
    href: tutorial-backup-windows-server-to-azure.md
  - name: Restore files to Windows Server
    href: tutorial-backup-restore-files-windows-server.md
- name: Samples
  items:
  - name: Azure PowerShell
    href: powershell-backup-samples.md
  - name: Resource Manager templates
    href: backup-rm-template-samples.md
- name: Concepts
  items:
  - name: Support matrices
    items:
    - name: Azure Backup support matrix
      href: backup-support-matrix.md
    - name: Azure VM backup support matrix
      href: backup-support-matrix-iaas.md
    - name: DPM/Azure Backup Server (MABS) support matrix
      href: backup-support-matrix-mabs-dpm.md
    - name: MARS agent support matrix
      href: backup-support-matrix-mars-agent.md
  - name: Frequently asked questions (FAQ)
    items:
    - name: FAQ-Recovery Services vaults
      href: backup-azure-backup-faq.md
    - name: FAQ-Azure VM backup
      href: backup-azure-vm-backup-faq.md
    - name: FAQ-MARS agent
      href: backup-azure-file-folder-backup-faq.md
    - name: FAQ-Back up Azure Files
      href: backup-azure-files-faq.md
    - name: FAQ-Back up SQL Server databases on Azure VMs
      href: faq-backup-sql-server.md
  - name: Backup architecture
    href: backup-architecture.md
  - name: Role-Based Access Control
    href: backup-rbac-rs-vault.md
  - name: Security for hybrid backups
    href: backup-azure-security-feature.md
  - name: Configure offline-backup
    href: backup-azure-backup-import-export.md
  - name: Offline backup for DPM and Azure Backup Server
    href: backup-azure-backup-server-import-export-.md
  - name: Replace your tape library
    href: backup-azure-backup-cloud-as-tape.md
  - name: Azure Common Security Attributes
    href: backup-security-attributes.md
- name: How to
  items:
  - name: Azure Backup Server
    items:
    - name: Azure Backup Server protection matrix
      href: backup-mabs-protection-matrix.md
    - name: Install or upgrade
      items:
      - name: Install Azure Backup Server
        href: backup-azure-microsoft-azure-backup.md
      - name: Add storage
        href: backup-mabs-add-storage.md
      - name: What's New in MABS
        href: backup-mabs-whats-new-mabs.md
      - name: Release notes MABS V3
        href: backup-mabs-release-notes-v3.md
      - name: Unattended installation
        href: backup-mabs-unattended-install.md
    - name: Protect workloads
      items:
      - name: VMware server
        href: backup-azure-backup-server-vmware.md
      - name: Exchange
        href: backup-azure-exchange-mabs.md
      - name: SharePoint farm
        href: backup-azure-backup-sharepoint-mabs.md
      - name: SQL Server
        href: backup-azure-sql-mabs.md
      - name: Protect system state and bare metal recovery
        href: backup-mabs-system-state-and-bmr.md
    - name: Recover data from Azure Backup Server
      href: backup-azure-alternate-dpm-server.md
  - name: Azure Backup Server on Azure Stack
    items:
    - name: Install Azure Backup Server
      href: backup-mabs-install-azure-stack.md
    - name: Protect files and applications
      href: backup-mabs-files-applications-azure-stack.md
    - name: Protect SharePoint farm
      href: backup-mabs-sharepoint-azure-stack.md
    - name: Protect SQL Server database
      href: backup-mabs-sql-azure-stack.md
  - name: Azure File shares
    items:
    - name: Back up Azure File shares
      href: backup-azure-files.md
  - name: Back up Azure VMs
    items:
    - name: About Azure VM backup
      href: backup-azure-vms-introduction.md
    - name: Backup and restore Azure VMs with Azure Backup Instant Restore
      href: backup-instant-restore-capability.md
    - name: Back up Azure VMs
      items:
      - name: Enable backup when you create an Azure VM
        href: backup-during-vm-creation.md
      - name: Back up an Azure VM from VM settings
        href: backup-azure-vms-first-look-arm.md
      - name: Set up a vault and enable backup for Azure VMs
        href: backup-azure-arm-vms-prepare.md
      - name: Back up encrypted Azure VMs
        href: backup-azure-vms-encryption.md
      - name: Configure app-consistent backups of Azure VMs running Linux
        href: backup-azure-linux-app-consistent.md
    - name: Manage and monitor Azure VM backup
      items:
      - name: Manage Azure VM backups
        href: backup-azure-manage-vms.md
      - name: Monitor alerts for Azure VM backups
        href: backup-azure-monitor-vms.md
    - name: Restore Azure VMs
      items:
      - name: Restore Azure VMs in the portal
        href: backup-azure-arm-restore-vms.md
      - name: Recover files from Azure VM backups
        href: backup-azure-restore-files-from-vm.md
      - name: Restore encrypted VMs
        href: backup-azure-vms-encryption.md
      - name: Restore keys and secret for encrypted VMs
        href: backup-azure-restore-key-secret.md
  - name: Configure Azure Backup reports
    items:
    - name: Configure Azure Backup reports
      href: backup-azure-configure-reports.md
    - name: Data model for Azure Backup reports
      href: backup-azure-reports-data-model.md
    - name: Log Analytics data model for Azure Backup
      href: backup-azure-log-analytics-data-model.md
    - name: Updating Azure Backup Central Reporting Content Pack
      href: backup-azure-central-reporting-updates.md
  - name: Data Protection Manager
    items:
    - name: Prepare DPM workloads in the Azure portal
      href: backup-azure-dpm-introduction.md
    - name: Use DPM to back up Exchange server
      href: backup-azure-backup-exchange-server.md
    - name: Recover data to alternate DPM server
      href: backup-azure-alternate-dpm-server.md
    - name: Use DPM to back up SQL Server workloads
      href: backup-azure-backup-sql.md
    - name: Use DPM to back up a SharePoint farm
      href: backup-azure-backup-sharepoint.md
  - name: Use Azure PowerShell
    items:
    - name: Azure VMs in the Azure portal
      href: backup-azure-vms-automation.md
    - name: DPM in the Azure portal
      href: backup-dpm-automation.md
    - name: Windows Server in the Azure portal
      href: backup-client-automation.md
    - name: Azure File shares in the Azure portal
      href: backup-azure-afs-automation.md
    - name: SQL in Azure VM backups
      href: backup-azure-sql-automation.md
  - name: Use Azure Backup REST API
    items:
    - name: Create Recovery Services vault
      href: backup-azure-arm-userestapi-createorupdatevault.md
    - name: Create and update backup policy
      href: backup-azure-arm-userestapi-createorupdatepolicy.md
    - name: Back up Azure VMs
      href: backup-azure-arm-userestapi-backupazurevms.md
    - name: Restore Azure VMs
      href: backup-azure-arm-userestapi-restoreazurevms.md
    - name: Manage Azure Backup jobs
      href: backup-azure-arm-userestapi-managejobs.md
<<<<<<< HEAD
  - name: Backup SQL Server databases on Azure VMs
=======
  - name: Back up SQL Server databases on Azure VMs
>>>>>>> 6a383dfd
    items:
    - name: About SQL Server Backup in Azure VMs
      href: backup-azure-sql-database.md
    - name: Back up SQL Server databases in Azure VMs
      href: backup-sql-server-database-azure-vms.md
    - name: Restore SQL Server databases in Azure VMs
      href: restore-sql-database-azure-vm.md
    - name: Manage backed up SQL Server databases
      href: manage-monitor-sql-database-backup.md
<<<<<<< HEAD
=======
  - name: Back up SAP HANA databases on Azure VMs
    href: backup-azure-sap-hana-database.md
>>>>>>> 6a383dfd
  - name: Windows Server
    items:
    - name: Back up Windows Server files and folders
      href: backup-configure-vault.md
    - name: Back up Windows Server System State
      href: backup-azure-system-state.md
    - name: Recover files from Azure to Windows Server
      href: backup-azure-restore-windows-server.md
    - name: Restore Windows Server System State
      href: backup-azure-restore-system-state.md
    - name: Monitor and manage Recovery Services vaults
      href: backup-azure-manage-windows-server.md
  - name: Recovery Services vault
    items:
    - name: Overview of Recovery Services vaults
      href: backup-azure-recovery-services-vault-overview.md
    - name: Upgrading a Backup vault to Recovery Services vault
      href: backup-azure-upgrade-backup-to-recovery-services.md
    - name: Delete a Recovery Services vault
      href: backup-azure-delete-vault.md
    - name: Move a Recovery Services vault
      href: backup-azure-move-recovery-services-vault.md
  - name: Troubleshoot
    items:
    - name: Azure VM
      href: backup-azure-vms-troubleshoot.md
    - name: Azure Backup agent or VM extension timed out
      href: backup-azure-troubleshoot-vm-backup-fails-snapshot-timeout.md
    - name: Files and folders backup is slow
      href: backup-azure-troubleshoot-slow-backup-performance-issue.md
    - name: Azure Backup Server
      href: backup-azure-mabs-troubleshoot.md
    - name: System Center DPM
      href: backup-azure-scdpm-troubleshooting.md
    - name: Azure Backup agent
      href: backup-azure-mars-troubleshoot.md
    - name: Azure File share
      href: troubleshoot-azure-files.md
    - name: SQL Server
      href: backup-sql-server-azure-troubleshoot.md
  - name: Monitor Azure Backup workloads
    items:
    - name: Using the Azure portal
      href: backup-azure-monitoring-built-in-monitor.md
    - name: Using Azure Monitor
      href: backup-azure-monitoring-use-azuremonitor.md
- name: Reference
  items:
  - name: .NET
    href: /dotnet/api/microsoft.azure.management.recoveryservices.backup
  - name: Azure CLI
    href: /cli/azure/backup?view=azure-cli-latest
  - name: PowerShell
    href: /powershell/module/az.recoveryservices
  - name: REST - Backup
    href: /rest/api/backup/
  - name: REST - Recovery Services vault
    href: /rest/api/recoveryservices/
  - name: Resource Manager template
    href: /azure/templates/microsoft.recoveryservices/allversions
- name: Resources
  items:
  - name: Azure Roadmap
    href: https://azure.microsoft.com/roadmap/
  - name: MSDN forum
    href: https://social.msdn.microsoft.com/Forums/en-US/home?forum=windowsazureonlinebackup
  - name: Pricing
    href: https://azure.microsoft.com/pricing/details/backup/
  - name: Pricing calculator
    href: https://azure.microsoft.com/pricing/calculator/
  - name: Service updates
    href: https://azure.microsoft.com/updates/?product=backup
  - name: Videos
    href: https://azure.microsoft.com/documentation/videos/index/?services=backup<|MERGE_RESOLUTION|>--- conflicted
+++ resolved
@@ -195,11 +195,7 @@
       href: backup-azure-arm-userestapi-restoreazurevms.md
     - name: Manage Azure Backup jobs
       href: backup-azure-arm-userestapi-managejobs.md
-<<<<<<< HEAD
-  - name: Backup SQL Server databases on Azure VMs
-=======
   - name: Back up SQL Server databases on Azure VMs
->>>>>>> 6a383dfd
     items:
     - name: About SQL Server Backup in Azure VMs
       href: backup-azure-sql-database.md
@@ -209,11 +205,8 @@
       href: restore-sql-database-azure-vm.md
     - name: Manage backed up SQL Server databases
       href: manage-monitor-sql-database-backup.md
-<<<<<<< HEAD
-=======
   - name: Back up SAP HANA databases on Azure VMs
     href: backup-azure-sap-hana-database.md
->>>>>>> 6a383dfd
   - name: Windows Server
     items:
     - name: Back up Windows Server files and folders
