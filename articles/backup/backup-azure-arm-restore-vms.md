--- conflicted
+++ resolved
@@ -7,11 +7,7 @@
 keywords: restore backup; how to restore; recovery point;
 ms.service: backup
 ms.topic: conceptual
-<<<<<<< HEAD
-ms.date: 03/28/2019
-=======
 ms.date: 05/08/2019
->>>>>>> 6a383dfd
 ms.author: geg
 ---
 # Restore Azure VMs
@@ -20,22 +16,6 @@
 
 
 
-<<<<<<< HEAD
-### Restore options
-
-Azure Backup provides a number of ways to restore a VM.
-
-**Restore option** | **Details**
---- | ---
-**Create a new VM** | Quickly creates and gets a basic VM up and running from a restore point.<br/><br/> You can specify a name for the VM, select the resource group and virtual network (VNet) in which it will be placed, and specify a storage type.
-**Restore disk** | Restores a VM disk which can then be used to create a new VM.<br/><br/> Azure Backup provides a template to help you customize and create a VM. <br/><br/> This option copies VHDs to the storage account you specify. The restore job generates a template that you can download and use to specify custom VM settings, and create a VM.<br/><br/> The storage account should be in the same location as the vault. Create a storage account if you don't have one.<br/><br/> The storage account replication type is displayed. Zone redundant storage (ZRS) isn't supported.<br/><br/> Alternatively, you can attach the disk to an existing VM, or create a new VM using PowerShell.<br/><br/> This option is useful if you want to customize the VM, add configuration settings that weren't there at the time of backup, or add settings that must be configured using the template or PowerShell.
-**Replace existing** | You can restore a disk, and use it to replace a disk on the existing VM.<br/><br/> The current VM must exist. If it's been deleted this option can't be used.<br/><br/> Azure Backup takes a snapshot of the existing VM before replacing the disk. The snapshot is stored in the staging location you specify. Existing disks connected to the VM are then replaced using the selected restore point.<br/><br/> The snapshot that was taken is copied to the vault and retained in accordance with your specified retention policy. <br/><br/> Replace existing is supported for unencrypted managed VMs. It's not supported for unmanaged disks, [generalized VMs](https://docs.microsoft.com/azure/virtual-machines/windows/capture-image-resource), or for VMs [created using custom images](https://azure.microsoft.com/resources/videos/create-a-custom-virtual-machine-image-in-azure-resource-manager-with-powershell/).<br/><br/> If the restore point has more or less disks than the current VM, then the number of disks in the restore point will only reflect the VM configuration.<br/><br/>
-
-> [!NOTE]
-> You can also recover specific files and folders on an Azure VM. [Learn more](backup-azure-restore-files-from-vm.md).
->
-> If you're running the [latest version](backup-instant-restore-capability.md) of Azure Backup for Azure VMs (known as Instant Restore), snapshots are kept for up to seven days, and you can restore a VM from snapshots before the backup data is sent to the vault. If you want to restore a VM from a backup from the last seven days, it's quicker to restore from the snapshot and not from the vault.
-=======
 ## Restore options
 
 Azure Backup provides a number of ways to restore a VM.
@@ -66,7 +46,6 @@
     - When restoring non-premium VMs, premium storage accounts aren't supported.
     - When restoring managed VMs, premium storage accounts configured with network rules aren't supported.
 
->>>>>>> 6a383dfd
 
 ## Before you start
 
@@ -87,7 +66,6 @@
 4. Select a restore point to use for the recovery.
 
 ## Choose a VM restore configuration
-<<<<<<< HEAD
 
 1. In **Restore configuration**, select a restore option:
     - **Create new**: Use this option if you want to create a new VM. You can create a VM with simple settings, or restore a disk and create a customized VM.
@@ -99,30 +77,13 @@
 
 ## Create a VM
 
-=======
-
-1. In **Restore configuration**, select a restore option:
-    - **Create new**: Use this option if you want to create a new VM. You can create a VM with simple settings, or restore a disk and create a customized VM.
-    - **Replace existing**: Use this option if you want to replace disks on an existing VM.
-
-        ![Restore configuration wizard](./media/backup-azure-arm-restore-vms/restore-configuration.png)
-
-2. Specify settings for your selected restore option.
-
-## Create a VM
-
->>>>>>> 6a383dfd
 As one of the [restore options](#restore-options), you can create a VM quickly with basic settings from a restore point.
 
 1. In **Restore configuration** > **Create new** > **Restore Type**, select **Create a virtual machine**.
 2. In **Virtual machine name**, specify a VM which doesn’t exist in the subscription.
 3. In **Resource group**, select an existing resource group for the new VM, or create a new one with a globally unique name. If you assign a name that already exists, Azure assigns the group the same name as the VM.
 4. In **Virtual network**, select the VNet in which the VM will be placed. All VNets associated with the subscription are displayed. Select the subnet. The first subnet is selected by default.
-<<<<<<< HEAD
-5. In **Storage Location**, specify the storage type for the VM.
-=======
 5. In **Storage Location**, specify the storage account for the VM. [Learn more](#storage-accounts).
->>>>>>> 6a383dfd
 
     ![Restore configuration wizard](./media/backup-azure-arm-restore-vms/recovery-configuration-wizard1.png)
 
@@ -144,7 +105,6 @@
     ![Recovery configuration completed](./media/backup-azure-arm-restore-vms/trigger-restore-operation1.png)
 
 4. In **Restore configuration**, select **OK**. In **Restore**, click **Restore** to trigger the restore operation.
-<<<<<<< HEAD
 
 During the VM restore, Azure Backup doesn’t use storage account. But in case of **Restore disks** and **Instant Restore**, storage account is used for storing template.
 
@@ -171,43 +131,11 @@
 
 ## Replace existing disks
 
-=======
-
-During the VM restore, Azure Backup doesn’t use storage account. But in case of **Restore disks** and **Instant Restore**, storage account is used for storing template.
-
-### Use templates to customize a restored VM
-
-After the disk is restored, use the template that was generated as part of the restore operation to customize and create a new VM:
-
-1. Open **Restore Job Details** for the relevant job.
-
-2. In **Restore Job Details**, select **Deploy Template** to initiate template deployment.
-
-    ![Restore job drill-down](./media/backup-azure-arm-restore-vms/restore-job-drill-down1.png)
-
-3. To customize the VM setting provided in the template, click **Edit template**. If you want to add more customizations, click **Edit parameters**.
-    - [Learn more](../azure-resource-manager/resource-group-template-deploy-portal.md#deploy-resources-from-custom-template) about deploying resources from a custom template.
-    - [Learn more](../azure-resource-manager/resource-group-authoring-templates.md) about authoring templates.
-
-   ![Load template deployment](./media/backup-azure-arm-restore-vms/edit-template1.png)
-
-4. Enter the custom values for the VM, accept the **Terms and Conditions** and click **Purchase**.
-
-   ![Submit template deployment](./media/backup-azure-arm-restore-vms/submitting-template1.png)
-
-
-## Replace existing disks
-
->>>>>>> 6a383dfd
 As one of the [restore options](#restore-options), you can replace an existing VM disk with the selected restore point. [Review](#restore-options) all restore options.
 
 1. In **Restore configuration**, click **Replace existing**.
 2. In **Restore Type**, select **Replace disk/s**. This is the restore point that will be used replace existing VM disks.
-<<<<<<< HEAD
-3. In **Staging Location**, specify where snapshots of the current managed disks should be saved.
-=======
 3. In **Staging Location**, specify where snapshots of the current managed disks should be saved during the restore process. [Learn more](#storage-accounts).
->>>>>>> 6a383dfd
 
    ![Restore configuration wizard Replace Existing](./media/backup-azure-arm-restore-vms/restore-configuration-replace-existing.png)
 
