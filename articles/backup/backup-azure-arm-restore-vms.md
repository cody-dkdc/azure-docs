--- conflicted
+++ resolved
@@ -190,10 +190,7 @@
 * Extensions present during the backup config will be installed, however they won't be enabled. Please reinstall extensions if you see any issue. 
 * If the backed-up VM has static IP, post restore, restored VM will have a dynamic IP to avoid conflict when creating restored VM. Learn more on how you can [add a static IP to restored VM](../virtual-network/virtual-networks-reserved-private-ip.md#how-to-add-a-static-internal-ip-to-an-existing-vm)
 * Restored VM will not have availability value set. We recommend using restore disks option and [adding availability set](../virtual-machines/windows/create-availability-set.md#use-powershell-to-create-an-availability-set) when creating a VM from PowerShell or templates using restored disks. 
-<<<<<<< HEAD
-=======
-
->>>>>>> a42dbad0
+
 
 ## Backup for restored VMs
 If you have restored VM to same Resource Group with the same name as originally backed up VM, backup continues on the VM post restore. If you have either restored VM to a different Resource group or specified a different name for restored VM, this is treated as a new VM and you need to setup backup for restored VM.
