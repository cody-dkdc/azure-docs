--- conflicted
+++ resolved
@@ -1,8 +1,3 @@
-<<<<<<< HEAD
-<properties pageTitle="How to install and configure Symantec Endpoint Protection on an Azure VM" description="Describes installing and configuring Symantec Endpoint Protection on a VM in Azure" services="virtual-machines" documentationCenter="" authors="KBDAzure" manager="timlt" editor=""/>
-
-<tags ms.service="virtual-machines" ms.workload="infrastructure-services" ms.tgt_pltfrm="vm-multiple" ms.devlang="na" ms.topic="article" ms.date="1/26/2015" ms.author="kathydav"/>
-=======
 <properties 
 	pageTitle="How to install and configure Symantec Endpoint Protection on an Azure VM" 
 	description="Describes installing and configuring Symantec Endpoint Protection on a VM in Azure" 
@@ -20,7 +15,6 @@
 	ms.topic="article" 
 	ms.date="1/26/2015" 
 	ms.author="kathydav"/>
->>>>>>> aa65fa0c
 
 #How to install and configure Symantec Endpoint Protection on an Azure VM
 
