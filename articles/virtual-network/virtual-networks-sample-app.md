---
title: Azure sample application for use with DMZs | Microsoft Docs
description: Deploy this simple web application after creating a DMZ to test traffic flow scenarios
services: virtual-network
documentationcenter: na
author: tracsman
manager: rossort
editor: ''

ms.assetid: 60340ab7-b82b-40e0-bd87-83e41fe4519c
ms.service: virtual-network
ms.devlang: na
ms.topic: article
ms.tgt_pltfrm: na
ms.workload: infrastructure-services
ms.date: 01/03/2017
ms.author: jonor

---
# Sample application for use with DMZs
[Return to the Security Boundary Best Practices Page][HOME]

These PowerShell scripts can be run locally on the IIS01 and AppVM01 servers to install and set up a simple web application that displays an html page from the front-end IIS01 server with content from the back-end AppVM01 server.

This application provides a simple testing environment for many of the DMZ Examples and how changes on the Endpoints, NSGs, UDR, and Firewall rules can affect traffic flows.

## Firewall rule to allow ICMP
This simple PowerShell statement can be run on any Windows VM to allow ICMP (Ping) traffic. This firewall update allows for easier testing and troubleshooting by allowing the ping protocol to pass through the windows firewall (for most Linux distros ICMP is on by default).

```PowerShell
# Turn On ICMPv4
New-NetFirewallRule -Name Allow_ICMPv4 -DisplayName "Allow ICMPv4" `
    -Protocol ICMPv4 -Enabled True -Profile Any -Action Allow
```

If you use the following scripts, this firewall rule addition is the first statement.

## IIS01 - Web application installation script
This script will:

1. Open IMCPv4 (Ping) on the local server windows firewall for easier testing
2. Install IIS and the .Net Framework v4.5
3. Create an ASP.NET web page and a Web.config file
4. Change the Default application pool to make file access easier
5. Set the Anonymous user to your admin account and password

This PowerShell script should be run locally while RDP’d into IIS01.

```PowerShell
# IIS Server Post Build Config Script
# Get Admin Account and Password
    Write-Host "Please enter the admin account information used to create this VM:" -ForegroundColor Cyan
    $theAdmin = Read-Host -Prompt "The Admin Account Name (no domain or machine name)"
    $thePassword = Read-Host -Prompt "The Admin Password"

# Turn On ICMPv4
    Write-Host "Creating ICMP Rule in Windows Firewall" -ForegroundColor Cyan
    New-NetFirewallRule -Name Allow_ICMPv4 -DisplayName "Allow ICMPv4" -Protocol ICMPv4 -Enabled True -Profile Any -Action Allow

# Install IIS
    Write-Host "Installing IIS and .Net 4.5, this can take some time, like 15+ minutes..." -ForegroundColor Cyan
    add-windowsfeature Web-Server, Web-WebServer, Web-Common-Http, Web-Default-Doc, Web-Dir-Browsing, Web-Http-Errors, Web-Static-Content, Web-Health, Web-Http-Logging, Web-Performance, Web-Stat-Compression, Web-Security, Web-Filtering, Web-App-Dev, Web-ISAPI-Ext, Web-ISAPI-Filter, Web-Net-Ext, Web-Net-Ext45, Web-Asp-Net45, Web-Mgmt-Tools, Web-Mgmt-Console

# Create Web App Pages
    Write-Host "Creating Web page and Web.Config file" -ForegroundColor Cyan
    $MainPage = '<%@ Page Language="vb" AutoEventWireup="false" %>
    <%@ Import Namespace="System.IO" %>
    <script language="vb" runat="server">
        Protected Sub Page_Load(ByVal sender As Object, ByVal e As System.EventArgs) Handles Me.Load
            Dim FILENAME As String = "\\10.0.2.5\WebShare\Rand.txt"
            Dim objStreamReader As StreamReader
            objStreamReader = File.OpenText(FILENAME)
            Dim contents As String = objStreamReader.ReadToEnd()
            lblOutput.Text = contents
            objStreamReader.Close()
            lblTime.Text = Now()
        End Sub
    </script>

    <!DOCTYPE html>
    <html xmlns="http://www.w3.org/1999/xhtml">
    <head runat="server">
        <title>DMZ Example App</title>
    </head>
    <body style="font-family: Optima,Segoe,Segoe UI,Candara,Calibri,Arial,sans-serif;">
      <form id="frmMain" runat="server">
        <div>
          <h1>Looks like you made it!</h1>
          This is a page from the inside (a web server on a private network),<br />
          and it is making its way to the outside! (If you are viewing this from the internet)<br />
          <br />
          The following sections show:
          <ul style="margin-top: 0px;">
            <li> Local Server Time - Shows if this page is or isnt cached anywhere</li>
            <li> File Output - Shows that the web server is reaching AppVM01 on the backend subnet and successfully returning content</li>
            <li> Image from the Internet - Doesnt really show anything, but it made me happy to see this when the app worked</li>
          </ul>
          <div style="border: 2px solid #8AC007; border-radius: 25px; padding: 20px; margin: 10px; width: 650px;">
            <b>Local Web Server Time</b>: <asp:Label runat="server" ID="lblTime" /></div>
          <div style="border: 2px solid #8AC007; border-radius: 25px; padding: 20px; margin: 10px; width: 650px;">
            <b>File Output from AppVM01</b>: <asp:Label runat="server" ID="lblOutput" /></div>
          <div style="border: 2px solid #8AC007; border-radius: 25px; padding: 20px; margin: 10px; width: 650px;">
            <b>Image File Linked from the Internet</b>:<br />
            <br />
            <img src="http://sd.keepcalm-o-matic.co.uk/i/keep-calm-you-made-it-7.png" alt="You made it!" width="150" length="175"/></div>
        </div>
      </form>
    </body>
    </html>'

    $WebConfig ='<?xml version="1.0" encoding="utf-8"?>
    <configuration>
      <system.web>
        <compilation debug="true" strict="false" explicit="true" targetFramework="4.5" />
        <httpRuntime targetFramework="4.5" />
        <identity impersonate="true" />
        <customErrors mode="Off"/>
      </system.web>
      <system.webServer>
        <defaultDocument>
          <files>
            <add value="Home.aspx" />
          </files>
        </defaultDocument>
      </system.webServer>
    </configuration>'

    $MainPage | Out-File -FilePath "C:\inetpub\wwwroot\Home.aspx" -Encoding ascii
    $WebConfig | Out-File -FilePath "C:\inetpub\wwwroot\Web.config" -Encoding ascii

<<<<<<< HEAD
# Set App Pool to Classic Pipeline to remote file access will work easier
    Write-Host "Updaing IIS Settings" -ForegroundColor Cyan
=======
# Set App Pool to Clasic Pipeline to remote file access will work easier
    Write-Host "Updating IIS Settings" -ForegroundColor Cyan
>>>>>>> 1f03ad25
    c:\windows\system32\inetsrv\appcmd.exe set app "Default Web Site/" /applicationPool:".NET v4.5 Classic"
    c:\windows\system32\inetsrv\appcmd.exe set config "Default Web Site/" /section:system.webServer/security/authentication/anonymousAuthentication /userName:$theAdmin /password:$thePassword /commit:apphost

# Make sure the IIS settings take
    Write-Host "Restarting the W3SVC" -ForegroundColor Cyan
    Restart-Service -Name W3SVC

    Write-Host
    Write-Host "Web App Creation Successfull!" -ForegroundColor Green
    Write-Host
```

## AppVM01 - File server installation script
This script sets up the back-end for this simple application. This script will:

1. Open IMCPv4 (Ping) on the firewall for easier testing
2. Create a directory for the web site
3. Create a text file to be remotely access by the web page
4. Set permissions on the directory and file to Anonymous to allow access
5. Turn off IE Enhanced Security to allow easier browsing from this server 

> [!IMPORTANT]
> **Best Practice**: Never turn off IE Enhanced Security on a production server, plus it's generally a bad idea to surf the web from a production server. Also, opening up file shares for anonymous access is a bad idea, but done here for simplicity.
> 
> 

This PowerShell script should be run locally while RDP’d into AppVM01. PowerShell is required to be run as Administrator to ensure successful execution.

```PowerShell
# AppVM01 Server Post Build Config Script
# PowerShell must be run as Administrator for Net Share commands to work

# Turn On ICMPv4
    New-NetFirewallRule -Name Allow_ICMPv4 -DisplayName "Allow ICMPv4" -Protocol ICMPv4 -Enabled True -Profile Any -Action Allow

# Create Directory
    New-Item "C:\WebShare" -ItemType Directory

# Write out Rand.txt
    $FileContent = "Hello, I'm the contents of a remote file on AppVM01."
    $FileContent | Out-File -FilePath "C:\WebShare\Rand.txt" -Encoding ascii

# Set Permissions on share
    $Acl = Get-Acl "C:\WebShare"
    $AccessRule = New-Object system.security.accesscontrol.filesystemaccessrule("Everyone","ReadAndExecute, Synchronize","ContainerInherit, ObjectInherit","InheritOnly","Allow")
    $Acl.SetAccessRule($AccessRule)
    Set-Acl "C:\WebShare" $Acl

# Create network share
    Net Share WebShare=C:\WebShare "/grant:Everyone,READ"

# Turn Off IE Enhanced Security Configuration for Admins
    Set-ItemProperty -Path "HKLM:\SOFTWARE\Microsoft\Active Setup\Installed Components\{A509B1A7-37EF-4b3f-8CFC-4F3A74704073}" -Name "IsInstalled" -Value 0

    Write-Host
    Write-Host "File Server Set up Successfull!" -ForegroundColor Green
    Write-Host
```

## DNS01 - DNS server installation script
There is no script included in this sample application to set up the DNS server. If testing of the firewall rules, NSG, or UDR needs to include DNS traffic, the DNS01 server needs to be set up manually. The Network Configuration xml file and Resource Manager Template for both examples includes DNS01 as the primary DNS server and the public DNS server hosted by Level 3 as the backup DNS server. The Level 3 DNS server would be the actual DNS server used for non-local traffic, and with DNS01 not setup, no local network DNS would occur.

## Next steps
* Run the IIS01 script on an IIS server
* Run File Server script on AppVM01
* Browse to the Public IP on IIS01 to validate your build

<!--Link References-->
[HOME]: ../best-practices-network-security.md<|MERGE_RESOLUTION|>--- conflicted
+++ resolved
@@ -128,13 +128,8 @@
     $MainPage | Out-File -FilePath "C:\inetpub\wwwroot\Home.aspx" -Encoding ascii
     $WebConfig | Out-File -FilePath "C:\inetpub\wwwroot\Web.config" -Encoding ascii
 
-<<<<<<< HEAD
 # Set App Pool to Classic Pipeline to remote file access will work easier
-    Write-Host "Updaing IIS Settings" -ForegroundColor Cyan
-=======
-# Set App Pool to Clasic Pipeline to remote file access will work easier
     Write-Host "Updating IIS Settings" -ForegroundColor Cyan
->>>>>>> 1f03ad25
     c:\windows\system32\inetsrv\appcmd.exe set app "Default Web Site/" /applicationPool:".NET v4.5 Classic"
     c:\windows\system32\inetsrv\appcmd.exe set config "Default Web Site/" /section:system.webServer/security/authentication/anonymousAuthentication /userName:$theAdmin /password:$thePassword /commit:apphost
 
