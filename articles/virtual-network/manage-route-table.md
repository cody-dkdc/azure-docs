--- conflicted
+++ resolved
@@ -24,17 +24,10 @@
 
 Complete the following tasks before completing steps in any section of this article:
 
-<<<<<<< HEAD
-- If you don't already have an Azure account, sign up for a [free trial account](https://azure.microsoft.com/free).
-- If using the portal, open https://portal.azure.com, and log in with your Azure account.
-- If using PowerShell commands to complete tasks in this article, either run the commands in the [Azure Cloud Shell](https://shell.azure.com/powershell), or by running PowerShell from your computer. The Azure Cloud Shell is a free interactive shell that you can use to run the steps in this article. It has common Azure tools preinstalled and configured to use with your account. This tutorial requires the Azure PowerShell module version 1.0.0 or later. Run `Get-Module -ListAvailable Az` to find the installed version. If you need to upgrade, see [Install Azure PowerShell module](/powershell/azure/install-az-ps). If you are running PowerShell locally, you also need to run `Connect-AzAccount` to create a connection with Azure.
-- If using Azure Command-line interface (CLI) commands to complete tasks in this article, either run the commands in the [Azure Cloud Shell](https://shell.azure.com/bash), or by running the CLI from your computer. This tutorial requires the Azure CLI version 2.0.31 or later. Run `az --version` to find the installed version. If you need to install or upgrade, see [Install Azure CLI](/cli/azure/install-azure-cli). If you are running the Azure CLI locally, you also need to run `az login` to create a connection with Azure.
-=======
 * If you don't already have an Azure account, sign up for a [free trial account](https://azure.microsoft.com/free).<br>
 * If using the portal, open https://portal.azure.com, and sign in with your Azure account.<br>
 * If using PowerShell commands to complete tasks in this article, either run the commands in the [Azure Cloud Shell](https://shell.azure.com/powershell), or by running PowerShell from your computer. The Azure Cloud Shell is a free interactive shell that you can use to run the steps in this article. It has common Azure tools pre-installed and configured to use with your account. This tutorial requires the Azure PowerShell module version 1.0.0 or later. Run `Get-Module -ListAvailable Az` to find the installed version. If you need to upgrade, see [Install Azure PowerShell module](/powershell/azure/install-az-ps). If you are running PowerShell locally, you also need to run `Connect-AzAccount` to create a connection with Azure.<br>
 * If using Azure Command-line interface (CLI) commands to complete tasks in this article, either run the commands in the [Azure Cloud Shell](https://shell.azure.com/bash), or by running the CLI from your computer. This tutorial requires the Azure CLI version 2.0.31 or later. Run `az --version` to find the installed version. If you need to install or upgrade, see [Install Azure CLI](/cli/azure/install-azure-cli). If you are running the Azure CLI locally, you also need to run `az login` to create a connection with Azure.
->>>>>>> 6a383dfd
 
 The account you sign into, or connect to Azure with, must be assigned to the [network contributor](../role-based-access-control/built-in-roles.md?toc=%2fazure%2fvirtual-network%2ftoc.json#network-contributor) role or to a [custom role](../role-based-access-control/custom-roles.md?toc=%2fazure%2fvirtual-network%2ftoc.json) that is assigned the appropriate actions listed in [Permissions](#permissions).
 
@@ -48,13 +41,8 @@
 
 ### Create route table - commands
 
-<<<<<<< HEAD
-- Azure CLI: [az network route-table create](/cli/azure/network/route-table/route)
-- PowerShell: [New-AzRouteTable](/powershell/module/az.network/new-azroutetable)
-=======
 * Azure CLI: [az network route-table create](/cli/azure/network/route-table/route)<br>
 * PowerShell: [New-AzRouteTable](/powershell/module/az.network/new-azroutetable)
->>>>>>> 6a383dfd
 
 ## View route tables
 
@@ -62,26 +50,12 @@
 
 ### View route table - commands
 
-<<<<<<< HEAD
-- Azure CLI: [az network route-table list](/cli/azure/network/route-table/route)
-- PowerShell: [Get-AzRouteTable](/powershell/module/az.network/get-azroutetable)
-=======
 * Azure CLI: [az network route-table list](/cli/azure/network/route-table/route)<br>
 * PowerShell: [Get-AzRouteTable](/powershell/module/az.network/get-azroutetable)
->>>>>>> 6a383dfd
 
 ## View details of a route table
 
 1. In the search box at the top of the portal, enter *route tables* in the search box. When **Route tables** appear in the search results, select it.
-<<<<<<< HEAD
-2. Select the route table in the list that you want to view details for. Under **SETTINGS**, you can view the **Routes** in the route table and the **Subnets** the route table is associated to.
-3. To learn more about common Azure settings, see the following information:
-	*	[Activity log](../azure-monitor/platform/activity-logs-overview.md)
-	*	[Access control (IAM)](../role-based-access-control/overview.md)
-	*	[Tags](../azure-resource-manager/resource-group-using-tags.md?toc=%2fazure%2fvirtual-network%2ftoc.json)
-	*	[Locks](../azure-resource-manager/resource-group-lock-resources.md?toc=%2fazure%2fvirtual-network%2ftoc.json)
-	*	[Automation script](../azure-resource-manager/manage-resource-groups-portal.md#export-resource-groups-to-templates)
-=======
 1. Select the route table in the list that you want to view details for. Under **SETTINGS**, you can view the **Routes** in the route table and the **Subnets** the route table is associated to.
 1. To learn more about common Azure settings, see the following information:
 
@@ -90,17 +64,11 @@
     * [Tags](../azure-resource-manager/resource-group-using-tags.md?toc=%2fazure%2fvirtual-network%2ftoc.json)<br>
     * [Locks](../azure-resource-manager/resource-group-lock-resources.md?toc=%2fazure%2fvirtual-network%2ftoc.json)<br>
     * [Automation script](../azure-resource-manager/manage-resource-groups-portal.md#export-resource-groups-to-templates)
->>>>>>> 6a383dfd
 
 ### View details of route table - commands
 
-<<<<<<< HEAD
-- Azure CLI: [az network route-table show](/cli/azure/network/route-table/route)
-- PowerShell: [Get-AzRouteTable](/powershell/module/az.network/get-azroutetable)
-=======
 * Azure CLI: [az network route-table show](/cli/azure/network/route-table/route)<br>
 * PowerShell: [Get-AzRouteTable](/powershell/module/az.network/get-azroutetable)
->>>>>>> 6a383dfd
 
 ## Change a route table
 
@@ -109,13 +77,8 @@
 
 ### Change a route table - commands
 
-<<<<<<< HEAD
-- Azure CLI: [az network route-table update](/cli/azure/network/route-table/route)
-- PowerShell: [Set-AzRouteTable](/powershell/module/az.network/set-azroutetable)
-=======
 * Azure CLI: [az network route-table update](/cli/azure/network/route-table/route)<br>
 * PowerShell: [Set-AzRouteTable](/powershell/module/az.network/set-azroutetable)
->>>>>>> 6a383dfd
 
 ## Associate a route table to a subnet
 
@@ -131,13 +94,8 @@
 
 ### Associate a route table - commands
 
-<<<<<<< HEAD
-- Azure CLI: [az network vnet subnet update](/cli/azure/network/vnet/subnet?view=azure-cli-latest)
-- PowerShell: [Set-AzVirtualNetworkSubnetConfig](/powershell/module/az.network/set-azvirtualnetworksubnetconfig)
-=======
 * Azure CLI: [az network vnet subnet update](/cli/azure/network/vnet/subnet?view=azure-cli-latest)<br>
 * PowerShell: [Set-AzVirtualNetworkSubnetConfig](/powershell/module/az.network/set-azvirtualnetworksubnetconfig)
->>>>>>> 6a383dfd
 
 ## Dissociate a route table from a subnet
 
@@ -151,13 +109,8 @@
 
 ### Dissociate a route table - commands
 
-<<<<<<< HEAD
-- Azure CLI: [az network vnet subnet update](/cli/azure/network/vnet/subnet?view=azure-cli-latest)
-- PowerShell: [Set-AzVirtualNetworkSubnetConfig](/powershell/module/az.network/set-azvirtualnetworksubnetconfig)
-=======
 * Azure CLI: [az network vnet subnet update](/cli/azure/network/vnet/subnet?view=azure-cli-latest)<br>
 * PowerShell: [Set-AzVirtualNetworkSubnetConfig](/powershell/module/az.network/set-azvirtualnetworksubnetconfig)
->>>>>>> 6a383dfd
 
 ## Delete a route table
 
@@ -169,13 +122,8 @@
 
 ### Delete a route table - commands
 
-<<<<<<< HEAD
-- Azure CLI: [az network route-table delete](/cli/azure/network/route-table/route)
-- PowerShell: [Remove-AzRouteTable](/powershell/module/az.network/remove-azroutetable)
-=======
 * Azure CLI: [az network route-table delete](/cli/azure/network/route-table/route)<br>
 * PowerShell: [Remove-AzRouteTable](/powershell/module/az.network/remove-azroutetable)
->>>>>>> 6a383dfd
 
 ## Create a route
 
@@ -193,13 +141,8 @@
 
 ### Create a route - commands
 
-<<<<<<< HEAD
-- Azure CLI: [az network route-table route create](/cli/azure/network/route-table/route?view=azure-cli-latest)
-- PowerShell: [New-AzRouteConfig](/powershell/module/az.network/new-azrouteconfig)
-=======
 * Azure CLI: [az network route-table route create](/cli/azure/network/route-table/route?view=azure-cli-latest)<br>
 * PowerShell: [New-AzRouteConfig](/powershell/module/az.network/new-azrouteconfig)
->>>>>>> 6a383dfd
 
 ## View routes
 
@@ -211,13 +154,8 @@
 
 ### View routes - commands
 
-<<<<<<< HEAD
-- Azure CLI: [az network route-table route list](/cli/azure/network/route-table/route?view=azure-cli-latest)
-- PowerShell: [Get-AzRouteConfig](/powershell/module/az.network/get-azrouteconfig)
-=======
 * Azure CLI: [az network route-table route list](/cli/azure/network/route-table/route?view=azure-cli-latest)<br>
 * PowerShell: [Get-AzRouteConfig](/powershell/module/az.network/get-azrouteconfig)
->>>>>>> 6a383dfd
 
 ## View details of a route
 
@@ -228,13 +166,8 @@
 
 ### View details of a route - commands
 
-<<<<<<< HEAD
-- Azure CLI: [az network route-table route show](/cli/azure/network/route-table/route?view=azure-cli-latest)
-- PowerShell: [Get-AzRouteConfig](/powershell/module/az.network/get-azrouteconfig)
-=======
 * Azure CLI: [az network route-table route show](/cli/azure/network/route-table/route?view=azure-cli-latest)<br>
 * PowerShell: [Get-AzRouteConfig](/powershell/module/az.network/get-azrouteconfig)
->>>>>>> 6a383dfd
 
 ## Change a route
 
@@ -246,13 +179,8 @@
 
 ### Change a route - commands
 
-<<<<<<< HEAD
-- Azure CLI: [az network route-table route update](/cli/azure/network/route-table/route?view=azure-cli-latest)
-- PowerShell: [Set-AzRouteConfig](/powershell/module/az.network/set-azrouteconfig)
-=======
 * Azure CLI: [az network route-table route update](/cli/azure/network/route-table/route?view=azure-cli-latest)<br>
 * PowerShell: [Set-AzRouteConfig](/powershell/module/az.network/set-azrouteconfig)
->>>>>>> 6a383dfd
 
 ## Delete a route
 
@@ -264,13 +192,8 @@
 
 ### Delete a route - commands
 
-<<<<<<< HEAD
-- Azure CLI: [az network route-table route delete](/cli/azure/network/route-table/route?view=azure-cli-latest)
-- PowerShell: [Remove-AzRouteConfig](/powershell/module/az.network/remove-azrouteconfig)
-=======
 * Azure CLI: [az network route-table route delete](/cli/azure/network/route-table/route?view=azure-cli-latest)<br>
 * PowerShell: [Remove-AzRouteConfig](/powershell/module/az.network/remove-azrouteconfig)
->>>>>>> 6a383dfd
 
 ## View effective routes
 
@@ -284,13 +207,8 @@
 
 ### View effective routes - commands
 
-<<<<<<< HEAD
-- Azure CLI: [az network nic show-effective-route-table](/cli/azure/network/nic?view=azure-cli-latest)
-- PowerShell: [Get-AzEffectiveRouteTable](/powershell/module/az.network/get-azeffectiveroutetable)
-=======
 * Azure CLI: [az network nic show-effective-route-table](/cli/azure/network/nic?view=azure-cli-latest)<br>
 * PowerShell: [Get-AzEffectiveRouteTable](/powershell/module/az.network/get-azeffectiveroutetable)
->>>>>>> 6a383dfd
 
 ## Validate routing between two endpoints
 
@@ -306,13 +224,8 @@
 
 ### Validate routing between two endpoints - commands
 
-<<<<<<< HEAD
-- Azure CLI: [az network watcher show-next-hop](/cli/azure/network/watcher?view=azure-cli-latest)
-- PowerShell: [Get-AzNetworkWatcherNextHop](/powershell/module/az.network/get-aznetworkwatchernexthop)
-=======
 * Azure CLI: [az network watcher show-next-hop](/cli/azure/network/watcher?view=azure-cli-latest)<br>
 * PowerShell: [Get-AzNetworkWatcherNextHop](/powershell/module/az.network/get-aznetworkwatchernexthop)
->>>>>>> 6a383dfd
 
 ## Permissions
 
