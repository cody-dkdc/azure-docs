--- conflicted
+++ resolved
@@ -226,11 +226,7 @@
  
 ## Permissions
 
-<<<<<<< HEAD
-To perform tasks on route tables and routes, your account must be assigned to the [network contributor](../active-directory/role-based-access-built-in-roles.md?toc=%2fazure%2fvirtual-network%2ftoc.json#network-contributor) role or to a [custom](../role-based-access-control/custom-roles.md?toc=%2fazure%2fvirtual-network%2ftoc.json) role that is assigned the appropriate permissions listed in the following table:
-=======
-To perform tasks on route tables and routes, your account must be assigned to the [network contributor](../role-based-access-control/built-in-roles.md?toc=%2fazure%2fvirtual-network%2ftoc.json#network-contributor) role or to a [custom](../active-directory/role-based-access-control-custom-roles.md?toc=%2fazure%2fvirtual-network%2ftoc.json) role that is assigned the appropriate permissions listed in the following table:
->>>>>>> 7f047f4c
+To perform tasks on route tables and routes, your account must be assigned to the [network contributor](../role-based-access-control/built-in-roles.md?toc=%2fazure%2fvirtual-network%2ftoc.json#network-contributor) role or to a [custom](../role-based-access-control/custom-roles.md?toc=%2fazure%2fvirtual-network%2ftoc.json) role that is assigned the appropriate permissions listed in the following table:
 
 |Operation                                                       |   Operation name                               |
 |--------------------------------------------------------------  |   -------------------------------------------  |
