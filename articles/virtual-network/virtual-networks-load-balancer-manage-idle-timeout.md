<properties 
   authors="danielceckert" 
   documentationCenter="dev-center-name" 
   editor=""
   manager="jefco" 
   pageTitle="Manage: Load Balancer Idle Timeout" 
   description="Management features for the Azure load balancer idle timeout" 
   services="virtual-network" 
   />

<tags
   ms.author="danecke"
   ms.date="05/27/2015"
   ms.devlang="na"
   ms.service="virtual-network"
   ms.topic="article"
   ms.tgt_pltfrm="na"
   ms.workload="infrastructure-services"
   /> 
   
# Manage virtual network: Load balancer TCP idle timeout

**TCP idle timeout** allows a developer to specify a guaranteed threshold for inactivity during client-server sessions involving the Azure load balancer.  A TCP idle timeout value of 4 minutes (the default for the Azure load balancer) means that if there is a period of inactivity lasting longer than 4 minutes during a client-server session involving the Azure load balancer, the connection will be closed.

When a client-server connection is closed, the client application will get an error message similar to “The underlying connection was closed: A connection that was expected to be kept alive was closed by the server”.

[TCP Keep-Alive](http://tools.ietf.org/html/rfc1122#page-101) is a common practice to maintain connections during a long otherwise-inactive period [(MSDN example)](http://msdn.microsoft.com/library/system.net.servicepoint.settcpkeepalive.aspx). When TCP Keep-Alive is used, simple packets are sent periodically by a client (typically with a frequency period shorter than the server's idle timeout threshold).  The server considers these transmissions as evidence of connection activity even when no other activity occurs -- thus the idle timeout value is never met and the connection can be maintained over a long period of time.

While TCP Keep-Alive works well, it is generally not an option for mobile applications since it consumes limited power resources on mobile devices. A mobile application that uses TCP Keep-Alive will exhaust the device battery more quickly since it is continuously drawing power for network usage.

To support mobile device scenarios, the Azure load balancer supports a configurable TCP idle timeout. Developers can set the TCP idle timeout for any duration between 4 minutes and 30 minutes for inbound connections (configurable TCP idle timeout does not apply to outbound connections). This allows clients to maintain a much longer session with a server with long periods of inactivity.  An application on a mobile device may still choose to leverage the TCP Keep-Alive technique to preserve connections that expect periods of inactivity longer than 30 minutes, but this longer TCP idle timeout enables applications to issue TCP Keep-Alive requests far less frequently than before, significantly reducing the strain on mobile device power resources.

## Implementation

TCP idle timeout can be configured for: 

<<<<<<< HEAD
* [Instance-Level Public IPs](virtual-networks-instance-level-public-ip.md)
* [Load-Balanced endpoint sets](http://msdn.microsoft.com/library/azure/dn655055.aspx)
=======
* [Instance-Level Public IPs](http://msdn.microsoft.com/library/azure/dn690118.aspx)
* [Load-Balanced endpoint sets](../load-balancer/load-balancer-overview.md)
>>>>>>> d36b6b4b
* [Virtual Machine endpoints](../virtual-machines/virtual-machines-set-up-endpoints.md)
* [Web roles](http://msdn.microsoft.com/library/windowsazure/ee758711.aspx)
* [Worker roles](http://msdn.microsoft.com/library/windowsazure/ee758711.aspx)

## Next Steps
* TBD

## PowerShell Examples
Please download [the latest Azure PowerShell release](https://github.com/Azure/azure-sdk-tools/releases) for best results.

### Configure TCP timeout for your Instance-Level Public IP to 15 minutes

    Set-AzurePublicIP –PublicIPName webip –VM MyVM -IdleTimeoutInMinutes 15

IdleTimeoutInMinutes is optional. If not set, the default timeout is 4 minutes. Its value can now be set between 4 and 30 minutes.

### Set Idle Timeout when creating an Azure endpoint on a Virtual Machine

    Get-AzureVM -ServiceName "mySvc" -Name "MyVM1" | Add-AzureEndpoint -Name "HttpIn" -Protocol "tcp" -PublicPort 80 -LocalPort 8080 -IdleTimeoutInMinutes 15| Update-AzureVM

### Retrieve your idle timeout configuration

    PS C:\> Get-AzureVM –ServiceName “MyService” –Name “MyVM” | Get-AzureEndpoint
    
    VERBOSE: 6:43:50 PM - Completed Operation: Get Deployment
    LBSetName : MyLoadBalancedSet
    LocalPort : 80
    Name : HTTP
    Port : 80
    Protocol : tcp
    Vip : 65.52.xxx.xxx
    ProbePath :
    ProbePort : 80
    ProbeProtocol : tcp
    ProbeIntervalInSeconds : 15
    ProbeTimeoutInSeconds : 31
    EnableDirectServerReturn : False
    Acl : {}
    InternalLoadBalancerName :
    IdleTimeoutInMinutes : 15
    
### Set the TCP timeout on a load balanced endpoint set

If endpoints are part of a load balanced endpoint set, the TCP timeout must be set on the load balanced endpoint set:

    Set-AzureLoadBalancedEndpoint -ServiceName "MyService" -LBSetName "LBSet1" -Protocol tcp -LocalPort 80 -ProbeProtocolTCP -ProbePort 8080 -IdleTimeoutInMinutes 15

## Cloud Service Examples

You can leverage the Azure SDK for .NET to update your Cloud Service

Endpoint settings for Cloud Services are made in the .csdef. So, in order to update the TCP timeout for a Cloud Services deployment, a deployment upgrade is required. An exception is if the TCP timeout is only specified for a Public IP. Public IP settings are in the .cscfg, and they can be updated through deployment update and upgrade.

The .csdef changes for endpoint settings are:

    <WorkerRole name="worker-role-name" vmsize="worker-role-size" enableNativeCodeExecution="[true|false]">
      <Endpoints>
        <InputEndpoint name="input-endpoint-name" protocol="[http|https|tcp|udp]" localPort="local-port-number" port="port-number" certificate="certificate-name" loadBalancerProbe="load-balancer-probe-name" idleTimeoutInMinutes="tcp-timeout" />
      </Endpoints>
    </WorkerRole>The .cscfg changes for the timeout setting on Public IPs are:
    
    <NetworkConfiguration>
      <VirtualNetworkSite name="VNet"/>
      <AddressAssignments>
        <InstanceAddress roleName="VMRolePersisted">
          <PublicIPs>
            <PublicIP name="public-ip-name" idleTimeoutInMinutes="timeout-in-minutes"/>
          </PublicIPs>
        </InstanceAddress>
      </AddressAssignments>
    </NetworkConfiguration>
    
## API Examples

Developers can configure the load balancer distribution using the service management API.  Make sure to add the x-ms-version header is set to version 2014-06-01 or higher.

### Update the configuration of the specified load-balanced input endpoints on all Virtual Machines in a deployment

#### Request

    POST https://management.core.windows.net/<subscription-id>/services/hostedservices/<cloudservice-name>/deployments/<deployment-name>

The value of LoadBalancerDistribution can be sourceIP for 2-tuple affinity, sourceIPProtocol for 3-tuple affinity or none (for no affinity. i.e. 5-tuple)

#### Response

    <LoadBalancedEndpointList xmlns="http://schemas.microsoft.com/windowsazure" xmlns:i="http://www.w3.org/2001/XMLSchema-instance">
      <InputEndpoint>
        <LoadBalancedEndpointSetName>endpoint-set-name</LoadBalancedEndpointSetName>
        <LocalPort>local-port-number</LocalPort>
        <Port>external-port-number</Port>
        <LoadBalancerProbe>
          <Path>path-of-probe</Path>
          <Port>port-assigned-to-probe</Port>
          <Protocol>probe-protocol</Protocol>
          <IntervalInSeconds>interval-of-probe</IntervalInSeconds>
          <TimeoutInSeconds>timeout-for-probe</TimeoutInSeconds>
        </LoadBalancerProbe>
        <LoadBalancerName>name-of-internal-loadbalancer</LoadBalancerName>
        <Protocol>endpoint-protocol</Protocol>
        <IdleTimeoutInMinutes>15</IdleTimeoutInMinutes>
        <EnableDirectServerReturn>enable-direct-server-return</EnableDirectServerReturn>
        <EndpointACL>
          <Rules>
            <Rule>
              <Order>priority-of-the-rule</Order>
              <Action>permit-rule</Action>
              <RemoteSubnet>subnet-of-the-rule</RemoteSubnet>
              <Description>description-of-the-rule</Description>
            </Rule>
          </Rules>
        </EndpointACL>
      </InputEndpoint>
    </LoadBalancedEndpointList>
 
<|MERGE_RESOLUTION|>--- conflicted
+++ resolved
@@ -1,158 +1,153 @@
-<properties 
-   authors="danielceckert" 
-   documentationCenter="dev-center-name" 
-   editor=""
-   manager="jefco" 
-   pageTitle="Manage: Load Balancer Idle Timeout" 
-   description="Management features for the Azure load balancer idle timeout" 
-   services="virtual-network" 
-   />
-
-<tags
-   ms.author="danecke"
-   ms.date="05/27/2015"
-   ms.devlang="na"
-   ms.service="virtual-network"
-   ms.topic="article"
-   ms.tgt_pltfrm="na"
-   ms.workload="infrastructure-services"
-   /> 
-   
-# Manage virtual network: Load balancer TCP idle timeout
-
-**TCP idle timeout** allows a developer to specify a guaranteed threshold for inactivity during client-server sessions involving the Azure load balancer.  A TCP idle timeout value of 4 minutes (the default for the Azure load balancer) means that if there is a period of inactivity lasting longer than 4 minutes during a client-server session involving the Azure load balancer, the connection will be closed.
-
-When a client-server connection is closed, the client application will get an error message similar to “The underlying connection was closed: A connection that was expected to be kept alive was closed by the server”.
-
-[TCP Keep-Alive](http://tools.ietf.org/html/rfc1122#page-101) is a common practice to maintain connections during a long otherwise-inactive period [(MSDN example)](http://msdn.microsoft.com/library/system.net.servicepoint.settcpkeepalive.aspx). When TCP Keep-Alive is used, simple packets are sent periodically by a client (typically with a frequency period shorter than the server's idle timeout threshold).  The server considers these transmissions as evidence of connection activity even when no other activity occurs -- thus the idle timeout value is never met and the connection can be maintained over a long period of time.
-
-While TCP Keep-Alive works well, it is generally not an option for mobile applications since it consumes limited power resources on mobile devices. A mobile application that uses TCP Keep-Alive will exhaust the device battery more quickly since it is continuously drawing power for network usage.
-
-To support mobile device scenarios, the Azure load balancer supports a configurable TCP idle timeout. Developers can set the TCP idle timeout for any duration between 4 minutes and 30 minutes for inbound connections (configurable TCP idle timeout does not apply to outbound connections). This allows clients to maintain a much longer session with a server with long periods of inactivity.  An application on a mobile device may still choose to leverage the TCP Keep-Alive technique to preserve connections that expect periods of inactivity longer than 30 minutes, but this longer TCP idle timeout enables applications to issue TCP Keep-Alive requests far less frequently than before, significantly reducing the strain on mobile device power resources.
-
-## Implementation
-
-TCP idle timeout can be configured for: 
-
-<<<<<<< HEAD
-* [Instance-Level Public IPs](virtual-networks-instance-level-public-ip.md)
-* [Load-Balanced endpoint sets](http://msdn.microsoft.com/library/azure/dn655055.aspx)
-=======
-* [Instance-Level Public IPs](http://msdn.microsoft.com/library/azure/dn690118.aspx)
-* [Load-Balanced endpoint sets](../load-balancer/load-balancer-overview.md)
->>>>>>> d36b6b4b
+<properties 
+   authors="danielceckert" 
+   documentationCenter="dev-center-name" 
+   editor=""
+   manager="jefco" 
+   pageTitle="Manage: Load Balancer Idle Timeout" 
+   description="Management features for the Azure load balancer idle timeout" 
+   services="virtual-network" 
+   />
+
+<tags
+   ms.author="danecke"
+   ms.date="05/27/2015"
+   ms.devlang="na"
+   ms.service="virtual-network"
+   ms.topic="article"
+   ms.tgt_pltfrm="na"
+   ms.workload="infrastructure-services"
+   /> 
+   
+# Manage virtual network: Load balancer TCP idle timeout
+
+**TCP idle timeout** allows a developer to specify a guaranteed threshold for inactivity during client-server sessions involving the Azure load balancer.  A TCP idle timeout value of 4 minutes (the default for the Azure load balancer) means that if there is a period of inactivity lasting longer than 4 minutes during a client-server session involving the Azure load balancer, the connection will be closed.
+
+When a client-server connection is closed, the client application will get an error message similar to “The underlying connection was closed: A connection that was expected to be kept alive was closed by the server”.
+
+[TCP Keep-Alive](http://tools.ietf.org/html/rfc1122#page-101) is a common practice to maintain connections during a long otherwise-inactive period [(MSDN example)](http://msdn.microsoft.com/library/system.net.servicepoint.settcpkeepalive.aspx). When TCP Keep-Alive is used, simple packets are sent periodically by a client (typically with a frequency period shorter than the server's idle timeout threshold).  The server considers these transmissions as evidence of connection activity even when no other activity occurs -- thus the idle timeout value is never met and the connection can be maintained over a long period of time.
+
+While TCP Keep-Alive works well, it is generally not an option for mobile applications since it consumes limited power resources on mobile devices. A mobile application that uses TCP Keep-Alive will exhaust the device battery more quickly since it is continuously drawing power for network usage.
+
+To support mobile device scenarios, the Azure load balancer supports a configurable TCP idle timeout. Developers can set the TCP idle timeout for any duration between 4 minutes and 30 minutes for inbound connections (configurable TCP idle timeout does not apply to outbound connections). This allows clients to maintain a much longer session with a server with long periods of inactivity.  An application on a mobile device may still choose to leverage the TCP Keep-Alive technique to preserve connections that expect periods of inactivity longer than 30 minutes, but this longer TCP idle timeout enables applications to issue TCP Keep-Alive requests far less frequently than before, significantly reducing the strain on mobile device power resources.
+
+## Implementation
+
+TCP idle timeout can be configured for: 
+
+* [Instance-Level Public IPs](virtual-networks-instance-level-public-ip.md)
+* [Load-Balanced endpoint sets](../load-balancer/load-balancer-overview.md)
 * [Virtual Machine endpoints](../virtual-machines/virtual-machines-set-up-endpoints.md)
-* [Web roles](http://msdn.microsoft.com/library/windowsazure/ee758711.aspx)
-* [Worker roles](http://msdn.microsoft.com/library/windowsazure/ee758711.aspx)
-
-## Next Steps
-* TBD
-
-## PowerShell Examples
-Please download [the latest Azure PowerShell release](https://github.com/Azure/azure-sdk-tools/releases) for best results.
-
-### Configure TCP timeout for your Instance-Level Public IP to 15 minutes
-
-    Set-AzurePublicIP –PublicIPName webip –VM MyVM -IdleTimeoutInMinutes 15
-
-IdleTimeoutInMinutes is optional. If not set, the default timeout is 4 minutes. Its value can now be set between 4 and 30 minutes.
-
-### Set Idle Timeout when creating an Azure endpoint on a Virtual Machine
-
-    Get-AzureVM -ServiceName "mySvc" -Name "MyVM1" | Add-AzureEndpoint -Name "HttpIn" -Protocol "tcp" -PublicPort 80 -LocalPort 8080 -IdleTimeoutInMinutes 15| Update-AzureVM
-
-### Retrieve your idle timeout configuration
-
-    PS C:\> Get-AzureVM –ServiceName “MyService” –Name “MyVM” | Get-AzureEndpoint
-    
-    VERBOSE: 6:43:50 PM - Completed Operation: Get Deployment
-    LBSetName : MyLoadBalancedSet
-    LocalPort : 80
-    Name : HTTP
-    Port : 80
-    Protocol : tcp
-    Vip : 65.52.xxx.xxx
-    ProbePath :
-    ProbePort : 80
-    ProbeProtocol : tcp
-    ProbeIntervalInSeconds : 15
-    ProbeTimeoutInSeconds : 31
-    EnableDirectServerReturn : False
-    Acl : {}
-    InternalLoadBalancerName :
-    IdleTimeoutInMinutes : 15
-    
-### Set the TCP timeout on a load balanced endpoint set
-
-If endpoints are part of a load balanced endpoint set, the TCP timeout must be set on the load balanced endpoint set:
-
-    Set-AzureLoadBalancedEndpoint -ServiceName "MyService" -LBSetName "LBSet1" -Protocol tcp -LocalPort 80 -ProbeProtocolTCP -ProbePort 8080 -IdleTimeoutInMinutes 15
-
-## Cloud Service Examples
-
-You can leverage the Azure SDK for .NET to update your Cloud Service
-
-Endpoint settings for Cloud Services are made in the .csdef. So, in order to update the TCP timeout for a Cloud Services deployment, a deployment upgrade is required. An exception is if the TCP timeout is only specified for a Public IP. Public IP settings are in the .cscfg, and they can be updated through deployment update and upgrade.
-
-The .csdef changes for endpoint settings are:
-
-    <WorkerRole name="worker-role-name" vmsize="worker-role-size" enableNativeCodeExecution="[true|false]">
-      <Endpoints>
-        <InputEndpoint name="input-endpoint-name" protocol="[http|https|tcp|udp]" localPort="local-port-number" port="port-number" certificate="certificate-name" loadBalancerProbe="load-balancer-probe-name" idleTimeoutInMinutes="tcp-timeout" />
-      </Endpoints>
-    </WorkerRole>The .cscfg changes for the timeout setting on Public IPs are:
-    
-    <NetworkConfiguration>
-      <VirtualNetworkSite name="VNet"/>
-      <AddressAssignments>
-        <InstanceAddress roleName="VMRolePersisted">
-          <PublicIPs>
-            <PublicIP name="public-ip-name" idleTimeoutInMinutes="timeout-in-minutes"/>
-          </PublicIPs>
-        </InstanceAddress>
-      </AddressAssignments>
-    </NetworkConfiguration>
-    
-## API Examples
-
-Developers can configure the load balancer distribution using the service management API.  Make sure to add the x-ms-version header is set to version 2014-06-01 or higher.
-
-### Update the configuration of the specified load-balanced input endpoints on all Virtual Machines in a deployment
-
-#### Request
-
-    POST https://management.core.windows.net/<subscription-id>/services/hostedservices/<cloudservice-name>/deployments/<deployment-name>
-
-The value of LoadBalancerDistribution can be sourceIP for 2-tuple affinity, sourceIPProtocol for 3-tuple affinity or none (for no affinity. i.e. 5-tuple)
-
-#### Response
-
-    <LoadBalancedEndpointList xmlns="http://schemas.microsoft.com/windowsazure" xmlns:i="http://www.w3.org/2001/XMLSchema-instance">
-      <InputEndpoint>
-        <LoadBalancedEndpointSetName>endpoint-set-name</LoadBalancedEndpointSetName>
-        <LocalPort>local-port-number</LocalPort>
-        <Port>external-port-number</Port>
-        <LoadBalancerProbe>
-          <Path>path-of-probe</Path>
-          <Port>port-assigned-to-probe</Port>
-          <Protocol>probe-protocol</Protocol>
-          <IntervalInSeconds>interval-of-probe</IntervalInSeconds>
-          <TimeoutInSeconds>timeout-for-probe</TimeoutInSeconds>
-        </LoadBalancerProbe>
-        <LoadBalancerName>name-of-internal-loadbalancer</LoadBalancerName>
-        <Protocol>endpoint-protocol</Protocol>
-        <IdleTimeoutInMinutes>15</IdleTimeoutInMinutes>
-        <EnableDirectServerReturn>enable-direct-server-return</EnableDirectServerReturn>
-        <EndpointACL>
-          <Rules>
-            <Rule>
-              <Order>priority-of-the-rule</Order>
-              <Action>permit-rule</Action>
-              <RemoteSubnet>subnet-of-the-rule</RemoteSubnet>
-              <Description>description-of-the-rule</Description>
-            </Rule>
-          </Rules>
-        </EndpointACL>
-      </InputEndpoint>
-    </LoadBalancedEndpointList>
- 
+* [Web roles](http://msdn.microsoft.com/library/windowsazure/ee758711.aspx)
+* [Worker roles](http://msdn.microsoft.com/library/windowsazure/ee758711.aspx)
+
+## Next Steps
+* TBD
+
+## PowerShell Examples
+Please download [the latest Azure PowerShell release](https://github.com/Azure/azure-sdk-tools/releases) for best results.
+
+### Configure TCP timeout for your Instance-Level Public IP to 15 minutes
+
+    Set-AzurePublicIP –PublicIPName webip –VM MyVM -IdleTimeoutInMinutes 15
+
+IdleTimeoutInMinutes is optional. If not set, the default timeout is 4 minutes. Its value can now be set between 4 and 30 minutes.
+
+### Set Idle Timeout when creating an Azure endpoint on a Virtual Machine
+
+    Get-AzureVM -ServiceName "mySvc" -Name "MyVM1" | Add-AzureEndpoint -Name "HttpIn" -Protocol "tcp" -PublicPort 80 -LocalPort 8080 -IdleTimeoutInMinutes 15| Update-AzureVM
+
+### Retrieve your idle timeout configuration
+
+    PS C:\> Get-AzureVM –ServiceName “MyService” –Name “MyVM” | Get-AzureEndpoint
+    
+    VERBOSE: 6:43:50 PM - Completed Operation: Get Deployment
+    LBSetName : MyLoadBalancedSet
+    LocalPort : 80
+    Name : HTTP
+    Port : 80
+    Protocol : tcp
+    Vip : 65.52.xxx.xxx
+    ProbePath :
+    ProbePort : 80
+    ProbeProtocol : tcp
+    ProbeIntervalInSeconds : 15
+    ProbeTimeoutInSeconds : 31
+    EnableDirectServerReturn : False
+    Acl : {}
+    InternalLoadBalancerName :
+    IdleTimeoutInMinutes : 15
+    
+### Set the TCP timeout on a load balanced endpoint set
+
+If endpoints are part of a load balanced endpoint set, the TCP timeout must be set on the load balanced endpoint set:
+
+    Set-AzureLoadBalancedEndpoint -ServiceName "MyService" -LBSetName "LBSet1" -Protocol tcp -LocalPort 80 -ProbeProtocolTCP -ProbePort 8080 -IdleTimeoutInMinutes 15
+
+## Cloud Service Examples
+
+You can leverage the Azure SDK for .NET to update your Cloud Service
+
+Endpoint settings for Cloud Services are made in the .csdef. So, in order to update the TCP timeout for a Cloud Services deployment, a deployment upgrade is required. An exception is if the TCP timeout is only specified for a Public IP. Public IP settings are in the .cscfg, and they can be updated through deployment update and upgrade.
+
+The .csdef changes for endpoint settings are:
+
+    <WorkerRole name="worker-role-name" vmsize="worker-role-size" enableNativeCodeExecution="[true|false]">
+      <Endpoints>
+        <InputEndpoint name="input-endpoint-name" protocol="[http|https|tcp|udp]" localPort="local-port-number" port="port-number" certificate="certificate-name" loadBalancerProbe="load-balancer-probe-name" idleTimeoutInMinutes="tcp-timeout" />
+      </Endpoints>
+    </WorkerRole>The .cscfg changes for the timeout setting on Public IPs are:
+    
+    <NetworkConfiguration>
+      <VirtualNetworkSite name="VNet"/>
+      <AddressAssignments>
+        <InstanceAddress roleName="VMRolePersisted">
+          <PublicIPs>
+            <PublicIP name="public-ip-name" idleTimeoutInMinutes="timeout-in-minutes"/>
+          </PublicIPs>
+        </InstanceAddress>
+      </AddressAssignments>
+    </NetworkConfiguration>
+    
+## API Examples
+
+Developers can configure the load balancer distribution using the service management API.  Make sure to add the x-ms-version header is set to version 2014-06-01 or higher.
+
+### Update the configuration of the specified load-balanced input endpoints on all Virtual Machines in a deployment
+
+#### Request
+
+    POST https://management.core.windows.net/<subscription-id>/services/hostedservices/<cloudservice-name>/deployments/<deployment-name>
+
+The value of LoadBalancerDistribution can be sourceIP for 2-tuple affinity, sourceIPProtocol for 3-tuple affinity or none (for no affinity. i.e. 5-tuple)
+
+#### Response
+
+    <LoadBalancedEndpointList xmlns="http://schemas.microsoft.com/windowsazure" xmlns:i="http://www.w3.org/2001/XMLSchema-instance">
+      <InputEndpoint>
+        <LoadBalancedEndpointSetName>endpoint-set-name</LoadBalancedEndpointSetName>
+        <LocalPort>local-port-number</LocalPort>
+        <Port>external-port-number</Port>
+        <LoadBalancerProbe>
+          <Path>path-of-probe</Path>
+          <Port>port-assigned-to-probe</Port>
+          <Protocol>probe-protocol</Protocol>
+          <IntervalInSeconds>interval-of-probe</IntervalInSeconds>
+          <TimeoutInSeconds>timeout-for-probe</TimeoutInSeconds>
+        </LoadBalancerProbe>
+        <LoadBalancerName>name-of-internal-loadbalancer</LoadBalancerName>
+        <Protocol>endpoint-protocol</Protocol>
+        <IdleTimeoutInMinutes>15</IdleTimeoutInMinutes>
+        <EnableDirectServerReturn>enable-direct-server-return</EnableDirectServerReturn>
+        <EndpointACL>
+          <Rules>
+            <Rule>
+              <Order>priority-of-the-rule</Order>
+              <Action>permit-rule</Action>
+              <RemoteSubnet>subnet-of-the-rule</RemoteSubnet>
+              <Description>description-of-the-rule</Description>
+            </Rule>
+          </Rules>
+        </EndpointACL>
+      </InputEndpoint>
+    </LoadBalancedEndpointList>
+ 