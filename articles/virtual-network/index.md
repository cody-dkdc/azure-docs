---
title: Azure Virtual Network Documentation - Tutorials, API Reference | Microsoft Docs
description: Learn how to use a virtual network in the cloud. Documentation shows how to deploy a VNet, use it to launch resources, and integrate with an on-premises network.
services: virtual-network
author: carolz
manager: carolz
layout: LandingPage
<<<<<<< HEAD
+toc_rel: breadcrumb.json
description: Learn how to use a virtual network in the cloud. Documentation shows how to deploy a VNet, use it to launch resources, and integrate with an on-premises network.
=======
ms.assetid: 
ms.service: virtual-network
ms.tgt_pltfrm: na
ms.devlang: na
ms.topic: landing-page
ms.date: 01/23/2017
ms.author: carolz
>>>>>>> e8cfaf0d
---
# Virtual Network Documentation

Learn how to use Virtual Network (VNet), a logical representation of your network in the cloud. Documentation shows you how set up and manage a VNet, use it to launch Virtual Machines or Cloud Services, connect the VNet to your on-premises network, and expand your network to the cloud while keeping control over resources.

<ul class="panelContent cardsFTitle">
    <li>
        <a href="/azure/Virtual-Network/virtual-networks-overview">
        <div class="cardSize">
            <div class="cardPadding">
                <div class="card">
                    <div class="cardImageOuter">
                        <div class="cardImage">
                            <img src="media/index/virtual-network.svg" alt="" />
                        </div>
                    </div>
                    <div class="cardText">
                        <h3>Learn about Virtual Network</h3>
                    </div>
                </div>
            </div>
        </div>
        </a>
    </li>
    <li>
        <a href="https://azure.microsoft.com/documentation/videos/index/?services=virtual-network">
        <div class="cardSize">
            <div class="cardPadding">
                <div class="card">
                    <div class="cardImageOuter">
                        <div class="cardImage">
                            <img src="media/index/video-library.svg" alt="" />
                        </div>
                    </div>
                    <div class="cardText">
                        <h3>Virtual Network Video Library</h3>
                    </div>
                </div>
            </div>
        </div>
        </a>
    </li>
    <li>
        <a href="/azure/Virtual-Network/virtual-networks-create-vnet-arm-pportal">
        <div class="cardSize">
            <div class="cardPadding">
                <div class="card">
                    <div class="cardImageOuter">
                        <div class="cardImage">
                            <img src="media/index/portal.svg" alt="" />
                        </div>
                    </div>
                    <div class="cardText">
                        <h3>Get Started with Virtual Network using the Azure portal</h3>
                    </div>
                </div>
            </div>
        </div>
        </a>
    </li>
    <li>
        <a href="/azure/Virtual-Network/virtual-networks-create-vnet-arm-ps">
        <div class="cardSize">
            <div class="cardPadding">
                <div class="card">
                    <div class="cardImageOuter">
                        <div class="cardImage">
                            <img src="media/index/powershell.svg" alt="" />
                        </div>
                    </div>
                    <div class="cardText">
                        <h3>Get Started with Virtual Network using PowerShell</h3>
                    </div>
                </div>
            </div>
        </div>
        </a>
    </li>
    <li>
        <a href="/azure/Virtual-Network/virtual-networks-create-vnet-arm-cli">
        <div class="cardSize">
            <div class="cardPadding">
                <div class="card">
                    <div class="cardImageOuter">
                        <div class="cardImage">
                            <img src="media/index/cli.svg" alt="" />
                        </div>
                    </div>
                    <div class="cardText">
                        <h3>Get Started with Virtual Network using the Azure CLI</h3>
                    </div>
                </div>
            </div>
        </div>
        </a>
    </li>
</ul>

---

<h2>Reference</h2>
<ul class="panelContent cardsW">
    <li>
        <div class="cardSize">
            <div class="cardPadding">
                <div class="card">
                    <div class="cardText">
                        <h3>Command-Line</h3>
                        <p><a href="/powershell/resourcemanager/azurerm.automation/v2.3.0/azurerm.automation">PowerShell (Resource manager)</a></p>
                        <p><a href="/powershell/servicemanagement/azure.automation/v3.1.0/azure.automation">PowerShell (Classic)</a></p>
                        <p><a href="/cli/azure">Azure CLI</a></p>
                    </div>
                </div>
            </div>
        </div>
    </li>
    <li>
        <div class="cardSize">
            <div class="cardPadding">
                <div class="card">
                    <div class="cardText">
                        <h3>Languages</h3>
                        <p><a href="/java/api/">Java</a></p>
                     </div>
                </div>
            </div>
        </div>
    </li>
    <li>
        <div class="cardSize">
            <div class="cardPadding">
                <div class="card">
                    <div class="cardText">
                        <h3>REST</h3>
                        <p><a href="https://msdn.microsoft.com/library/mt163658.aspx">REST (Resource Manager)</a></p>
                        <p><a href="https://msdn.microsoft.com/library/jj157182.aspx">REST (Classic)</a></p>
                    </div>
                </div>
            </div>
        </div>
    </li>
</ul>

<<<<<<< HEAD
<div class="downloadHolder">
    <a href="https://opbuildstorageprod.blob.core.windows.net/output-pdf-files/en-us/Azure.azure-documents/live/virtual-network.pdf">
        <div class="img"></div>
        <div class="text">
            Download Virtual Network Documentation
        </div>
    </a>
</div>
=======
>>>>>>> e8cfaf0d
<|MERGE_RESOLUTION|>--- conflicted
+++ resolved
@@ -5,10 +5,6 @@
 author: carolz
 manager: carolz
 layout: LandingPage
-<<<<<<< HEAD
-+toc_rel: breadcrumb.json
-description: Learn how to use a virtual network in the cloud. Documentation shows how to deploy a VNet, use it to launch resources, and integrate with an on-premises network.
-=======
 ms.assetid: 
 ms.service: virtual-network
 ms.tgt_pltfrm: na
@@ -16,7 +12,6 @@
 ms.topic: landing-page
 ms.date: 01/23/2017
 ms.author: carolz
->>>>>>> e8cfaf0d
 ---
 # Virtual Network Documentation
 
@@ -160,14 +155,3 @@
     </li>
 </ul>
 
-<<<<<<< HEAD
-<div class="downloadHolder">
-    <a href="https://opbuildstorageprod.blob.core.windows.net/output-pdf-files/en-us/Azure.azure-documents/live/virtual-network.pdf">
-        <div class="img"></div>
-        <div class="text">
-            Download Virtual Network Documentation
-        </div>
-    </a>
-</div>
-=======
->>>>>>> e8cfaf0d
