--- conflicted
+++ resolved
@@ -195,7 +195,7 @@
 
         Do not continue with step 5 until **Registered** appears in the output after you enter the previous command. Your output must look like the following output before continuing:
     
-        ```
+        ```powershell
         FeatureName                        ProviderName      RegistrationState
         -----------                        ------------      -----------------
         AllowAcceleratedNetworkingForLinux Microsoft.Network Registered
@@ -292,13 +292,14 @@
 6. Enter **yes** to the question asking you if you want to continue connecting, then press Enter.
 7. Enter the password you entered when creating the VM. Once successfully logged in to the VM, you see an adminuser@MyVm:~$ prompt. You are now logged in to the VM through the cloud shell session. **Note:** Cloud shell sessions time out after 10 minutes of inactivity.
 
-<<<<<<< HEAD
+At this point, the instructions vary based on the distribution you are using. 
+
 #### Ubuntu/SLES
 
 1. At the prompt, enter `uname -r` and confirm the version for:
 
-    * Ubuntu is “4.4.0-77-generic,” or greater
-    * SLES is “4.4.59-92.20-default” or greater
+    * Ubuntu is "4.4.0-77-generic," or greater
+    * SLES is "4.4.59-92.20-default" or greater
 
 2. Create a bond between the standard networking vNIC and the accelerated networking vNIC by running the commands that follow. Network traffic uses the higher performing accelerated networking vNIC, while the bond ensures that networking traffic is not interrupted across certain configuration changes.
   		  
@@ -348,7 +349,7 @@
     sudo waagent -deprovision+user 
     ```
 
-5.	From Azure portal, stop this VM; and go to VM’s “Disks”, capture the OSDisk’s VHD URI. This URI contains the base image’s VHD name and its storage account. 
+5.	From Azure portal, stop this VM; and go to VM’s "Disks", capture the OSDisk’s VHD URI. This URI contains the base image’s VHD name and its storage account. 
  
 ##### Phase two: Provision new VMs on Azure
 
@@ -405,7 +406,7 @@
     # Define a credential object for the VM. PowerShell prompts you for a username and password.
     $Cred = Get-Credential
     
-    # Create a Red Hat virtual machine configuration, for CentOS use PublisherName “OpenLogic”, Offer “CentOS”, and Skus “7.3”
+    # Create a Red Hat virtual machine configuration, for CentOS use PublisherName "OpenLogic", Offer "CentOS", and Skus "7.3"
     $VmConfig = New-AzureRmVMConfig `
      -VMName MyVM -VMSize Standard_DS4_v2 | `
       Set-AzureRmVMOperatingSystem `
@@ -413,9 +414,9 @@
      -ComputerName myVM `
      -Credential $Cred | `
     Set-AzureRmVMSourceImage `
-     -PublisherName “RedHat” `
-     -Offer “RHEL” `
-     -Skus “7.3” `
+     -PublisherName "RedHat" `
+     -Offer "RHEL" `
+     -Skus "7.3" `
      -Version latest | `
     Add-AzureRmVMNetworkInterface -Id $Nic.Id | `
     Set-AzureRmVMOSDisk 
@@ -433,7 +434,7 @@
      -VM $VmConfig
     ```
 
-2.	After VMs boot up, check the VF device by “lspci” and check the Mellanox entry. For example, we should see this item in the lspci output:
+2.	After VMs boot up, check the VF device by "lspci" and check the Mellanox entry. For example, we should see this item in the lspci output:
     
     ```
     0001:00:02.0 Ethernet controller: Mellanox Technologies MT27500/MT27520 Family [ConnectX-3/ConnectX-3 Pro Virtual Function]
@@ -443,114 +444,12 @@
 
     ```bash
     sudo bondvf.sh
-=======
-At this point, the instructions vary based on the distribution you are using. 
-
-#### Ubuntu/SLES
-
-1. At the prompt, enter uname -r and confirm the version: 
-    * Ubuntu is “4.4.0-77-generic,” or greater
-    * SLES is “4.4.59-92.20-default” or greater
-2.	Create a bond between the standard networking vNIC and the accelerated networking vNIC by running the commands that follow. Network traffic uses the higher performing accelerated networking vNIC, while the bond ensures that networking traffic is not interrupted across certain configuration changes.
-
-    ```bash
-    Wget https://raw.githubusercontent.com/LIS/lis-next/master/tools/sriov/configure_hv_sriov.sh
- 
-    chmod +x ./configure_hv_sriov.sh
-
-    sudo ./configure_hv_sriov.sh
-    ```
-
-3. After running the script, the VM will restart after a 60 second pause.
-4. Once the VM is restarted, reconnect to it by completing steps 5-7 of the [Configure Linux](#configure-linux) section again.
-5. Run the `ifconfig` command and confirm that bond0 has come up and the interface is showing as UP. 
-
-**Note:** Applications using accelerated networking must communicate over the *bond0* interface, not *eth0*.  The interface name may change before accelerated networking reaches general availability.
-
-#### RHEL/CentOS
-
-##### Phase one: prepare a base image
-
-1. Provision a non-Accelerated Networking RHEL/CentOS 7.3 VM on Azure
-2. After the base VM starts up, disable the Network Manager with:
-
-    ```bash
-    sudo service NetworkManager stop
-    
-    sudo chkconfig NetworkManager off
-    ```
-
-3. Install LIS 4.2.1:
-
-    ```bash
-    wget http://download.microsoft.com/download/6/8/F/68FE11B8-FAA4-4F8D-8C7D-74DA7F2CFC8C/lis-rpms-4.2.1.tar.gz
-    
-    tar -xvf lis-rpms-4.2.1.tar.gz
-    
-    cd LISISO && sudo ./install.sh
-
-    sudo reboot
->>>>>>> b445c5cb
-    ```
-    
-    After the VM starts, verify the LIS version by “modinfo hv_vmbus”. The version should be “4.2.1”.
-    
-4. From the Azure portal, stop this VM; and go to VM’s “Disks”, capture the OSDisk’s VHD URI. This URI contains the base image’s VHD name and its storage account.
-
-##### Phase two: Provision SRIOV CentOS 7.3 VMs on Azure
-
-<<<<<<< HEAD
+    ```
+
 4.	Reboot the new VMs:
 
     ```bash
     sudo reboot
     ```
 
-The VM should start with bond0 configured and the Accelerated Networking path enabled.  Run `ifconfig` to confirm.
-=======
-1. Provision new VMs based on the base image VHD captured in phase one with AcceleratedNetworking enabled on the vNIC.  Currently the only way to do this provisioning is by using PowerShell. Step-by-step instructions are here, Create VM from a special VHD in Azure with the only difference being when you create the NIC.  You will need to add the following parameter: 
-    
-    ```powershell
-    $vm= Add-AzureRmVMNetworkInterface -VM $vmConfig -Id $nic.ID -Enable Accelerated Networking
-    ```
-    
-2. After the VMs boot up, check the VF device by “lspci” and check the Mellanox entry. For example, you see the following line in the lspci output:
-
-    ```
-    0001:00:02.0 Ethernet controller: Mellanox Technologies MT27500/MT27520 Family [ConnectX-3/ConnectX-3 Pro Virtual Function]
-    ```
-    
-3. Run the bonding script:
-    
-    ```bash
-    sudo bondvf.sh
-    ```
-    
-4. Re-Enable Network Manager on the new VMs:
-    
-    ```bash
-    sudo service NetworkManager start
-    
-    sudo chkconfig NetworkManager on
-    ```
-
-    After this, you see Network Manager is running. You can check this with the following command:
-
-    ```bash
-    ps -aux | grep NetworkManager
-    ```
-
-5. Reboot the new VMs:
-
-    ```bash
-    sudo reboot
-    ```
-
-6. After the new VMs come up, check the data path switch to VF:
-
-    ```bash
-    dmesg | grep switched
-    ```
-    You will see a line in the log similar to the below indicating that the Data path has been switched to the VF: 
-[    6.465594] hv_netvsc 000d3af7-4374-000d-3af7-4374000d3af7 eth0: Data path switched to VF: eth1
->>>>>>> b445c5cb
+The VM should start with bond0 configured and the Accelerated Networking path enabled.  Run `ifconfig` to confirm.