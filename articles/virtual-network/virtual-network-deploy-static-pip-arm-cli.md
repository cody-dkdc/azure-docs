---
title: Create a VM with a static public IP address - Azure CLI | Microsoft Docs
description: Learn how to create a VM with a static public IP address using the Azure command-line interface (CLI).
services: virtual-network
documentationcenter: na
author: jimdial
manager: jeconnoc
editor: ''
tags: azure-resource-manager

ms.assetid: 55bc21b0-2a45-4943-a5e7-8d785d0d015c
ms.service: virtual-network
ms.devlang: azurecli
ms.topic: article
ms.tgt_pltfrm: na
ms.workload: infrastructure-services
ms.date: 08/08/2018
ms.author: jdial

---
<<<<<<< HEAD
# Create a VM with a static public IP address using the Azure CLI

> [!div class="op_single_selector"]
> * [Azure portal](virtual-network-deploy-static-pip-arm-portal.md)
> * [PowerShell](virtual-network-deploy-static-pip-arm-ps.md)
> * [Azure CLI](virtual-network-deploy-static-pip-arm-cli.md)
> * [PowerShell (Classic)](virtual-networks-reserved-public-ip.md)

[!INCLUDE [virtual-network-deploy-static-pip-intro-include.md](../../includes/virtual-network-deploy-static-pip-intro-include.md)]

Azure has two different deployment models for creating and working with resources: [Resource Manager and classic](../resource-manager-deployment-model.md?toc=%2fazure%2fvirtual-network%2ftoc.json). This article covers using the Resource Manager deployment model, which Microsoft recommends for most new deployments instead of the classic deployment model.

[!INCLUDE [virtual-network-deploy-static-pip-scenario-include.md](../../includes/virtual-network-deploy-static-pip-scenario-include.md)]

## <a name = "create"></a>Create the VM

The values in "" for the variables in the steps that follow create resources with settings from the scenario. Change the values, as appropriate, for your environment.

1. Install the [Azure CLI](/cli/azure/install-azure-cli) if you don't already have it installed.
2. Create an SSH public and private key pair for Linux VMs by completing the steps in the [Create an SSH public and private key pair for Linux VMs](../virtual-machines/linux/mac-create-ssh-keys.md?toc=%2fazure%2fvirtual-network%2ftoc.json).
3. From a command shell, login with the command `az login`.
4. Create the VM by executing the script that follows on a Linux or Mac computer. The Azure public IP address, virtual network, network interface, and VM resources must all exist in the same location. Though the resources don't all have to exist in the same resource group, in the following script they do.

```bash
RgName="IaaSStory"
Location="westus"

# Create a resource group.

az group create \
--name $RgName \
--location $Location

# Create a public IP address resource with a static IP address using the --allocation-method Static option.
# If you do not specify this option, the address is allocated dynamically. The address is assigned to the
# resource from a pool of IP adresses unique to each Azure region. The DnsName must be unique within the
# Azure location it's created in. Download and view the file from https://www.microsoft.com/en-us/download/details.aspx?id=41653#
# that lists the ranges for each region.

PipName="PIPWEB1"
DnsName="iaasstoryws1"
az network public-ip create \
--name $PipName \
--resource-group $RgName \
--location $Location \
--allocation-method Static \
--dns-name $DnsName

# Create a virtual network with one subnet

VnetName="TestVNet"
VnetPrefix="192.168.0.0/16"
SubnetName="FrontEnd"
SubnetPrefix="192.168.1.0/24"
az network vnet create \
--name $VnetName \
--resource-group $RgName \
--location $Location \
--address-prefix $VnetPrefix \
--subnet-name $SubnetName \
--subnet-prefix $SubnetPrefix

# Create a network interface connected to the VNet with a static private IP address and associate the public IP address
# resource to the NIC.

NicName="NICWEB1"
PrivateIpAddress="192.168.1.101"
az network nic create \
--name $NicName \
--resource-group $RgName \
--location $Location \
--subnet $SubnetName \
--vnet-name $VnetName \
--private-ip-address $PrivateIpAddress \
--public-ip-address $PipName

# Create a new VM with the NIC

VmName="WEB1"

# Replace the value for the VmSize variable with a value from the
# https://docs.microsoft.com/azure/virtual-machines/virtual-machines-linux-sizes article.
VmSize="Standard_DS1"

# Replace the value for the OsImage variable with a value for *urn* from the output returned by entering
# the `az vm image list` command. 

OsImage="credativ:Debian:8:latest"
Username='adminuser'

# Replace the following value with the path to your public key file.
SshKeyValue="~/.ssh/id_rsa.pub"

az vm create \
--name $VmName \
--resource-group $RgName \
--image $OsImage \
--location $Location \
--size $VmSize \
--nics $NicName \
--admin-username $Username \
--ssh-key-value $SshKeyValue
# If creating a Windows VM, remove the previous line and you'll be prompted for the password you want to configure for the VM.
```

In addition to creating a VM, the script creates:
- A single premium managed disk by default, but you have other options for the disk type you can create. Read the [Create a Linux VM using the Azure CLI](../virtual-machines/linux/quick-create-cli.md?toc=%2fazure%2fvirtual-network%2ftoc.json) article for details.
- Virtual network, subnet, NIC, and public IP address resources. Alternatively, you can use *existing* virtual network, subnet, NIC, or public IP address resources. To learn how to use existing network resources rather than creating additional resources, enter `az vm create -h`.
=======
# Create a virtual machine with a static public IP address using the Azure CLI

You can create a virtual machine with a static public IP address. A public IP address enables you to communicate to a virtual machine from the internet. Assign a static public IP address, rather than a dynamic address, to ensure that the address never changes. Learn more about [static public IP addresses](virtual-network-ip-addresses-overview-arm.md#allocation-method). To change a public IP address assigned to an existing virtual machine from dynamic to static, or to work with private IP addresses, see [Add, change, or remove IP addresses](virtual-network-network-interface-addresses.md). Public IP addresses have a [nominal charge](https://azure.microsoft.com/pricing/details/ip-addresses), and there is a [limit](../azure-subscription-service-limits.md?toc=%2fazure%2fvirtual-network%2ftoc.json#azure-resource-manager-virtual-networking-limits) to the number of public IP addresses that you can use per subscription.

## Create a virtual machine

You can complete the following steps from your local computer or by using the Azure Cloud Shell. To use your local computer, ensure you have the [Azure CLI installed](/cli/azure/install-azure-cli?toc=%2fazure%2fvirtual-network%2ftoc.json). To use the Azure Cloud Shell, select **Try It** in the top right corner of any command box that follows. The Cloud Shell signs you into Azure.

1. If using the Cloud Shell, skip to step 2. Open a command session and sign into Azure with `az login`.
2. Create a resource group with the [az group create](/cli/azure/group#az-group-create) command. The following example creates a resource group in the East US Azure region:

   ```azurecli-interactive
   az group create --name myResourceGroup --location eastus
   ```
>>>>>>> cc417f7d

3. Create a virtual machine with the [az vm create](/cli/azure/vm#az-vm-create) command. The `--public-ip-address-allocation=static` option assigns a static public IP address to the virtual machine. The following example creates an Ubuntu virtual machine with a static, basic SKU public IP address named *myPublicIpAddress*:

   ```azurecli-interactive
   az vm create \
     --resource-group myResourceGroup \
     --name myVM \
     --image UbuntuLTS \
     --admin-username azureuser \
     --generate-ssh-keys \
     --public-ip-address myPublicIpAddress \
     --public-ip-address-allocation static
   ```

   If the public IP address must be a standard SKU, add `--public-ip-sku Standard` to the previous command. Learn more about [Public IP address SKUs](virtual-network-ip-addresses-overview-arm.md#sku). If the virtual machine will be added to the back-end pool of a public Azure Load Balancer, the SKU of the virtual machine's public IP address must match the SKU of the load balancer's public IP address. For details, see [Azure Load Balancer](../load-balancer/load-balancer-overview.md?toc=%2fazure%2fvirtual-network%2ftoc.json#skus).

4. View the public IP address assigned and confirm that it was created as a static, basic SKU address, with [az network public-ip show](/cli/azure/network/public-ip#az-network-public-ip-show):

   ```azurecli-interactive
   az network public-ip show \
     --resource-group myResourceGroup \
     --name myPublicIpAddress \
     --query [ipAddress,publicIpAllocationMethod,sku] \
     --output table
   ```

   Azure assigned a public IP address from addresses used in the region you created the virtual machine in. You can download the list of ranges (prefixes) for the Azure [Public](https://www.microsoft.com/download/details.aspx?id=56519), [US government](https://www.microsoft.com/download/details.aspx?id=57063), [China](https://www.microsoft.com/download/details.aspx?id=57062), and [Germany](https://www.microsoft.com/download/details.aspx?id=57064) clouds.

> [!WARNING]
Do not modify the IP address settings within the virtual machine's operating system. The operating system is unaware of Azure public IP addresses. Though you can add private IP address settings to the operating system, we recommend not doing so unless necessary, and not until after reading [Add a private IP address to an operating system](virtual-network-network-interface-addresses.md#private).

## Clean up resources

When no longer needed, you can use [az group delete](/cli/azure/group#az-group-delete) to remove the resource group and all of the resources it contains:

```azurecli-interactive
az group delete --name myResourceGroup --yes
```

## Next steps

- Learn more about [public IP addresses](virtual-network-ip-addresses-overview-arm.md#public-ip-addresses) in Azure
- Learn more about all [public IP address settings](virtual-network-public-ip-address.md#create-a-public-ip-address)
- Learn more about [private IP addresses](virtual-network-ip-addresses-overview-arm.md#private-ip-addresses) and assigning a [static private IP address](virtual-network-network-interface-addresses.md#add-ip-addresses) to an Azure virtual machine
- Learn more about creating [Linux](../virtual-machines/windows/tutorial-manage-vm.md?toc=%2fazure%2fvirtual-network%2ftoc.json) and [Windows](../virtual-machines/windows/tutorial-manage-vm.md?toc=%2fazure%2fvirtual-network%2ftoc.json) virtual machines<|MERGE_RESOLUTION|>--- conflicted
+++ resolved
@@ -18,116 +18,6 @@
 ms.author: jdial
 
 ---
-<<<<<<< HEAD
-# Create a VM with a static public IP address using the Azure CLI
-
-> [!div class="op_single_selector"]
-> * [Azure portal](virtual-network-deploy-static-pip-arm-portal.md)
-> * [PowerShell](virtual-network-deploy-static-pip-arm-ps.md)
-> * [Azure CLI](virtual-network-deploy-static-pip-arm-cli.md)
-> * [PowerShell (Classic)](virtual-networks-reserved-public-ip.md)
-
-[!INCLUDE [virtual-network-deploy-static-pip-intro-include.md](../../includes/virtual-network-deploy-static-pip-intro-include.md)]
-
-Azure has two different deployment models for creating and working with resources: [Resource Manager and classic](../resource-manager-deployment-model.md?toc=%2fazure%2fvirtual-network%2ftoc.json). This article covers using the Resource Manager deployment model, which Microsoft recommends for most new deployments instead of the classic deployment model.
-
-[!INCLUDE [virtual-network-deploy-static-pip-scenario-include.md](../../includes/virtual-network-deploy-static-pip-scenario-include.md)]
-
-## <a name = "create"></a>Create the VM
-
-The values in "" for the variables in the steps that follow create resources with settings from the scenario. Change the values, as appropriate, for your environment.
-
-1. Install the [Azure CLI](/cli/azure/install-azure-cli) if you don't already have it installed.
-2. Create an SSH public and private key pair for Linux VMs by completing the steps in the [Create an SSH public and private key pair for Linux VMs](../virtual-machines/linux/mac-create-ssh-keys.md?toc=%2fazure%2fvirtual-network%2ftoc.json).
-3. From a command shell, login with the command `az login`.
-4. Create the VM by executing the script that follows on a Linux or Mac computer. The Azure public IP address, virtual network, network interface, and VM resources must all exist in the same location. Though the resources don't all have to exist in the same resource group, in the following script they do.
-
-```bash
-RgName="IaaSStory"
-Location="westus"
-
-# Create a resource group.
-
-az group create \
---name $RgName \
---location $Location
-
-# Create a public IP address resource with a static IP address using the --allocation-method Static option.
-# If you do not specify this option, the address is allocated dynamically. The address is assigned to the
-# resource from a pool of IP adresses unique to each Azure region. The DnsName must be unique within the
-# Azure location it's created in. Download and view the file from https://www.microsoft.com/en-us/download/details.aspx?id=41653#
-# that lists the ranges for each region.
-
-PipName="PIPWEB1"
-DnsName="iaasstoryws1"
-az network public-ip create \
---name $PipName \
---resource-group $RgName \
---location $Location \
---allocation-method Static \
---dns-name $DnsName
-
-# Create a virtual network with one subnet
-
-VnetName="TestVNet"
-VnetPrefix="192.168.0.0/16"
-SubnetName="FrontEnd"
-SubnetPrefix="192.168.1.0/24"
-az network vnet create \
---name $VnetName \
---resource-group $RgName \
---location $Location \
---address-prefix $VnetPrefix \
---subnet-name $SubnetName \
---subnet-prefix $SubnetPrefix
-
-# Create a network interface connected to the VNet with a static private IP address and associate the public IP address
-# resource to the NIC.
-
-NicName="NICWEB1"
-PrivateIpAddress="192.168.1.101"
-az network nic create \
---name $NicName \
---resource-group $RgName \
---location $Location \
---subnet $SubnetName \
---vnet-name $VnetName \
---private-ip-address $PrivateIpAddress \
---public-ip-address $PipName
-
-# Create a new VM with the NIC
-
-VmName="WEB1"
-
-# Replace the value for the VmSize variable with a value from the
-# https://docs.microsoft.com/azure/virtual-machines/virtual-machines-linux-sizes article.
-VmSize="Standard_DS1"
-
-# Replace the value for the OsImage variable with a value for *urn* from the output returned by entering
-# the `az vm image list` command. 
-
-OsImage="credativ:Debian:8:latest"
-Username='adminuser'
-
-# Replace the following value with the path to your public key file.
-SshKeyValue="~/.ssh/id_rsa.pub"
-
-az vm create \
---name $VmName \
---resource-group $RgName \
---image $OsImage \
---location $Location \
---size $VmSize \
---nics $NicName \
---admin-username $Username \
---ssh-key-value $SshKeyValue
-# If creating a Windows VM, remove the previous line and you'll be prompted for the password you want to configure for the VM.
-```
-
-In addition to creating a VM, the script creates:
-- A single premium managed disk by default, but you have other options for the disk type you can create. Read the [Create a Linux VM using the Azure CLI](../virtual-machines/linux/quick-create-cli.md?toc=%2fazure%2fvirtual-network%2ftoc.json) article for details.
-- Virtual network, subnet, NIC, and public IP address resources. Alternatively, you can use *existing* virtual network, subnet, NIC, or public IP address resources. To learn how to use existing network resources rather than creating additional resources, enter `az vm create -h`.
-=======
 # Create a virtual machine with a static public IP address using the Azure CLI
 
 You can create a virtual machine with a static public IP address. A public IP address enables you to communicate to a virtual machine from the internet. Assign a static public IP address, rather than a dynamic address, to ensure that the address never changes. Learn more about [static public IP addresses](virtual-network-ip-addresses-overview-arm.md#allocation-method). To change a public IP address assigned to an existing virtual machine from dynamic to static, or to work with private IP addresses, see [Add, change, or remove IP addresses](virtual-network-network-interface-addresses.md). Public IP addresses have a [nominal charge](https://azure.microsoft.com/pricing/details/ip-addresses), and there is a [limit](../azure-subscription-service-limits.md?toc=%2fazure%2fvirtual-network%2ftoc.json#azure-resource-manager-virtual-networking-limits) to the number of public IP addresses that you can use per subscription.
@@ -142,7 +32,6 @@
    ```azurecli-interactive
    az group create --name myResourceGroup --location eastus
    ```
->>>>>>> cc417f7d
 
 3. Create a virtual machine with the [az vm create](/cli/azure/vm#az-vm-create) command. The `--public-ip-address-allocation=static` option assigns a static public IP address to the virtual machine. The following example creates an Ubuntu virtual machine with a static, basic SKU public IP address named *myPublicIpAddress*:
 
