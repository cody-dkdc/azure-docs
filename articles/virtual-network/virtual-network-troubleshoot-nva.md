--- conflicted
+++ resolved
@@ -70,20 +70,14 @@
 3. Check the **EnableIPForwarding** property.
 4. If IP forwarding is not enabled, run the following commands to enable it:
 
-<<<<<<< HEAD
-=======
    ```powershell
->>>>>>> 6a383dfd
    $nic2 = Get-AzNetworkInterface -ResourceGroupName <ResourceGroupName> -Name <NicName>
    $nic2.EnableIPForwarding = 1
    Set-AzNetworkInterface -NetworkInterface $nic2
    Execute: $nic2 #and check for an expected output:
    EnableIPForwarding   : True
    NetworkSecurityGroup : null
-<<<<<<< HEAD
-=======
    ```
->>>>>>> 6a383dfd
 
 **Check for NSG when using Standard SKU Pubilc IP**
 When using a Standard SKU and Public IPs, there must be an NSG created and an explicit rule to allow the traffic to the NVA.
