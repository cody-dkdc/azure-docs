--- conflicted
+++ resolved
@@ -77,11 +77,7 @@
 1. Deploy the template by completing the steps in the [Deploy a template with PowerShell](../azure-resource-manager/resource-group-template-deploy-cli.md) article. The article describes multiple options for deploying a template. If you choose to deploy using the `-TemplateUri parameter`, the URI for this template is *https://raw.githubusercontent.com/azure/azure-quickstart-templates/master/101-vm-multiple-ipconfig/azuredeploy.json*. If you choose to deploy using the `-TemplateFile` parameter, copy the contents of the [template file](https://raw.githubusercontent.com/azure/azure-quickstart-templates/master/101-vm-multiple-ipconfig/azuredeploy.json) from GitHub into a new file on your machine. Modify the template contents, if desired. The template deploys the resources and settings listed in the [resources](#resources) section of this article. To learn more about templates and how to author them, read the [Authoring Azure Resource Manager templates ](../azure-resource-manager/resource-group-authoring-templates.md)article.
 
 	Regardless of the option you choose to deploy the template with, you must supply values for the parameter values listed in the [parameters](#parameters) section of this article. If you choose to supply parameters using a parameters file, copy the contents of the [parameters file](https://raw.githubusercontent.com/azure/azure-quickstart-templates/master/101-vm-multiple-ipconfig/azuredeploy.parameters.json) from GitHub into a new file on your computer. Modify the values in the file. Use the file you created as the value for the `-TemplateParameterFile` parameter.
-<<<<<<< HEAD
-	
-=======
 
->>>>>>> a42dbad0
 	To determine valid values for the OSVersion, ImagePublisher, and imageOffer parameters, complete the steps in the [Navigate and select Windows VM images article](../virtual-machines/windows/cli-ps-findimage.md) article.
 
 	>[!TIP]
@@ -96,11 +92,7 @@
 1. Deploy the template by completing the steps in the [Deploy a template with the Azure CLI](../azure-resource-manager/resource-group-template-deploy-cli.md) article. The article describes multiple options for deploying the template. If you choose to deploy using the `--template-uri` (-f), the URI for this template is *https://raw.githubusercontent.com/azure/azure-quickstart-templates/master/101-vm-multiple-ipconfig/azuredeploy.json*. If you choose to deploy using the `--template-file` (-f) parameter, copy the contents of the [template file](https://raw.githubusercontent.com/azure/azure-quickstart-templates/master/101-vm-multiple-ipconfig/azuredeploy.json) from GitHub into a new file on your machine. Modify the template contents, if desired. The template deploys the resources and settings listed in the [resources](#resources) section of this article. To learn more about templates and how to author them, read the [Authoring Azure Resource Manager templates ](../azure-resource-manager/resource-group-authoring-templates.md)article.
 
 	Regardless of the option you choose to deploy the template with, you must supply values for the parameter values listed in the [parameters](#parameters) section of this article. If you choose to supply parameters using a parameters file, copy the contents of the [parameters file](https://raw.githubusercontent.com/azure/azure-quickstart-templates/master/101-vm-multiple-ipconfig/azuredeploy.parameters.json) from GitHub into a new file on your computer. Modify the values in the file. Use the file you created as the value for the `--parameters-file` (-e) parameter.
-<<<<<<< HEAD
-	
-=======
 
->>>>>>> a42dbad0
 	To determine valid values for the OSVersion, ImagePublisher, and imageOffer parameters, complete the steps in the [Navigate and select Windows VM images article](../virtual-machines/windows/cli-ps-findimage.md) article.
 
 2. After the VM is deployed, connect to the VM and add the private IP addresses to the operating system you deployed by completing the steps in the [Add IP addresses to a VM operating system](#os-config) section of this article. Do not add the public IP addresses to the operating system.
