--- conflicted
+++ resolved
@@ -94,13 +94,8 @@
    * “Priority” sets the order in which a traffic flow is evaluated. The lower the number the higher the priority. When a rule applies to a specific traffic flow, no further rules are processed. Thus if a rule with priority 1 allows traffic, and a rule with priority 2 denies traffic, and both rules apply to traffic then the traffic would be allowed to flow (since rule 1 had a higher priority it took effect and no further rules were applied).
    * “Action” signifies if traffic affected by this rule is blocked or allowed.
 
-<<<<<<< HEAD
-	```powershell    
-	Get-AzureNetworkSecurityGroup -Name $NSGName | `
-=======
-     ```PowerShell    
-     Get-AzureNetworkSecurityGroup -Name $NSGName | `
->>>>>>> 0104a899
+	   ```powershell    
+	   Get-AzureNetworkSecurityGroup -Name $NSGName | `
 	    Set-AzureNetworkSecurityRule -Name "Enable Internal DNS" `
 	    -Type Inbound -Priority 100 -Action Allow `
 	    -SourceAddressPrefix VIRTUAL_NETWORK -SourcePortRange '*' `
