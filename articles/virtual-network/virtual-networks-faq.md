---
title: Azure Virtual Network FAQ
titlesuffix: Azure Virtual Network
description: Answers to the most frequently asked questions about Microsoft Azure virtual networks.
services: virtual-network
documentationcenter: na
author: KumudD
manager: twooley
ms.service: virtual-network
ms.devlang: na
ms.topic: article
ms.tgt_pltfrm: na
ms.workload: infrastructure-services
ms.date: 02/12/2019
<<<<<<< HEAD
ms.author: jdial
=======
ms.author: kumud
>>>>>>> 6a383dfd

---
# Azure Virtual Network frequently asked questions (FAQ)

## Virtual Network basics

### What is an Azure Virtual Network (VNet)?
An Azure Virtual Network (VNet) is a representation of your own network in the cloud. It is a logical isolation of the Azure cloud dedicated to your subscription. You can use VNets to provision and manage virtual private networks (VPNs) in Azure and, optionally, link the VNets with other VNets in Azure, or with your on-premises IT infrastructure to create hybrid or cross-premises solutions. Each VNet you create has its own CIDR block, and can be linked to other VNets and on-premises networks as long as the CIDR blocks do not overlap. You also have control of DNS server settings for VNets, and segmentation of the VNet into subnets.

Use VNets to:

* Create a dedicated private cloud-only VNet
Sometimes you don't require a cross-premises configuration for your solution. When you create a VNet, your services and VMs within your VNet can communicate directly and securely with each other in the cloud. You can still configure endpoint connections for the VMs and services that require Internet communication, as part of your solution.
* Securely extend your data center
With VNets, you can build traditional site-to-site (S2S) VPNs to securely scale your datacenter capacity. S2S VPNs use IPSEC to provide a secure connection between your corporate VPN gateway and Azure.
* Enable hybrid cloud scenarios
VNets give you the flexibility to support a range of hybrid cloud scenarios. You can securely connect cloud-based applications to any type of on-premises system such as mainframes and Unix systems.

### How do I get started?
Visit the [Virtual network documentation](https://docs.microsoft.com/azure/virtual-network/) to get started. This content provides overview and deployment information for all of the VNet features.

### Can I use VNets without cross-premises connectivity?
Yes. You can use a VNet without connecting it to your premises. For example, you could run Microsoft Windows Server Active Directory domain controllers and SharePoint farms solely in an Azure VNet.

### Can I perform WAN optimization between VNets or a VNet and my on-premises data center?
Yes. You can deploy a [WAN optimization network virtual appliance](https://azure.microsoft.com/marketplace/?term=wan+optimization) from several vendors through the Azure Marketplace.

## Configuration

### What tools do I use to create a VNet?
You can use the following tools to create or configure a VNet:

* Azure portal
* PowerShell
* Azure CLI
* A network configuration file (netcfg - for classic VNets only). See the [Configure a VNet using a network configuration file](virtual-networks-using-network-configuration-file.md) article.

### What address ranges can I use in my VNets?
Any IP address range defined in [RFC 1918](https://tools.ietf.org/html/rfc1918). For example, 10.0.0.0/16. 
You cannot add the following address ranges:
* 224.0.0.0/4 (Multicast)
* 255.255.255.255/32 (Broadcast)
* 127.0.0.0/8 (Loopback)
* 169.254.0.0/16 (Link-local)
* 168.63.129.16/32 (Internal DNS)

### Can I have public IP addresses in my VNets?
Yes. For more information about public IP address ranges, see [Create a virtual network](manage-virtual-network.md#create-a-virtual-network). Public IP addresses are not directly accessible from the internet.

### Is there a limit to the number of subnets in my VNet?
Yes. See [Azure limits](../azure-subscription-service-limits.md?toc=%2fazure%2fvirtual-network%2ftoc.json#networking-limits) for details. Subnet address spaces cannot overlap one another.

### Are there any restrictions on using IP addresses within these subnets?
Yes. Azure reserves 5 IP addresses within each subnet. These are x.x.x.0-x.x.x.3 and the last address of the subnet.    
- x.x.x.0 and the last address of the subnet is reserved for protocol conformance.
- x.x.x.1-x.x.x.3 is reserved in each subnet for Azure services.

### How small and how large can VNets and subnets be?
The smallest supported subnet is /29, and the largest is /8 (using CIDR subnet definitions).

### Can I bring my VLANs to Azure using VNets?
No. VNets are Layer-3 overlays. Azure does not support any Layer-2 semantics.

### Can I specify custom routing policies on my VNets and subnets?
Yes. You can create a route table and associate it to a subnet. For more information about routing in Azure, see [Routing overview](virtual-networks-udr-overview.md#custom-routes).

### Do VNets support multicast or broadcast?
No. Multicast and broadcast are not supported.

### What protocols can I use within VNets?
You can use TCP, UDP, and ICMP TCP/IP protocols within VNets. Unicast is supported within VNets, with the exception of Dynamic Host Configuration Protocol (DHCP) via Unicast (source port UDP/68 / destination port UDP/67). Multicast, broadcast, IP-in-IP encapsulated packets, and Generic Routing Encapsulation (GRE) packets are blocked within VNets. 

### Can I ping my default routers within a VNet?
No.

### Can I use tracert to diagnose connectivity?
No.

### Can I add subnets after the VNet is created?
Yes. Subnets can be added to VNets at any time as long as the subnet address range is not part of another subnet and there is available space left in the virtual network's address range.

### Can I modify the size of my subnet after I create it?
Yes. You can add, remove, expand, or shrink a subnet if there are no VMs or services deployed within it.

### Can I modify subnets after I created them?
Yes. You can add, remove, and modify the CIDR blocks used by a VNet.

### If I am running my services in a VNet, can I connect to the internet?
Yes. All services deployed within a VNet can connect outbound to the internet. To learn more about outbound internet connections in Azure, see [Outbound connections](../load-balancer/load-balancer-outbound-connections.md?toc=%2fazure%2fvirtual-network%2ftoc.json). If you want to connect inbound to a resource deployed through Resource Manager, the resource must have a public IP address assigned to it. To learn more about public IP addresses, see [Public IP addresses](virtual-network-public-ip-address.md). Every Azure Cloud Service deployed in Azure has a publicly addressable VIP assigned to it. You define input endpoints for PaaS roles and endpoints for virtual machines to enable these services to accept connections from the internet.

### Do VNets support IPv6?
No. You cannot use IPv6 with VNets at this time. You can however, assign IPv6 addresses to Azure load balancers to load balance virtual machines. For details, see [Overview of IPv6 for Azure Load Balancer](../load-balancer/load-balancer-ipv6-overview.md?toc=%2fazure%2fvirtual-network%2ftoc.json).

### Can a VNet span regions?
No. A VNet is limited to a single region. A virtual network does, however, span availability zones. To learn more about availability zones, see [Availability zones overview](../availability-zones/az-overview.md?toc=%2fazure%2fvirtual-network%2ftoc.json). You can connect virtual networks in different regions with virtual network peering. For details, see [Virtual network peering overview](virtual-network-peering-overview.md)

### Can I connect a VNet to another VNet in Azure?
Yes. You can connect one VNet to another VNet using either:
- **Virtual network peering**: For details, see [VNet peering overview](virtual-network-peering-overview.md)
- **An Azure VPN Gateway**: For details, see [Configure a VNet-to-VNet connection](../vpn-gateway/vpn-gateway-howto-vnet-vnet-resource-manager-portal.md?toc=%2fazure%2fvirtual-network%2ftoc.json). 

## Name Resolution (DNS)

### What are my DNS options for VNets?
Use the decision table on the [Name Resolution for VMs and Role Instances](virtual-networks-name-resolution-for-vms-and-role-instances.md) page to guide you through all the DNS options available.

### Can I specify DNS servers for a VNet?
Yes. You can specify DNS server IP addresses in the VNet settings. The setting is applied as the default DNS server(s) for all VMs in the VNet.

### How many DNS servers can I specify?
Reference [Azure limits](../azure-subscription-service-limits.md?toc=%2fazure%2fvirtual-network%2ftoc.json#networking-limits).

### Can I modify my DNS servers after I have created the network?
Yes. You can change the DNS server list for your VNet at any time. If you change your DNS server list, you will need to restart each of the VMs in your VNet in order for them to pick up the new DNS server.

### What is Azure-provided DNS and does it work with VNets?
Azure-provided DNS is a multi-tenant DNS service offered by Microsoft. Azure registers all of your VMs and cloud service role instances in this service. This service provides name resolution by hostname for VMs and role instances contained within the same cloud service, and by FQDN for VMs and role instances in the same VNet. To learn more about DNS, see [Name Resolution for VMs and Cloud Services role instances](virtual-networks-name-resolution-for-vms-and-role-instances.md).

There is a limitation to the first 100 cloud services in a VNet for cross-tenant name resolution using Azure-provided DNS. If you are using your own DNS server, this limitation does not apply.

### Can I override my DNS settings on a per-VM or cloud service basis?
Yes. You can set DNS servers per VM or cloud service to override the default network settings. However, it's recommended that you use network-wide DNS as much as possible.

### Can I bring my own DNS suffix?
No. You cannot specify a custom DNS suffix for your VNets.

## Connecting virtual machines

### Can I deploy VMs to a VNet?
Yes. All network interfaces (NIC) attached to a VM deployed through the Resource Manager deployment model must be connected to a VNet. VMs deployed through the classic deployment model can optionally be connected to a VNet.

### What are the different types of IP addresses I can assign to VMs?
* **Private:** Assigned to each NIC within each VM. The address is assigned using either the static or dynamic method. Private IP addresses are assigned from the range that you specified in the subnet settings of your VNet. Resources deployed through the classic deployment model are assigned private IP addresses, even if they're not connected to a VNet. The behavior of the allocation method is different depending on whether a resource was deployed with the Resource Manager or classic deployment model: 

  - **Resource Manager**: A private IP address assigned with the dynamic or static method remains assigned to a virtual machine (Resource Manager) until the resource is deleted. The difference is that you select the address to assign when using static, and Azure chooses when using dynamic. 
  - **Classic**: A private IP address assigned with the dynamic method may change when a virtual machine (classic) VM is restarted after having been in the stopped (deallocated) state. If you need to ensure that the private IP address for a resource deployed through the classic deployment model never changes, assign a private IP address with the static method.

* **Public:** Optionally assigned to NICs attached to VMs deployed through the Azure Resource Manager deployment model. The address can be assigned with the static or dynamic allocation method. All VMs and Cloud Services role instances deployed through the classic deployment model exist within a cloud service, which is assigned a *dynamic*, public virtual IP (VIP) address. A public *static* IP address, called a [Reserved IP address](virtual-networks-reserved-public-ip.md), can optionally be assigned as a VIP. You can assign public IP addresses to individual VMs or Cloud Services role instances deployed through the classic deployment model. These addresses are called [Instance level public IP (ILPIP](virtual-networks-instance-level-public-ip.md) addresses and can be assigned dynamically.

### Can I reserve a private IP address for a VM that I will create at a later time?
No. You cannot reserve a private IP address. If a private IP address is available, it is assigned to a VM or role instance by the DHCP server. The VM may or may not be the one that you want the private IP address assigned to. You can, however, change the private IP address of an already created VM, to any available private IP address.

### Do private IP addresses change for VMs in a VNet?
It depends. If the VM was deployed through Resource Manager, no, regardless of whether the IP address was assigned with the static or dynamic allocation method. If the VM was deployed through the classic deployment model, dynamic IP addresses can change when a VM is started after having been in the stopped (deallocated) state. The address is released from a VM deployed through either deployment model when the VM is deleted.

### Can I manually assign IP addresses to NICs within the VM operating system?
Yes, but it's not recommended unless necessary, such as when assigning multiple IP addresses to a virtual machine. For details, see [Adding multiple IP addresses to a virtual machine](virtual-network-multiple-ip-addresses-portal.md#os-config). If the IP address assigned to an Azure NIC attached to a VM changes, and the IP address within the VM operating system is different, you lose connectivity to the VM.

### If I stop a Cloud Service deployment slot or shutdown a VM from within the operating system, what happens to my IP addresses?
Nothing. The IP addresses (public VIP, public, and private) remain assigned to the cloud service deployment slot or VM.

### Can I move VMs from one subnet to another subnet in a VNet without redeploying?
Yes. You can find more information in the [How to move a VM or role instance to a different subnet](virtual-networks-move-vm-role-to-subnet.md) article.

### Can I configure a static MAC address for my VM?
No. A MAC address cannot be statically configured.

### Will the MAC address remain the same for my VM once it's created?
Yes, the MAC address remains the same for a VM deployed through both the Resource Manager and classic deployment models until it's deleted. Previously, the MAC address was released if the VM was stopped (deallocated), but now the MAC address is retained even when the VM is in the deallocated state. The MAC address remains assigned to the network interface until the network interface is deleted or the private IP address assigned to the primary IP configuration of the primary network interface is changed. 

### Can I connect to the internet from a VM in a VNet?
Yes. All VMs and Cloud Services role instances deployed within a VNet can connect to the Internet.

## Azure services that connect to VNets

### Can I use Azure App Service Web Apps with a VNet?
Yes. You can deploy Web Apps inside a VNet using an ASE (App Service Environment). If you have a point-to-site connection configured for your VNet, all Web Apps can securely connect and access resources in the VNet. For more information, see the following articles:

* [Creating Web Apps in an App Service Environment](../app-service/environment/app-service-web-how-to-create-a-web-app-in-an-ase.md?toc=%2fazure%2fvirtual-network%2ftoc.json)
* [Integrate your app with an Azure Virtual Network](../app-service/web-sites-integrate-with-vnet.md?toc=%2fazure%2fvirtual-network%2ftoc.json)
* [Using VNet Integration and Hybrid Connections with Web Apps](../app-service/web-sites-integrate-with-vnet.md?toc=%2fazure%2fvirtual-network%2ftoc.json#hybrid-connections-and-app-service-environments)

### Can I deploy Cloud Services with web and worker roles (PaaS) in a VNet?
Yes. You can (optionally) deploy Cloud Services role instances within VNets. To do so, you specify the VNet name and the role/subnet mappings in the network configuration section of your service configuration. You do not need to update any of your binaries.

### Can I connect a Virtual Machine Scale Set (VMSS) to a VNet?
Yes. You must connect a VMSS to a VNet.

### Is there a complete list of Azure services that can I deploy resources from into a VNet?
Yes, For details, see [Virtual network integration for Azure services](virtual-network-for-azure-services.md).

### Which Azure PaaS resources can I restrict access to from a VNet?

Resources deployed through some Azure PaaS services (such as Azure Storage and Azure SQL Database), can restrict network access to only resources in a VNet through the use of virtual network service endpoints. For details, see [Virtual network service endpoints overview](virtual-network-service-endpoints-overview.md).

### Can I move my services in and out of VNets?
No. You cannot move services in and out of VNets. To move a resource to another VNet, you have to delete and redeploy the resource.

## Security

### What is the security model for VNets?
VNets are isolated from one another, and other services hosted in the Azure infrastructure. A VNet is a trust boundary.

### Can I restrict inbound or outbound traffic flow to VNet-connected resources?
Yes. You can apply [Network Security Groups](security-overview.md) to individual subnets within a VNet, NICs attached to a VNet, or both.

### Can I implement a firewall between VNet-connected resources?
Yes. You can deploy a [firewall network virtual appliance](https://azure.microsoft.com/marketplace/?term=firewall) from several vendors through the Azure Marketplace.

### Is there information available about securing VNets?
Yes. For details, see [Azure Network Security Overview](../security/security-network-overview.md?toc=%2fazure%2fvirtual-network%2ftoc.json).

## APIs, schemas, and tools

### Can I manage VNets from code?
Yes. You can use REST APIs for VNets in the [Azure Resource Manager](/rest/api/virtual-network) and [classic (Service Management)](https://go.microsoft.com/fwlink/?LinkId=296833) deployment models.

### Is there tooling support for VNets?
Yes. Learn more about using:
- The Azure portal to deploy VNets through the [Azure Resource Manager](manage-virtual-network.md#create-a-virtual-network) and [classic](virtual-networks-create-vnet-classic-pportal.md) deployment models.
- PowerShell to manage VNets deployed through the [Resource Manager](/powershell/module/az.network) and [classic](/powershell/module/servicemanagement/azure/?view=azuresmps-3.7.0) deployment models.
- The Azure command-line interface (CLI) to deploy and manage VNets deployed through the [Resource Manager](/cli/azure/network/vnet) and [classic](../virtual-machines/azure-cli-arm-commands.md?toc=%2fazure%2fvirtual-network%2ftoc.json#azure-network-commands-to-manage-network-resources) deployment models.  

## VNet peering

### What is VNet peering?
VNet peering (or virtual network peering) enables you to connect virtual networks. A VNet peering connection between virtual networks enables you to route traffic between them privately through IPv4 addresses. Virtual machines in the peered VNets can communicate with each other as if they are within the same network. These virtual networks can be in the same region or in different regions (also known as Global VNet Peering). VNet peering connections can also be created across Azure subscriptions.

### Can I create a peering connection to a VNet in a different region?
<<<<<<< HEAD
Yes. Global VNet peering enables you to peer VNets in different regions. Global VNet peering is available in all Azure public regions and China cloud regions. You cannot globally peer from Azure public regions to National cloud regions. Global peering is not currently available in Government cloud.
=======
Yes. Global VNet peering enables you to peer VNets in different regions. Global VNet peering is available in all Azure public regions, China cloud regions, and Government cloud regions. You cannot globally peer from Azure public regions to national cloud regions.
>>>>>>> 6a383dfd

### What are the constraints related to Global VNet Peering and Load Balancers?
If the two virtual networks are in different region (Global VNet Peering), you cannot connect to resources that use Basic Load Balancer. You can connect to resources that use Standard Load Balancer.
The following resources use Basic Load Balancers which means you cannot communicate to them across Global VNet Peering:
- VMs behind Basic Load Balancers
- VM Scale Sets with Basic Load Balancers 
- Redis Cache 
- Application Gateway (v1) SKU
- Service Fabric
<<<<<<< HEAD
- SQL Always-on
- SQL MI
- API Managemenet
- ADDS
=======
- SQL MI
- API Management
- Active Directory Domain Service (ADDS)
>>>>>>> 6a383dfd
- Logic Apps
- HD Insight
-	Azure Batch
- AKS
- App Service Environment

You can connect to these resource via ExpressRoute or VNet-to-VNet through VNet Gateways.

### Can I enable VNet Peering if my virtual networks belong to subscriptions within different Azure Active Directory tenants?
Yes. It is possible to establish VNet Peering (whether local or global) if your subscriptions belong to different Azure Active Directory tenants. You can do this via PowerShell or CLI. Portal is not yet supported.

### My VNet peering connection is in *Initiated* state, why can't I connect?
If your peering connection is in an Initiated state, this means you have created only one link. A bidirectional link must be created in order to establish a successful connection. For example, to peer VNet A to VNet B, a link must be created from VNetA to VNetB and from VNetB to VNetA. Creating both links will change the state to *Connected.*

### My VNet peering connection is in *Disconnected* state, why can't I create a peering connection?
If your VNet peering connection is in a Disconnected state, it means one of the links created was deleted. In order to re-establish a peering connection, you will need to delete the link and recreate.

### Can I peer my VNet with a VNet in a different subscription?
Yes. You can peer VNets across subscriptions and across regions.

### Can I peer two VNets with matching or overlapping address ranges?
No. Address spaces must not overlap to enable VNet Peering.

### How much do VNet peering links cost?
There is no charge for creating a VNet peering connection. Data transfer across peering connections is charged. [See here](https://azure.microsoft.com/pricing/details/virtual-network/).

### Is VNet peering traffic encrypted?
No. Traffic between resources in peered VNets is private and isolated. It remains completely on the Microsoft Backbone.

### Why is my peering connection in a disconnected state?
VNet peering connections go into *Disconnected* state when one VNet peering link is deleted. You must delete both links in order to reestablish a successful peering connection.

### If I peer VNetA to VNetB and I peer VNetB to VNetC, does that mean VNetA and VNetC are peered?
No. Transitive peering is not supported. You must peer VNetA and VNetC for this to take place.

### Are there any bandwidth limitations for peering connections?
No. VNet peering, whether local or global, does not impose any bandwidth restrictions. Bandwidth is only limited by the VM or the compute resource.

### How can I troubleshoot VNet Peering issues?
Here is a [troubleshooter guide] (https://support.microsoft.com/en-us/help/4486956/troubleshooter-for-virtual-network-peering-issues) you can try.

## Virtual network TAP

### Which Azure regions are available for virtual network TAP?
Virtual network TAP  preview is available in all Azure regions. The monitored network interfaces, the virtual network TAP resource, and the collector or analytics solution must be deployed in the same region.

### Does Virtual Network TAP support any filtering capabilities on the mirrored packets?
Filtering capabilities are not supported with the virtual network TAP preview. When a TAP configuration is added to a network interface a deep copy of all the ingress and egress traffic on the network interface is streamed to the TAP destination.

### Can multiple TAP configurations be added to a monitored network interface?
A monitored network interface can have only one TAP configuration. Check with the individual [partner solutions](virtual-network-tap-overview.md#virtual-network-tap-partner-solutions) for the capability to stream multiple copies of the TAP traffic to the analytics tools of your choice.

### Can the same virtual network TAP resource aggregate traffic from monitored network interfaces in more than one virtual network?
Yes. The same virtual network TAP resource can be used to aggregate mirrored traffic from monitored network interfaces in peered virtual networks in the same subscription or a different subscription. The virtual network TAP resource and the destination load balancer or destination network interface must be in the same subscription. All subscriptions must be under the same Azure Active Directory tenant.

### Are there any performance considerations on production traffic if I enable a virtual network TAP configuration on a network interface?

Virtual network TAP is in preview. During preview, there is no service level agreement. The capability should not be used for production workloads. When a virtual machine network interface is enabled with a TAP configuration, the same resources on the azure host allocated to the virtual machine to send the production traffic is used to perform the mirroring function and send the mirrored packets. Select the correct [Linux](../virtual-machines/linux/sizes.md?toc=%2fazure%2fvirtual-network%2ftoc.json) or [Windows](../virtual-machines/linux/sizes.md?toc=%2fazure%2fvirtual-network%2ftoc.json) virtual machine size to ensure that sufficient resources are available for the virtual machine to send the production traffic and the mirrored traffic.

### Is accelerated networking for [Linux](create-vm-accelerated-networking-cli.md) or [Windows](create-vm-accelerated-networking-powershell.md) supported with virtual network TAP?

You will be able to add a TAP configuration on a network interface attached to a virtual machine that is enabled with accelerated networking. But the performance and latency on the virtual machine will be affected by adding TAP configuration since the offload for mirroring traffic is currently not supported by Azure accelerated networking.

## Virtual network service endpoints

### What is the right sequence of operations to set up service endpoints to an Azure service?
There are two steps to securing an Azure service resource through service endpoints:
1. Turn on service endpoints for the Azure service.
2. Set up VNet ACLs on the Azure service.

The first step is a network side operation and the second step is a service resource side operation. Both steps can be performed either by the same administrator or different administrators based on the RBAC permissions granted to the administrator role. We recommend that you first turn on service endpoints for your virtual network prior to setting up VNet ACLs on Azure service side. Hence, the steps must be performed in sequence listed above to set up VNet service endpoints.

>[!NOTE]
> Both the operations described above must be completed before you can limit the Azure service access to the allowed VNet and subnet. Only turning on service endpoints for the Azure service on the network side does not provide you the limited access. In addition, you must also set up VNet ACLs on the Azure service side.

Certain services (such as SQL, and CosmosDB) allow exceptions to the above sequence through the **IgnoreMissingVnetServiceEndpoint** flag . Once the flag is set to **True**, VNet ACLs can be set on the Azure service side prior to setting up the service endpoints on network side. Azure services provide this flag to help customers in cases where the specific IP firewalls are configured on Azure services and turning on the service endpoints on the network side can lead to a connectivity drop since the source IP changes from a public IPv4 address to a private address. Setting up VNet ACLs on the Azure service side before setting service endpoints on the network side can help avoid a connectivity drop.

### Do all Azure services reside in the Azure virtual network provided by the customer? How does VNet service endpoint work with Azure services?

No, not all Azure services reside in the customer's virtual network. Majority of the Azure data services such as Azure Storage, Azure SQL, and Azure Cosmos DB, are multi-tenant services that can be accessed over public IP addresses. You can learn more about virtual network integration for Azure services [here](virtual-network-for-azure-services.md). 

When you use the VNet service endpoints feature (turning on VNet service endpoint on the network side and setting up appropriate VNet ACLs on the Azure service side), access to an Azure service is restricted from an allowed VNet and subnet.

### How does VNet service endpoint provide security?

The VNet service endpoint feature (turning on VNet service endpoint on the network side and setting up appropriate VNet ACLs on the Azure service side) limits the Azure service access to allowed VNet and subnet, thus providing a network level security and isolation of the Azure service traffic. All traffic using VNet service endpoints flows over Microsoft backbone, thus providing another layer of isolation from the public internet. Moreover, customers can choose to fully remove public Internet access to the Azure service resources and allow traffic only from their virtual network through a combination of IP firewall and VNet ACLs, thus protecting the Azure service resources from unauthorized access.      

### What does the VNet service endpoint protect - VNet resources or Azure service?
VNet service endpoints help protect Azure service resources. VNet resources are protected through Network Security Groups (NSGs).

### Is there any cost for using VNet service endpoints?

No, there is no additional cost for using VNet service endpoints.

### Can I turn on VNet service endpoints and set up VNet ACLs if the virtual network and the Azure service resources belong to different subscriptions?

Yes, it is possible. Virtual networks and Azure service resources can be either in the same or different subscriptions. The only requirement is that both the virtual network and Azure service resources must be under the same Active Directory (AD) tenant.

### Can I turn on VNet service endpoints and set up VNet ACLs if the virtual network and the Azure service resources belong to different AD tenants?
No, VNet service endpoints and VNet ACLs are not supported across AD tenants.

### Can an on-premises device’s IP address that is connected through Azure Virtual Network gateway (VPN) or Express route gateway access Azure PaaS Service over VNet service endpoints?
By default, Azure service resources secured to virtual networks are not reachable from on-premises networks. If you want to allow traffic from on-premises, you must also allow public (typically, NAT) IP addresses from your on-premises or ExpressRoute. These IP addresses can be added through the IP firewall configuration for the Azure service resources.

### Can I use VNet Service Endpoint feature to secure Azure service to multiple subnets with in a Virtual network or across multiple virtual networks?
To secure Azure services to multiple subnets within a virtual network or across multiple virtual networks, enable service endpoints on network side on each of the subnets independently and then secure Azure service resources to all of the subnets by setting up appropriate VNet ACLs on Azure service side.
 
### How can I filter outbound traffic from a virtual network to Azure services and still use service endpoints?
If you want to inspect or filter the traffic destined to an Azure service from a virtual network, you can deploy a network virtual appliance within the virtual network. You can then apply service endpoints to the subnet where the network virtual appliance is deployed and secure Azure service resources only to this subnet through VNet ACLs. This scenario might also be helpful if you wish to restrict Azure service access from your virtual network only to specific Azure resources using network virtual appliance filtering. For more information, see [egress with network virtual appliances](https://docs.microsoft.com/azure/architecture/reference-architectures/dmz/nva-ha).

### What happens when you access an Azure service account that has virtual network access control list (ACL) enabled from outside the VNet?
The HTTP 403 or HTTP 404 error is returned.

### Are subnets of a virtual network created in different regions allowed to access an Azure service account in another region? 
Yes, for most of the Azure services, virtual networks created in different regions can access Azure services in another region through the VNet service endpoints. For example, if an Azure Cosmos DB account is in West US or East US and virtual networks are in multiple regions, the virtual network can access Azure Cosmos DB. Storage and SQL are exceptions and are regional in nature and both the virtual network and the Azure service need to be in the same region.
  
### Can an Azure service have both VNet ACL and an IP firewall?
Yes, VNet ACL and an IP firewall can co-exist. Both features complement each other to ensure isolation and security.
 
### What happens if you delete a virtual network or subnet that has service endpoint turned on for Azure service?
Deletion of VNets and subnets are independent operations and are supported even when service endpoints are turned on for Azure services. In cases where the Azure services have VNet ACLs set up, for those VNets and subnets, the VNet ACLs information associated with that Azure service is disabled when a VNet or subnet that has VNet service endpoint turned on is deleted.
 
### What happens if Azure service account that has VNet Service endpoint enabled is deleted?
The deletion of Azure service account is an independent operation and is supported even when the service endpoint is enabled on the network side and VNet ACLs are set up on Azure service side. 

### What happens to the source IP address of a resource (like a VM in a subnet) that has VNet service endpoint enabled?
When virtual network service endpoints are enabled, the source IP addresses of the resources in your virtual network's subnet switches from using public IPV4 addresses to the Azure virtual network's private IP addresses for traffic to Azure service. Note that this can cause specific IP firewall that are set to public IPV4 address earlier on the Azure services to fail. 

### Does service endpoint route always take precedence?
Service endpoints add a system route which takes precedence over BGP routes and provide optimum routing for the service endpoint traffic. Service endpoints always take service traffic directly from your virtual network to the service on the Microsoft Azure backbone network. For more information about how Azure selects a route, see [Azure Virtual network traffic routing](virtual-networks-udr-overview.md).
 
### How does NSG on a subnet work with service endpoints?
To reach the Azure service, NSGs need to allow outbound connectivity. If your NSGs are opened to all Internet outbound traffic, then the service endpoint traffic should work. You can also limit the outbound traffic to service IPs only using the Service tags.  
 
### What permissions do I need to set up service endpoints?
Service endpoints can be configured on a virtual network independently by a user with write access to the virtual network. To secure Azure service resources to a VNet, the user must have permission to **Microsoft.Network/JoinServicetoaSubnet** for the subnets being added. This permission is included in the built-in service administrator role by default and can be modified by creating custom roles. Learn more about built-in roles and assigning specific permissions to [custom roles](https://docs.microsoft.com/azure/role-based-access-control/custom-roles?toc=%2fazure%2fvirtual-network%2ftoc.json).
 

### Can I filter virtual network traffic to Azure services, allowing only specific azure service resources, over VNet service endpoints? 

Virtual network (VNet) service endpoint policies allow you to filter virtual network traffic to Azure services, allowing only specific Azure service resources over the service endpoints. Endpoint policies provide granular access control from the virtual network traffic to the Azure services. You can learn more about the service endpoint policies [here](virtual-network-service-endpoint-policies-overview.md).
 
### Are there any limits on how many VNet service endpoints I can set up from my VNet?
There is no limit on the total number of VNet service endpoints in a virtual network. For an Azure service resource (such as, an Azure Storage account), services may enforce limits on the number of subnets used for securing the resource. The following table shows some example limits: 

|||
|---|---|
|Azure service|	Limits on VNet rules|
|Azure Storage|	100|
|Azure SQL|	128|
|Azure SQL Data Warehouse|	128|
|Azure KeyVault|	127|
|Azure Cosmos DB|	64|
|Azure Event Hub|	128|
|Azure Service Bus|	128|
|Azure Data Lake Store V1|	100|
 
>[!NOTE]
> The limits are subjected to changes at the discretion of the Azure service. Refer to the respective service documentation for services details. 




  


<|MERGE_RESOLUTION|>--- conflicted
+++ resolved
@@ -12,11 +12,7 @@
 ms.tgt_pltfrm: na
 ms.workload: infrastructure-services
 ms.date: 02/12/2019
-<<<<<<< HEAD
-ms.author: jdial
-=======
 ms.author: kumud
->>>>>>> 6a383dfd
 
 ---
 # Azure Virtual Network frequently asked questions (FAQ)
@@ -236,11 +232,7 @@
 VNet peering (or virtual network peering) enables you to connect virtual networks. A VNet peering connection between virtual networks enables you to route traffic between them privately through IPv4 addresses. Virtual machines in the peered VNets can communicate with each other as if they are within the same network. These virtual networks can be in the same region or in different regions (also known as Global VNet Peering). VNet peering connections can also be created across Azure subscriptions.
 
 ### Can I create a peering connection to a VNet in a different region?
-<<<<<<< HEAD
-Yes. Global VNet peering enables you to peer VNets in different regions. Global VNet peering is available in all Azure public regions and China cloud regions. You cannot globally peer from Azure public regions to National cloud regions. Global peering is not currently available in Government cloud.
-=======
 Yes. Global VNet peering enables you to peer VNets in different regions. Global VNet peering is available in all Azure public regions, China cloud regions, and Government cloud regions. You cannot globally peer from Azure public regions to national cloud regions.
->>>>>>> 6a383dfd
 
 ### What are the constraints related to Global VNet Peering and Load Balancers?
 If the two virtual networks are in different region (Global VNet Peering), you cannot connect to resources that use Basic Load Balancer. You can connect to resources that use Standard Load Balancer.
@@ -250,16 +242,9 @@
 - Redis Cache 
 - Application Gateway (v1) SKU
 - Service Fabric
-<<<<<<< HEAD
-- SQL Always-on
-- SQL MI
-- API Managemenet
-- ADDS
-=======
 - SQL MI
 - API Management
 - Active Directory Domain Service (ADDS)
->>>>>>> 6a383dfd
 - Logic Apps
 - HD Insight
 -	Azure Batch
