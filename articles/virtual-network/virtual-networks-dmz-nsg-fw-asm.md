--- conflicted
+++ resolved
@@ -546,11 +546,7 @@
 Save this XML file with updated locations, and then add a link to this file in the $NetworkConfigFile variable in the preceding script.
 
 ```xml
-<<<<<<< HEAD
-    <NetworkConfiguration xmlns:xsd="https://www.w3.org/2001/XMLSchema" xmlns:xsi="https://www.w3.org/2001/XMLSchema-instance" xmlns="http://schemas.microsoft.com/ServiceHosting/2011/07/NetworkConfiguration">
-=======
     <NetworkConfiguration xmlns:xsd="http://www.w3.org/2001/XMLSchema" xmlns:xsi="http://www.w3.org/2001/XMLSchema-instance" xmlns="http://schemas.microsoft.com/ServiceHosting/2011/07/NetworkConfiguration">
->>>>>>> 6a383dfd
       <VirtualNetworkConfiguration>
         <Dns>
           <DnsServers>
