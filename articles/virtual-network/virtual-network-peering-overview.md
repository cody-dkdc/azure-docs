---
title: Azure Virtual Network peering
titlesuffix: Azure Virtual Network
description: Learn about virtual network peering in Azure.
services: virtual-network
documentationcenter: na
author: anavinahar
ms.service: virtual-network
ms.devlang: na
ms.topic: conceptual
ms.tgt_pltfrm: na
ms.workload: infrastructure-services
ms.date: 04/01/2019
ms.author: anavin

---
# Virtual network peering

Virtual network peering enables you to seamlessly connect Azure [virtual networks](virtual-networks-overview.md). Once peered, the virtual networks appear as one, for connectivity purposes. The traffic between virtual machines in the peered virtual networks is routed through the Microsoft backbone infrastructure, much like traffic is routed between virtual machines in the same virtual network, through *private* IP addresses only. Azure supports:
* VNet peering - connecting VNets within the same Azure region
* Global VNet peering - connecting VNets across Azure regions

The benefits of using virtual network peering, whether local or global, include:

* Network traffic between peered virtual networks is private. Traffic between the virtual networks is kept on the Microsoft backbone network. No public Internet, gateways, or encryption is required in the communication between the virtual networks.
* A low-latency, high-bandwidth connection between resources in different virtual networks.
* The ability for resources in one virtual network to communicate with resources in a different virtual network, once the virtual networks are peered.
* The ability to transfer data across Azure subscriptions, deployment models, and across Azure regions.
* The ability to peer virtual networks created through the Azure Resource Manager or to peer one virtual network created through Resource Manager to a virtual network created through the classic deployment model. To learn more about Azure deployment models, see [Understand Azure deployment models](../azure-resource-manager/resource-manager-deployment-model.md?toc=%2fazure%2fvirtual-network%2ftoc.json).
* No downtime to resources in either virtual network when creating the peering, or after the peering is created.

## Connectivity

After virtual networks are peered, resources in either virtual network can directly connect with resources in the peered virtual network.

The network latency between virtual machines in peered virtual networks in the same region is the same as the latency within a single virtual network. The network throughput is based on the bandwidth that's allowed for the virtual machine, proportionate to its size. There isn't any additional restriction on bandwidth within the peering.

The traffic between virtual machines in peered virtual networks is routed directly through the Microsoft backbone infrastructure, not through a gateway or over the public Internet.

Network security groups can be applied in either virtual network to block access to other virtual networks or subnets, if desired.
When configuring virtual network peering, you can either open or close the network security group rules between the virtual networks. If you open full connectivity between peered virtual networks (which is the default option), you can apply network security groups to specific subnets or virtual machines to block or deny specific access. To learn more about network security groups, see [Network security groups overview](security-overview.md).

## Service chaining

You can configure user-defined routes that point to virtual machines in peered virtual networks as the *next hop* IP address, or to virtual network gateways, to enable service chaining. Service chaining enables you to direct traffic from one virtual network to a virtual appliance, or virtual network gateway, in a peered virtual network, through user-defined routes.

You can deploy hub-and-spoke networks, where the hub virtual network can host infrastructure components such as a network virtual appliance or VPN gateway. All the spoke virtual networks can then peer with the hub virtual network. Traffic can flow through network virtual appliances or VPN gateways in the hub virtual network. 

Virtual network peering enables the next hop in a user-defined route to be the IP address of a virtual machine in the peered virtual network, or a VPN gateway. You cannot however, route between virtual networks with a user-defined route specifying an ExpressRoute gateway as the next hop type. To learn more about user-defined routes, see [User-defined routes overview](virtual-networks-udr-overview.md#user-defined). To learn how to create a hub and spoke network topology, see [hub and spoke network topology](/azure/architecture/reference-architectures/hybrid-networking/hub-spoke?toc=%2fazure%2fvirtual-network%2ftoc.json).

## Gateways and on-premises connectivity

Each virtual network, regardless of whether it is peered with another virtual network, can still have its own gateway and use it to connect to an on-premises network. You can also configure [virtual network-to-virtual network connections](../vpn-gateway/vpn-gateway-vnet-vnet-rm-ps.md?toc=%2fazure%2fvirtual-network%2ftoc.json) by using gateways, even though the virtual networks are peered.

When both options for virtual network interconnectivity are configured, the traffic between the virtual networks flows through the peering configuration (that is, through the Azure backbone).

When virtual networks are peered, you can also configure the gateway in the peered virtual network as a transit point to an on-premises network. In this case, the virtual network that is using a remote gateway cannot have its own gateway. A virtual network can have only one gateway. The gateway can be either a local or remote gateway (in the peered virtual network), as shown in the following picture:

![virtual network peering transit](./media/virtual-networks-peering-overview/figure04.png)

Gateway transit is supported for both VNet Peering and Global VNet Peering. Gateway transit between virtual networks created through different deployment models (Resource Manager and classic) is supported only if the gateway is in the virtual network (Resource Manager). To learn more about using a gateway for transit, see [Configure a VPN gateway for transit in a virtual network peering](../vpn-gateway/vpn-gateway-peering-gateway-transit.md?toc=%2fazure%2fvirtual-network%2ftoc.json).

When the virtual networks that are sharing a single Azure ExpressRoute connection are peered, the traffic between them goes through the peering relationship (that is, through the Azure backbone network). You can still use local gateways in each virtual network to connect to the on-premises circuit. Alternatively, you can use a shared gateway and configure transit for on-premises connectivity.

## Troubleshoot

To confirm a virtual network peering, you can [check effective routes](diagnose-network-routing-problem.md) for a network interface in any subnet in a virtual network. If a virtual network peering exists, all subnets within the virtual network have routes with next hop type *VNet peering*, for each address space in each peered virtual network.

You can also troubleshoot connectivity to a virtual machine in a peered virtual network using Network Watcher's [connectivity check](../network-watcher/network-watcher-connectivity-portal.md?toc=%2fazure%2fvirtual-network%2ftoc.json). Connectivity check lets you see how traffic is routed from a source virtual machine's network interface to a destination virtual machine's network interface.

You can also try the [Troubleshooter for virtual network peering issues](https://support.microsoft.com/help/4486956/troubleshooter-for-virtual-network-peering-issues).

## Requirements and constraints

The following constraints apply only when virtual networks are globally peered:
<<<<<<< HEAD
- Resources in one virtual network cannot communicate with the front-end IP address of a Basic internal load balancer in a globally peered virtual network. Support for Basic Load Balancer only exists within the same region. Support for Standard Load Balancer exists for Global VNet Peering.
=======
- Resources in one virtual network cannot communicate with the front-end IP address of a Basic internal load balancer in a globally peered virtual network. Support for Basic Load Balancer only exists within the same region. Support for Standard Load Balancer exists for both, VNet Peering and Global VNet Peering. Services that use a Basic load balancer which will not work over Global VNet Peering are documented [here.](virtual-networks-faq.md#what-are-the-constraints-related-to-global-vnet-peering-and-load-balancers)
>>>>>>> 6a383dfd

To learn more about requirements and constraints, see [Virtual network peering requirements and constraints](virtual-network-manage-peering.md#requirements-and-constraints). To learn about the limits for the number of peerings you can create for a virtual network, see [Azure networking limits](../azure-subscription-service-limits.md?toc=%2fazure%2fvirtual-network%2ftoc.json#azure-resource-manager-virtual-networking-limits). 

## Permissions

To learn about permissions required to create a virtual network peering, see [Virtual network peering permissions](virtual-network-manage-peering.md#permissions).

## Pricing

There is a nominal charge for ingress and egress traffic that utilizes a virtual network peering connection. For more information on VNet Peering and Global VNet peering pricing, see the [pricing page](https://azure.microsoft.com/pricing/details/virtual-network).

Gateway transit is a peering property that enables a virtual network to utilize a VPN gateway in a peered virtual network for cross premises or VNet-to-VNet connectivity. Traffic passing through a remote gateway in this scenario is subject to [VPN gateway charges](https://azure.microsoft.com/pricing/details/vpn-gateway/) and does not incur [VNet peering charges.](https://azure.microsoft.com/pricing/details/virtual-network) For example, If VNetA has a VPN gateway for on-premises connectivity and VNetB is peered to VNetA with appropriate properties configured, traffic from VNetB to on-premises is only charged egress per VPN gateway pricing. VNet peering charges do not apply. Learn how to [configure VPN gateway transit for virtual network peering.](../vpn-gateway/vpn-gateway-peering-gateway-transit.md?toc=%2fazure%2fvirtual-network%2ftoc.json)

## Next steps

* A virtual network peering is created between virtual networks created through the same, or different deployment models that exist in the same, or different subscriptions. Complete a tutorial for one of the following scenarios:

    |Azure deployment model             | Subscription  |
    |---------                          |---------|
    |Both Resource Manager              |[Same](tutorial-connect-virtual-networks-portal.md)|
    |                                   |[Different](create-peering-different-subscriptions.md)|
    |One Resource Manager, one classic  |[Same](create-peering-different-deployment-models.md)|
    |                                   |[Different](create-peering-different-deployment-models-subscriptions.md)|

* Learn how to create a [hub and spoke network topology](/azure/architecture/reference-architectures/hybrid-networking/hub-spoke?toc=%2fazure%2fvirtual-network%2ftoc.json).
* Learn about all [virtual network peering settings and how to change them](virtual-network-manage-peering.md).
* Get answers to common VNet Peering and Global VNet Peering questions through our [VNet Peering FAQ](virtual-networks-faq.md#vnet-peering)<|MERGE_RESOLUTION|>--- conflicted
+++ resolved
@@ -73,11 +73,7 @@
 ## Requirements and constraints
 
 The following constraints apply only when virtual networks are globally peered:
-<<<<<<< HEAD
-- Resources in one virtual network cannot communicate with the front-end IP address of a Basic internal load balancer in a globally peered virtual network. Support for Basic Load Balancer only exists within the same region. Support for Standard Load Balancer exists for Global VNet Peering.
-=======
 - Resources in one virtual network cannot communicate with the front-end IP address of a Basic internal load balancer in a globally peered virtual network. Support for Basic Load Balancer only exists within the same region. Support for Standard Load Balancer exists for both, VNet Peering and Global VNet Peering. Services that use a Basic load balancer which will not work over Global VNet Peering are documented [here.](virtual-networks-faq.md#what-are-the-constraints-related-to-global-vnet-peering-and-load-balancers)
->>>>>>> 6a383dfd
 
 To learn more about requirements and constraints, see [Virtual network peering requirements and constraints](virtual-network-manage-peering.md#requirements-and-constraints). To learn about the limits for the number of peerings you can create for a virtual network, see [Azure networking limits](../azure-subscription-service-limits.md?toc=%2fazure%2fvirtual-network%2ftoc.json#azure-resource-manager-virtual-networking-limits). 
 
