--- conflicted
+++ resolved
@@ -17,11 +17,7 @@
 
 # What is a Network Security Group (NSG)?
 
-<<<<<<< HEAD
-You can use an NSG to control traffic to one or more virtual machine (VM) instances in your virtual network. An NSG contains access control rules that allow or deny traffic based on traffic direction, protocol, source address and port, and destination address and port. The rules of an NSG can be changed at any time, and changes are applied to all associated instances. To use an NSG, you must have a regional VNet. 
-=======
 You can use an NSG to control traffic to one or more virtual machine (VM) instances in your virtual network. An NSG contains access control rules that allow or deny traffic based on traffic direction, protocol, source address and port, and destination address and port. The rules of an NSG can be changed at any time, and changes are applied to all associated instances. 
->>>>>>> a3835ed1
 
 >[AZURE.WARNING] NSGs can only be used in regional VNets. If you are trying to secure endpoints in a deployment without a VNet, or that uses a VNet associated with an affinity group, please see [What is an endpoint Access Control List (ACL)?](./virtual-networks-acl.md). You can also [migrate your VNet to a regional VNet](./virtual-networks-migrate-to-regional-vnet.md).
 
