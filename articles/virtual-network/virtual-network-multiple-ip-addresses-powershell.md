--- conflicted
+++ resolved
@@ -217,11 +217,7 @@
 4. In the following commands, change *MyVNet* and *MySubnet* to the names of the VNet and subnet the NIC is connected to. Enter the commands to retrieve the VNet and subnet objects the NIC is connected to:
 
 	```powershell
-<<<<<<< HEAD
 	$MyVNet = Get-AzVirtualnetwork -Name MyVNet -ResourceGroupName $RgName
-=======
-	$MyVNet = Get-AzureRMVirtualNetwork -Name MyVNet -ResourceGroupName $RgName
->>>>>>> 01a9d404
 	$Subnet = $MyVnet.Subnets | Where-Object { $_.Name -eq "MySubnet" }
 	```
 	If you don't know the VNet or subnet name the NIC is connected to, enter the following command:
