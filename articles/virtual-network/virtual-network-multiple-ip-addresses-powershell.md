--- conflicted
+++ resolved
@@ -68,7 +68,6 @@
 
 5. Create a network security group (NSG) and a rule. The NSG secures the VM using inbound and outbound rules. In this case, an inbound rule is created for port 3389, which allows incoming remote desktop connections.
 
-<<<<<<< HEAD
 	```powershell
 	
 	# Create an inbound network security group rule for port 3389
@@ -145,84 +144,6 @@
 	-Subnet $Subnet `
 	-PrivateIpAddress 10.0.0.6
 	```
-=======
-   ```powershell
-
-   # Create an inbound network security group rule for port 3389
-
-   $NSGRule = New-AzNetworkSecurityRuleConfig `
-   -Name MyNsgRuleRDP `
-   -Protocol Tcp `
-   -Direction Inbound `
-   -Priority 1000 `
-   -SourceAddressPrefix * `
-   -SourcePortRange * `
-   -DestinationAddressPrefix * `
-   -DestinationPortRange 3389 -Access Allow
-
-   # Create a network security group
-   $NSG = New-AzNetworkSecurityGroup `
-   -ResourceGroupName $RgName `
-   -Location $Location `
-   -Name MyNetworkSecurityGroup `
-   -SecurityRules $NSGRule
-   ```
-
-6. Define the primary IP configuration for the NIC. Change 10.0.0.4 to a valid address in the subnet you created, if you didn't use the value defined previously. Before assigning a static IP address, it's recommended that you first confirm it's not already in use. Enter the command `Test-AzPrivateIPAddressAvailability -IPAddress 10.0.0.4 -VirtualNetwork $VNet`. If the address is available, the output returns *True*. If it's not available, the output returns *False* and a list of addresses that are available.
-
-   In the following commands, **Replace <replace-with-your-unique-name> with the unique DNS name to use.** The name must be unique across all public IP addresses within an Azure region. This is an optional parameter. It can be removed if you only want to connect to the VM using the public IP address.
-
-   ```powershell
-
-   # Create a public IP address
-   $PublicIP1 = New-AzPublicIpAddress `
-   -Name "MyPublicIP1" `
-   -ResourceGroupName $RgName `
-   -Location $Location `
-   -DomainNameLabel <replace-with-your-unique-name> `
-   -AllocationMethod Static
-
-   #Create an IP configuration with a static private IP address and assign the public IP address to it.
-   $IpConfigName1 = "IPConfig-1"
-   $IpConfig1     = New-AzNetworkInterfaceIpConfig `
-   -Name $IpConfigName1 `
-   -Subnet $Subnet `
-   -PrivateIpAddress 10.0.0.4 `
-   -PublicIpAddress $PublicIP1 `
-   -Primary
-   ```
-
-   When you assign multiple IP configurations to a NIC, one configuration must be assigned as the *-Primary*.
-
-   > [!NOTE]
-   > Public IP addresses have a nominal fee. To learn more about IP address pricing, read the [IP address pricing](https://azure.microsoft.com/pricing/details/ip-addresses) page. There is a limit to the number of public IP addresses that can be used in a subscription. To learn more about the limits, read the [Azure limits](../azure-subscription-service-limits.md#networking-limits) article.
-
-7. Define the secondary IP configurations for the NIC. You can add or remove configurations as necessary. Each IP configuration must have a private IP address assigned. Each configuration can optionally have one public IP address assigned.
-
-   ```powershell
-
-   # Create a public IP address
-   $PublicIP2 = New-AzPublicIpAddress `
-   -Name "MyPublicIP2" `
-   -ResourceGroupName $RgName `
-   -Location $Location `
-   -AllocationMethod Static
-
-   #Create an IP configuration with a static private IP address and assign the public IP address to it.
-   $IpConfigName2 = "IPConfig-2"
-   $IpConfig2     = New-AzNetworkInterfaceIpConfig `
-   -Name $IpConfigName2 `
-   -Subnet $Subnet `
-   -PrivateIpAddress 10.0.0.5 `
-   -PublicIpAddress $PublicIP2
-
-   $IpConfigName3 = "IpConfig-3"
-   $IpConfig3 = New-AzNetworkInterfaceIpConfig `
-   -Name $IPConfigName3 `
-   -Subnet $Subnet `
-   -PrivateIpAddress 10.0.0.6
-   ```
->>>>>>> 11f38a8e
 
 8. Create the NIC and associate the three IP configurations to it:
 
@@ -240,7 +161,6 @@
 
 9. Create the VM by entering the following commands:
 
-<<<<<<< HEAD
 	```powershell
 	
 	# Define a credential object. When you run these commands, you're prompted to enter a username and password for the VM you're creating.
@@ -267,34 +187,6 @@
 	-Location $Location `
 	-VM $VmConfig
 	```
-=======
-   ```powershell
-
-   # Define a credential object. When you run these commands, you're prompted to enter a username and password for the VM you're creating.
-   $cred = Get-Credential
-
-   # Create a virtual machine configuration
-   $VmConfig = New-AzVMConfig `
-   -VMName MyVM `
-   -VMSize Standard_DS1_v2 | `
-   Set-AzVMOperatingSystem -Windows `
-   -ComputerName MyVM `
-   -Credential $cred | `
-   Set-AzVMSourceImage `
-   -PublisherName MicrosoftWindowsServer `
-   -Offer WindowsServer `
-   -Skus 2016-Datacenter `
-   -Version latest | `
-   Add-AzVMNetworkInterface `
-   -Id $NIC.Id
-
-   # Create the VM
-   New-AzVM `
-   -ResourceGroupName $RgName `
-   -Location $Location `
-   -VM $VmConfig
-   ```
->>>>>>> 11f38a8e
 
 10. Add the private IP addresses to the VM operating system by completing the steps for your operating system in the [Add IP addresses to a VM operating system](#os-config) section of this article. Do not add the public IP addresses to the operating system.
 
