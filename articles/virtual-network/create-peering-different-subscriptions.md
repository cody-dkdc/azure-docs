﻿---
title: Create an Azure virtual network peering - Resource Manager - different subscriptions | Microsoft Docs
description: Learn how to create a virtual network peering between virtual networks created through Resource Manager that exist in different Azure subscriptions.
services: virtual-network
documentationcenter: ''
author: jimdial
manager: jeconnoc
editor: ''
tags: azure-resource-manager

ms.assetid: 
ms.service: virtual-network
ms.devlang: na
ms.topic: article
ms.tgt_pltfrm: na
ms.workload: infrastructure-services
ms.date: 09/24/2018
ms.author: jdial;anavin

---
# Create a virtual network peering - Resource Manager, different subscriptions

In this tutorial, you learn to create a virtual network peering between virtual networks created through Resource Manager. The virtual networks exist in different subscriptions. Peering two virtual networks enables resources in different virtual networks to communicate with each other with the same bandwidth and latency as though the resources were in the same virtual network. Learn more about [Virtual network peering](virtual-network-peering-overview.md).

The steps to create a virtual network peering are different, depending on whether the virtual networks are in the same, or different, subscriptions, and which [Azure deployment model](../azure-resource-manager/resource-manager-deployment-model.md?toc=%2fazure%2fvirtual-network%2ftoc.json) the virtual networks are created through. Learn how to create a virtual network peering in other scenarios by selecting the scenario from the following table:

|Azure deployment model  | Azure subscription  |
|--------- |---------|
|[Both Resource Manager](tutorial-connect-virtual-networks-portal.md) |Same|
|[One Resource Manager, one classic](create-peering-different-deployment-models.md) |Same|
|[One Resource Manager, one classic](create-peering-different-deployment-models-subscriptions.md) |Different|

A virtual network peering cannot be created between two virtual networks deployed through the classic deployment model. If you need to connect virtual networks that were both created through the classic deployment model, you can use an Azure [VPN Gateway](../vpn-gateway/vpn-gateway-howto-site-to-site-resource-manager-portal.md?toc=%2fazure%2fvirtual-network%2ftoc.json) to connect the virtual networks.

This tutorial peers virtual networks in the same region. You can also peer virtual networks in different [supported regions](virtual-network-manage-peering.md#cross-region). It's recommended that you familiarize yourself with the [peering requirements and constraints](virtual-network-manage-peering.md#requirements-and-constraints) before peering virtual networks.

You can use the [Azure portal](#portal), the Azure [command-line interface](#cli) (CLI), Azure [PowerShell](#powershell), or an [Azure Resource Manager template](#template) to create a virtual network peering. Select any of the previous tool links to go directly to the steps for creating a virtual network peering using your tool of choice.

## <a name="portal"></a>Create peering - Azure portal

If the virtual networks that you want to peer are in subscriptions that are associated to different Azure Active Directory tenants, follow steps in the CLI and PowerShell section of this article. Portal does not have support to peer virtual networks belonging to subscriptions from different Active Directory Tenants.

The following steps use different accounts for each subscription. If you're using an account that has permissions to both subscriptions, you can use the same account for all steps, skip the steps for logging out of the portal, and skip the steps for assigning another user permissions to the virtual networks.

1. Log in to the [Azure portal](https://portal.azure.com) as *UserA*. The account you log in with must have the necessary permissions to create a virtual network peering. For a list of permissions, see [Virtual network peering permissions](virtual-network-manage-peering.md#permissions).
2. Select **+ Create a resource**, select **Networking**, and then select **Virtual network**.
3. Select or enter the following example values for the following settings, then select **Create**:
    - **Name**: *myVnetA*
    - **Address space**: *10.0.0.0/16*
    - **Subnet name**: *default*
    - **Subnet address range**: *10.0.0.0/24*
    - **Subscription**: Select subscription A.
    - **Resource group**: Select **Create new** and enter *myResourceGroupA*
    - **Location**: *East US*
4. In the **Search resources** box at the top of the portal, type *myVnetA*. Select **myVnetA** when it appears in the search results. 
5. Select **Access control (IAM)** from the vertical list of options on the left side.
6. Under **myVnetA - Access control (IAM)**, select **+ Add**.
7. Select **Network contributor** in the **Role** box.
8. In the **Select** box, select *UserB*, or type UserB's email address to search for it.
9. Select **Save**.
10. Under **myVnetA - Access control (IAM)**, select **Properties** from the vertical list of options on the left side. Copy the **RESOURCE ID**, which is used in a later step. The resource ID is similar to the following example: /subscriptions/<Subscription Id>/resourceGroups/myResourceGroupA/providers/Microsoft.Network/virtualNetworks/myVnetA.
11. Log out of the portal as UserA, then log in as UserB.
12. Complete steps 2-3, entering or selecting the following values in step 3:

    - **Name**: *myVnetB*
    - **Address space**: *10.1.0.0/16*
    - **Subnet name**: *default*
    - **Subnet address range**: *10.1.0.0/24*
    - **Subscription**: Select subscription B.
    - **Resource group**: Select **Create new** and enter *myResourceGroupB*
    - **Location**: *East US*

13. In the **Search resources** box at the top of the portal, type *myVnetB*. Select **myVnetB** when it appears in the search results.
14. Under **myVnetB**, select **Properties** from the vertical list of options on the left side. Copy the **RESOURCE ID**, which is used in a later step. The resource ID is similar to the following example: /subscriptions/<Susbscription ID>/resourceGroups/myResoureGroupB/providers/Microsoft.ClassicNetwork/virtualNetworks/myVnetB.
15. Select **Access control (IAM)** under **myVnetB**, and then complete steps 5-10 for myVnetB, entering **UserA** in step 8.
16. Log out of the portal as UserB and log in as UserA.
17. In the **Search resources** box at the top of the portal, type *myVnetA*. Select **myVnetA** when it appears in the search results.
18. Select **myVnetA**.
19. Under **SETTINGS**, select **Peerings**.
20. Under **myVnetA - Peerings**, select **+ Add**
21. Under **Add peering**, enter, or select, the following options, then select **OK**:
     - **Name**: *myVnetAToMyVnetB*
     - **Virtual network deployment model**:  Select **Resource Manager**.
     - **I know my resource ID**: Check this box.
     - **Resource ID**: Enter the resource ID from step 14.
     - **Allow virtual network access:** Ensure that **Enabled** is selected.
    No other settings are used in this tutorial. To learn about all peering settings, read [Manage virtual network peerings](virtual-network-manage-peering.md#create-a-peering).
22. The peering you created appears a short wait after selecting **OK** in the previous step. **Initiated** is listed in the **PEERING STATUS** column for the **myVnetAToMyVnetB** peering you created. You've peered myVnetA to myVnetB, but now you must peer myVnetB to myVnetA. The peering must be created in both directions to enable resources in the virtual networks to communicate with each other.
23. Log out of the portal as UserA and log in as UserB.
24. Complete steps 17-21 again for myVnetB. In step 21, name the peering *myVnetBToMyVnetA*, select *myVnetA* for **Virtual network**, and enter the ID from step 10 in the **Resource ID** box.
25. A few seconds after selecting **OK** to create the peering for myVnetB, the **myVnetBToMyVnetA** peering you just created is listed with **Connected** in the **PEERING STATUS** column.
26. Log out of the portal as UserB and log in as UserA.
27. Complete steps 17-19 again. The **PEERING STATUS** for the **myVnetAToVNetB** peering is now also **Connected**. The peering is successfully established after you see **Connected** in the **PEERING STATUS** column for both virtual networks in the peering. Any Azure resources you create in either virtual network are now able to communicate with each other through their IP addresses. If you're using default Azure name resolution for the virtual networks, the resources in the virtual networks are not able to resolve names across the virtual networks. If you want to resolve names across virtual networks in a peering, you must create your own DNS server. Learn how to set up [Name resolution using your own DNS server](virtual-networks-name-resolution-for-vms-and-role-instances.md#name-resolution-that-uses-your-own-dns-server).
28. **Optional**: Though creating virtual machines is not covered in this tutorial, you can create a virtual machine in each virtual network and connect from one virtual machine to the other, to validate connectivity.
29. **Optional**: To delete the resources that you create in this tutorial, complete the steps in the [Delete resources](#delete-portal) section of this article.

## <a name="cli"></a>Create peering - Azure CLI

This tutorial uses different accounts for each subscription. If you're using an account that has permissions to both subscriptions, you can use the same account for all steps, skip the steps for logging out of Azure, and remove the lines of script that create user role assignments. Replace UserA@azure.com and UserB@azure.com in all of the following scripts with the usernames you're using for UserA and UserB. 
If the virtual networks are in different subscriptions, and the subscriptions are associated to different Azure Active Directory tenants, complete the following steps before continuing:
 - Add the user from each Active Directory tenant as a [guest user](../active-directory/b2b/add-users-administrator.md?toc=%2fazure%2fvirtual-network%2ftoc.json#add-guest-users-to-the-directory) in the opposite Azure Active Directory tenant.
 - Each user has to accept the guest user invitation from the opposite Azure Active Directory tenant.

The following scripts:

<<<<<<< HEAD
- Requires the Azure CLI version 2.0.4 or later. To find the version, run `az --version`. If you need to upgrade, see [Install Azure CLI](/cli/azure/install-azure-cli?toc=%2fazure%2fvirtual-network%2ftoc.json).
- Works in a Bash shell. For options on running Azure CLI scripts on Windows client, see [Install the Azure CLI on Windows](/cli/azure/install-azure-cli-windows).
=======
- Requires the Azure CLI version 2.0.41 or later. To find the version, run `az --version`. If you need to upgrade, see [Install Azure CLI 2.0](/cli/azure/install-azure-cli?toc=%2fazure%2fvirtual-network%2ftoc.json).
- Works in a Bash shell. For options on running Azure CLI scripts on Windows client, see [Install the Azure CLI on Windows](/cli/azure/install-azure-cli-windows). 
>>>>>>> 5add61b3

Instead of installing the CLI and its dependencies, you can use the Azure Cloud Shell. The Azure Cloud Shell is a free Bash shell that you can run directly within the Azure portal. It has the Azure CLI preinstalled and configured to use with your account. Select the **Try it** button in the script that follows, which invokes a Cloud Shell that you can log in to your Azure account with. 

1. Open a CLI session and log in to Azure as UserA using the `azure login` command. The account you log in with must have the necessary permissions to create a virtual network peering. For a list of permissions, see [Virtual network peering permissions](virtual-network-manage-peering.md#permissions).
2. Copy the following script to a text editor on your PC, replace `<SubscriptionA-Id>` with the ID of SubscriptionA, then copy the modified script, paste it in your CLI session, and press `Enter`. If you don't know your subscription Id, enter the 'az account show` command. The value for **id** in the output is your subscription Id.

    ```azurecli-interactive
    # Create a resource group.
    az group create \
      --name myResourceGroupA \
      --location eastus

    # Create virtual network A.
    az network vnet create \
      --name myVnetA \
      --resource-group myResourceGroupA \
      --location eastus \
      --address-prefix 10.0.0.0/16

    # Assign UserB permissions to virtual network A.
    az role assignment create \
      --assignee UserB@azure.com \
      --role "Network Contributor" \
      --scope /subscriptions/<SubscriptionA-Id>/resourceGroups/myResourceGroupA/providers/Microsoft.Network/VirtualNetworks/myVnetA
    ```
    
3. Log out of Azure as UserA using the `az logout` command, then log in to Azure as UserB. The account you log in with must have the necessary permissions to create a virtual network peering. For a list of permissions, see [Virtual network peering permissions](virtual-network-manage-peering.md#permissions).
4. Create myVnetB. Copy the script contents in step 2 to a text editor on your PC. Replace `<SubscriptionA-Id>` with the ID of SubscriptionB. Change 10.0.0.0/16 to 10.1.0.0/16, change all As to B, and all Bs to A. Copy the modified script, paste it in to your CLI session, and press `Enter`. 
5. Log out of Azure as UserB and log in to Azure as UserA.
6. Create a virtual network peering from myVnetA to myVnetB. Copy the following script contents to a text editor on your PC. Replace `<SubscriptionB-Id>` with the ID of SubscriptionB. To execute the script, copy the modified script, paste it into your CLI session, and press Enter.

    ```azurecli-interactive
        # Get the id for myVnetA.
        vnetAId=$(az network vnet show \
          --resource-group myResourceGroupA \
          --name myVnetA \
          --query id --out tsv)

        # Peer myVNetA to myVNetB.
        az network vnet peering create \
          --name myVnetAToMyVnetB \
          --resource-group myResourceGroupA \
          --vnet-name myVnetA \
          --remote-vnet-id /subscriptions/<SubscriptionB-Id>/resourceGroups/myResourceGroupB/providers/Microsoft.Network/VirtualNetworks/myVnetB \
          --allow-vnet-access
    ```

7. View the peering state of myVnetA.

    ```azurecli-interactive
    az network vnet peering list \
      --resource-group myResourceGroupA \
      --vnet-name myVnetA \
      --output table
    ```

    The state is **Initiated**. It changes to **Connected** once you create the peering to myVnetA from myVnetB.

8. Log out UserA from Azure and log in to Azure as UserB.
9. Create the peering from myVnetB to myVnetA. Copy the script contents in step 6 to a text editor on your PC. Replace `<SubscriptionB-Id>` with the ID for SubscriptionA and change all As to B and all Bs to A. Once you've made the changes, copy the modified script, paste it into your CLI session, and press `Enter`.
10. View the peering state of myVnetB. Copy the script contents in step 7 to a text editor on your PC. Change A to B for the resource group and virtual network names, copy the script, paste the modified script in to your CLI session, and then press `Enter`. The peering state is **Connected**. The peering state of myVnetA changes to **Connected** after you've created the peering from myVnetB to myVnetA. You can log UserA back in to Azure and complete step 7 again to verify the peering state of myVnetA. 

    > [!NOTE]
    > The peering is not established until the peering state is **Connected** for both virtual networks.

11. **Optional**: Though creating virtual machines is not covered in this tutorial, you can create a virtual machine in each virtual network and connect from one virtual machine to the other, to validate connectivity.
12. **Optional**: To delete the resources that you create in this tutorial, complete the steps in [Delete resources](#delete-cli) in this article.

Any Azure resources you create in either virtual network are now able to communicate with each other through their IP addresses. If you're using default Azure name resolution for the virtual networks, the resources in the virtual networks are not able to resolve names across the virtual networks. If you want to resolve names across virtual networks in a peering, you must create your own DNS server. Learn how to set up [Name resolution using your own DNS server](virtual-networks-name-resolution-for-vms-and-role-instances.md#name-resolution-that-uses-your-own-dns-server).
 
## <a name="powershell"></a>Create peering - PowerShell

This tutorial uses different accounts for each subscription. If you're using an account that has permissions to both subscriptions, you can use the same account for all steps, skip the steps for logging out of Azure, and remove the lines of script that create user role assignments. Replace UserA@azure.com and UserB@azure.com in all of the following scripts with the usernames you're using for UserA and UserB. 
If the virtual networks are in different subscriptions, and the subscriptions are associated to different Azure Active Directory tenants, complete the following steps before continuing:
 - Add the user from each Active Directory tenant as a [guest user](../active-directory/b2b/add-users-administrator.md?toc=%2fazure%2fvirtual-network%2ftoc.json#add-guest-users-to-the-directory) in the opposite Azure Active Directory tenant.
 - Each user has to accept the guest user invitation from the opposite Active Directory tenant.

1. Confirm that you have version 6.5.0 or higher. You can do this by running the `Get-Module -Name AzureRm` We recommend installing the latest version of the PowerShell [AzureRm](https://www.powershellgallery.com/packages/AzureRM/) module. If you're new to Azure PowerShell, see [Azure PowerShell overview](/powershell/azure/overview?toc=%2fazure%2fvirtual-network%2ftoc.json). 
2. Start a PowerShell session.
3. In PowerShell, log in to Azure as UserA by entering the `Connect-AzureRmAccount` command. The account you log in with must have the necessary permissions to create a virtual network peering. For a list of permissions, see [Virtual network peering permissions](virtual-network-manage-peering.md#permissions).
4. Create a resource group and virtual network A. Copy the following script to a text editor on your PC. Replace `<SubscriptionA-Id>` with the ID of SubscriptionA. If you don't know your subscription Id, enter the `Get-AzureRmSubscription` command to view it. The value for **Id** in the returned output is your subscription ID. To execute the script, copy the modified script, paste it in to PowerShell, and then press `Enter`.

    ```powershell
    # Create a resource group.
    New-AzureRmResourceGroup `
      -Name MyResourceGroupA `
      -Location eastus

    # Create virtual network A.
    $vNetA = New-AzureRmVirtualNetwork `
      -ResourceGroupName MyResourceGroupA `
      -Name 'myVnetA' `
      -AddressPrefix '10.0.0.0/16' `
      -Location eastus

    # Assign UserB permissions to myVnetA.
    New-AzureRmRoleAssignment `
      -SignInName UserB@azure.com `
      -RoleDefinitionName "Network Contributor" `
      -Scope /subscriptions/<SubscriptionA-Id>/resourceGroups/myResourceGroupA/providers/Microsoft.Network/VirtualNetworks/myVnetA
   	```

5. Log out UserA from Azure and log in UserB. The account you log in with must have the necessary permissions to create a virtual network peering. For a list of permissions, see [Virtual network peering permissions](virtual-network-manage-peering.md#permissions).
6. Copy the script contents in step 4 to a text editor on your PC. Replace `<SubscriptionA-Id>` with the ID for subscription B. Change 10.0.0.0/16 to 10.1.0.0/16. Change all As to B and all Bs to A. To execute the script, copy the modified script, paste into PowerShell, and then press `Enter`.
7. Log out UserB from Azure and log in UserA.
8. Create the peering from myVnetA to myVnetB. Copy the following script to a text editor on your PC. Replace `<SubscriptionB-Id>` with the ID of subscription B. To execute the script, copy the modified script, paste in to PowerShell, and then press `Enter`.
 
    ```powershell
    # Peer myVnetA to myVnetB.
    $vNetA=Get-AzureRmVirtualNetwork -Name myVnetA -ResourceGroupName myResourceGroupA
    Add-AzureRmVirtualNetworkPeering `
      -Name 'myVnetAToMyVnetB' `
      -VirtualNetwork $vNetA `
      -RemoteVirtualNetworkId "/subscriptions/<SubscriptionB-Id>/resourceGroups/myResourceGroupB/providers/Microsoft.Network/virtualNetworks/myVnetB"
    ```

9. View the peering state of myVnetA.

    ```powershell
    Get-AzureRmVirtualNetworkPeering `
      -ResourceGroupName myResourceGroupA `
      -VirtualNetworkName myVnetA `
      | Format-Table VirtualNetworkName, PeeringState
    ```

    The state is **Initiated**. It changes to **Connected** once you set up the peering to myVnetA from myVnetB.

10. Log out UserA from Azure and log in UserB.
11. Create the peering from myVnetB to myVnetA. Copy the script contents in step 8 to a text editor on your PC. Replace `<SubscriptionB-Id>` with the ID of subscription A and change all As to B and all Bs to A. To execute the script, copy the modified script, paste it in to PowerShell, and then press `Enter`.
12. View the peering state of myVnetB. Copy the script contents in step 9 to a text editor on your PC. Change A to B for the resource group and virtual network names. To execute the script, paste the modified script into PowerShell, and then press `Enter`. The state is **Connected**. The peering state of **myVnetA** changes to **Connected** after you've created the peering from **myVnetB** to **myVnetA**. You can log UserA back in to Azure and complete step 9 again to verify the peering state of myVnetA. 

    > [!NOTE]
    > The peering is not established until the peering state is **Connected** for both virtual networks.

    Any Azure resources you create in either virtual network are now able to communicate with each other through their IP addresses. If you're using default Azure name resolution for the virtual networks, the resources in the virtual networks are not able to resolve names across the virtual networks. If you want to resolve names across virtual networks in a peering, you must create your own DNS server. Learn how to set up [Name resolution using your own DNS server](virtual-networks-name-resolution-for-vms-and-role-instances.md#name-resolution-that-uses-your-own-dns-server).

13. **Optional**: Though creating virtual machines is not covered in this tutorial, you can create a virtual machine in each virtual network and connect from one virtual machine to the other, to validate connectivity.
14. **Optional**: To delete the resources that you create in this tutorial, complete the steps in [Delete resources](#delete-powershell) in this article.

## <a name="template"></a>Create peering - Resource Manager template

If the virtual networks are in different subscriptions, and the subscriptions are associated to different Azure Active Directory tenants, complete the following steps before continuing:
 - Add the user from each Active Directory tenant as a [guest user](../active-directory/b2b/add-users-administrator.md?toc=%2fazure%2fvirtual-network%2ftoc.json#add-guest-users-to-the-directory) in the opposite Azure Active Directory tenant.
 - Each user has to accept the guest user invitation from the opposite Active Directory tenant.
 
1. To create a virtual network and assign the appropriate [permissions](virtual-network-manage-peering.md#permissions), complete the steps in the [Portal](#portal), [Azure CLI](#cli), or [PowerShell](#powershell) sections of this article.
2. Save the text that follows to a file on your local computer. Replace `<subscription ID>` with UserA's subscription ID. You might save the file as vnetpeeringA.json, for example.

	```json
	{
        "$schema": "https://schema.management.azure.com/schemas/2015-01-01/deploymentTemplate.json#",
        "contentVersion": "1.0.0.0",
        "parameters": {
        },
        "variables": {
        },
	"resources": [
            {
            "apiVersion": "2016-06-01",
            "type": "Microsoft.Network/virtualNetworks/virtualNetworkPeerings",
            "name": "myVnetA/myVnetAToMyVnetB",
            "location": "[resourceGroup().location]",
            "properties": {
            "allowVirtualNetworkAccess": true,
            "allowForwardedTraffic": false,
            "allowGatewayTransit": false,
            "useRemoteGateways": false,
                "remoteVirtualNetwork": {
                "id": "/subscriptions/<subscription ID>/resourceGroups/PeeringTest/providers/Microsoft.Network/virtualNetworks/myVnetB"
                }
            }
            }
        ]
 	}
	```

3. Log in to Azure as UserA and deploy the template using the [portal](../azure-resource-manager/resource-group-template-deploy-portal.md?toc=%2fazure%2fvirtual-network%2ftoc.json#deploy-resources-from-custom-template), [PowerShell](../azure-resource-manager/resource-group-template-deploy.md?toc=%2fazure%2fvirtual-network%2ftoc.json#deploy-a-template-from-your-local-machine), or the [Azure CLI](../azure-resource-manager/resource-group-template-deploy-cli.md?toc=%2fazure%2fvirtual-network%2ftoc.json#deploy-local-template). Specify the file name you saved the example json text in step 2 to.
4. Copy the example json from step 2 to a file on your computer and make changes to the lines that begin with:
	- **name**: Change *myVnetA/myVnetAToMyVnetB* to *myVnetB/myVnetBToMyVnetA*.
	- **id**: Replace `<subscription ID>` with UserB's subscription ID and change *myVnetB* to *myVnetA*.
5. Complete step 3 again, logged in to Azure as UserB.
6. **Optional**: Though creating virtual machines is not covered in this tutorial, you can create a virtual machine in each virtual network and connect from one virtual machine to the other, to validate connectivity.
7. **Optional**: To delete the resources that you create in this tutorial, complete the steps in the [Delete resources](#delete) section of this article, using either the Azure portal, PowerShell, or the Azure CLI.

## <a name="delete"></a>Delete resources
When you've finished this tutorial, you might want to delete the resources you created in the tutorial, so you don't incur usage charges. Deleting a resource group also deletes all resources that are in the resource group.

### <a name="delete-portal"></a>Azure portal

1. Log in to the Azure portal as UserA.
2. In the portal search box, enter **myResourceGroupA**. In the search results, select **myResourceGroupA**.
3. Select **Delete**.
4. To confirm the deletion, in the **TYPE THE RESOURCE GROUP NAME** box, enter **myResourceGroupA**, and then select **Delete**.
5. Log out of the portal as UserA and log in as UserB.
6. Complete steps 2-4 for myResourceGroupB.

### <a name="delete-cli"></a>Azure CLI

1. Log in to Azure as UserA and execute the following command:

    ```azurecli-interactive
    az group delete --name myResourceGroupA --yes
    ```
2. Log out of Azure as UserA and log in as UserB.
3. Execute the following command:

    ```azurecli-interactive
    az group delete --name myResourceGroupB --yes
    ```

### <a name="delete-powershell"></a>PowerShell

1. Log in to Azure as UserA and execute the following command:

    ```powershell
    Remove-AzureRmResourceGroup -Name myResourceGroupA -force
    ```

2. Log out of Azure as UserA and log in as UserB.
3. Execute the following command:

    ```powershell
    Remove-AzureRmResourceGroup -Name myResourceGroupB -force
    ```

## Next steps

- Thoroughly familiarize yourself with important [virtual network peering constraints and behaviors](virtual-network-manage-peering.md#requirements-and-constraints) before creating a virtual network peering for production use.
- Learn about all [virtual network peering settings](virtual-network-manage-peering.md#create-a-peering).
- Learn how to [create a hub and spoke network topology](/azure/architecture/reference-architectures/hybrid-networking/hub-spoke?toc=%2fazure%2fvirtual-network%2ftoc.json#vnet-peering) with virtual network peering.<|MERGE_RESOLUTION|>--- conflicted
+++ resolved
@@ -103,13 +103,8 @@
 
 The following scripts:
 
-<<<<<<< HEAD
 - Requires the Azure CLI version 2.0.4 or later. To find the version, run `az --version`. If you need to upgrade, see [Install Azure CLI](/cli/azure/install-azure-cli?toc=%2fazure%2fvirtual-network%2ftoc.json).
 - Works in a Bash shell. For options on running Azure CLI scripts on Windows client, see [Install the Azure CLI on Windows](/cli/azure/install-azure-cli-windows).
-=======
-- Requires the Azure CLI version 2.0.41 or later. To find the version, run `az --version`. If you need to upgrade, see [Install Azure CLI 2.0](/cli/azure/install-azure-cli?toc=%2fazure%2fvirtual-network%2ftoc.json).
-- Works in a Bash shell. For options on running Azure CLI scripts on Windows client, see [Install the Azure CLI on Windows](/cli/azure/install-azure-cli-windows). 
->>>>>>> 5add61b3
 
 Instead of installing the CLI and its dependencies, you can use the Azure Cloud Shell. The Azure Cloud Shell is a free Bash shell that you can run directly within the Azure portal. It has the Azure CLI preinstalled and configured to use with your account. Select the **Try it** button in the script that follows, which invokes a Cloud Shell that you can log in to your Azure account with. 
 
