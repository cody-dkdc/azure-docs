﻿---
title: Create, change, or delete an Azure public IP address prefix
titlesuffix: Azure Virtual Network
description: Learn how to create, change, or delete a public IP address prefix.
services: virtual-network
documentationcenter: na
author: anavinahar
ms.service: virtual-network
ms.devlang: NA
ms.topic: article
ms.tgt_pltfrm: na
ms.workload: infrastructure-services
ms.date: 05/13/2019
ms.author: anavin
---

# Create, change, or delete a public IP address prefix

Learn about a public IP address prefix and how to create, change, and delete one. A public IP address prefix is a contiguous range of addresses based on the number of public IP addresses you specify. The addresses are assigned to your subscription. When you create a public IP address resource, you can assign a static public IP address from the prefix and associate the address to virtual machines, load balancers, or other resources, to enable internet connectivity. If you're not familiar with public IP address prefixes, see [Public IP address prefix overview](public-ip-address-prefix.md)

## Before you begin

<<<<<<< HEAD
> [!IMPORTANT]
> Public IP Prefix is in a public preview in limited regions. You can [learn what it means to be in preview](https://azure.microsoft.com/support/legal/preview-supplemental-terms/). Public IP prefix is currently available in: West Central US, West US, West US 2, Central US, North Europe, West Europe, and Southeast Asia. For an updated list of regions, please see [Azure updates](https://azure.microsoft.com/updates/?product=virtual-network).

=======
>>>>>>> 6a383dfd
[!INCLUDE [updated-for-az](../../includes/updated-for-az.md)]

Complete the following tasks before completing steps in any section of this article:

- If you don't already have an Azure account, sign up for a [free trial account](https://azure.microsoft.com/free).
- If using the portal, open https://portal.azure.com, and log in with your Azure account.
- If using PowerShell commands to complete tasks in this article, either run the commands in the [Azure Cloud Shell](https://shell.azure.com/powershell), or by running PowerShell from your computer. The Azure Cloud Shell is a free interactive shell that you can use to run the steps in this article. It has common Azure tools preinstalled and configured to use with your account. This tutorial requires the Azure PowerShell module version 1.0.0 or later. Run `Get-Module -ListAvailable Az` to find the installed version. If you need to upgrade, see [Install Azure PowerShell module](/powershell/azure/install-az-ps). If you are running PowerShell locally, you also need to run `Connect-AzAccount` to create a connection with Azure.
- If using Azure Command-line interface (CLI) commands to complete tasks in this article, either run the commands in the [Azure Cloud Shell](https://shell.azure.com/bash), or by running the CLI from your computer. This tutorial requires the Azure CLI version 2.0.41 or later. Run `az --version` to find the installed version. If you need to install or upgrade, see [Install Azure CLI 2.0](/cli/azure/install-azure-cli). If you are running the Azure CLI locally, you also need to run `az login` to create a connection with Azure.

The account you log into, or connect to Azure with, must be assigned to the [network contributor](../role-based-access-control/built-in-roles.md?toc=%2fazure%2fvirtual-network%2ftoc.json#network-contributor) role or to a [custom role](../role-based-access-control/custom-roles.md?toc=%2fazure%2fvirtual-network%2ftoc.json) that is assigned the appropriate actions listed in [Permissions](#permissions).

Public IP address prefixes have a charge. For details, see [pricing](https://azure.microsoft.com/pricing/details/ip-addresses).

## Create a public IP address prefix

1. At the top, left corner of the portal, select **+ Create a resource**.
2. Enter *public ip address prefix* in the *Search the Marketplace* box. When **Public IP address prefix** appears in the search results, select it.
3. Under **Public IP address prefix**, select **Create**.
4. Enter, or select values for the following settings, under **Create public IP address prefix**, then select **Create**:

   |Setting|Required?|Details|
   |---|---|---|
   |Subscription|Yes|Must exist in the same [subscription](../azure-glossary-cloud-terminology.md?toc=%2fazure%2fvirtual-network%2ftoc.json#subscription) as the resource you want to associate the public IP address to.|
   |Resource group|Yes|Can exist in the same, or different, [resource group](../azure-glossary-cloud-terminology.md?toc=%2fazure%2fvirtual-network%2ftoc.json#resource-group) as the resource you want to associate the public IP address to.|
   |Name|Yes|The name must be unique within the resource group you select.|
<<<<<<< HEAD
   |Region|Yes|Must exist in the same [region](https://azure.microsoft.com/regions)as the public IP addresses you'll assign addresses from the range. Prefix is currently is preview in West Central US, West US, West US 2, Central US, North Europe, West Europe, and Southeast Asia.|
=======
   |Region|Yes|Must exist in the same [region](https://azure.microsoft.com/regions)as the public IP addresses you'll assign addresses from the range.|
>>>>>>> 6a383dfd
   |Prefix size|Yes| The size of the prefix you need. A /28 or 16 IP addresses is the default.

**Commands**

|Tool|Command|
|---|---|
|CLI|[az network public-ip prefix create](/cli/azure/network/public-ip/prefix#az-network-public-ip-prefix-create)|
|PowerShell|[New-AzPublicIpPrefix](/powershell/module/az.network/new-azpublicipprefix)|

## Create a static public IP address from a prefix
Once you create a prefix, you must create static IP addresses from the prefix. In order to do this, follow steps below.

1. In the box that contains the text *Search resources* at the top of the Azure portal, type *public ip address prefix*. When **Public IP address prefixes** appear in the search results, select it.
2. Select the prefix you want to create public IPs from.
<<<<<<< HEAD
3. When it appears in the search results, select it and click on **+Add IP address** in the Overview section. In case you don't see this, make sure you are using the right link for preview: https://aka.ms/publicipprefixportal
=======
3. When it appears in the search results, select it and click on **+Add IP address** in the Overview section.
>>>>>>> 6a383dfd
4. Enter or select values for the following settings under **Create public IP address**. Since a prefix is for Standard SKU, IPv4, and static, you only need to provide the following information:

   |Setting|Required?|Details|
   |---|---|---|
   |Name|Yes|The name of the public IP address must be unique within the resource group you select.|
   |Idle timeout (minutes)|No|How many minutes to keep a TCP or HTTP connection open without relying on clients to send keep-alive messages. |
   |DNS name label|No|Must be unique within the Azure region you create the name in (across all subscriptions and all customers). Azure automatically registers the name and IP address in its DNS so you can connect to a resource with the name. Azure appends a default subnet such as *location.cloudapp.azure.com* (where location is the location you select) to the name you provide, to create the fully qualified DNS name.For more information, see [Use Azure DNS with an Azure public IP address](../dns/dns-custom-domain.md?toc=%2fazure%2fvirtual-network%2ftoc.json#public-ip-address).|

Alternatively you may use the CLI and PS commands below with the --public-ip-prefix (CLI) and -PublicIpPrefix (PS) parameters, to create a Public IP address resource. 

|Tool|Command|
|---|---|
|CLI|[az network public-ip create](/cli/azure/network/public-ip?view=azure-cli-latest#az-network-public-ip-create)|
|PowerShell|[New-AzPublicIpAddress](/powershell/module/az.network/new-azpublicipaddress?view=azps-2.0.0)|

## View or delete a prefix

1. In the box that contains the text *Search resources* at the top of the Azure portal, type *public ip address prefix*. When **Public IP address prefixes** appear in the search results, select it.
2. Select the name of the public IP address prefix that you want to view, change settings for, or delete from the list.
3. Complete one of the following options, depending on whether you want to view, delete, or change the public IP address prefix.
   - **View**: The **Overview** section shows key settings for the public IP address prefix, such as prefix.
   - **Delete**: To delete the public IP address prefix, select **Delete** in the **Overview** section. If addresses within the prefix are associated to public IP address resources, you must first delete the public IP address resources. See [delete a public IP address](virtual-network-public-ip-address.md#view-change-settings-for-or-delete-a-public-ip-address).

**Commands**

|Tool|Command|
|---|---|
|CLI|[az network public-ip prefix list](/cli/azure/network/public-ip/prefix#az-network-public-ip-prefix-list) to list public IP addresses, [az network public-ip prefix show](/cli/azure/network/public-ip/prefix#az-network-public-ip-prefix-show) to show settings; [az network public-ip prefix update](/cli/azure/network/public-ip/prefix#az-network-public-ip-prefix-update) to update; [az network public-ip prefix delete](/cli/azure/network/public-ip/prefix#az-network-public-ip-prefix-delete) to delete|
|PowerShell|[Get-AzPublicIpPrefix](/powershell/module/az.network/get-azpublicipprefix) to retrieve a public IP address object and view its settings, [Set-AzPublicIpPrefix](/powershell/module/az.network/set-azpublicipprefix) to update settings; [Remove-AzPublicIpPrefix](/powershell/module/az.network/remove-azpublicipprefix) to delete|

## Permissions

To perform tasks on public IP address prefixes, your account must be assigned to the [network contributor](../role-based-access-control/built-in-roles.md?toc=%2fazure%2fvirtual-network%2ftoc.json#network-contributor) role or to a [custom](../role-based-access-control/custom-roles.md?toc=%2fazure%2fvirtual-network%2ftoc.json) role that is assigned the appropriate actions listed in the following table:

| Action                                                            | Name                                                           |
| ---------                                                         | -------------                                                  |
| Microsoft.Network/publicIPPrefixes/read                           | Read a public IP address prefix                                |
| Microsoft.Network/publicIPPrefixes/write                          | Create or update a public IP address prefix                    |
| Microsoft.Network/publicIPPrefixes/delete                         | Delete a public IP address prefix                              |
|Microsoft.Network/publicIPPrefixes/join/action                     | Create a public IP address from a prefix |

## Next steps

- Learn about scenarios and benefits of using a [public IP prefix](public-ip-address-prefix.md)<|MERGE_RESOLUTION|>--- conflicted
+++ resolved
@@ -20,12 +20,6 @@
 
 ## Before you begin
 
-<<<<<<< HEAD
-> [!IMPORTANT]
-> Public IP Prefix is in a public preview in limited regions. You can [learn what it means to be in preview](https://azure.microsoft.com/support/legal/preview-supplemental-terms/). Public IP prefix is currently available in: West Central US, West US, West US 2, Central US, North Europe, West Europe, and Southeast Asia. For an updated list of regions, please see [Azure updates](https://azure.microsoft.com/updates/?product=virtual-network).
-
-=======
->>>>>>> 6a383dfd
 [!INCLUDE [updated-for-az](../../includes/updated-for-az.md)]
 
 Complete the following tasks before completing steps in any section of this article:
@@ -51,11 +45,7 @@
    |Subscription|Yes|Must exist in the same [subscription](../azure-glossary-cloud-terminology.md?toc=%2fazure%2fvirtual-network%2ftoc.json#subscription) as the resource you want to associate the public IP address to.|
    |Resource group|Yes|Can exist in the same, or different, [resource group](../azure-glossary-cloud-terminology.md?toc=%2fazure%2fvirtual-network%2ftoc.json#resource-group) as the resource you want to associate the public IP address to.|
    |Name|Yes|The name must be unique within the resource group you select.|
-<<<<<<< HEAD
-   |Region|Yes|Must exist in the same [region](https://azure.microsoft.com/regions)as the public IP addresses you'll assign addresses from the range. Prefix is currently is preview in West Central US, West US, West US 2, Central US, North Europe, West Europe, and Southeast Asia.|
-=======
    |Region|Yes|Must exist in the same [region](https://azure.microsoft.com/regions)as the public IP addresses you'll assign addresses from the range.|
->>>>>>> 6a383dfd
    |Prefix size|Yes| The size of the prefix you need. A /28 or 16 IP addresses is the default.
 
 **Commands**
@@ -70,11 +60,7 @@
 
 1. In the box that contains the text *Search resources* at the top of the Azure portal, type *public ip address prefix*. When **Public IP address prefixes** appear in the search results, select it.
 2. Select the prefix you want to create public IPs from.
-<<<<<<< HEAD
-3. When it appears in the search results, select it and click on **+Add IP address** in the Overview section. In case you don't see this, make sure you are using the right link for preview: https://aka.ms/publicipprefixportal
-=======
 3. When it appears in the search results, select it and click on **+Add IP address** in the Overview section.
->>>>>>> 6a383dfd
 4. Enter or select values for the following settings under **Create public IP address**. Since a prefix is for Standard SKU, IPv4, and static, you only need to provide the following information:
 
    |Setting|Required?|Details|
