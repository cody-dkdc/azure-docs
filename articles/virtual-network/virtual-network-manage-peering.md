--- conflicted
+++ resolved
@@ -14,11 +14,7 @@
 ms.topic: article
 ms.tgt_pltfrm: na
 ms.workload: infrastructure-services
-<<<<<<< HEAD
-ms.date: 02/12/2019
-=======
 ms.date: 02/21/2019
->>>>>>> 03e5b8f7
 ms.author: jdial;anavin
 ---
 
@@ -113,15 +109,9 @@
 
 ## Requirements and constraints
 
-<<<<<<< HEAD
 - <a name="cross-region"></a>You can peer virtual networks in the same region, or different regions. Peering virtual networks in different regions is also referred to as *Global VNet Peering*. 
 - When creating a global peering, the peered virtual networks can exist in any Azure public cloud region or China cloud regions, but not in Government cloud regions. You can only peer virtual networks in the same region in Azure Government cloud regions. You cannot peer across clouds.
 - Resources in one virtual network cannot communicate with the front-end IP address of a Basic internal load balancer in a globally peered virtual network. Support for Basic Load Balancer only exists within the same region. Support for Standard Load Balancer exists for Global VNet Peering.
-=======
-- <a name="cross-region"></a>You can peer virtual networks in the same region, or different regions. Peering virtual networks in different regions is also referred to as *global peering*.
-- When creating a global peering, the peered virtual networks can exist in any Azure public cloud region, China cloud regions, or Government cloud regions. You can not peer across clouds.
-- Resources in one virtual network cannot communicate with the front-end IP address of an Azure internal load balancer in a globally peered virtual network. The load balancer and the resources that communicate with it must be in a virtual network in the same region. If the peered virtual networks are in the same region however, resources in either virtual network can communicate with the front-end IP address of an Azure internal load balancer in either virtual network in the peering.
->>>>>>> 03e5b8f7
 - You cannot use remote gateways or allow gateway transit in globally peered virtual networks. To use remote gateways or allow gateway transit, the peered virtual networks must be in the same region.
 - The virtual networks can be in the same, or different subscriptions. When you peer virtual networks in different subscriptions, both subscriptions can be associated to the same or different Azure Active Directory tenant. If you don't already have an AD tenant, you can [create one](../active-directory/develop/quickstart-create-new-tenant.md?toc=%2fazure%2fvirtual-network%2ftoc.json-a-new-azure-ad-tenant). Support for peering across virtual networks from subscriptions associated to different Azure Active Directory tenants is not available in Portal. You can use CLI, PowerShell, or Templates.
 - The virtual networks you peer must have non-overlapping IP address spaces.
