--- conflicted
+++ resolved
@@ -12,11 +12,7 @@
 ms.tgt_pltfrm: na
 ms.workload: infrastructure-services
 ms.date: 06/04/2018
-<<<<<<< HEAD
-ms.author: jdial
-=======
 ms.author: kumud
->>>>>>> 6a383dfd
 ---
 
 # Diagnostic logging for a network security group
