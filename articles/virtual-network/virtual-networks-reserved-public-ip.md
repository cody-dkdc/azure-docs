<properties
   pageTitle="Reserved IP | Microsoft Azure"
   description="Understand reserved IPs and how to manage them"
   services="virtual-network"
   documentationCenter="na"
   authors="telmosampaio"
   manager="carmonm"
   editor="tysonn" />
<tags
   ms.service="virtual-network"
   ms.devlang="na"
   ms.topic="article"
   ms.tgt_pltfrm="na"
   ms.workload="infrastructure-services"
   ms.date="02/10/2016"
   ms.author="telmos" />

# Reserved IP Overview
IP addresses in Azure fall into two categories: dynamic and reserved. Public IP addresses managed by Azure are dynamic by default. That means that the IP address used for a given cloud service (VIP) or to access a VM or role instance directly (ILPIP) can change from time to time, when resources are shutdown or deallocated.

To prevent IP addresses from changing, you can reserve an IP address. Reserved IPs can be used only as a VIP, ensuring that the IP address for the cloud service will be the same even as resources are shutdown or deallocated. Furthermore, you can convert existing dynamic IPs used as a VIP to a reserved IP address.

<<<<<<< HEAD
[AZURE.INCLUDE [learn-about-deployment-models](../../includes/learn-about-deployment-models-classic-include.md)] [Resource Manager model](virtual-network-ip-addresses-overview-arm.md). 
=======
[AZURE.INCLUDE [learn-about-deployment-models](../../includes/learn-about-deployment-models-classic-include.md)] [Resource Manager model](virtual-network-ip-addresses-overview-arm.md).
>>>>>>> 62d764ee

Make sure you understand how [IP addresses](virtual-network-ip-addresses-overview-classic.md) work in Azure.

## When do I need a reserved IP?
- **You want to ensure that the IP is reserved in your subscription**. If you want to reserve an IP address that will not be released from your subscription under any circumstance, you should use a reserved public IP.  
- **You want your IP to stay with your cloud service even across stopped or deallocated state (VMs)**. If you want your service to be accessed by using an IP address that will not change even when VMs in the cloud service are stop or deallocated.
- **You want to ensure that outbound traffic from Azure uses a predictable IP address**. You may have your on-premises firewall configured to allow only traffic from specific IP addresses. By reserving an IP, you will know the source IP address and won’t have to update your firewall rules due to an IP change.

## FAQ
1. Can I use a reserved IP for all Azure services?  
  - Reserved IPs can only be used for VMs and cloud service instance roles exposed through a VIP.
1. How many reserved IPs can I have?  
  - At this time, all Azure subscriptions are authorized to use 20 reserved IPs. However, you can request additional reserved IPs. See the [Subscription and Service Limits](../azure-subscription-service-limits/) page for more information.
1. Is there a charge for reserved IPs?
  - See [Reserved IP Address Pricing Details](http://go.microsoft.com/fwlink/?LinkID=398482) for pricing information.
1. How do I reserve an IP address?
  - You can use PowerShell or the [Azure Management REST API](https://msdn.microsoft.com/library/azure/dn722420.aspx) to reserve an IP address in a particular region. This reserved IP address is associated to your subscription. You cannot reserve an IP address by using the Management Portal.
1. Can I use this with affinity group based VNets?
  - Reserved IPs are only supported in regional VNets. It is not supported for VNets that are associated with affinity groups. For more information about associating a VNet with a region or an affinity group, see [About Regional VNets and Affinity Groups](virtual-networks-migrate-to-regional-vnet.md).

## How to manage reserved VIPs

Before you can use reserved IPs, you must add it to your subscription. To create a reserved IP from the pool of public IP addresses available in the *Central US* location, run the following PowerShell command:

	New-AzureReservedIP –ReservedIPName MyReservedIP –Location "Central US"

Notice, however, that you cannot specify what IP is being reserved. To view what IP addresses are reserved in your subscription, run the following PowerShell command, and notice the values for *ReservedIPName* and *Address*:

	Get-AzureReservedIP

	ReservedIPName       : MyReservedIP
	Address              : 23.101.114.211
	Id                   : d73be9dd-db12-4b5e-98c8-bc62e7c42041
	Label                :
	Location             : Central US
	State                : Created
	InUse                : False
	ServiceName          :
	DeploymentName       :
	OperationDescription : Get-AzureReservedIP
	OperationId          : 55e4f245-82e4-9c66-9bd8-273e815ce30a
	OperationStatus      : Succeeded

Once an IP is reserved, it remains associated to your subscription until you delete it. To delete the reserved IP shown above, run the following PowerShell command:

	Remove-AzureReservedIP -ReservedIPName "MyReservedIP"

## How to reserve the IP address of an existing cloud service

You can reserve the IP address of an existing cloud service by adding the *-ServiceName* parameter. To reserve the IP address of a cloud service *TestService* in the *Central US* location, run the following PowerShell command:

	New-AzureReservedIP –ReservedIPName MyReservedIP –Location "Central US" -ServiceName TestService


## How to associate a reserved IP to a new cloud service
The script below creates a new reserved IP, then associates it to a new cloud service named *TestService*.

	New-AzureReservedIP –ReservedIPName MyReservedIP –Location "Central US"
	$image = Get-AzureVMImage|?{$_.ImageName -like "*RightImage-Windows-2012R2-x64*"}
	New-AzureVMConfig -Name TestVM -InstanceSize Small -ImageName $image.ImageName `
	| Add-AzureProvisioningConfig -Windows -AdminUsername adminuser -Password MyP@ssw0rd!! `
	| New-AzureVM -ServiceName TestService -ReservedIPName MyReservedIP -Location "Central US"

>[AZURE.NOTE] When you create a reserved IP to use with a cloud service, you’ll still need to refer to the VM by using *VIP:&lt;port number>* for inbound communication. Reserving an IP does not mean you can connect to the VM directly. The reserved IP is assigned to the cloud service that the VM has been deployed to. If you want to connect to a VM by IP directly, you have to configure an instance-level public IP. An instance-level public IP is a type of public IP (called a ILPIP) that is assigned directly to your VM. It cannot be reserved. See [Instance-level Public IP (ILPIP)](../virtual-networks-instance-level-public-ip) for more information.

## How to remove a reserved IP from a running deployment
To remove the reserved IP added to the new service created in the script above, run the following PowerShell command:

	Remove-AzureReservedIPAssociation -ReservedIPName MyReservedIP -ServiceName TestService

>[AZURE.NOTE] Removing a reserved IP from a running deployment does not remove the reservation from your subscription. It simply frees the IP to be used by another resource in your subscription.

## How to associate a reserved IP to a running deployment
The script below creates a new cloud service named *TestService2* with a new VM named *TestVM2*, and then associates the existing reserved IP named *MyReservedIP* to the cloud service.

	$image = Get-AzureVMImage|?{$_.ImageName -like "*RightImage-Windows-2012R2-x64*"}
	New-AzureVMConfig -Name TestVM2 -InstanceSize Small -ImageName $image.ImageName `
	| Add-AzureProvisioningConfig -Windows -AdminUsername adminuser -Password MyP@ssw0rd!! `
	| New-AzureVM -ServiceName TestService2 -Location "Central US"
	Set-AzureReservedIPAssociation -ReservedIPName MyReservedIP -ServiceName TestService2

## How to associate a reserved IP to a cloud service by using a service configuration file
You can also associate a reserved IP to a cloud service by using a service configuration (CSCFG) file. The sample xml below shows how to configure a cloud service to use a reserved VIP named *MyReservedIP*:

	<?xml version="1.0" encoding="utf-8"?>
	<ServiceConfiguration serviceName="ReservedIPSample" xmlns="http://schemas.microsoft.com/ServiceHosting/2008/10/ServiceConfiguration" osFamily="4" osVersion="*" schemaVersion="2014-01.2.3">
	  <Role name="WebRole1">
	    <Instances count="1" />
	    <ConfigurationSettings>
	      <Setting name="Microsoft.WindowsAzure.Plugins.Diagnostics.ConnectionString" value="UseDevelopmentStorage=true" />
	    </ConfigurationSettings>
	  </Role>
	  <NetworkConfiguration>
	    <AddressAssignments>
	      <ReservedIPs>
	       <ReservedIP name="MyReservedIP"/>
	      </ReservedIPs>
	    </AddressAssignments>
	  </NetworkConfiguration>
	</ServiceConfiguration>

## Next steps

- Understand how [IP addressing](virtual-network-ip-addresses-overview-classic.md) works in the classic deployment model.

- Learn about [reserved private IP addresses](../virtual-networks-reserved-private-ip).

- Learn about [Instance Level Public IP (ILPIP) addresses](../virtual-networks-instance-level-public-ip).<|MERGE_RESOLUTION|>--- conflicted
+++ resolved
@@ -20,11 +20,7 @@
 
 To prevent IP addresses from changing, you can reserve an IP address. Reserved IPs can be used only as a VIP, ensuring that the IP address for the cloud service will be the same even as resources are shutdown or deallocated. Furthermore, you can convert existing dynamic IPs used as a VIP to a reserved IP address.
 
-<<<<<<< HEAD
-[AZURE.INCLUDE [learn-about-deployment-models](../../includes/learn-about-deployment-models-classic-include.md)] [Resource Manager model](virtual-network-ip-addresses-overview-arm.md). 
-=======
 [AZURE.INCLUDE [learn-about-deployment-models](../../includes/learn-about-deployment-models-classic-include.md)] [Resource Manager model](virtual-network-ip-addresses-overview-arm.md).
->>>>>>> 62d764ee
 
 Make sure you understand how [IP addresses](virtual-network-ip-addresses-overview-classic.md) work in Azure.
 
