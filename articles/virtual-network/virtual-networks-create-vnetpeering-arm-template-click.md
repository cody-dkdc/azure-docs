---
title: Azure Virtual Network peering - Template | Microsoft Docs
description: Learn how to create a virtual network peering using an Azure Resource Manager template.
services: virtual-network
documentationcenter: ''
author: narayanannamalai
manager: jefco
editor: ''
tags: azure-resource-manager

ms.assetid: 75f8d10e-23e8-44bd-9972-aab74048cf38
ms.service: virtual-network
ms.devlang: na
ms.topic: article
ms.tgt_pltfrm: na
ms.workload: infrastructure-services
ms.date: 09/14/2016
ms.author: narayan;annahar

---
# Create a virtual network peering using an Azure Resource Manager template
[!INCLUDE [virtual-networks-create-vnet-selectors-arm-include](../../includes/virtual-networks-create-vnetpeering-selectors-arm-include.md)]

[!INCLUDE [virtual-networks-create-vnet-intro](../../includes/virtual-networks-create-vnetpeering-intro-include.md)]

[!INCLUDE [virtual-networks-create-vnet-scenario-basic-include](../../includes/virtual-networks-create-vnetpeering-scenario-basic-include.md)]

To create a VNet peering by using Resource Manager templates, complete the following steps:

1. If you have never used Azure PowerShell, see [How to Install and Configure Azure PowerShell](/powershell/azureps-cmdlets-docs) and follow the instructions all the way to the end to sign into Azure and select your subscription.

   > [!NOTE]
   > The PowerShell cmdlet for managing VNet peering is shipped with [Azure PowerShell 1.6.](http://www.powershellgallery.com/packages/Azure/1.6.0)
   > 
   > 
2. The text below shows the definition of a VNet peering link for VNet1 to VNet2, based on the scenario above. Copy the content below and save it to a file named VNetPeeringVNet1.json.

	```json
        {
        "$schema": "https://schema.management.azure.com/schemas/2015-01-01/deploymentTemplate.json#",
        "contentVersion": "1.0.0.0",
        "parameters": {
        },
        "variables": {
        },
        "resources": [
            {
            "apiVersion": "2016-06-01",
            "type": "Microsoft.Network/virtualNetworks/virtualNetworkPeerings",
            "name": "VNet1/LinkToVNet2",
            "location": "[resourceGroup().location]",
            "properties": {
            "allowVirtualNetworkAccess": true,
            "allowForwardedTraffic": false,
            "allowGatewayTransit": false,
            "useRemoteGateways": false,
                "remoteVirtualNetwork": {
                "id": "[resourceId('Microsoft.Network/virtualNetworks', 'vnet2')]"       
        }
            }
            }
        ]
        }
	```
3. The section below shows the definition of a VNet peering link for VNet2 to VNet1, based on the scenario above.  Copy the content below and save it to a file named VNetPeeringVNet2.json.

	```json
        {
        "$schema": "https://schema.management.azure.com/schemas/2015-01-01/deploymentTemplate.json#",
        "contentVersion": "1.0.0.0",
        "parameters": {
        },
        "variables": {
        },
        "resources": [
            {
            "apiVersion": "2016-06-01",
            "type": "Microsoft.Network/virtualNetworks/virtualNetworkPeerings",
            "name": "VNet2/LinkToVNet1",
            "location": "[resourceGroup().location]",
            "properties": {
            "allowVirtualNetworkAccess": true,
            "allowForwardedTraffic": false,
            "allowGatewayTransit": false,
            "useRemoteGateways": false,
                "remoteVirtualNetwork": {
                "id": "[resourceId('Microsoft.Network/virtualNetworks', 'vnet1')]"       
                }
            }
            }
        ]
        }
	```
    As seen in the template above, there are a few configurable properties for VNet peering:
   
   | Option | Description | Default |
   |:--- |:--- |:--- |
   | AllowVirtualNetworkAccess |Whether or not the address space of a peer VNet is included as part of the virtual_network tag. |Yes |
   | AllowForwardedTraffic |Whether traffic not originating from a peered VNet is accepted or dropped. |No |
   | AllowGatewayTransit |Allows the peer VNet to use your VNet gateway. |No |
   | UseRemoteGateways |Use your peer’s VNet gateway. The peer VNet must have a gateway configured and AllowGatewayTransit selected. You cannot use this option if you have a gateway configured. |No |
   
    Each link in VNet peering has the set of properties above. For example, you can set AllowVirtualNetworkAccess to True for VNet peering link VNet1 to VNet2 and set it to False for the VNet peering link in the other direction.
<<<<<<< HEAD
4. To deploy the template file, you can run the New-AzureRmResourceGroupDeployment cmdlet to create or update the deployment. For more information about using Resource Manager templates, please refer to this [article](../azure-resource-manager/resource-group-template-deploy.md).
   
        New-AzureRmResourceGroupDeployment -ResourceGroupName <resource group name> -TemplateFile <template file path> -DeploymentDebugLogLevel all
   
=======
4. To deploy the template file, you can run the `New-AzureRmResourceGroupDeployment` to create or update the deployment. For more information about using Resource Manager templates, please refer to this [article](../azure-resource-manager/resource-group-template-deploy.md).

	```powershell
	New-AzureRmResourceGroupDeployment -ResourceGroupName <resource group name> -TemplateFile <template file path> -DeploymentDebugLogLevel all
	```

>>>>>>> e8cfaf0d
   > [!NOTE]
   > Replace the resource group name and template file, as appropriate.
   > 
   > 
   
    The following is an example based on the previous scenario:

	```powershell
	New-AzureRmResourceGroupDeployment -ResourceGroupName VNet101 -TemplateFile .\VNetPeeringVNet1.json -DeploymentDebugLogLevel all
	```

    Returned output:
   
        DeploymentName        : VNetPeeringVNet1
        ResourceGroupName    : VNet101
        ProvisioningState        : Succeeded
        Timestamp            : MM/DD/YEAR 9:05:03 AM
        Mode            : Incremental
        TemplateLink        :
        Parameters            :
        Outputs            :
        DeploymentDebugLogLevel : RequestContent, ResponseContent
   
	```powershell
	New-AzureRmResourceGroupDeployment -ResourceGroupName VNet101 -TemplateFile .\VNetPeeringVNet2.json -DeploymentDebugLogLevel all
	```

    Returned output:
   
        DeploymentName        : VNetPeeringVNet2
        ResourceGroupName    : VNet101
        ProvisioningState        : Succeeded
        Timestamp            : MM/DD/YEAR 9:07:22 AM
        Mode            : Incremental
        TemplateLink        :
        Parameters            :
        Outputs            :
        DeploymentDebugLogLevel : RequestContent, ResponseContent
5. After the deployment is finished, run the following cmdlet to view the peering state:

	```powershell
	Get-AzureRmVirtualNetworkPeering -VirtualNetworkName VNet1 -ResourceGroupName VNet101 -Name linktoVNet2
	```

    Returned output:
   
        Name            : LinkToVNet2
        Id                : /subscriptions/xxxxxxxx-xxxx-xxxx-xxxx-xxxxxxxxxxxx/resourceGroups/VNet101/providers/Microsoft.Network/virtualNetworks/VNet1/virtualNetworkPeerings/LinkToVNet2
        Etag            : W/"xxxxxxxx-xxxx-xxxx-xxxx-xxxxxxxxxxxx"
        ResourceGroupName    : VNet101
        VirtualNetworkName    : VNet1
        ProvisioningState        : Succeeded
        RemoteVirtualNetwork    : {
                                            "Id": "/subscriptions/xxxxxxxx-xxxx-xxxx-xxxx-xxxxxxxxxxxx/resourceGroups/VNet101/providers/Microsoft.Network/virtualNetworks/VNet2"
                                        }
        AllowVirtualNetworkAccess    : True
        AllowForwardedTraffic            : False
        AllowGatewayTransit              : False
        UseRemoteGateways                : False
        RemoteGateways                   : null
        RemoteVirtualNetworkAddressSpace : null
   
    After the peering is established in this scenario, you should be able to initiate the connections from any VM to any VM across both VNets. By default, `AllowVirtualNetworkAccess` is *True* and VNet peering will provision the proper ACLs to allow the communication between VNets. You can still apply network security group (NSG) rules to block connectivity between specific subnets or virtual machines to gain fine-grain control of access between two virtual networks. Read the [Network security groups](virtual-networks-create-nsg-arm-ps.md) article to learn more about NSGs.

[!INCLUDE [virtual-networks-create-vnet-scenario-crosssub-include](../../includes/virtual-networks-create-vnetpeering-scenario-crosssub-include.md)]

To create a VNet peering across subscriptions, complete the following steps:

1. Sign in to Azure with privileged User-A's account in Subscription-A and run the following cmdlet:

	```powershell
	New-AzureRmRoleAssignment -SignInName <UserB ID> -RoleDefinitionName "Network Contributor" -Scope /subscriptions/<Subscription-A-ID>/resourceGroups/<ResourceGroupName>/providers/Microsoft.Network/VirtualNetwork/VNet5
	```

	This is not a requirement. Peering can be established even if users individually raise peering requests for their respective Vnets as long as the requests match. Adding a privileged user of the other VNet as users in the local VNet makes it easier to do the setup.
2. Sign in to Azure with privileged User-B's account for Subscription-B and run the following cmdlet:

	```powershell
	New-AzureRmRoleAssignment -SignInName <UserA ID> -RoleDefinitionName "Network Contributor" -Scope /subscriptions/<Subscription-B-ID>/resourceGroups/<ResourceGroupName>/providers/Microsoft.Network/VirtualNetwork/VNet3
	```

	> [!IMPORTANT]
	> If the peering you're creating is between two VNets created through the Azure Resource Manager deployment model, continue with the remaining steps in this section. If the two VNets were created through different deployment models, skip the remaining steps of this section and complete the steps in the [Peering virtual networks created through different deployment models](#x-model) section of this article.

3. In User-A’s login session, run this cmdlet:

	```powershell
	New-AzureRmResourceGroupDeployment -ResourceGroupName VNet101 -TemplateFile .\VNetPeeringVNet3.json -DeploymentDebugLogLevel all
	```
   
    The json is as follows:

	```json
        {
        "$schema": "https://schema.management.azure.com/schemas/2015-01-01/deploymentTemplate.json#",
        "contentVersion": "1.0.0.0",
        "parameters": {
        },
        "variables": {
        },
        "resources": [
            {
            "apiVersion": "2016-06-01",
            "type": "Microsoft.Network/virtualNetworks/virtualNetworkPeerings",
            "name": "VNet3/LinkToVNet5",
            "location": "[resourceGroup().location]",
            "properties": {
            "allowVirtualNetworkAccess": true,
            "allowForwardedTraffic": false,
            "allowGatewayTransit": false,
            "useRemoteGateways": false,
                "remoteVirtualNetwork": {
                "id": "/subscriptions/<Subscription-B-ID>/resourceGroups/<resource group name>/providers/Microsoft.Network/virtualNetworks/VNet5"
                }
            }
            }
        ]
        }
	```
4. In User-B’s login session, run the following cmdlet:

	```powershell
	New-AzureRmResourceGroupDeployment -ResourceGroupName VNet101 -TemplateFile .\VNetPeeringVNet5.json -DeploymentDebugLogLevel all
	```

	The JSON is as follows:

	```json
        {
        "$schema": "https://schema.management.azure.com/schemas/2015-01-01/deploymentTemplate.json#",
        "contentVersion": "1.0.0.0",
        "parameters": {
        },
        "variables": {
        },
        "resources": [
            {
            "apiVersion": "2016-06-01",
            "type": "Microsoft.Network/virtualNetworks/virtualNetworkPeerings",
            "name": "VNet5/LinkToVNet3",
            "location": "[resourceGroup().location]",
            "properties": {
            "allowVirtualNetworkAccess": true,
            "allowForwardedTraffic": false,
            "allowGatewayTransit": false,
            "useRemoteGateways": false,
                "remoteVirtualNetwork": {
                "id": "/subscriptions/Subscription-A-ID /resourceGroups/<resource group name>/providers/Microsoft.Network/virtualNetworks/VNet3"
                }
            }
            }
        ]
        }
	```

	After peering is established in this scenario, you should be able to initiate the connections from any virtual machine to any virtual machine of both VNets across different subscriptions.

[!INCLUDE [virtual-networks-create-vnet-scenario-transit-include](../../includes/virtual-networks-create-vnetpeering-scenario-transit-include.md)]

1. In this scenario, you can deploy the following sample template to establish the VNet peering. You'll need to set the `AllowForwardedTraffic` property to *True*, which allows the network virtual appliance in the peered VNet to send and receive traffic.

	The following JSON is the content of a template for creating a VNet peering from HubVNet to VNet1. Note that AllowForwardedTraffic is set to false.

	```json
        {
        "$schema": "https://schema.management.azure.com/schemas/2015-01-01/deploymentTemplate.json#",
        "contentVersion": "1.0.0.0",
        "parameters": {
        },
        "variables": {
        },
        "resources": [
            {
            "apiVersion": "2016-06-01",
            "type": "Microsoft.Network/virtualNetworks/virtualNetworkPeerings",
            "name": "HubVNet/LinkToVNet1",
            "location": "[resourceGroup().location]",
            "properties": {
            "allowVirtualNetworkAccess": true,
            "allowForwardedTraffic": false,
            "allowGatewayTransit": false,
            "useRemoteGateways": false,
                "remoteVirtualNetwork": {
                "id": "[resourceId('Microsoft.Network/virtualNetworks', 'vnet1')]"       
                }
            }
            }
        ]
        }
	```
2. The following JSON is the content of a template for creating a VNet peering from VNet1 to HubVnet. Note that AllowForwardedTraffic is set to true.

	```json
        {
        "$schema": "https://schema.management.azure.com/schemas/2015-01-01/deploymentTemplate.json#",
        "contentVersion": "1.0.0.0",
        "parameters": {
        },
        "variables": {
        },
        "resources": [
            {
            "apiVersion": "2016-06-01",
            "type": "Microsoft.Network/virtualNetworks/virtualNetworkPeerings",
            "name": "VNet1/LinkToHubVNet",
            "location": "[resourceGroup().location]",
            "properties": {
            "allowVirtualNetworkAccess": true,
            "allowForwardedTraffic": true,
            "allowGatewayTransit": false,
            "useRemoteGateways": false,
                "remoteVirtualNetwork": {
                "id": "[resourceId('Microsoft.Network/virtualNetworks', 'HubVnet')]"       
                }
            }
            }
        ]
        }
	```
3. After peering is established, you can refer to this [article](virtual-network-create-udr-arm-ps.md) to define user-defined routes (UDR) to redirect VNet1 traffic through a virtual appliance to use its capabilities. When you specify the next hop address in route, you can set it to the IP address of the virtual appliance in the peer VNet HubVNet.

[!INCLUDE [virtual-networks-create-vnet-scenario-asmtoarm-include](../../includes/virtual-networks-create-vnetpeering-scenario-asmtoarm-include.md)]

To create a peering between virtual networks from different deployment models, complete the following steps:

1. If you are creating a peering between VNets deployed through different deployment models in the *same* subscription, skip to step 2. The ability to create a VNet peering between VNets deployed through different deployment models in *different* subscriptions is in **preview** release. Capabilities in preview release do not have the same level of reliability and service level agreement as general release capabilities. If you are creating a peering between VNets deployed through different deployment models in different subscriptions you must first complete the following tasks:
	- Register the preview capability in your Azure subscription by entering the following command from PowerShell: `Register-AzureRmProviderFeature -FeatureName AllowClassicCrossSubscriptionPeering -ProviderNamespace Microsoft.Network`
	- Complete steps 1-2 in the [Peering across subscriptions](#x-sub) section of this article.
2. The text below shows the definition of a VNet peering link for VNET1 to VNET2 in this scenario. Only one link is required to peer a classic virtual network to a Azure resource manager virtual network.

	Be sure to put in your subscription ID for where the classic virtual network or VNET2 is located and change MyResouceGroup to the appropriate resource group name.

	```json
	   {
	    "$schema": "https://schema.management.azure.com/schemas/2015-01-01/deploymentTemplate.json#",
	    "contentVersion": "1.0.0.0",
	    "parameters": {
	    },
	    "variables": {
	    },
	    "resources": [

	        {
	        "apiVersion": "2016-06-01",
	        "type": "Microsoft.Network/virtualNetworks/virtualNetworkPeerings",
	        "name": "VNET1/LinkToVNET2",
	        "location": "[resourceGroup().location]",
	        "properties": {
	        "allowVirtualNetworkAccess": true,
	        "allowForwardedTraffic": false,
	        "allowGatewayTransit": false,
	        "useRemoteGateways": false,
	            "remoteVirtualNetwork": {
	            "id": "[resourceId('Microsoft.ClassicNetwork/virtualNetworks', 'VNET2')]"
		}

	        }
	        }
	    ]
	    }
	```
3. To deploy the template file, run the following cmdlet to create or update the deployment:

	```powershell
        New-AzureRmResourceGroupDeployment -ResourceGroupName MyResourceGroup -TemplateFile .\VnetPeering.json -DeploymentDebugLogLevel all
	```

	Returned output:
   
        DeploymentName          : VnetPeering
        ResourceGroupName       : MyResourceGroup
        ProvisioningState       : Succeeded
        Timestamp               : XX/XX/YYYY 5:42:33 PM
        Mode                    : Incremental
        TemplateLink            :
        Parameters              :
        Outputs                 :
        DeploymentDebugLogLevel : RequestContent, ResponseContent
4. After the deployment succeeds, you can run the following cmdlet to view the peering state:

	```powershell
	Get-AzureRmVirtualNetworkPeering -VirtualNetworkName VNET1 -ResourceGroupName MyResourceGroup -Name LinkToVNET2
	```

	Returned output:
   
        Name                             : LinkToVNET2
        Id                               : /subscriptions/xxxxxxxx-xxxx-xxxx-xxxx-xxxxxxxxxxxx/resourceGroups/MyResource
                                   Group/providers/Microsoft.Network/virtualNetworks/VNET1/virtualNetworkPeering
                                   s/LinkToVNET2
        Etag                             : W/"xxxxxxxx-xxxx-xxxx-xxxx-xxxxxxxxxxxx"
        ResourceGroupName                : MyResourceGroup
        VirtualNetworkName               : VNET1
        PeeringState                     : Connected
        ProvisioningState                : Succeeded
        RemoteVirtualNetwork             : {
                                     "Id": "/subscriptions/xxxxxxxx-xxxx-xxxx-xxxx-xxxxxxxxxxxx/resourceGroups/M
                                   yResourceGroup/providers/Microsoft.ClassicNetwork/virtualNetworks/VNET2"
                                   }
        AllowVirtualNetworkAccess        : True
        AllowForwardedTraffic            : False
        AllowGatewayTransit              : False
        UseRemoteGateways                : False
        RemoteGateways                   : null
        RemoteVirtualNetworkAddressSpace : null

	After peering is established between a classic VNet and a resource manager VNet, you should be able to initiate connections from any virtual machine in VNET1 to any virtual machine in VNET2 and vice versa.
<|MERGE_RESOLUTION|>--- conflicted
+++ resolved
@@ -101,19 +101,12 @@
    | UseRemoteGateways |Use your peer’s VNet gateway. The peer VNet must have a gateway configured and AllowGatewayTransit selected. You cannot use this option if you have a gateway configured. |No |
    
     Each link in VNet peering has the set of properties above. For example, you can set AllowVirtualNetworkAccess to True for VNet peering link VNet1 to VNet2 and set it to False for the VNet peering link in the other direction.
-<<<<<<< HEAD
-4. To deploy the template file, you can run the New-AzureRmResourceGroupDeployment cmdlet to create or update the deployment. For more information about using Resource Manager templates, please refer to this [article](../azure-resource-manager/resource-group-template-deploy.md).
-   
-        New-AzureRmResourceGroupDeployment -ResourceGroupName <resource group name> -TemplateFile <template file path> -DeploymentDebugLogLevel all
-   
-=======
 4. To deploy the template file, you can run the `New-AzureRmResourceGroupDeployment` to create or update the deployment. For more information about using Resource Manager templates, please refer to this [article](../azure-resource-manager/resource-group-template-deploy.md).
 
 	```powershell
 	New-AzureRmResourceGroupDeployment -ResourceGroupName <resource group name> -TemplateFile <template file path> -DeploymentDebugLogLevel all
 	```
 
->>>>>>> e8cfaf0d
    > [!NOTE]
    > Replace the resource group name and template file, as appropriate.
    > 
