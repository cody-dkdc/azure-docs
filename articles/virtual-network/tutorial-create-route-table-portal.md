--- conflicted
+++ resolved
@@ -170,25 +170,16 @@
 3. To connect to the VM, open the downloaded RDP file. If prompted, select **Connect**.
 4. Enter the user name and password you specified when creating the VM (you may need to select **More choices**, then **Use a different account**, to specify the credentials you entered when you created the VM), then select **OK**.
 5. You may receive a certificate warning during the sign-in process. Select **Yes** to proceed with the connection.
-<<<<<<< HEAD
-6. In a later step, trace route is used to test routing. Trace route uses the Internet Control Message Protocol (ICMP), which is denied through the Windows Firewall. Enable ICMP through the Windows firewall by entering the following command from PowerShell:
-=======
-6. In a later step, the tracert.exe command is used to test routing. Tracert uses the Internet Control Message Protocol (ICMP), which is denied through the Windows Firewall. Enable ICMP through the Windows firewall by entering the following command from PowerShell on the *myVmPrivate* VM:
->>>>>>> e6ede1b3
+6. In a later step, the trace route tool is used to test routing. Trace route uses the Internet Control Message Protocol (ICMP), which is denied through the Windows Firewall. Enable ICMP through the Windows firewall by entering the following command from PowerShell on the *myVmPrivate* VM:
 
     ```powershell
     New-NetFirewallRule –DisplayName “Allow ICMPv4-In” –Protocol ICMPv4
     ```
 
-<<<<<<< HEAD
     Though trace route is used to test routing in this tutorial, allowing ICMP through the Windows Firewall for production deployments is not recommended.
-7. You enabled IP forwarding within Azure for the VM's network interface in [Enable IP fowarding](#enable-ip-forwarding). Within the VM, the operating system, or an application running within the VM, must also be able to forward network traffic. Enable IP forwarding within the operating system of the *myVmNva* VM by completing the following steps from the *myVmPrivate* VM:
-=======
-    Though tracert is used to test routing in this article, allowing ICMP through the Windows Firewall for production deployments is not recommended.
-7. You enabled IP forwarding within Azure for the VM's network interface in [Enable IP fowarding](#enable-ip-forwarding). Within the VM, the operating system, or an application running within the VM, must also be able to forward network traffic. Enable IP forwarding within the operating system of the *myVmNva*.
->>>>>>> e6ede1b3
-
-    From the *myVmPrivate* VM, remote desktop to the *myVmNva*  with the following command, from a command prompt:
+7. You enabled IP forwarding within Azure for the VM's network interface in [Enable IP fowarding](#enable-ip-forwarding). Within the VM, the operating system, or an application running within the VM, must also be able to forward network traffic. Enable IP forwarding within the operating system of the *myVmNva* VM:
+
+    From a command prompt on the *myVmPrivate* VM, remote desktop to the *myVmNva* VM:
 
     ``` 
     mstsc /v:myvmnva
@@ -201,7 +192,7 @@
     ```
     
     Restart the *myVmNva* VM, which also disconnects the remote desktop session.
-8. While still connected to the *myVmPrivate* VM, create a remote desktop session to the *myVmPublic* VM from the *myVmPrivate* VM, after the *myVmNva* VM restarts:
+8. While still connected to the *myVmPrivate* VM, create a remote desktop session to the *myVmPublic* VM, after the *myVmNva* VM restarts:
 
     ``` 
     mstsc /v:myVmPublic
