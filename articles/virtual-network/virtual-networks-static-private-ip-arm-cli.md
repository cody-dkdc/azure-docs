---
title: Configure private IP addresses for VMs - Azure CLI | Microsoft Docs
description: Learn how to configure private IP addresses for virtual machines using the Azure command-line interface (CLI).
services: virtual-network
documentationcenter: na
author: KumudD
manager: twooley
editor: ''
tags: azure-resource-manager

ms.assetid: 40b03a1a-ea00-454c-b716-7574cea49ac0
ms.service: virtual-network
ms.devlang: azurecli
ms.topic: article
ms.tgt_pltfrm: na
ms.workload: infrastructure-services
ms.date: 02/16/2017
ms.author: kumud
<<<<<<< HEAD
ms.custom: H1Hack27Feb2017
=======
>>>>>>> 2f48cd6d

---
# Configure private IP addresses for a virtual machine using the Azure CLI

[!INCLUDE [virtual-networks-static-private-ip-selectors-arm-include](../../includes/virtual-networks-static-private-ip-selectors-arm-include.md)]

[!INCLUDE [virtual-networks-static-private-ip-intro-include](../../includes/virtual-networks-static-private-ip-intro-include.md)]

[!INCLUDE [azure-arm-classic-important-include](../../includes/azure-arm-classic-important-include.md)]

This article covers the Resource Manager deployment model. You can also [manage static private IP address in the classic deployment model](virtual-networks-static-private-ip-classic-cli.md).

[!INCLUDE [virtual-networks-static-ip-scenario-include](../../includes/virtual-networks-static-ip-scenario-include.md)]

> [!NOTE]
> The following sample Azure CLI commands expect an existing simple environment. If you want to run the commands as they are displayed in this document, first build the test environment described in [create a vnet](quick-create-cli.md).

## Specify a static private IP address when creating a VM

To create a VM named *DNS01* in the *FrontEnd* subnet of a VNet named *TestVNet* with a static private IP of *192.168.1.101*, complete the following steps:

1. If you haven't yet, install and configure the latest [Azure CLI](/cli/azure/install-azure-cli) and log in to an Azure account using [az login](/cli/azure/reference-index).

2. Create a public IP for the VM with the [az network public-ip create](/cli/azure/network/public-ip) command. The list shown after the output explains the parameters used.

    > [!NOTE]
    > You may want or need to use different values for your arguments in this and subsequent steps, depending upon your environment.

    ```azurecli
    az network public-ip create \
    --name TestPIP \
    --resource-group TestRG \
    --location centralus \
    --allocation-method Static
    ```

    Expected output:

   ```json
   {
        "publicIp": {
            "idleTimeoutInMinutes": 4,
            "ipAddress": "52.176.43.167",
            "provisioningState": "Succeeded",
            "publicIPAllocationMethod": "Static",
            "resourceGuid": "79e8baa3-33ce-466a-846c-37af3c721ce1"
        }
    }
    ```

   * `--resource-group`: Name of the resource group in which to create the public IP.
   * `--name`: Name of the public IP.
   * `--location`: Azure region in which to create the public IP.

3. Run the [az network nic create](/cli/azure/network/nic) command to create a NIC with a static private IP. The list shown after the output explains the parameters used. 
   
    ```azurecli
    az network nic create \
    --resource-group TestRG \
    --name TestNIC \
    --location centralus \
    --subnet FrontEnd \
    --private-ip-address 192.168.1.101 \
    --vnet-name TestVNet
    ```

    Expected output:
   
    ```json
    {
        "newNIC": {
            "dnsSettings": {
            "appliedDnsServers": [],
            "dnsServers": []
            },
            "enableIPForwarding": false,
            "ipConfigurations": [
            {
                "etag": "W/\"<guid>\"",
                "id": "/subscriptions/<guid>/resourceGroups/TestRG/providers/Microsoft.Network/networkInterfaces/TestNIC/ipConfigurations/ipconfig1",
                "name": "ipconfig1",
                "properties": {
                "primary": true,
                "privateIPAddress": "192.168.1.101",
                "privateIPAllocationMethod": "Static",
                "provisioningState": "Succeeded",
                "subnet": {
                    "id": "/subscriptions/<guid>/resourceGroups/TestRG/providers/Microsoft.Network/virtualNetworks/TestVNet/subnets/FrontEnd",
                    "resourceGroup": "TestRG"
                }
                },
                "resourceGroup": "TestRG"
            }
            ],
            "provisioningState": "Succeeded",
            "resourceGuid": "<guid>"
        }
    }
    ```
    
    Parameters:

    * `--private-ip-address`: Static private IP address for the NIC.
    * `--vnet-name`: Name of the VNet in which to create the NIC.
    * `--subnet`: Name of the subnet in which to create the NIC.

4. Run the [azure vm create](/cli/azure/vm/nic) command to create the VM using the public IP and NIC created previously. The list shown after the output explains the parameters used.
   
    ```azurecli
    az vm create \
    --resource-group TestRG \
    --name DNS01 \
    --location centralus \
    --image Debian \
    --admin-username adminuser \
    --ssh-key-value ~/.ssh/id_rsa.pub \
    --nics TestNIC
    ```

    Expected output:
   
    ```json
    {
        "fqdns": "",
        "id": "/subscriptions/<guid>/resourceGroups/TestRG/providers/Microsoft.Compute/virtualMachines/DNS01",
        "location": "centralus",
        "macAddress": "00-0D-3A-92-C1-66",
        "powerState": "VM running",
        "privateIpAddress": "192.168.1.101",
        "publicIpAddress": "",
        "resourceGroup": "TestRG"
    }
    ```
   
   Parameters other than the basic [az vm create](/cli/azure/vm) parameters.

   * `--nics`: Name of the NIC to which the VM is attached.
   
It’s recommended that you do not statically assign the private IP assigned to the Azure virtual machine within the operating system of a VM, unless necessary, such as when [assigning multiple IP addresses to a Windows VM](virtual-network-multiple-ip-addresses-cli.md). If you do manually set the private IP address within the operating system, ensure that it is the same address as the private IP address assigned to the Azure [network interface](virtual-network-network-interface-addresses.md#change-ip-address-settings), or you can lose connectivity to the virtual machine. Learn more about [private IP address](virtual-network-network-interface-addresses.md#private) settings.

## Retrieve static private IP address information for a VM

Run the following Azure CLI command to observe the values for *Private IP alloc-method* and *Private IP address*:

```azurecli
az vm show -g TestRG -n DNS01 --show-details --query 'privateIps'
```

Expected output:

```json
"192.168.1.101"
```

To display the specific IP information of the NIC for that VM, query the NIC specifically:

```azurecli
az network nic show \
-g testrg \
-n testnic \
--query 'ipConfigurations[0].{PrivateAddress:privateIpAddress,IPVer:privateIpAddressVersion,IpAllocMethod:p
rivateIpAllocationMethod,PublicAddress:publicIpAddress}'
```

The output is something like:

```json
{
    "IPVer": "IPv4",
    "IpAllocMethod": "Static",
    "PrivateAddress": "192.168.1.101",
    "PublicAddress": null
}
```

## Remove a static private IP address from a VM

You cannot remove a static private IP address from a NIC in Azure CLI for Azure Resource Manager deployments. You must:
- Create a new NIC that uses a dynamic IP
- Set the NIC on the VM do the newly created NIC. 

To change the NIC for the VM used in the previous commands, complete the following steps:

1. Run the **azure network nic create** command to create a new NIC using dynamic IP allocation with a new IP address. Because no IP address is specified, the allocation method is **Dynamic**.

    ```azurecli
    az network nic create     \
    --resource-group TestRG     \
    --name TestNIC2     \
    --location centralus     \
    --subnet FrontEnd    \
    --vnet-name TestVNet
    ```        
   
    Expected output:

    ```json
    {
        "newNIC": {
            "dnsSettings": {
            "appliedDnsServers": [],
            "dnsServers": []
            },
            "enableIPForwarding": false,
            "ipConfigurations": [
            {
                "etag": "W/\"<guid>\"",
                "id": "/subscriptions/<guid>/resourceGroups/TestRG/providers/Microsoft.Network/networkInterfaces/TestNIC2/ipConfigurations/ipconfig1",
                "name": "ipconfig1",
                "properties": {
                "primary": true,
                "privateIPAddress": "192.168.1.4",
                "privateIPAllocationMethod": "Dynamic",
                "provisioningState": "Succeeded",
                "subnet": {
                    "id": "/subscriptions/<guid>/resourceGroups/TestRG/providers/Microsoft.Network/virtualNetworks/TestVNet/subnets/FrontEnd",
                    "resourceGroup": "TestRG"
                }
                },
                "resourceGroup": "TestRG"
            }
            ],
            "provisioningState": "Succeeded",
            "resourceGuid": "0808a61c-476f-4d08-98ee-0fa83671b010"
        }
    }
    ```

2. Run the **azure vm set** command to change the NIC used by the VM.
   
    ```azurecli
    azure vm set -g TestRG -n DNS01 -N TestNIC2
    ```

    Expected output:
   
    ```json
    [
        {
            "id": "/subscriptions/0e220bf6-5caa-4e9f-8383-51f16b6c109f/resourceGroups/TestRG/providers/Microsoft.Network/networkInterfaces/TestNIC3",
            "primary": true,
            "resourceGroup": "TestRG"
        }
    ]
    ```

    > [!NOTE]
    > If the VM is large enough to have more than one NIC, run the **azure network nic delete** command to delete the old NIC.

## Next steps

Learn about managing [IP address settings](virtual-network-network-interface-addresses.md).<|MERGE_RESOLUTION|>--- conflicted
+++ resolved
@@ -16,10 +16,6 @@
 ms.workload: infrastructure-services
 ms.date: 02/16/2017
 ms.author: kumud
-<<<<<<< HEAD
-ms.custom: H1Hack27Feb2017
-=======
->>>>>>> 2f48cd6d
 
 ---
 # Configure private IP addresses for a virtual machine using the Azure CLI
