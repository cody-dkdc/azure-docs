--- conflicted
+++ resolved
@@ -68,11 +68,7 @@
 >
 
 ### Virtual machines
-<<<<<<< HEAD
-You can associate a public IP address with a [Windows](../virtual-machines/windows/about.md) or [Linux](../virtual-machines/virtual-machines-linux-about.md) VM by assigning it to its **network interface**. In the case of a VM with multiple network interfaces, you can assign it to the *primary* network interface only. You can assign either a dynamic or a static public IP address to a VM.
-=======
 You can associate a public IP address with a [Windows](../virtual-machines/windows/overview.md) or [Linux](../virtual-machines/virtual-machines-linux-about.md) VM by assigning it to its **network interface**. In the case of a VM with multiple network interfaces, you can assign it to the *primary* network interface only. You can assign either a dynamic or a static public IP address to a VM.
->>>>>>> a42dbad0
 
 ### Internet-facing load balancers
 You can associate a public IP address with an [Azure Load Balancer](../load-balancer/load-balancer-overview.md), by assigning it to the load balancer **frontend** configuration. This public IP address serves as a load-balanced virtual IP address (VIP). You can assign either a dynamic or a static public IP address to a load balancer front-end. You can also assign multiple public IP addresses to a load balancer front-end, which enables [multi-VIP](../load-balancer/load-balancer-multivip.md) scenarios like a multi-tenant environment with SSL-based websites.
@@ -116,11 +112,7 @@
 * Resources accessed by other apps/resources through an IP address.
 
 ### Virtual machines
-<<<<<<< HEAD
-A private IP address is assigned to the **network interface** of a [Windows](../virtual-machines/windows/about.md) or [Linux](../virtual-machines/virtual-machines-linux-about.md) VM. In case of a multi-network interface VM, each interface gets a private IP address assigned. You can specify the allocation method as either dynamic or static for a network interface.
-=======
 A private IP address is assigned to the **network interface** of a [Windows](../virtual-machines/windows/overview.md) or [Linux](../virtual-machines/virtual-machines-linux-about.md) VM. In case of a multi-network interface VM, each interface gets a private IP address assigned. You can specify the allocation method as either dynamic or static for a network interface.
->>>>>>> a42dbad0
 
 #### Internal DNS hostname resolution (for VMs)
 All Azure VMs are configured with [Azure-managed DNS servers](virtual-networks-name-resolution-for-vms-and-role-instances.md#azure-provided-name-resolution) by default, unless you explicitly configure custom DNS servers. These DNS servers provide internal name resolution for VMs that reside within the same VNet.
