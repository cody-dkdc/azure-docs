--- conflicted
+++ resolved
@@ -116,11 +116,7 @@
 
 ### Application gateways
 
-<<<<<<< HEAD
-You can associate a public IP address with an Azure [Application Gateway](../application-gateway/application-gateway-introduction.md?toc=%2fazure%2fvirtual-network%2ftoc.json), by assigning it to the gateway's **frontend** configuration. This public IP address serves as a load-balanced VIP. Application Gateway V1 only supports *dynamic* basic public IP address for the frontend configuration. V2 supports *static* standard public IP addresses. 
-=======
 You can associate a public IP address with an Azure [Application Gateway](../application-gateway/application-gateway-introduction.md?toc=%2fazure%2fvirtual-network%2ftoc.json), by assigning it to the gateway's **frontend** configuration. This public IP address serves as a load-balanced VIP. You can only assign a *dynamic* basic public IP address to an application gateway V1 front-end configuration, and only a static, basic, or standard SKU address to a V2 front-end configuration.
->>>>>>> 4f679c04
 
 ### At-a-glance
 The following table shows the specific property through which a public IP address can be associated to a top-level resource, and the possible allocation methods (dynamic or static) that can be used.
@@ -130,11 +126,7 @@
 | Virtual machine |Network interface |Yes |Yes |
 | Internet-facing Load balancer |Front-end configuration |Yes |Yes |
 | VPN gateway |Gateway IP configuration |Yes |Yes |
-<<<<<<< HEAD
-| Application gateway |Front-end configuration |Yes |Yes (Only V2) |
-=======
 | Application gateway |Front-end configuration |Yes (V1 only) |Yes (V2 only) |
->>>>>>> 4f679c04
 
 ## Private IP addresses
 Private IP addresses allow Azure resources to communicate with other resources in a [virtual network](virtual-networks-overview.md) or an on-premises network through a VPN gateway or ExpressRoute circuit, without using an Internet-reachable IP address.
