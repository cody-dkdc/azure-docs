--- conflicted
+++ resolved
@@ -17,11 +17,7 @@
 
 # Virtual Network Overview
 
-<<<<<<< HEAD
-An Azure virtual network (VNet) is a representation of your own network in the cloud.  It is a logical isolation of the Azure cloud dedicated to your subscription. You can fully control the IP address blocks, DNS settings, security policies, and route tables within this network. You can also further segment your VNet into subnets and launch Azure IaaS virtual machines (VMs) and/or [Cloud services (PaaS role instances)](cloud-services-choose-me.md). Additonally you can connect the virtual network to your on-premises network using one of the [connectivity options](vpn-gateway-cross-premises-options.md) available in Azure. In essence, you can expand your network to Azure, with complete control on IP address blocks with the benefit of enterprise scale Azure provides. 
-=======
 An Azure virtual network (VNet) is a representation of your own network in the cloud.  It is a logical isolation of the Azure cloud dedicated to your subscription. You can fully control the IP address blocks, DNS settings, security policies, and route tables within this network. You can also further segment your VNet into subnets and launch Azure IaaS virtual machines (VMs) and/or [Cloud services (PaaS role instances)](cloud-services-choose-me.md). Additonally you can connect the virtual network to your on-premises network using one of the [connectivity options](vpn-gateway-cross-premises-options.md) available in Azure. In essence, you can expand your network to Azure, with complete control on IP address blocks with the benefit of enterprise scale Azure provides.
->>>>>>> a3c102f7
 
 To better understand VNets, take a look at the figure below, which shows a simplified on-premises network.
 
@@ -35,15 +31,10 @@
 
 Notice how the Azure infrastructure takes on the role of the router, allowing access from your VNet to the public Internet without the need of any configuration. Firewalls can be substituted by Network Security Groups (NSGs) applied to each individual subnet. And physical load balancers are substituted by internet facing and internal load balancers in Azure.
 
-<<<<<<< HEAD
-## Virtual Network Benefits
-
-=======
 >[AZURE.NOTE] There are two deployment modes in Azure: classic (also known as Service Management) and Azure Resource Manager (ARM). Classic VNets could be added to an affinity group, or created as a regional VNet. If you have a VNet in an affinity group, it is recommended to [migrate it to a regional VNet](./virtual-networks-migrate-to-regional-vnet.md).
 
 ## Virtual Network Benefits
 
->>>>>>> a3c102f7
 - **Isolation**. VNets are completely isolated from one another. That allows you to create disjoint networks for development, testing, and production that use the same CIDR address blocks.
 
 - **Access to the public Internet**. All IaaS VMs and PaaS role instances in a VNet can access the public Internet by default. You can control access by using Network Security Groups (NSGs).
@@ -58,10 +49,6 @@
 
     >[AZURE.NOTE] Make sure you create a VNet before deploying any IaaS VMs or PaaS role instances to your Azure environment. ARM based VMs require a VNet, and if you do not specify an existing VNet, Azure creates a default VNet that might have a CIDR address block clash with your on-premises network. Making it impossible for you to connect your VNet to your on-premises network.
 
-## Deployment Modes
-
-    >[AZURE.NOTE] There are two deployment modes in Azure: classic (also known as Service Management) and Azure Resource Manager (ARM). Classic VNets could be added to an affinity group, or created as a regional VNet. If you have a VNet in an affinity group, it is recommended to [migrate it to a regional VNet](./virtual-networks-migrate-to-regional-vnet.md). 
-    
 ## Subnets
 
 Subnet is a range of IP addresses in the VNet, you can divide a VNet into multiple subnets for organization and security. VMs and PaaS role instances deployed to subnets (same or different) within a VNet can communicate with each other without any extra configuration. You can also configure route tables and NSGs to a subnet.
@@ -69,15 +56,6 @@
 ## IP addresses
 
 
-<<<<<<< HEAD
-There are two types of IP addresses assigned to resources in Azure: *public* and *private*. Public IP Addresses allow Azure resources to communicate with Internet and other Azure public-facing services like [Azure Redis Cache](https://azure.microsoft.com/services/cache/), [Azure Event Hubs](https://azure.microsoft.com/documentation/services/event-hubs/). Private IP Addresses allows communication between resources in a virtual network, along with those connected through a VPN, without using an Internet-routable IP addresses. 
-
-To learn more about IP addresses in Azure, visit [IP addresses in virtual network](virtual-network-ip-addresses-arm.md)
-
-## Azure load balancers
-
-Virtual machines and cloud services in a Virtual network can be exposed to Internet using Azure Load balancers. Line of Business applications that are internal facing only can be load balanced using Internal load balancer. 
-=======
 There are two types of IP addresses assigned to resources in Azure: *public* and *private*. Public IP Addresses allow Azure resources to communicate with Internet and other Azure public-facing services like [Azure Redis Cache](https://azure.microsoft.com/services/cache/), [Azure Event Hubs](https://azure.microsoft.com/documentation/services/event-hubs/). Private IP Addresses allows communication between resources in a virtual network, along with those connected through a VPN, without using an Internet-routable IP addresses.
 
 To learn more about IP addresses in Azure, visit [IP addresses in virtual network](virtual-network-ip-addresses-overview-arm.md)
@@ -85,7 +63,6 @@
 ## Azure load balancers
 
 Virtual machines and cloud services in a Virtual network can be exposed to Internet using Azure Load balancers. Line of Business applications that are internal facing only can be load balanced using Internal load balancer.
->>>>>>> a3c102f7
 
 - **External load balancer**. You can use an external load balancer to provide high availability for IaaS VMs and PaaS role instances accessed from the public Internet.
 
@@ -109,11 +86,7 @@
 There are limits on the number of Virtual Networks allowed in a subscription, please refer to [Azure Networking limits](azure-subscription-service-limits.md#networking-limits) for more information.
 
 ## Pricing
-<<<<<<< HEAD
-There is no extra cost for using Virtual Networks in Azure. The compute instances launched within the Vnet will be charged the standard rates as described in [Azure VM Pricing](https://azure.microsoft.com/pricing/details/virtual-machines/). The [VPN Gateways](https://azure.microsoft.com/pricing/details/vpn-gateway/) and [Public IP Addresses] (https://azure.microsoft.com/pricing/details/ip-addresses/) used in the VNet will also be charged standard rates. 
-=======
 There is no extra cost for using Virtual Networks in Azure. The compute instances launched within the Vnet will be charged the standard rates as described in [Azure VM Pricing](https://azure.microsoft.com/pricing/details/virtual-machines/). The [VPN Gateways](https://azure.microsoft.com/pricing/details/vpn-gateway/) and [Public IP Addresses] (https://azure.microsoft.com/pricing/details/ip-addresses/) used in the VNet will also be charged standard rates.
->>>>>>> a3c102f7
 
 ## Next steps
 
