--- conflicted
+++ resolved
@@ -15,11 +15,7 @@
 ms.tgt_pltfrm: na
 ms.workload: infrastructure-services
 ms.date: 12/15/2017
-<<<<<<< HEAD
-ms.author: jdial
-=======
 ms.author: kumud
->>>>>>> 6a383dfd
 ---
 
 # Add network interfaces to or remove network interfaces from virtual machines
