--- conflicted
+++ resolved
@@ -60,42 +60,26 @@
 When you create a VM through the portal, the portal creates a network interface with default settings and attaches it to the VM for you. You cannot add existing network interfaces to a new VM, or create a VM with multiple network interfaces using the Azure portal. You can do both using the CLI or PowerShell. You can add as many network interfaces to a VM as the VM size you're creating supports. To learn more about how many network interfaces each VM size supports, read the [Linux](../virtual-machines/linux/sizes.md?toc=%2fazure%2fvirtual-network%2ftoc.json) or [Windows](../virtual-machines/virtual-machines-windows-sizes.md?toc=%2fazure%2fvirtual-network%2ftoc.json) VM sizes articles. The network interfaces you add to a VM cannot currently be attached to another VM. To learn more about creating network interfaces, read the [Manage network interfaces](virtual-network-network-interface.md#create-a-network-interface) article.
 
 > [!WARNING]
-<<<<<<< HEAD
-> If the network interface has a private IPv6 address assigned to it, you can only add that network interface to the virtual machine when creating the virtual machine. You cannot add additional network interfaces to the virtual machine when you create the virtual machine, or after the virtual machine is created, as long as the IPv6 address is assigned to the network interface and the network interface is attached to the virtual machine. See [Network interface IP addresses](virtual-network-network-interface-addresses.md) to learn more about assigning IP addresses to network interfaces.
-=======
 > If a network interface has a private IPv6 address assigned to it, you can only add the network interface to the virtual machine when creating the virtual machine. You cannot attach more than one network interface to the virtual machine when you create the virtual machine, or after the virtual machine is created, as long as an IPv6 address is assigned to a network interface attached to a virtual machine. See [Network interface IP addresses](virtual-network-network-interface-addresses.md) to learn more about assigning IP addresses to network interfaces.
->>>>>>> 7e950a10
 
 **Commands**
 
 |Tool|Command|
 |---|---|
 |CLI|[az vm create](/cli/azure/vm?toc=%2fazure%2fvirtual-network%2ftoc.json#create)|
-<<<<<<< HEAD
-|PowerShell|[New-AzureRmVM](/powershell/resourcemanager/azurerm.compute/new-azurermvm?toc=%2fazure%2fvirtual-network%2ftoc.json)|
-=======
 |PowerShell|[New-AzureRmVM](/powershell/module/azurerm.compute/new-azurermvm?toc=%2fazure%2fvirtual-network%2ftoc.json)|
->>>>>>> 7e950a10
 
 ## <a name="vm-add-nic"></a>Add an existing network interface to an existing VM
 
 You can add as many network interfaces to a VM as the VM size you're adding network interfaces to supports. To learn how many network interfaces each VM size supports, read the [Linux](../virtual-machines/linux/sizes.md?toc=%2fazure%2fvirtual-network%2ftoc.json) or [Windows](../virtual-machines/virtual-machines-windows-sizes.md?toc=%2fazure%2fvirtual-network%2ftoc.json) VM sizes articles. The VM you want to add a network interface to must support the number of network interfaces you want to add and must be in the stopped (deallocated) state. The network interfaces you want to add cannot currently be attached to another VM. You cannot add network interfaces to an existing VM using the Azure portal. To add network interfaces to an existing VM, you must use the CLI or PowerShell. 
 
 > [!WARNING]
-<<<<<<< HEAD
-> If a network interface has a private IPv6 address assigned to it, it cannot be added to an existing virtual machine. You can only add a network interface with an assigned private IPv6 address to a virtual machine when you create the virtual machine. See [Network interface IP addresses](virtual-network-network-interface-addresses.md) to learn more about assigning IP addresses to network interfaces.
-=======
 > If a network interface has a private IPv6 address assigned to it, it cannot be added to an existing virtual machine. You can only add a network interface with an assigned private IPv6 address to a virtual machine when you create a virtual machine. See [Network interface IP addresses](virtual-network-network-interface-addresses.md) to learn more about assigning IP addresses to network interfaces.
->>>>>>> 7e950a10
 
 |Tool|Command|
 |---|---|
 |CLI|[az vm nic add](/cli/azure/vm/nic?toc=%2fazure%2fvirtual-network%2ftoc.json#add) (reference) or [detailed steps](../virtual-machines/linux/multiple-nics.md?toc=%2fazure%2fvirtual-network%2ftoc.json#add-a-nic-to-a-vm)|
-<<<<<<< HEAD
-|PowerShell|[Add-AzureRmVMNetworkInterface](/powershell/resourcemanager/azurerm.compute/add-azurermvmnetworkinterface?toc=%2fazure%2fvirtual-network%2ftoc.json) (reference) or [detailed steps](../virtual-machines/windows/multiple-nics.md?toc=%2fazure%2fvirtual-network%2ftoc.json#add-a-nic-to-an-existing-vm)|
-=======
 |PowerShell|[Add-AzureRmVMNetworkInterface](/powershell/module/azurerm.compute/add-azurermvmnetworkinterface?toc=%2fazure%2fvirtual-network%2ftoc.json) (reference) or [detailed steps](../virtual-machines/windows/multiple-nics.md?toc=%2fazure%2fvirtual-network%2ftoc.json#add-a-nic-to-an-existing-vm)|
->>>>>>> 7e950a10
 
 ## <a name="vm-view-nic"></a> View network interfaces for a VM
 
@@ -111,13 +95,6 @@
 |Tool|Command|
 |---|---|
 |CLI|[az vm show](/cli/azure/vm?toc=%2fazure%2fvirtual-network%2ftoc.json#show)|
-<<<<<<< HEAD
-|PowerShell|[Get-AzureRmVM](/powershell/resourcemanager/azurerm.compute/get-azurermvm?toc=%2fazure%2fvirtual-network%2ftoc.json)|
-
-## <a name="vm-remove-nic"></a> Remove a network interface from a VM
-
-The VM you want to remove a network interface from must be in the stopped (deallocated) state and must currently have at least two network interfaces attached to it. You can remove any network interface, but the VM must always have at least one network interface attached to it. If you remove a primary network interface, Azure assigns the primary attribute to the network interface that's been attached to the VM the longest. You can designate any network interface as the primary yourself. You cannot remove network interfaces from a VM, nor set the primary attribute for a network interface using the Azure portal, though you can accomplish both operations using the CLI or PowerShell. 
-=======
 |PowerShell|[Get-AzureRmVM](/powershell/module/azurerm.compute/get-azurermvm?toc=%2fazure%2fvirtual-network%2ftoc.json)|
 
 ## <a name="vm-remove-nic"></a> Remove a network interface from a VM
@@ -130,18 +107,13 @@
 4. In the **SETTINGS** section of the virtual machine blade that appears for the VM you selected, click **Network interfaces**. To learn about network interface settings and how to change them, read the [Manage network interfaces](virtual-network-network-interface.md) article. To learn about adding, changing, or removing IP addresses assigned to a network interface, see [Manage IP addresses](virtual-network-network-interface-addresses.md).
 5. In the network interfaces blade that appears, click the **...** to the right of the network interface that you want to detach.
 6. Click **Detach**. If there is only one network interface attached to the virtual machine, the **Detach** option isn't available. Click **Yes** in the confirmation box that appears.
->>>>>>> 7e950a10
 
 **Commands**
 
 |Tool|Command|
 |---|---|
 |CLI|[az vm nic remove](/cli/azure/vm/nic?toc=%2fazure%2fvirtual-network%2ftoc.json#remove) (reference) or [detailed steps](../virtual-machines/linux/multiple-nics.md?toc=%2fazure%2fvirtual-network%2ftoc.json#remove-a-nic-from-a-vm)|
-<<<<<<< HEAD
-|PowerShell|[Remove-AzureRMVMNetworkInterface](/powershell/resourcemanager/azurerm.compute/remove-azurermvmnetworkinterface?toc=%2fazure%2fvirtual-network%2ftoc.json) (reference) or [detailed steps](../virtual-machines/windows/multiple-nics.md?toc=%2fazure%2fvirtual-network%2ftoc.json#remove-a-nic-from-an-existing-vm)|
-=======
 |PowerShell|[Remove-AzureRMVMNetworkInterface](/powershell/module/azurerm.compute/remove-azurermvmnetworkinterface?toc=%2fazure%2fvirtual-network%2ftoc.json) (reference) or [detailed steps](../virtual-machines/windows/multiple-nics.md?toc=%2fazure%2fvirtual-network%2ftoc.json#remove-a-nic-from-an-existing-vm)|
->>>>>>> 7e950a10
 
 ## <a name="next-steps"></a>Next steps
 To create a VM with multiple network interfaces or IP addresses, read the following articles:
