<properties 
   pageTitle="Specifying DNS Settings in a virtual network configuration file | Microsoft Azure"
   description="How to change DNS server settings in a virtual network using a virtual network configuration file in the classic deployment model"
   services="virtual-network"
   documentationCenter="na"
<<<<<<< HEAD
   authors="joaoma"
   manager="carmonm"
   editor="tysonn" />
=======
   authors="telmosampaio"
   manager="carmonm"
   editor="tysonn" 
   tags="azure-service-management" />
>>>>>>> abb96edc
<tags 
   ms.service="virtual-network"
   ms.devlang="na"
   ms.topic="article"
   ms.tgt_pltfrm="na"
   ms.workload="infrastructure-services"
   ms.date="02/23/2016"
   ms.author="telmos" /> 


# Specifying DNS settings in a virtual network configuration file

A network configuration file has two elements that you can use to specify Domain Name System (DNS) settings: **DnsServers** and **DnsServerRef**. You can add a list of DNS servers by specifying their IP addresses and reference names to the **DnsServers** element. You can then use a **DnsServerRef** element to specify which DNS server entries from the DnsServers element are used for different network sites within your virtual network.

[AZURE.INCLUDE [azure-arm-classic-important-include](../../includes/azure-arm-classic-important-include.md)] This article covers the classic deployment model.

The network configuration file may contain the following elements. The title of each element is linked to a page that provides additional information about the element value settings.

>[AZURE.IMPORTANT] For information about how to configure the network configuration file, see [Configure a Virtual Network Using a Network Configuration File](virtual-networks-using-network-configuration-file.md). For information about each element contained in the network configuration file, see [Azure Virtual Network Configuration Schema](https://msdn.microsoft.com/library/azure/jj157100.aspx).

[Dns Element](http://go.microsoft.com/fwlink/?LinkId=248093)

    <Dns>
      <DnsServers>
        <DnsServer name="ID1" IPAddress="IPAddress1" />
        <DnsServer name="ID2" IPAddress="IPAddress2" />
        <DnsServer name="ID3" IPAddress="IPAddress3" />
      </DnsServers>
    </Dns>

>[AZURE.WARNING] The **name** attribute in the **DnsServer** element is used only as a reference for the **DnsServerRef** element. It does not represent the host name for the DNS server. Each **DnsServer** attribute value must be unique across the entire Microsoft Azure subscription

[Virtual Network Sites Element](http://go.microsoft.com/fwlink/?LinkId=248093)

	<DnsServersRef>
	  <DnsServerRef name="ID1" />
	  <DnsServerRef name="ID2" />
	  <DnsServerRef name="ID3" />
	</DnsServersRef>

>[AZURE.NOTE] In order to specify this setting for the Virtual Network Sites element, it must be previously defined in the DNS element. The DnsServerRef *name* in the Virtual Network Sites element must refer to a name value specified in the DNS element for DnsServer *name*.

## Next steps

- Understand the [Azure Virtual Network Configuration Schema](http://go.microsoft.com/fwlink/?LinkId=248093).
- Understand the [Azure Service Configuration Schema](https://msdn.microsoft.com/library/windowsazure/ee758710).
- [Configure a virtual network using Network configuration files](virtual-networks-using-network-configuration-file.md).<|MERGE_RESOLUTION|>--- conflicted
+++ resolved
@@ -3,16 +3,10 @@
    description="How to change DNS server settings in a virtual network using a virtual network configuration file in the classic deployment model"
    services="virtual-network"
    documentationCenter="na"
-<<<<<<< HEAD
-   authors="joaoma"
-   manager="carmonm"
-   editor="tysonn" />
-=======
    authors="telmosampaio"
    manager="carmonm"
    editor="tysonn" 
    tags="azure-service-management" />
->>>>>>> abb96edc
 <tags 
    ms.service="virtual-network"
    ms.devlang="na"
