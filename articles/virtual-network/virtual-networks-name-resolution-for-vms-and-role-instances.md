---
title: Name resolution for resources in Azure virtual networks
titlesuffix: Azure Virtual Network
description: Name resolution scenarios for Azure IaaS, hybrid solutions, between different cloud services, Active Directory, and using your own DNS server.
services: virtual-network
documentationcenter: na
author: subsarma
ms.service: virtual-network
ms.devlang: na
ms.topic: article
ms.tgt_pltfrm: na
ms.workload: infrastructure-services
ms.date: 02/14/2018
ms.author: subsarma
---

# Name resolution for resources in Azure virtual networks

Depending on how you use Azure to host IaaS, PaaS, and hybrid solutions, you might need to allow the virtual machines (VMs), and other resources deployed in a virtual network to communicate with each other. Although you can enable communication by using IP addresses, it is much simpler to use names that can be easily remembered, and do not change. 

When resources deployed in virtual networks need to resolve domain names to internal IP addresses, they can use one of two methods:

* [Azure-provided name resolution](#azure-provided-name-resolution)
* [Name resolution that uses your own DNS server](#name-resolution-that-uses-your-own-dns-server) (which might forward queries to the Azure-provided DNS servers) 

The type of name resolution you use depends on how your resources need to communicate with each other. The following table illustrates scenarios and corresponding name resolution solutions:

> [!NOTE]
> Depending on your scenario, you may want to use the Azure DNS Private Zones feature, which is currently in Public Preview. For more information, see [Using Azure DNS for private domains](../dns/private-dns-overview.md).
>

| **Scenario** | **Solution** | **Suffix** |
| --- | --- | --- |
| Name resolution between VMs located in the same virtual network, or Azure Cloud Services role instances in the same cloud service. | [Azure DNS Private Zones](../dns/private-dns-overview.md) or [Azure-provided name resolution](#azure-provided-name-resolution) |Hostname or FQDN |
| Name resolution between VMs in different virtual networks or role instances in different cloud services. |[Azure DNS Private Zones](../dns/private-dns-overview.md) or, Customer-managed DNS servers forwarding queries between virtual networks for resolution by Azure (DNS proxy). See [Name resolution using your own DNS server](#name-resolution-that-uses-your-own-dns-server). |FQDN only |
| Name resolution from an Azure App Service (Web App, Function, or Bot) using virtual network integration to role instances or VMs in the same virtual network. |Customer-managed DNS servers forwarding queries between virtual networks for resolution by Azure (DNS proxy). See [Name resolution using your own DNS server](#name-resolution-that-uses-your-own-dns-server). |FQDN only |
| Name resolution from App Service Web Apps to VMs in the same virtual network. |Customer-managed DNS servers forwarding queries between virtual networks for resolution by Azure (DNS proxy). See [Name resolution using your own DNS server](#name-resolution-that-uses-your-own-dns-server). |FQDN only |
| Name resolution from App Service Web Apps in one virtual network to VMs in a different virtual network. |Customer-managed DNS servers forwarding queries between virtual networks for resolution by Azure (DNS proxy). See [Name resolution using your own DNS server](#name-resolution-that-uses-your-own-dns-server-for-web-apps). |FQDN only |
| Resolution of on-premises computer and service names from VMs or role instances in Azure. |Customer-managed DNS servers (on-premises domain controller, local read-only domain controller, or a DNS secondary synced using zone transfers, for example). See [Name resolution using your own DNS server](#name-resolution-that-uses-your-own-dns-server). |FQDN only |
| Resolution of Azure hostnames from on-premises computers. |Forward queries to a customer-managed DNS proxy server in the corresponding virtual network, the proxy server forwards queries to Azure for resolution. See [Name resolution using your own DNS server](#name-resolution-that-uses-your-own-dns-server). |FQDN only |
| Reverse DNS for internal IPs. |[Name resolution using your own DNS server](#name-resolution-that-uses-your-own-dns-server). |Not applicable |
| Name resolution between VMs or role instances located in different cloud services, not in a virtual network. |Not applicable. Connectivity between VMs and role instances in different cloud services is not supported outside a virtual network. |Not applicable|

## Azure-provided name resolution

Along with resolution of public DNS names, Azure provides internal name resolution for VMs and role instances that reside within the same virtual network or cloud service. VMs and instances in a cloud service share the same DNS suffix, so the host name alone is sufficient. But in virtual networks deployed using the classic deployment model, different cloud services have different DNS suffixes. In this situation, you need the FQDN to resolve names between different cloud services. In virtual networks deployed using the Azure Resource Manager deployment model, the DNS suffix is consistent across the virtual network, so the FQDN is not needed. DNS names can be assigned to both VMs and network interfaces. Although Azure-provided name resolution does not require any configuration, it is not the appropriate choice for all deployment scenarios, as detailed in the previous table.

> [!NOTE]
> When using cloud services web and worker roles, you can also access the internal IP addresses of role instances using the Azure Service Management REST API. For more information, see the [Service Management REST API Reference](https://msdn.microsoft.com/library/azure/ee460799.aspx). The address is based on the role name and instance number. 
> 
> 

### Features

Azure-provided name resolution includes the following features:
* Ease of use. No configuration is required.
* High availability. You don't need to create and manage clusters of your own DNS servers.
* You can use the service in conjunction with your own DNS servers, to resolve both on-premises and Azure host names.
* You can use name resolution between VMs and role instances within the same cloud service, without the need for an FQDN.
* You can use name resolution between VMs in virtual networks that use the Azure Resource Manager deployment model, without need for an FQDN. Virtual networks in the classic deployment model require an FQDN when you are resolving names in different cloud services. 
* You can use host names that best describe your deployments, rather than working with auto-generated names.

### Considerations

Points to consider when you are using Azure-provided name resolution:
* The Azure-created DNS suffix cannot be modified.
* You cannot manually register your own records.
* WINS and NetBIOS are not supported. You cannot see your VMs in Windows Explorer.
* Host names must be DNS-compatible. Names must use only 0-9, a-z, and '-', and cannot start or end with a '-'.
* DNS query traffic is throttled for each VM. Throttling shouldn't impact most applications. If request throttling is observed, ensure that client-side caching is enabled. For more information, see [DNS client configuration](#dns-client-configuration).
* Only VMs in the first 180 cloud services are registered for each virtual network in a classic deployment model. This limit does not apply to virtual networks in Azure Resource Manager.

## DNS client configuration

This section covers client-side caching and client-side retries.

### Client-side caching

Not every DNS query needs to be sent across the network. Client-side caching helps reduce latency and improve resilience to network blips, by resolving recurring DNS queries from a local cache. DNS records contain a time-to-live (TTL) mechanism, which allows the cache to store the record for as long as possible without impacting record freshness. Thus, client-side caching is suitable for most situations.

The default Windows DNS client has a DNS cache built-in. Some Linux distributions do not include caching by default. If you find that there isn't a local cache already, add a DNS cache to each Linux VM.

There are a number of different DNS caching packages available (such as dnsmasq). Here's how to install dnsmasq on the most common distributions:

* **Ubuntu (uses resolvconf)**:
  * Install the dnsmasq package with `sudo apt-get install dnsmasq`.
* **SUSE (uses netconf)**:
  * Install the dnsmasq package with `sudo zypper install dnsmasq`.
  * Enable the dnsmasq service with `systemctl enable dnsmasq.service`. 
  * Start the dnsmasq service with `systemctl start dnsmasq.service`. 
  * Edit **/etc/sysconfig/network/config**, and change *NETCONFIG_DNS_FORWARDER=""* to *dnsmasq*.
  * Update resolv.conf with `netconfig update`, to set the cache as the local DNS resolver.
* **OpenLogic (uses NetworkManager)**:
  * Install the dnsmasq package with `sudo yum install dnsmasq`.
  * Enable the dnsmasq service with `systemctl enable dnsmasq.service`.
  * Start the dnsmasq service with `systemctl start dnsmasq.service`.
  * Add *prepend domain-name-servers 127.0.0.1;* to **/etc/dhclient-eth0.conf**.
  * Restart the network service with `service network restart`, to set the cache as the local DNS resolver.

> [!NOTE]
> The dnsmasq package is only one of many DNS caches available for Linux. Before using it, check its suitability for your particular needs, and check that no other cache is installed.
> 
> 
    
### Client-side retries

DNS is primarily a UDP protocol. Because the UDP protocol doesn't guarantee message delivery, retry logic is handled in the DNS protocol itself. Each DNS client (operating system) can exhibit different retry logic, depending on the creator's preference:

* Windows operating systems retry after one second, and then again after another two seconds, four seconds, and another four seconds. 
* The default Linux setup retries after five seconds. We recommend changing the retry specifications to five times, at one-second intervals.

Check the current settings on a Linux VM with `cat /etc/resolv.conf`. Look at the *options* line, for example:

```bash
options timeout:1 attempts:5
```

The resolv.conf file is usually auto-generated, and should not be edited. The specific steps for adding the *options* line vary by distribution:

* **Ubuntu** (uses resolvconf):
  1. Add the *options* line to **/etc/resolvconf/resolv.conf.d/tail**.
  2. Run `resolvconf -u` to update.
* **SUSE** (uses netconf):
  1. Add *timeout:1 attempts:5* to the **NETCONFIG_DNS_RESOLVER_OPTIONS=""** parameter in **/etc/sysconfig/network/config**. 
  2. Run `netconfig update` to update.
* **OpenLogic** (uses NetworkManager):
  1. Add *echo "options timeout:1 attempts:5"* to **/etc/NetworkManager/dispatcher.d/11-dhclient**. 
  2. Update with `service network restart`.

## Name resolution that uses your own DNS server

This section covers VMs, role instances, and web apps.

### VMs and role instances

Your name resolution needs might go beyond the features provided by Azure. For example, you might need to use Microsoft Windows Server Active Directory domains, resolve DNS names between virtual networks. To cover these scenarios, Azure provides the ability for you to use your own DNS servers.

DNS servers within a virtual network can forward DNS queries to the recursive resolvers in Azure. This enables you to resolve host names within that virtual network. For example, a domain controller (DC) running in Azure can respond to DNS queries for its domains, and forward all other queries to Azure. Forwarding queries allows VMs to see both your on-premises resources (via the DC) and Azure-provided host names (via the forwarder). Access to the recursive resolvers in Azure is provided via the virtual IP 168.63.129.16.

DNS forwarding also enables DNS resolution between virtual networks, and allows your on-premises machines to resolve Azure-provided host names. In order to resolve a VM's host name, the DNS server VM must reside in the same virtual network, and be configured to forward host name queries to Azure. Because the DNS suffix is different in each virtual network, you can use conditional forwarding rules to send DNS queries to the correct virtual network for resolution. The following image shows two virtual networks and an on-premises network doing DNS resolution between virtual networks, by using this method. An example DNS forwarder is available in the [Azure Quickstart Templates gallery](https://azure.microsoft.com/documentation/templates/301-dns-forwarder/) and [GitHub](https://github.com/Azure/azure-quickstart-templates/tree/master/301-dns-forwarder).

> [!NOTE]
> A role instance can perform name resolution of VMs within the same virtual network. It does so by using the FQDN, which consists of the VM's host name and **internal.cloudapp.net** DNS suffix. However, in this case, name resolution is only successful if the role instance has the VM name defined in the [Role Schema (.cscfg file)](https://msdn.microsoft.com/library/azure/jj156212.aspx). 
>    <Role name="<role-name>" vmName="<vm-name>">
> 
> Role instances that need to perform name resolution of VMs in another virtual network (FQDN by using the **internal.cloudapp.net** suffix) have to do so by using the method described in this section (custom DNS servers forwarding between the two virtual networks).
>

![Diagram of DNS between virtual networks](./media/virtual-networks-name-resolution-for-vms-and-role-instances/inter-vnet-dns.png)

When you are using Azure-provided name resolution, Azure Dynamic Host Configuration Protocol (DHCP) provides an internal DNS suffix (**.internal.cloudapp.net**) to each VM. This suffix enables host name resolution because the host name records are in the **internal.cloudapp.net** zone. When you are using your own name resolution solution, this suffix is not supplied to VMs because it interferes with other DNS architectures (like domain-joined scenarios). Instead, Azure provides a non-functioning placeholder (*reddog.microsoft.com*).

If necessary, you can determine the internal DNS suffix by using PowerShell or the API:

<<<<<<< HEAD
* For virtual networks in Azure Resource Manager deployment models, the suffix is available via the [network interface REST API](/rest/api/virtualnetwork/networkinterfaces), the [Get-AzureRmNetworkInterface](/powershell/module/azurerm.network/get-azurermnetworkinterface) PowerShell cmdlet, and the [az network nic show](/cli/azure/network/nic#az-network-nic-show) Azure CLI command.
=======
* For virtual networks in Azure Resource Manager deployment models, the suffix is available via the [network interface REST API](/rest/api/virtualnetwork/networkinterfaces/get), the [Get-AzNetworkInterface](/powershell/module/az.network/get-aznetworkinterface) PowerShell cmdlet, and the [az network nic show](/cli/azure/network/nic#az-network-nic-show) Azure CLI command.
>>>>>>> 2a77d409
* In classic deployment models, the suffix is available via the [Get Deployment API](https://msdn.microsoft.com/library/azure/ee460804.aspx) call or the [Get-AzureVM -Debug](/powershell/module/servicemanagement/azure/get-azurevm) cmdlet.

If forwarding queries to Azure doesn't suit your needs, you should provide your own DNS solution. Your DNS solution needs to:

* Provide appropriate host name resolution, via [DDNS](virtual-networks-name-resolution-ddns.md), for example. If you are using DDNS, you might need to disable DNS record scavenging. Azure DHCP leases are long, and scavenging might remove DNS records prematurely. 
* Provide appropriate recursive resolution to allow resolution of external domain names.
* Be accessible (TCP and UDP on port 53) from the clients it serves, and be able to access the internet.
* Be secured against access from the internet, to mitigate threats posed by external agents.

> [!NOTE]
> For best performance, when you are using Azure VMs as DNS servers, IPv6 should be disabled. A [public IP address](virtual-network-public-ip-address.md) should be assigned to each DNS server VM. For additional performance analysis and optimizations when you are using Windows Server as your DNS server, see [Name resolution performance of a recursive Windows DNS Server 2012 R2](http://blogs.technet.com/b/networking/archive/2015/08/19/name-resolution-performance-of-a-recursive-windows-dns-server-2012-r2.aspx).
> 
> 

### Web apps
Suppose you need to perform name resolution from your web app built by using App Service, linked to a virtual network, to VMs in the same virtual network. In addition to setting up a custom DNS server that has a DNS forwarder that forwards queries to Azure (virtual IP 168.63.129.16), perform the following steps:
1. Enable virtual network integration for your web app, if not done already, as described in [Integrate your app with a virtual network](../app-service/web-sites-integrate-with-vnet.md?toc=%2fazure%2fvirtual-network%2ftoc.json).
2. In the Azure portal, for the App Service plan hosting the web app, select **Sync Network** under **Networking**, **Virtual Network Integration**.

    ![Screenshot of virtual network name resolution](./media/virtual-networks-name-resolution-for-vms-and-role-instances/webapps-dns.png)

If you need to perform name resolution from your web app built by using App Service, linked to a virtual network, to VMs in a different virtual network, you have to use custom DNS servers on both virtual networks, as follows: 
* Set up a DNS server in your target virtual network, on a VM that can also forward queries to the recursive resolver in Azure (virtual IP 168.63.129.16). An example DNS forwarder is available in the [Azure Quickstart Templates gallery](https://azure.microsoft.com/documentation/templates/301-dns-forwarder) and [GitHub](https://github.com/Azure/azure-quickstart-templates/tree/master/301-dns-forwarder). 
* Set up a DNS forwarder in the source virtual network on a VM. Configure this DNS forwarder to forward queries to the DNS server in your target virtual network.
* Configure your source DNS server in your source virtual network’s settings.
* Enable virtual network integration for your web app to link to the source virtual network, following the instructions in [Integrate your app with a virtual network](../app-service/web-sites-integrate-with-vnet.md?toc=%2fazure%2fvirtual-network%2ftoc.json).
* In the Azure portal, for the App Service plan hosting the web app, select **Sync Network** under **Networking**, **Virtual Network Integration**. 

## Specify DNS servers
When you are using your own DNS servers, Azure provides the ability to specify multiple DNS servers per virtual network. You can also specify multiple DNS servers per network interface (for Azure Resource Manager), or per cloud service (for the classic deployment model). DNS servers specified for a network interface or cloud service get precedence over DNS servers specified for the virtual network.

> [!NOTE]
> Network connection properties, such as DNS server IPs, should not be edited directly within Windows VMs. This is because they might get erased during service heal when the virtual network adaptor gets replaced. 
> 
> 

When you are using the Azure Resource Manager deployment model, you can specify DNS servers for a virtual network and a network interface. For details, see [Manage a virtual network](manage-virtual-network.md) and [Manage a network interface](virtual-network-network-interface.md).

> [!NOTE]
> If you opt for custom DNS server for your virtual network, you must specify at least one DNS server IP address; otherwise, virtual network will ignore the configuration and use Azure-provided DNS instead.
> 
> 

When you are using the classic deployment model, you can specify DNS servers for the virtual network in the Azure portal or the [Network Configuration file](https://msdn.microsoft.com/library/azure/jj157100). For cloud services, you can specify DNS servers via the [Service Configuration file](https://msdn.microsoft.com/library/azure/ee758710) or by using PowerShell, with [New-AzureVM](/powershell/module/servicemanagement/azure/new-azurevm).

> [!NOTE]
> If you change the DNS settings for a virtual network or virtual machine that is already deployed, you need to restart each affected VM for the changes to take effect.
> 
> 

## Next steps

Azure Resource Manager deployment model:

* [Manage a virtual network](manage-virtual-network.md)
* [Manage a network interface](virtual-network-network-interface.md)

Classic deployment model:

* [Azure Service Configuration Schema](https://msdn.microsoft.com/library/azure/ee758710)
* [Virtual Network Configuration Schema](https://msdn.microsoft.com/library/azure/jj157100)
* [Configure a Virtual Network by using a network configuration file](virtual-networks-using-network-configuration-file.md)<|MERGE_RESOLUTION|>--- conflicted
+++ resolved
@@ -152,11 +152,7 @@
 
 If necessary, you can determine the internal DNS suffix by using PowerShell or the API:
 
-<<<<<<< HEAD
-* For virtual networks in Azure Resource Manager deployment models, the suffix is available via the [network interface REST API](/rest/api/virtualnetwork/networkinterfaces), the [Get-AzureRmNetworkInterface](/powershell/module/azurerm.network/get-azurermnetworkinterface) PowerShell cmdlet, and the [az network nic show](/cli/azure/network/nic#az-network-nic-show) Azure CLI command.
-=======
 * For virtual networks in Azure Resource Manager deployment models, the suffix is available via the [network interface REST API](/rest/api/virtualnetwork/networkinterfaces/get), the [Get-AzNetworkInterface](/powershell/module/az.network/get-aznetworkinterface) PowerShell cmdlet, and the [az network nic show](/cli/azure/network/nic#az-network-nic-show) Azure CLI command.
->>>>>>> 2a77d409
 * In classic deployment models, the suffix is available via the [Get Deployment API](https://msdn.microsoft.com/library/azure/ee460804.aspx) call or the [Get-AzureVM -Debug](/powershell/module/servicemanagement/azure/get-azurevm) cmdlet.
 
 If forwarding queries to Azure doesn't suit your needs, you should provide your own DNS solution. Your DNS solution needs to:
