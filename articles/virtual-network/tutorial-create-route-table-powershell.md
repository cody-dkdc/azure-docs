---
title: Route network traffic Azure PowerShell | Microsoft Docs
description: In this article, learn how to route network traffic with a route table using PowerShell.
services: virtual-network
documentationcenter: virtual-network
author: jimdial
manager: jeconnoc
editor: ''
tags: azure-resource-manager
Customer intent: I want to route traffic from one subnet, to a different subnet, through a network virtual appliance.

ms.assetid: 
ms.service: virtual-network
ms.devlang: 
ms.topic: article
ms.tgt_pltfrm: virtual-network
ms.workload: infrastructure
ms.date: 03/13/2018
ms.author: jdial
ms.custom: 
---

# Route network traffic with a route table using PowerShell

[!INCLUDE [updated-for-az](../../includes/updated-for-az.md)]

Azure automatically routes traffic between all subnets within a virtual network, by default. You can create your own routes to override Azure's default routing. The ability to create custom routes is helpful if, for example, you want to route traffic between subnets through a network virtual appliance (NVA). In this article, you learn how to:

* Create a route table
* Create a route
* Create a virtual network with multiple subnets
* Associate a route table to a subnet
* Create an NVA that routes traffic
* Deploy virtual machines (VM) into different subnets
* Route traffic from one subnet to another through an NVA

If you don't have an Azure subscription, create a [free account](https://azure.microsoft.com/free/?WT.mc_id=A261C142F) before you begin.

[!INCLUDE [cloud-shell-powershell.md](../../includes/cloud-shell-powershell.md)]

If you choose to install and use PowerShell locally, this article requires the Azure PowerShell module version 1.0.0 or later. Run `Get-Module -ListAvailable Az` to find the installed version. If you need to upgrade, see [Install Azure PowerShell module](/powershell/azure/install-az-ps). If you are running PowerShell locally, you also need to run `Connect-AzAccount` to create a connection with Azure.

## Create a route table

Before you can create a route table, create a resource group with [New-AzResourceGroup](/powershell/module/az.resources/new-azresourcegroup). The following example creates a resource group named *myResourceGroup* for all resources created in this article.

```azurepowershell-interactive
New-AzResourceGroup -ResourceGroupName myResourceGroup -Location EastUS
```

Create a route table with [New-AzRouteTable](/powershell/module/az.network/new-azroutetable). The following example creates a route table named *myRouteTablePublic*.

```azurepowershell-interactive
$routeTablePublic = New-AzRouteTable `
  -Name 'myRouteTablePublic' `
  -ResourceGroupName myResourceGroup `
  -location EastUS
```

## Create a route

Create a route by retrieving the route table object with [Get-AzRouteTable](/powershell/module/az.network/get-azroutetable), create a route with [Add-AzRouteConfig](/powershell/module/az.network/add-azrouteconfig), then write the route configuration to the route table with [Set-AzRouteTable](/powershell/module/az.network/set-azroutetable).

```azurepowershell-interactive
Get-AzRouteTable `
  -ResourceGroupName "myResourceGroup" `
  -Name "myRouteTablePublic" `
  | Add-AzRouteConfig `
  -Name "ToPrivateSubnet" `
  -AddressPrefix 10.0.1.0/24 `
  -NextHopType "VirtualAppliance" `
  -NextHopIpAddress 10.0.2.4 `
 | Set-AzRouteTable
```

## Associate a route table to a subnet

Before you can associate a route table to a subnet, you have to create a virtual network and subnet. Create a virtual network with [New-AzVirtualNetwork](/powershell/module/az.network/new-azvirtualnetwork). The following example creates a virtual network named *myVirtualNetwork* with the address prefix *10.0.0.0/16*.

```azurepowershell-interactive
$virtualNetwork = New-AzVirtualNetwork `
  -ResourceGroupName myResourceGroup `
  -Location EastUS `
  -Name myVirtualNetwork `
  -AddressPrefix 10.0.0.0/16
```

Create three subnets by creating three subnet configurations with [New-AzVirtualNetworkSubnetConfig](/powershell/module/az.network/new-azvirtualnetworksubnetconfig). The following example creates three subnet configurations for *Public*, *Private*, and *DMZ* subnets:

```azurepowershell-interactive
$subnetConfigPublic = Add-AzVirtualNetworkSubnetConfig `
  -Name Public `
  -AddressPrefix 10.0.0.0/24 `
  -VirtualNetwork $virtualNetwork

$subnetConfigPrivate = Add-AzVirtualNetworkSubnetConfig `
  -Name Private `
  -AddressPrefix 10.0.1.0/24 `
  -VirtualNetwork $virtualNetwork

$subnetConfigDmz = Add-AzVirtualNetworkSubnetConfig `
  -Name DMZ `
  -AddressPrefix 10.0.2.0/24 `
  -VirtualNetwork $virtualNetwork
```

Write the subnet configurations to the virtual network with [Set-AzVirtualNetwork](/powershell/module/az.network/Set-azVirtualNetwork), which creates the subnets in the virtual network:

```azurepowershell-interactive
$virtualNetwork | Set-AzVirtualNetwork
```

Associate the *myRouteTablePublic* route table to the *Public* subnet with [Set-AzVirtualNetworkSubnetConfig](/powershell/module/az.network/set-azvirtualnetworksubnetconfig) and then write the subnet configuration to the virtual network with [Set-AzVirtualNetwork](/powershell/module/az.network/set-azvirtualnetwork).

```azurepowershell-interactive
Set-AzVirtualNetworkSubnetConfig `
  -VirtualNetwork $virtualNetwork `
  -Name 'Public' `
  -AddressPrefix 10.0.0.0/24 `
  -RouteTable $routeTablePublic | `
Set-AzVirtualNetwork
```

## Create an NVA

An NVA is a VM that performs a network function, such as routing, firewalling, or WAN optimization.

Before creating a VM, create a network interface.

### Create a network interface

Before creating a network interface, you have to retrieve the virtual network Id with [Get-AzVirtualNetwork](/powershell/module/az.network/get-azvirtualnetwork), then the subnet Id with [Get-AzVirtualNetworkSubnetConfig](/powershell/module/az.network/get-azvirtualnetworksubnetconfig). Create a network interface with [New-AzNetworkInterface](/powershell/module/az.network/new-aznetworkinterface) in the *DMZ* subnet with IP forwarding enabled:

```azurepowershell-interactive
# Retrieve the virtual network object into a variable.
$virtualNetwork=Get-AzVirtualNetwork `
  -Name myVirtualNetwork `
  -ResourceGroupName myResourceGroup

# Retrieve the subnet configuration into a variable.
$subnetConfigDmz = Get-AzVirtualNetworkSubnetConfig `
  -Name DMZ `
  -VirtualNetwork $virtualNetwork

# Create the network interface.
$nic = New-AzNetworkInterface `
  -ResourceGroupName myResourceGroup `
  -Location EastUS `
  -Name 'myVmNva' `
  -SubnetId $subnetConfigDmz.Id `
  -EnableIPForwarding
```

### Create a VM

To create a VM and attach an existing network interface to it, you must first create a VM configuration with [New-AzVMConfig](/powershell/module/az.compute/new-azvmconfig). The configuration includes the network interface created in the previous step. When prompted for a username and password, select the user name and password you want to log into the VM with.

```azurepowershell-interactive
# Create a credential object.
$cred = Get-Credential -Message "Enter a username and password for the VM."

# Create a VM configuration.
$vmConfig = New-AzVMConfig `
  -VMName 'myVmNva' `
  -VMSize Standard_DS2 | `
  Set-AzVMOperatingSystem -Windows `
    -ComputerName 'myVmNva' `
    -Credential $cred | `
  Set-AzVMSourceImage `
    -PublisherName MicrosoftWindowsServer `
    -Offer WindowsServer `
    -Skus 2016-Datacenter `
    -Version latest | `
  Add-AzVMNetworkInterface -Id $nic.Id
```

Create the VM using the VM configuration with [New-AzVM](/powershell/module/az.compute/new-azvm). The following example creates a VM named *myVmNva*.

```azurepowershell-interactive
$vmNva = New-AzVM `
  -ResourceGroupName myResourceGroup `
  -Location EastUS `
  -VM $vmConfig `
  -AsJob
```

The `-AsJob` option creates the VM in the background, so you can continue to the next step.

## Create virtual machines

Create two VMs in the virtual network so you can validate that traffic from the *Public* subnet is routed to the *Private* subnet through the network virtual appliance in a later step.

Create a VM in the *Public* subnet with [New-AzVM](/powershell/module/az.compute/new-azvm). The following example creates a VM named *myVmPublic* in the *Public* subnet of the *myVirtualNetwork* virtual network.

```azurepowershell-interactive
New-AzVm `
  -ResourceGroupName "myResourceGroup" `
  -Location "East US" `
  -VirtualNetworkName "myVirtualNetwork" `
  -SubnetName "Public" `
  -ImageName "Win2016Datacenter" `
  -Name "myVmPublic" `
  -AsJob
```

Create a VM in the *Private* subnet.

```azurepowershell-interactive
New-AzVm `
  -ResourceGroupName "myResourceGroup" `
  -Location "East US" `
  -VirtualNetworkName "myVirtualNetwork" `
  -SubnetName "Private" `
  -ImageName "Win2016Datacenter" `
  -Name "myVmPrivate"
```

The VM takes a few minutes to create. Don't continue with the next step until the VM is created and Azure returns output to PowerShell.

## Route traffic through an NVA

Use [Get-AzPublicIpAddress](/powershell/module/az.network/get-azpublicipaddress) to return the public IP address of the *myVmPrivate* VM. The following example returns the public IP address of the *myVmPrivate* VM:

```azurepowershell-interactive
Get-AzPublicIpAddress `
  -Name myVmPrivate `
  -ResourceGroupName myResourceGroup `
  | Select IpAddress
```

Use the following command to create a remote desktop session with the *myVmPrivate* VM from your local computer. Replace `<publicIpAddress>` with the IP address returned from the previous command.

```
mstsc /v:<publicIpAddress>
```

Open the downloaded RDP file. If prompted, select **Connect**.

Enter the user name and password you specified when creating the VM (you may need to select **More choices**, then **Use a different account**, to specify the credentials you entered when you created the VM), then select **OK**. You may receive a certificate warning during the sign-in process. Select **Yes** to proceed with the connection.

In a later step, the `tracert.exe` command is used to test routing. Tracert uses the Internet Control Message Protocol (ICMP), which is denied through the Windows Firewall. Enable ICMP through the Windows firewall by entering the following command from PowerShell on the *myVmPrivate* VM:

```powershell
New-NetFirewallRule -DisplayName "Allow ICMPv4-In" -Protocol ICMPv4
```

Though trace route is used to test routing in this article, allowing ICMP through the Windows Firewall for production deployments is not recommended.

<<<<<<< HEAD
You enabled IP forwarding within Azure for the VM's network interface in Enable IP forwarding. Within the VM, the operating system, or an application running within the VM, must also be able to forward network traffic. Enable IP forwarding within the operating system of the *myVmNva*.
=======
You enabled IP forwarding within Azure for the VM's network interface in [Enable IP forwarding](#enable-ip-forwarding). Within the VM, the operating system, or an application running within the VM, must also be able to forward network traffic. Enable IP forwarding within the operating system of the *myVmNva*.
>>>>>>> 11f38a8e

From a command prompt on the *myVmPrivate* VM, remote desktop to the *myVmNva*:

``` 
mstsc /v:myvmnva
```

To enable IP forwarding within the operating system, enter the following command in PowerShell from the *myVmNva* VM:

```powershell
Set-ItemProperty -Path HKLM:\SYSTEM\CurrentControlSet\Services\Tcpip\Parameters -Name IpEnableRouter -Value 1
```

Restart the *myVmNva* VM, which also disconnects the remote desktop session.

While still connected to the *myVmPrivate* VM, create a remote desktop session to the *myVmPublic* VM, after the *myVmNva* VM restarts:

``` 
mstsc /v:myVmPublic
```

Enable ICMP through the Windows firewall by entering the following command from PowerShell on the *myVmPublic* VM:

```powershell
New-NetFirewallRule –DisplayName “Allow ICMPv4-In” –Protocol ICMPv4
```

To test routing of network traffic to the *myVmPrivate* VM  from the *myVmPublic* VM, enter the following command from PowerShell on the *myVmPublic* VM:

```
tracert myVmPrivate
```

The response is similar to the following example:

```
Tracing route to myVmPrivate.vpgub4nqnocezhjgurw44dnxrc.bx.internal.cloudapp.net [10.0.1.4]
over a maximum of 30 hops:

1    <1 ms     *        1 ms  10.0.2.4
2     1 ms     1 ms     1 ms  10.0.1.4

Trace complete.
```

You can see that the first hop is 10.0.2.4, which is the NVA's private IP address. The second hop is 10.0.1.4, the private IP address of the *myVmPrivate* VM. The route added to the *myRouteTablePublic* route table and associated to the *Public* subnet caused Azure to route the traffic through the NVA, rather than directly to the *Private* subnet.

Close the remote desktop session to the *myVmPublic* VM, which leaves you still connected to the *myVmPrivate* VM.

To test routing of network traffic to the *myVmPublic* VM from the *myVmPrivate* VM, enter the following command from a command prompt on the *myVmPrivate* VM:

```
tracert myVmPublic
```

The response is similar to the following example:

```
Tracing route to myVmPublic.vpgub4nqnocezhjgurw44dnxrc.bx.internal.cloudapp.net [10.0.0.4]
over a maximum of 30 hops:

1     1 ms     1 ms     1 ms  10.0.0.4

Trace complete.
```

You can see that traffic is routed directly from the *myVmPrivate* VM to the *myVmPublic* VM. By default, Azure routes traffic directly between subnets.

Close the remote desktop session to the *myVmPrivate* VM.

## Clean up resources

When no longer needed, use [Remove-AzResourcegroup](/powershell/module/az.resources/remove-azresourcegroup) to remove the resource group and all of the resources it contains.

```azurepowershell-interactive
Remove-AzResourceGroup -Name myResourceGroup -Force
```

## Next steps

In this article, you created a route table and associated it to a subnet. You created a simple network virtual appliance that routed traffic from a public subnet to a private subnet. Deploy a variety of pre-configured network virtual appliances that perform network functions such as firewall and WAN optimization from the [Azure Marketplace](https://azuremarketplace.microsoft.com/marketplace/apps/category/networking). To learn more about routing, see [Routing overview](virtual-networks-udr-overview.md) and [Manage a route table](manage-route-table.md).

While you can deploy many Azure resources within a virtual network, resources for some Azure PaaS services cannot be deployed into a virtual network. You can still restrict access to the resources of some Azure PaaS services to traffic only from a virtual network subnet though. To learn how, see [Restrict network access to PaaS resources](tutorial-restrict-network-access-to-resources-powershell.md).<|MERGE_RESOLUTION|>--- conflicted
+++ resolved
@@ -246,11 +246,7 @@
 
 Though trace route is used to test routing in this article, allowing ICMP through the Windows Firewall for production deployments is not recommended.
 
-<<<<<<< HEAD
 You enabled IP forwarding within Azure for the VM's network interface in Enable IP forwarding. Within the VM, the operating system, or an application running within the VM, must also be able to forward network traffic. Enable IP forwarding within the operating system of the *myVmNva*.
-=======
-You enabled IP forwarding within Azure for the VM's network interface in [Enable IP forwarding](#enable-ip-forwarding). Within the VM, the operating system, or an application running within the VM, must also be able to forward network traffic. Enable IP forwarding within the operating system of the *myVmNva*.
->>>>>>> 11f38a8e
 
 From a command prompt on the *myVmPrivate* VM, remote desktop to the *myVmNva*:
 
