--- conflicted
+++ resolved
@@ -236,24 +236,17 @@
 
 Enter the user name and password you specified when creating the VM (you may need to select **More choices**, then **Use a different account**, to specify the credentials you entered when you created the VM), then select **OK**. You may receive a certificate warning during the sign-in process. Select **Yes** to proceed with the connection. 
 
-<<<<<<< HEAD
-In a later step, trace route is used to test routing. Trace route uses the Internet Control Message Protocol (ICMP), which is denied through the Windows Firewall. Enable ICMP through the Windows firewall by entering the following command from PowerShell:
+In a later step, the tracert.exe command is used to test routing. Tracert uses the Internet Control Message Protocol (ICMP), which is denied through the Windows Firewall. Enable ICMP through the Windows firewall by entering the following command from PowerShell on the *myVmPrivate* VM:
 
 ```powershell
 New-NetFirewallRule -DisplayName "Allow ICMPv4-In" -Protocol ICMPv4
-=======
-In a later step, the tracert.exe command is used to test routing. Tracert uses the Internet Control Message Protocol (ICMP), which is denied through the Windows Firewall. Enable ICMP through the Windows firewall by entering the following command from PowerShell on the *myVmPrivate* VM:
-
-```powershell
-New-NetFirewallRule -DisplayName -"Allow ICMPv4-In" -Protocol ICMPv4
->>>>>>> e6ede1b3
 ```
 
 Though trace route is used to test routing in this article, allowing ICMP through the Windows Firewall for production deployments is not recommended.
 
 You enabled IP forwarding within Azure for the VM's network interface in [Enable IP fowarding](#enable-ip-forwarding). Within the VM, the operating system, or an application running within the VM, must also be able to forward network traffic. Enable IP forwarding within the operating system of the *myVmNva*.
 
-From the *myVmPrivate* VM, remote desktop to the *myVmNva*  with the following command, from a command prompt:
+From a command prompt on the *myVmPrivate* VM, remote desktop to the *myVmNva*:
 
 ``` 
 mstsc /v:myvmnva
@@ -267,7 +260,7 @@
     
 Restart the *myVmNva* VM, which also disconnects the remote desktop session.
 
-While still connected to the *myVmPrivate* VM, create a remote desktop session to the *myVmPublic* VM from the *myVmPrivate* VM, after the *myVmNva* VM restarts:
+While still connected to the *myVmPrivate* VM, create a remote desktop session to the *myVmPublic* VM, after the *myVmNva* VM restarts:
 
 ``` 
 mstsc /v:myVmPublic
