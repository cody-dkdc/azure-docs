--- conflicted
+++ resolved
@@ -38,20 +38,8 @@
 
 ## Create a virtual network
 
-<<<<<<< HEAD
-
-## <a name="create-vnet"></a>Create a virtual network
-
-To create a virtual network:
-
-1. Sign in to the [portal](https://portal.azure.com) with an account that is assigned permissions for the Network Contributor role (at a minimum) for your subscription. To learn more about assigning roles and permissions to accounts, see [Built-in roles for Azure role-based access control](../active-directory/role-based-access-built-in-roles.md?toc=%2fazure%2fvirtual-network%2ftoc.json#network-contributor).
-2. Click **Create a resource** > **Networking** > **Virtual network**.
-3. On the **Virtual network** blade, in the **Select a deployment model** box, leave **Resource Manager** selected, and then click **Create**.
-4. On the **Create virtual network** blade, enter or select values for the following settings, then click **Create**:
-=======
 1. Select **+ New** > **Networking** > **Virtual network**.
 2. Enter or select values for the following settings, then select **Create**:
->>>>>>> e364edc9
 	- **Name**: The name must be unique in the [resource group](../azure-glossary-cloud-terminology.md?toc=%2fazure%2fvirtual-network%2ftoc.json#resource-group) that you select to create the virtual network in. You cannot change the name after the virtual network is created. You can create multiple virtual networks over time. For naming suggestions, see [Naming conventions](/azure/architecture/best-practices/naming-conventions.md?toc=%2fazure%2fvirtual-network%2ftoc.json#naming-rules-and-restrictions). Following a naming convention can help make it easier to manage multiple virtual networks.
 	- **Address space**: The address space for a virtual network is composed of one or more non-overlapping address ranges that are specified in CIDR notation. The address range you define can be public or private (RFC 1918). Whether you define the address range as public or private, the address range is reachable only from within the virtual network, from interconnected virtual networks, and from any on-premises networks that you have connected to the virtual network. You cannot add the following address ranges:
 		- 224.0.0.0/4 (Multicast)
