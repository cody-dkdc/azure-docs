<properties 
	pageTitle="Get Started with Azure Notification Hubs" 
	description="Learn how to use Azure Notification Hubs to push notifications." 
	services="notification-hubs" 
	documentationCenter="android" 
	authors="wesmc7777" 
	manager="dwrede" 
	editor=""/>
<tags 
	ms.service="notification-hubs" 
	ms.workload="mobile" 
	ms.tgt_pltfrm="mobile-android" 
	ms.devlang="java" 
	ms.topic="article" 
	ms.date="04/14/2015" 
	ms.author="wesmc"/>

# Get started with Notification Hubs

[AZURE.INCLUDE [notification-hubs-selector-get-started](../includes/notification-hubs-selector-get-started.md)]

##Overview

This topic shows you how to use Azure Notification Hubs to send push notifications to an Android application. 
In this tutorial, you create a blank Android app that receives push notifications using Google Cloud Messaging (GCM). When complete, you will be able to broadcast push notifications to all the devices running your app using your notification hub.

This tutorial demonstrates the simple broadcast scenario using Notification Hubs. Be sure to follow along with the next tutorial to see how to use notification hubs to address specific users and groups of devices. 


<<<<<<< HEAD
[AZURE.INCLUDE [mobile-services-enable-Google-cloud-messaging](../includes/mobile-services-enable-Google-cloud-messaging.md)]


##<a id="configure-hub"></a>Configure your Notification Hub
=======
##Prerequisites

This tutorial requires the following:

+ Android Studio, which you can download from <a href="http://go.microsoft.com/fwlink/?LinkId=389797">here</a>
+ To complete this tutorial, you must have an active Azure account. If you don't have an account, you can create a free trial account in just a couple of minutes. For details, see [Azure Free Trial](http://azure.microsoft.com/pricing/free-trial/?WT.mc_id=A0E0E5C02&amp;returnurl=http%3A%2F%2Fazure.microsoft.com%2Fen-us%2Fdocumentation%2Farticles%2Fnotification-hubs-android-get-started%2F).


Completing this tutorial is a prerequisite for all other notification hub tutorials for Android apps. 


##Create a Project that supports Google Cloud Messaging

[AZURE.INCLUDE [mobile-services-enable-Google-cloud-messaging](../includes/mobile-services-enable-Google-cloud-messaging.md)]


##Configure a New Notification Hub
>>>>>>> 8f5664f7

[AZURE.INCLUDE [notification-hubs-android-configure-push](../includes/notification-hubs-android-configure-push.md)]

##<a id="connecting-app"></a>Connecting your app to the Notification Hub

###Create new Android project

1. In Android Studio, start a new Android Studio project.

   	![][13]

2. Choose **Phone and Tablet** form factor and the **Minimum SDK** that you want to support. Then click **Next**.

   	![][14]

3. Choose **Blank Activity** for the main activity. Then click **Next** and then **Finish**.

###Add Google Play Services to the project

[AZURE.INCLUDE [Add Play Services](../includes/mobile-services-add-Google-play-services.md)]

###Add code

1. Download the Notification Hubs Android SDK from <a href="https://go.microsoft.com/fwLink/?LinkID=280126&clcid=0x409">here</a>. Extract the .zip file and copy **notificationhubs\notification-hubs-0.4.jar** and **notifications\notifications-1.0.1.jar** to the **app\libs** directory of your project. You can do this by dragging the files directly into the **libs** folder in the Project View window of Android Studio. Refresh the libs folder.



	The reference documentation for these two packages are located in the links below:
	* [com.microsoft.windowsazure.messaging](http://dl.windowsazure.com/androiddocs/com/microsoft/windowsazure/messaging/package-summary.html)
	* [com.microsoft.windowsazure.notifications](http://dl.windowsazure.com/androiddocs/com/microsoft/windowsazure/notifications/package-summary.html)


    > [AZURE.NOTE] The numbers at the end of the file name may change in subsequent SDK releases.

2. Next, you will set up the application to obtain a registration id from GCM, and use it to register the app instance to the notification hub. 

	In the AndroidManifest.xml file, add the following permissions below the  `</application>` tag. Make sure to replace `<your package>` with the package name shown at the top of the AndroidManifest.xml file (`com.example.testnotificationhubs` in this example).

		<uses-permission android:name="android.permission.INTERNET"/>
		<uses-permission android:name="android.permission.GET_ACCOUNTS"/>
		<uses-permission android:name="android.permission.WAKE_LOCK"/>
		<uses-permission android:name="com.google.android.c2dm.permission.RECEIVE" />

		<permission android:name="<your package>.permission.C2D_MESSAGE" android:protectionLevel="signature" />
		<uses-permission android:name="<your package>.permission.C2D_MESSAGE"/>

3. In the **MainActivity** class, add the following `import` statements above the class declaration.

		import android.app.AlertDialog;
		import android.content.DialogInterface;
		import android.os.AsyncTask;
		import com.google.android.gms.gcm.*;
		import com.microsoft.windowsazure.messaging.*;
		import com.microsoft.windowsazure.notifications.NotificationsManager;


4. Add the following private members at the top of the class.

		private String SENDER_ID = "<your project number>";
		private GoogleCloudMessaging gcm;
		private NotificationHub hub;
    	private String HubName = "<Enter Your Hub Name>";
		private String HubListenConnectionString = "<Your default listen connection string>";


	Make sure to update the three placeholders: 
	* **SENDER_ID**: Set the `SENDER_ID` to the Project Number you obtained earlier from the project you created in  the [Google Cloud Console](http://cloud.google.com/console). 
	* **HubListenConnectionString**: Set `HubListenConnectionString` to the **DefaultListenAccessSignature** connection string for your hub. You can copy that connection string by clicking **View Connection String** on the **Dashboard** tab of your hub on the [Azure Management Portal].
	* **HubName**: The name of your notification hub that appears at the top of the page in Azure for your hub (**not** the full url). For example, `"myhub"`.



5. In the **OnCreate** method of the **MainActivity** class add the following code to perform the registration on creation of the activity.

        MyHandler.mainActivity = this;
        NotificationsManager.handleNotifications(this, SENDER_ID, MyHandler.class);
        gcm = GoogleCloudMessaging.getInstance(this);
        hub = new NotificationHub(HubName, HubListenConnectionString, this);
        registerWithNotificationHubs();

6. In **MainActivity.java**, add the code below for the **registerWithNotificationHubs()** method. This method reports success after registering with Google Cloud Messaging and the Notification Hub:

    	@SuppressWarnings("unchecked")
    	private void registerWithNotificationHubs() {
        	new AsyncTask() {
            	@Override
            	protected Object doInBackground(Object... params) {
                	try {
                    	String regid = gcm.register(SENDER_ID);
                    DialogNotify("Registered Successfully","RegId : " + 
						hub.register(regid).getRegistrationId());
                	} catch (Exception e) {
                    	DialogNotify("Exception",e.getMessage());
                    	return e;
                	}
                	return null;
            	}
        	}.execute(null, null, null);
    	}

		
		/**
		  * A modal AlertDialog for displaying a message on the UI thread
		  * when theres an exception or message to report.
		  * 
		  * @param title   Title for the AlertDialog box. 
		  * @param message The message displayed for the AlertDialog box.
		  */
    	public void DialogNotify(final String title,final String message)
    	{
        	final AlertDialog.Builder dlg;
        	dlg = new AlertDialog.Builder(this);

        	runOnUiThread(new Runnable() {
            	@Override
            	public void run() {
                	AlertDialog dlgAlert = dlg.create();
                	dlgAlert.setTitle(title);
                	dlgAlert.setButton(DialogInterface.BUTTON_POSITIVE, 
						(CharSequence) "OK", 
						new DialogInterface.OnClickListener() {
                            public void onClick(DialogInterface dialog, int which) {
                                dialog.dismiss();
                            }
                        });
                	dlgAlert.setMessage(message);
                	dlgAlert.setCancelable(false);
                	dlgAlert.show();
            	}
        	});
    	}

7. Because Android does not display notifications, you must write your own receiver. In **AndroidManifest.xml**, add the following element inside the `<application>` element.

	> [AZURE.NOTE] Replace the placeholder with your package name.

        <receiver android:name="com.microsoft.windowsazure.notifications.NotificationsBroadcastReceiver"
            android:permission="com.google.android.c2dm.permission.SEND">
            <intent-filter>
                <action android:name="com.google.android.c2dm.intent.RECEIVE" />
                <category android:name="<your package name>" />
            </intent-filter>
        </receiver>


8. In the Project view, expand **app** -> **src** -> **main** -> **java**. Right-click your package folder under **java**, click **New**, and then click **Java Class**.

	![][6]

9. In **Name** field for the new class type **MyHandler**, then click **OK**
	

10. Add the following import statements at the top of **MyHandler.java**:

		import android.app.NotificationManager;
		import android.app.PendingIntent;
		import android.content.Context;
		import android.content.Intent;
		import android.os.Bundle;
		import android.support.v4.app.NotificationCompat;
		import com.microsoft.windowsazure.notifications.NotificationsHandler;
		

11. Update the class declaraction as follows to make `MyHandler` a subclass of `com.microsoft.windowsazure.notifications.NotificationsHandler` as shown below.

		public class MyHandler extends NotificationsHandler {


12. Add the following code for the `MyHandler` class.

	This code overides the `OnReceive` method so the handler will pop up an `AlertDialog` to show notifications that are received. The handler also sends the notification to the Android notification manager using the `sendNotification()` method. 

    	public static final int NOTIFICATION_ID = 1;
    	private NotificationManager mNotificationManager;
    	NotificationCompat.Builder builder;
    	Context ctx;

    	static public MainActivity mainActivity;

    	@Override
    	public void onReceive(Context context, Bundle bundle) {
        	ctx = context;
        	String nhMessage = bundle.getString("message");

        	sendNotification(nhMessage);
        	mainActivity.DialogNotify("Received Notification",nhMessage);
    	}

    	private void sendNotification(String msg) {
        	mNotificationManager = (NotificationManager)
                ctx.getSystemService(Context.NOTIFICATION_SERVICE);

        	PendingIntent contentIntent = PendingIntent.getActivity(ctx, 0,
                new Intent(ctx, MainActivity.class), 0);

			NotificationCompat.Builder mBuilder =
				new NotificationCompat.Builder(ctx)
					.setSmallIcon(R.mipmap.ic_launcher)
					.setContentTitle("Notification Hub Demo")
					.setStyle(new NotificationCompat.BigTextStyle()
					.bigText(msg))
					.setContentText(msg);

			mBuilder.setContentIntent(contentIntent);
			mNotificationManager.notify(NOTIFICATION_ID, mBuilder.build());
		}
	
13. In Android Studio on the menu bar click **Build** -> **Rebuild Project** to make sure no errors are detected.

##How to Send Notifications

<<<<<<< HEAD
>[AZURE.NOTE]You can send notifications using Notification Hubs from any back-end using the <a href="http://msdn.microsoft.com/library/windowsazure/dn223264.aspx">REST interface</a>. In this tutorial you send notifications with a .NET console application. For an example of how to send notifications from an Azure Mobile Services backend integrated with Notification Hubs, see [Get started with push notifications in Mobile Services](/documentation/articles/mobile-services-javascript-backend-android-get-started-push/).  For an example of how to send notifications using the REST APIs, see [How to use Notification Hubs from Java](/documentation/articles/notification-hubs-java-backend-how-to/) or [How to use Notification Hubs from PHP](/documentation/articles/notification-hubs-php-backend-how-to/).
=======
>>>>>>> 8f5664f7

You can run your app and send test notifications to your app from the Notification Hub in the Azure portal using the debug tab on the notification hub as shown in the screen below.

![][30]


Push notifications with Notification Hubs are normally sent in a back-end service like Mobile Services or an ASP.NET WebAPI back-end. You can use the REST API or a library to send notification messages. In this tutorial, you will just use the [Notification Hub REST interface](http://msdn.microsoft.com/library/windowsazure/dn223264.aspx) to send the notification hub message but, here is a list of some other options.

- Azure Mobile Services : For an example of how to send notifications from an Azure Mobile Services backend integrated with Notification Hubs, see [Get started with push notifications in Mobile Services](mobile-services-javascript-backend-android-get-started-push.md).  
- Azure Notification Hub Java SDK: See [How to use Notification Hubs from Java](notification-hubs-java-backend-how-to.md) for sending notifications from Java. This has been tested in Eclipse for Android Development
- PHP: [How to use Notification Hubs from PHP](notification-hubs-php-backend-how-to.md).


In this section of the tutorial you will add code to use the [Notification Hub REST interface](http://msdn.microsoft.com/library/windowsazure/dn223264.aspx) to send notifications to the hub directly from the Android client app. So if multiple devices have registered for GCM notifications, a single device can send notifications to all the registered devices.

![][31]

1. In Android Studio Project View expand **App**->**src**->**main**->**res**->**layout**. Open the **activity_main.xml** layout file and click the **Text** tab to update the text contents of the file. Update it with the code below that adds a new `Button` and `EditText` control for sending notification messages to the notification hub. Add this code at the bottom just before `</RelativeLayout>`.

	    <Button
        android:layout_width="wrap_content"
        android:layout_height="wrap_content"
        android:text="@string/send_button"
        android:id="@+id/sendbutton"
        android:layout_centerVertical="true"
        android:layout_centerHorizontal="true"
        android:onClick="sendNotificationButtonOnClick" />

	    <EditText
        android:layout_width="match_parent"
        android:layout_height="wrap_content"
        android:id="@+id/editTextNotificationMessage"
        android:layout_above="@+id/sendbutton"
        android:layout_centerHorizontal="true"
        android:layout_marginBottom="42dp"
        android:hint="@string/notification_message_hint" />

2. In Android Studio Project View expand **App** -> **src** -> **main** -> **res** -> **values**. Open the **strings.xml** file and add the string values referenced by the new `Button` and `EditText` controls. Add these at the bottom of the file just before `</resources>`.

        <string name="send_button">Send Notification</string>
        <string name="notification_message_hint">Enter notification message text</string>


3. In your **MainActivity.java** file, add the following `import` statements above the `MainActivity` class.

		import java.net.URLEncoder;
		import javax.crypto.Mac;
		import javax.crypto.spec.SecretKeySpec;
		
		import android.util.Base64;
		import android.view.View;
		import android.widget.EditText;
		
		import org.apache.http.HttpResponse;
		import org.apache.http.client.HttpClient;
		import org.apache.http.client.methods.HttpPost;
		import org.apache.http.entity.StringEntity;
		import org.apache.http.impl.client.DefaultHttpClient;


3. In your **MainActivity.java** file, add the following members at the top of the `MainActivity` class. 

	Enter the name of your hub for `HubName` not the namespace. For example, "myhub". Also, enter the **DefaultFullSharedAccessSignature** connnection string. This connection string can be copied from the [Azure Management Portal] by clicking **View Connection String** on the **Dashboard** tab for your notification hub.

	    private String HubEndpoint = null;
	    private String HubSasKeyName = null;
	    private String HubSasKeyValue = null;
		private String HubFullAccess = "<Enter Your DefaultFullSharedAccess Connection string>";

4. Your activity holds the hub name and the full shared access connection string for the hub. You must create a Software Access Signature (SaS) token to authenticate a POST request to send messages to your notification hub. This is done by parsing the key data from the connection string and then creating the SaS token as mentioned in the [Common Concepts](http://msdn.microsoft.com/library/azure/dn495627.aspx) REST API reference.

	In **MainActivity.java**, add the following method to the `MainActivity` class to parse your connection string.

	    /**
    	 * Example code from http://msdn.microsoft.com/library/azure/dn495627.aspx
    	 * to parse the connection string so a SaS authentication token can be 
    	 * constructed.
    	 * 
    	 * @param connectionString This must be the DefaultFullSharedAccess connection
    	 *                         string for this example.
	     */
	    private void ParseConnectionString(String connectionString)
	    {
	        String[] parts = connectionString.split(";");
	        if (parts.length != 3)
	            throw new RuntimeException("Error parsing connection string: "
	                    + connectionString);
	
	        for (int i = 0; i < parts.length; i++) {
	            if (parts[i].startsWith("Endpoint")) {
	                this.HubEndpoint = "https" + parts[i].substring(11);
	            } else if (parts[i].startsWith("SharedAccessKeyName")) {
	                this.HubSasKeyName = parts[i].substring(20);
	            } else if (parts[i].startsWith("SharedAccessKey")) {
	                this.HubSasKeyValue = parts[i].substring(16);
	            }
	        }
	    }

5. In **MainActivity.java**, add the following method to the `MainActivity` class to create a SaS authentication token.

        /**
         * Example code from http://msdn.microsoft.com/library/azure/dn495627.aspx to
         * construct a SaS token from the access key to authenticate a request.
         * 
         * @param uri The un-encoded resource URI string for this operation. The resource
         *            URI is the full URI of the Service Bus resource to which access is
         *            claimed. For example, 
         *            "http://<namespace>.servicebus.windows.net/<hubName>" 
         */
        private String generateSasToken(String uri) {
    
            String targetUri;
            try {
                targetUri = URLEncoder
                        .encode(uri.toString().toLowerCase(), "UTF-8")
                        .toLowerCase();
    
                long expiresOnDate = System.currentTimeMillis();
                int expiresInMins = 60; // 1 hour
                expiresOnDate += expiresInMins * 60 * 1000;
                long expires = expiresOnDate / 1000;
                String toSign = targetUri + "\n" + expires;
    
                // Get an hmac_sha1 key from the raw key bytes
                byte[] keyBytes = HubSasKeyValue.getBytes("UTF-8");
                SecretKeySpec signingKey = new SecretKeySpec(keyBytes, "HmacSHA256");
    
                // Get an hmac_sha1 Mac instance and initialize with the signing key
                Mac mac = Mac.getInstance("HmacSHA256");
                mac.init(signingKey);
    
                // Compute the hmac on input data bytes
                byte[] rawHmac = mac.doFinal(toSign.getBytes("UTF-8"));
    
            	// Using android.util.Base64 for Android Studio instead of 
	            // Apache commons codec.
                String signature = URLEncoder.encode(
                        Base64.encodeToString(rawHmac, Base64.NO_WRAP).toString(), "UTF-8");
    
                // construct authorization string
                String token = "SharedAccessSignature sr=" + targetUri + "&sig="
                        + signature + "&se=" + expires + "&skn=" + HubSasKeyName;
                return token;
            } catch (Exception e) {
                DialogNotify("Exception Generating SaS",e.getMessage().toString());
            }
    
            return null;
        }


6. In **MainActivity.java**, add the following method to the `MainActivity` class to handle the **Send Notification** button click and send the notification message to the hub using the REST API.

        /**
         * Send Notification button click handler. This method parses the 
         * DefaultFullSharedAccess connection string and generates a SaS token. The 
         * token is added to the Authorization header on the POST request to the 
         * notification hub. The text in the editTextNotificationMessage control
         * is added as the JSON body for the request to add a GCM message to the hub.
         * 
         * @param v 
         */
        public void sendNotificationButtonOnClick(View v) {
            EditText notificationText = (EditText) findViewById(R.id.editTextNotificationMessage);
            final String json = "{\"data\":{\"message\":\"" + notificationText.getText().toString() + "\"}}";
    
            new Thread()
            {
                public void run()
                {
                    try
                    {
                        HttpClient client = new DefaultHttpClient();
    
                        // Based on reference documentation...
                        // http://msdn.microsoft.com/library/azure/dn223273.aspx
                        ParseConnectionString(HubFullAccess);
                        String url = HubEndpoint + HubName + "/messages/?api-version=2015-01";
                        HttpPost post = new HttpPost(url);
    
                        // Authenticate the POST request with the SaS token.
                        post.setHeader("Authorization", generateSasToken(url));
    
                        // JSON content for GCM
                        post.setHeader("Content-Type", "application/json;charset=utf-8");
    
                        // Notification format should be GCM
                        post.setHeader("ServiceBusNotification-Format", "gcm");
                        post.setEntity(new StringEntity(json));
    
                        HttpResponse response = client.execute(post);
                    }
                    catch(Exception e)
                    {
                        DialogNotify("Exception",e.getMessage().toString());
                    }
                }
            }.start();
        }



##Testing your app

####Emulator Testing
If you want to test on an emulator, make sure your emulator image supports the Google API level you choose for your app. If your image doesn't support the Google APIs you will end up with the **SERVICE\_NOT\_AVAILABLE** exception.

Also make sure you have added your Google account to your running emulator under **Settings**->**Accounts**. Otherwise, your attempts to register with GCM may result in the **AUTHENTICATION\_FAILED** exception.

####Testing the app     

1. Run the app and notice the registration id is reported for a successful registration.

   	![][18]

2. Enter a notification message to be sent to all Android devices that have registered with the hub.

   	![][19]

3. Press **Send Notification**. Any devices that have the app running will show an `AlertDialog` with the notification message. Devices that don't have the app running but were previously registered for the notifications will receive a notification added to the notification manager. Notifications can be viewed by swiping down from the upper left hand corner.

   	![][21]

## <a name="next-steps"> </a>Next steps

In this simple example you broadcast notifications to all your Android devices. In order to target specific users refer to the tutorial [Use Notification Hubs to push notifications to users], while if you want to segment your users by interest groups you can read [Use Notification Hubs to send breaking news]. Learn more about how to use Notification Hubs in [Notification Hubs Guidance].


<!-- Images. -->
[1]: ./media/notification-hubs-android-get-started/mobile-services-google-new-project.png
[2]: ./media/notification-hubs-android-get-started/mobile-services-google-create-server-key.png
[3]: ./media/notification-hubs-android-get-started/mobile-services-google-create-server-key2.png
[4]: ./media/notification-hubs-android-get-started/mobile-services-google-create-server-key3.png
[5]: ./media/notification-hubs-android-get-started/mobile-services-google-enable-GCM.png
[6]: ./media/notification-hubs-android-get-started/notification-hub-android-new-class.png

[12]: ./media/notification-hubs-android-get-started/notification-hub-connection-strings.png

[13]: ./media/notification-hubs-android-get-started/notification-hubs-android-studio-new-project.png
[14]: ./media/notification-hubs-android-get-started/notification-hubs-android-studio-choose-form-factor.png
[15]: ./media/notification-hubs-android-get-started/notification-hub-create-android-app4.png
[16]: ./media/notification-hubs-android-get-started/notification-hub-create-android-app5.png
[17]: ./media/notification-hubs-android-get-started/notification-hub-create-android-app6.png

[18]: ./media/notification-hubs-android-get-started/notification-hubs-android-studio-registered.png
[19]: ./media/notification-hubs-android-get-started/notification-hubs-android-studio-set-message.png

[20]: ./media/notification-hubs-android-get-started/notification-hub-create-console-app.png
[21]: ./media/notification-hubs-android-get-started/notification-hubs-android-studio-received-message.png
[22]: ./media/notification-hubs-android-get-started/notification-hub-scheduler1.png
[23]: ./media/notification-hubs-android-get-started/notification-hub-scheduler2.png
[29]: ./media/mobile-services-android-get-started-push/mobile-eclipse-import-Play-library.png
[30]: ./media/notification-hubs-android-get-started/notification-hubs-debug-hub-gcm.png
[31]: ./media/notification-hubs-android-get-started/notification-hubs-android-studio-add-ui.png
<!-- URLs. -->
[Mobile Services Android SDK]: https://go.microsoft.com/fwLink/?LinkID=280126&clcid=0x409
[Referencing a library project]: http://go.microsoft.com/fwlink/?LinkId=389800
[Azure Management Portal]: https://manage.windowsazure.com/
[Notification Hubs Guidance]: http://msdn.microsoft.com/library/jj927170.aspx

[Use Notification Hubs to push notifications to users]: notification-hubs-aspnet-backend-android-notify-users.md
[Use Notification Hubs to send breaking news]: notification-hubs-aspnet-backend-android-breaking-news.md

<|MERGE_RESOLUTION|>--- conflicted
+++ resolved
@@ -1,532 +1,521 @@
-<properties 
-	pageTitle="Get Started with Azure Notification Hubs" 
-	description="Learn how to use Azure Notification Hubs to push notifications." 
-	services="notification-hubs" 
-	documentationCenter="android" 
-	authors="wesmc7777" 
-	manager="dwrede" 
-	editor=""/>
-<tags 
-	ms.service="notification-hubs" 
-	ms.workload="mobile" 
-	ms.tgt_pltfrm="mobile-android" 
-	ms.devlang="java" 
-	ms.topic="article" 
-	ms.date="04/14/2015" 
-	ms.author="wesmc"/>
-
-# Get started with Notification Hubs
-
-[AZURE.INCLUDE [notification-hubs-selector-get-started](../includes/notification-hubs-selector-get-started.md)]
-
-##Overview
-
-This topic shows you how to use Azure Notification Hubs to send push notifications to an Android application. 
-In this tutorial, you create a blank Android app that receives push notifications using Google Cloud Messaging (GCM). When complete, you will be able to broadcast push notifications to all the devices running your app using your notification hub.
-
-This tutorial demonstrates the simple broadcast scenario using Notification Hubs. Be sure to follow along with the next tutorial to see how to use notification hubs to address specific users and groups of devices. 
-
-
-<<<<<<< HEAD
-[AZURE.INCLUDE [mobile-services-enable-Google-cloud-messaging](../includes/mobile-services-enable-Google-cloud-messaging.md)]
-
-
-##<a id="configure-hub"></a>Configure your Notification Hub
-=======
-##Prerequisites
-
-This tutorial requires the following:
-
-+ Android Studio, which you can download from <a href="http://go.microsoft.com/fwlink/?LinkId=389797">here</a>
-+ To complete this tutorial, you must have an active Azure account. If you don't have an account, you can create a free trial account in just a couple of minutes. For details, see [Azure Free Trial](http://azure.microsoft.com/pricing/free-trial/?WT.mc_id=A0E0E5C02&amp;returnurl=http%3A%2F%2Fazure.microsoft.com%2Fen-us%2Fdocumentation%2Farticles%2Fnotification-hubs-android-get-started%2F).
-
-
-Completing this tutorial is a prerequisite for all other notification hub tutorials for Android apps. 
-
-
-##Create a Project that supports Google Cloud Messaging
-
-[AZURE.INCLUDE [mobile-services-enable-Google-cloud-messaging](../includes/mobile-services-enable-Google-cloud-messaging.md)]
-
-
-##Configure a New Notification Hub
->>>>>>> 8f5664f7
-
-[AZURE.INCLUDE [notification-hubs-android-configure-push](../includes/notification-hubs-android-configure-push.md)]
-
-##<a id="connecting-app"></a>Connecting your app to the Notification Hub
-
-###Create new Android project
-
-1. In Android Studio, start a new Android Studio project.
-
-   	![][13]
-
-2. Choose **Phone and Tablet** form factor and the **Minimum SDK** that you want to support. Then click **Next**.
-
-   	![][14]
-
-3. Choose **Blank Activity** for the main activity. Then click **Next** and then **Finish**.
-
-###Add Google Play Services to the project
-
-[AZURE.INCLUDE [Add Play Services](../includes/mobile-services-add-Google-play-services.md)]
-
-###Add code
-
-1. Download the Notification Hubs Android SDK from <a href="https://go.microsoft.com/fwLink/?LinkID=280126&clcid=0x409">here</a>. Extract the .zip file and copy **notificationhubs\notification-hubs-0.4.jar** and **notifications\notifications-1.0.1.jar** to the **app\libs** directory of your project. You can do this by dragging the files directly into the **libs** folder in the Project View window of Android Studio. Refresh the libs folder.
-
-
-
-	The reference documentation for these two packages are located in the links below:
-	* [com.microsoft.windowsazure.messaging](http://dl.windowsazure.com/androiddocs/com/microsoft/windowsazure/messaging/package-summary.html)
-	* [com.microsoft.windowsazure.notifications](http://dl.windowsazure.com/androiddocs/com/microsoft/windowsazure/notifications/package-summary.html)
-
-
-    > [AZURE.NOTE] The numbers at the end of the file name may change in subsequent SDK releases.
-
-2. Next, you will set up the application to obtain a registration id from GCM, and use it to register the app instance to the notification hub. 
-
-	In the AndroidManifest.xml file, add the following permissions below the  `</application>` tag. Make sure to replace `<your package>` with the package name shown at the top of the AndroidManifest.xml file (`com.example.testnotificationhubs` in this example).
-
-		<uses-permission android:name="android.permission.INTERNET"/>
-		<uses-permission android:name="android.permission.GET_ACCOUNTS"/>
-		<uses-permission android:name="android.permission.WAKE_LOCK"/>
-		<uses-permission android:name="com.google.android.c2dm.permission.RECEIVE" />
-
-		<permission android:name="<your package>.permission.C2D_MESSAGE" android:protectionLevel="signature" />
-		<uses-permission android:name="<your package>.permission.C2D_MESSAGE"/>
-
-3. In the **MainActivity** class, add the following `import` statements above the class declaration.
-
-		import android.app.AlertDialog;
-		import android.content.DialogInterface;
-		import android.os.AsyncTask;
-		import com.google.android.gms.gcm.*;
-		import com.microsoft.windowsazure.messaging.*;
-		import com.microsoft.windowsazure.notifications.NotificationsManager;
-
-
-4. Add the following private members at the top of the class.
-
-		private String SENDER_ID = "<your project number>";
-		private GoogleCloudMessaging gcm;
-		private NotificationHub hub;
-    	private String HubName = "<Enter Your Hub Name>";
-		private String HubListenConnectionString = "<Your default listen connection string>";
-
-
-	Make sure to update the three placeholders: 
-	* **SENDER_ID**: Set the `SENDER_ID` to the Project Number you obtained earlier from the project you created in  the [Google Cloud Console](http://cloud.google.com/console). 
-	* **HubListenConnectionString**: Set `HubListenConnectionString` to the **DefaultListenAccessSignature** connection string for your hub. You can copy that connection string by clicking **View Connection String** on the **Dashboard** tab of your hub on the [Azure Management Portal].
-	* **HubName**: The name of your notification hub that appears at the top of the page in Azure for your hub (**not** the full url). For example, `"myhub"`.
-
-
-
-5. In the **OnCreate** method of the **MainActivity** class add the following code to perform the registration on creation of the activity.
-
-        MyHandler.mainActivity = this;
-        NotificationsManager.handleNotifications(this, SENDER_ID, MyHandler.class);
-        gcm = GoogleCloudMessaging.getInstance(this);
-        hub = new NotificationHub(HubName, HubListenConnectionString, this);
-        registerWithNotificationHubs();
-
-6. In **MainActivity.java**, add the code below for the **registerWithNotificationHubs()** method. This method reports success after registering with Google Cloud Messaging and the Notification Hub:
-
-    	@SuppressWarnings("unchecked")
-    	private void registerWithNotificationHubs() {
-        	new AsyncTask() {
-            	@Override
-            	protected Object doInBackground(Object... params) {
-                	try {
-                    	String regid = gcm.register(SENDER_ID);
-                    DialogNotify("Registered Successfully","RegId : " + 
-						hub.register(regid).getRegistrationId());
-                	} catch (Exception e) {
-                    	DialogNotify("Exception",e.getMessage());
-                    	return e;
-                	}
-                	return null;
-            	}
-        	}.execute(null, null, null);
-    	}
-
-		
-		/**
-		  * A modal AlertDialog for displaying a message on the UI thread
-		  * when theres an exception or message to report.
-		  * 
-		  * @param title   Title for the AlertDialog box. 
-		  * @param message The message displayed for the AlertDialog box.
-		  */
-    	public void DialogNotify(final String title,final String message)
-    	{
-        	final AlertDialog.Builder dlg;
-        	dlg = new AlertDialog.Builder(this);
-
-        	runOnUiThread(new Runnable() {
-            	@Override
-            	public void run() {
-                	AlertDialog dlgAlert = dlg.create();
-                	dlgAlert.setTitle(title);
-                	dlgAlert.setButton(DialogInterface.BUTTON_POSITIVE, 
-						(CharSequence) "OK", 
-						new DialogInterface.OnClickListener() {
-                            public void onClick(DialogInterface dialog, int which) {
-                                dialog.dismiss();
-                            }
-                        });
-                	dlgAlert.setMessage(message);
-                	dlgAlert.setCancelable(false);
-                	dlgAlert.show();
-            	}
-        	});
-    	}
-
-7. Because Android does not display notifications, you must write your own receiver. In **AndroidManifest.xml**, add the following element inside the `<application>` element.
-
-	> [AZURE.NOTE] Replace the placeholder with your package name.
-
-        <receiver android:name="com.microsoft.windowsazure.notifications.NotificationsBroadcastReceiver"
-            android:permission="com.google.android.c2dm.permission.SEND">
-            <intent-filter>
-                <action android:name="com.google.android.c2dm.intent.RECEIVE" />
-                <category android:name="<your package name>" />
-            </intent-filter>
-        </receiver>
-
-
-8. In the Project view, expand **app** -> **src** -> **main** -> **java**. Right-click your package folder under **java**, click **New**, and then click **Java Class**.
-
-	![][6]
-
-9. In **Name** field for the new class type **MyHandler**, then click **OK**
-	
-
-10. Add the following import statements at the top of **MyHandler.java**:
-
-		import android.app.NotificationManager;
-		import android.app.PendingIntent;
-		import android.content.Context;
-		import android.content.Intent;
-		import android.os.Bundle;
-		import android.support.v4.app.NotificationCompat;
-		import com.microsoft.windowsazure.notifications.NotificationsHandler;
-		
-
-11. Update the class declaraction as follows to make `MyHandler` a subclass of `com.microsoft.windowsazure.notifications.NotificationsHandler` as shown below.
-
-		public class MyHandler extends NotificationsHandler {
-
-
-12. Add the following code for the `MyHandler` class.
-
-	This code overides the `OnReceive` method so the handler will pop up an `AlertDialog` to show notifications that are received. The handler also sends the notification to the Android notification manager using the `sendNotification()` method. 
-
-    	public static final int NOTIFICATION_ID = 1;
-    	private NotificationManager mNotificationManager;
-    	NotificationCompat.Builder builder;
-    	Context ctx;
-
-    	static public MainActivity mainActivity;
-
-    	@Override
-    	public void onReceive(Context context, Bundle bundle) {
-        	ctx = context;
-        	String nhMessage = bundle.getString("message");
-
-        	sendNotification(nhMessage);
-        	mainActivity.DialogNotify("Received Notification",nhMessage);
-    	}
-
-    	private void sendNotification(String msg) {
-        	mNotificationManager = (NotificationManager)
-                ctx.getSystemService(Context.NOTIFICATION_SERVICE);
-
-        	PendingIntent contentIntent = PendingIntent.getActivity(ctx, 0,
-                new Intent(ctx, MainActivity.class), 0);
-
-			NotificationCompat.Builder mBuilder =
-				new NotificationCompat.Builder(ctx)
-					.setSmallIcon(R.mipmap.ic_launcher)
-					.setContentTitle("Notification Hub Demo")
-					.setStyle(new NotificationCompat.BigTextStyle()
-					.bigText(msg))
-					.setContentText(msg);
-
-			mBuilder.setContentIntent(contentIntent);
-			mNotificationManager.notify(NOTIFICATION_ID, mBuilder.build());
-		}
-	
-13. In Android Studio on the menu bar click **Build** -> **Rebuild Project** to make sure no errors are detected.
-
-##How to Send Notifications
-
-<<<<<<< HEAD
->[AZURE.NOTE]You can send notifications using Notification Hubs from any back-end using the <a href="http://msdn.microsoft.com/library/windowsazure/dn223264.aspx">REST interface</a>. In this tutorial you send notifications with a .NET console application. For an example of how to send notifications from an Azure Mobile Services backend integrated with Notification Hubs, see [Get started with push notifications in Mobile Services](/documentation/articles/mobile-services-javascript-backend-android-get-started-push/).  For an example of how to send notifications using the REST APIs, see [How to use Notification Hubs from Java](/documentation/articles/notification-hubs-java-backend-how-to/) or [How to use Notification Hubs from PHP](/documentation/articles/notification-hubs-php-backend-how-to/).
-=======
->>>>>>> 8f5664f7
-
-You can run your app and send test notifications to your app from the Notification Hub in the Azure portal using the debug tab on the notification hub as shown in the screen below.
-
-![][30]
-
-
-Push notifications with Notification Hubs are normally sent in a back-end service like Mobile Services or an ASP.NET WebAPI back-end. You can use the REST API or a library to send notification messages. In this tutorial, you will just use the [Notification Hub REST interface](http://msdn.microsoft.com/library/windowsazure/dn223264.aspx) to send the notification hub message but, here is a list of some other options.
-
-- Azure Mobile Services : For an example of how to send notifications from an Azure Mobile Services backend integrated with Notification Hubs, see [Get started with push notifications in Mobile Services](mobile-services-javascript-backend-android-get-started-push.md).  
-- Azure Notification Hub Java SDK: See [How to use Notification Hubs from Java](notification-hubs-java-backend-how-to.md) for sending notifications from Java. This has been tested in Eclipse for Android Development
-- PHP: [How to use Notification Hubs from PHP](notification-hubs-php-backend-how-to.md).
-
-
-In this section of the tutorial you will add code to use the [Notification Hub REST interface](http://msdn.microsoft.com/library/windowsazure/dn223264.aspx) to send notifications to the hub directly from the Android client app. So if multiple devices have registered for GCM notifications, a single device can send notifications to all the registered devices.
-
-![][31]
-
-1. In Android Studio Project View expand **App**->**src**->**main**->**res**->**layout**. Open the **activity_main.xml** layout file and click the **Text** tab to update the text contents of the file. Update it with the code below that adds a new `Button` and `EditText` control for sending notification messages to the notification hub. Add this code at the bottom just before `</RelativeLayout>`.
-
-	    <Button
-        android:layout_width="wrap_content"
-        android:layout_height="wrap_content"
-        android:text="@string/send_button"
-        android:id="@+id/sendbutton"
-        android:layout_centerVertical="true"
-        android:layout_centerHorizontal="true"
-        android:onClick="sendNotificationButtonOnClick" />
-
-	    <EditText
-        android:layout_width="match_parent"
-        android:layout_height="wrap_content"
-        android:id="@+id/editTextNotificationMessage"
-        android:layout_above="@+id/sendbutton"
-        android:layout_centerHorizontal="true"
-        android:layout_marginBottom="42dp"
-        android:hint="@string/notification_message_hint" />
-
-2. In Android Studio Project View expand **App** -> **src** -> **main** -> **res** -> **values**. Open the **strings.xml** file and add the string values referenced by the new `Button` and `EditText` controls. Add these at the bottom of the file just before `</resources>`.
-
-        <string name="send_button">Send Notification</string>
-        <string name="notification_message_hint">Enter notification message text</string>
-
-
-3. In your **MainActivity.java** file, add the following `import` statements above the `MainActivity` class.
-
-		import java.net.URLEncoder;
-		import javax.crypto.Mac;
-		import javax.crypto.spec.SecretKeySpec;
-		
-		import android.util.Base64;
-		import android.view.View;
-		import android.widget.EditText;
-		
-		import org.apache.http.HttpResponse;
-		import org.apache.http.client.HttpClient;
-		import org.apache.http.client.methods.HttpPost;
-		import org.apache.http.entity.StringEntity;
-		import org.apache.http.impl.client.DefaultHttpClient;
-
-
-3. In your **MainActivity.java** file, add the following members at the top of the `MainActivity` class. 
-
-	Enter the name of your hub for `HubName` not the namespace. For example, "myhub". Also, enter the **DefaultFullSharedAccessSignature** connnection string. This connection string can be copied from the [Azure Management Portal] by clicking **View Connection String** on the **Dashboard** tab for your notification hub.
-
-	    private String HubEndpoint = null;
-	    private String HubSasKeyName = null;
-	    private String HubSasKeyValue = null;
-		private String HubFullAccess = "<Enter Your DefaultFullSharedAccess Connection string>";
-
-4. Your activity holds the hub name and the full shared access connection string for the hub. You must create a Software Access Signature (SaS) token to authenticate a POST request to send messages to your notification hub. This is done by parsing the key data from the connection string and then creating the SaS token as mentioned in the [Common Concepts](http://msdn.microsoft.com/library/azure/dn495627.aspx) REST API reference.
-
-	In **MainActivity.java**, add the following method to the `MainActivity` class to parse your connection string.
-
-	    /**
-    	 * Example code from http://msdn.microsoft.com/library/azure/dn495627.aspx
-    	 * to parse the connection string so a SaS authentication token can be 
-    	 * constructed.
-    	 * 
-    	 * @param connectionString This must be the DefaultFullSharedAccess connection
-    	 *                         string for this example.
-	     */
-	    private void ParseConnectionString(String connectionString)
-	    {
-	        String[] parts = connectionString.split(";");
-	        if (parts.length != 3)
-	            throw new RuntimeException("Error parsing connection string: "
-	                    + connectionString);
-	
-	        for (int i = 0; i < parts.length; i++) {
-	            if (parts[i].startsWith("Endpoint")) {
-	                this.HubEndpoint = "https" + parts[i].substring(11);
-	            } else if (parts[i].startsWith("SharedAccessKeyName")) {
-	                this.HubSasKeyName = parts[i].substring(20);
-	            } else if (parts[i].startsWith("SharedAccessKey")) {
-	                this.HubSasKeyValue = parts[i].substring(16);
-	            }
-	        }
-	    }
-
-5. In **MainActivity.java**, add the following method to the `MainActivity` class to create a SaS authentication token.
-
-        /**
-         * Example code from http://msdn.microsoft.com/library/azure/dn495627.aspx to
-         * construct a SaS token from the access key to authenticate a request.
-         * 
-         * @param uri The un-encoded resource URI string for this operation. The resource
-         *            URI is the full URI of the Service Bus resource to which access is
-         *            claimed. For example, 
-         *            "http://<namespace>.servicebus.windows.net/<hubName>" 
-         */
-        private String generateSasToken(String uri) {
-    
-            String targetUri;
-            try {
-                targetUri = URLEncoder
-                        .encode(uri.toString().toLowerCase(), "UTF-8")
-                        .toLowerCase();
-    
-                long expiresOnDate = System.currentTimeMillis();
-                int expiresInMins = 60; // 1 hour
-                expiresOnDate += expiresInMins * 60 * 1000;
-                long expires = expiresOnDate / 1000;
-                String toSign = targetUri + "\n" + expires;
-    
-                // Get an hmac_sha1 key from the raw key bytes
-                byte[] keyBytes = HubSasKeyValue.getBytes("UTF-8");
-                SecretKeySpec signingKey = new SecretKeySpec(keyBytes, "HmacSHA256");
-    
-                // Get an hmac_sha1 Mac instance and initialize with the signing key
-                Mac mac = Mac.getInstance("HmacSHA256");
-                mac.init(signingKey);
-    
-                // Compute the hmac on input data bytes
-                byte[] rawHmac = mac.doFinal(toSign.getBytes("UTF-8"));
-    
-            	// Using android.util.Base64 for Android Studio instead of 
-	            // Apache commons codec.
-                String signature = URLEncoder.encode(
-                        Base64.encodeToString(rawHmac, Base64.NO_WRAP).toString(), "UTF-8");
-    
-                // construct authorization string
-                String token = "SharedAccessSignature sr=" + targetUri + "&sig="
-                        + signature + "&se=" + expires + "&skn=" + HubSasKeyName;
-                return token;
-            } catch (Exception e) {
-                DialogNotify("Exception Generating SaS",e.getMessage().toString());
-            }
-    
-            return null;
-        }
-
-
-6. In **MainActivity.java**, add the following method to the `MainActivity` class to handle the **Send Notification** button click and send the notification message to the hub using the REST API.
-
-        /**
-         * Send Notification button click handler. This method parses the 
-         * DefaultFullSharedAccess connection string and generates a SaS token. The 
-         * token is added to the Authorization header on the POST request to the 
-         * notification hub. The text in the editTextNotificationMessage control
-         * is added as the JSON body for the request to add a GCM message to the hub.
-         * 
-         * @param v 
-         */
-        public void sendNotificationButtonOnClick(View v) {
-            EditText notificationText = (EditText) findViewById(R.id.editTextNotificationMessage);
-            final String json = "{\"data\":{\"message\":\"" + notificationText.getText().toString() + "\"}}";
-    
-            new Thread()
-            {
-                public void run()
-                {
-                    try
-                    {
-                        HttpClient client = new DefaultHttpClient();
-    
-                        // Based on reference documentation...
-                        // http://msdn.microsoft.com/library/azure/dn223273.aspx
-                        ParseConnectionString(HubFullAccess);
-                        String url = HubEndpoint + HubName + "/messages/?api-version=2015-01";
-                        HttpPost post = new HttpPost(url);
-    
-                        // Authenticate the POST request with the SaS token.
-                        post.setHeader("Authorization", generateSasToken(url));
-    
-                        // JSON content for GCM
-                        post.setHeader("Content-Type", "application/json;charset=utf-8");
-    
-                        // Notification format should be GCM
-                        post.setHeader("ServiceBusNotification-Format", "gcm");
-                        post.setEntity(new StringEntity(json));
-    
-                        HttpResponse response = client.execute(post);
-                    }
-                    catch(Exception e)
-                    {
-                        DialogNotify("Exception",e.getMessage().toString());
-                    }
-                }
-            }.start();
-        }
-
-
-
-##Testing your app
-
-####Emulator Testing
-If you want to test on an emulator, make sure your emulator image supports the Google API level you choose for your app. If your image doesn't support the Google APIs you will end up with the **SERVICE\_NOT\_AVAILABLE** exception.
-
-Also make sure you have added your Google account to your running emulator under **Settings**->**Accounts**. Otherwise, your attempts to register with GCM may result in the **AUTHENTICATION\_FAILED** exception.
-
-####Testing the app     
-
-1. Run the app and notice the registration id is reported for a successful registration.
-
-   	![][18]
-
-2. Enter a notification message to be sent to all Android devices that have registered with the hub.
-
-   	![][19]
-
-3. Press **Send Notification**. Any devices that have the app running will show an `AlertDialog` with the notification message. Devices that don't have the app running but were previously registered for the notifications will receive a notification added to the notification manager. Notifications can be viewed by swiping down from the upper left hand corner.
-
-   	![][21]
-
-## <a name="next-steps"> </a>Next steps
-
-In this simple example you broadcast notifications to all your Android devices. In order to target specific users refer to the tutorial [Use Notification Hubs to push notifications to users], while if you want to segment your users by interest groups you can read [Use Notification Hubs to send breaking news]. Learn more about how to use Notification Hubs in [Notification Hubs Guidance].
-
-
-<!-- Images. -->
-[1]: ./media/notification-hubs-android-get-started/mobile-services-google-new-project.png
-[2]: ./media/notification-hubs-android-get-started/mobile-services-google-create-server-key.png
-[3]: ./media/notification-hubs-android-get-started/mobile-services-google-create-server-key2.png
-[4]: ./media/notification-hubs-android-get-started/mobile-services-google-create-server-key3.png
-[5]: ./media/notification-hubs-android-get-started/mobile-services-google-enable-GCM.png
-[6]: ./media/notification-hubs-android-get-started/notification-hub-android-new-class.png
-
-[12]: ./media/notification-hubs-android-get-started/notification-hub-connection-strings.png
-
-[13]: ./media/notification-hubs-android-get-started/notification-hubs-android-studio-new-project.png
-[14]: ./media/notification-hubs-android-get-started/notification-hubs-android-studio-choose-form-factor.png
-[15]: ./media/notification-hubs-android-get-started/notification-hub-create-android-app4.png
-[16]: ./media/notification-hubs-android-get-started/notification-hub-create-android-app5.png
-[17]: ./media/notification-hubs-android-get-started/notification-hub-create-android-app6.png
-
-[18]: ./media/notification-hubs-android-get-started/notification-hubs-android-studio-registered.png
-[19]: ./media/notification-hubs-android-get-started/notification-hubs-android-studio-set-message.png
-
-[20]: ./media/notification-hubs-android-get-started/notification-hub-create-console-app.png
-[21]: ./media/notification-hubs-android-get-started/notification-hubs-android-studio-received-message.png
-[22]: ./media/notification-hubs-android-get-started/notification-hub-scheduler1.png
-[23]: ./media/notification-hubs-android-get-started/notification-hub-scheduler2.png
-[29]: ./media/mobile-services-android-get-started-push/mobile-eclipse-import-Play-library.png
-[30]: ./media/notification-hubs-android-get-started/notification-hubs-debug-hub-gcm.png
-[31]: ./media/notification-hubs-android-get-started/notification-hubs-android-studio-add-ui.png
-<!-- URLs. -->
-[Mobile Services Android SDK]: https://go.microsoft.com/fwLink/?LinkID=280126&clcid=0x409
-[Referencing a library project]: http://go.microsoft.com/fwlink/?LinkId=389800
-[Azure Management Portal]: https://manage.windowsazure.com/
-[Notification Hubs Guidance]: http://msdn.microsoft.com/library/jj927170.aspx
-
-[Use Notification Hubs to push notifications to users]: notification-hubs-aspnet-backend-android-notify-users.md
-[Use Notification Hubs to send breaking news]: notification-hubs-aspnet-backend-android-breaking-news.md
-
+<properties 
+	pageTitle="Get Started with Azure Notification Hubs" 
+	description="Learn how to use Azure Notification Hubs to push notifications." 
+	services="notification-hubs" 
+	documentationCenter="android" 
+	authors="wesmc7777" 
+	manager="dwrede" 
+	editor=""/>
+<tags 
+	ms.service="notification-hubs" 
+	ms.workload="mobile" 
+	ms.tgt_pltfrm="mobile-android" 
+	ms.devlang="java" 
+	ms.topic="article" 
+	ms.date="04/14/2015" 
+	ms.author="wesmc"/>
+
+# Get started with Notification Hubs
+
+[AZURE.INCLUDE [notification-hubs-selector-get-started](../includes/notification-hubs-selector-get-started.md)]
+
+##Overview
+
+This topic shows you how to use Azure Notification Hubs to send push notifications to an Android application. 
+In this tutorial, you create a blank Android app that receives push notifications using Google Cloud Messaging (GCM). When complete, you will be able to broadcast push notifications to all the devices running your app using your notification hub.
+
+This tutorial demonstrates the simple broadcast scenario using Notification Hubs. Be sure to follow along with the next tutorial to see how to use notification hubs to address specific users and groups of devices. 
+
+
+##Prerequisites
+
+This tutorial requires the following:
+
++ Android Studio, which you can download from <a href="http://go.microsoft.com/fwlink/?LinkId=389797">here</a>
++ To complete this tutorial, you must have an active Azure account. If you don't have an account, you can create a free trial account in just a couple of minutes. For details, see [Azure Free Trial](http://azure.microsoft.com/pricing/free-trial/?WT.mc_id=A0E0E5C02&amp;returnurl=http%3A%2F%2Fazure.microsoft.com%2Fen-us%2Fdocumentation%2Farticles%2Fnotification-hubs-android-get-started%2F).
+
+
+Completing this tutorial is a prerequisite for all other notification hub tutorials for Android apps. 
+
+
+##Create a Project that supports Google Cloud Messaging
+
+[AZURE.INCLUDE [mobile-services-enable-Google-cloud-messaging](../includes/mobile-services-enable-Google-cloud-messaging.md)]
+
+
+##Configure a New Notification Hub
+
+[AZURE.INCLUDE [notification-hubs-android-configure-push](../includes/notification-hubs-android-configure-push.md)]
+
+##<a id="connecting-app"></a>Connecting your app to the Notification Hub
+
+###Create new Android project
+
+1. In Android Studio, start a new Android Studio project.
+
+   	![][13]
+
+2. Choose **Phone and Tablet** form factor and the **Minimum SDK** that you want to support. Then click **Next**.
+
+   	![][14]
+
+3. Choose **Blank Activity** for the main activity. Then click **Next** and then **Finish**.
+
+###Add Google Play Services to the project
+
+[AZURE.INCLUDE [Add Play Services](../includes/mobile-services-add-Google-play-services.md)]
+
+###Add code
+
+1. Download the Notification Hubs Android SDK from <a href="https://go.microsoft.com/fwLink/?LinkID=280126&clcid=0x409">here</a>. Extract the .zip file and copy **notificationhubs\notification-hubs-0.4.jar** and **notifications\notifications-1.0.1.jar** to the **app\libs** directory of your project. You can do this by dragging the files directly into the **libs** folder in the Project View window of Android Studio. Refresh the libs folder.
+
+
+
+	The reference documentation for these two packages are located in the links below:
+	* [com.microsoft.windowsazure.messaging](http://dl.windowsazure.com/androiddocs/com/microsoft/windowsazure/messaging/package-summary.html)
+	* [com.microsoft.windowsazure.notifications](http://dl.windowsazure.com/androiddocs/com/microsoft/windowsazure/notifications/package-summary.html)
+
+
+    > [AZURE.NOTE] The numbers at the end of the file name may change in subsequent SDK releases.
+
+2. Next, you will set up the application to obtain a registration id from GCM, and use it to register the app instance to the notification hub. 
+
+	In the AndroidManifest.xml file, add the following permissions below the  `</application>` tag. Make sure to replace `<your package>` with the package name shown at the top of the AndroidManifest.xml file (`com.example.testnotificationhubs` in this example).
+
+		<uses-permission android:name="android.permission.INTERNET"/>
+		<uses-permission android:name="android.permission.GET_ACCOUNTS"/>
+		<uses-permission android:name="android.permission.WAKE_LOCK"/>
+		<uses-permission android:name="com.google.android.c2dm.permission.RECEIVE" />
+
+		<permission android:name="<your package>.permission.C2D_MESSAGE" android:protectionLevel="signature" />
+		<uses-permission android:name="<your package>.permission.C2D_MESSAGE"/>
+
+3. In the **MainActivity** class, add the following `import` statements above the class declaration.
+
+		import android.app.AlertDialog;
+		import android.content.DialogInterface;
+		import android.os.AsyncTask;
+		import com.google.android.gms.gcm.*;
+		import com.microsoft.windowsazure.messaging.*;
+		import com.microsoft.windowsazure.notifications.NotificationsManager;
+
+
+4. Add the following private members at the top of the class.
+
+		private String SENDER_ID = "<your project number>";
+		private GoogleCloudMessaging gcm;
+		private NotificationHub hub;
+    	private String HubName = "<Enter Your Hub Name>";
+		private String HubListenConnectionString = "<Your default listen connection string>";
+
+
+	Make sure to update the three placeholders: 
+	* **SENDER_ID**: Set the `SENDER_ID` to the Project Number you obtained earlier from the project you created in  the [Google Cloud Console](http://cloud.google.com/console). 
+	* **HubListenConnectionString**: Set `HubListenConnectionString` to the **DefaultListenAccessSignature** connection string for your hub. You can copy that connection string by clicking **View Connection String** on the **Dashboard** tab of your hub on the [Azure Management Portal].
+	* **HubName**: The name of your notification hub that appears at the top of the page in Azure for your hub (**not** the full url). For example, `"myhub"`.
+
+
+
+5. In the **OnCreate** method of the **MainActivity** class add the following code to perform the registration on creation of the activity.
+
+        MyHandler.mainActivity = this;
+        NotificationsManager.handleNotifications(this, SENDER_ID, MyHandler.class);
+        gcm = GoogleCloudMessaging.getInstance(this);
+        hub = new NotificationHub(HubName, HubListenConnectionString, this);
+        registerWithNotificationHubs();
+
+6. In **MainActivity.java**, add the code below for the **registerWithNotificationHubs()** method. This method reports success after registering with Google Cloud Messaging and the Notification Hub:
+
+    	@SuppressWarnings("unchecked")
+    	private void registerWithNotificationHubs() {
+        	new AsyncTask() {
+            	@Override
+            	protected Object doInBackground(Object... params) {
+                	try {
+                    	String regid = gcm.register(SENDER_ID);
+                    DialogNotify("Registered Successfully","RegId : " + 
+						hub.register(regid).getRegistrationId());
+                	} catch (Exception e) {
+                    	DialogNotify("Exception",e.getMessage());
+                    	return e;
+                	}
+                	return null;
+            	}
+        	}.execute(null, null, null);
+    	}
+
+		
+		/**
+		  * A modal AlertDialog for displaying a message on the UI thread
+		  * when theres an exception or message to report.
+		  * 
+		  * @param title   Title for the AlertDialog box. 
+		  * @param message The message displayed for the AlertDialog box.
+		  */
+    	public void DialogNotify(final String title,final String message)
+    	{
+        	final AlertDialog.Builder dlg;
+        	dlg = new AlertDialog.Builder(this);
+
+        	runOnUiThread(new Runnable() {
+            	@Override
+            	public void run() {
+                	AlertDialog dlgAlert = dlg.create();
+                	dlgAlert.setTitle(title);
+                	dlgAlert.setButton(DialogInterface.BUTTON_POSITIVE, 
+						(CharSequence) "OK", 
+						new DialogInterface.OnClickListener() {
+                            public void onClick(DialogInterface dialog, int which) {
+                                dialog.dismiss();
+                            }
+                        });
+                	dlgAlert.setMessage(message);
+                	dlgAlert.setCancelable(false);
+                	dlgAlert.show();
+            	}
+        	});
+    	}
+
+7. Because Android does not display notifications, you must write your own receiver. In **AndroidManifest.xml**, add the following element inside the `<application>` element.
+
+	> [AZURE.NOTE] Replace the placeholder with your package name.
+
+        <receiver android:name="com.microsoft.windowsazure.notifications.NotificationsBroadcastReceiver"
+            android:permission="com.google.android.c2dm.permission.SEND">
+            <intent-filter>
+                <action android:name="com.google.android.c2dm.intent.RECEIVE" />
+                <category android:name="<your package name>" />
+            </intent-filter>
+        </receiver>
+
+
+8. In the Project view, expand **app** -> **src** -> **main** -> **java**. Right-click your package folder under **java**, click **New**, and then click **Java Class**.
+
+	![][6]
+
+9. In **Name** field for the new class type **MyHandler**, then click **OK**
+	
+
+10. Add the following import statements at the top of **MyHandler.java**:
+
+		import android.app.NotificationManager;
+		import android.app.PendingIntent;
+		import android.content.Context;
+		import android.content.Intent;
+		import android.os.Bundle;
+		import android.support.v4.app.NotificationCompat;
+		import com.microsoft.windowsazure.notifications.NotificationsHandler;
+		
+
+11. Update the class declaraction as follows to make `MyHandler` a subclass of `com.microsoft.windowsazure.notifications.NotificationsHandler` as shown below.
+
+		public class MyHandler extends NotificationsHandler {
+
+
+12. Add the following code for the `MyHandler` class.
+
+	This code overides the `OnReceive` method so the handler will pop up an `AlertDialog` to show notifications that are received. The handler also sends the notification to the Android notification manager using the `sendNotification()` method. 
+
+    	public static final int NOTIFICATION_ID = 1;
+    	private NotificationManager mNotificationManager;
+    	NotificationCompat.Builder builder;
+    	Context ctx;
+
+    	static public MainActivity mainActivity;
+
+    	@Override
+    	public void onReceive(Context context, Bundle bundle) {
+        	ctx = context;
+        	String nhMessage = bundle.getString("message");
+
+        	sendNotification(nhMessage);
+        	mainActivity.DialogNotify("Received Notification",nhMessage);
+    	}
+
+    	private void sendNotification(String msg) {
+        	mNotificationManager = (NotificationManager)
+                ctx.getSystemService(Context.NOTIFICATION_SERVICE);
+
+        	PendingIntent contentIntent = PendingIntent.getActivity(ctx, 0,
+                new Intent(ctx, MainActivity.class), 0);
+
+			NotificationCompat.Builder mBuilder =
+				new NotificationCompat.Builder(ctx)
+					.setSmallIcon(R.mipmap.ic_launcher)
+					.setContentTitle("Notification Hub Demo")
+					.setStyle(new NotificationCompat.BigTextStyle()
+					.bigText(msg))
+					.setContentText(msg);
+
+			mBuilder.setContentIntent(contentIntent);
+			mNotificationManager.notify(NOTIFICATION_ID, mBuilder.build());
+		}
+	
+13. In Android Studio on the menu bar click **Build** -> **Rebuild Project** to make sure no errors are detected.
+
+##How to Send Notifications
+
+
+You can run your app and send test notifications to your app from the Notification Hub in the Azure portal using the debug tab on the notification hub as shown in the screen below.
+
+![][30]
+
+
+Push notifications with Notification Hubs are normally sent in a back-end service like Mobile Services or an ASP.NET WebAPI back-end. You can use the REST API or a library to send notification messages. In this tutorial, you will just use the [Notification Hub REST interface](http://msdn.microsoft.com/library/windowsazure/dn223264.aspx) to send the notification hub message but, here is a list of some other options.
+
+- Azure Mobile Services : For an example of how to send notifications from an Azure Mobile Services backend integrated with Notification Hubs, see [Get started with push notifications in Mobile Services](mobile-services-javascript-backend-android-get-started-push.md).  
+- Azure Notification Hub Java SDK: See [How to use Notification Hubs from Java](notification-hubs-java-backend-how-to.md) for sending notifications from Java. This has been tested in Eclipse for Android Development
+- PHP: [How to use Notification Hubs from PHP](notification-hubs-php-backend-how-to.md).
+
+
+In this section of the tutorial you will add code to use the [Notification Hub REST interface](http://msdn.microsoft.com/library/windowsazure/dn223264.aspx) to send notifications to the hub directly from the Android client app. So if multiple devices have registered for GCM notifications, a single device can send notifications to all the registered devices.
+
+![][31]
+
+1. In Android Studio Project View expand **App**->**src**->**main**->**res**->**layout**. Open the **activity_main.xml** layout file and click the **Text** tab to update the text contents of the file. Update it with the code below that adds a new `Button` and `EditText` control for sending notification messages to the notification hub. Add this code at the bottom just before `</RelativeLayout>`.
+
+	    <Button
+        android:layout_width="wrap_content"
+        android:layout_height="wrap_content"
+        android:text="@string/send_button"
+        android:id="@+id/sendbutton"
+        android:layout_centerVertical="true"
+        android:layout_centerHorizontal="true"
+        android:onClick="sendNotificationButtonOnClick" />
+
+	    <EditText
+        android:layout_width="match_parent"
+        android:layout_height="wrap_content"
+        android:id="@+id/editTextNotificationMessage"
+        android:layout_above="@+id/sendbutton"
+        android:layout_centerHorizontal="true"
+        android:layout_marginBottom="42dp"
+        android:hint="@string/notification_message_hint" />
+
+2. In Android Studio Project View expand **App** -> **src** -> **main** -> **res** -> **values**. Open the **strings.xml** file and add the string values referenced by the new `Button` and `EditText` controls. Add these at the bottom of the file just before `</resources>`.
+
+        <string name="send_button">Send Notification</string>
+        <string name="notification_message_hint">Enter notification message text</string>
+
+
+3. In your **MainActivity.java** file, add the following `import` statements above the `MainActivity` class.
+
+		import java.net.URLEncoder;
+		import javax.crypto.Mac;
+		import javax.crypto.spec.SecretKeySpec;
+		
+		import android.util.Base64;
+		import android.view.View;
+		import android.widget.EditText;
+		
+		import org.apache.http.HttpResponse;
+		import org.apache.http.client.HttpClient;
+		import org.apache.http.client.methods.HttpPost;
+		import org.apache.http.entity.StringEntity;
+		import org.apache.http.impl.client.DefaultHttpClient;
+
+
+3. In your **MainActivity.java** file, add the following members at the top of the `MainActivity` class. 
+
+	Enter the name of your hub for `HubName` not the namespace. For example, "myhub". Also, enter the **DefaultFullSharedAccessSignature** connnection string. This connection string can be copied from the [Azure Management Portal] by clicking **View Connection String** on the **Dashboard** tab for your notification hub.
+
+	    private String HubEndpoint = null;
+	    private String HubSasKeyName = null;
+	    private String HubSasKeyValue = null;
+		private String HubFullAccess = "<Enter Your DefaultFullSharedAccess Connection string>";
+
+4. Your activity holds the hub name and the full shared access connection string for the hub. You must create a Software Access Signature (SaS) token to authenticate a POST request to send messages to your notification hub. This is done by parsing the key data from the connection string and then creating the SaS token as mentioned in the [Common Concepts](http://msdn.microsoft.com/library/azure/dn495627.aspx) REST API reference.
+
+	In **MainActivity.java**, add the following method to the `MainActivity` class to parse your connection string.
+
+	    /**
+    	 * Example code from http://msdn.microsoft.com/library/azure/dn495627.aspx
+    	 * to parse the connection string so a SaS authentication token can be 
+    	 * constructed.
+    	 * 
+    	 * @param connectionString This must be the DefaultFullSharedAccess connection
+    	 *                         string for this example.
+	     */
+	    private void ParseConnectionString(String connectionString)
+	    {
+	        String[] parts = connectionString.split(";");
+	        if (parts.length != 3)
+	            throw new RuntimeException("Error parsing connection string: "
+	                    + connectionString);
+	
+	        for (int i = 0; i < parts.length; i++) {
+	            if (parts[i].startsWith("Endpoint")) {
+	                this.HubEndpoint = "https" + parts[i].substring(11);
+	            } else if (parts[i].startsWith("SharedAccessKeyName")) {
+	                this.HubSasKeyName = parts[i].substring(20);
+	            } else if (parts[i].startsWith("SharedAccessKey")) {
+	                this.HubSasKeyValue = parts[i].substring(16);
+	            }
+	        }
+	    }
+
+5. In **MainActivity.java**, add the following method to the `MainActivity` class to create a SaS authentication token.
+
+        /**
+         * Example code from http://msdn.microsoft.com/library/azure/dn495627.aspx to
+         * construct a SaS token from the access key to authenticate a request.
+         * 
+         * @param uri The un-encoded resource URI string for this operation. The resource
+         *            URI is the full URI of the Service Bus resource to which access is
+         *            claimed. For example, 
+         *            "http://<namespace>.servicebus.windows.net/<hubName>" 
+         */
+        private String generateSasToken(String uri) {
+    
+            String targetUri;
+            try {
+                targetUri = URLEncoder
+                        .encode(uri.toString().toLowerCase(), "UTF-8")
+                        .toLowerCase();
+    
+                long expiresOnDate = System.currentTimeMillis();
+                int expiresInMins = 60; // 1 hour
+                expiresOnDate += expiresInMins * 60 * 1000;
+                long expires = expiresOnDate / 1000;
+                String toSign = targetUri + "\n" + expires;
+    
+                // Get an hmac_sha1 key from the raw key bytes
+                byte[] keyBytes = HubSasKeyValue.getBytes("UTF-8");
+                SecretKeySpec signingKey = new SecretKeySpec(keyBytes, "HmacSHA256");
+    
+                // Get an hmac_sha1 Mac instance and initialize with the signing key
+                Mac mac = Mac.getInstance("HmacSHA256");
+                mac.init(signingKey);
+    
+                // Compute the hmac on input data bytes
+                byte[] rawHmac = mac.doFinal(toSign.getBytes("UTF-8"));
+    
+            	// Using android.util.Base64 for Android Studio instead of 
+	            // Apache commons codec.
+                String signature = URLEncoder.encode(
+                        Base64.encodeToString(rawHmac, Base64.NO_WRAP).toString(), "UTF-8");
+    
+                // construct authorization string
+                String token = "SharedAccessSignature sr=" + targetUri + "&sig="
+                        + signature + "&se=" + expires + "&skn=" + HubSasKeyName;
+                return token;
+            } catch (Exception e) {
+                DialogNotify("Exception Generating SaS",e.getMessage().toString());
+            }
+    
+            return null;
+        }
+
+
+6. In **MainActivity.java**, add the following method to the `MainActivity` class to handle the **Send Notification** button click and send the notification message to the hub using the REST API.
+
+        /**
+         * Send Notification button click handler. This method parses the 
+         * DefaultFullSharedAccess connection string and generates a SaS token. The 
+         * token is added to the Authorization header on the POST request to the 
+         * notification hub. The text in the editTextNotificationMessage control
+         * is added as the JSON body for the request to add a GCM message to the hub.
+         * 
+         * @param v 
+         */
+        public void sendNotificationButtonOnClick(View v) {
+            EditText notificationText = (EditText) findViewById(R.id.editTextNotificationMessage);
+            final String json = "{\"data\":{\"message\":\"" + notificationText.getText().toString() + "\"}}";
+    
+            new Thread()
+            {
+                public void run()
+                {
+                    try
+                    {
+                        HttpClient client = new DefaultHttpClient();
+    
+                        // Based on reference documentation...
+                        // http://msdn.microsoft.com/library/azure/dn223273.aspx
+                        ParseConnectionString(HubFullAccess);
+                        String url = HubEndpoint + HubName + "/messages/?api-version=2015-01";
+                        HttpPost post = new HttpPost(url);
+    
+                        // Authenticate the POST request with the SaS token.
+                        post.setHeader("Authorization", generateSasToken(url));
+    
+                        // JSON content for GCM
+                        post.setHeader("Content-Type", "application/json;charset=utf-8");
+    
+                        // Notification format should be GCM
+                        post.setHeader("ServiceBusNotification-Format", "gcm");
+                        post.setEntity(new StringEntity(json));
+    
+                        HttpResponse response = client.execute(post);
+                    }
+                    catch(Exception e)
+                    {
+                        DialogNotify("Exception",e.getMessage().toString());
+                    }
+                }
+            }.start();
+        }
+
+
+
+##Testing your app
+
+####Emulator Testing
+If you want to test on an emulator, make sure your emulator image supports the Google API level you choose for your app. If your image doesn't support the Google APIs you will end up with the **SERVICE\_NOT\_AVAILABLE** exception.
+
+Also make sure you have added your Google account to your running emulator under **Settings**->**Accounts**. Otherwise, your attempts to register with GCM may result in the **AUTHENTICATION\_FAILED** exception.
+
+####Testing the app     
+
+1. Run the app and notice the registration id is reported for a successful registration.
+
+   	![][18]
+
+2. Enter a notification message to be sent to all Android devices that have registered with the hub.
+
+   	![][19]
+
+3. Press **Send Notification**. Any devices that have the app running will show an `AlertDialog` with the notification message. Devices that don't have the app running but were previously registered for the notifications will receive a notification added to the notification manager. Notifications can be viewed by swiping down from the upper left hand corner.
+
+   	![][21]
+
+## <a name="next-steps"> </a>Next steps
+
+In this simple example you broadcast notifications to all your Android devices. In order to target specific users refer to the tutorial [Use Notification Hubs to push notifications to users], while if you want to segment your users by interest groups you can read [Use Notification Hubs to send breaking news]. Learn more about how to use Notification Hubs in [Notification Hubs Guidance].
+
+
+<!-- Images. -->
+[1]: ./media/notification-hubs-android-get-started/mobile-services-google-new-project.png
+[2]: ./media/notification-hubs-android-get-started/mobile-services-google-create-server-key.png
+[3]: ./media/notification-hubs-android-get-started/mobile-services-google-create-server-key2.png
+[4]: ./media/notification-hubs-android-get-started/mobile-services-google-create-server-key3.png
+[5]: ./media/notification-hubs-android-get-started/mobile-services-google-enable-GCM.png
+[6]: ./media/notification-hubs-android-get-started/notification-hub-android-new-class.png
+
+[12]: ./media/notification-hubs-android-get-started/notification-hub-connection-strings.png
+
+[13]: ./media/notification-hubs-android-get-started/notification-hubs-android-studio-new-project.png
+[14]: ./media/notification-hubs-android-get-started/notification-hubs-android-studio-choose-form-factor.png
+[15]: ./media/notification-hubs-android-get-started/notification-hub-create-android-app4.png
+[16]: ./media/notification-hubs-android-get-started/notification-hub-create-android-app5.png
+[17]: ./media/notification-hubs-android-get-started/notification-hub-create-android-app6.png
+
+[18]: ./media/notification-hubs-android-get-started/notification-hubs-android-studio-registered.png
+[19]: ./media/notification-hubs-android-get-started/notification-hubs-android-studio-set-message.png
+
+[20]: ./media/notification-hubs-android-get-started/notification-hub-create-console-app.png
+[21]: ./media/notification-hubs-android-get-started/notification-hubs-android-studio-received-message.png
+[22]: ./media/notification-hubs-android-get-started/notification-hub-scheduler1.png
+[23]: ./media/notification-hubs-android-get-started/notification-hub-scheduler2.png
+[29]: ./media/mobile-services-android-get-started-push/mobile-eclipse-import-Play-library.png
+[30]: ./media/notification-hubs-android-get-started/notification-hubs-debug-hub-gcm.png
+[31]: ./media/notification-hubs-android-get-started/notification-hubs-android-studio-add-ui.png
+<!-- URLs. -->
+[Mobile Services Android SDK]: https://go.microsoft.com/fwLink/?LinkID=280126&clcid=0x409
+[Referencing a library project]: http://go.microsoft.com/fwlink/?LinkId=389800
+[Azure Management Portal]: https://manage.windowsazure.com/
+[Notification Hubs Guidance]: http://msdn.microsoft.com/library/jj927170.aspx
+
+[Use Notification Hubs to push notifications to users]: notification-hubs-aspnet-backend-android-notify-users.md
+[Use Notification Hubs to send breaking news]: notification-hubs-aspnet-backend-android-breaking-news.md
+