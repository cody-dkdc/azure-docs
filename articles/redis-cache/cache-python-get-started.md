--- conflicted
+++ resolved
@@ -13,11 +13,7 @@
 ms.topic: hero-article
 ms.tgt_pltfrm: cache-redis
 ms.workload: tbd
-<<<<<<< HEAD
-ms.date: 01/06/2017
-=======
 ms.date: 02/10/2017
->>>>>>> e8cfaf0d
 ms.author: sdanie
 
 ---
