--- conflicted
+++ resolved
@@ -1,280 +1,143 @@
-<<<<<<< HEAD
-<properties 
-	pageTitle="Provision a Redis Cache" 
-	description="Use Azure Resource Manager template to deploy an Azure Redis Cache." 
-	services="redis-cache" 
-	documentationCenter="" 
-	authors="tfitzmac" 
-	manager="wpickett" 
-	editor=""/>
-
-<tags 
-	ms.service="cache" 
-	ms.workload="web" 
-	ms.tgt_pltfrm="cache-redis" 
-	ms.devlang="na" 
-	ms.topic="article" 
-	ms.date="09/15/2015" 
-	ms.author="tomfitz"/>
-
-# Create a Redis Cache using a template
-
-In this topic, you will learn how to create an Azure Resource Manager template that deploys an Azure Redis Cache. The cache can be used with an existing storage account to keep diagnostic data. You will learn how to define which resources are deployed and 
-how to define parameters that are specified when the deployment is executed. You can use this template for your own deployments, or customize it to meet your requirements.
-
-Currently, diagnostic settings are shared for all caches in the same region for a subscription. Updating one cache in the region will affect all other caches in the region.
-
-For more information about creating templates, see [Authoring Azure Resource Manager Templates](../resource-group-authoring-templates.md).
-
-For the complete template, see [Redis Cache template](https://github.com/Azure/azure-quickstart-templates/blob/master/101-redis-cache/azuredeploy.json).
-
-## What you will deploy
-
-In this template, you will deploy an Azure Redis Cache that uses an existing storage account for diagnostic data.
-
-To run the deployment automatically, click the following button:
-
-[![Deploy to Azure](http://azuredeploy.net/deploybutton.png)](https://portal.azure.com/#create/Microsoft.Template/uri/https%3A%2F%2Fraw.githubusercontent.com%2FAzure%2Fazure-quickstart-templates%2Fmaster%2F101-redis-cache%2Fazuredeploy.json)
-
-## Parameters
-
-With Azure Resource Manager, you define parameters for values you want to specify when the template is deployed. The template includes a section called Parameters that contains all of the parameter values.
-You should define a parameter for those values that will vary based on the project you are deploying or based on the 
-environment you are deploying to. Do not define parameters for values that will always stay the same. Each parameter value is used in the template to define the resources that are deploy. 
-
-We will describe each parameter in the template.
-
-[AZURE.INCLUDE [app-service-web-deploy-redis-parameters](../../includes/cache-deploy-parameters.md)]
-
-### redisCacheLocation
-
-The location of the Redics Cache. For best perfomance, use the same location as the app to be used with the cache.
-
-    "redisCacheLocation": {
-      "type": "string"
-    }
-
-### diagnosticsStorageAccountName
-
-The name of the existing storage account to use for diagnostics. 
-
-    "diagnosticsStorageAccountName": {
-      "type": "string"
-    }
-
-### enableNonSslPort
-
-A boolean value that indicates whether to allow access via non-SSL ports.
-
-    "enableNonSslPort": {
-      "type": "bool"
-    }
-
-### diagnosticsStatus
-
-A value that indicates whether diagnostices is enabled. Use ON or OFF.
-
-    "diagnosticsStatus": {
-      "type": "string",
-      "defaultValue": "ON",
-      "allowedValues": [
-            "ON",
-            "OFF"
-        ]
-    }
-    
-## Resources to deploy
-
-### Redis Cache
-
-Creates the Azure Redis Cache.
-
-    {
-      "apiVersion": "2015-08-01",
-      "name": "[parameters('redisCacheName')]",
-      "type": "Microsoft.Cache/Redis",
-      "location": "[parameters('redisCacheLocation')]",
-      "properties": {
-        "enableNonSslPort": "[parameters('enableNonSslPort')]",
-        "redisVersion": "[parameters('redisCacheVersion')]",
-        "sku": {
-          "capacity": "[parameters('redisCacheCapacity')]",
-          "family": "[parameters('redisCacheFamily')]",
-          "name": "[parameters('redisCacheSKU')]"
-        }
-      },
-        "resources": [
-          {
-            "apiVersion": "2014-04-01",
-            "type": "diagnosticSettings",
-            "name": "service", 
-            "location": "[parameters('redisCacheLocation')]",
-            "dependsOn": [
-              "[concat('Microsoft.Cache/Redis/', parameters('redisCacheName'))]"
-            ],
-            "properties": {
-              "status": "[parameters('diagnosticsStatus')]",
-              "storageAccountName": "[parameters('diagnosticsStorageAccountName')]",
-              "retention": "30"
-            }
-          }
-        ]
-    }
-
-## Commands to run deployment
-
-[AZURE.INCLUDE [app-service-deploy-commands](../../includes/app-service-deploy-commands.md)] 
-
-### PowerShell
-
-    New-AzureResourceGroupDeployment -TemplateUri https://raw.githubusercontent.com/Azure/azure-quickstart-templates/master/101-redis-cache/azuredeploy.json -ResourceGroupName ExampleDeployGroup -redisCacheName ExampleCache -redisCacheLocation "West US"
-
-### Azure CLI
-
-    azure group deployment create --template-uri https://raw.githubusercontent.com/Azure/azure-quickstart-templates/master/101-redis-cache/azuredeploy.json -g ExampleDeployGroup
-
-=======
-<properties 
-	pageTitle="Provision a Redis Cache" 
-	description="Use Azure Resource Manager template to deploy an Azure Redis Cache." 
-	services="app-service" 
-	documentationCenter="" 
-	authors="tfitzmac" 
-	manager="wpickett" 
-	editor=""/>
-
-<tags 
-	ms.service="cache" 
-	ms.workload="web" 
-	ms.tgt_pltfrm="cache-redis" 
-	ms.devlang="na" 
-	ms.topic="article" 
-	ms.date="12/16/2015" 
-	ms.author="tomfitz"/>
-
-# Create a Redis Cache using a template
-
-In this topic, you will learn how to create an Azure Resource Manager template that deploys an Azure Redis Cache. The cache can be used with an existing storage account to keep diagnostic data. You will learn how to define which resources are deployed and 
-how to define parameters that are specified when the deployment is executed. You can use this template for your own deployments, or customize it to meet your requirements.
-
-Currently, diagnostic settings are shared for all caches in the same region for a subscription. Updating one cache in the region will affect all other caches in the region.
-
-For more information about creating templates, see [Authoring Azure Resource Manager Templates](../resource-group-authoring-templates.md).
-
-For the complete template, see [Redis Cache template](https://github.com/Azure/azure-quickstart-templates/blob/master/101-redis-cache/azuredeploy.json).
-
->[AZURE.NOTE] ARM templates for the new [Premium tier](cache-premium-tier-intro.md) are available. 
->
->-    [Create a Premium Redis Cache with clustering](https://azure.microsoft.com/documentation/templates/201-redis-premium-cluster-diagnostics/)
->-    [Create Premium Redis Cache with data persistence](https://azure.microsoft.com/documentation/templates/201-redis-premium-persistence/)
->-    [Create Premium Redis Cache with VNet and optional clustering](https://azure.microsoft.com/documentation/templates/201-redis-premium-vnet-cluster-diagnostics/)
->
->To check for the latest templates, see [Azure Quickstart Templates](https://azure.microsoft.com/documentation/templates/) and search for `Redis Cache`.
-
-## What you will deploy
-
-In this template, you will deploy an Azure Redis Cache that uses an existing storage account for diagnostic data.
-
-To run the deployment automatically, click the following button:
-
-[![Deploy to Azure](./media/cache-redis-cache-arm-provision/deploybutton.png)](https://portal.azure.com/#create/Microsoft.Template/uri/https%3A%2F%2Fraw.githubusercontent.com%2FAzure%2Fazure-quickstart-templates%2Fmaster%2F101-redis-cache%2Fazuredeploy.json)
-
-## Parameters
-
-With Azure Resource Manager, you define parameters for values you want to specify when the template is deployed. The template includes a section called Parameters that contains all of the parameter values.
-You should define a parameter for those values that will vary based on the project you are deploying or based on the 
-environment you are deploying to. Do not define parameters for values that will always stay the same. Each parameter value is used in the template to define the resources that are deploy. 
-
-We will describe each parameter in the template.
-
-[AZURE.INCLUDE [app-service-web-deploy-redis-parameters](../../includes/cache-deploy-parameters.md)]
-
-### redisCacheLocation
-
-The location of the Redics Cache. For best perfomance, use the same location as the app to be used with the cache.
-
-    "redisCacheLocation": {
-      "type": "string"
-    }
-
-### diagnosticsStorageAccountName
-
-The name of the existing storage account to use for diagnostics. 
-
-    "diagnosticsStorageAccountName": {
-      "type": "string"
-    }
-
-### enableNonSslPort
-
-A boolean value that indicates whether to allow access via non-SSL ports.
-
-    "enableNonSslPort": {
-      "type": "bool"
-    }
-
-### diagnosticsStatus
-
-A value that indicates whether diagnostices is enabled. Use ON or OFF.
-
-    "diagnosticsStatus": {
-      "type": "string",
-      "defaultValue": "ON",
-      "allowedValues": [
-            "ON",
-            "OFF"
-        ]
-    }
-    
-## Resources to deploy
-
-### Redis Cache
-
-Creates the Azure Redis Cache.
-
-    {
-      "apiVersion": "2015-08-01",
-      "name": "[parameters('redisCacheName')]",
-      "type": "Microsoft.Cache/Redis",
-      "location": "[parameters('redisCacheLocation')]",
-      "properties": {
-        "enableNonSslPort": "[parameters('enableNonSslPort')]",
-        "redisVersion": "[parameters('redisCacheVersion')]",
-        "sku": {
-          "capacity": "[parameters('redisCacheCapacity')]",
-          "family": "[parameters('redisCacheFamily')]",
-          "name": "[parameters('redisCacheSKU')]"
-        }
-      },
-        "resources": [
-          {
-            "apiVersion": "2014-04-01",
-            "type": "diagnosticSettings",
-            "name": "service", 
-            "location": "[parameters('redisCacheLocation')]",
-            "dependsOn": [
-              "[concat('Microsoft.Cache/Redis/', parameters('redisCacheName'))]"
-            ],
-            "properties": {
-              "status": "[parameters('diagnosticsStatus')]",
-              "storageAccountName": "[parameters('diagnosticsStorageAccountName')]",
-              "retention": "30"
-            }
-          }
-        ]
-    }
-
-## Commands to run deployment
-
-[AZURE.INCLUDE [app-service-deploy-commands](../../includes/app-service-deploy-commands.md)] 
-
-### PowerShell
-
-    New-AzureRmResourceGroupDeployment -TemplateUri https://raw.githubusercontent.com/Azure/azure-quickstart-templates/master/101-redis-cache/azuredeploy.json -ResourceGroupName ExampleDeployGroup -redisCacheName ExampleCache -redisCacheLocation "West US"
-
-### Azure CLI
-
-    azure group deployment create --template-uri https://raw.githubusercontent.com/Azure/azure-quickstart-templates/master/101-redis-cache/azuredeploy.json -g ExampleDeployGroup
-
-
->>>>>>> 08be3281
+<properties 
+	pageTitle="Provision a Redis Cache" 
+	description="Use Azure Resource Manager template to deploy an Azure Redis Cache." 
+	services="app-service" 
+	documentationCenter="" 
+	authors="tfitzmac" 
+	manager="wpickett" 
+	editor=""/>
+
+<tags 
+	ms.service="cache" 
+	ms.workload="web" 
+	ms.tgt_pltfrm="cache-redis" 
+	ms.devlang="na" 
+	ms.topic="article" 
+	ms.date="12/16/2015" 
+	ms.author="tomfitz"/>
+
+# Create a Redis Cache using a template
+
+In this topic, you will learn how to create an Azure Resource Manager template that deploys an Azure Redis Cache. The cache can be used with an existing storage account to keep diagnostic data. You will learn how to define which resources are deployed and 
+how to define parameters that are specified when the deployment is executed. You can use this template for your own deployments, or customize it to meet your requirements.
+
+Currently, diagnostic settings are shared for all caches in the same region for a subscription. Updating one cache in the region will affect all other caches in the region.
+
+For more information about creating templates, see [Authoring Azure Resource Manager Templates](../resource-group-authoring-templates.md).
+
+For the complete template, see [Redis Cache template](https://github.com/Azure/azure-quickstart-templates/blob/master/101-redis-cache/azuredeploy.json).
+
+>[AZURE.NOTE] ARM templates for the new [Premium tier](cache-premium-tier-intro.md) are available. 
+>
+>-    [Create a Premium Redis Cache with clustering](https://azure.microsoft.com/documentation/templates/201-redis-premium-cluster-diagnostics/)
+>-    [Create Premium Redis Cache with data persistence](https://azure.microsoft.com/documentation/templates/201-redis-premium-persistence/)
+>-    [Create Premium Redis Cache with VNet and optional clustering](https://azure.microsoft.com/documentation/templates/201-redis-premium-vnet-cluster-diagnostics/)
+>
+>To check for the latest templates, see [Azure Quickstart Templates](https://azure.microsoft.com/documentation/templates/) and search for `Redis Cache`.
+
+## What you will deploy
+
+In this template, you will deploy an Azure Redis Cache that uses an existing storage account for diagnostic data.
+
+To run the deployment automatically, click the following button:
+
+[![Deploy to Azure](./media/cache-redis-cache-arm-provision/deploybutton.png)](https://portal.azure.com/#create/Microsoft.Template/uri/https%3A%2F%2Fraw.githubusercontent.com%2FAzure%2Fazure-quickstart-templates%2Fmaster%2F101-redis-cache%2Fazuredeploy.json)
+
+## Parameters
+
+With Azure Resource Manager, you define parameters for values you want to specify when the template is deployed. The template includes a section called Parameters that contains all of the parameter values.
+You should define a parameter for those values that will vary based on the project you are deploying or based on the 
+environment you are deploying to. Do not define parameters for values that will always stay the same. Each parameter value is used in the template to define the resources that are deploy. 
+
+We will describe each parameter in the template.
+
+[AZURE.INCLUDE [app-service-web-deploy-redis-parameters](../../includes/cache-deploy-parameters.md)]
+
+### redisCacheLocation
+
+The location of the Redics Cache. For best perfomance, use the same location as the app to be used with the cache.
+
+    "redisCacheLocation": {
+      "type": "string"
+    }
+
+### diagnosticsStorageAccountName
+
+The name of the existing storage account to use for diagnostics. 
+
+    "diagnosticsStorageAccountName": {
+      "type": "string"
+    }
+
+### enableNonSslPort
+
+A boolean value that indicates whether to allow access via non-SSL ports.
+
+    "enableNonSslPort": {
+      "type": "bool"
+    }
+
+### diagnosticsStatus
+
+A value that indicates whether diagnostices is enabled. Use ON or OFF.
+
+    "diagnosticsStatus": {
+      "type": "string",
+      "defaultValue": "ON",
+      "allowedValues": [
+            "ON",
+            "OFF"
+        ]
+    }
+    
+## Resources to deploy
+
+### Redis Cache
+
+Creates the Azure Redis Cache.
+
+    {
+      "apiVersion": "2015-08-01",
+      "name": "[parameters('redisCacheName')]",
+      "type": "Microsoft.Cache/Redis",
+      "location": "[parameters('redisCacheLocation')]",
+      "properties": {
+        "enableNonSslPort": "[parameters('enableNonSslPort')]",
+        "redisVersion": "[parameters('redisCacheVersion')]",
+        "sku": {
+          "capacity": "[parameters('redisCacheCapacity')]",
+          "family": "[parameters('redisCacheFamily')]",
+          "name": "[parameters('redisCacheSKU')]"
+        }
+      },
+        "resources": [
+          {
+            "apiVersion": "2014-04-01",
+            "type": "diagnosticSettings",
+            "name": "service", 
+            "location": "[parameters('redisCacheLocation')]",
+            "dependsOn": [
+              "[concat('Microsoft.Cache/Redis/', parameters('redisCacheName'))]"
+            ],
+            "properties": {
+              "status": "[parameters('diagnosticsStatus')]",
+              "storageAccountName": "[parameters('diagnosticsStorageAccountName')]",
+              "retention": "30"
+            }
+          }
+        ]
+    }
+
+## Commands to run deployment
+
+[AZURE.INCLUDE [app-service-deploy-commands](../../includes/app-service-deploy-commands.md)] 
+
+### PowerShell
+
+    New-AzureRmResourceGroupDeployment -TemplateUri https://raw.githubusercontent.com/Azure/azure-quickstart-templates/master/101-redis-cache/azuredeploy.json -ResourceGroupName ExampleDeployGroup -redisCacheName ExampleCache -redisCacheLocation "West US"
+
+### Azure CLI
+
+    azure group deployment create --template-uri https://raw.githubusercontent.com/Azure/azure-quickstart-templates/master/101-redis-cache/azuredeploy.json -g ExampleDeployGroup
+
+