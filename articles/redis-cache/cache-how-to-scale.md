--- conflicted
+++ resolved
@@ -13,22 +13,14 @@
 	ms.tgt_pltfrm="cache-redis" 
 	ms.devlang="na" 
 	ms.topic="article" 
-<<<<<<< HEAD
-	ms.date="09/10/2015" 
-=======
 	ms.date="12/16/2015" 
->>>>>>> 08be3281
 	ms.author="sdanie"/>
 
 # How to Scale Azure Redis Cache
 
 >[AZURE.NOTE] The Azure Redis Cache scaling feature is currently in preview. During the preview period, you cannot scale to or from a premium tier cache, but you can change the pricing tier within a premium cache, and you can [change the cluster size](cache-how-to-premium-clustering.md#cluster-size) in a premium cache with clustering enabled.
 
-<<<<<<< HEAD
-Azure Redis Cache has different cache offerings which provide flexibility in the choice of cache size and features. If the requirements of your application change after a cache is created, you can scale the size of the cache using the **Change pricing tier** blade in the [Azure preview portal](https://portal.azure.com).
-=======
 Azure Redis Cache has different cache offerings which provide flexibility in the choice of cache size and features. If the requirements of your application change after a cache is created, you can scale the size of the cache using the **Change pricing tier** blade in the [Azure Portal](https://portal.azure.com).
->>>>>>> 08be3281
 
 ## When to scale
 
@@ -44,11 +36,7 @@
 If you determine that your cache is no longer meeting the requirements of your application, you can change to a larger or smaller cache pricing tier that is right for your application. For more information on determining which cache pricing tier to use, see [What Redis Cache offering and size should I use](cache-faq.md#what-redis-cache-offering-and-size-should-i-use).
 
 ## Scale a cache
-<<<<<<< HEAD
-To scale your cache, [browse to the cache](cache-configure.md#configure-redis-cache-settings) in the [preview portal](https://portal.azure.com) and click **Settings**, **Pricing tier**.
-=======
 To scale your cache, [browse to the cache](cache-configure.md#configure-redis-cache-settings) in the [Azure Portal](https://portal.azure.com) and click **Settings**, **Pricing tier**.
->>>>>>> 08be3281
 
 You can also click the **Standard tier** or **Basic tier** part in the **Redis Cache** blade.
 
@@ -60,10 +48,7 @@
 
 >[AZURE.NOTE] You can scale to a different pricing tier with the following restrictions.
 >
-<<<<<<< HEAD
-=======
 >-	You can't scale to or from a **Premium** cache.
->>>>>>> 08be3281
 >-	You can't scale from a **Standard** cache to a **Basic** cache.
 >-	You can scale from a **Basic** cache to a **Standard** cache but you can't change the size at the same time. If you need a different size, you can do a subsequent scaling operation to the desired size.
 >-	You can't scale from a larger size down to the **C0 (250 MB)** size.
@@ -136,36 +121,20 @@
 ## How does scaling work
 
 When a **Basic** cache is scaled to a different size, it is shut down and a new cache is provisioned using the new size. During this time, the cache is unavailable and all data in the cache is lost.
-<<<<<<< HEAD
-
-When a **Basic** cache is scaled to a **Standard** cache, a replica cache is provisioned and the data is copied from the primary cache to the replica cache. The cache remains available during the scaling process.
-
-When a **Standard** cache is scaled to a different size, one of the replicas is shut down and re-provisioned to the new size and the data transferred over, and then the other replica performs a failover before it is reprovisioned, similar to the process that occurs during a failure of one of the cache nodes.
-=======
 
 When a **Basic** cache is scaled to a **Standard** cache, a replica cache is provisioned and the data is copied from the primary cache to the replica cache. The cache remains available during the scaling process.
 
 When a **Standard** cache is scaled to a different size, one of the replicas is shut down and re-provisioned to the new size and the data transferred over, and then the other replica performs a failover before it is re-provisioned, similar to the process that occurs during a failure of one of the cache nodes.
->>>>>>> 08be3281
 
 ## Will I lose data from my cache during scaling
 
 When a **Basic** cache is scaled to a new size, all data is lost and the cache is unavailable during the scaling operation.
-<<<<<<< HEAD
-
-When a **Basic** cache is scaled to a **Standard** cache, the data in the cache is typically preserved.
-
-When a **Standard** cache is scaled to a larger size, all data is typically preserved. When scaling a **Standard** cache down to a smaller size, data may be lost depending on how much data is in the cache related to the new size when it is scaled. If data is lost when scaling down, keys are evicted using the [allkeys-lru](http://redis.io/topics/lru-cache) eviction policy. 
-
-Note that while Standard caches have a 99.9% SLA for availability, there is no SLA for data loss.
-=======
 
 When a **Basic** cache is scaled to a **Standard** cache, the data in the cache is typically preserved.
 
 When a **Standard** cache is scaled to a larger size, all data is typically preserved. When scaling a **Standard** cache down to a smaller size, data may be lost depending on how much data is in the cache related to the new size when it is scaled. If data is lost when scaling down, keys are evicted using the [allkeys-lru](http://redis.io/topics/lru-cache) eviction policy. 
 
 Note that while Standard and Premium caches have a 99.9% SLA for availability, there is no SLA for data loss.
->>>>>>> 08be3281
 
 ## Will my cache be available during scaling
 
@@ -175,11 +144,8 @@
 
 ## Operations that are not supported
 
-<<<<<<< HEAD
-=======
 You can't scale to or from a **Premium** cache.
 
->>>>>>> 08be3281
 You can't change from a **Standard** to a **Basic** cache.
 
 You can scale from a **Basic** cache to a **Standard** cache but you can't change the size at the same time. If you need a different size, you can do a subsequent scaling operation to the desired size.
