---
title: Azure Redis Cache FAQ | Microsoft Docs
description: Learn the answers to common questions, patterns and best practices for Azure Redis Cache
services: redis-cache
documentationcenter: ''
author: steved0x
manager: douge
editor: ''

ms.assetid: c2c52b7d-b2d1-433a-b635-c20180e5cab2
ms.service: cache
ms.workload: tbd
ms.tgt_pltfrm: cache-redis
ms.devlang: na
ms.topic: article
<<<<<<< HEAD
ms.date: 04/03/2017
=======
ms.date: 04/27/2017
>>>>>>> a42dbad0
ms.author: sdanie

---
# Azure Redis Cache FAQ
Learn the answers to common questions, patterns, and best practices for Azure Redis Cache.

## What if my question isn't answered here?
If your question isn't listed here, let us know and we'll help you find an answer.

* You can post a question in the comments at the end of this FAQ and engage with the Azure Cache team and other community members about this article.
* To reach a wider audience, you can post a question on the [Azure Cache MSDN Forum](https://social.msdn.microsoft.com/forums/azure/home?forum=azurecache) and engage with the Azure Cache team and other members of the community.
* If you want to make a feature request, you can submit your requests and ideas to [Azure Redis Cache User Voice](https://feedback.azure.com/forums/169382-cache).
* You can also send an email to us at [Azure Cache External Feedback](mailto:azurecache@microsoft.com).

## Azure Redis Cache basics
The FAQs in this section cover some of the basics of Azure Redis Cache.

* [What is Azure Redis Cache?](#what-is-azure-redis-cache)
* [How can I get started with Azure Redis Cache?](#how-can-i-get-started-with-azure-redis-cache)

The following FAQs cover basic concepts and questions about Azure Redis Cache and are answered in one of the other FAQ sections.

* [What Redis Cache offering and size should I use?](#what-redis-cache-offering-and-size-should-i-use)
* [What Redis cache clients can I use?](#what-redis-cache-clients-can-i-use)
* [Is there a local emulator for Azure Redis Cache?](#is-there-a-local-emulator-for-azure-redis-cache)
* [How do I monitor the health and performance of my cache?](#how-do-i-monitor-the-health-and-performance-of-my-cache)

## Planning FAQs
* [What Redis Cache offering and size should I use?](#what-redis-cache-offering-and-size-should-i-use)
* [Azure Redis Cache performance](#azure-redis-cache-performance)
* [In what region should I locate my cache?](#in-what-region-should-i-locate-my-cache)
* [How am I billed for Azure Redis Cache?](#how-am-i-billed-for-azure-redis-cache)
* [Can I use Azure Redis Cache with Azure Government Cloud, Azure China Cloud, or Microsoft Azure Germany?](#can-i-use-azure-redis-cache-with-azure-government-cloud-azure-china-cloud-or-microsoft-azure-germany)

## Development FAQs
* [What do the StackExchange.Redis configuration options do?](#what-do-the-stackexchangeredis-configuration-options-do)
* [What Redis cache clients can I use?](#what-redis-cache-clients-can-i-use)
* [Is there a local emulator for Azure Redis Cache?](#is-there-a-local-emulator-for-azure-redis-cache)
* [How can I run Redis commands?](#how-can-i-run-redis-commands)
* [Why doesn't Azure Redis Cache have an MSDN class library reference like some of the other Azure services?](#why-doesnt-azure-redis-cache-have-an-msdn-class-library-reference-like-some-of-the-other-azure-services)
* [Can I use Azure Redis Cache as a PHP session cache?](#can-i-use-azure-redis-cache-as-a-php-session-cache)
* [What are Redis databases?](#what-are-redis-databases)

## Security FAQs
* [When should I enable the non-SSL port for connecting to Redis?](#when-should-i-enable-the-non-ssl-port-for-connecting-to-redis)

## Production FAQs
* [What are some production best practices?](#what-are-some-production-best-practices)
* [What are some of the considerations when using common Redis commands?](#what-are-some-of-the-considerations-when-using-common-redis-commands)
* [How can I benchmark and test the performance of my cache?](#how-can-i-benchmark-and-test-the-performance-of-my-cache)
* [Important details about ThreadPool growth](#important-details-about-threadpool-growth)
* [Enable server GC to get more throughput on the client when using StackExchange.Redis](#enable-server-gc-to-get-more-throughput-on-the-client-when-using-stackexchangeredis)
* [Performance considerations around connections](#performance-considerations-around-connections)

## Monitoring and troubleshooting FAQs
The FAQs in this section cover common monitoring and troubleshooting questions. For more information about monitoring and troubleshooting your Azure Redis Cache instances, see [How to monitor Azure Redis Cache](cache-how-to-monitor.md) and [How to troubleshoot Azure Redis Cache](cache-how-to-troubleshoot.md).

* [How do I monitor the health and performance of my cache?](#how-do-i-monitor-the-health-and-performance-of-my-cache)
* [My cache diagnostics storage account settings changed, what happened?](#my-cache-diagnostics-storage-account-settings-changed-what-happened)
* [Why are diagnostics enabled for some new caches but not others?](#why-are-diagnostics-enabled-for-some-new-caches-but-not-others)
* [Why am I seeing timeouts?](#why-am-i-seeing-timeouts)
* [Why was my client disconnected from the cache?](#why-was-my-client-disconnected-from-the-cache)

## Prior Cache offering FAQs
* [Which Azure Cache offering is right for me?](#which-azure-cache-offering-is-right-for-me)

### What is Azure Redis Cache?
Azure Redis Cache is based on the popular open-source [Redis cache](http://redis.io). It gives you access to a secure, dedicated Redis cache, managed by Microsoft, and accessible from any application within Azure. For a more detailed overview, see the [Azure Redis Cache](https://azure.microsoft.com/services/cache/) product page on Azure.com.

### How can I get started with Azure Redis Cache?
There are several ways you can get started with Azure Redis Cache.

* You can check out one of our tutorials available for [.NET](cache-dotnet-how-to-use-azure-redis-cache.md), [ASP.NET](cache-web-app-howto.md), [Java](cache-java-get-started.md), [Node.js](cache-nodejs-get-started.md), and [Python](cache-python-get-started.md).
* You can watch [How to Build High-Performance Apps Using Microsoft Azure Redis Cache](https://azure.microsoft.com/documentation/videos/how-to-build-high-performance-apps-using-microsoft-azure-cache/).
* You can check out the client documentation for the clients that match the development language of your project to see how to use Redis. There are many Redis clients that can be used with Azure Redis Cache. For a list of Redis clients, see [http://redis.io/clients](http://redis.io/clients).

If you don't already have an Azure account, you can:

* [Open an Azure account for free](https://azure.microsoft.com/pricing/free-trial/?WT.mc_id=redis_cache_hero). You get credits that can be used to try out paid Azure services. Even after the credits are used up, you can keep the account and use free Azure services and features.
* [Activate Visual Studio subscriber benefits](https://azure.microsoft.com/pricing/member-offers/msdn-benefits-details/?WT.mc_id=redis_cache_hero). Your MSDN subscription gives you credits every month that you can use for paid Azure services.

<a name="cache-size"></a>

### What Redis Cache offering and size should I use?
Each Azure Redis Cache offering provides different levels of **size**, **bandwidth**, **high availability**, and **SLA** options.

The following are considerations for choosing a Cache offering.

* **Memory**: The Basic and Standard tiers offer 250 MB – 53 GB. The Premium tier offers up to 530 GB with more available [on request](mailto:wapteams@microsoft.com?subject=Redis%20Cache%20quota%20increase). For more information, see [Azure Redis Cache Pricing](https://azure.microsoft.com/pricing/details/cache/).
* **Network Performance**: If you have a workload that requires high throughput, the Premium tier offers more bandwidth compared to Standard or Basic. Also within each tier, larger size caches have more bandwidth because of the underlying VM that hosts the cache. See the [following table](#cache-performance) for more information.
* **Throughput**: The Premium tier offers the maximum available throughput. If the cache server or client reaches the bandwidth limits, you may receive timeouts on the client side. For more information, see the following table.
* **High Availability/SLA**: Azure Redis Cache guarantees that a Standard/Premium cache is available at least 99.9% of the time. To learn more about our SLA, see [Azure Redis Cache Pricing](https://azure.microsoft.com/support/legal/sla/cache/v1_0/). The SLA only covers connectivity to the Cache endpoints. The SLA does not cover protection from data loss. We recommend using the Redis data persistence feature in the Premium tier to increase resiliency against data loss.
* **Redis Data Persistence**: The Premium tier allows you to persist the cache data in an Azure Storage account. In a Basic/Standard cache, all the data is stored only in memory. If there are underlying infrastructure issues there can be potential data loss. We recommend using the Redis data persistence feature in the Premium tier to increase resiliency against data loss. Azure Redis Cache offers RDB and AOF (coming soon) options in Redis persistence. For more information, see [How to configure persistence for a Premium Azure Redis Cache](cache-how-to-premium-persistence.md).
* **Redis Cluster**: To create caches larger than 53 GB, or to shard data across multiple Redis nodes, you can use Redis clustering, which is available in the Premium tier. Each node consists of a primary/replica cache pair for high availability. For more information, see [How to configure clustering for a Premium Azure Redis Cache](cache-how-to-premium-clustering.md).
* **Enhanced security and network isolation**: Azure Virtual Network (VNET) deployment provides enhanced security and isolation for your Azure Redis Cache, as well as subnets, access control policies, and other features to further restrict access. For more information, see [How to configure Virtual Network support for a Premium Azure Redis Cache](cache-how-to-premium-vnet.md).
* **Configure Redis**: In both the Standard and Premium tiers, you can configure Redis for Keyspace notifications.
* **Maximum number of client connections**: The Premium tier offers the maximum number of clients that can connect to Redis, with a higher number of connections for larger sized caches. For more information, see [Azure Redis Cache pricing](https://azure.microsoft.com/pricing/details/cache/).
* **Dedicated Core for Redis Server**: In the Premium tier, all cache sizes have a dedicated core for Redis. In the Basic/Standard tiers, the C1 size and above have a dedicated core for Redis server.
* **Redis is single-threaded** so having more than two cores does not provide additional benefit over having just two cores, but larger VM sizes typically have more bandwidth than smaller sizes. If the cache server or client reaches the bandwidth limits, then you receive timeouts on the client side.
* **Performance improvements**: Caches in the Premium tier are deployed on hardware that has faster processors, giving better performance compared to the Basic or Standard tier. Premium tier Caches have higher throughput and lower latencies.

<a name="cache-performance"></a>

### Azure Redis Cache performance
The following table shows the maximum bandwidth values observed while testing various sizes of Standard and Premium caches using `redis-benchmark.exe` from an Iaas VM against the Azure Redis Cache endpoint. 

>[!NOTE] 
>These values are not guaranteed and there is no SLA for these numbers, but should be typical. You should load test your own application to determine the right cache size for your application.
>
>

From this table, we can draw the following conclusions:

* Throughput for the caches that are the same size is higher in the Premium tier as compared to the Standard tier. For example, with a 6 GB Cache, throughput of P1 is 140K RPS as compared to 49K for C3.
* With Redis clustering, throughput increases linearly as you increase the number of shards (nodes) in the cluster. For example, if you create a P4 cluster of 10 shards, then the available throughput is 250K *10 = 2.5 Million RPS.
* Throughput for bigger key sizes is higher in the Premium tier as compared to the Standard Tier.

| Pricing tier | Size | CPU cores | Available bandwidth | 1 KB value size |
| --- | --- | --- | --- | --- |
| **Standard cache sizes** | | |**Megabits per sec (Mb/s) / Megabytes per sec (MB/s)** |**Requests per second (RPS)** |
| C0 |250 MB |Shared |5 / 0.625 |600 |
| C1 |1 GB |1 |100 / 12.5 |12200 |
| C2 |2.5 GB |2 |200 / 25 |24000 |
| C3 |6 GB |4 |400 / 50 |49000 |
| C4 |13 GB |2 |500 / 62.5 |61000 |
| C5 |26 GB |4 |1000 / 125 |115000 |
| C6 |53 GB |8 |2000 / 250 |150000 |
| **Premium cache sizes** | |**CPU cores per shard** | |**Requests per second (RPS), per shard** |
| P1 |6 GB |2 |1000 / 125 |140000 |
| P2 |13 GB |4 |2000 / 250 |220000 |
| P3 |26 GB |4 |2000 / 250 |220000 |
| P4 |53 GB |8 |4000 / 500 |250000 |

For instructions on downloading the Redis tools such as `redis-benchmark.exe`, see the [How can I run Redis commands?](#cache-commands) section.

<a name="cache-region"></a>

### In what region should I locate my cache?
For best performance and lowest latency, locate your Azure Redis Cache in the same region as your cache client application.

<a name="cache-billing"></a>

### How am I billed for Azure Redis Cache?
Azure Redis Cache pricing is [here](https://azure.microsoft.com/pricing/details/cache/). The pricing page lists pricing as an hourly rate. Caches are billed on a per-minute basis from the time that the cache is created until the time that a cache is deleted. There is no option for stopping or pausing the billing of a cache.

<<<<<<< HEAD
## Can I use Azure Redis Cache with Azure Government Cloud, Azure China Cloud, or Microsoft Azure Germany?
=======
### Can I use Azure Redis Cache with Azure Government Cloud, Azure China Cloud, or Microsoft Azure Germany?
>>>>>>> a42dbad0
Yes, Azure Redis Cache is available in Azure Government Cloud, Azure China Cloud, and Microsoft Azure Germany. The URLs for accessing and managing Azure Redis Cache are different in these clouds compared with Azure Public Cloud. 

| Cloud   | Dns Suffix for Redis            |
|---------|---------------------------------|
| Public  | *.redis.cache.windows.net       |
| US Gov  | *.redis.cache.usgovcloudapi.net |
| Germany | *.redis.cache.cloudapi.de       |
| China   | *.redis.cache.chinacloudapi.cn  |

For more information on considerations when using Azure Redis Cache with other clouds, see the following links.

- [Azure Government Databases - Azure Redis Cache](../azure-government/documentation-government-services-database.md#azure-redis-cache)
- [Azure China Cloud - Azure Redis Cache](https://www.azure.cn/documentation/services/redis-cache/)
- [Microsoft Azure Germany](https://azure.microsoft.com/overview/clouds/germany/)

For information on using Azure Redis Cache with PowerShell in Azure Government Cloud, Azure China Cloud, and Microsoft Azure Germany, see [How to connect to other clouds - Azure Redis Cache PowerShell](cache-howto-manage-redis-cache-powershell.md#how-to-connect-to-other-clouds).

<a name="cache-configuration"></a>

### What do the StackExchange.Redis configuration options do?
StackExchange.Redis has many options. This section talks about some of the common settings. For more detailed information about StackExchange.Redis options, see [StackExchange.Redis configuration](https://stackexchange.github.io/StackExchange.Redis/Configuration).

| ConfigurationOptions | Description | Recommendation |
| --- | --- | --- |
| AbortOnConnectFail |When set to true, the connection will not reconnect after a network failure. |Set to false and let StackExchange.Redis reconnect automatically. |
| ConnectRetry |The number of times to repeat connection attempts during initial connect. |See the following notes for guidance. |
| ConnectTimeout |Timeout in ms for connect operations. |See the following notes for guidance. |

Usually the default values of the client are sufficient. You can fine-tune the options based on your workload.

* **Retries**
  * For ConnectRetry and ConnectTimeout, the general guidance is to fail fast and retry again. This guidance is based on your workload and how much time on average it takes for your client to issue a Redis command and receive a response.
  * Let StackExchange.Redis automatically reconnect instead of checking connection status and reconnecting yourself. **Avoid using the ConnectionMultiplexer.IsConnected property**.
  * Snowballing - sometimes you may run into an issue where you are retrying and the retries snowball and never recovers. If snowballing occurs, you should consider using an exponential backoff retry algorithm as described in [Retry general guidance](../best-practices-retry-general.md) published by the Microsoft Patterns & Practices group.
* **Timeout values**
  * Consider your workload and set the values accordingly. If you are storing large values, set the timeout to a higher value.
  * Set `AbortOnConnectFail` to false and let StackExchange.Redis reconnect for you.
  * Use a single ConnectionMultiplexer instance for the application. You can use a LazyConnection to create a single instance that is returned by a Connection property, as shown in [Connect to the cache using the ConnectionMultiplexer class](cache-dotnet-how-to-use-azure-redis-cache.md#connect-to-the-cache).
  * Set the `ConnectionMultiplexer.ClientName` property to an app instance unique name for diagnostic purposes.
  * Use multiple `ConnectionMultiplexer` instances for custom workloads.
	  * You can follow this model if you have varying load in your application. For example:
	  * You can have one multiplexer for dealing with large keys.
	  * You can have one multiplexer for dealing with small keys.
	  * You can set different values for connection timeouts and retry logic for each ConnectionMultiplexer that you use.
	  * Set the `ClientName` property on each multiplexer to help with diagnostics.
	  * This guidance may lead to more streamlined latency per `ConnectionMultiplexer`.

### What Redis cache clients can I use?
One of the great things about Redis is that there are many clients supporting many different development languages. For a current list of clients, see [Redis clients](http://redis.io/clients). For tutorials that cover several different languages and clients, see [How to use Azure Redis Cache](cache-dotnet-how-to-use-azure-redis-cache.md) and click the desired language from the language switcher at the top of the article.

[!INCLUDE [redis-cache-create](../../includes/redis-cache-access-keys.md)]

<a name="cache-emulator"></a>

### Is there a local emulator for Azure Redis Cache?
There is no local emulator for Azure Redis Cache, but you can run the MSOpenTech version of redis-server.exe from the [Redis command-line tools](https://github.com/MSOpenTech/redis/releases/) on your local machine and connect to it to get a similar experience to a local cache emulator, as shown in the following example:

    private static Lazy<ConnectionMultiplexer>
          lazyConnection = new Lazy<ConnectionMultiplexer>
        (() =>
        {
            // Connect to a locally running instance of Redis to simulate a local cache emulator experience.
            return ConnectionMultiplexer.Connect("127.0.0.1:6379");
        });

        public static ConnectionMultiplexer Connection
        {
            get
            {
                return lazyConnection.Value;
            }
        }


You can optionally configure a [redis.conf](http://redis.io/topics/config) file to more closely match the [default cache settings](cache-configure.md#default-redis-server-configuration) for your online Azure Redis Cache if desired.

<a name="cache-commands"></a>

### How can I run Redis commands?
You can use any of the commands listed at [Redis commands](http://redis.io/commands#) except for the commands listed at [Redis commands not supported in Azure Redis Cache](cache-configure.md#redis-commands-not-supported-in-azure-redis-cache). You have several options to run Redis commands.

* If you have a Standard or Premium cache, you can run Redis commands using the [Redis Console](cache-configure.md#redis-console). The Redis console provides a secure way to run Redis commands in the Azure portal.
* You can also use the Redis command-line tools. To use them, perform the following steps:
* Download the [Redis command-line tools](https://github.com/MSOpenTech/redis/releases/).
* Connect to the cache using `redis-cli.exe`. Pass in the cache endpoint using the -h switch and the key using -a as shown in the following example:
* `redis-cli -h <your cache="" name="">
  .redis.cache.windows.net -a <key>
  `

> [!NOTE]
> The Redis command-line tools do not work with the SSL port, but you can use a utility such as `stunnel` to securely connect the tools to the SSL port by following the directions in the [Announcing ASP.NET Session State Provider for Redis Preview Release](http://blogs.msdn.com/b/webdev/archive/2014/05/12/announcing-asp-net-session-state-provider-for-redis-preview-release.aspx) blog post.
>
>

<a name="cache-reference"></a>

### Why doesn't Azure Redis Cache have an MSDN class library reference like some of the other Azure services?
Microsoft Azure Redis Cache is based on the popular open source Redis Cache and can be accessed by a wide variety of [Redis clients](http://redis.io/clients) for many programming languages. Each client has its own API that makes calls to the Redis cache instance using [Redis commands](http://redis.io/commands).

Because each client is different, there is not one centralized class reference on MSDN, and each client maintains its own reference documentation. In addition to the reference documentation, there are several tutorials showing how to get started with Azure Redis Cache using different languages and cache clients. To access these tutorials, see [How to use Azure Redis Cache](cache-dotnet-how-to-use-azure-redis-cache.md) and click the desired language from the language switcher at the top of the article.

### Can I use Azure Redis Cache as a PHP session cache?
Yes, to use Azure Redis Cache as a PHP session cache, specify the connection string to your Azure Redis Cache instance in `session.save_path`.

> [!IMPORTANT]
> When using Azure Redis Cache as a PHP session cache, you must URL encode the security key used to connect to the cache, as shown in the following example:
>
> `session.save_path = "tcp://mycache.redis.cache.windows.net:6379?auth=<url encoded primary or secondary key here>";`
>
> If the key is not URL encoded, you may receive an exception with a message like: `Failed to parse session.save_path`
>
>

For more information about using Redis Cache as a PHP session cache with the PhpRedis client, see [PHP Session handler](https://github.com/phpredis/phpredis#php-session-handler).

### What are Redis databases?

Redis Databases are just a logical separation of data within the same Redis instance. The cache memory is shared between all the databases and actual memory consumption of a given database depends on the keys/values stored in that database. For example a C6 cache has 53 GB of memory. You can choose to put all 53 GB into one database or you can split it up between multiple databases. 

> [!NOTE]
> When using a Premium Azure Redis Cache with clustering enabled, only database 0 is available. This limitation is an intrinsic Redis limitation and is not specific to Azure Redis Cache. For more information, see [Do I need to make any changes to my client application to use clustering?](cache-how-to-premium-clustering.md#do-i-need-to-make-any-changes-to-my-client-application-to-use-clustering)
> 
> 


<a name="cache-ssl"></a>

### When should I enable the non-SSL port for connecting to Redis?
Redis server does not natively support SSL, but Azure Redis Cache does. If you are connecting to Azure Redis Cache and your client supports SSL, like StackExchange.Redis, then you should use SSL.

>[!NOTE]
>The non-SSL port is disabled by default for new Azure Redis Cache instances. If your client does not support SSL, then you must enable the non-SSL port by following the directions in the [Access ports](cache-configure.md#access-ports) section of the [Configure a cache in Azure Redis Cache](cache-configure.md) article.
>
>

Redis tools such as `redis-cli` do not work with the SSL port, but you can use a utility such as `stunnel` to securely connect the tools to the SSL port by following the directions in the [Announcing ASP.NET Session State Provider for Redis Preview Release](http://blogs.msdn.com/b/webdev/archive/2014/05/12/announcing-asp-net-session-state-provider-for-redis-preview-release.aspx) blog post.

For instructions on downloading the Redis tools, see the [How can I run Redis commands?](#cache-commands) section.

### What are some production best practices?
* [StackExchange.Redis best practices](#stackexchangeredis-best-practices)
* [Configuration and concepts](#configuration-and-concepts)
* [Performance testing](#performance-testing)

#### StackExchange.Redis best practices
* Set `AbortConnect` to false, then let the ConnectionMultiplexer reconnect automatically. [See here for details](https://gist.github.com/JonCole/36ba6f60c274e89014dd#file-se-redis-setabortconnecttofalse-md).
* Reuse the ConnectionMultiplexer - do not create a new one for each request. The `Lazy<ConnectionMultiplexer>` pattern [shown here](cache-dotnet-how-to-use-azure-redis-cache.md#connect-to-the-cache) is recommended.
* Redis works best with smaller values, so consider chopping up bigger data into multiple keys. In [this Redis discussion](https://groups.google.com/forum/#!searchin/redis-db/size/redis-db/n7aa2A4DZDs/3OeEPHSQBAAJ), 100kb is considered large. Read [this article](https://gist.github.com/JonCole/db0e90bedeb3fc4823c2#large-requestresponse-size) for an example problem that can be caused by large values.
* Configure your [ThreadPool settings](#important-details-about-threadpool-growth) to avoid timeouts.
* Use at least the default connectTimeout of 5 seconds. This interval would give StackExchange.Redis sufficient time to re-establish the connection, in case of a network blip.
* Be aware of the performance costs associated with different operations you are running. For instance, the `KEYS` command is an O(n) operation and should be avoided. The [redis.io site](http://redis.io/commands/) has details around the time complexity for each operation that it supports. Click each command to see the complexity for each operation.

#### Configuration and concepts
* Use Standard or Premium Tier for Production systems. The Basic Tier is a single node system with no data replication and no SLA. Also, use at least a C1 cache. C0 caches are typically used for simple dev/test scenarios.
* Remember that Redis is an **In-Memory** data store. Read [this article](https://gist.github.com/JonCole/b6354d92a2d51c141490f10142884ea4#file-whathappenedtomydatainredis-md) so that you are aware of scenarios where data loss can occur.
* Develop your system such that it can handle connection blips [due to patching and failover](https://gist.github.com/JonCole/317fe03805d5802e31cfa37e646e419d#file-azureredis-patchingexplained-md).

#### Performance testing
* Start by using `redis-benchmark.exe` to get a feel for possible throughput before writing your own perf tests. Because `redis-benchmark` does not support SSL, you must [enable the Non-SSL port through the Azure portal](cache-configure.md#access-ports) before you run the test. For examples, see [How can I benchmark and test the performance of my cache?](#how-can-i-benchmark-and-test-the-performance-of-my-cache)
* The client VM used for testing should be in the same region as your Redis cache instance.
* We recommend using Dv2 VM Series for your client as they have better hardware and should give the best results.
* Make sure your client VM you choose has at least as much computing and bandwidth capability as the cache you are testing.
* Enable VRSS on the client machine if you are on Windows. [See here for details](https://technet.microsoft.com/library/dn383582.aspx).
* Premium tier Redis instances have better network latency and throughput because they are running on better hardware for both CPU and Network.

<a name="cache-redis-commands"></a>

### What are some of the considerations when using common Redis commands?
* You should not run certain Redis commands which take a long time to complete, without understanding the impact of these commands.
  * For example, do not run the [KEYS](http://redis.io/commands/keys) command in production as it could take a long time to return depending on the number of keys. Redis is a single-threaded server and it processes commands one at a time. If you have other commands issued after KEYS, they will not be processed until Redis processes the KEYS command. The [redis.io site](http://redis.io/commands/) has details around the time complexity for each operation that it supports. Click each command to see the complexity for each operation.
* Key sizes - should I use small key/values or large key/values? In general, it depends on the scenario. If your scenario requires larger keys, you can adjust the ConnectionTimeout and retry values and adjust your retry logic. From a Redis server perspective, smaller values are observed to have better performance.
* These considerations don't mean that you can't store larger values in Redis; you must be aware of the following considerations. Latencies will be higher. If you have one set of data that is larger and one that is smaller, you can use multiple ConnectionMultiplexer instances, each configured with a different set of timeout and retry values, as described in the previous [What do the StackExchange.Redis configuration options do](#cache-configuration) section.

<a name="cache-benchmarking"></a>

### How can I benchmark and test the performance of my cache?
* [Enable cache diagnostics](cache-how-to-monitor.md#enable-cache-diagnostics) so you can [monitor](cache-how-to-monitor.md) the health of your cache. You can view the metrics in the Azure portal and you can also [download and review](https://github.com/rustd/RedisSamples/tree/master/CustomMonitoring) them using the tools of your choice.
* You can use redis-benchmark.exe to load test your Redis server.
* Ensure that the load testing client and the Redis cache are in the same region.
* Use redis-cli.exe and monitor the cache using the INFO command.
* If your load is causing high memory fragmentation, you should scale up to a larger cache size.
* For instructions on downloading the Redis tools, see the [How can I run Redis commands?](#cache-commands) section.

The following commands provide an example of using redis-benchmark.exe. For accurate results, run these commands from a VM in the same region as your cache.

* Test Pipelined SET requests using a 1k payload

  `redis-benchmark.exe -h **yourcache**.redis.cache.windows.net -a **yourAccesskey** -t SET -n 1000000 -d 1024 -P 50`
* Test Pipelined GET requests using a 1k payload.
  NOTE: Run the SET test shown above first to populate cache

  `redis-benchmark.exe -h **yourcache**.redis.cache.windows.net -a **yourAccesskey** -t GET -n 1000000 -d 1024 -P 50`

<a name="threadpool"></a>

### Important details about ThreadPool growth
The CLR ThreadPool has two types of threads - "Worker" and "I/O Completion Port" (aka IOCP) threads.

* Worker threads are used when for things like processing `Task.Run(…)` or `ThreadPool.QueueUserWorkItem(…)` methods. These threads are also used by various components in the CLR when work needs to happen on a background thread.
* IOCP threads are used when asynchronous IO happens (e.g. reading from the network).

The thread pool provides new worker threads or I/O completion threads on demand (without any throttling) until it reaches the "Minimum" setting for each type of thread. By default, the minimum number of threads is set to the number of processors on a system.

Once the number of existing (busy) threads hits the "minimum" number of threads, the ThreadPool will throttle the rate at which it injects new threads to one thread per 500 milliseconds. Typically, if your system gets a burst of work needing an IOCP thread, it will process that work very quickly. However, if the burst of work is more than the configured "Minimum" setting, there will be some delay in processing some of the work as the ThreadPool waits for one of two things to happen.

1. An existing thread becomes free to process the work.
2. No existing thread becomes free for 500ms, so a new thread is created.

Basically, it means that when the number of Busy threads is greater than Min threads, you are likely paying a 500ms delay before network traffic is processed by the application. Also, it is important to note that when an existing thread stays idle for longer than 15 seconds (based on what I remember), it will be cleaned up and this cycle of growth and shrinkage can repeat.

If we look at an example error message from StackExchange.Redis (build 1.0.450 or later), you will see that it now prints ThreadPool statistics (see IOCP and WORKER details below).

    System.TimeoutException: Timeout performing GET MyKey, inst: 2, mgr: Inactive,
    queue: 6, qu: 0, qs: 6, qc: 0, wr: 0, wq: 0, in: 0, ar: 0,
    IOCP: (Busy=6,Free=994,Min=4,Max=1000),
    WORKER: (Busy=3,Free=997,Min=4,Max=1000)

In the previous example, you can see that for IOCP thread there are 6 busy threads and the system is configured to allow 4 minimum threads. In this case, the client would have likely seen two 500 ms delays because 6 > 4.

Note that StackExchange.Redis can hit timeouts if growth of either IOCP or WORKER threads gets throttled.

### Recommendation
Given this information, we strongly recommend that customers set the minimum configuration value for IOCP and WORKER threads to something larger than the default value. We can't give one-size-fits-all guidance on what this value should be because the right value for one application will be too high/low for another application. This setting can also impact the performance of other parts of complicated applications, so each customer needs to fine-tune this setting to their specific needs. A good starting place is 200 or 300, then test and tweak as needed.

How to configure this setting:

* In ASP.NET, use the ["minIoThreads" configuration setting]["minIoThreads" configuration setting] under the `<processModel>` configuration element in web.config. If you are running inside of Azure WebSites, this setting is not exposed through the configuration options. However, you should still be able to configure this setting programmatically (see below) from your Application_Start method in global.asax.cs.

  > [!NOTE] 
  > The value specified in this configuration element is a *per-core* setting. For example, if you have a 4 core machine and want your minIOThreads setting to be 200 at runtime, you would use `<processModel minIoThreads="50"/>`.
  >

* Outside of ASP.NET, use the [ThreadPool.SetMinThreads(…)](https://msdn.microsoft.com/library/system.threading.threadpool.setminthreads.aspx) API.

<a name="server-gc"></a>

### Enable server GC to get more throughput on the client when using StackExchange.Redis
Enabling server GC can optimize the client and provide better performance and throughput when using StackExchange.Redis. For more information on server GC and how to enable it, see the following articles:

* [To enable server GC](https://msdn.microsoft.com/library/ms229357.aspx)
* [Fundamentals of Garbage Collection](https://msdn.microsoft.com/library/ee787088.aspx)
* [Garbage Collection and Performance](https://msdn.microsoft.com/library/ee851764.aspx)


### Performance considerations around connections

Each pricing tier has different limits for client connections, memory, and bandwidth. While each size of cache allows *up to* a certain number of connections, each connection to Redis has overhead associated with it. An example of such overhead would be CPU and memory usage as a result of TLS/SSL encryption. The maximum connection limit for a given cache size assumes a lightly loaded cache. If load from connection overhead *plus* load from client operations exceeds capacity for the system, the cache can experience capacity issues even if you have not exceeded the connection limit for the current cache size.

For more information about the different connections limits for each tier, see [Azure Redis Cache pricing](https://azure.microsoft.com/pricing/details/cache/). For more information about connections and other default configurations, see [Default Redis server configuration](cache-configure.md#default-redis-server-configuration).

<a name="cache-monitor"></a>

### How do I monitor the health and performance of my cache?
Microsoft Azure Redis Cache instances can be monitored in the [Azure portal](https://portal.azure.com). You can view metrics, pin metrics charts to the Startboard, customize the date and time range of monitoring charts, add and remove metrics from the charts, and set alerts when certain conditions are met. For more information, see [Monitor Azure Redis Cache](cache-how-to-monitor.md).

The Redis Cache **Resource menu** also contains several tools for monitoring and troubleshooting your caches.

* **Diagnose and solve problems** provides information about common issues and strategies for resolving them.
* **Resource health** watches your resource and tells you if it's running as expected. For more information about the Azure Resource health service, see [Azure Resource health overview](../resource-health/resource-health-overview.md).
* **New support request** provides options to open a support request for your cache.

These tools enable you to monitor the health of your Azure Redis Cache instances and help you manage your caching applications. For more information, see the "Support & troubleshooting settings" section of [How to configure Azure Redis Cache](cache-configure.md).

### My cache diagnostics storage account settings changed, what happened?
Caches in the same region and subscription share diagnostics storage settings, and if the configuration is changed (diagnostics enabled/disabled or changing the storage account) it applies to all caches in the subscription that are in that region. If the diagnostics settings for your cache have changed, check to see if the diagnostic settings for another cache in the same subscription and region have changed. One way to check is to view the audit logs for your cache for a `Write DiagnosticSettings` event. For more information on working with audit logs, see [View events and audit logs](../monitoring-and-diagnostics/insights-debugging-with-events.md) and [Audit operations with Resource Manager](../azure-resource-manager/resource-group-audit.md). For more information on monitoring Azure Redis Cache events, see [Operations and alerts](cache-how-to-monitor.md#operations-and-alerts).

### Why are diagnostics enabled for some new caches but not others?
Caches in the same region and subscription share the same diagnostics storage settings. If you create a new cache in the same region and subscription as another cache that has diagnostics enabled, diagnostics is enabled on the new cache using the same settings.

<a name="cache-timeouts"></a>

### Why am I seeing timeouts?
Timeouts happen in the client that you use to talk to Redis. When a command is sent to the Redis server, the command is queued up and Redis server eventually picks up the command and executes it. However the client can time out during this process and if it does an exception is raised on the calling side. For more information on troubleshooting timeout issues, see [Client-side troubleshooting](cache-how-to-troubleshoot.md#client-side-troubleshooting) and [StackExchange.Redis timeout exceptions](cache-how-to-troubleshoot.md#stackexchangeredis-timeout-exceptions).

<a name="cache-disconnect"></a>

### Why was my client disconnected from the cache?
The following are some common reason for a cache disconnect.

* Client-side causes
  * The client application was redeployed.
  * The client application performed a scaling operation.
    * In the case of Cloud Services or Web Apps, this may be due to auto-scaling.
  * The networking layer on the client side changed.
  * Transient errors occurred in the client or in the network nodes between the client and the server.
  * The bandwidth threshold limits were reached.
  * CPU bound operations took too long to complete.
* Server-side causes
  * On the standard cache offering, the Azure Redis Cache service initiated a fail-over from the primary node to the secondary node.
  * Azure was patching the instance where the cache was deployed
    * This can be for Redis server updates or general VM maintenance.

### Which Azure Cache offering is right for me?
> [!IMPORTANT]
> As per last year's [announcement](https://azure.microsoft.com/blog/azure-managed-cache-and-in-role-cache-services-to-be-retired-on-11-30-2016/), Azure Managed Cache Service and Azure In-Role Cache service **have been retired** on November 30, 2016. Our recommendation is to use [Azure Redis Cache](https://azure.microsoft.com/services/cache/). For information on migrating, see [Migrate from Managed Cache Service to Azure Redis Cache](cache-migrate-to-redis.md).
>
>

### Azure Redis Cache
Azure Redis Cache is Generally Available in sizes up to 53 GB and has an availability SLA of 99.9%. The new [premium tier](cache-premium-tier-intro.md) offers sizes up to 530 GB and support for clustering, VNET, and persistence, with a 99.9% SLA.

Azure Redis Cache gives customers the ability to use a secure, dedicated Redis cache, managed by Microsoft. With this offer, you get to leverage the rich feature set and ecosystem provided by Redis, and reliable hosting and monitoring from Microsoft.

Unlike traditional caches which deal only with key-value pairs, Redis is popular for its highly performant data types. Redis also supports running atomic operations on these types, like appending to a string; incrementing the value in a hash; pushing to a list; computing set intersection, union and difference; or getting the member with highest ranking in a sorted set. Other features include support for transactions, pub/sub, Lua scripting, keys with a limited time-to-live, and configuration settings to make Redis behave more like a traditional cache.

Another key aspect to Redis success is the healthy, vibrant open source ecosystem built around it. This is reflected in the diverse set of Redis clients available across multiple languages. This ecosystem and wide range of clients allow Azure Redis Cache to be used by nearly any workload you would build inside of Azure.

For more information about getting started with Azure Redis Cache, see [How to Use Azure Redis Cache](cache-dotnet-how-to-use-azure-redis-cache.md) and [Azure Redis Cache documentation](index.md).

### Managed Cache service
[Managed Cache service has been retired November 30, 2016.](https://azure.microsoft.com/blog/azure-managed-cache-and-in-role-cache-services-to-be-retired-on-11-30-2016/)

### In-Role Cache
[In-Role Cache has been retired November 30, 2016.](https://azure.microsoft.com/blog/azure-managed-cache-and-in-role-cache-services-to-be-retired-on-11-30-2016/)

["minIoThreads" configuration setting]: https://msdn.microsoft.com/library/vstudio/7w2sway1(v=vs.100).aspx<|MERGE_RESOLUTION|>--- conflicted
+++ resolved
@@ -13,11 +13,7 @@
 ms.tgt_pltfrm: cache-redis
 ms.devlang: na
 ms.topic: article
-<<<<<<< HEAD
-ms.date: 04/03/2017
-=======
 ms.date: 04/27/2017
->>>>>>> a42dbad0
 ms.author: sdanie
 
 ---
@@ -163,11 +159,7 @@
 ### How am I billed for Azure Redis Cache?
 Azure Redis Cache pricing is [here](https://azure.microsoft.com/pricing/details/cache/). The pricing page lists pricing as an hourly rate. Caches are billed on a per-minute basis from the time that the cache is created until the time that a cache is deleted. There is no option for stopping or pausing the billing of a cache.
 
-<<<<<<< HEAD
-## Can I use Azure Redis Cache with Azure Government Cloud, Azure China Cloud, or Microsoft Azure Germany?
-=======
 ### Can I use Azure Redis Cache with Azure Government Cloud, Azure China Cloud, or Microsoft Azure Germany?
->>>>>>> a42dbad0
 Yes, Azure Redis Cache is available in Azure Government Cloud, Azure China Cloud, and Microsoft Azure Germany. The URLs for accessing and managing Azure Redis Cache are different in these clouds compared with Azure Public Cloud. 
 
 | Cloud   | Dns Suffix for Redis            |
