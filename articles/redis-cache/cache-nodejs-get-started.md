--- conflicted
+++ resolved
@@ -1,4 +1,3 @@
-<<<<<<< HEAD
 <properties
 	pageTitle="How to use Azure Redis Cache with Node.js | Microsoft Azure"
 	description="Get started with Azure Redis Cache using Node.js and node_redis."
@@ -53,21 +52,21 @@
 
   ![][4]
 
-## Add something to the cache and retrieve it
+  ## Add something to the cache and retrieve it
 
 ```js
-var redis = require("redis");
+  var redis = require("redis");
 
-// Add your cache name and access key.
+  // Add your cache name and access key.
 var client = redis.createClient(6380,'<name>.redis.cache.windows.net', {auth_pass: '<key>', tls: {servername: '<name>.redis.cache.windows.net'}});
 
 client.set("key1", "value", function(err, reply) {
-  console.log(reply);
-});
+	    console.log(reply);
+	});
 
 client.get("key1",  function(err, reply) {
-  console.log(reply);
-});
+	    console.log(reply);
+	});
 ```
 
 Output:
@@ -88,105 +87,4 @@
 [3]: ./media/cache-nodejs-get-started/cache03.png
 [4]: ./media/cache-nodejs-get-started/cache04.png
 
-[Build a Node.js Chat Application with Socket.IO on an Azure Website]: ../app-service-web/web-sites-nodejs-chat-app-socketio.md
-=======
-<properties
-	pageTitle="How to use Azure Redis Cache with Node.js | Microsoft Azure"
-	description="Get started with Azure Redis Cache using Node.js and node_redis."
-	services="redis-cache"
-	documentationCenter=""
-	authors="steved0x"
-	manager="dwrede"
-	editor="v-lincan"/>
-
-<tags
-	ms.service="cache"
-	ms.devlang="nodejs"
-	ms.topic="hero-article"
-	ms.tgt_pltfrm="cache-redis"
-	ms.workload="tbd"
-	ms.date="12/03/2015"
-	ms.author="sdanie"/>
-
-# How to use Azure Redis Cache with Node.js
-
-> [AZURE.SELECTOR]
-- [.Net](cache-dotnet-how-to-use-azure-redis-cache.md)
-- [Node.js](cache-nodejs-get-started.md)
-- [Java](cache-java-get-started.md)
-- [Python](cache-python-get-started.md)
-
-Azure Redis Cache gives you access to a secure, dedicated Redis cache, managed by Microsoft. Your cache is accessible from any application within Microsoft Azure.
-
-This topic shows you how to get started with Azure Redis Cache using Node.js. For another example of using Azure Redis Cache with Node.js, see [Build a Node.js Chat Application with Socket.IO on an Azure Website][].
-
-
-## Prerequisites
-
-Install [node_redis](https://github.com/mranney/node_redis):
-
-    npm install redis
-
-This tutorial uses [node_redis](https://github.com/mranney/node_redis), but you can use any Node.js client listed at [http://redis.io/clients](http://redis.io/clients).
-
-## Create a Redis cache on Azure
-
-In the [Azure Portal](http://go.microsoft.com/fwlink/?LinkId=398536), click **New**, **Data + Storage**, and select **Redis Cache**.
-
-  ![][1]
-
-Enter a DNS hostname. It will have the form `<name>
-  .redis.cache.windows.net`. Click **Create**.
-
-  ![][2]
-
-
-  Once you create the cache, [browse to it](cache-configure.md#configure-redis-cache-settings) to view the cache settings. Click the link under **Keys** and copy the primary key. You need this to authenticate requests.
-
-  ![][4]
-
-
-## Enable the non-SSL endpoint
-
-
-  Click the link under **Ports**, and click **No** for "Allow access only via SSL". This enables the non-SSL port for the cache. The node_redis client currently does not support SSL.
-
-  ![][3]
-
-
-## Add something to the cache and retrieve it
-
-    var redis = require("redis");
-
-    // Add your cache name and access key.
-    var client = redis.createClient(6379,'<name>.redis.cache.windows.net', {auth_pass: '<key>' });
-
-    client.set("foo", "bar", function(err, reply) {
-        console.log(reply);
-    });
-
-    client.get("foo",  function(err, reply) {
-        console.log(reply);
-    });
-
-
-Output:
-
-	OK
-	bar
-
-
-## Next steps
-
-- [Enable cache diagnostics](cache-how-to-monitor.md#enable-cache-diagnostics) so you can [monitor](cache-how-to-monitor.md) the health of your cache.
-- Read the official [Redis documentation](http://redis.io/documentation).
-
-
-<!--Image references-->
-[1]: ./media/cache-nodejs-get-started/cache01.png
-[2]: ./media/cache-nodejs-get-started/cache02.png
-[3]: ./media/cache-nodejs-get-started/cache03.png
-[4]: ./media/cache-nodejs-get-started/cache04.png
-
-[Build a Node.js Chat Application with Socket.IO on an Azure Website]: ../app-service-web/web-sites-nodejs-chat-app-socketio.md
->>>>>>> 637ebd9f
+[Build a Node.js Chat Application with Socket.IO on an Azure Website]: ../app-service-web/web-sites-nodejs-chat-app-socketio.md