--- conflicted
+++ resolved
@@ -63,17 +63,10 @@
 ## <a id="develop"></a>Develop against Microsoft Azure DocumentDB
 
 ###How to do I start developing against DocumentDB?
-<<<<<<< HEAD
-At preview, SDKs are available for .NET, Python, Node.js and JavaScript.  Developers can also leverage the RESTful HTTP APIs to interact with DocumentDB resources from a variety of platforms and languages. For details on how to use these SDKs, see the Development section on the [Tutorials and Guides page][doc-landing-page].
-
-###Does DocumentDB support SQL?
-DocumentDB's SQL query language which provides rich hierarchical and relational operators and extensibility via JavaScript based user defined functions (UDFs). JSON grammar allows for modeling JSON documents as trees with labels as the tree nodes – this fact is exploited both by the DocumentDB's automatic indexing techniques as well as, the SQL query dialect of DocumentDB.  For details on how to use our SQL grammar, see [Query using DocumentDB SQL][query]–SQL section.
-=======
 At preview, SDKs are available for .NET, Python, Node.js and JavaScript.  Develops can also leverage the RESTful HTTP APIs to interact with DocumentDB resources from a variety of platforms and languages. For details on how to use these SDKs, see the Development section on the [DocumentDB documentation page](http://go.microsoft.com/fwlink/p/?LinkID=402319).
 
 ###Does DocumentDB support SQL?
 DocumentDB's SQL query language which provides rich hierarchical and relational operators and extensibility via JavaScript based user defined functions (UDFs). JSON grammar allows for modeling JSON documents as trees with labels as the tree nodes - this fact is exploited both by the DocumentDB's automatic indexing techniques as well as, the SQL query dialect of DocumentDB.  For details on how to use our SQL grammar, please see the [Query using DocumentDB SQL][query] article.
->>>>>>> 448f5d86
 
 ###What are the data types supported by DocumentDB?
 The primitive data types supported in DocumentDB are the same as JSON. JSON has a simple type system that consists of Strings, Numbers (IEEE754 double precision), Booleans - true and false and Nulls.  More complex data types like DateTime, Guid, Int64, and Geometry can be represented both in JSON and DocumentDB through the creation of nested objects using the { } operator and arrays using the [ ] operator. 
@@ -85,11 +78,7 @@
 DocumentDB supports language-integrated transactions via JavaScript stored procedures and triggers. All database operations inside scripts are executed under snapshot isolation scoped to the collection. A snapshot of the document versions (ETags) is taken at the start of the transaction and committed only if the script succeeds. If the JavaScript throws an error, the transaction is rolled back.
 
 ###How can I bulk insert documents into DocumentDB? 
-<<<<<<< HEAD
-DocumentDB's support for stored procedures provides an efficient means to batch inserts. By developing a simple JavaScript stored procedure that accepts and inserts documents, you can perform bulk inserts. This has the added benefit that the bulk insert will be performed as a transaction, leaving the collection in a consistent state. For details on the programming model, see the Development section on the [DocumentDB documentation page][doc-landing-page].
-=======
 DocumentDB's support for stored procedures provides an efficient means to batch inserts. By developing a simple JavaScript stored procedure that accepts and inserts documents, you can perform bulk inserts. This has the added benefit that the bulk insert will be performed as a transaction, leaving the collection in a consistent state. For details on the programming model, see the Development section on the [DocumentDB documentation page](http://go.microsoft.com/fwlink/p/?LinkID=402319).
->>>>>>> 448f5d86
 
 ###Does DocumentDB support resource link caching?
 Yes, because DocumentDB is a RESTful service, resource links are immutable and can be cached. DocumentDB clients can specify an "If-None-Match" header for reads against any resource like document or collection and update their local copies only when the server version has change. 
