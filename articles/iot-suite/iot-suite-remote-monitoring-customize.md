--- conflicted
+++ resolved
@@ -54,11 +54,7 @@
 
 ## Presentation and visualizations
 
-<<<<<<< HEAD
-The following sections describe options to customize the UI in the remote monitoring solution:
-=======
 The following sections describe options to customize the presentation and visualizations layer in the remote monitoring solution:
->>>>>>> 32bd5a9f
 
 ### Change the logo in the UI
 
@@ -68,15 +64,9 @@
 
 1. Step 2
 
-<<<<<<< HEAD
-### Add a new KPI to the **Dashboard** page
-
-The following steps describe how to add a new KPI to display on the **Dashboard** page. The new KPI shows information about the number of alarms with specific status values as a pie-chart:
-=======
 ### Add a new KPI to the Dashboard page
 
 The following steps describe how to add a new KPI to display on the **Dashboard** page. The new KPI shows information about the number of alarms with specific status values as a pie chart:
->>>>>>> 32bd5a9f
 
 1. Step 1
 
@@ -99,13 +89,6 @@
 
 ### Duplicate an existing control
 
-<<<<<<< HEAD
-To duplicate an existing UI element such as a chart or alert, see the[Duplicate a control](https://github.com/Azure/azure-iot-pcs-remote-monitoring-dotnet/) page in GitHub.
-
-## Device connectivity and streaming
-
-The following sections describe options to customize device connectivity and streaming in the remote monitoring solution. [Device models](https://github.com/Azure/device-simulation-dotnet/blob/master/wiki/Device-Models) describe the device types and telemetry in the solution. You use device models for both simulated and [physical devices].
-=======
 To duplicate an existing UI element such as a chart or alert, see the [Duplicate a control](https://github.com/Azure/azure-iot-pcs-remote-monitoring-dotnet/) page in GitHub.
 
 ### Other customization options
@@ -119,7 +102,6 @@
 ## Device connectivity and streaming
 
 The following sections describe options to customize the device connectivity and streaming layer in the remote monitoring solution. [Device models](https://github.com/Azure/device-simulation-dotnet/blob/master/wiki/Device-Models) describe the device types and telemetry in the solution. You use device models for both simulated and [physical devices].
->>>>>>> 32bd5a9f
 
 For an example of a physical device implementation, see [Connect your device to the remote monitoring preconfigured solution](iot-suite-connecting-devices-node.md).
 
@@ -174,26 +156,6 @@
 See the [Customize rules and actions](https://github.com/Azure/azure-iot-pcs-remote-monitoring-dotnet/) page in GitHub for details of how to customize the rules and actions in solution.
 <!-- Update the previous link -->
 
-<<<<<<< HEAD
-### Rules and actions
-
-See the [Customize rules and actions](https://github.com/Azure/azure-iot-pcs-remote-monitoring-dotnet/) page in GitHub for details of how to customize the rules and actions in solution.
-<!-- Update the previous link -->
-
-## Infrastructure
-
-The following sections describe options for customizing the infrastructure services in the remote monitoring solution:
-
-### Change storage
-
-The default storage service for the remote monitoring solution is Cosmos DB. See the [Customize storage service](https://github.com/Azure/azure-iot-pcs-remote-monitoring-dotnet/) page in GitHub for details of how to change the storage service the solution uses.
-<!-- Update the previous link -->
-
-### Change log storage
-
-The default storage service for logs is Cosmos DB. See the [Customize log storage service](https://github.com/Azure/azure-iot-pcs-remote-monitoring-dotnet/) page in GitHub for details of how to change the storage service the solution uses for logging.
-<!-- Update the previous link -->
-=======
 ### Other customization options
 
 To further modify the data processing and analytics layer in the remote monitoring solution, you can edit the code. The relevant GitHub repositories are:
@@ -223,7 +185,6 @@
 * [IoTHub Manager (Java)](https://github.com/Azure/iothub-manager-java)
 * [Storage Adapter (.NET)](https://github.com/Azure/pcs-storage-adapter-dotnet)
 * [Storage Adapter (Java)](https://github.com/Azure/pcs-storage-adapter-java)
->>>>>>> 32bd5a9f
 
 ## Next steps
 
