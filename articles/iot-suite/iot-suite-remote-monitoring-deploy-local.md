---
title: Deploy the remote monitoring solution locally - Azure | Microsoft Docs 
description: This tutorial shows you how to deploy the remote monitoring solution accelerator to your local machine for testing and development.
services: iot-suite
suite: iot-suite
author: dominicbetts
manager: timlt
ms.author: dobett
ms.service: iot-suite
ms.date: 03/07/2018
ms.topic: article
ms.devlang: NA
ms.tgt_pltfrm: NA
ms.workload: NA
---

# Deploy the remote monitoring solution accelerator locally

This article shows you how to deploy the remote monitoring solution accelerator to your local machine for testing and development. This approach deploys the microservices to a local Docker container and uses IoT Hub, Cosmos DB, and Azure storage services in the cloud. You use the solution accelerators (PCS) CLI to deploy the Azure cloud services.

## Prerequisites

To deploy the Azure services used by the remote monitoring solution accelerator, you need an active Azure subscription.

If you don’t have an account, you can create a free trial account in just a couple of minutes. For details, see [Azure Free Trial](http://azure.microsoft.com/pricing/free-trial/).

To complete the local deployment, you need the following tools installed on your local development machine:

* [Git](https://git-scm.com/)
* [Docker](https://www.docker.com)
* [Docker compose](https://docs.docker.com/compose/install/)
* [Node.js](https://nodejs.org/) - this software is a prerequisite for the PCS CLI.
* PCS CLI
* Local repository of the source code

> [!NOTE]
> These tools are available on many platforms, including Windows, Linux, and iOS.

### Install the PCS CLI

To install the PCS CLI via npm, run the following command in your command-line environment:

```cmd/sh
npm install iot-solutions -g
```

For more information about the CLI, see [How to use the CLI](https://github.com/Azure/pcs-cli/blob/master/README.md).

### Download the source code

 The remote monitoring source code repository includes the Docker configuration files you need to download, configure, and run the Docker images that contain the microservices. To clone and create a local version of the repository, navigate to a suitable folder on your local machine through your favorite command line or terminal and run one of the following commands:

To install the Java implementations of the microservices, run:

```cmd/sh
git clone --recursive https://github.com/Azure/azure-iot-pcs-remote-monitoring-java
```

To install the .Net implementations of the microservices, run:

```cmd\sh
git clone --recursive https://github.com/Azure/azure-iot-pcs-remote-monitoring-dotnet
```

Remote Monioring Preconfigured Solution repo & submodules
[ [Java](https://github.com/Azure/azure-iot-pcs-remote-monitoring-java) | [.Net](https://github.com/Azure/azure-iot-pcs-remote-monitoring-dotnet) ]

> [!NOTE]
> These commands download the source code for all the microservices. Although you don't need the source code to run the microservices in Docker, the source code is useful if you later plan to modify the preconfigured solution and test your changes locally.

## Deploy the Azure services

Although this article shows you how to run the microservices locally, they depend on three Azure services running in the cloud. You can deploy these Azure services [manually through the Azure portal](https://github.com/Azure/azure-iot-pcs-remote-monitoring-dotnet/wiki/Manual-steps-to-create-azure-resources-for-local-setup), or use the PCS CLI. This article shows you how to use the `pcs` tool.

### Sign in to the CLI

Before you can deploy the solution accelerator, you must sign in to your Azure subscription using the CLI as follows:

```cmd/sh
pcs login
```

Follow the on-screen instructions to complete the sign-in process. Make sure that you don't click anywhere in the inside the CLI or the login can fail. You will see a successful login message in the CLI if you have completed login. 

### Run a local deployment

Use the following command to start the local deployment. This will create the required azure resources and print out environemnt variables to teh console. 

```cmd/pcs
pcs -s local
```

The script prompts you for the following information:

* A solution name.
* The Azure subscription to use.
* The location of the Azure datacenter to use.

> [!NOTE]
> The script creates an IoT Hub instance, a Cosmos DB instance, and an Azure storage account in a resource group in your Azure subscription. The name of the resource group is the name of the solution you chose when you ran the `pcs` tool above. 

<<<<<<< HEAD
> [!IMPORTANT]
> The script takes several minutes to run. When it completes, you see a message `Copy the following environment variables to /scripts/local/.env file:`. Copy down the environment variable definitions following the message, you will use them in a later step.
=======
These commands download the source code for all the microservices. Although you don't need the source code to run the microservices in Docker, the source code is useful if you later plan to modify the solution accelerator and test your changes locally.
>>>>>>> 47121fd7

## Run the microservices in Docker

To run the microservices in Docker, first edit the **scripts\\local\\.env** file in your local copy of the repository you cloned in an earlier step above. Replace the entire contents of the file with the environment variable definitions you made a note of when you ran the `pcs` command in the last step. These environment variables enable the microservices in the Docker container to connect to the Azure services created by the `pcs` tool.

To run the solution accelerator, navigate to the **scripts\local** folder in your command-line environment and run the following command:

```cmd\sh
docker-compose up
```

The first time you run this command, Docker downloads the microservice images from Docker hub to build the containers locally. On subsequent runs, Docker runs the containers immediately.

You can use a separate shell to view the logs from the container. First find the container ID using the `docker ps -a` command. Then use `docker logs {container-id} --tail 1000` to view the last 1000 log entries for the specified container.

To access the remote monitoring solution dashboard, navigate to [http://localhost:8080](http://localhost:8080) in your browser.

## Clean up

To avoid unnecessary charges, when you have finished your testing, remove the cloud services from your Azure subscription. The easiest way to remove the services is to navigate to the [Azure portal](https://ms.portal.azure.com) and delete the resource group you created via the `pcs` tool.

Use the `docker-compose down --rmi all` command to remove the Docker images and free up space on your local machine. You can also delete the local copy of the remote monitoring repository created when you cloned the source code from GitHub.

## Next steps

In this tutorial, you learned how to:

> [!div class="checklist"]
<<<<<<< HEAD
> * Set up a local development environment
> * Configure a preconfigured solution
> * Sign in to the preconfigured solution
> * Deploy a preconfigured solution
=======
> * Configure the solution accelerator
> * Deploy the solution accelerator
> * Sign in to the solution accelerator
>>>>>>> 47121fd7

Now that you have deployed the remote monitoring solution, the next step is to [explore the capabilities of the solution dashboard](./iot-suite-remote-monitoring-deploy.md).

<!-- Next tutorials in the sequence --><|MERGE_RESOLUTION|>--- conflicted
+++ resolved
@@ -99,12 +99,8 @@
 > [!NOTE]
 > The script creates an IoT Hub instance, a Cosmos DB instance, and an Azure storage account in a resource group in your Azure subscription. The name of the resource group is the name of the solution you chose when you ran the `pcs` tool above. 
 
-<<<<<<< HEAD
 > [!IMPORTANT]
 > The script takes several minutes to run. When it completes, you see a message `Copy the following environment variables to /scripts/local/.env file:`. Copy down the environment variable definitions following the message, you will use them in a later step.
-=======
-These commands download the source code for all the microservices. Although you don't need the source code to run the microservices in Docker, the source code is useful if you later plan to modify the solution accelerator and test your changes locally.
->>>>>>> 47121fd7
 
 ## Run the microservices in Docker
 
@@ -133,16 +129,10 @@
 In this tutorial, you learned how to:
 
 > [!div class="checklist"]
-<<<<<<< HEAD
 > * Set up a local development environment
-> * Configure a preconfigured solution
-> * Sign in to the preconfigured solution
-> * Deploy a preconfigured solution
-=======
 > * Configure the solution accelerator
 > * Deploy the solution accelerator
 > * Sign in to the solution accelerator
->>>>>>> 47121fd7
 
 Now that you have deployed the remote monitoring solution, the next step is to [explore the capabilities of the solution dashboard](./iot-suite-remote-monitoring-deploy.md).
 
