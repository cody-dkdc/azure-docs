--- conflicted
+++ resolved
@@ -1,11 +1,6 @@
 ---
-<<<<<<< HEAD
 title: Provision Linux devices to Remote Monitoring in C - Azure | Microsoft Docs
 description: Describes how to connect a device to the Azure IoT Suite preconfigured remote monitoring solution using an application written in C running on Linux.
-=======
-title: Connect to Azure IoT Suite using C on Linux | Microsoft Docs
-description: Describes how to connect a device to the Azure IoT Suite remote monitoring preconfigured solution using an application written in C running on Linux.
->>>>>>> 2bae60c2
 services: ''
 suite: iot-suite
 documentationcenter: na
