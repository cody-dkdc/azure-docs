--- conflicted
+++ resolved
@@ -55,7 +55,6 @@
 >[!div class="checklist"]
 > * Create a new device type
 > * Simulate custom device behavior
-> * Send custom telemetry from an existing device type
 > * Add a new device type to the dashboard
 > * Send custom telemetry from an existing device type
 
@@ -213,11 +212,7 @@
 
 1. Save the `scripts/scripts/lightbulb-01-state.js` file.
 
-<<<<<<< HEAD
-### Test the **Lightbulb** device type
-=======
 ### Test the Lightbulb device type
->>>>>>> 32bd5a9f
 
 To test the **Lightbulb** device type, you:
 
@@ -233,22 +228,12 @@
 To define a new physical device type, you upload a model definition to the **Devices** page in the solution.
 
 <!-- TODO Expand on this -->
-<<<<<<< HEAD
-<!-- How to modify the UX so it pulls the information about the new device type. I believe today is hardcoded so we may have to do this post MVP. -->
-
-## Send custom telemetry
+
+## Add a new telemetry type
 
 This section describes how to modify an existing simulated device type to support a new telemetry type.
 
-### Locate the **Chiller** device type files
-=======
-
-## Add a new telemetry type
-
-This section describes how to modify an existing simulated device type to support a new telemetry type.
-
 ### Locate the Chiller device type files
->>>>>>> 32bd5a9f
 
 The following steps show you how to find the files that define the built-in **Chiller** device:
 
@@ -264,24 +249,15 @@
 
 ### Specify the new telemetry type
 
-<<<<<<< HEAD
-The following steps show you how to add a new **External Temperature** type to the **Chiller** device type:
-=======
 The following steps show you how to add a new **Internal Temperature** type to the **Chiller** device type:
->>>>>>> 32bd5a9f
 
 1. Open the `chiller-01.json` file.
 
 1. In the **InitialState** section, add the follwing two definitions:
 
     ```json
-<<<<<<< HEAD
-    "external_temperature": 65.0,
-    "external_temperature_unit": "F",
-=======
     "internal_temperature": 65.0,
     "internal_temperature_unit": "F",
->>>>>>> 32bd5a9f
     ```
 
 1. In the **Telemetry** array, add the following definition:
@@ -289,15 +265,9 @@
     ```json
     {
       "Interval": "00:00:05",
-<<<<<<< HEAD
-      "MessageTemplate": "{\"external_temperature\":${external_temperature},\"external_temperature_unit\":\"${external_temperature_unit}\"}",
-      "MessageSchema": {
-        "Name": "chiller-external-temperature;v1",
-=======
       "MessageTemplate": "{\"internal_temperature\":${internal_temperature},\"internal_temperature_unit\":\"${internal_temperature_unit}\"}",
       "MessageSchema": {
         "Name": "chiller-internal-temperature;v1",
->>>>>>> 32bd5a9f
         "Format": "JSON",
         "Fields": {
           "temperature": "double",
@@ -313,22 +283,6 @@
 
 1. Add the following fields to the **state** variable:
 
-<<<<<<< HEAD
-```js
-external_temperature: 65.0,
-external_temperature_unit: "F",
-```
-
-1. Add the following line to the **main** function:
-
-```js
-state.external_temperature = vary(65, 2, 15, 125);
-```
-
-1. Save the `scripts/chiller-01-state.js` file.
-
-### Test the **Lightbulb** device type
-=======
     ```js
     internal_temperature: 65.0,
     internal_temperature_unit: "F",
@@ -343,7 +297,6 @@
 1. Save the `scripts/chiller-01-state.js` file.
 
 ### Test the Chiller device type
->>>>>>> 32bd5a9f
 
 To test the updated **Chiller** device type, you:
 
@@ -362,7 +315,6 @@
 >[!div class="checklist"]
 > * Create a new device type
 > * Simulate custom device behavior
-> * Send custom telemetry from an existing device type
 > * Add a new device type to the dashboard
 > * Send custom telemetry from an existing device type
 
