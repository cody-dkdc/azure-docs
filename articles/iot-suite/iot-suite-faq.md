---
title: Azure IoT Suite FAQ | Microsoft Docs
description: Frequently asked questions for IoT Suite
services: ''
suite: iot-suite
documentationcenter: ''
author: dominicbetts
manager: timlt
editor: ''

ms.assetid: cb537749-a8a1-4e53-b3bf-f1b64a38188a
ms.service: iot-suite
ms.devlang: na
ms.topic: article
ms.tgt_pltfrm: na
ms.workload: na
ms.date: 01/04/2017
<<<<<<< HEAD
ms.author: araguila
=======
ms.author: corywink
>>>>>>> e8cfaf0d

---
# Frequently asked questions for IoT Suite
### What's the difference between deleting a resource group in the Azure portal and clicking delete on a preconfigured solution in azureiotsuite.com?
* If you delete the preconfigured solution in [azureiotsuite.com][lnk-azureiotsuite], you delete all the resources that were provisioned when you created the preconfigured solution. If you added additional resources to the resource group, these resources are also deleted. 
* If you delete the resource group in the [Azure portal][lnk-azure-portal], you only delete the resources in that resource group. You also need to delete the Azure Active Directory application associated with the preconfigured solution in the [Azure classic portal][lnk-classic-portal].

### How many IoT Hub instances can I provision in a subscription?
<<<<<<< HEAD
Ten. You can create an [Azure support ticket][link-azuresupportticket] to raise this limit, but by default, you can only provision 10 IoT Hubs per subscription, as outlined in [Azure subscription limits][link-azuresublimits]. As a result, since every preconfigured solution provisions a new IoT Hub, you can only provision up to 10 preconfigured solutions in a given subscription. 
=======
You can provision 10 IoT hubs per subscription. You can create an [Azure support ticket][link-azuresupportticket] to raise this limit, but by default, you can only provision 10 IoT Hubs per subscription, as outlined in [Azure subscription limits][link-azuresublimits]. As a result, since every preconfigured solution provisions a new IoT Hub, you can only provision up to 10 preconfigured solutions in a given subscription. 
>>>>>>> e8cfaf0d

### How many DocumentDB instances can I provision in a subscription?
Fifty. You can create an [Azure support ticket][link-azuresupportticket] to raise this limit, but by default, you can only provision 50 DocumentDB instances per subscription. 

### How many Free Bing Maps APIs can I provision in a subscription?
Two. You can create only two Internal Transactions Level 1 Bing Maps for Enterprise plans in an Azure subscription. The remote monitoring solution is provisioned by default with the Internal Transactions Level 1 plan. As a result, you can only provision up to two remote monitoring solutions in a subscription with no modifications.

### I have a remote monitoring solution deployment with a static map, how do I add an interactive Bing map?
1. Get your Bing Maps API for Enterprise QueryKey from [Azure portal][lnk-azure-portal]: 
   
   1. Navigate to the Resource Group where your Bing Maps API for Enterprise is in the [Azure portal][lnk-azure-portal].
   2. Click **All Settings**, then **Key Management**. 
   3. You can see two keys: **MasterKey** and **QueryKey**. Copy the value for **QueryKey**.
      
      > [!NOTE]
      > Don't have a Bing Maps API for Enterprise account? Create one in the [Azure portal][lnk-azure-portal] by clicking + New, searching for Bing Maps API for Enterprise and follow prompts to create.
      > 
      > 
2. Pull down the latest code from the [Azure-IoT-Remote-Monitoring][lnk-remote-monitoring-github].
3. Run a local or cloud deployment following the command-line deployment guidance in the /docs/ folder in the repository. 
4. After you've run a local or cloud deployment, look in your root folder for the *.user.config file created during deployment. Open this file in a text editor. 
5. Change the following line to include the value you copied from your **QueryKey**: 
   
   `<setting name="MapApiQueryKey" value="" />`

### Can I create a preconfigured solution if I have Microsoft Azure for DreamSpark?
Currently, you cannot create a preconfigured solution with a [Microsoft Azure for DreamSpark][lnk-dreamspark] account. However, you can create a [free trial account for Azure][lnk-30daytrial] in just a couple of minutes that enables you create a preconfigured solution.

### How do I delete an AAD tenant?
See Eric Golpe's blog post [Walkthrough of Deleting an Azure AD Tenant][lnk-delete-aad-tennant].

### Next steps
You can also explore some of the other features and capabilities of the IoT Suite preconfigured solutions:

* [Predictive maintenance preconfigured solution overview][lnk-predictive-overview]
* [IoT security from the ground up][lnk-security-groundup]

[lnk-predictive-overview]: iot-suite-predictive-overview.md
[lnk-security-groundup]: securing-iot-ground-up.md

[link-azuresupportticket]: https://portal.azure.com/#blade/Microsoft_Azure_Support/HelpAndSupportBlade 
[link-azuresublimits]: https://azure.microsoft.com/documentation/articles/azure-subscription-service-limits/#iot-hub-limits
[lnk-azure-portal]: https://portal.azure.com
[lnk-azureiotsuite]: https://www.azureiotsuite.com/
[lnk-classic-portal]: https://manage.windowsazure.com
[lnk-remote-monitoring-github]: https://github.com/Azure/azure-iot-remote-monitoring 
[lnk-dreamspark]: https://www.dreamspark.com/Product/Product.aspx?productid=99 
[lnk-30daytrial]: https://azure.microsoft.com/free/
[lnk-delete-aad-tennant]: http://blogs.msdn.com/b/ericgolpe/archive/2015/04/30/walkthrough-of-deleting-an-azure-ad-tenant.aspx<|MERGE_RESOLUTION|>--- conflicted
+++ resolved
@@ -15,11 +15,7 @@
 ms.tgt_pltfrm: na
 ms.workload: na
 ms.date: 01/04/2017
-<<<<<<< HEAD
-ms.author: araguila
-=======
 ms.author: corywink
->>>>>>> e8cfaf0d
 
 ---
 # Frequently asked questions for IoT Suite
@@ -28,11 +24,7 @@
 * If you delete the resource group in the [Azure portal][lnk-azure-portal], you only delete the resources in that resource group. You also need to delete the Azure Active Directory application associated with the preconfigured solution in the [Azure classic portal][lnk-classic-portal].
 
 ### How many IoT Hub instances can I provision in a subscription?
-<<<<<<< HEAD
-Ten. You can create an [Azure support ticket][link-azuresupportticket] to raise this limit, but by default, you can only provision 10 IoT Hubs per subscription, as outlined in [Azure subscription limits][link-azuresublimits]. As a result, since every preconfigured solution provisions a new IoT Hub, you can only provision up to 10 preconfigured solutions in a given subscription. 
-=======
 You can provision 10 IoT hubs per subscription. You can create an [Azure support ticket][link-azuresupportticket] to raise this limit, but by default, you can only provision 10 IoT Hubs per subscription, as outlined in [Azure subscription limits][link-azuresublimits]. As a result, since every preconfigured solution provisions a new IoT Hub, you can only provision up to 10 preconfigured solutions in a given subscription. 
->>>>>>> e8cfaf0d
 
 ### How many DocumentDB instances can I provision in a subscription?
 Fifty. You can create an [Azure support ticket][link-azuresupportticket] to raise this limit, but by default, you can only provision 50 DocumentDB instances per subscription. 
