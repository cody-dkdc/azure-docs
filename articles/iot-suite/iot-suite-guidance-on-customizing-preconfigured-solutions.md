--- conflicted
+++ resolved
@@ -14,13 +14,8 @@
 ms.topic: article
 ms.tgt_pltfrm: na
 ms.workload: na
-<<<<<<< HEAD
-ms.date: 10/11/2016
-ms.author: araguila
-=======
 ms.date: 02/08/2017
 ms.author: corywink
->>>>>>> e8cfaf0d
 
 ---
 # Customize a preconfigured solution
@@ -61,11 +56,7 @@
 ## Customizing devices
 One of the most common extension activities is working with devices specific to your scenario. There are several methods for working with devices. These methods include altering a simulated device to match your scenario, or using the [IoT Device SDK][IoT Device SDK] to connect your physical device to the solution.
 
-<<<<<<< HEAD
-For a step-by-step guide to adding devices to the remote monitoring preconfigured solution, see [Iot Suite Connecting Devices](iot-suite-connecting-devices.md) and the [remote monitoring C SDK Sample](https://github.com/Azure/azure-iot-sdk-c/tree/master/serializer/samples/remote_monitoring) that is designed to work with the remote monitoring preconfigured solution.
-=======
 For a step-by-step guide to adding devices, see the [Iot Suite Connecting Devices](iot-suite-connecting-devices.md) article and the [remote monitoring C SDK Sample](https://github.com/Azure/azure-iot-sdk-c/tree/master/serializer/samples/remote_monitoring) that is designed to work with the remote monitoring preconfigured solution.
->>>>>>> e8cfaf0d
 
 ### Creating your own simulated device
 Included in the [remote monitoring solution source code](https://github.com/Azure/azure-iot-remote-monitoring), is a .NET simulator. This simulator is the one provisioned as part of the solution and you can alter it to send different metadata, telemetry, and respond to different commands.
