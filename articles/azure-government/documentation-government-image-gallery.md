--- conflicted
+++ resolved
@@ -42,11 +42,7 @@
 Out-File vm-images.md
 -->
 
-<<<<<<< HEAD
-The table below contains a snapshot of the list of virtual machine images available in Azure Government via Resource Manager as of Dcember 18, 2017.
-=======
 The table below contains a snapshot of the list of virtual machine images available in Azure Government via Resource Manager as of December 18, 2017.
->>>>>>> 72611538
 
 |Publisher|Offer|SKU|
 | --- | --- | --- |
