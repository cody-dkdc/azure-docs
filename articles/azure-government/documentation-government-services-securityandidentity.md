---
title: Azure Government Security + Identity | Microsoft Docs
description: This provides a comparison of features and guidance on developing applications for Azure Government
services: azure-government
cloud: gov
documentationcenter: ''
author: gsacavdm
manager: pathuff

ms.assetid: e2fe7983-5870-43e9-ae01-2d45d3102c8a
ms.service: azure-government
ms.devlang: na
ms.topic: article
ms.tgt_pltfrm: na
ms.workload: azure-government
ms.date: 03/24/2019
ms.author: gsacavdm

---
# Azure Government Security + Identity

This article outlines the security and identity services variations and considerations for the Azure Government environment.

## Azure Security Center

Azure Security Center is generally available in Azure Government. Preview features available in the Azure Security Center commercial environment may not be supported in Azure Government.  

For details on this service and how to use it, see the [Azure Security Center public documentation](../security-center/index.yml).  

<<<<<<< HEAD
### 1st and 3rd party integrations 

- **3rd party vulnerability assessments**<br>The Qualys Vulnerability Assessment agent is not available.
  > [!NOTE]
  > Security Center internal assessments *are* provided to discover security misconfigurations, based on Common Configuration Enumeration such as password policy, windows FW rules, local machine audit and security policy, and additional OS hardening settings.

-  **Windows Defender Advanced Threat Protection alerts**<br>Windows Defender ATP installation on Windows VMs via Security Center and the associated alerts are not available.

### Alerts and notifications 

- **Email notifications for high severity alerts and JIT access**<br>Alerts and just-in-time access will function normally. However, email notifications are not available.

- **Azure activity logs**<br>User activity in Security Center is not logged in Azure activity logs in Microsoft Azure Government. This means that there’s no trace or audit for user performed actions.

### Threat detection

- **Specific detections**<br>Detections based on VM log periodic batches, Azure core router network logs, threat intelligence reports, and detections for app services are not available.
=======
### 1st and 3rd party integrations

- **3rd party vulnerability assessments**  
The Qualys Vulnerability Assessment agent is not available.
  > [!NOTE]
  > Security Center internal assessments *are* provided to discover security misconfigurations, based on Common Configuration Enumeration such as password policy, windows FW rules, local machine audit and security policy, and additional OS hardening settings.

- **Windows Defender Advanced Threat Protection alerts**  
Windows Defender ATP installation on Windows VMs via Security Center and the associated alerts are not available.

### Alerts and notifications

- **Email notifications for high severity alerts and JIT access**  
Alerts and just-in-time access will function normally. However, email notifications are not available.

- **Azure activity logs**  
User activity in Security Center is not logged in Azure activity logs in Microsoft Azure Government. This means that there’s no trace or audit for user performed actions.

### Threat detection

- **Specific detections**  
Detections based on VM log periodic batches, Azure core router network logs, threat intelligence reports, and detections for app services are not available.
>>>>>>> 6a383dfd

  > [!NOTE]
  > Near real-time alerts generated based on security events and raw data collected from the VMs *are* captured and displayed.

<<<<<<< HEAD
- **Security incidents**<br>The aggregation of alerts for a resource, known as a security incident, is not available.

- **Threat intelligence enrichment**<br>Geo-enrichment and the threat intelligence option are not available.

- **UEBA for Azure resources** <br>Integration with Microsoft Cloud App Security for user and entity
        behavior analytics on Azure resources is not available.

### Server protection

- **OS Security Configuration** <br>Vulnerability specific metadata, such as the potential impact and countermeasures for OS security configuration vulnerabilities, is not available.
=======
- **Security incidents**  
The aggregation of alerts for a resource, known as a security incident, is not available.

- **Threat intelligence enrichment**  
Geo-enrichment and the threat intelligence option are not available.

- **UEBA for Azure resources**  
Integration with Microsoft Cloud App Security for user and entity behavior analytics on Azure resources is not available.

### Server protection

- **OS Security Configuration**  
Vulnerability specific metadata, such as the potential impact and countermeasures for OS security configuration vulnerabilities, is not available.
>>>>>>> 6a383dfd

### Azure Security Center FAQs

For Azure Security Center FAQs, see [Azure Security Center frequently asked
<<<<<<< HEAD
questions public documentation](https://docs.microsoft.com/en-us/azure/security-center/security-center-faq).

Additional FAQs for Azure Security Center in Azure Government are listed below.

**What will customers be charged for Azure Security Center in Azure Government?**

The Standard tier of Azure Security Center is free for the first 30 days. Should you choose to continue to use public preview or generally available Standard features beyond 30 days, we automatically start to charge for the service.

**What features are available for Azure Security Center government customers?**

A detailed list of feature variations in the Azure Security Center government offering can found in the variations section of this article. All other Azure Security Center capabilities can be referenced in the Azure Security Center public documentation.

**What is the compliance commitment for Azure Security Center in Azure
Government?** 

Azure Security Center engineering has committed to the FedRAMP-High compliance standard with planned audit participation no later than February 2019. We will provide additional updates on this process and certification as this progresses.

**Is Azure Security Center available for DoD customers?**

=======
questions public documentation](https://docs.microsoft.com/azure/security-center/security-center-faq).

Additional FAQs for Azure Security Center in Azure Government are listed below.

**What will customers be charged for Azure Security Center in Azure Government?**

The Standard tier of Azure Security Center is free for the first 30 days. Should you choose to continue to use public preview or generally available Standard features beyond 30 days, we automatically start to charge for the service.

**What features are available for Azure Security Center government customers?**

A detailed list of feature variations in the Azure Security Center government offering can found in the variations section of this article. All other Azure Security Center capabilities can be referenced in the Azure Security Center public documentation.

**What is the compliance commitment for Azure Security Center in Azure
Government?**

Azure Security Center in Azure Government has achieved FedRAMP High authorization.

**Is Azure Security Center available for DoD customers?**

>>>>>>> 6a383dfd
Azure Security Center is deployed on Azure Government regions but not DoD regions. Azure resources created in DoD regions can still utilize Security Center capabilities. However, using it will result in Security Center collected data being moved out from DoD regions and stored in Azure Government regions. By default, all Security Center features which collect and store data are disabled
for resources hosted in DoD regions. The type of data collected and stored varies depending on the selected feature. Customers who want to enable Azure Security Center features for DoD resources are recommended to consider data residency before doing so.

## Key Vault

Key Vault is generally available in Azure Government.

For details on this service and how to use it, see the [Azure Key Vault public documentation](../key-vault/index.yml).

### Variations

The URLs for accessing Key Vault in Azure Government are different:

| Service Type | Azure Public | Azure Government |
| --- | --- | --- |
| Key Vault | \*.vault.azure.net | \*.vault.usgovcloudapi.net |
| Service Principal ID| cfa8b339-82a2-471a-a3c9-0fc0be7a4093 | 7e7c393b-45d0-48b1-a35e-2905ddf8183c |
| Service Principal Name | Azure Key Vault | Azure Key Vault |

### Data considerations

The following information identifies the Azure Government boundary for Azure Key Vault:

| Regulated/controlled data permitted | Regulated/controlled data not permitted |
| --- | --- |
| All data encrypted with an Azure Key Vault key may contain Regulated/controlled data. |Azure Key Vault metadata is not permitted to contain export-controlled data. This metadata includes all configuration data entered when creating and maintaining your Key Vault.  Do not enter Regulated/controlled data into the following fields: **Resource group names, Key Vault names, Subscription name** |

## Azure Active Directory

Azure Active Directory is generally available in Azure Government.

For details on this service and how to use it, see the [Azure Active Directory Documentation](../active-directory/index.md).

### Variations

The URLs for accessing Azure Active Directory in Azure Government are different:

| Service Type | Azure Public | Azure Government |
| --- | --- | --- |
| Active Directory Endpoint and Authority | https://login.microsoftonline.com | https://login.microsoftonline.us |
| Active Directory Graph API| https://graph.windows.net/ | https://graph.windows.net/ |

## Azure Active Directory Premium P1 and P2

Azure Active Directory Premium is available in Azure Government. For details on this service and how to use it, see the [Azure Active Directory Documentation](../active-directory/index.md).  

For a list of features in Azure Active Directory Premium P1, see [Azure Active Directory Features](https://www.microsoft.com/cloud-platform/azure-active-directory-features) for a list of all capabilities available. This same feature list applies to the US Government cloud instance.
All features covered in the above list are available in the US Government cloud instance, with the following known limitations:

### Variations

The following Azure Active Directory Premium P1 features are currently not available in Azure Government:

- B2B Collaboration ([vote for this feature](https://feedback.azure.com/forums/558487-azure-government/suggestions/20588554-azure-ad-b2b-in-azure-government))
- Group-Based Licensing
- Azure Active Directory Domain Services
- Cloud App Security

The following features have known limitations in Azure Government:

- Limitations with the Azure Active Directory App Gallery:
  - Pre-integrated SAML and password SSO applications from the Azure AD Application Gallery are not yet available. Instead, use a custom application to support federated single sign-on with SAML or password SSO.
  - Rich provisioning connectors for featured apps are not yet available. Instead, use SCIM for automated provisioning.

- Limitations with Multi-factor Authentication:
  - Hardware OATH tokens are not available in Azure Government.
  - Trusted IPs are not supported in Azure Government. Instead, use Conditional Access policies with named locations to establish when Multi-Factor Authentication should and should not be required based off the user’s current IP address.

- Limitations with Azure AD Join:
  - Enterprise State Roaming for Windows 10 devices is not available  

## Azure Multi-Factor Authentication

For details on this service and how to use it, see the [Azure Multi-Factor Authentication Documentation](../active-directory/authentication/multi-factor-authentication.md).

## Azure Information Protection

Azure Information Protection Premium, part of the [Enterprise Mobility + Security](https://docs.microsoft.com/enterprise-mobility-security) suite, is generally available in Azure Government.

For details on this service and how to use it, see the [Azure Information Protection Premium Government Service Description](https://docs.microsoft.com/enterprise-mobility-security/solutions/ems-aip-premium-govt-service-description).

## Enterprise Mobility + Security (EMS)

For information about EMS suite capabilities in Azure Government, see the [Enterprise Mobility + Security for US Government Service Description](https://docs.microsoft.com/enterprise-mobility-security/solutions/ems-govt-service-description).

## Next steps

For supplemental information and updates, subscribe to the [Microsoft Azure Government Blog.](https://devblogs.microsoft.com/azuregov)<|MERGE_RESOLUTION|>--- conflicted
+++ resolved
@@ -27,25 +27,6 @@
 
 For details on this service and how to use it, see the [Azure Security Center public documentation](../security-center/index.yml).  
 
-<<<<<<< HEAD
-### 1st and 3rd party integrations 
-
-- **3rd party vulnerability assessments**<br>The Qualys Vulnerability Assessment agent is not available.
-  > [!NOTE]
-  > Security Center internal assessments *are* provided to discover security misconfigurations, based on Common Configuration Enumeration such as password policy, windows FW rules, local machine audit and security policy, and additional OS hardening settings.
-
--  **Windows Defender Advanced Threat Protection alerts**<br>Windows Defender ATP installation on Windows VMs via Security Center and the associated alerts are not available.
-
-### Alerts and notifications 
-
-- **Email notifications for high severity alerts and JIT access**<br>Alerts and just-in-time access will function normally. However, email notifications are not available.
-
-- **Azure activity logs**<br>User activity in Security Center is not logged in Azure activity logs in Microsoft Azure Government. This means that there’s no trace or audit for user performed actions.
-
-### Threat detection
-
-- **Specific detections**<br>Detections based on VM log periodic batches, Azure core router network logs, threat intelligence reports, and detections for app services are not available.
-=======
 ### 1st and 3rd party integrations
 
 - **3rd party vulnerability assessments**  
@@ -68,23 +49,10 @@
 
 - **Specific detections**  
 Detections based on VM log periodic batches, Azure core router network logs, threat intelligence reports, and detections for app services are not available.
->>>>>>> 6a383dfd
 
   > [!NOTE]
   > Near real-time alerts generated based on security events and raw data collected from the VMs *are* captured and displayed.
 
-<<<<<<< HEAD
-- **Security incidents**<br>The aggregation of alerts for a resource, known as a security incident, is not available.
-
-- **Threat intelligence enrichment**<br>Geo-enrichment and the threat intelligence option are not available.
-
-- **UEBA for Azure resources** <br>Integration with Microsoft Cloud App Security for user and entity
-        behavior analytics on Azure resources is not available.
-
-### Server protection
-
-- **OS Security Configuration** <br>Vulnerability specific metadata, such as the potential impact and countermeasures for OS security configuration vulnerabilities, is not available.
-=======
 - **Security incidents**  
 The aggregation of alerts for a resource, known as a security incident, is not available.
 
@@ -98,32 +66,10 @@
 
 - **OS Security Configuration**  
 Vulnerability specific metadata, such as the potential impact and countermeasures for OS security configuration vulnerabilities, is not available.
->>>>>>> 6a383dfd
 
 ### Azure Security Center FAQs
 
 For Azure Security Center FAQs, see [Azure Security Center frequently asked
-<<<<<<< HEAD
-questions public documentation](https://docs.microsoft.com/en-us/azure/security-center/security-center-faq).
-
-Additional FAQs for Azure Security Center in Azure Government are listed below.
-
-**What will customers be charged for Azure Security Center in Azure Government?**
-
-The Standard tier of Azure Security Center is free for the first 30 days. Should you choose to continue to use public preview or generally available Standard features beyond 30 days, we automatically start to charge for the service.
-
-**What features are available for Azure Security Center government customers?**
-
-A detailed list of feature variations in the Azure Security Center government offering can found in the variations section of this article. All other Azure Security Center capabilities can be referenced in the Azure Security Center public documentation.
-
-**What is the compliance commitment for Azure Security Center in Azure
-Government?** 
-
-Azure Security Center engineering has committed to the FedRAMP-High compliance standard with planned audit participation no later than February 2019. We will provide additional updates on this process and certification as this progresses.
-
-**Is Azure Security Center available for DoD customers?**
-
-=======
 questions public documentation](https://docs.microsoft.com/azure/security-center/security-center-faq).
 
 Additional FAQs for Azure Security Center in Azure Government are listed below.
@@ -143,7 +89,6 @@
 
 **Is Azure Security Center available for DoD customers?**
 
->>>>>>> 6a383dfd
 Azure Security Center is deployed on Azure Government regions but not DoD regions. Azure resources created in DoD regions can still utilize Security Center capabilities. However, using it will result in Security Center collected data being moved out from DoD regions and stored in Azure Government regions. By default, all Security Center features which collect and store data are disabled
 for resources hosted in DoD regions. The type of data collected and stored varies depending on the selected feature. Customers who want to enable Azure Security Center features for DoD resources are recommended to consider data residency before doing so.
 
