--- conflicted
+++ resolved
@@ -191,13 +191,8 @@
     1. Download and save the [updated management packs](https://go.microsoft.com/fwlink/?LinkId=828749).
     2. Unzip the file that you downloaded.
     3. Import the management packs into Operations Manager. For information about how to import a management pack from a disk, see [How to Import an Operations Manager Management Pack](https://technet.microsoft.com/library/hh212691.aspx).
-<<<<<<< HEAD
-    4. To connect Operations Manager to Log Analytics, follow the steps in [Connect Operations Manager to Log Analytics](../log-analytics/log-analytics-om-agents.md).
-
-=======
     4. To connect Operations Manager to Log Analytics, follow the steps in [Connect Operations Manager to Log Analytics](../azure-monitor/platform/om-agents.md).
-  
->>>>>>> 2a1cba70
+
 * To use [computer groups from System Center Configuration Manager 2016](../log-analytics/log-analytics-sccm.md), you need to be using [Technical Preview 1701](https://docs.microsoft.com/sccm/core/get-started/technical-preview) or later.
 
 ### Frequently asked questions
