---
title: Compare Azure Government and global Azure | Microsoft Docs
description: This article compares Azure Government and global Azure.
services: azure-government
cloud: gov
documentationcenter: ''
author: monhaber
manager: femila

ms.service: azure-government
ms.devlang: na
ms.topic: overview
ms.tgt_pltfrm: na
ms.workload: azure-government
<<<<<<< HEAD
ms.date: 4/1/2019
ms.author: juliako
=======
ms.date: 5/19/2019
ms.author: monhaber
>>>>>>> 6a383dfd

#Customer intent: As the chairman of the municipal council, I want to find out if Azure Government will meet our security and compliance requirements.
---

# Compare Azure Government and global Azure

Microsoft Azure Government uses same underlying technologies as global Azure, which includes the core components of [Infrastructure-as-a-Service (IaaS)](https://azure.microsoft.com/overview/what-is-iaas/), [Platform-as-a-Service (PaaS)](https://azure.microsoft.com/overview/what-is-paas/), and [Software-as-a-Service (SaaS)](https://azure.microsoft.com/overview/what-is-saas/). Azure Government includes Geo-Synchronous data replication, auto scaling, network, storage, data management, identity management, among other services. However, there are some key differences that developers working on applications hosted in Azure Government must be aware of. For detailed information, see [Guidance for developers](documentation-government-developer-guide.md).

As a developer, you must know how to connect to Azure Government and once you connect you will mostly have the same experience as global Azure. This document provides links to variations in each service. Service specific articles include two key types of information:

* **Variations**: Variations due to features that are not deployed yet or properties (for example, URLs) that are unique to the government environment.  
* **Considerations**: Government-specific implementation detail to ensure that data stays within your compliance boundary.

For the most current list of services, see the [Products available by region](https://azure.microsoft.com/regions/services/) page (select Azure Government region). The **services available in Azure Government** are listed by category, as well as whether they are Generally Available or available through preview.

> [!NOTE]
> The services listed below are Generally Available unless they have (Preview) next to them.

## Compute

* [Virtual Machines](documentation-government-compute.md#virtual-machines)
* [Batch](documentation-government-compute.md#batch)
* [Cloud Services](documentation-government-compute.md#cloud-services)
* [Virtual Machine Scale Sets](documentation-government-compute.md#virtual-machine-scale-sets)
* [Functions](documentation-government-compute.md#azure-functions)
* [Service Fabric](documentation-government-compute.md#service-fabric)

## Networking

* [ExpressRoute](documentation-government-networking.md#expressroute-private-connectivity)
* [Virtual Network](documentation-government-networking.md#support-for-virtual-network)
* [Load Balancer](documentation-government-networking.md#support-for-load-balancer)
* [DNS](documentation-government-networking.md#support-for-dns)
* [Traffic Manager](documentation-government-networking.md#support-for-traffic-manager)
* [VPN Gateway](documentation-government-networking.md#support-for-vpn-gateway)
* [Application Gateway](documentation-government-networking.md#support-for-application-gateway)
* [Network Watcher](documentation-government-networking.md#support-for-network-watcher)
* [Azure Firewall](documentation-government-networking.md#support-for-azure-firewall)

## Storage

* [Blob storage](documentation-government-services-storage.md#azure-storage)
* [Table storage](documentation-government-services-storage.md#azure-storage)
* [Queue storage](documentation-government-services-storage.md#azure-storage)
* [File storage](documentation-government-services-storage.md#azure-storage)
* [Disk storage](documentation-government-services-storage.md#azure-storage)
* [StorSimple](documentation-government-services-storage.md)
* [Import/Export](documentation-government-services-storage.md#azure-importexport)

## Web + Mobile

* [App Service: Web Apps](documentation-government-services-webandmobile.md#app-services)
* [App Service: Mobile Apps](documentation-government-services-webandmobile.md#app-services)
* [API Management](documentation-government-services-webandmobile.md#api-management)
* [Media Services](documentation-government-services-media.md)

## Databases

* [SQL Database](documentation-government-services-database.md#sql-database)
* [SQL Data Warehouse](documentation-government-services-database.md#sql-data-warehouse)
* [SQL Server Stretch Database](documentation-government-services-database.md#sql-server-stretch-database)
* [Azure Cosmos DB](documentation-government-services-database.md#azure-cosmos-db)
* [Azure Cache for Redis](documentation-government-services-database.md#azure-cache-for-redis)

## Data + Analytics

* [HDInsight](documentation-government-services-dataandanalytics.md#hdinsight)
* [Azure Analysis Services](documentation-government-services-dataandanalytics.md#azure-analysis-services)
* [Power BI Pro](documentation-government-services-dataandanalytics.md#power-bi) (This service can be accessed through PowerShell and CLI, but not yet available through the [Azure Government portal](https://portal.azure.us).)

## AI + Cognitive Services

* [Cognitive Services](documentation-government-services-aiandcognitiveservices.md)

## Internet of Things

* [IoT Hub](documentation-government-services-iot-hub.md#azure-iot-hub)
* [Azure Event Hubs](documentation-government-services-iot-hub.md#azure-event-hubs)
* [Azure Notification Hubs](documentation-government-services-iot-hub.md#azure-notification-hubs) (This service can be accessed through PowerShell and CLI, but not yet available through the [Azure Government portal](https://portal.azure.us)).

## Enterprise Integration

* [Logic Apps](documentation-government-services-integration.md#logic-apps)
* [Service Bus](documentation-government-networking.md#support-for-service-bus)
* [StorSimple](documentation-government-services-storage.md)
* [SQL Server Stretch Database](documentation-government-services-database.md#sql-server-stretch-database)

## Security + Identity

* [Azure Security Center](documentation-government-services-securityandidentity.md#azure-security-center)
* [Azure Active Directory](documentation-government-services-securityandidentity.md#azure-active-directory)
* [Azure Active Directory Premium](documentation-government-services-securityandidentity.md#azure-active-directory-premium-p1-and-p2)
* [Key Vault](documentation-government-services-securityandidentity.md#key-vault)
* [Azure Multi-Factor Authentication](documentation-government-services-securityandidentity.md#azure-multi-factor-authentication)

## Monitoring + Management

* [Advisor](documentation-government-services-monitoringandmanagement.md#advisor)
* [Automation](documentation-government-services-monitoringandmanagement.md#automation)
* [Backup](documentation-government-services-backup.md)
* [Policy](documentation-government-services-monitoringandmanagement.md#policy)
* [Azure Monitor logs](documentation-government-services-monitoringandmanagement.md#azure-monitor-logs)
* [Site Recovery](documentation-government-services-monitoringandmanagement.md#site-recovery)
* [Scheduler](documentation-government-services-monitoringandmanagement.md#scheduler)
* [Monitoring and Diagnostics](documentation-government-services-monitoringandmanagement.md#monitor)
* [Azure Portal](documentation-government-services-monitoringandmanagement.md#azure-portal)
* [Azure Resource Manager](documentation-government-services-monitoringandmanagement.md#azure-resource-manager)
* [Azure Migrate](documentation-government-services-monitoringandmanagement.md#azure-migrate)

## Developer tools

* [DevTest Labs](documentation-government-services-devtools.md#devtest-labs)

## Next steps

Learn more about Azure Government:

* [Acquiring and accessing Azure Government](https://azure.microsoft.com/offers/azure-government/)

Start using Azure Government:

* [Guidance for developers](documentation-government-developer-guide.md)
* [Connect with the Azure Government portal](documentation-government-get-started-connect-with-portal.md)<|MERGE_RESOLUTION|>--- conflicted
+++ resolved
@@ -12,13 +12,8 @@
 ms.topic: overview
 ms.tgt_pltfrm: na
 ms.workload: azure-government
-<<<<<<< HEAD
-ms.date: 4/1/2019
-ms.author: juliako
-=======
 ms.date: 5/19/2019
 ms.author: monhaber
->>>>>>> 6a383dfd
 
 #Customer intent: As the chairman of the municipal council, I want to find out if Azure Government will meet our security and compliance requirements.
 ---
