--- conflicted
+++ resolved
@@ -25,7 +25,6 @@
 * See [Visual Studio prerequisites] (../app-service/app-service-web-get-started-dotnet.md#prerequisites) to install and configure Visual Studio 2017 and Azure SDK.
 * Follow [these instructions] (documentation-government-get-started-connect-with-vs.md) to configure Visual Studio to connect to Azure Government account.
 
-<<<<<<< HEAD
 ## Provision a Web App in the Azure Government Portal
 Log in to the [Azure Government Portal](https://portal.azure.us). 
 Click the "New" button on the top left-hand corner and choose to create "Web App":
@@ -42,10 +41,6 @@
 ![createapp3](./media/documentation-government-howto-deploy-webandmobile-openapp-new3.png)
 
 When you click on your app url a blue page will appear:
-=======
-## Open App project in Visual Studio
-If you have an existing app solution\project in Visual Studio, you can create a project by following [these instructions](../app-service/app-service-web-get-started-dotnet.md#create-an-aspnet-web-app).
->>>>>>> bc043d9c
 
 ![createapp4](./media/documentation-government-howto-deploy-webandmobile-openapp-new4.png)
 
@@ -55,7 +50,6 @@
    1. Direct publish with Azure Active Directory user authetication
    2. Publish with "Publish Profile" option(which can be found in the portal)
 
-<<<<<<< HEAD
 > [!NOTE]
 > In order to check if Visual Studio is connected to Azure Government, go to the "Tools" tab and click on the Azure Environment Selector extension to see what environment you are connected to.
 >![azuregovenvironment](./media/documentation-government-howto-deploy-webandmobile-openapp3.png)
@@ -94,12 +88,6 @@
 ![createapp7](./media/documentation-government-howto-deploy-webandmobile-openapp-new7.png)
 
 If you navigate to the url you should be able to see this screen.
-=======
-## Deploy to Azure Government
-Once **Visual Studio is configured to connect to Azure Government account** (already done in prerequisites section), instructions to deploy to app services are exactly same as for Azure Public.
-
-To deploy the app, follow [these steps] (../app-service/app-service-web-get-started-dotnet.md#publish-to-azure).
->>>>>>> bc043d9c
 
 ![extra3](./media/documentation-government-howto-deploy-webandmobile-extra3.png)
 The app has now been deployed to Azure Government. 
