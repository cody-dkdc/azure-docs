--- conflicted
+++ resolved
@@ -36,11 +36,8 @@
 > 
 
 1. Make sure that you have the **Cognitive Services resource provider registered on your account**. 
-<<<<<<< HEAD
+
 You can do this by **running the following PowerShell command:**
-=======
-You can do this by **running the following Powershell command:**
->>>>>>> 95aa9803
 
    ```PowerShell
    Get-AzureRmResourceProvider
