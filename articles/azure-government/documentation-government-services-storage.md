--- conflicted
+++ resolved
@@ -43,31 +43,17 @@
 
 | Service or feature | USGov Virginia | USGov Iowa | USGov Arizona | USGov Texas | USDoD East | USDoD Central| 
 | --- | --- | --- | --- | --- | --- | --- |
-<<<<<<< HEAD
-| [Blob storage](../storage/storage-introduction.md#blob-storage) |GA |GA |GA |GA |GA |GA |
-| [Table storage](../storage/storage-introduction.md#table-storage) |GA  |GA |GA |GA |GA |GA |
-| [Queue storage](../storage/storage-introduction.md#queue-storage) |GA |GA |GA |GA |GA |GA |
-| [File storage](../storage/storage-introduction.md#file-storage) |GA |GA |GA |GA |GA |GA |
-| [Hot/cool blob storage](../storage/storage-blob-storage-tiers.md) |- |- |GA |GA |- |- |
-| [Locally redundant storage](../storage/storage-introduction.md#replication-for-durability-and-high-availability) |GA |GA |GA |GA |GA |GA |
-| [Geo-redundant storage](../storage/storage-introduction.md#replication-for-durability-and-high-availability) |GA |GA |GA |GA |GA |GA |
-| [Read-access geo-redundant storage](../storage/storage-introduction.md#replication-for-durability-and-high-availability) |GA |GA |GA |GA |GA |GA |
-| [Zone-redundant storage](../storage/storage-introduction.md#replication-for-durability-and-high-availability) |- |GA |GA |GA |GA |GA |
-| [Storage Service Encryption](../storage/storage-service-encryption.md) |GA |GA |GA |GA |GA |GA |
-| [Premium Storage](../storage/storage-premium-storage.md) |GA |- |GA |GA |GA |GA | 
-=======
-| [Blob Storage](../storage/common/storage-introduction.md#blob-storage) |GA |GA |GA |GA |GA |GA |
-| [Table Storage](../storage/common/storage-introduction.md#table-storage) |GA  |GA |GA |GA |GA |GA |
-| [Queue Storage](../storage/common/storage-introduction.md#queue-storage) |GA |GA |GA |GA |GA |GA |
-| [File Storage](../storage/common/storage-introduction.md#file-storage) |GA |GA |GA |GA |GA |GA |
-| [Hot/Cool Blob Storage](../storage/blobs/storage-blob-storage-tiers.md) |- |- |GA |GA |- |- |
-| [Locally-redundant Storage (LRS)](../storage/common/storage-redundancy.md#locally-redundant-storage) |GA |GA |GA |GA |GA |GA |
-| [Geo-redundant Storage (GRS)](../storage/common/storage-redundancy.md#geo-redundant-storage) |GA |GA |GA |GA |GA |GA |
-| [Read Access geo-redundant Storage (RA-GRS)](../storage/common/storage-redundancy.md#read-access-geo-redundant-storage) |GA |GA |GA |GA |GA |GA |
-| [Zone-redundant Storage (ZRS)](../storage/common/storage-redundancy.md#zone-redundant-storage) |- |GA |GA |GA |GA |GA |
+| [Blob storage](../storage/common/storage-introduction.md#blob-storage) |GA |GA |GA |GA |GA |GA |
+| [Table storage](../storage/common/storage-introduction.md#table-storage) |GA  |GA |GA |GA |GA |GA |
+| [Queue storage](../storage/common/storage-introduction.md#queue-storage) |GA |GA |GA |GA |GA |GA |
+| [File storage](../storage/common/storage-introduction.md#file-storage) |GA |GA |GA |GA |GA |GA |
+| [Hot/cool blob storage](../storage/blobs/storage-blob-storage-tiers.md) |- |- |GA |GA |- |- |
+| [Locally redundant storage](../storage/common/storage-redundancy.md#locally-redundant-storage) |GA |GA |GA |GA |GA |GA |
+| [Geo-redundant storage](../storage/common/storage-redundancy.md#geo-redundant-storage) |GA |GA |GA |GA |GA |GA |
+| [Read-access geo-redundant storage](../storage/common/storage-redundancy.md#read-access-geo-redundant-storage) |GA |GA |GA |GA |GA |GA |
+| [Zone-redundant storage](../storage/common/storage-redundancy.md#zone-redundant-storage) |- |GA |GA |GA |GA |GA |
 | [Storage Service Encryption](../storage/common/storage-service-encryption.md) |GA |GA |GA |GA |GA |GA |
 | [Premium Storage](../storage/common/storage-premium-storage.md) |GA |- |GA |GA |GA |GA | 
->>>>>>> b79f71f0
 | [StorSimple](../storsimple/storsimple-ova-overview.md) |GA |GA |GA |GA |GA |GA |
 
 ### Variations
@@ -81,11 +67,7 @@
 | File storage |*.file.core.windows.net |*.file.core.usgovcloudapi.net | 
 
 > [!NOTE]
-<<<<<<< HEAD
-> All your scripts and code need to account for the appropriate endpoints. See [Configure Azure Storage Connection Strings](../storage/storage-configure-connection-string.md). 
-=======
-> All your scripts and code needs to account for the appropriate endpoints.  See [Configure Azure Storage Connection Strings](../storage/common/storage-configure-connection-string.md). 
->>>>>>> b79f71f0
+> All your scripts and code need to account for the appropriate endpoints. See [Configure Azure Storage Connection Strings](../storage/common/storage-configure-connection-string.md). 
 >
 >
 
@@ -119,11 +101,7 @@
 
 For DoD L5 data, use a DoD region storage account to ensure that data is loaded directly into the DoD regions. 
 
-<<<<<<< HEAD
-For all jobs, we recommend that you rotate your storage account keys after the job is complete to remove any access granted during the process. For more information, see [Managing storage accounts](../storage/storage-create-storage-account.md#manage-your-storage-account).
-=======
-For all jobs, it is recommended to rotate your storage account keys once the job is complete to remove any access granted during the process - [Managing storage account](../storage/common/storage-create-storage-account.md#manage-your-storage-access-keys)
->>>>>>> b79f71f0
+For all jobs, we recommend that you rotate your storage account keys after the job is complete to remove any access granted during the process. For more information, see [Managing storage accounts](../storage/common/storage-create-storage-account.md#manage-your-storage-access-keys).
 
 | Regulated/controlled data permitted | Regulated/controlled data not permitted |
 | --- | --- |
