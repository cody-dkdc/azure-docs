--- conflicted
+++ resolved
@@ -32,11 +32,7 @@
 | [Hot/Cool Blob Storage] (../storage/storage-blob-storage-tiers.md) |NA |NA |
 | [Storage Service Encryption] (../storage/storage-service-encryption.md) |GA |GA |
 | [Premium Storage] (../storage/storage-premium-storage.md) |GA |NA | Includes DS-series Virtual Machines. |
-<<<<<<< HEAD
-| [Blob Import/Export] (../storage/storage-import-export-service.md) |GA |GA | Only classic storage accounts are supported currently. |
-=======
 | [Blob Import/Export] (../storage/storage-import-export-service.md) |GA |GA |
->>>>>>> e8cfaf0d
 | [StorSimple] (../storsimple/storsimple-ova-overview.md) |GA |GA |
 
 ### Variations
