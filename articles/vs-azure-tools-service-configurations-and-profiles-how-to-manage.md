<properties
<<<<<<< HEAD
   pageTitle="How to manage service configurations and profiles"
=======
   pageTitle="How to manage service configurations and profiles | Microsoft Azure"
>>>>>>> 08be3281
   description="Learn how to work with service configurations and profiles configuration files| which store settings for the deployment environments and publish settings for cloud services."
   services="visual-studio-online"
   documentationCenter="na"
   authors="TomArcher"
   manager="douge"
<<<<<<< HEAD
   editor="tglee" />
=======
   editor="" />
>>>>>>> 08be3281
<tags
   ms.service="multiple"
   ms.devlang="dotnet"
   ms.topic="article"
   ms.tgt_pltfrm="na"
   ms.workload="multiple"
   ms.date="08/13/2015"
   ms.author="tarcher" />

# How to manage service configurations and profiles

## Overview

When you publish a cloud service, Visual Studio stores configuration information in two kinds of configuration files: service configurations and profiles. Service configurations (.cscfg files) store settings for the deployment environments for an Azure cloud service. Azure uses these configuration files when it manages your cloud services. On the other hand, profiles (.azurePubxml files) store publish settings for cloud services. These settings are a record of what you choose when you use the publish wizard, and are used locally by Visual Studio. This topic explains how to work with both types of configuration files.

## Service Configurations

You can create multiple service configurations to use for each of your deployment environments. For example, you might create a service configuration for the local environment that you use to run and test an Azure application and another service configuration for your production environment.

You can add, delete, rename, and modify these service configurations based on your requirements. You can manage these service configurations from Visual Studio, as shown in the following illustration.

![Manage Service Configurations](./media/vs-azure-tools-service-configurations-and-profiles-how-to-manage/manage-service-config.png)

You can also open the **Manage Configurations** dialog box from the role’s property pages. To open the properties for a role in your Azure project, open the shortcut menu for that role, and then choose **Properties**. On the **Settings** tab, expand the **Service Configuration** list, and then click **Manage** to open the **Manage Configurations** dialog box.

### To add a service configuration

1. In Solution Explorer open the shortcut menu for the Azure project and then click **Manage Configurations**.

    The **Manage Service Configurations** dialog box appears.

1. To add a service configuration, you must create a copy of an existing configuration. To do this, choose the configuration that you want to copy from the Name list and then click **Create copy**.

1. (Optional) To give the service configuration a different name, choose the new service configuration from the Name list and then click **Rename**. In the **Name** text box, type the name that you want to use for this service configuration and then click **OK**.

    A new service configuration file that is named ServiceConfiguration.<New Name>.cscfg is added to the Azure project in Solution Explorer.


### To delete a service configuration

1. In Solution Explorer, open the shortcut menu for the Azure project and then click **Manage Configurations**.

    The **Manage Service Configurations** dialog box appears.

1. To delete a service configuration, choose the configuration that you want to delete from the **Name** list and then click **Remove**. A dialog box appears to verify that you want to delete this configuration.

1. Click **Delete**.

     The service configuration file is removed from the Azure project in Solution Explorer.


### To rename a service configuration

1. In Solution Explorer, open the shortcut menu for the Azure project and then click **Manage Configurations**.

    The **Manage Service Configurations** dialog box appears.

1. To rename a service configuration, choose the new service configuration from the **Name** list and then click **Rename**. In the **Name** text box, type the name that you want to use for this service configuration and then click **OK**.

    The name of the service configuration file is changed in the Azure project in Solution Explorer.

### To change a service configuration

- If you want to change a service configuration, open the shortcut menu for the specific role you want to change in the Azure project and then click Properties. See [How to: Configure the Roles for an Azure Cloud Service with Visual Studio](https://msdn.microsoft.com/library/azure/hh369931.aspx) for more information.

## Make different setting combinations by using profiles

By using a profile, you can automatically fill in the **Publish Wizard** with different combinations of settings for different purposes. For example, you can have one profile for debugging and another for release builds. In that case, your **Debug** profile would have **IntelliTrace** enabled and the **Debug** configuration selected, and your **Release** profile would have **IntelliTrace** disabled and the **Release** configuration selected. You could also use different profiles to deploy a service using a different storage account.

When you run the wizard for the first time, a default profile is created. Visual Studio stores the profile in a file that has an .azurePubXml extension, which is added to your Azure project under the **Profiles** folder. If you manually specify different choices when you run the wizard later, the file automatically updates. Before you run the following procedure, you should have already published your cloud service at least once.

### To add a profile

1. Open the shortcut menu for your Azure project, and then click **Publish**.

1. Next to the **Target profile** list, click the **Save Profile** button, as the following illustration shows. This creates a profile for you.

    ![Create an new profile](./media/vs-azure-tools-service-configurations-and-profiles-how-to-manage/create-new-profile.png)

1. After the profile is created, click **<Manage…>** in the **Target profile** list.

    The **Manage Profiles** dialog box appears, as the following illustration shows.

    ![Manage Profiles Dialog](./media/vs-azure-tools-service-configurations-and-profiles-how-to-manage/manage-profiles.png)

1. In the **Name** list, choose a profile, and then click **Create Copy**.

1. Choose the **Close** button.

    The new profile appears in the Target profile list.

1. In the **Target profile** list, click the profile that you just created. The Publish Wizard settings are filled in with the choices from the profile you selected.

1. Click the **Previous** and **Next** buttons to display each page of the Publish Wizard, and then customize the settings for this profile. See [Publish Azure Application Wizard](http://go.microsoft.com/fwlink/p/?LinkID=623085) for information.

1. After you finish customizing the settings, click **Next** to go back to the Settings page. The profile is saved when you publish the service by using these settings or if you click **Save** next to the list of profiles.

### To rename or delete a profile

1. Open the shortcut menu for your Azure project, and then click **Publish**.

1. In the **Target profile** list, click **Manage**.

1. In the **Manage Profiles** dialog box, click the profile that you want to delete, and then click **Remove**.

1. In the confirmation dialog box that appears, click **OK**.

1. Click **Close**.

### To change a profile

1. Open the shortcut menu for your Azure project, and then click **Publish**.

1. In the **Target profile** list, click the profile that you want to change.

1. Click the **Previous** and **Next** buttons to display each page of the Publish Wizard, and then change the settings you want. See [Publish Azure Application Wizard](http://go.microsoft.com/fwlink/p/?LinkID=623085) for information.

1. After you finish changing the settings, click **Next** to go back to the **Settings** page.

1. (Optional) Click **Publish** to publish the cloud service using the new settings. If you don’t want to publish your cloud service at this time, and you close the Publish Wizard, Visual Studio asks you if you want to save the changes to the profile.

## Next steps

To learn about configuring other parts of your Azure project from Visual Studio, see [Configuring an Azure Project](http://go.microsoft.com/fwlink/p/?LinkID=623075)<|MERGE_RESOLUTION|>--- conflicted
+++ resolved
@@ -1,19 +1,11 @@
 <properties
-<<<<<<< HEAD
-   pageTitle="How to manage service configurations and profiles"
-=======
    pageTitle="How to manage service configurations and profiles | Microsoft Azure"
->>>>>>> 08be3281
    description="Learn how to work with service configurations and profiles configuration files| which store settings for the deployment environments and publish settings for cloud services."
    services="visual-studio-online"
    documentationCenter="na"
    authors="TomArcher"
    manager="douge"
-<<<<<<< HEAD
-   editor="tglee" />
-=======
    editor="" />
->>>>>>> 08be3281
 <tags
    ms.service="multiple"
    ms.devlang="dotnet"
