--- conflicted
+++ resolved
@@ -1,20 +1,11 @@
-<<<<<<< HEAD
 <properties linkid="dev-net-2-how-to-blob-storage" urlDisplayName="Blob Service (2.0)" pageTitle="How to use blob storage in .NET | Microsoft Azure" metaKeywords="Get started Azure blob   Azure unstructured data   Azure unstructured storage   Azure blob   Azure blob storage   Azure blob .NET   Azure blob C#   Azure blob C#" description="Learn how to use the Azure blob service to upload,  download, list, and delete blob content. Samples are written in C#." metaCanonical="" disqusComments="1" umbracoNaviHide="1" services="storage" documentationCenter="" title="How to use the Azure Blob Storage Service in .NET" authors="" />
-=======
-<properties linkid="dev-net-2-how-to-blob-storage" urlDisplayName="Blob Service" pageTitle="How to use blob storage in .NET | Microsoft Azure" metaKeywords="Get started Azure blob   Azure unstructured data   Azure unstructured storage   Azure blob   Azure blob storage   Azure blob .NET   Azure blob C#   Azure blob C#" description="Learn how to use the Windows Azure blob service to upload,  download, list, and delete blob content. Samples are written in C#." metaCanonical="" disqusComments="1" umbracoNaviHide="1" services="storage" documentationCenter="" title="How to use the Windows Azure Blob Storage Service in .NET" authors="tamram" />
->>>>>>> a071f10b
 
 
 # How to use the Azure Blob Storage Service in .NET
 
 This guide will demonstrate how to perform common scenarios using the
-<<<<<<< HEAD
 Azure Blob storage service. The samples are written in C\# and
-use the Azure Storage Client Library for .NET (Version 2.0). The scenarios covered include
-=======
-Windows Azure Blob storage service. The samples are written in C\# and
-use the Windows Azure Storage Client Library for .NET. The scenarios covered include
->>>>>>> a071f10b
+use the Azure Storage Client Library for .NET. The scenarios covered include
 **uploading**, **listing**, **downloading**, and **deleting** blobs. For
 more information on blobs, see the [Next steps][] section.
 
@@ -108,11 +99,7 @@
 ###Obtaining the assembly
 You can use NuGet to obtain the `Microsoft.WindowsAzure.Storage.dll` assembly. Right-click your project in **Solution Explorer** and choose **Manage NuGet Packages**.  Search online for "WindowsAzure.Storage" and click **Install** to install the Azure Storage package and dependencies.
 
-<<<<<<< HEAD
-`Microsoft.WindowsAzure.Storage.dll` is also included in the Azure SDK for .NET 2.0, which can be downloaded from the <a href="http://www.windowsazure.com/en-us/develop/net/#">.NET Developer Center</a>. The assembly is installed to the `%Program Files%\Microsoft SDKs\Windows Azure\.NET SDK\v2.0\ref\` directory.
-=======
-`Microsoft.WindowsAzure.Storage.dll` is also included in the Windows Azure SDK for .NET, which can be downloaded from the <a href="http://www.windowsazure.com/en-us/develop/net/#">.NET Developer Center</a>. The assembly is installed to the `%Program Files%\Microsoft SDKs\Windows Azure\.NET SDK\<sdk-version>\ref\` directory.
->>>>>>> a071f10b
+`Microsoft.WindowsAzure.Storage.dll` is also included in the Azure SDK for .NET, which can be downloaded from the <a href="http://www.windowsazure.com/en-us/develop/net/#">.NET Developer Center</a>. The assembly is installed to the `%Program Files%\Microsoft SDKs\Windows Azure\.NET SDK\<sdk-version>\ref\` directory.
 
 ###Namespace declarations
 Add the following namespace declarations to the top of any C\# file
