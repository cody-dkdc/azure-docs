<<<<<<< HEAD
<properties 
	pageTitle="Build a .NET backend mobile service that uses Table storage | Azure Mobile Services" 
	description="Learn how to use Azure Table storage with your .NET backend mobile service." 
	services="mobile-services" 
	documentationCenter="" 
	authors="ggailey777" 
	manager="dwrede" 
	editor=""/>

<tags 
	ms.service="mobile-services" 
	ms.workload="mobile" 
	ms.tgt_pltfrm="na" 
	ms.devlang="multiple" 
	ms.topic="article" 
	ms.date="09/14/2015" 
	ms.author="glenga"/>

# Build a .NET backend mobile service that uses Table storage
=======
<properties
	pageTitle="Build a .NET backend mobile service that uses Table storage | Azure Mobile Services"
	description="Learn how to use Azure Table storage with your .NET backend mobile service."
	services="mobile-services"
	documentationCenter=""
	authors="ggailey777"
	manager="dwrede"
	editor=""/>

<tags
	ms.service="mobile-services"
	ms.workload="mobile"
	ms.tgt_pltfrm="na"
	ms.devlang="multiple"
	ms.topic="article"
	ms.date="12/11/2015"
	ms.author="glenga"/>

# Build a .NET backend mobile service that uses Table storage

[AZURE.INCLUDE [mobile-service-note-mobile-apps](../../includes/mobile-services-note-mobile-apps.md)]

&nbsp;

>>>>>>> 08be3281

This topic shows you how to use a non-relational data store for your .NET backend mobile service. In this tutorial, you will modify the Azure Mobile Services quickstart project to use Azure Table storage instead of the default Azure SQL Database data store.

The tutorial requires completion of the [Get started with Mobile Services] tutorial. You will also need an Azure storage account.

##Configure Azure Table storage in your .NET backend mobile service

First, you need to configure your mobile service and .NET backend code project to connect to Azure storage.

1. In **Solution Explorer** in Visual Studio, right-click the .NET backend project, and then select **Manage NuGet Packages**.

2. In the left pane, select the **Online** category, select **Stabile Only**, search for **MobileServices**, click **Install** on the **Microsoft Azure Mobile Services .NET Backend Azure Storage Extension** package, then accept the license agreements.

  	![](./media/mobile-services-dotnet-backend-store-data-table-storage/mobile-add-storage-nuget-package-dotnet.png)

  	This adds support for Azure storage services to the .NET backend mobile service project.

3. If you haven't yet created your storage account, see [How To Create a Storage Account](../storage-create-storage-account.md).

4. In the [Azure classic portal], click **Storage**, click the storage account, then click **Manage Keys**.

5. Make a note of the **Storage Account Name** and **Access Key**.

6. In your mobile service, click the **Configure** tab, scroll down to **Connection strings** and enter a new connection string with a **Name** of `StorageConnectionString` and a **Value** that is your storage account connection string in the following format.

		DefaultEndpointsProtocol=https;AccountName=<ACCOUNT_NAME>;AccountKey=<ACCESS_KEY>;

	![](./media/mobile-services-dotnet-backend-store-data-table-storage/mobile-blob-storage-app-settings.png)

7. In the above string, replace the values of `<ACCOUNT_NAME>` and `<ACCESS_KEY>` with the values from the portal, then click **Save**.

	The storage account connection string is stored encrypted in app settings. You can access this string in any table controller at runtime.

8. In Solution Explorer in Visual Studio, open the Web.config file for the mobile service project and add the following new connection string:

		<add name="StorageConnectionString" connectionString="<STORAGE_CONNECTION_STRING>" />

9. Replace the `<STORAGE_CONNECTION_STRING>` placeholder with the connection string from step 6.

	The mobile service uses this connection string when it runs on your local computer, which lets you test the code before you publish it. When running in Azure, the mobile service instead uses the connection string value set in the portal and ignores the connection string in the project.

## <a name="modify-service"></a>Modify data types and table controllers

Because the TodoList quickstart project is designed to work with a SQL Database using Entity Framework, you need to make some updates in the project to work with Table storage.

1. Modify the **TodoItem** data type to derive from **StorageData** instead of **EntityData**, as follows.

	    public class TodoItem : StorageData
	    {
	        public string Text { get; set; }
	        public bool Complete { get; set; }
	    }

	>[AZURE.NOTE]The **StorageData** type has an Id property that requires a compound key that is a string in the format *partitionId*,*rowValue*.

2. In **TodoItemController**, add the following using statement.

		using System.Web.Http.OData.Query;
		using System.Collections.Generic;

3. Replace the **Initialize** method of the **TodoItemController** with the following.

        protected override void Initialize(HttpControllerContext controllerContext)
        {
            base.Initialize(controllerContext);

            // Create a new Azure Storage domain manager using the stored
            // connection string and the name of the table exposed by the controller.
            string connectionStringName = "StorageConnectionString";
            var tableName = controllerContext.ControllerDescriptor.ControllerName.ToLowerInvariant();
            DomainManager = new StorageDomainManager<TodoItem>(connectionStringName,
                tableName, Request, Services);
        }

	This create a new storage domain manager for the requested controller using the storage account connection string.

3. Replace the existing **GetAllTodoItems** method with the following code.

		public Task<IEnumerable<TodoItem>> GetAllTodoItems(ODataQueryOptions options)
        {
            // Call QueryAsync, passing the supplied query options.
            return DomainManager.QueryAsync(options);
        }

	Unlike a SQL Database, this version doesn't return IQueryable<TEntity>, so the result can be bound to but not futher composed in a query.

## Update the client app

You need to make one change on the client side to make the quickstart app work with the .NET backend using Table storage. This is due to the compound key expected by the table storage provider.

1. Open the client code file that contains the data access code and find the method where the insert operation performed.

2. Update the TodoItem instance being added to explicitly set the Id field in the string format `<partitionID>,<rowValue>`.

	This is an example of how this ID might be set in a C# app, where the partition part is fixed and the row part is GUID-based.

		 todoItem.Id = string.Format("partition,{0}", Guid.NewGuid());

You are now ready to test the app.

## <a name="test-application"></a>Test the application

1. (Optional) Republish your mobile service .NET backend project.

	You can also test your mobile service locally before you publish the .NET backend project to Azure. Whether you test locally or in Azure, the mobile service will be using the Azure Table storage.

4. Run the quickstart client app connected to your mobile service.

	Note that you do not see items that you previously added using the quickstart tutorial. This is because the Table store is currently empty.

5. Add new items to generate database changes.

	The app and mobile service should behave as before, except now your data is being stored in your non-relational store instead of in the SQL Database.

##Next Steps

Now that you have seen how easy it is to use Table storage with .NET backend, consider exploring some other backend storage options:

+ [Connect to an on-premises SQL Server using Hybrid Connections](mobile-services-dotnet-backend-hybrid-connections-get-started.md)</br>Hybrid Connections lets your mobile service securely connect to your on-premises assets. In this way, you can make your on-premises data accessible to your mobile clients by using Azure. Supported assets include any resource that runs on a static TCP port, including Microsoft SQL Server, MySQL, HTTP Web APIs, and most custom web services.

+ [Upload images to Azure Storage using Mobile Services](mobile-services-dotnet-backend-windows-store-dotnet-upload-data-blob-storage.md)</br>Shows you how to extend the TodoList sample project to let you upload images from your app to Azure Blob storage.

<!-- Anchors. -->
[Create a non-relational store]: #create-store
[Modify data and controllers]: #modify-service
[Test the application]: #test-application


<!-- Images. -->


<!-- URLs. -->
[Get started with Mobile Services]: mobile-services-dotnet-backend-windows-store-dotnet-get-started.md
[Azure classic portal]: https://manage.windowsazure.com/
[What is the Table Service]: ../storage-dotnet-how-to-use-tables.md#what-is
[MongoLab Add-on Page]: /gallery/store/mongolab/mongolab<|MERGE_RESOLUTION|>--- conflicted
+++ resolved
@@ -1,24 +1,3 @@
-<<<<<<< HEAD
-<properties 
-	pageTitle="Build a .NET backend mobile service that uses Table storage | Azure Mobile Services" 
-	description="Learn how to use Azure Table storage with your .NET backend mobile service." 
-	services="mobile-services" 
-	documentationCenter="" 
-	authors="ggailey777" 
-	manager="dwrede" 
-	editor=""/>
-
-<tags 
-	ms.service="mobile-services" 
-	ms.workload="mobile" 
-	ms.tgt_pltfrm="na" 
-	ms.devlang="multiple" 
-	ms.topic="article" 
-	ms.date="09/14/2015" 
-	ms.author="glenga"/>
-
-# Build a .NET backend mobile service that uses Table storage
-=======
 <properties
 	pageTitle="Build a .NET backend mobile service that uses Table storage | Azure Mobile Services"
 	description="Learn how to use Azure Table storage with your .NET backend mobile service."
@@ -43,7 +22,6 @@
 
 &nbsp;
 
->>>>>>> 08be3281
 
 This topic shows you how to use a non-relational data store for your .NET backend mobile service. In this tutorial, you will modify the Azure Mobile Services quickstart project to use Azure Table storage instead of the default Azure SQL Database data store.
 
