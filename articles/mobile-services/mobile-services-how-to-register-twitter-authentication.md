--- conflicted
+++ resolved
@@ -1,77 +1,68 @@
-<properties
-	pageTitle="Register for Twitter authentication | Microsoft Azure"
-	description="Learn how to use Twitter authentication with your Azure Mobile Services application."
-	services="mobile-services"
-	documentationCenter=""
-	authors="ggailey777"
-	manager="dwrede"
-	editor=""/>
+<properties
+	pageTitle="Register for Twitter authentication | Microsoft Azure"
+	description="Learn how to use Twitter authentication with your Azure Mobile Services application."
+	services="mobile-services"
+	documentationCenter=""
+	authors="ggailey777"
+	manager="dwrede"
+	editor=""/>
+
 
-<<<<<<< HEAD
-<tags 
-	ms.service="mobile-services" 
-	ms.workload="mobile" 
-	ms.tgt_pltfrm="na" 
-	ms.devlang="multiple" 
-	ms.topic="article" 
+<tags 
+	ms.service="mobile-services" 
+	ms.workload="mobile" 
+	ms.tgt_pltfrm="na" 
+	ms.devlang="multiple" 
+	ms.topic="article" 
 	ms.date="11/30/2015" 
-=======
-<tags
-	ms.service="mobile-services"
-	ms.workload="mobile"
-	ms.tgt_pltfrm="na"
-	ms.devlang="multiple"
-	ms.topic="article"
-	ms.date="11/15/2015"
->>>>>>> 9b7f8970
-	ms.author="glenga"/>
-
-#Register your apps for Twitter login with Mobile Services
-
-[AZURE.INCLUDE [mobile-service-note-mobile-apps](../../includes/mobile-services-note-mobile-apps.md)]
-
-&nbsp;
-
-
-[AZURE.INCLUDE [mobile-services-selector-register-identity-provider](../../includes/mobile-services-selector-register-identity-provider.md)]
-
-This topic shows you how to register your apps to be able to use Twitter to authenticate with Azure Mobile Services.
-
->[AZURE.NOTE] This tutorial is about [Azure Mobile Services](http://azure.microsoft.com/services/mobile-services/), a solution to help you build scalable mobile applications for any platform. Mobile Services makes it easy to sync data, authenticate users, and send push notifications. This page supports the [Add authentication to your app](mobile-services-ios-get-started-users.md) tutorial which shows how to sign users into your app. If this is your first experience with Mobile Services, please complete the tutorial [Get Started with Mobile Services](mobile-services-ios-get-started.md).
-
-To complete the procedure in this topic, you must have a Twitter account that has a verified email address. To create a new Twitter account, go to <a href="http://go.microsoft.com/fwlink/p/?LinkID=268287" target="_blank">twitter.com</a>.
-
-1. Navigate to the [Twitter Developers](http://go.microsoft.com/fwlink/p/?LinkId=268300) website, sign-in with your Twitter account credentials, and click **Create new app**.
-
-2. Type the **Name**, **Description**, and **Website** values for your app, then type one of the following URL formats in **Callback URL**.
-
-	+ **.NET backend**: `https://<mobile_service>.azure-mobile.net/signin-twitter`
-	+ **JavaScript backend**: `https://<mobile_service>.azure-mobile.net/login/twitter`
-
-	 >[AZURE.NOTE]Make sure that you use the correct redirect URL path format for your type of Mobile Services backend. When this is incorrect, authentication will not succeed.
-	&nbsp;
-
-   	![][2]
-
-3.  At the bottom the page, read and accept the terms, and then click **Create your Twitter application**.
-
-   	This registers the app displays the application details.
-
-6. Click the **Keys and Access Tokens** tab in your app dashboard and make a note of the values of **Consumer key** and **Consumer secret**.
-
-    > [AZURE.NOTE] The consumer secret is an important security credential. Do not share this secret with anyone or distribute it with your app.
-
-7. Click the **Settings** tab, scroll down and make sure the **Allow this application to be used to sign in with Twitter** checkbox is checked, then click **Update Settings**.
-
-You are now ready to use a Twitter login for authentication in your app by providing the consumer key and consumer secret values to Mobile Services.
-
-<!-- Anchors. -->
-
-<!-- Images. -->
-[1]: ./media/mobile-services-how-to-register-twitter-authentication/mobile-services-twitter-developers.png
-[2]: ./media/mobile-services-how-to-register-twitter-authentication/mobile-services-twitter-register-app1.png
-
-<!-- URLs. -->
-
-[Twitter Developers]: http://go.microsoft.com/fwlink/p/?LinkId=268300
-[Get started with authentication]: /develop/mobile/tutorials/get-started-with-users-dotnet/
+	ms.author="glenga"/>
+
+#Register your apps for Twitter login with Mobile Services
+
+[AZURE.INCLUDE [mobile-service-note-mobile-apps](../../includes/mobile-services-note-mobile-apps.md)]
+
+&nbsp;
+
+
+[AZURE.INCLUDE [mobile-services-selector-register-identity-provider](../../includes/mobile-services-selector-register-identity-provider.md)]
+
+This topic shows you how to register your apps to be able to use Twitter to authenticate with Azure Mobile Services.
+
+>[AZURE.NOTE] This tutorial is about [Azure Mobile Services](http://azure.microsoft.com/services/mobile-services/), a solution to help you build scalable mobile applications for any platform. Mobile Services makes it easy to sync data, authenticate users, and send push notifications. This page supports the [Add authentication to your app](mobile-services-ios-get-started-users.md) tutorial which shows how to sign users into your app. If this is your first experience with Mobile Services, please complete the tutorial [Get Started with Mobile Services](mobile-services-ios-get-started.md).
+
+To complete the procedure in this topic, you must have a Twitter account that has a verified email address. To create a new Twitter account, go to <a href="http://go.microsoft.com/fwlink/p/?LinkID=268287" target="_blank">twitter.com</a>.
+
+1. Navigate to the [Twitter Developers](http://go.microsoft.com/fwlink/p/?LinkId=268300) website, sign-in with your Twitter account credentials, and click **Create new app**.
+
+2. Type the **Name**, **Description**, and **Website** values for your app, then type one of the following URL formats in **Callback URL**.
+
+	+ **.NET backend**: `https://<mobile_service>.azure-mobile.net/signin-twitter`
+	+ **JavaScript backend**: `https://<mobile_service>.azure-mobile.net/login/twitter`
+
+	 >[AZURE.NOTE]Make sure that you use the correct redirect URL path format for your type of Mobile Services backend. When this is incorrect, authentication will not succeed.
+	&nbsp;
+
+   	![][2]
+
+3.  At the bottom the page, read and accept the terms, and then click **Create your Twitter application**.
+
+   	This registers the app displays the application details.
+
+6. Click the **Keys and Access Tokens** tab in your app dashboard and make a note of the values of **Consumer key** and **Consumer secret**.
+
+    > [AZURE.NOTE] The consumer secret is an important security credential. Do not share this secret with anyone or distribute it with your app.
+
+7. Click the **Settings** tab, scroll down and make sure the **Allow this application to be used to sign in with Twitter** checkbox is checked, then click **Update Settings**.
+
+You are now ready to use a Twitter login for authentication in your app by providing the consumer key and consumer secret values to Mobile Services.
+
+<!-- Anchors. -->
+
+<!-- Images. -->
+[1]: ./media/mobile-services-how-to-register-twitter-authentication/mobile-services-twitter-developers.png
+[2]: ./media/mobile-services-how-to-register-twitter-authentication/mobile-services-twitter-register-app1.png
+
+<!-- URLs. -->
+
+[Twitter Developers]: http://go.microsoft.com/fwlink/p/?LinkId=268300
+[Get started with authentication]: /develop/mobile/tutorials/get-started-with-users-dotnet/