<properties
	pageTitle="Configure IIS Express for local mobile service testing | Azure Mobile Services"
	description="Learn how to configure IIS Express to allow connections to a local mobile service project for testing."
	authors="ggailey777"
	manager="dwrede"
	services="mobile-services"
	documentationCenter=""
	editor=""/>

<tags
	ms.service="mobile-services"
	ms.workload="mobile"
	ms.tgt_pltfrm="na"
	ms.devlang="multiple"
	ms.topic="article"
<<<<<<< HEAD
	ms.date="09/16/2015"
=======
	ms.date="12/07/2015"
>>>>>>> 08be3281
	ms.author="glenga"/>

# Configure the local web server to allow connections to a local mobile service

[AZURE.INCLUDE [mobile-service-note-mobile-apps](../../includes/mobile-services-note-mobile-apps.md)]

&nbsp;


Azure Mobile Services enables you create your mobile service in Visual Studio using one of the supported .NET languages and then publish it to Azure. One of the major benefits of using a .NET backend for your mobile service is the ability to run, test, and debug the mobile service on your local computer or virtual machine before publishing it to Azure.

To be able to test a mobile service locally with clients running on an emulator, virtual machine or on a separate workstation, you have to configure the local Web server and host computer to allow connections to the workstation's IP address and port. This topic shows you how to configure IIS Express to enable connections to your locally hosted mobile service.

[AZURE.INCLUDE [mobile-services-how-to-configure-iis-express](../../includes/mobile-services-how-to-configure-iis-express.md)]<|MERGE_RESOLUTION|>--- conflicted
+++ resolved
@@ -13,11 +13,7 @@
 	ms.tgt_pltfrm="na"
 	ms.devlang="multiple"
 	ms.topic="article"
-<<<<<<< HEAD
-	ms.date="09/16/2015"
-=======
 	ms.date="12/07/2015"
->>>>>>> 08be3281
 	ms.author="glenga"/>
 
 # Configure the local web server to allow connections to a local mobile service
