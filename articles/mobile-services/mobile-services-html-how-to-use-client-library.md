--- conflicted
+++ resolved
@@ -1,673 +1,672 @@
-<properties 
-	pageTitle="How to use an HTML client | Microsoft Azure" 
-	description="Learn how to use an HTML client for Azure Mobile Services." 
-	services="mobile-services" 
-	documentationCenter="" 
-	authors="ggailey777" 
-	manager="dwrede" 
-	editor=""/>
-
-<tags 
-	ms.service="mobile-services" 
-	ms.workload="mobile" 
-	ms.tgt_pltfrm="mobile-html" 
-	ms.devlang="javascript" 
-	ms.topic="article" 
-	ms.date="09/24/2015" 
-	ms.author="glenga"/>
-
-# How to use an HTML/JavaScript client for Azure Mobile Services
-
-[AZURE.INCLUDE [mobile-services-selector-client-library](../../includes/mobile-services-selector-client-library.md)]
-
-##Overview
-
-This guide shows you how to perform common scenarios using an HTML/JavaScript client for Azure Mobile Services, which includes Windows Store JavaScript and PhoneGap/Cordova apps. The scenarios covered include querying for data, inserting, updating, and deleting data, authenticating users, and handling errors. If you are new to Mobile Services, you should consider first completing the [Mobile Services quickstart](mobile-services-html-get-started.md). The quickstart tutorial helps you configure your account and create your first mobile service.
-
-[AZURE.INCLUDE [mobile-services-concepts](../../includes/mobile-services-concepts.md)]
-
-##<a name="create-client"></a>How to: Create the Mobile Services client
-
-The way that you add a reference to the Mobile Services client depends on your app platform, which includes the following:
-
-- For a web-based application, open the HTML file and add the following to the script references for the page:
-
-        <script src="http://ajax.aspnetcdn.com/ajax/mobileservices/MobileServices.Web-1.2.7.min.js"></script>
-
-- For a Windows Store app written in JavaScript/HTML, add the **WindowsAzure.MobileServices.WinJS** NuGet package to your project. 
-
-- For a PhoneGap or Cordova app, add the [Mobile Services plugin](https://github.com/Azure/azure-mobile-services-cordova) to your project. This plugin supports [push notifications](#push-notifications).
-
-In the editor, open or create a JavaScript file, and add the following code that defines the `MobileServiceClient` variable, and supply the application URL and application key from the mobile service in the `MobileServiceClient` constructor, in that order.
-
-	var MobileServiceClient = WindowsAzure.MobileServiceClient;
-    var client = new MobileServiceClient('AppUrl', 'AppKey');
-
-You must replace the placeholder `AppUrl` with the application URL of your mobile service and `AppKey` with the application key. To learn how to obtain the application URL and application key for the mobile service, consult the tutorial [Add Mobile Services to an existing app](mobile-services-html-get-started-data.md).
-
->[AZURE.IMPORTANT]The application key is intended to filter-out random request against your mobile service, and it is distributed with the application. Because this key is not encrypted, it cannot be considered secure. To truly secure your mobile service data, you must instead authenticate users before allowing access. For more information, see [How to: Authenticate users](#authentication).
-
-##<a name="querying"></a>How to: Query data from a mobile service
-
-All of the code that accesses or modifies data in the SQL Database table calls functions on the `MobileServiceTable` object. You get a reference to the table by calling the `getTable()` function on an instance of the `MobileServiceClient`.
-
-    var todoItemTable = client.getTable('todoitem');
-
-
-### <a name="filtering"></a>How to: Filter returned data
-
-The following code illustrates how to filter data by including a `where` clause in a query. It returns all items from `todoItemTable` whose complete field is equal to `false`. `todoItemTable` is the reference to the mobile service table that we created previously. The where function applies a row filtering predicate to the query against the table. It accepts as its argument a JSON object or function that defines the row filter, and returns a query that can be further composed.
-
-	var query = todoItemTable.where({
-	    complete: false
-	}).read().done(function (results) {
-	    alert(JSON.stringify(results));
-	}, function (err) {
-	    alert("Error: " + err);
-	});
-
-By adding calling `where` on the Query object and passing an object as a parameter, we are  instructing Mobile Services to return only the rows whose `complete` column contains the `false` value. Also, look at the request URI below, and notice that we are modifying the query string  itself:
-
-	GET /tables/todoitem?$filter=(complete+eq+false) HTTP/1.1
-
-You can view the URI of the request sent to the mobile service by using message inspection software, such as browser developer tools or Fiddler.
-
-This request would normally be translated roughly into the following SQL query on the server side:
-
-	SELECT *
-	FROM TodoItem
-	WHERE ISNULL(complete, 0) = 0
-
-The object which is passed to the `where` method can have an arbitrary number of parameters, and they'll all be interpreted as AND clauses to the query. For example, the line below:
-
-	query.where({
-	   complete: false,
-	   assignee: "david",
-	   difficulty: "medium"
-	}).read().done(function (results) {
-	   alert(JSON.stringify(results));
-	}, function (err) {
-	   alert("Error: " + err);
-	});
-
-Would be roughly translated (for the same request shown before) as
-
-	SELECT *
-	FROM TodoItem
-	WHERE ISNULL(complete, 0) = 0
-	      AND assignee = 'david'
-	      AND difficulty = 'medium'
-
-The `where` statement above and the SQL query above find incomplete items assigned to "david" of "medium" difficulty.
-
-There is, however, another way to write the same query. A `.where` call on the Query object will add an `AND` expression to the `WHERE` clause, so we could have written that in three lines instead:
-
-	query.where({
-	   complete: false
-	});
-	query.where({
-	   assignee: "david"
-	});
-	query.where({
-	   difficulty: "medium"
-	});
-
-Or using the fluent API:
-
-	query.where({
-	   complete: false
-	})
-	   .where({
-	   assignee: "david"
-	})
-	   .where({
-	   difficulty: "medium"
-	});
-
-The two methods are equivalent and may be used interchangeably. All the `where` calls so far take an object with some parameters, and are compared for equality against the data from the database. There is, however, another overload for the query method, which takes a function instead of the object. In this function we can then write more complex expressions, using operators such as inequality and other relational operations. In these functions, the keyword `this` binds to the server object.
-
-The body of the function is translated into an Open Data Protocol (OData) boolean expression which is passed to a query string parameter. It is possible to pass in a function that takes no parameters, like so:
-
-    query.where(function () {
-       return this.assignee == "david" && (this.difficulty == "medium" || this.difficulty == "low");
-    }).read().done(function (results) {
-       alert(JSON.stringify(results));
-    }, function (err) {
-       alert("Error: " + err);
-    });
-
-
-If passing in a function with parameters, any arguments after the `where` clause are bound to the function parameters in order. Any objects which come from the outside of the function scope MUST be passed as parameters - the function cannot capture any external variables. In the next two examples, the argument "david" is bound to the parameter `name` and in the first example, the argument "medium" is also bound to the parameter `level`. Also, the function must consist of a single `return` statement with a supported expression, like so:
-
-	 query.where(function (name, level) {
-	    return this.assignee == name && this.difficulty == level;
-	 }, "david", "medium").read().done(function (results) {
-	    alert(JSON.stringify(results));
-	 }, function (err) {
-	    alert("Error: " + err);
-	 });
-
-So, as long as we follow the rules, we can add more complex filters to our database queries, like so:
-
-    query.where(function (name) {
-       return this.assignee == name &&
-          (this.difficulty == "medium" || this.difficulty == "low");
-    }, "david").read().done(function (results) {
-       alert(JSON.stringify(results));
-    }, function (err) {
-       alert("Error: " + err);
-    });
-
-It is possible to combine `where` with `orderBy`, `take`, and `skip`. See the next section for details.
-
-### <a name="sorting"></a>How to: Sort returned data
-
-The following code illustrates how to sort data by including an `orderBy` or `orderByDescending` function in the query. It returns items from `todoItemTable` sorted ascending by the `text` field. By default, the server returns only the first 50 elements.
-
-> [AZURE.NOTE] A server-driven page size us used by default to prevent all elements from being returned. This keeps default requests for large data sets from negatively impacting the service. 
-You may increase the number of items to be returned by calling `take` as described in the next section. `todoItemTable` is the reference to the mobile service table that we created previously.
-
-	var ascendingSortedTable = todoItemTable.orderBy("text").read().done(function (results) {
-	   alert(JSON.stringify(results));
-	}, function (err) {
-	   alert("Error: " + err);
-	});
-
-	var descendingSortedTable = todoItemTable.orderByDescending("text").read().done(function (results) {
-	   alert(JSON.stringify(results));
-	}, function (err) {
-	   alert("Error: " + err);
-	});
-
-	var descendingSortedTable = todoItemTable.orderBy("text").orderByDescending("text").read().done(function (results) {
-	   alert(JSON.stringify(results));
-	}, function (err) {
-	   alert("Error: " + err);
-	});
-
-### <a name="paging"></a>How to: Return data in pages
-
-By default, Mobile Services only returns 50 rows in a given request, unless the client explicitly asks for more data in the response. The following code shows how to implement paging in returned data by using the `take` and `skip` clauses in the query.  The following query, when executed, returns the top three items in the table.
-
-	var query = todoItemTable.take(3).read().done(function (results) {
-	   alert(JSON.stringify(results));
-	}, function (err) {
-	   alert("Error: " + err);
-	});
-
-Notice that the `take(3)` method was translated into the query option `$top=3` in the query URI.
-
-The following revised query skips the first three results and returns the next three after that. This is effectively the second "page" of data, where the page size is three items.
-
-	var query = todoItemTable.skip(3).take(3).read().done(function (results) {
-	   alert(JSON.stringify(results));
-	}, function (err) {
-	   alert("Error: " + err);
-	});
-
-Again, you can view the URI of the request sent to the mobile service. Notice that the `skip(3)` method was translated into the query option `$skip=3` in the query URI.
-
-This is a simplified scenario of passing hard-coded paging values to the `take` and `skip` functions. In a real-world app, you can use queries similar to the above with a pager control or comparable UI to let users navigate to previous and next pages.
-
-### <a name="selecting"></a>How to: Select specific columns
-
-You can specify which set of properties to include in the results by adding a `select` clause to your query. For example, the following code returns the `id`, `complete`, and `text` properties from each row in the `todoItemTable`:
-
-	var query = todoItemTable.select("id", "complete", "text").read().done(function (results) {
-	   alert(JSON.stringify(results));
-	}, function (err) {
-	   alert("Error: " + err);
-	})
-
-Here the parameters to the select function are the names of the table's columns that you want to return.
-
-
-All the functions described so far are additive, so we can just keep calling them and we'll each time affect more of the query. One more example:
-
-    query.where({
-       complete: false
-    })
-       .select('id', 'assignee')
-       .orderBy('assignee')
-       .take(10)
-       .read().done(function (results) {
-       alert(JSON.stringify(results));
-    }, function (err) {
-       alert("Error: " + err);
-
-### <a name="lookingup"></a>How to: Look up data by ID
-
-The `lookup` function takes only the `id` value, and returns the object from the database with that ID. Database tables are created with either an integer or string `id` column. A string `id` column is the default.
-
-	todoItemTable.lookup("37BBF396-11F0-4B39-85C8-B319C729AF6D").done(function (result) {
-	   alert(JSON.stringify(result));
-	}, function (err) {
-	   alert("Error: " + err);
-	})
-
-##<a name="odata-query"></a>Execute an OData query operation
-
-Mobile Services uses the OData query URI conventions for composing and executing REST queries.  Not all OData queries can be composed by using the built-in query functions, especially complex filter operations like searching for a substring in a property. For these kinds of complex queries, you can pass any valid OData query option string to the `read` function, as follows:
-
-	function refreshTodoItems() {
-	    todoItemTable.read("$filter=substringof('search_text',text)").then(function(items) {
-	        var itemElements = $.map(items, createUiForTodoItem);
-	        $("#todo-items").empty().append(itemElements);
-	        $("#no-items").toggle(items.length === 0);
-	    }, handleError);
-	}
-
->[AZURE.NOTE]When you provide a raw OData query option string into the `read` function, you cannot also use the query builder methods in the same query. In this case, you must compose your whole query as an OData query string. For more information on OData system query options, see the [OData system query options reference].
-
-##<a name="inserting"></a>How to: Insert data into a mobile service
-
-The following code illustrates how to insert new rows into a table. The client requests that a row of data be inserted by sending a POST request to the mobile service. The request body contains the data to be inserted, as a JSON object.
-
-	todoItemTable.insert({
-	   text: "New Item",
-	   complete: false
-	})
-
-This inserts data from the supplied JSON object into the table. You can also specify a callback function to be invoked when the insertion is complete:
-
-	todoItemTable.insert({
-	   text: "New Item",
-	   complete: false
-	}).done(function (result) {
-	   alert(JSON.stringify(result));
-	}, function (err) {
-	   alert("Error: " + err);
-	});
-
-###Working with ID values
-
-Mobile Services supports unique custom string values for the table's **id** column. This allows applications to use custom values such as email addresses or user names for the ID. For example, the following code inserts a new item as a JSON object, where the unique ID is an email address:
-
-	todoItemTable.insert({
-	   id: "myemail@domain.com",
-	   text: "New Item",
-	   complete: false
-	});
-
-String IDs provide you with the following benefits:
-
-+ IDs are generated without making a round-trip to the database.
-+ Records are easier to merge from different tables or databases.
-+ IDs values can integrate better with an application's logic.
-
-When a string ID value is not already set on an inserted record, Mobile Services generates a unique value for the ID. For more information on how to generate your own ID values, either on the client or in a .NET backend, see [How to: Generate unique ID values](mobile-services-how-to-use-server-scripts.md#generate-guids). 
-
-You can also use integer IDs for your tables. To use an integer ID, you must create your table with the `mobile table create` command using the `--integerId` option. This command is used with the Command-line Interface (CLI) for Azure. For more information on using the CLI, see [CLI to manage Mobile Services tables](../virtual-machines-command-line-tools.md#Mobile_Tables).
-
-##<a name="modifying"></a>How to: Modify data in a mobile service
-
-The following code illustrates how to update data in a table. The client requests that a row of data be updated by sending a PATCH request to the mobile service. The request body contains the specific fields to be updated, as a JSON object. It updates an existing item in the table `todoItemTable`.
-
-	todoItemTable.update({
-	   id: idToUpdate,
-	   text: newText
-	})
-
-The first parameter specifies the instance to update in the table, as specified by its ID.
-
-You can also specify a callback function to be invoked when the update is complete:
-
-	todoItemTable.update({
-	   id: idToUpdate,
-	   text: newText
-	}).done(function (result) {
-	   alert(JSON.stringify(result));
-	}, function (err) {
-	   alert("Error: " + err);
-	});
-
-##<a name="deleting"></a>How to: Delete data in a mobile service
-
-The following code illustrates how to delete data from a table. The client requests that a row of data be deleted by sending a DELETE request to the mobile service. It deletes an existing item in the table todoItemTable.
-
-	todoItemTable.del({
-	   id: idToDelete
-	})
-
-The first parameter specifies the instance to delete in the table, as specified by its ID.
-
-You can also specify a callback function to be invoked when the delete is complete:
-
-	todoItemTable.del({
-	   id: idToDelete
-	}).done(function () {
-	   /* Do something */
-	}, function (err) {
-	   alert("Error: " + err);
-	});
-
-##<a name="binding"></a>How to: Display data in the user interface
-
-This section shows how to display returned data objects using UI elements. To query items in `todoItemTable` and display it in a very simple list, you can run the following example code. No selection, filtering or sorting of any kind is done.
-
-	var query = todoItemTable;
-
-	query.read().then(function (todoItems) {
-	   // The space specified by 'placeToInsert' is an unordered list element <ul> ... </ul>
-	   var listOfItems = document.getElementById('placeToInsert');
-	   for (var i = 0; i < todoItems.length; i++) {
-	      var li = document.createElement('li');
-	      var div = document.createElement('div');
-	      div.innerText = todoItems[i].text;
-	      li.appendChild(div);
-	      listOfItems.appendChild(li);
-	   }
-	}).read().done(function (results) {
-	   alert(JSON.stringify(results));
-	}, function (err) {
-	   alert("Error: " + err);
-	});
-
-In a Windows Store app, the results of a query can be used to create a [WinJS.Binding.List] object, which can be bound as the data source for a [ListView] object. For more information, see [Data binding (Windows Store apps using JavaScript and HTML)].
-
-##<a name="#custom-api"></a>How to: Call a custom API
-
-A custom API enables you to define custom endpoints that expose server functionality that does not map to an insert, update, delete, or read operation. By using a custom API, you can have more control over messaging, including reading and setting HTTP message headers and defining a message body format other than JSON. For an example of how to create a custom API in your mobile service, see [How to: define a custom API endpoint](mobile-services-dotnet-backend-define-custom-api.md).
-
-You call a custom API from the client by calling the [invokeApi](https://github.com/Azure/azure-mobile-services/blob/master/sdk/Javascript/src/MobileServiceClient.js#L337) method on **MobileServiceClient**. For example, the following line of code sends a POST request to the **completeAll** API on the mobile service:
-
-    client.invokeApi("completeall", {
-        body: null,
-        method: "post"
-    }).done(function (results) {
-        var message = results.result.count + " item(s) marked as complete.";
-        alert(message);
-        refreshTodoItems();
-    }, function(error) {
-        alert(error.message);
-    });
-
- 
-For more realistic examples and a more a complete discussion of **invokeApi**, see [Custom API in Azure Mobile Services Client SDKs](http://blogs.msdn.com/b/carlosfigueira/archive/2013/06/19/custom-api-in-azure-mobile-services-client-sdks.aspx).
-
-##<a name="authentication"></a>How to: Authenticate users
-
-Mobile Services supports authenticating and authorizing app users using a variety of external identity providers: Facebook, Google, Microsoft Account, and Twitter. You can set permissions on tables to restrict access for specific operations to only authenticated users. You can also use the identity of authenticated users to implement authorization rules in server scripts. For more information, see the [Get started with authentication] tutorial.
-
->[AZURE.NOTE] When using authentication in a PhoneGap or Cordova app, you must also add the following plugins to the project:
->
->+ https://git-wip-us.apache.org/repos/asf/cordova-plugin-device.git
->+ https://git-wip-us.apache.org/repos/asf/cordova-plugin-inappbrowser.git
-
-
-Two authentication flows are supported: a _server flow_ and a _client flow_. The server flow provides the simplest authentication experience, as it relies on the provider's web authentication interface. The client flow allows for deeper integration with device-specific capabilities such as single-sign-on as it relies on provider-specific device-specific SDKs.
-
-###Server flow
-To have Mobile Services manage the authentication process in your Windows Store or HTML5 app,
-you must register your app with your identity provider. Then in your mobile service, you need to configure the application ID and secret provided by your provider. For more information, see the tutorial [Add authentication to your app](mobile-services-html-get-started-users.md).
-
-Once you have registered your identity provider, simply call the [LoginAsync method] with the [MobileServiceAuthenticationProvider] value of your provider. For example, to login with Facebook use the following code.
-
-	client.login("facebook").done(function (results) {
-	     alert("You are now logged in as: " + results.userId);
-	}, function (err) {
-	     alert("Error: " + err);
-	});
-
-If you are using an identity provider other than Facebook, change the value passed to the `login` method above to one of the following: `microsoftaccount`, `facebook`, `twitter`, `google`, or `windowsazureactivedirectory`.
-
-In this case, Mobile Services manages the OAuth 2.0 authentication flow by displaying the login page of the selected provider and generating a Mobile Services authentication token after successful login with the identity provider. The [login] function, when complete, returns a JSON object (**user**) that exposes both the user ID and Mobile Services authentication token in the **userId** and **authenticationToken** fields, respectively. This token can be cached and re-used until it expires. For more information, see [Caching the authentication token].
-
-###Client flow
-Your app can also independently contact the identity provider and then provide the returned token to Mobile Services for authentication. This client flow enables you to provide a single sign-in experience for users or to retrieve additional user data from the identity provider.
-
-####Facebook/Google SDK basic example
-
-This example uses Facebook client SDK for authentication:
-
-	client.login(
-	     "facebook",
-	     {"access_token": token})
-	.done(function (results) {
-	     alert("You are now logged in as: " + results.userId);
-	}, function (err) {
-	     alert("Error: " + err);
-	});
-
-This example assumes that the token provided by the respective provider SDK is stored in the `token` variable.
-Twitter cannot be used for client authentication at this time. 
-
-####Microsoft Account basic example
-The following example uses the Live SDK, which supports single-sign-on for Windows Store apps by using Microsoft Account:
-
-	WL.login({ scope: "wl.basic"}).then(function (result) {
-	      client.login(
-	            "microsoftaccount",
-	            {"authenticationToken": result.session.authentication_token})
-	      .done(function(results){
-	            alert("You are now logged in as: " + results.userId);
-	      },
-	      function(error){
-	            alert("Error: " + err);
-	      });
-	});
-
-This simplified example gets a token from Live Connect, which is supplied to Mobile Services by calling the [login] function. 
-<<<<<<< HEAD
-=======
-
-
-####Microsoft Account complete example
-
-The following example shows how to use the Live SDK with WinJS APIs to provide an enhanced single-sign-on experience:
-
-	// Set the mobileClient variable to client variable generated by the tooling.
-	var mobileClient = <yourClient>;
-
-	var session = null;
-	var login = function () {
-		return new WinJS.Promise(function (complete) {
-			WL.login({ scope: "wl.basic" }).then(function (result) {
-				session = result.session;
-
-				WinJS.Promise.join([
-					WL.api({ path: "me", method: "GET" }),
-					mobileClient.login(result.session.authentication_token)
-				]).done(function (results) {
-					// Build the welcome message from the Microsoft account info.
-					var profile = results[0];                            
-					var title = "Welcome " + profile.first_name + "!";
-					var message = "You are now logged in as: "
-						+ mobileClient.currentUser.userId;
-					var dialog = new Windows.UI.Popups.MessageDialog(message, title);
-					dialog.showAsync().then(function () {
-						// Reload items from the mobile service.
-						refreshTodoItems();
-					}).done(complete);
-					
-				}, function (error) {
-
-				});
-			}, function (error) {
-				session = null;
-				var dialog = new Windows.UI.Popups.MessageDialog("You must log in.", "Login Required");
-				dialog.showAsync().done(complete);
-			});
-		});
-	}
->>>>>>> f738961a
-
-	var authenticate = function () {
-		// Block until sign-in is successful.
-		login().then(function () {
-			if (session === null) {
-				// Authentication failed, try again.
-				authenticate();
-			}
-		});
-	}
-
-	// Initialize the Live client.
-	WL.init({
-		redirect_uri: mobileClient.applicationUrl
-	});
-
-	// Start the sign-in process.
-	authenticate();
-
-This initializes the Live Connect client, sends a new login request to Microsoft account, sends the returned authentication token to Mobile Services, and then displays information about the signed-in user. The app does not start until authentication succeeds. 
-
-###Caching the authentication token
-In some cases, the call to the login method can be avoided after the first time the user authenticates. We can use [sessionStorage] or [localStorage] to cache the current user identity the first time they log in and every subsequent time we check whether we already have the user identity in our cache. If the cache is empty or calls fail (meaning the current login session has expired), we still need to go through the login process.
-
-    // After logging in
-    sessionStorage.loggedInUser = JSON.stringify(client.currentUser);
-
-    // Log in
-    if (sessionStorage.loggedInUser) {
-       client.currentUser = JSON.parse(sessionStorage.loggedInUser);
-    } else {
-       // Regular login flow
-   }
-
-     // Log out
-    client.logout();
-    sessionStorage.loggedInUser = null;
-
-##<a name="push-notifications"></a>How to: Register for push notifications
-
-When your app is a PhoneGap or Apache Cordova HTML/JavaScript app, the native mobile platform enables you to receive push notifications on the device. The [Apache Cordova plugin for Azure Mobile Services](https://github.com/Azure/azure-mobile-services-cordova) enables you to register for push notifications with Azure Notification Hubs. The specific notification service used depends on the native device platform on which the code executes. For an example of how to do this, see the sample, [Use Microsoft Azure to push notifications to Cordova apps](https://github.com/Azure/mobile-services-samples/tree/master/CordovaNotificationsArticle).
-
->[AZURE.NOTE]This plugin currently only supports iOS and Android devices. For a solution that also includes Windows devices, see the article [Push Notifications to PhoneGap Apps using Notification Hubs Integration](http://blogs.msdn.com/b/azuremobile/archive/2014/06/17/push-notifications-to-phonegap-apps-using-notification-hubs-integration.aspx).
-
-##<a name="errors"></a>How to: Handle errors
-
-There are several ways to encounter, validate, and work around errors in Mobile Services.
-
-As an example, server scripts are registered in a mobile service and can be used to perform a wide range of operations on data being inserted and updated, including validation and data modification. Imagine defining and registering a server script that validate and modify data, like so:
-
-	function insert(item, user, request) {
-	   if (item.text.length > 10) {
-		  request.respond(statusCodes.BAD_REQUEST, { error: "Text cannot exceed 10 characters" });
-	   } else {
-	      request.execute();
-	   }
-	}
-
-This server-side script validates the length of string data sent to the mobile service and rejects strings that are too long, in this case longer than 10 characters.
-
-Now that the mobile service is validating data and sending error responses on the server-side, you can update your HTML app to be able to handle error responses from validation.
-
-	todoItemTable.insert({
-	   text: itemText,
-	   complete: false
-	})
-	   .then(function (results) {
-	   alert(JSON.stringify(results));
-	}, function (error) {
-	   alert(JSON.parse(error.request.responseText).error);
-	});
-
-
-To tease this out even further, you pass in the error handler as the second argument each time you perform data access:
-
-	function handleError(message) {
-	   if (window.console && window.console.error) {
-	      window.console.error(message);
-	   }
-	}
-
-	client.getTable("tablename").read()
-		.then(function (data) { /* do something */ }, handleError);
-
-##<a name="promises"></a>How to: Use promises
-
-Promises provide a mechanism to schedule work to be done on a value that has not yet been computed. It is an abstraction for managing interactions with asynchronous APIs.
-
-The `done` promise is executed as soon as the function provided to it has either successfully completed or has gotten an error. Unlike the `then` promise, it is guaranteed to throw any error that is not handled inside the function, and after the handlers have finished executing, this function throws any error that would have been returned from then as a promise in the error state. For more information, see [done].
-
-	promise.done(onComplete, onError);
-
-Like so:
-
-	var query = todoItemTable;
-	query.read().done(function (results) {
-	   alert(JSON.stringify(results));
-	}, function (err) {
-	   alert("Error: " + err);
-	});
-
-The `then` promise is the same as the as the `done` promise, but unlike the `then` promise, `done` is guaranteed to throw any error that is not handled inside the function. If you do not provide an error handler to `then` and the operation has an error, it does not throw an exception but rather returns a promise in the error state. For more information, see [then].
-
-	promise.then(onComplete, onError).done( /* Your success and error handlers */ );
-
-Like so:
-
-	var query = todoItemTable;
-	query.read().done(function (results) {
-	   alert(JSON.stringify(results));
-	}, function (err) {
-	   alert("Error: " + err);
-	});
-
-You can use promises in a number of different ways. You can chain promise operations by calling `then` or `done` on the promise that is returned by the previous `then` function. Use `then` for an intermediate stage of the operation (for example `.then().then()`), and `done` for the final stage of the operation (for example `.then().then().done()`).  You can chain multiple `then` functions, because `then` returns a promise. You cannot chain more than one `done` method, because it returns undefined. [Learn more about the  differences between then and done].
-
-	todoItemTable.insert({
-	   text: "foo"
-	}).then(function (inserted) {
-	   inserted.newField = 123;
-	   return todoItemTable.update(inserted);
-	}).done(function (insertedAndUpdated) {
-	   alert(JSON.stringify(insertedAndUpdated));
-	})
-
-##<a name="customizing"></a>How to: Customize client request headers
-
-You can send custom request headers using the `withFilter` function, reading and writing arbitrary properties of the request about to be sent within the filter. You may want to add such a custom HTTP header if a server-side script needs it or may be enhanced by it.
-
-	var client = new WindowsAzure.MobileServiceClient('https://your-app-url', 'your-key')
-	   .withFilter(function (request, next, callback) {
-	   request.headers.MyCustomHttpHeader = "Some value";
-	   next(request, callback);
-	});
-
-Filters are used for a lot more than customizing request headers. They can be used to examine or change requests, examine or change  responses, bypass networking calls, send multiple calls, etc.
-
-##<a name="hostnames"></a>How to: Use cross-origin resource sharing
-
-To control which websites are allowed to interact with and send requests to your mobile service, make sure to add the host name of the website you use to host it to the Cross-Origin Resource Sharing (CORS) whitelist. For a JavaScript backend mobile service, you can configure the whitelist on the Configure tab in the [Azure Management portal](https://manage.windowsazure.com). You can use wildcards if required. By default, new Mobile Services instruct browsers to permit access only from `localhost`, and Cross-Origin Resource Sharing (CORS) allows JavaScript code running in a browser on an external hostname to interact with your Mobile Service.  This configuration is not necessary for WinJS applications. 
-
-<!-- Anchors. -->
-[What is Mobile Services]: #what-is
-[Concepts]: #concepts
-[How to: Create the Mobile Services client]: #create-client
-[How to: Query data from a mobile service]: #querying
-[Filter returned data]: #filtering
-[Sort returned data]: #sorting
-[Return data in pages]: #paging
-[Select specific columns]: #selecting
-[Look up data by ID]: #lookingup
-[How to: Display data in the user interface]: #binding
-[How to: Insert data into a mobile service]: #inserting
-[How to: Modify data in a mobile service]: #modifying
-[How to: Delete data in a mobile service]: #deleting
-[How to: Authenticate users]: #authentication
-[How to: Handle errors]: #errors
-[How to: Use promises]: #promises
-[How to: Customize request headers]: #customizing
-[How to: Use cross-origin resource sharing]: #hostnames
-[Next steps]: #nextsteps
-[Execute an OData query operation]: #odata-query
-
-
-
-<!-- URLs. -->
-[then]: http://msdn.microsoft.com/library/windows/apps/br229728.aspx
-[done]: http://msdn.microsoft.com/library/windows/apps/hh701079.aspx
-[Learn more about the  differences between then and done]: http://msdn.microsoft.com/library/windows/apps/hh700334.aspx
-[how to handle errors in promises]: http://msdn.microsoft.com/library/windows/apps/hh700337.aspx
-
-[sessionStorage]: http://msdn.microsoft.com/library/cc197062(v=vs.85).aspx
-[localStorage]: http://msdn.microsoft.com/library/cc197062(v=vs.85).aspx
-
-[ListView]: http://msdn.microsoft.com/library/windows/apps/br211837.aspx
-[Data binding (Windows Store apps using JavaScript and HTML)]: http://msdn.microsoft.com/library/windows/apps/hh758311.aspx
-[login]: https://github.com/Azure/azure-mobile-services/blob/master/sdk/Javascript/src/MobileServiceClient.js#L301
-[ASCII control codes C0 and C1]: http://en.wikipedia.org/wiki/Data_link_escape_character#C1_set
-[OData system query options reference]: http://go.microsoft.com/fwlink/p/?LinkId=444502
- 
+<properties 
+	pageTitle="How to use an HTML client | Microsoft Azure" 
+	description="Learn how to use an HTML client for Azure Mobile Services." 
+	services="mobile-services" 
+	documentationCenter="" 
+	authors="ggailey777" 
+	manager="dwrede" 
+	editor=""/>
+
+<tags 
+	ms.service="mobile-services" 
+	ms.workload="mobile" 
+	ms.tgt_pltfrm="mobile-html" 
+	ms.devlang="javascript" 
+	ms.topic="article" 
+	ms.date="09/24/2015" 
+	ms.author="glenga"/>
+
+# How to use an HTML/JavaScript client for Azure Mobile Services
+
+[AZURE.INCLUDE [mobile-services-selector-client-library](../../includes/mobile-services-selector-client-library.md)]
+
+##Overview
+
+This guide shows you how to perform common scenarios using an HTML/JavaScript client for Azure Mobile Services, which includes Windows Store JavaScript and PhoneGap/Cordova apps. The scenarios covered include querying for data, inserting, updating, and deleting data, authenticating users, and handling errors. If you are new to Mobile Services, you should consider first completing the [Mobile Services quickstart](mobile-services-html-get-started.md). The quickstart tutorial helps you configure your account and create your first mobile service.
+
+[AZURE.INCLUDE [mobile-services-concepts](../../includes/mobile-services-concepts.md)]
+
+##<a name="create-client"></a>How to: Create the Mobile Services client
+
+The way that you add a reference to the Mobile Services client depends on your app platform, which includes the following:
+
+- For a web-based application, open the HTML file and add the following to the script references for the page:
+
+        <script src="http://ajax.aspnetcdn.com/ajax/mobileservices/MobileServices.Web-1.2.7.min.js"></script>
+
+- For a Windows Store app written in JavaScript/HTML, add the **WindowsAzure.MobileServices.WinJS** NuGet package to your project. 
+
+- For a PhoneGap or Cordova app, add the [Mobile Services plugin](https://github.com/Azure/azure-mobile-services-cordova) to your project. This plugin supports [push notifications](#push-notifications).
+
+In the editor, open or create a JavaScript file, and add the following code that defines the `MobileServiceClient` variable, and supply the application URL and application key from the mobile service in the `MobileServiceClient` constructor, in that order.
+
+	var MobileServiceClient = WindowsAzure.MobileServiceClient;
+    var client = new MobileServiceClient('AppUrl', 'AppKey');
+
+You must replace the placeholder `AppUrl` with the application URL of your mobile service and `AppKey` with the application key. To learn how to obtain the application URL and application key for the mobile service, consult the tutorial [Add Mobile Services to an existing app](mobile-services-html-get-started-data.md).
+
+>[AZURE.IMPORTANT]The application key is intended to filter-out random request against your mobile service, and it is distributed with the application. Because this key is not encrypted, it cannot be considered secure. To truly secure your mobile service data, you must instead authenticate users before allowing access. For more information, see [How to: Authenticate users](#authentication).
+
+##<a name="querying"></a>How to: Query data from a mobile service
+
+All of the code that accesses or modifies data in the SQL Database table calls functions on the `MobileServiceTable` object. You get a reference to the table by calling the `getTable()` function on an instance of the `MobileServiceClient`.
+
+    var todoItemTable = client.getTable('todoitem');
+
+
+### <a name="filtering"></a>How to: Filter returned data
+
+The following code illustrates how to filter data by including a `where` clause in a query. It returns all items from `todoItemTable` whose complete field is equal to `false`. `todoItemTable` is the reference to the mobile service table that we created previously. The where function applies a row filtering predicate to the query against the table. It accepts as its argument a JSON object or function that defines the row filter, and returns a query that can be further composed.
+
+	var query = todoItemTable.where({
+	    complete: false
+	}).read().done(function (results) {
+	    alert(JSON.stringify(results));
+	}, function (err) {
+	    alert("Error: " + err);
+	});
+
+By adding calling `where` on the Query object and passing an object as a parameter, we are  instructing Mobile Services to return only the rows whose `complete` column contains the `false` value. Also, look at the request URI below, and notice that we are modifying the query string  itself:
+
+	GET /tables/todoitem?$filter=(complete+eq+false) HTTP/1.1
+
+You can view the URI of the request sent to the mobile service by using message inspection software, such as browser developer tools or Fiddler.
+
+This request would normally be translated roughly into the following SQL query on the server side:
+
+	SELECT *
+	FROM TodoItem
+	WHERE ISNULL(complete, 0) = 0
+
+The object which is passed to the `where` method can have an arbitrary number of parameters, and they'll all be interpreted as AND clauses to the query. For example, the line below:
+
+	query.where({
+	   complete: false,
+	   assignee: "david",
+	   difficulty: "medium"
+	}).read().done(function (results) {
+	   alert(JSON.stringify(results));
+	}, function (err) {
+	   alert("Error: " + err);
+	});
+
+Would be roughly translated (for the same request shown before) as
+
+	SELECT *
+	FROM TodoItem
+	WHERE ISNULL(complete, 0) = 0
+	      AND assignee = 'david'
+	      AND difficulty = 'medium'
+
+The `where` statement above and the SQL query above find incomplete items assigned to "david" of "medium" difficulty.
+
+There is, however, another way to write the same query. A `.where` call on the Query object will add an `AND` expression to the `WHERE` clause, so we could have written that in three lines instead:
+
+	query.where({
+	   complete: false
+	});
+	query.where({
+	   assignee: "david"
+	});
+	query.where({
+	   difficulty: "medium"
+	});
+
+Or using the fluent API:
+
+	query.where({
+	   complete: false
+	})
+	   .where({
+	   assignee: "david"
+	})
+	   .where({
+	   difficulty: "medium"
+	});
+
+The two methods are equivalent and may be used interchangeably. All the `where` calls so far take an object with some parameters, and are compared for equality against the data from the database. There is, however, another overload for the query method, which takes a function instead of the object. In this function we can then write more complex expressions, using operators such as inequality and other relational operations. In these functions, the keyword `this` binds to the server object.
+
+The body of the function is translated into an Open Data Protocol (OData) boolean expression which is passed to a query string parameter. It is possible to pass in a function that takes no parameters, like so:
+
+    query.where(function () {
+       return this.assignee == "david" && (this.difficulty == "medium" || this.difficulty == "low");
+    }).read().done(function (results) {
+       alert(JSON.stringify(results));
+    }, function (err) {
+       alert("Error: " + err);
+    });
+
+
+If passing in a function with parameters, any arguments after the `where` clause are bound to the function parameters in order. Any objects which come from the outside of the function scope MUST be passed as parameters - the function cannot capture any external variables. In the next two examples, the argument "david" is bound to the parameter `name` and in the first example, the argument "medium" is also bound to the parameter `level`. Also, the function must consist of a single `return` statement with a supported expression, like so:
+
+	 query.where(function (name, level) {
+	    return this.assignee == name && this.difficulty == level;
+	 }, "david", "medium").read().done(function (results) {
+	    alert(JSON.stringify(results));
+	 }, function (err) {
+	    alert("Error: " + err);
+	 });
+
+So, as long as we follow the rules, we can add more complex filters to our database queries, like so:
+
+    query.where(function (name) {
+       return this.assignee == name &&
+          (this.difficulty == "medium" || this.difficulty == "low");
+    }, "david").read().done(function (results) {
+       alert(JSON.stringify(results));
+    }, function (err) {
+       alert("Error: " + err);
+    });
+
+It is possible to combine `where` with `orderBy`, `take`, and `skip`. See the next section for details.
+
+### <a name="sorting"></a>How to: Sort returned data
+
+The following code illustrates how to sort data by including an `orderBy` or `orderByDescending` function in the query. It returns items from `todoItemTable` sorted ascending by the `text` field. By default, the server returns only the first 50 elements.
+
+> [AZURE.NOTE] A server-driven page size us used by default to prevent all elements from being returned. This keeps default requests for large data sets from negatively impacting the service. 
+You may increase the number of items to be returned by calling `take` as described in the next section. `todoItemTable` is the reference to the mobile service table that we created previously.
+
+	var ascendingSortedTable = todoItemTable.orderBy("text").read().done(function (results) {
+	   alert(JSON.stringify(results));
+	}, function (err) {
+	   alert("Error: " + err);
+	});
+
+	var descendingSortedTable = todoItemTable.orderByDescending("text").read().done(function (results) {
+	   alert(JSON.stringify(results));
+	}, function (err) {
+	   alert("Error: " + err);
+	});
+
+	var descendingSortedTable = todoItemTable.orderBy("text").orderByDescending("text").read().done(function (results) {
+	   alert(JSON.stringify(results));
+	}, function (err) {
+	   alert("Error: " + err);
+	});
+
+### <a name="paging"></a>How to: Return data in pages
+
+By default, Mobile Services only returns 50 rows in a given request, unless the client explicitly asks for more data in the response. The following code shows how to implement paging in returned data by using the `take` and `skip` clauses in the query.  The following query, when executed, returns the top three items in the table.
+
+	var query = todoItemTable.take(3).read().done(function (results) {
+	   alert(JSON.stringify(results));
+	}, function (err) {
+	   alert("Error: " + err);
+	});
+
+Notice that the `take(3)` method was translated into the query option `$top=3` in the query URI.
+
+The following revised query skips the first three results and returns the next three after that. This is effectively the second "page" of data, where the page size is three items.
+
+	var query = todoItemTable.skip(3).take(3).read().done(function (results) {
+	   alert(JSON.stringify(results));
+	}, function (err) {
+	   alert("Error: " + err);
+	});
+
+Again, you can view the URI of the request sent to the mobile service. Notice that the `skip(3)` method was translated into the query option `$skip=3` in the query URI.
+
+This is a simplified scenario of passing hard-coded paging values to the `take` and `skip` functions. In a real-world app, you can use queries similar to the above with a pager control or comparable UI to let users navigate to previous and next pages.
+
+### <a name="selecting"></a>How to: Select specific columns
+
+You can specify which set of properties to include in the results by adding a `select` clause to your query. For example, the following code returns the `id`, `complete`, and `text` properties from each row in the `todoItemTable`:
+
+	var query = todoItemTable.select("id", "complete", "text").read().done(function (results) {
+	   alert(JSON.stringify(results));
+	}, function (err) {
+	   alert("Error: " + err);
+	})
+
+Here the parameters to the select function are the names of the table's columns that you want to return.
+
+
+All the functions described so far are additive, so we can just keep calling them and we'll each time affect more of the query. One more example:
+
+    query.where({
+       complete: false
+    })
+       .select('id', 'assignee')
+       .orderBy('assignee')
+       .take(10)
+       .read().done(function (results) {
+       alert(JSON.stringify(results));
+    }, function (err) {
+       alert("Error: " + err);
+
+### <a name="lookingup"></a>How to: Look up data by ID
+
+The `lookup` function takes only the `id` value, and returns the object from the database with that ID. Database tables are created with either an integer or string `id` column. A string `id` column is the default.
+
+	todoItemTable.lookup("37BBF396-11F0-4B39-85C8-B319C729AF6D").done(function (result) {
+	   alert(JSON.stringify(result));
+	}, function (err) {
+	   alert("Error: " + err);
+	})
+
+##<a name="odata-query"></a>Execute an OData query operation
+
+Mobile Services uses the OData query URI conventions for composing and executing REST queries.  Not all OData queries can be composed by using the built-in query functions, especially complex filter operations like searching for a substring in a property. For these kinds of complex queries, you can pass any valid OData query option string to the `read` function, as follows:
+
+	function refreshTodoItems() {
+	    todoItemTable.read("$filter=substringof('search_text',text)").then(function(items) {
+	        var itemElements = $.map(items, createUiForTodoItem);
+	        $("#todo-items").empty().append(itemElements);
+	        $("#no-items").toggle(items.length === 0);
+	    }, handleError);
+	}
+
+>[AZURE.NOTE]When you provide a raw OData query option string into the `read` function, you cannot also use the query builder methods in the same query. In this case, you must compose your whole query as an OData query string. For more information on OData system query options, see the [OData system query options reference].
+
+##<a name="inserting"></a>How to: Insert data into a mobile service
+
+The following code illustrates how to insert new rows into a table. The client requests that a row of data be inserted by sending a POST request to the mobile service. The request body contains the data to be inserted, as a JSON object.
+
+	todoItemTable.insert({
+	   text: "New Item",
+	   complete: false
+	})
+
+This inserts data from the supplied JSON object into the table. You can also specify a callback function to be invoked when the insertion is complete:
+
+	todoItemTable.insert({
+	   text: "New Item",
+	   complete: false
+	}).done(function (result) {
+	   alert(JSON.stringify(result));
+	}, function (err) {
+	   alert("Error: " + err);
+	});
+
+###Working with ID values
+
+Mobile Services supports unique custom string values for the table's **id** column. This allows applications to use custom values such as email addresses or user names for the ID. For example, the following code inserts a new item as a JSON object, where the unique ID is an email address:
+
+	todoItemTable.insert({
+	   id: "myemail@domain.com",
+	   text: "New Item",
+	   complete: false
+	});
+
+String IDs provide you with the following benefits:
+
++ IDs are generated without making a round-trip to the database.
++ Records are easier to merge from different tables or databases.
++ IDs values can integrate better with an application's logic.
+
+When a string ID value is not already set on an inserted record, Mobile Services generates a unique value for the ID. For more information on how to generate your own ID values, either on the client or in a .NET backend, see [How to: Generate unique ID values](mobile-services-how-to-use-server-scripts.md#generate-guids). 
+
+You can also use integer IDs for your tables. To use an integer ID, you must create your table with the `mobile table create` command using the `--integerId` option. This command is used with the Command-line Interface (CLI) for Azure. For more information on using the CLI, see [CLI to manage Mobile Services tables](../virtual-machines-command-line-tools.md#Mobile_Tables).
+
+##<a name="modifying"></a>How to: Modify data in a mobile service
+
+The following code illustrates how to update data in a table. The client requests that a row of data be updated by sending a PATCH request to the mobile service. The request body contains the specific fields to be updated, as a JSON object. It updates an existing item in the table `todoItemTable`.
+
+	todoItemTable.update({
+	   id: idToUpdate,
+	   text: newText
+	})
+
+The first parameter specifies the instance to update in the table, as specified by its ID.
+
+You can also specify a callback function to be invoked when the update is complete:
+
+	todoItemTable.update({
+	   id: idToUpdate,
+	   text: newText
+	}).done(function (result) {
+	   alert(JSON.stringify(result));
+	}, function (err) {
+	   alert("Error: " + err);
+	});
+
+##<a name="deleting"></a>How to: Delete data in a mobile service
+
+The following code illustrates how to delete data from a table. The client requests that a row of data be deleted by sending a DELETE request to the mobile service. It deletes an existing item in the table todoItemTable.
+
+	todoItemTable.del({
+	   id: idToDelete
+	})
+
+The first parameter specifies the instance to delete in the table, as specified by its ID.
+
+You can also specify a callback function to be invoked when the delete is complete:
+
+	todoItemTable.del({
+	   id: idToDelete
+	}).done(function () {
+	   /* Do something */
+	}, function (err) {
+	   alert("Error: " + err);
+	});
+
+##<a name="binding"></a>How to: Display data in the user interface
+
+This section shows how to display returned data objects using UI elements. To query items in `todoItemTable` and display it in a very simple list, you can run the following example code. No selection, filtering or sorting of any kind is done.
+
+	var query = todoItemTable;
+
+	query.read().then(function (todoItems) {
+	   // The space specified by 'placeToInsert' is an unordered list element <ul> ... </ul>
+	   var listOfItems = document.getElementById('placeToInsert');
+	   for (var i = 0; i < todoItems.length; i++) {
+	      var li = document.createElement('li');
+	      var div = document.createElement('div');
+	      div.innerText = todoItems[i].text;
+	      li.appendChild(div);
+	      listOfItems.appendChild(li);
+	   }
+	}).read().done(function (results) {
+	   alert(JSON.stringify(results));
+	}, function (err) {
+	   alert("Error: " + err);
+	});
+
+In a Windows Store app, the results of a query can be used to create a [WinJS.Binding.List] object, which can be bound as the data source for a [ListView] object. For more information, see [Data binding (Windows Store apps using JavaScript and HTML)].
+
+##<a name="#custom-api"></a>How to: Call a custom API
+
+A custom API enables you to define custom endpoints that expose server functionality that does not map to an insert, update, delete, or read operation. By using a custom API, you can have more control over messaging, including reading and setting HTTP message headers and defining a message body format other than JSON. For an example of how to create a custom API in your mobile service, see [How to: define a custom API endpoint](mobile-services-dotnet-backend-define-custom-api.md).
+
+You call a custom API from the client by calling the [invokeApi](https://github.com/Azure/azure-mobile-services/blob/master/sdk/Javascript/src/MobileServiceClient.js#L337) method on **MobileServiceClient**. For example, the following line of code sends a POST request to the **completeAll** API on the mobile service:
+
+    client.invokeApi("completeall", {
+        body: null,
+        method: "post"
+    }).done(function (results) {
+        var message = results.result.count + " item(s) marked as complete.";
+        alert(message);
+        refreshTodoItems();
+    }, function(error) {
+        alert(error.message);
+    });
+
+ 
+For more realistic examples and a more a complete discussion of **invokeApi**, see [Custom API in Azure Mobile Services Client SDKs](http://blogs.msdn.com/b/carlosfigueira/archive/2013/06/19/custom-api-in-azure-mobile-services-client-sdks.aspx).
+
+##<a name="authentication"></a>How to: Authenticate users
+
+Mobile Services supports authenticating and authorizing app users using a variety of external identity providers: Facebook, Google, Microsoft Account, and Twitter. You can set permissions on tables to restrict access for specific operations to only authenticated users. You can also use the identity of authenticated users to implement authorization rules in server scripts. For more information, see the [Get started with authentication] tutorial.
+
+>[AZURE.NOTE] When using authentication in a PhoneGap or Cordova app, you must also add the following plugins to the project:
+>
+>+ https://git-wip-us.apache.org/repos/asf/cordova-plugin-device.git
+>+ https://git-wip-us.apache.org/repos/asf/cordova-plugin-inappbrowser.git
+
+
+Two authentication flows are supported: a _server flow_ and a _client flow_. The server flow provides the simplest authentication experience, as it relies on the provider's web authentication interface. The client flow allows for deeper integration with device-specific capabilities such as single-sign-on as it relies on provider-specific device-specific SDKs.
+
+###Server flow
+To have Mobile Services manage the authentication process in your Windows Store or HTML5 app,
+you must register your app with your identity provider. Then in your mobile service, you need to configure the application ID and secret provided by your provider. For more information, see the tutorial [Add authentication to your app](mobile-services-html-get-started-users.md).
+
+Once you have registered your identity provider, simply call the [LoginAsync method] with the [MobileServiceAuthenticationProvider] value of your provider. For example, to login with Facebook use the following code.
+
+	client.login("facebook").done(function (results) {
+	     alert("You are now logged in as: " + results.userId);
+	}, function (err) {
+	     alert("Error: " + err);
+	});
+
+If you are using an identity provider other than Facebook, change the value passed to the `login` method above to one of the following: `microsoftaccount`, `facebook`, `twitter`, `google`, or `windowsazureactivedirectory`.
+
+In this case, Mobile Services manages the OAuth 2.0 authentication flow by displaying the login page of the selected provider and generating a Mobile Services authentication token after successful login with the identity provider. The [login] function, when complete, returns a JSON object (**user**) that exposes both the user ID and Mobile Services authentication token in the **userId** and **authenticationToken** fields, respectively. This token can be cached and re-used until it expires. For more information, see [Caching the authentication token].
+
+###Client flow
+Your app can also independently contact the identity provider and then provide the returned token to Mobile Services for authentication. This client flow enables you to provide a single sign-in experience for users or to retrieve additional user data from the identity provider.
+
+####Facebook/Google SDK basic example
+
+This example uses Facebook client SDK for authentication:
+
+	client.login(
+	     "facebook",
+	     {"access_token": token})
+	.done(function (results) {
+	     alert("You are now logged in as: " + results.userId);
+	}, function (err) {
+	     alert("Error: " + err);
+	});
+
+This example assumes that the token provided by the respective provider SDK is stored in the `token` variable.
+Twitter cannot be used for client authentication at this time. 
+
+####Microsoft Account basic example
+The following example uses the Live SDK, which supports single-sign-on for Windows Store apps by using Microsoft Account:
+
+	WL.login({ scope: "wl.basic"}).then(function (result) {
+	      client.login(
+	            "microsoftaccount",
+	            {"authenticationToken": result.session.authentication_token})
+	      .done(function(results){
+	            alert("You are now logged in as: " + results.userId);
+	      },
+	      function(error){
+	            alert("Error: " + err);
+	      });
+	});
+
+This simplified example gets a token from Live Connect, which is supplied to Mobile Services by calling the [login] function. 
+
+
+####Microsoft Account complete example
+
+The following example shows how to use the Live SDK with WinJS APIs to provide an enhanced single-sign-on experience:
+
+	// Set the mobileClient variable to client variable generated by the tooling.
+	var mobileClient = <yourClient>;
+
+	var session = null;
+	var login = function () {
+		return new WinJS.Promise(function (complete) {
+			WL.login({ scope: "wl.basic" }).then(function (result) {
+				session = result.session;
+
+				WinJS.Promise.join([
+					WL.api({ path: "me", method: "GET" }),
+					mobileClient.login(result.session.authentication_token)
+				]).done(function (results) {
+					// Build the welcome message from the Microsoft account info.
+					var profile = results[0];                            
+					var title = "Welcome " + profile.first_name + "!";
+					var message = "You are now logged in as: "
+						+ mobileClient.currentUser.userId;
+					var dialog = new Windows.UI.Popups.MessageDialog(message, title);
+					dialog.showAsync().then(function () {
+						// Reload items from the mobile service.
+						refreshTodoItems();
+					}).done(complete);
+					
+				}, function (error) {
+
+				});
+			}, function (error) {
+				session = null;
+				var dialog = new Windows.UI.Popups.MessageDialog("You must log in.", "Login Required");
+				dialog.showAsync().done(complete);
+			});
+		});
+	}
+
+	var authenticate = function () {
+		// Block until sign-in is successful.
+		login().then(function () {
+			if (session === null) {
+				// Authentication failed, try again.
+				authenticate();
+			}
+		});
+	}
+
+	// Initialize the Live client.
+	WL.init({
+		redirect_uri: mobileClient.applicationUrl
+	});
+
+	// Start the sign-in process.
+	authenticate();
+
+This initializes the Live Connect client, sends a new login request to Microsoft account, sends the returned authentication token to Mobile Services, and then displays information about the signed-in user. The app does not start until authentication succeeds. 
+
+###Caching the authentication token
+In some cases, the call to the login method can be avoided after the first time the user authenticates. We can use [sessionStorage] or [localStorage] to cache the current user identity the first time they log in and every subsequent time we check whether we already have the user identity in our cache. If the cache is empty or calls fail (meaning the current login session has expired), we still need to go through the login process.
+
+    // After logging in
+    sessionStorage.loggedInUser = JSON.stringify(client.currentUser);
+
+    // Log in
+    if (sessionStorage.loggedInUser) {
+       client.currentUser = JSON.parse(sessionStorage.loggedInUser);
+    } else {
+       // Regular login flow
+   }
+
+     // Log out
+    client.logout();
+    sessionStorage.loggedInUser = null;
+
+##<a name="push-notifications"></a>How to: Register for push notifications
+
+When your app is a PhoneGap or Apache Cordova HTML/JavaScript app, the native mobile platform enables you to receive push notifications on the device. The [Apache Cordova plugin for Azure Mobile Services](https://github.com/Azure/azure-mobile-services-cordova) enables you to register for push notifications with Azure Notification Hubs. The specific notification service used depends on the native device platform on which the code executes. For an example of how to do this, see the sample, [Use Microsoft Azure to push notifications to Cordova apps](https://github.com/Azure/mobile-services-samples/tree/master/CordovaNotificationsArticle).
+
+>[AZURE.NOTE]This plugin currently only supports iOS and Android devices. For a solution that also includes Windows devices, see the article [Push Notifications to PhoneGap Apps using Notification Hubs Integration](http://blogs.msdn.com/b/azuremobile/archive/2014/06/17/push-notifications-to-phonegap-apps-using-notification-hubs-integration.aspx).
+
+##<a name="errors"></a>How to: Handle errors
+
+There are several ways to encounter, validate, and work around errors in Mobile Services.
+
+As an example, server scripts are registered in a mobile service and can be used to perform a wide range of operations on data being inserted and updated, including validation and data modification. Imagine defining and registering a server script that validate and modify data, like so:
+
+	function insert(item, user, request) {
+	   if (item.text.length > 10) {
+		  request.respond(statusCodes.BAD_REQUEST, { error: "Text cannot exceed 10 characters" });
+	   } else {
+	      request.execute();
+	   }
+	}
+
+This server-side script validates the length of string data sent to the mobile service and rejects strings that are too long, in this case longer than 10 characters.
+
+Now that the mobile service is validating data and sending error responses on the server-side, you can update your HTML app to be able to handle error responses from validation.
+
+	todoItemTable.insert({
+	   text: itemText,
+	   complete: false
+	})
+	   .then(function (results) {
+	   alert(JSON.stringify(results));
+	}, function (error) {
+	   alert(JSON.parse(error.request.responseText).error);
+	});
+
+
+To tease this out even further, you pass in the error handler as the second argument each time you perform data access:
+
+	function handleError(message) {
+	   if (window.console && window.console.error) {
+	      window.console.error(message);
+	   }
+	}
+
+	client.getTable("tablename").read()
+		.then(function (data) { /* do something */ }, handleError);
+
+##<a name="promises"></a>How to: Use promises
+
+Promises provide a mechanism to schedule work to be done on a value that has not yet been computed. It is an abstraction for managing interactions with asynchronous APIs.
+
+The `done` promise is executed as soon as the function provided to it has either successfully completed or has gotten an error. Unlike the `then` promise, it is guaranteed to throw any error that is not handled inside the function, and after the handlers have finished executing, this function throws any error that would have been returned from then as a promise in the error state. For more information, see [done].
+
+	promise.done(onComplete, onError);
+
+Like so:
+
+	var query = todoItemTable;
+	query.read().done(function (results) {
+	   alert(JSON.stringify(results));
+	}, function (err) {
+	   alert("Error: " + err);
+	});
+
+The `then` promise is the same as the as the `done` promise, but unlike the `then` promise, `done` is guaranteed to throw any error that is not handled inside the function. If you do not provide an error handler to `then` and the operation has an error, it does not throw an exception but rather returns a promise in the error state. For more information, see [then].
+
+	promise.then(onComplete, onError).done( /* Your success and error handlers */ );
+
+Like so:
+
+	var query = todoItemTable;
+	query.read().done(function (results) {
+	   alert(JSON.stringify(results));
+	}, function (err) {
+	   alert("Error: " + err);
+	});
+
+You can use promises in a number of different ways. You can chain promise operations by calling `then` or `done` on the promise that is returned by the previous `then` function. Use `then` for an intermediate stage of the operation (for example `.then().then()`), and `done` for the final stage of the operation (for example `.then().then().done()`).  You can chain multiple `then` functions, because `then` returns a promise. You cannot chain more than one `done` method, because it returns undefined. [Learn more about the  differences between then and done].
+
+	todoItemTable.insert({
+	   text: "foo"
+	}).then(function (inserted) {
+	   inserted.newField = 123;
+	   return todoItemTable.update(inserted);
+	}).done(function (insertedAndUpdated) {
+	   alert(JSON.stringify(insertedAndUpdated));
+	})
+
+##<a name="customizing"></a>How to: Customize client request headers
+
+You can send custom request headers using the `withFilter` function, reading and writing arbitrary properties of the request about to be sent within the filter. You may want to add such a custom HTTP header if a server-side script needs it or may be enhanced by it.
+
+	var client = new WindowsAzure.MobileServiceClient('https://your-app-url', 'your-key')
+	   .withFilter(function (request, next, callback) {
+	   request.headers.MyCustomHttpHeader = "Some value";
+	   next(request, callback);
+	});
+
+Filters are used for a lot more than customizing request headers. They can be used to examine or change requests, examine or change  responses, bypass networking calls, send multiple calls, etc.
+
+##<a name="hostnames"></a>How to: Use cross-origin resource sharing
+
+To control which websites are allowed to interact with and send requests to your mobile service, make sure to add the host name of the website you use to host it to the Cross-Origin Resource Sharing (CORS) whitelist. For a JavaScript backend mobile service, you can configure the whitelist on the Configure tab in the [Azure Management portal](https://manage.windowsazure.com). You can use wildcards if required. By default, new Mobile Services instruct browsers to permit access only from `localhost`, and Cross-Origin Resource Sharing (CORS) allows JavaScript code running in a browser on an external hostname to interact with your Mobile Service.  This configuration is not necessary for WinJS applications. 
+
+<!-- Anchors. -->
+[What is Mobile Services]: #what-is
+[Concepts]: #concepts
+[How to: Create the Mobile Services client]: #create-client
+[How to: Query data from a mobile service]: #querying
+[Filter returned data]: #filtering
+[Sort returned data]: #sorting
+[Return data in pages]: #paging
+[Select specific columns]: #selecting
+[Look up data by ID]: #lookingup
+[How to: Display data in the user interface]: #binding
+[How to: Insert data into a mobile service]: #inserting
+[How to: Modify data in a mobile service]: #modifying
+[How to: Delete data in a mobile service]: #deleting
+[How to: Authenticate users]: #authentication
+[How to: Handle errors]: #errors
+[How to: Use promises]: #promises
+[How to: Customize request headers]: #customizing
+[How to: Use cross-origin resource sharing]: #hostnames
+[Next steps]: #nextsteps
+[Execute an OData query operation]: #odata-query
+
+
+
+<!-- URLs. -->
+[then]: http://msdn.microsoft.com/library/windows/apps/br229728.aspx
+[done]: http://msdn.microsoft.com/library/windows/apps/hh701079.aspx
+[Learn more about the  differences between then and done]: http://msdn.microsoft.com/library/windows/apps/hh700334.aspx
+[how to handle errors in promises]: http://msdn.microsoft.com/library/windows/apps/hh700337.aspx
+
+[sessionStorage]: http://msdn.microsoft.com/library/cc197062(v=vs.85).aspx
+[localStorage]: http://msdn.microsoft.com/library/cc197062(v=vs.85).aspx
+
+[ListView]: http://msdn.microsoft.com/library/windows/apps/br211837.aspx
+[Data binding (Windows Store apps using JavaScript and HTML)]: http://msdn.microsoft.com/library/windows/apps/hh758311.aspx
+[login]: https://github.com/Azure/azure-mobile-services/blob/master/sdk/Javascript/src/MobileServiceClient.js#L301
+[Authenticate your app with single sign-in]: mobile-services-windows-store-javascript-single-sign-on.md
+[ASCII control codes C0 and C1]: http://en.wikipedia.org/wiki/Data_link_escape_character#C1_set
+[OData system query options reference]: http://go.microsoft.com/fwlink/p/?LinkId=444502
+[Call a custom API from the client]: mobile-services-html-call-custom-api.md
+ 