--- conflicted
+++ resolved
@@ -13,11 +13,7 @@
 	ms.tgt_pltfrm="NA" 
 	ms.devlang="multiple" 
 	ms.topic="article" 
-<<<<<<< HEAD
-	ms.date="10/30/2015" 
-=======
 	ms.date="11/02/2015" 
->>>>>>> a65e7dad
 	ms.author="glenga"/>
 
 # Automate mobile services with command-line tools 
