<properties
	pageTitle="Get Started with Mobile Services for Windows Store JavaScript apps | Azure Mobile Services"
	description="Follow this tutorial to get started using Azure Mobile Services for Windows Store development in JavaScript."
	services="mobile-services"
	documentationCenter="windows"
	authors="ggailey777"
	manager="dwrede"
	editor=""/>

<tags
	ms.service="mobile-services"
	ms.workload="mobile"
	ms.tgt_pltfrm="mobile-windows-store"
	ms.devlang="javascript"
<<<<<<< HEAD
	ms.topic="article"
	ms.date="09/16/2015"
=======
	ms.topic="get-started-article"
	ms.date="11/06/2015"
>>>>>>> 08be3281
	ms.author="glenga"/>

# Get started with Mobile Services

[AZURE.INCLUDE [mobile-services-selector-get-started](../../includes/mobile-services-selector-get-started.md)]
&nbsp;

<<<<<<< HEAD
This tutorial shows you how to add a cloud-based backend service to a Windows Store JavaScript app using Azure Mobile Services.

In this tutorial, you will create both a new mobile service and a simple *To do list* app that stores app data in the new mobile service. The mobile service that you will create uses JavaScript for server-side business logic. To create a mobile service that lets you write your server-side business logic in the supported .NET languages using Visual Studio, see the [.NET backend version of this topic](mobile-services-dotnet-backend-windows-store-dotnet-get-started.md).
=======
[AZURE.INCLUDE [mobile-services-hero-slug](../../includes/mobile-services-hero-slug.md)]

This tutorial shows you how to add a cloud-based backend service to a Windows Store JavaScript app using Azure Mobile Services. In this tutorial, you will create both a new mobile service and a simple *To do list* app that stores app data in the new mobile service. The mobile service that you will create uses JavaScript for server-side business logic. 
>>>>>>> 08be3281

To complete this tutorial, you need the following:

* An active Azure account. If you don't have an account, you can create a free trial account in just a couple of minutes. For details, see [Azure Free Trial](http://azure.microsoft.com/pricing/free-trial/?WT.mc_id=A0E0E5C02&amp;returnurl=http%3A%2F%2Fazure.microsoft.com%2Fdocumentation%2Farticles%2Fmobile-services-javascript-backend-windows-store-javascript-get-started%2F).
* [Visual Studio 2013 Express for Windows]

## Create a new mobile service

[AZURE.INCLUDE [mobile-services-create-new-service](../../includes/mobile-services-create-new-service.md)]

## Create a new Windows Store app

<<<<<<< HEAD
Once you have created your mobile service, you can follow an easy quickstart in the Management Portal to create a new Windows Store 8.1 JavaScript app that connects to your mobile service.
=======
Once you have created your mobile service, you can follow an easy quickstart in the Azure classic portal to create a new Windows Store 8.1 JavaScript app that connects to your mobile service.
>>>>>>> 08be3281

1.  In the [Azure classic portal], click **Mobile Services**, and then click the mobile service that you just created.


2. In the quickstart tab, click **Windows** under **Choose platform** and expand **Create a new Windows Store app**.

<<<<<<< HEAD
   	![](./media/mobile-services-javascript-backend-windows-store-javascript-get-started/mobile-portal-quickstart.png)

=======
>>>>>>> 08be3281
3. If you haven't already done so, download and install [Visual Studio 2013][Visual Studio 2013 Express for Windows] on your local computer or virtual machine.

4. Click **Create TodoItem table** to create a table to store app data.

5. Under **Download and run your app**, select a language for your app, then click **Download**.

  	This downloads the project for the sample *To do list* application that is connected to your mobile service. Save the compressed project file to your local computer, and make a note of where you save it.

## Run your Windows app

The final stage of this tutorial is to build and run your new app.

1. Browse to the location where you saved the compressed project files, expand the files on your computer, and open the solution file in Visual Studio.
<<<<<<< HEAD

2. Press the **F5** key to rebuild the project and start the app.

3. In the app, type meaningful text, such as *Complete the tutorial*, in **Insert a TodoItem**, and then click **Save**.

   	This sends a POST request to the new mobile service hosted in Azure. Data from the request is inserted into the TodoItem table. Items stored in the table are returned by the mobile service, and the data is displayed in the second column in the app.

4. (Optional) Run the app again, and notice that data saved from the previous step is loaded from the mobile service after the app starts.
 
4. Back in the Management Portal, click the **Data** tab and then click the **TodoItems** table.

   	This lets you browse the data inserted by the app into the table.

>[AZURE.NOTE]You can review the code that accesses your mobile service to query and insert data, which is found in the default.js file.
=======

2. Press the **F5** key to rebuild the project and start the app.

3. In the app, type meaningful text, such as *Complete the tutorial*, in **Insert a TodoItem**, and then click **Save**.

   	This sends a POST request to the new mobile service hosted in Azure. Data from the request is inserted into the TodoItem table. Items stored in the table are returned by the mobile service, and the data is displayed in the second column in the app.

4. (Optional) Run the app again, and notice that data saved from the previous step is loaded from the mobile service after the app starts.
 
4. Back in the [Azure classic portal], click the **Data** tab and then click the **TodoItems** table.

   	This lets you browse the data inserted by the app into the table.

>[AZURE.NOTE] You can review the code that accesses your mobile service to query and insert data, which is found in the default.js file.

## Next Steps
Now that you have completed the quickstart, learn how to work with the [Mobile Services client for HTML/JavaScript](mobile-services-html-how-to-use-client-library.md). 

[AZURE.INCLUDE [app-service-disqus-feedback-slug](../../includes/app-service-disqus-feedback-slug.md)]
>>>>>>> 08be3281

<!-- Anchors. -->
[Getting started with Mobile Services]:#getting-started
[Create a new mobile service]:#create-new-service
[Define the mobile service instance]:#define-mobile-service-instance
[Next Steps]:#next-steps

<!-- Images. -->

<!-- URLs. -->
[Visual Studio 2013 Express for Windows]: http://go.microsoft.com/fwlink/?LinkId=257546
[Mobile Services SDK]: http://go.microsoft.com/fwlink/?LinkId=257545
[Azure classic portal]: https://manage.windowsazure.com/<|MERGE_RESOLUTION|>--- conflicted
+++ resolved
@@ -12,13 +12,8 @@
 	ms.workload="mobile"
 	ms.tgt_pltfrm="mobile-windows-store"
 	ms.devlang="javascript"
-<<<<<<< HEAD
-	ms.topic="article"
-	ms.date="09/16/2015"
-=======
 	ms.topic="get-started-article"
 	ms.date="11/06/2015"
->>>>>>> 08be3281
 	ms.author="glenga"/>
 
 # Get started with Mobile Services
@@ -26,15 +21,9 @@
 [AZURE.INCLUDE [mobile-services-selector-get-started](../../includes/mobile-services-selector-get-started.md)]
 &nbsp;
 
-<<<<<<< HEAD
-This tutorial shows you how to add a cloud-based backend service to a Windows Store JavaScript app using Azure Mobile Services.
-
-In this tutorial, you will create both a new mobile service and a simple *To do list* app that stores app data in the new mobile service. The mobile service that you will create uses JavaScript for server-side business logic. To create a mobile service that lets you write your server-side business logic in the supported .NET languages using Visual Studio, see the [.NET backend version of this topic](mobile-services-dotnet-backend-windows-store-dotnet-get-started.md).
-=======
 [AZURE.INCLUDE [mobile-services-hero-slug](../../includes/mobile-services-hero-slug.md)]
 
 This tutorial shows you how to add a cloud-based backend service to a Windows Store JavaScript app using Azure Mobile Services. In this tutorial, you will create both a new mobile service and a simple *To do list* app that stores app data in the new mobile service. The mobile service that you will create uses JavaScript for server-side business logic. 
->>>>>>> 08be3281
 
 To complete this tutorial, you need the following:
 
@@ -47,22 +36,13 @@
 
 ## Create a new Windows Store app
 
-<<<<<<< HEAD
-Once you have created your mobile service, you can follow an easy quickstart in the Management Portal to create a new Windows Store 8.1 JavaScript app that connects to your mobile service.
-=======
 Once you have created your mobile service, you can follow an easy quickstart in the Azure classic portal to create a new Windows Store 8.1 JavaScript app that connects to your mobile service.
->>>>>>> 08be3281
 
 1.  In the [Azure classic portal], click **Mobile Services**, and then click the mobile service that you just created.
 
 
 2. In the quickstart tab, click **Windows** under **Choose platform** and expand **Create a new Windows Store app**.
 
-<<<<<<< HEAD
-   	![](./media/mobile-services-javascript-backend-windows-store-javascript-get-started/mobile-portal-quickstart.png)
-
-=======
->>>>>>> 08be3281
 3. If you haven't already done so, download and install [Visual Studio 2013][Visual Studio 2013 Express for Windows] on your local computer or virtual machine.
 
 4. Click **Create TodoItem table** to create a table to store app data.
@@ -76,22 +56,6 @@
 The final stage of this tutorial is to build and run your new app.
 
 1. Browse to the location where you saved the compressed project files, expand the files on your computer, and open the solution file in Visual Studio.
-<<<<<<< HEAD
-
-2. Press the **F5** key to rebuild the project and start the app.
-
-3. In the app, type meaningful text, such as *Complete the tutorial*, in **Insert a TodoItem**, and then click **Save**.
-
-   	This sends a POST request to the new mobile service hosted in Azure. Data from the request is inserted into the TodoItem table. Items stored in the table are returned by the mobile service, and the data is displayed in the second column in the app.
-
-4. (Optional) Run the app again, and notice that data saved from the previous step is loaded from the mobile service after the app starts.
- 
-4. Back in the Management Portal, click the **Data** tab and then click the **TodoItems** table.
-
-   	This lets you browse the data inserted by the app into the table.
-
->[AZURE.NOTE]You can review the code that accesses your mobile service to query and insert data, which is found in the default.js file.
-=======
 
 2. Press the **F5** key to rebuild the project and start the app.
 
@@ -111,7 +75,6 @@
 Now that you have completed the quickstart, learn how to work with the [Mobile Services client for HTML/JavaScript](mobile-services-html-how-to-use-client-library.md). 
 
 [AZURE.INCLUDE [app-service-disqus-feedback-slug](../../includes/app-service-disqus-feedback-slug.md)]
->>>>>>> 08be3281
 
 <!-- Anchors. -->
 [Getting started with Mobile Services]:#getting-started
