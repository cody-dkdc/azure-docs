<properties
	pageTitle="Get Started with Mobile Services for Xamarin iOS apps | Microsoft Azure"
	description="Follow this tutorial to get started using Azure Mobile Services for Xamarin iOS development."
	services="mobile-services"
	documentationCenter="xamarin"
	authors="conceptdev"
	manager="dwrede"
	editor=""/>

<tags
	ms.service="mobile-services"
	ms.workload="mobile"
	ms.tgt_pltfrm="mobile-xamarin-ios"
	ms.devlang="dotnet"
	ms.topic="hero-article"
	ms.date="03/16/2016"
	ms.author="craig.dunn@xamarin.com"/>

# <a name="getting-started"> </a>Get started with Mobile Services
[AZURE.INCLUDE [mobile-services-selector-get-started](../../includes/mobile-services-selector-get-started.md)]
&nbsp;

[AZURE.INCLUDE [mobile-service-note-mobile-apps](../../includes/mobile-services-note-mobile-apps.md)]
> For the equivalent Mobile Apps version of this topic, see [Create a Xamarin.iOS App](../app-service-mobile/app-service-mobile-xamarin-ios-get-started.md).

This tutorial shows you how to add a cloud-based backend service to a Xamarin.iOS app using Azure Mobile Services. In this tutorial, you will create both a new mobile service and a simple *To do list* app that stores app data in the new mobile service.

If you prefer to watch a video, the clip below follows the same steps as this tutorial.

Video: "Getting Started with Xamarin and Azure Mobile Services" with Craig Dunn, developer evangelist for Xamarin  (duration: 10:05 min)

> [AZURE.VIDEO getting-started-with-xamarin-and-mobile-services]

A screenshot from the completed app is below:

![][0]

<<<<<<< HEAD
Completing this tutorial requires XCode and Xamarin Studio for OS X or Visual Studio on Windows with a networked Mac. Complete installation instructions are on [Setup and Install for Visual Studio and Xamarin](https://msdn.microsoft.com/en-US/library/mt613162.aspx). 
=======
Completing this tutorial requires XCode and [Xamarin Studio] for OS X or the Xamarin and Visual Studio on Windows. Complete installation instructions are on [Setup and Install for Visual Studio and Xamarin](https://msdn.microsoft.com/en-US/library/mt613162.aspx).
>>>>>>> 8684a5a7

> [AZURE.IMPORTANT] To complete this tutorial, you need an Azure account. If you don't have an account, you can sign up for an Azure trial and get up to 10 free mobile services that you can keep using even after your trial ends. For details, see [Azure Free Trial](https://azure.microsoft.com/pricing/free-trial/).

## <a name="create-new-service"> </a>Create a new mobile service

[AZURE.INCLUDE [mobile-services-create-new-service](../../includes/mobile-services-create-new-service.md)]

## Create a new Xamarin.iOS app

Once you have created your mobile service, you can follow an easy quickstart in the Azure classic portal to either create a new app or modify an existing app to connect to your mobile service.

In this section you will create a new Xamarin.iOS app that is connected to your mobile service.

1.  In the [Azure classic portal], click **Mobile Services**, and then click the mobile service that you just created.

2. In the quickstart tab, click **Xamarin.iOS** under **Choose platform** and expand **Create a new Xamarin.iOS app**.

	![][6]

	This displays the three easy steps to create a Xamarin.iOS app connected to your mobile service.

  	![][7]

3. If you haven't already done so, download and install Xcode (we recommend the latest version, Xcode 6.0, or newer) and [Xamarin Studio].

4. Click **Create TodoItems table** to create a table to store app data.

5. Under **Download and run app**, click **Download**.

	This downloads the project for the sample _To do list_ application that is connected to your mobile service and references the Azure Mobile Services component for Xamarin.iOS. Save the compressed project file to your local computer, and make a note of where you saved it.

## Run your new Xamarin.iOS app

The final stage of this tutorial is to build and run your new app.

1. Browse to the location where you saved the compressed project files, expand the files on your computer, and open the **XamarinTodoQuickStart.iOS.sln** solution file using Xamarin Studio or Visual Studio.

	![][8]

	![][9]

2. Press the **Run** button to build the project and start the app in the iPhone emulator, which is the default for this project.

3. In the app, type meaningful text, such as _Complete the tutorial_ and then click the plus (**+**) icon.

	![][10]

	This sends a POST request to the new mobile service hosted in Azure. Data from the request is inserted into the TodoItem table. Items stored in the table are returned by the mobile service, and the data is displayed in the list.

	> [AZURE.NOTE] You can review the code that accesses your mobile service to query and insert data, which is found in the TodoService.cs C# file.

4. Back in the [Azure classic portal], click the **Data** tab and then click the **TodoItems** table.

	![][11]

	This lets you browse the data inserted by the app into the table.

	![][12]


## Next Steps
Now that you have completed the quickstart, learn how to perform additional important tasks in Mobile Services:

* [Get started with offline data sync]
  Learn how the quickstart uses offline data sync to make the app responsive and robust.

* [Get started with authentication]
  Learn how to authenticate users of your app with an identity provider.

* [Get started with push notifications]
  Learn how to send a very basic push notification to your app.




[AZURE.INCLUDE [app-service-disqus-feedback-slug](../../includes/app-service-disqus-feedback-slug.md)]

<!-- Anchors. -->
[Getting started with Mobile Services]:#getting-started
[Create a new mobile service]:#create-new-service
[Define the mobile service instance]:#define-mobile-service-instance
[Next Steps]:#next-steps

<!-- Images. -->
[0]: ./media/partner-xamarin-mobile-services-ios-get-started/mobile-quickstart-completed-ios.png
[6]: ./media/partner-xamarin-mobile-services-ios-get-started/mobile-portal-quickstart-xamarin-ios.png
[7]: ./media/partner-xamarin-mobile-services-ios-get-started/mobile-quickstart-steps-xamarin-ios.png
[8]: ./media/partner-xamarin-mobile-services-ios-get-started/mobile-xamarin-project-ios-xs.png
[9]: ./media/partner-xamarin-mobile-services-ios-get-started/mobile-xamarin-project-ios-vs.png
[10]: ./media/partner-xamarin-mobile-services-ios-get-started/mobile-quickstart-startup-ios.png
[11]: ./media/partner-xamarin-mobile-services-ios-get-started/mobile-data-tab.png
[12]: ./media/partner-xamarin-mobile-services-ios-get-started/mobile-data-browse.png


<!-- URLs. -->
[Get started with offline data sync]: mobile-services-xamarin-ios-get-started-offline-data.md
[Get started with authentication]: partner-xamarin-mobile-services-ios-get-started-users.md
[Get started with push notifications]: partner-xamarin-mobile-services-ios-get-started-push.md

[Xamarin Studio]: http://xamarin.com/download
[Mobile Services iOS SDK]: https://go.microsoft.com/fwLink/p/?LinkID=266533

[Azure classic portal]: https://manage.windowsazure.com/
<|MERGE_RESOLUTION|>--- conflicted
+++ resolved
@@ -1,145 +1,141 @@
-<properties
-	pageTitle="Get Started with Mobile Services for Xamarin iOS apps | Microsoft Azure"
-	description="Follow this tutorial to get started using Azure Mobile Services for Xamarin iOS development."
-	services="mobile-services"
-	documentationCenter="xamarin"
-	authors="conceptdev"
-	manager="dwrede"
-	editor=""/>
+<properties
+	pageTitle="Get Started with Mobile Services for Xamarin iOS apps | Microsoft Azure"
+	description="Follow this tutorial to get started using Azure Mobile Services for Xamarin iOS development."
+	services="mobile-services"
+	documentationCenter="xamarin"
+	authors="conceptdev"
+	manager="dwrede"
+	editor=""/>
+
+<tags
+	ms.service="mobile-services"
+	ms.workload="mobile"
+	ms.tgt_pltfrm="mobile-xamarin-ios"
+	ms.devlang="dotnet"
+	ms.topic="hero-article"
+	ms.date="03/16/2016"
+	ms.author="craig.dunn@xamarin.com"/>
+
+# <a name="getting-started"> </a>Get started with Mobile Services
+[AZURE.INCLUDE [mobile-services-selector-get-started](../../includes/mobile-services-selector-get-started.md)]
+&nbsp;
+
+[AZURE.INCLUDE [mobile-service-note-mobile-apps](../../includes/mobile-services-note-mobile-apps.md)]
+> For the equivalent Mobile Apps version of this topic, see [Create a Xamarin.iOS App](../app-service-mobile/app-service-mobile-xamarin-ios-get-started.md).
+
+This tutorial shows you how to add a cloud-based backend service to a Xamarin.iOS app using Azure Mobile Services. In this tutorial, you will create both a new mobile service and a simple *To do list* app that stores app data in the new mobile service.
+
+If you prefer to watch a video, the clip below follows the same steps as this tutorial.
+
+Video: "Getting Started with Xamarin and Azure Mobile Services" with Craig Dunn, developer evangelist for Xamarin  (duration: 10:05 min)
+
+> [AZURE.VIDEO getting-started-with-xamarin-and-mobile-services]
+
+A screenshot from the completed app is below:
+
+![][0]
 
-<tags
-	ms.service="mobile-services"
-	ms.workload="mobile"
-	ms.tgt_pltfrm="mobile-xamarin-ios"
-	ms.devlang="dotnet"
-	ms.topic="hero-article"
-	ms.date="03/16/2016"
-	ms.author="craig.dunn@xamarin.com"/>
-
-# <a name="getting-started"> </a>Get started with Mobile Services
-[AZURE.INCLUDE [mobile-services-selector-get-started](../../includes/mobile-services-selector-get-started.md)]
-&nbsp;
-
-[AZURE.INCLUDE [mobile-service-note-mobile-apps](../../includes/mobile-services-note-mobile-apps.md)]
-> For the equivalent Mobile Apps version of this topic, see [Create a Xamarin.iOS App](../app-service-mobile/app-service-mobile-xamarin-ios-get-started.md).
-
-This tutorial shows you how to add a cloud-based backend service to a Xamarin.iOS app using Azure Mobile Services. In this tutorial, you will create both a new mobile service and a simple *To do list* app that stores app data in the new mobile service.
-
-If you prefer to watch a video, the clip below follows the same steps as this tutorial.
-
-Video: "Getting Started with Xamarin and Azure Mobile Services" with Craig Dunn, developer evangelist for Xamarin  (duration: 10:05 min)
-
-> [AZURE.VIDEO getting-started-with-xamarin-and-mobile-services]
-
-A screenshot from the completed app is below:
-
-![][0]
-
-<<<<<<< HEAD
-Completing this tutorial requires XCode and Xamarin Studio for OS X or Visual Studio on Windows with a networked Mac. Complete installation instructions are on [Setup and Install for Visual Studio and Xamarin](https://msdn.microsoft.com/en-US/library/mt613162.aspx). 
-=======
-Completing this tutorial requires XCode and [Xamarin Studio] for OS X or the Xamarin and Visual Studio on Windows. Complete installation instructions are on [Setup and Install for Visual Studio and Xamarin](https://msdn.microsoft.com/en-US/library/mt613162.aspx).
->>>>>>> 8684a5a7
-
-> [AZURE.IMPORTANT] To complete this tutorial, you need an Azure account. If you don't have an account, you can sign up for an Azure trial and get up to 10 free mobile services that you can keep using even after your trial ends. For details, see [Azure Free Trial](https://azure.microsoft.com/pricing/free-trial/).
-
-## <a name="create-new-service"> </a>Create a new mobile service
-
-[AZURE.INCLUDE [mobile-services-create-new-service](../../includes/mobile-services-create-new-service.md)]
-
-## Create a new Xamarin.iOS app
-
-Once you have created your mobile service, you can follow an easy quickstart in the Azure classic portal to either create a new app or modify an existing app to connect to your mobile service.
-
-In this section you will create a new Xamarin.iOS app that is connected to your mobile service.
-
-1.  In the [Azure classic portal], click **Mobile Services**, and then click the mobile service that you just created.
-
-2. In the quickstart tab, click **Xamarin.iOS** under **Choose platform** and expand **Create a new Xamarin.iOS app**.
-
-	![][6]
-
-	This displays the three easy steps to create a Xamarin.iOS app connected to your mobile service.
-
-  	![][7]
-
-3. If you haven't already done so, download and install Xcode (we recommend the latest version, Xcode 6.0, or newer) and [Xamarin Studio].
-
-4. Click **Create TodoItems table** to create a table to store app data.
-
-5. Under **Download and run app**, click **Download**.
-
-	This downloads the project for the sample _To do list_ application that is connected to your mobile service and references the Azure Mobile Services component for Xamarin.iOS. Save the compressed project file to your local computer, and make a note of where you saved it.
-
-## Run your new Xamarin.iOS app
-
-The final stage of this tutorial is to build and run your new app.
-
-1. Browse to the location where you saved the compressed project files, expand the files on your computer, and open the **XamarinTodoQuickStart.iOS.sln** solution file using Xamarin Studio or Visual Studio.
-
-	![][8]
-
-	![][9]
-
-2. Press the **Run** button to build the project and start the app in the iPhone emulator, which is the default for this project.
-
-3. In the app, type meaningful text, such as _Complete the tutorial_ and then click the plus (**+**) icon.
-
-	![][10]
-
-	This sends a POST request to the new mobile service hosted in Azure. Data from the request is inserted into the TodoItem table. Items stored in the table are returned by the mobile service, and the data is displayed in the list.
-
-	> [AZURE.NOTE] You can review the code that accesses your mobile service to query and insert data, which is found in the TodoService.cs C# file.
-
-4. Back in the [Azure classic portal], click the **Data** tab and then click the **TodoItems** table.
-
-	![][11]
-
-	This lets you browse the data inserted by the app into the table.
-
-	![][12]
-
-
-## Next Steps
-Now that you have completed the quickstart, learn how to perform additional important tasks in Mobile Services:
-
-* [Get started with offline data sync]
-  Learn how the quickstart uses offline data sync to make the app responsive and robust.
-
-* [Get started with authentication]
-  Learn how to authenticate users of your app with an identity provider.
-
-* [Get started with push notifications]
-  Learn how to send a very basic push notification to your app.
-
-
-
-
-[AZURE.INCLUDE [app-service-disqus-feedback-slug](../../includes/app-service-disqus-feedback-slug.md)]
-
-<!-- Anchors. -->
-[Getting started with Mobile Services]:#getting-started
-[Create a new mobile service]:#create-new-service
-[Define the mobile service instance]:#define-mobile-service-instance
-[Next Steps]:#next-steps
-
-<!-- Images. -->
-[0]: ./media/partner-xamarin-mobile-services-ios-get-started/mobile-quickstart-completed-ios.png
-[6]: ./media/partner-xamarin-mobile-services-ios-get-started/mobile-portal-quickstart-xamarin-ios.png
-[7]: ./media/partner-xamarin-mobile-services-ios-get-started/mobile-quickstart-steps-xamarin-ios.png
-[8]: ./media/partner-xamarin-mobile-services-ios-get-started/mobile-xamarin-project-ios-xs.png
-[9]: ./media/partner-xamarin-mobile-services-ios-get-started/mobile-xamarin-project-ios-vs.png
-[10]: ./media/partner-xamarin-mobile-services-ios-get-started/mobile-quickstart-startup-ios.png
-[11]: ./media/partner-xamarin-mobile-services-ios-get-started/mobile-data-tab.png
-[12]: ./media/partner-xamarin-mobile-services-ios-get-started/mobile-data-browse.png
-
-
-<!-- URLs. -->
-[Get started with offline data sync]: mobile-services-xamarin-ios-get-started-offline-data.md
-[Get started with authentication]: partner-xamarin-mobile-services-ios-get-started-users.md
-[Get started with push notifications]: partner-xamarin-mobile-services-ios-get-started-push.md
-
-[Xamarin Studio]: http://xamarin.com/download
-[Mobile Services iOS SDK]: https://go.microsoft.com/fwLink/p/?LinkID=266533
-
-[Azure classic portal]: https://manage.windowsazure.com/
+Completing this tutorial requires XCode and Xamarin Studio for OS X or Visual Studio on Windows with a networked Mac. Complete installation instructions are on [Setup and Install for Visual Studio and Xamarin](https://msdn.microsoft.com/en-US/library/mt613162.aspx). 
+
+> [AZURE.IMPORTANT] To complete this tutorial, you need an Azure account. If you don't have an account, you can sign up for an Azure trial and get up to 10 free mobile services that you can keep using even after your trial ends. For details, see [Azure Free Trial](https://azure.microsoft.com/pricing/free-trial/).
+
+## <a name="create-new-service"> </a>Create a new mobile service
+
+[AZURE.INCLUDE [mobile-services-create-new-service](../../includes/mobile-services-create-new-service.md)]
+
+## Create a new Xamarin.iOS app
+
+Once you have created your mobile service, you can follow an easy quickstart in the Azure classic portal to either create a new app or modify an existing app to connect to your mobile service.
+
+In this section you will create a new Xamarin.iOS app that is connected to your mobile service.
+
+1.  In the [Azure classic portal], click **Mobile Services**, and then click the mobile service that you just created.
+
+2. In the quickstart tab, click **Xamarin.iOS** under **Choose platform** and expand **Create a new Xamarin.iOS app**.
+
+	![][6]
+
+	This displays the three easy steps to create a Xamarin.iOS app connected to your mobile service.
+
+  	![][7]
+
+3. If you haven't already done so, download and install Xcode (we recommend the latest version, Xcode 6.0, or newer) and [Xamarin Studio].
+
+4. Click **Create TodoItems table** to create a table to store app data.
+
+5. Under **Download and run app**, click **Download**.
+
+	This downloads the project for the sample _To do list_ application that is connected to your mobile service and references the Azure Mobile Services component for Xamarin.iOS. Save the compressed project file to your local computer, and make a note of where you saved it.
+
+## Run your new Xamarin.iOS app
+
+The final stage of this tutorial is to build and run your new app.
+
+1. Browse to the location where you saved the compressed project files, expand the files on your computer, and open the **XamarinTodoQuickStart.iOS.sln** solution file using Xamarin Studio or Visual Studio.
+
+	![][8]
+
+	![][9]
+
+2. Press the **Run** button to build the project and start the app in the iPhone emulator, which is the default for this project.
+
+3. In the app, type meaningful text, such as _Complete the tutorial_ and then click the plus (**+**) icon.
+
+	![][10]
+
+	This sends a POST request to the new mobile service hosted in Azure. Data from the request is inserted into the TodoItem table. Items stored in the table are returned by the mobile service, and the data is displayed in the list.
+
+	> [AZURE.NOTE] You can review the code that accesses your mobile service to query and insert data, which is found in the TodoService.cs C# file.
+
+4. Back in the [Azure classic portal], click the **Data** tab and then click the **TodoItems** table.
+
+	![][11]
+
+	This lets you browse the data inserted by the app into the table.
+
+	![][12]
+
+
+## Next Steps
+Now that you have completed the quickstart, learn how to perform additional important tasks in Mobile Services:
+
+* [Get started with offline data sync]
+  Learn how the quickstart uses offline data sync to make the app responsive and robust.
+
+* [Get started with authentication]
+  Learn how to authenticate users of your app with an identity provider.
+
+* [Get started with push notifications]
+  Learn how to send a very basic push notification to your app.
+
+
+
+
+[AZURE.INCLUDE [app-service-disqus-feedback-slug](../../includes/app-service-disqus-feedback-slug.md)]
+
+<!-- Anchors. -->
+[Getting started with Mobile Services]:#getting-started
+[Create a new mobile service]:#create-new-service
+[Define the mobile service instance]:#define-mobile-service-instance
+[Next Steps]:#next-steps
+
+<!-- Images. -->
+[0]: ./media/partner-xamarin-mobile-services-ios-get-started/mobile-quickstart-completed-ios.png
+[6]: ./media/partner-xamarin-mobile-services-ios-get-started/mobile-portal-quickstart-xamarin-ios.png
+[7]: ./media/partner-xamarin-mobile-services-ios-get-started/mobile-quickstart-steps-xamarin-ios.png
+[8]: ./media/partner-xamarin-mobile-services-ios-get-started/mobile-xamarin-project-ios-xs.png
+[9]: ./media/partner-xamarin-mobile-services-ios-get-started/mobile-xamarin-project-ios-vs.png
+[10]: ./media/partner-xamarin-mobile-services-ios-get-started/mobile-quickstart-startup-ios.png
+[11]: ./media/partner-xamarin-mobile-services-ios-get-started/mobile-data-tab.png
+[12]: ./media/partner-xamarin-mobile-services-ios-get-started/mobile-data-browse.png
+
+
+<!-- URLs. -->
+[Get started with offline data sync]: mobile-services-xamarin-ios-get-started-offline-data.md
+[Get started with authentication]: partner-xamarin-mobile-services-ios-get-started-users.md
+[Get started with push notifications]: partner-xamarin-mobile-services-ios-get-started-push.md
+
+[Xamarin Studio]: http://xamarin.com/download
+[Mobile Services iOS SDK]: https://go.microsoft.com/fwLink/p/?LinkID=266533
+
+[Azure classic portal]: https://manage.windowsazure.com/