---
title: Azure Blockchain Workbench messages overview
description: Overview of using messages in Azure Blockchain Workbench.
services: azure-blockchain
keywords: 
author: PatAltimore
ms.author: patricka
ms.date: 4/16/2018
ms.topic: article
ms.service: azure-blockchain
ms.reviewer: zeyadr
manager: femila
---

# Azure Blockchain Workbench messages overview

In addition to providing a REST API, Azure Blockchain Workbench also provides messaging-based integration. Workbench publishes ledger-centric events via Azure Event Grid, enabling downstream consumers to ingest data or take action based on these events. For those clients that require reliable messaging, Azure Blockchain Workbench delivers messages to an Azure Service Bus endpoint as well.

Developers have also expressed interest in the ability to have external systems communicate initiate transactions to create users, create contracts, and update contracts on a ledger. While this functionality is not currently exposed in public preview, a sample that delivers that capability can be found at [http://aka.ms/blockchain-workbench-integration-sample](http://aka.ms/blockchain-workbench-integration-sample).


## Event notifications

<<<<<<< HEAD
Event notifications can be used to notify users and downstream systems of events that happen in Workbench and the blockchain network it is connected to. Event notifications can be consumed directly in code or
used with tools such as Logic Apps and Flow to trigger flow of data to downstream systems.
=======
To ingest message data into Blockchain Workbench, you use Service Bus. In order to send messages to Service Bus, you need to create a Service Bus client. To get started developing a Service Bus client, see [Get started with Service Bus queues](../service-bus-messaging/service-bus-dotnet-get-started-with-queues.md#3-send-messages-to-the-queue)
>>>>>>> 3f1ca652

See [Notification message reference](#notification-message-reference)
for details of various messages that can be received.

### Consuming Event Grid Events with Azure Functions

If a user wants to use Event Grid to be notified about events that happen in Blockchain Workbench, you can consume events from Event Grid by using Azure Functions.

<<<<<<< HEAD
1. Create an **Azure Function App** in the Azure portal.
=======
Use the `CreateUser` operation to create users. Send a message using the following values:

| Name | Type  | Description  |
|---------|---------|---------|
| OperationName | string | For creating users, set OperationName to `CreateUser` |
| RequestId | string | Request ID for tracking. Randomly generated unique ID (GUID) per request |
| UserId | string | The ID of the user. For example, the ObjectID of the user in Azure Active Directory |
| UserName | string | The name of the user. For example,  `DOMAIN\user` |

> [!NOTE]
> You can also use the [REST API to create users](https://docs.microsoft.com/rest/api/azure-blockchain-workbench/users/userspost). 

## Create new contract instance

Use the `CreateWorkflowInstance` operation to create a new instance of a contract. Send a message using the following values:

| Name | Type  | Description  |
|---------|---------|---------|
| OperationName | string | For creating a new instance of a contract, set OperationName to `CreateWorkflowInstance`|
| RequestId | string | Request ID for tracking. Randomly generated unique ID (GUID) per request |
| WorkflowName | string | The name of the workflow to create a new instance of the contract. |
| LedgerImplementationBlobStorageURL | string | The URL to the ledger implementation. For example, a Solidity smart contract (.sol) file. |
| UserChainIdentifier | string | The identifier for the user on the chain. For example, an Ethereum address. |
| Parameters | object | A JSON list of key value pairs. |

> [!NOTE]
> You can also use the [REST API to create a contract instance](https://docs.microsoft.com/rest/api/azure-blockchain-workbench/workflowinstances/workflowinstancepost).

## Take action on a contract 

Use the `CreateWorkflowInstanceAction` operation to take an action on a contract. Send a message using the following values:

| Name | Type  | Description  |
|---------|---------|---------|
| OperationName | string | For taking an action on a contract, set OperationName to `CreateWorkflowInstanceAction`|
| RequestId | string | Request ID for tracking. Randomly generated unique ID (GUID) per request |
| WorkflowInstanceActionId | int | The action ID defined in Blockchain Workbench database for the action to take. |
| ChainInstanceId | int | The chain instance ID from the Workbench database |
| LedgerImplementationBlobStorageURL | string | The URL to the ledger implementation. For example, a Solidity smart contract (.sol) file. |
| UserChainIdentifier | string | The identifier for the user on the chain. For example, an Ethereum address |
| WorkflowInstanceLedgerIdentifier | string | The identity of the contract on-chain For example, the smart contract address. |
| WorkflowFunctionName | string | The name of the function to call in the workflow |
| WorkflowName | string | The name of the workflow |
| WorkflowInstanceActionParameters | object | A JSON list of key value pairs. |

> [!NOTE]
> You can also use the [REST API to take an action on a contract](https://docs.microsoft.com/en-us/rest/api/azure-blockchain-workbench/workflowinstances/workflowinstanceactionpost). 

## Events

Event notifications can be used to notify users of events that happen in Blockchain Workbench. Event notifications can also be used to trigger flow of data to downstream systems.

## Using Event grid for notifications

If a user wants to use Event Grid to be notified about events that happen in workbench, one example to consume events from Event Grid is by using Azure Functions. 

1. Create an **Azure Function App** in Azure portal.
>>>>>>> 3f1ca652
2. Create a new function.
3. Locate the template for Event Grid. Basic template code for reading the message is shown. Modify the code as needed.
4. Save the Function. 
5. Select the Event Grid from Blockchain Workbench’s resource group.

### Consuming Event Grid Events with Logic Apps

1.  Create a new **Azure Logic App** in the Azure portal.
2.  When opening the Azure Logic App in the portal, you will be prompted to select a trigger. Select **Azure Event Grid -- When a resource event occurs**.
3. When the workflow designer is displayed, you will be prompted to sign in.
4. Select the Subscription. Resource as **Microsoft.EventGrid.Topics**. Select the **Resource Name** from the name of the resource from the Azure Blockchain Workbench resource group.
5. Select the Event Grid from Blockchain Workbench's resource group.

## Using Service Bus Topics for notifications

Service Bus Topics can be used to notify users about events that happen in Blockchain Workbench. 

1.	Browse to the Service Bus within the Workbench’s resource group.
2.	Select **Topics**.
3.	Select **workbench-external**.
4.	Create a new subscription to this topic. Obtain a key for it.
5.	Create a program, which subscribes to events from this subscription.

### Consuming Service Bus Messages with Logic Apps

1. Create a new **Azure Logic App** in the Azure portal.
2.  When opening the Azure Logic App in the portal, you will be prompted to select a trigger. Type **Service Bus** into the search box and select the trigger appropriate for the type of interaction you want to have with the Service Bus. For example, **Service Bus -- When a message is received in
a topic subscription (auto-complete)**.
3. When the workflow designer is displayed, specify the connection information for the Service Bus.
4. Select your subscription and specify the topic of **workbench-external**.
5. Develop the logic for your application that utilizes the message from
this trigger.

## Notification message reference

Depending on the OperationName, the notification messages have one of
the following message types.

### AccountCreated

Indicates that a new account has been requested to be added to the specified chain.

| Name    | Description  |
|----------|--------------|
| UserId  | ID of the user that was created |
| ChainIdentifier | Address of the user that was created on the blockchain network. In Ethereum, this would be the user's "on chain" address. |

``` csharp
public class NewAccountRequest : MessageModelBase
{
  public int UserID { get; set; }
  public string ChainIdentifier { get; set; }
}
```

### ContractInsertedOrUpdated

Indicates that a request has been made to insert or update a contract on a distributed ledger.

| Name | Description |
|-----|--------------|
| ChainID | A unique identifier for the chain associated with the request.|
  BlockId | The unique identifier for a block on the ledger.|
  ContractId | A unique identifier for the contract.|
  ContractAddress |       The address of the contract on the ledger.|
  TransactionHash  |     The hash of the transaction on the ledger.|
  OriginatingAddress |   The address of the originator of the transaction.|
  ActionName       |     The name of the action.|
  IsUpdate        |      Identifies if this is an update.|
  Parameters       |     A list of objects that identify the name, value, and data type of parameters sent to an action.|
  TopLevelInputParams |  In scenarios where a contract is connected to one or more other contracts, these are the parameters from the top-level contract. |

``` csharp
public class ContractInsertOrUpdateRequest : MessageModelBase
{
    public int ChainId { get; set; }
    public int BlockId { get; set; }
    public int ContractId { get; set; }
    public string ContractAddress { get; set; }
    public string TransactionHash { get; set; }
    public string OriginatingAddress { get; set; }
    public string ActionName { get; set; }
    public bool IsUpdate { get; set; }
    public List<ContractProperty> Parameters { get; set; }
    public bool IsTopLevelUpdate { get; set; }
    public List<ContractInputParameter> TopLevelInputParams { get; set; }
}
```

#### UpdateContractAction

Indicates that a request has been made to execution an action on a specific contract on a distributed ledger.

| Name                     | Description                                                                                                                                                                   |
|--------------------------|-------------------------------------------------------------------------------------------------------------------------------------------------------------------------------|
| ContractActionId         | The unique identifier for this contract action                                                                                                                                |
| ChainIdentifier          | The unique identifier for the chain                                                                                                                                           |
| ConnectionId             | The unique identifier for the connection                                                                                                                                      |
| UserChainIdentifier      | Address of the user that was created on the blockchain network. In Ethereum, this would be the user’s “on chain” address.                                                     |
| ContractLedgerIdentifier | Address of the contract on the ledger.                                                                                                                                        |
| WorkflowFunctionName     | Name of the workflow function.                                                                                                                                                |
| WorkflowName             | Name of the workflow.                                                                                                                                                         |
| WorkflowBlobStorageURL   | The url of the contract in blob storage.                                                                                                                                      |
| ContractActionParameters | Parameters for the contract action.                                                                                                                                           |
| TransactionHash          | The hash of the transaction on the ledger.                                                                                                                                    |
| Provisioning Status      | The current provisioning status of the action.</br>0 – Created</br>1 – In Process</br>2 – Complete</br> Complete indicates a confirmation from the ledger that this as been successfully added.                                               |
|                          |                                                                                                                                                                               |

```csharp
public class ContractActionRequest : MessageModelBase
{
    public int ContractActionId { get; set; }
    public int ConnectionId { get; set; }
    public string UserChainIdentifier { get; set; }
    public string ContractLedgerIdentifier { get; set; }
    public string WorkflowFunctionName { get; set; }
    public string WorkflowName { get; set; }
    public string WorkflowBlobStorageURL { get; set; }
    public IEnumerable<ContractActionParameter> ContractActionParameters { get; set; }
    public string TransactionHash { get; set; }
    public int ProvisioningStatus { get; set; }
}
```

### UpdateUserBalance

Indicates that a request has been made to update the user balance on a specific distributed ledger.

> [!NOTE]
> This message is generated only for those ledgers that require the funding of accounts.
> 

| Name    | Description                              |
|---------|------------------------------------------|
| Address | The address of the user that was funded. |
| Balance | The balance of the user balance.         |
| ChainID | The unique identifier for the chain.     |


``` csharp
public class UpdateUserBalanceRequest : MessageModelBase
{
    public string Address { get; set; }
    public decimal Balance { get; set; }
    public int ChainID { get; set; }
}
```

### InsertBlock

Message indicates that a request has been made to add a block on a distributed ledger.

| Name           | Description                                                            |
|----------------|------------------------------------------------------------------------|
| ChainId        | The unique identifier of the chain to which the block was added.             |
| BlockId        | The unique identifier for the block inside Azure Blockchain Workbench. |
| BlockHash      | The hash of the block.                                                 |
| BlockTimeStamp | The timestamp of the block.                                            |

``` csharp
public class InsertBlockRequest : MessageModelBase
{
    public int ChainId { get; set; }
    public int BlockId { get; set; }
    public string BlockHash { get; set; }
    public int BlockTimestamp { get; set; }
}
```

### InsertTransaction

Message provides details on a request to add a transaction on a distributed ledger.

| Name            | Description                                                            |
|-----------------|------------------------------------------------------------------------|
| ChainId         | The unique identifier of the chain to which the block was added.             |
| BlockId         | The unique identifier for the block inside Azure Blockchain Workbench. |
| TransactionHash | The hash of the transaction.                                           |
| From            | The address of the originator of the transaction.                      |
| To              | The address of the intended recipient of the transaction.              |
| Value           | The value included in the transaction.                                 |
| IsAppBuilderTx  | Identifies if this is a Blockchain Workbench transaction.                         |

``` csharp
public class InsertTransactionRequest : MessageModelBase
{
    public int ChainId { get; set; }
    public int BlockId { get; set; }
    public string TransactionHash { get; set; }
    public string From { get; set; }
    public string To { get; set; }
    public decimal Value { get; set; }
    public bool IsAppBuilderTx { get; set; }
}
```

### AssignContractChainIdentifier

Provides details on the assignment of a chain identifier for a contract. For example, in Ethereum blockchain, the address of a contract on the ledger.

| Name            | Description                                                                       |
|-----------------|-----------------------------------------------------------------------------------|
| ContractId      | This is the unique identifier for the contract inside Azure Blockchain Workbench. |
| ChainIdentifier | This is the identifier for the contract on the chain.                             |

``` csharp
public class AssignContractChainIdentifierRequest : MessageModelBase
{
    public int ContractId { get; set; }
    public string ChainIdentifier { get; set; }
}
```

## Next steps

* [Azure Blockchain Workbench architecture](blockchain-workbench-architecture.md)<|MERGE_RESOLUTION|>--- conflicted
+++ resolved
@@ -21,12 +21,7 @@
 
 ## Event notifications
 
-<<<<<<< HEAD
-Event notifications can be used to notify users and downstream systems of events that happen in Workbench and the blockchain network it is connected to. Event notifications can be consumed directly in code or
-used with tools such as Logic Apps and Flow to trigger flow of data to downstream systems.
-=======
-To ingest message data into Blockchain Workbench, you use Service Bus. In order to send messages to Service Bus, you need to create a Service Bus client. To get started developing a Service Bus client, see [Get started with Service Bus queues](../service-bus-messaging/service-bus-dotnet-get-started-with-queues.md#3-send-messages-to-the-queue)
->>>>>>> 3f1ca652
+Event notifications can be used to notify users and downstream systems of events that happen in Workbench and the blockchain network it is connected to. Event notifications can be consumed directly in code or used with tools such as Logic Apps and Flow to trigger flow of data to downstream systems.
 
 See [Notification message reference](#notification-message-reference)
 for details of various messages that can be received.
@@ -35,67 +30,7 @@
 
 If a user wants to use Event Grid to be notified about events that happen in Blockchain Workbench, you can consume events from Event Grid by using Azure Functions.
 
-<<<<<<< HEAD
 1. Create an **Azure Function App** in the Azure portal.
-=======
-Use the `CreateUser` operation to create users. Send a message using the following values:
-
-| Name | Type  | Description  |
-|---------|---------|---------|
-| OperationName | string | For creating users, set OperationName to `CreateUser` |
-| RequestId | string | Request ID for tracking. Randomly generated unique ID (GUID) per request |
-| UserId | string | The ID of the user. For example, the ObjectID of the user in Azure Active Directory |
-| UserName | string | The name of the user. For example,  `DOMAIN\user` |
-
-> [!NOTE]
-> You can also use the [REST API to create users](https://docs.microsoft.com/rest/api/azure-blockchain-workbench/users/userspost). 
-
-## Create new contract instance
-
-Use the `CreateWorkflowInstance` operation to create a new instance of a contract. Send a message using the following values:
-
-| Name | Type  | Description  |
-|---------|---------|---------|
-| OperationName | string | For creating a new instance of a contract, set OperationName to `CreateWorkflowInstance`|
-| RequestId | string | Request ID for tracking. Randomly generated unique ID (GUID) per request |
-| WorkflowName | string | The name of the workflow to create a new instance of the contract. |
-| LedgerImplementationBlobStorageURL | string | The URL to the ledger implementation. For example, a Solidity smart contract (.sol) file. |
-| UserChainIdentifier | string | The identifier for the user on the chain. For example, an Ethereum address. |
-| Parameters | object | A JSON list of key value pairs. |
-
-> [!NOTE]
-> You can also use the [REST API to create a contract instance](https://docs.microsoft.com/rest/api/azure-blockchain-workbench/workflowinstances/workflowinstancepost).
-
-## Take action on a contract 
-
-Use the `CreateWorkflowInstanceAction` operation to take an action on a contract. Send a message using the following values:
-
-| Name | Type  | Description  |
-|---------|---------|---------|
-| OperationName | string | For taking an action on a contract, set OperationName to `CreateWorkflowInstanceAction`|
-| RequestId | string | Request ID for tracking. Randomly generated unique ID (GUID) per request |
-| WorkflowInstanceActionId | int | The action ID defined in Blockchain Workbench database for the action to take. |
-| ChainInstanceId | int | The chain instance ID from the Workbench database |
-| LedgerImplementationBlobStorageURL | string | The URL to the ledger implementation. For example, a Solidity smart contract (.sol) file. |
-| UserChainIdentifier | string | The identifier for the user on the chain. For example, an Ethereum address |
-| WorkflowInstanceLedgerIdentifier | string | The identity of the contract on-chain For example, the smart contract address. |
-| WorkflowFunctionName | string | The name of the function to call in the workflow |
-| WorkflowName | string | The name of the workflow |
-| WorkflowInstanceActionParameters | object | A JSON list of key value pairs. |
-
-> [!NOTE]
-> You can also use the [REST API to take an action on a contract](https://docs.microsoft.com/en-us/rest/api/azure-blockchain-workbench/workflowinstances/workflowinstanceactionpost). 
-
-## Events
-
-Event notifications can be used to notify users of events that happen in Blockchain Workbench. Event notifications can also be used to trigger flow of data to downstream systems.
-
-## Using Event grid for notifications
-
-If a user wants to use Event Grid to be notified about events that happen in workbench, one example to consume events from Event Grid is by using Azure Functions. 
-
-1. Create an **Azure Function App** in Azure portal.
->>>>>>> 3f1ca652
 2. Create a new function.
 3. Locate the template for Event Grid. Basic template code for reading the message is shown. Modify the code as needed.
 4. Save the Function. 
