<properties
<<<<<<< HEAD
   pageTitle="Browsing and managing storage resources with Server Explorer"
=======
   pageTitle="Browsing and managing storage resources with Server Explorer | Microsoft Azure"
>>>>>>> 08be3281
   description="Browsing and managing storage resources with Server Explorer"
   services="visual-studio-online"
   documentationCenter="na"
   authors="TomArcher"
   manager="douge"
<<<<<<< HEAD
   editor="tlee" />
=======
   editor="" />
>>>>>>> 08be3281
<tags
   ms.service="storage"
   ms.devlang="multiple"
   ms.topic="article"
   ms.tgt_pltfrm="na"
   ms.workload="na"
   ms.date="08/24/2015"
   ms.author="tarcher" />

# Browsing and Managing Storage Resources with Server Explorer

If you've installed the Azure Tools for Microsoft Visual Studio, you can view blob, queue, and table data from your storage accounts for Azure. The Azure Storage node in Server Explorer shows data that’s in your local storage emulator account and your other Azure storage accounts.

To view Server Explorer in Visual Studio, on the menu bar, choose **View**, **Server Explorer**. The storage node shows all of the storage accounts that exist under each Azure subscription/certificate you're connected to. If your storage account doesn't appear, you can add it by following the instructions [later in this topic](#add-storage-accounts-by-using-server-explorer).

Starting in Azure SDK 2.7, you can also use the new Cloud Explorer to view and manage your Azure resources. See [Managing Azure Resources with Cloud Explorer](https://msdn.microsoft.com/library/azure/mt185741.aspx) for more information.


## View and manage storage resources in Visual Studio

Server Explorer automatically shows a list of blobs, queues, and tables in your storage emulator account. The storage emulator account is listed in Server Explorer under the Storage node as the **Development** node.

To see the storage emulator account’s resources, expand the **Development** node. If the storage emulator hasn’t been started when you expand the **Development** node, it will automatically start. This can take several seconds. You can continue to work in other areas of Visual Studio while the storage emulator starts.

To view resources in a storage account, expand the storage account’s node in Server Explorer. The following sub-nodes appear:

- Blobs

- Queues

- Tables

## Work with Blob Resources

The Blobs node displays a list of containers for the selected storage account. Blob containers contain blob files, and you can organize these blobs into folders and subfolders. See [How to use Blob Storage from .NET](..storage/storage-dotnet-how-to-use-blobs/) for more information.

### To create a blob container

1. Open the shortcut menu for the **Blobs** node, and then choose **Create Blob Container**.

1. Enter the name of the new container in the **Create Blob Container** dialog box and then choose **Ok**.

    ![Adding a new blob container](./media/vs-azure-tools-storage-resources-server-explorer-browse-manage/IC744153.bmp)

    >[AZURE.NOTE] The blob container name must begin with a number (0-9) or lowercase letter (a-z).

### To delete a blob container

- Open the shortcut menu for the blob container you want to remove and then choose **Delete**.

### To display a list of the items contained in a blob container

- Open the shortcut menu for a blob container name in the list and then choose **View Blob Container**.

    When you view the contents of a blob container, it appears in a tab known as the blob container view.

    ![VST_SE_BlobDesigner](./media/vs-azure-tools-storage-resources-server-explorer-browse-manage/IC749016.png)

    You can perform the following operations on blobs by using the buttons in the top-right corner of the blob container view:

    - Enter a filter value and apply it

    - Refresh the list of blobs in the container

    - Upload a file

    - Delete a blob

      >[AZURE.NOTE] Deleting a file from a blob container doesn’t delete the underlying file; it only removes it from the blob container.

    - Open a blob

    - Save a blob to the local computer

### To create a folder or subfolder in a blob container

1. Choose the blob container in Server Explorer. In the container window, choose the **Upload Blob** button.

    ![Uploading a file into a blob folder](./media/vs-azure-tools-storage-resources-server-explorer-browse-manage/IC766037.png)

1. In the **Upload New File** dialog box, choose the **Browse** button to specify the file you want to upload, and then enter a folder name in the **Folder (optional)** box.

    You can add subfolders in container folders by following the same procedure. If you don’t specify a folder name, the file will be uploaded to the top level of the blob container.The file appears in the specified folder in the container.

    ![Folder added to a blob container](./media/vs-azure-tools-storage-resources-server-explorer-browse-manage/IC766038.png)

1. Double-click the folder or press ENTER to see the contents of the folder. When you’re in the container’s folder, you can navigate back to the root of the container by choosing the **Open Parent Directory** (up arrow) button.

### To delete a container folder

 - Delete all of the files in the folder

    >[AZURE.NOTE] Because folders in blob containers are virtual folders, you can’t create an empty folder, nor can you delete a folder to delete its file contents. You have to delete the entire contents of a folder to delete the folder.

### To filter blobs in a container

You can filter the blobs that are displayed by specifying a common prefix.

For example, if you enter the prefix `hello` in the filter text box and then choose the **Execute** (**!**)button, only blobs that begin with 'hello' appear.

![VST_SE_FilterBlobs](./media/vs-azure-tools-storage-resources-server-explorer-browse-manage/IC519076.png)


>[AZURE.NOTE] The filter field is case-sensitive and doesn’t support filtering with wildcard characters. Blobs can only be filtered by prefix. The prefix may include a delimiter if you are using a delimiter to organize blobs in a virtual hierarchy. For example, filtering on the prefix HelloFabric/ returns all blobs beginning with that string.

### To download blob data

- In **Server Explorer**, open the shortcut menu for one or more blobs and then choose **Open**, or choose the blob name and then choose the **Open** button, or double-click the blob name.

    The progress of a blob download appears in the **Azure Activity Log** window.

    The blob opens in the default editor for that file type. If the operating system recognizes the file type, the file opens in a locally installed application; otherwise, you're prompted to choose an application that’s appropriate for the file type of the blob. The local file that’s created when you download a blob is marked as read-only.

    Blob data is cached locally and checked against the blob's last modified time in the Blob service. If the blob has been updated since it was last downloaded, it will be downloaded again; otherwise the blob will be loaded from the local disk. By default a blob is downloaded to a temporary directory. To download blobs to a specific directory, open the shortcut menu for the selected blob names and choose **Save As**. When you save a blob in this manner, the blob file is not opened, and the local file is created with read-write attributes.

### To upload blobs

- Choose the **Upload Blob** button when the container is open for viewing in the blob container view.

    You can choose one or more files to upload, and you can upload files of any type. The **Azure Activity Log** shows the progress of the upload. For more information about how to work with blob data, see [How to use the Azure Blob Storage Service in .NET](http://go.microsoft.com/fwlink/p/?LinkId=267911).

### To view logs transferred to blobs

- If you are using Azure Diagnostics to log data from your Azure application and you have transferred logs to your storage account, you’ll see containers that were created by Azure for these logs. Viewing these logs in Server Explorer is an easy way to identify problems with your application, especially if it’s been deployed to Azure. For more information about Azure Diagnostics, see [Collect Logging Data by Using Azure Diagnostics](https://msdn.microsoft.com/library/azure/gg433048.aspx).

### To get the URL for a blob

- Open the blob’s shortcut menu and then choose **Copy URL**.

### To edit a blob

- Select the blob and then choose the **Open Blob** button.

    The file is downloaded to a temporary location and opened on the local computer. You must upload the blob again after you make changes.

### Work with Queue Resources

Storage services queues are hosted in an Azure storage account and you can use them to allow your cloud service roles to communicate with each other and with other services by a message passing mechanism. You can access the queue programmatically through a cloud service and over a web service for external clients. You can also access the queue directly by using Server Explorer in Visual Studio.

When you develop a cloud service that uses queues, you might want to use Visual Studio to create queues and work with them interactively while you develop and test your code.

In Server Explorer, you can view the queues in a storage account, create and delete queues, open a queue to view its messages, and add messages to a queue. When you open a queue for viewing, you can view the individual messages, and you can perform the following actions on the queue by using the buttons in the top-left corner:

- Refresh the view of the queue

- Add a message to the queue

- Dequeue the topmost message.

- Clear the entire queue

The following image shows a queue that contains two messages.

![Viewing a Queue](./media/vs-azure-tools-storage-resources-server-explorer-browse-manage/IC651470.png)

For more information about storage services queues, see [How to: Use the Queue Storage Service](http://go.microsoft.com/fwlink/?LinkID=264702). For information about the web service for storage services queues, see [Queue Service Concepts](http://go.microsoft.com/fwlink/?LinkId=264788). For information about how to send messages to a storage services queue by using Visual Studio, see [Sending Messages to a Storage Services Queue](https://msdn.microsoft.com/library/azure/jj649344.aspx).

>[AZURE.NOTE] Storage services queues are distinct from service bus queues. For more information about service bus queues, see Service Bus Queues, Topics, and Subscriptions.

### Work with Table Resources

The Azure Table storage service stores large amounts of structured data. The service is a NoSQL datastore which accepts authenticated calls from inside and outside the Azure cloud. Azure tables are ideal for storing structured, non-relational data.

### To create a table

1. In Server Explorer, select the **Tables** node of the storage account, and then choose **Create Table**.

1. In the **Create Table** dialog box, enter a name for the table.

### To view table data

1. In Server Explorer, open the **Azure** node, and then open the **Storage** node.

1. Open the storage account node that you are interested in, and then open the **Tables** node to see a list of tables for the storage account.

1. Open the shortcut menu for a table and then choose **View Table**.

    ![An Azure table in Solution Explorer](./media/vs-azure-tools-storage-resources-server-explorer-browse-manage/IC744165.png)

The table is organized by entities (shown in rows) and properties (shown in columns). For example, the following illustration shows entities listed in the **Table Designer**:

### To edit table data

1. In the **Table Designer**, open the shortcut menu for an entity (a single row) or a property (a single cell) and then choose **Edit**.

    ![Add or Edit a Table Entity](./media/vs-azure-tools-storage-resources-server-explorer-browse-manage/IC656238.png)

    Entities in a single table aren’t required to have the same set of properties (columns). Keep in mind the following restrictions on viewing and editing table data.
    - You can’t view or edit binary data (type byte[]), but you can store it in a table.

    - You can’t edit the **PartitionKey** or **RowKey** values, because table storage in Azure doesn't support that operation.

    - You can’t create a property called Timestamp, Azure Storage services use a property with that name.

    - If you enter a DateTime value, you must follow a format that's appropriate to the region and language settings of your computer (for example, MM/DD/YYYY HH:MM:SS [AM|PM] for U.S. English).

### To add entities

1. In the **Table Designer**, choose the **Add Entity** button, which is near the top-right corner of the table view.

    ![Add Entity](./media/vs-azure-tools-storage-resources-server-explorer-browse-manage/IC655336.png)

1. In the **Add Entity** dialog box, enter the values of the **PartitionKey** and **RowKey** properties.

    ![Add Entity Dialog Box](./media/vs-azure-tools-storage-resources-server-explorer-browse-manage/IC655335.png)

    Enter the values carefully because you can't change them after you close the dialog box unless you delete the entity and add it again.

## To filter entities

You can customize the set of entities that appear in a table if you use the query builder.

1. To open the query builder, open a table for viewing.

1. Choose the rightmost button on the table view’s toolbar.

    The **Query Builder** dialog box appears. The following illustration shows a query that's being built in the query builder.

    ![Query Builder](./media/vs-azure-tools-storage-resources-server-explorer-browse-manage/IC652231.png)

1. When you’re done building the query, close the dialog box. The resulting text form of the query appears in a text box as a WCF Data Services filter.

1. To run the query, choose the green triangle icon.

    You can also filter entity data that appears in the **Table Designer** if you enter a WCF Data Services filter string directly in the filter field. This kind of string is similar to a SQL WHERE clause but is sent to the server as an HTTP request. For information about how to construct filter strings, see [Constructing Filter Strings for the Table Designer](https://msdn.microsoft.com/library/azure/ff683669.aspx).

    The following illustration shows an example of a valid filter string:

    ![VST_SE_TableFilter](./media/vs-azure-tools-storage-resources-server-explorer-browse-manage/IC655337.png)

## Refresh Storage Data

When Server Explorer connects to or gets data from a storage account, it might take up to a minute for the operation to complete. If it can’t connect, the operation might time out. While data is retrieved, you can continue to work in other parts of Visual Studio. To cancel the operation if it’s taking too long, choose the **Stop Refresh** button on the Server Explorer toolbar.

### To refresh blob container data

- Select the **Blobs** node beneath **Storage** and choose the **Refresh** button on the Server Explorer toolbar.

- To refresh the list of blobs that is displayed, choose the **Execute** button.

### To refresh table data

- Select the **Tables** node beneath **Storage** and choose the **Refresh** button.

- To refresh the list of entities that is displayed in the **Table Designer**, choose the **Execute** button on the **Table Designer**.

### To refresh queue data

- Select the **Queues** node, and then choose the **Refresh** button.

### Te refresh all items in a storage account

- Choose the account name, and then choose the **Refresh** button on the toolbar for Server Explorer.

## Add storage accounts by using Server Explorer

There are two ways to add storage accounts by using Server Explorer. You can create a new storage account in your Azure subscription, or you can attach an existing storage account.

### To create a new storage account by using Server Explorer

1. In Server Explorer, open the shortcut menu for the Storage node, and then choose Create Storage Account.

    ![Create a new Azure storage account](./media/vs-azure-tools-storage-resources-server-explorer-browse-manage/IC744166.png)

1. Select or enter the following information for the new storage account in the **Create Storage Account** dialog box.

    - The Azure subscription to which you want to add the storage account.

    - The name you want to use for the new storage account.

    - The region or affinity group (such as West US or East Asia).

    - The type of replication you want to use for the storage account, such as Geo-Redundant.

1. Choose **Create**.

    The new storage account appears in the **Storage** list in Solution Explorer.

### To attach an existing storage account by using Server Explorer

1. In Server Explorer, open the shortcut menu for the Azure storage node, and then choose **Attach External Storage**.

    ![Adding an existing storage account](./media/vs-azure-tools-storage-resources-server-explorer-browse-manage/IC766039.png)

1. Select or enter the following information for the new storage account in the **Create Storage Account** dialog box.

    - The name of the existing storage account you want to attach. You can enter a name or select it from the list.

    - The key for the selected storage account. This value is typically provided for you when you select a storage account. If you want Visual Studio to remember the storage account key, select the Remember account key box.

    - The protocol to use to connect to the storage account, such as HTTP, HTTPS, or a custom endpoint. See [How to Configure Connection Strings](https://msdn.microsoft.com/library/azure/ee758697.aspx) for more information about custom endpoints.

### To view the secondary endpoints

- If you created a storage account using the **Read-Access Geo Redundant** replication option, you can view its secondary endpoints. Open the shortcut menu for the account name, and then choose **Properties**.

    ![Storage secondary endpoints](./media/vs-azure-tools-storage-resources-server-explorer-browse-manage/IC766040.png)

### To remove a storage account from Server Explorer

- In Server Explorer, open the shortcut menu for the account name, and then choose **Delete**. If you delete a storage account, any saved key information for that account is also removed.

    >[AZURE.NOTE] If you delete a storage account from Server Explorer, it doesn’t affect your storage account or any data that it contains; it simply removes the reference from Server Explorer. To permanently delete a storage account, use the Azure Management Portal.

## Next steps

To learn more about how use Azure storage services, see [Accessing the Azure Storage Services](https://msdn.microsoft.com/library/azure/ee405490.aspx).<|MERGE_RESOLUTION|>--- conflicted
+++ resolved
@@ -1,19 +1,11 @@
 <properties
-<<<<<<< HEAD
-   pageTitle="Browsing and managing storage resources with Server Explorer"
-=======
    pageTitle="Browsing and managing storage resources with Server Explorer | Microsoft Azure"
->>>>>>> 08be3281
    description="Browsing and managing storage resources with Server Explorer"
    services="visual-studio-online"
    documentationCenter="na"
    authors="TomArcher"
    manager="douge"
-<<<<<<< HEAD
-   editor="tlee" />
-=======
    editor="" />
->>>>>>> 08be3281
 <tags
    ms.service="storage"
    ms.devlang="multiple"
