<properties linkid="web-sites-staged-publishing" urlDisplayName="How to stage sites on Windows Azure" pageTitle="Staged Publishing on Windows Azure Web Sites" metaKeywords="Windows Azure Web Sites, Staged Publishing, Site Slots" description="Learn how to use staged publishing on Windows Azure Web Sites." metaCanonical="" services="web-sites" documentationCenter="" title="Staged Publishing on Windows Azure Web Sites" authors=""  solutions="" writer="timamm" manager="paulettm" editor="mollybos"  />

#Staged Publishing on Windows Azure Web Sites#

## Table of Contents ##
- [Overview](#Overview)
- [To Enable Staged Publishing for a Web Site](#Enable)
- [About Configuration for Staged and Production Sites](#AboutConfiguration)
- [To Swap the Staging Site Slot with the Production Site Slot](#Swap)
- [To Rollback a Production Site to Staging](#Rollback)
- [To Delete a Staging Site](#Delete)

<a name="Overview"></a>
##Overview##
The option to create multiple site slots with Standard mode sites running on Windows Azure Web Sites enables you to perform staged publishing. Staged publishing creates a staging site slot for each default production site (which now becomes a production slot) and enables you to swap these slots with no down time. Staged publishing is invaluable for the following scenarios:

- **Validating before deployment** - After you deploy content or configuration to a staging site slot, you can validate changes before swapping these changes to production.

- **Building and integrating site content** - You can incrementally add content updates to your staging site slot, and then swap the staging site slot into production when your updates are  completed.

- **Rolling back a production site** - If the changes swapped into production are not as you expected, you can swap the original content back to production right away. 

A Windows Azure Web Sites site slot swap warms up all instances of the staging slot before the swap to production, eliminating cold starts when you deploy content. The traffic redirection is seamless, and no requests are dropped as a result of swap operations. Currently, only one site slot in addition to the default production slot is supported per Standard web site.

<a name="Enable"></a>
##To Enable Staged Publishing for a Web Site##

The site must be in the Standard mode to enable staged publishing.

1. On the Quick Start page, or in the Quick Glance section of the Dashboard page for your web site, click **Enable staged publishing**. 
	
	![Enable Staged Publishing][EnableStagedPub]
<<<<<<< HEAD
		
	<div class="dev-callout">
	<strong>Note</strong>
	<p>If your site is not already in Standard mode, you will receive the message <strong>You must be in the standard mode to enable staged publishing</strong>. At this point, you have the option to select <strong>Upgrade</strong> and upgrade the site on the <strong>Scale</strong> tab of your web site before continuing.</p></div>
=======
	
	> [WACOM.NOTE]
	> If your site is not already in Standard mode, you will receive the message **You must be in the standard mode to enable staged publishing**. At this point, you have the option to select **Upgrade** and upgrade the site on the **Scale** tab of your web site before continuing.
>>>>>>> 680632bc
	
2. When prompted **Are you sure you want to enable staged publishing for the web site '**[your website name]**'**, choose **Yes**.

3. In the list of web sites, expand the mark to the left of your web site name to reveal the staging site slot. It will have the name of your site followed by **(staging)**. 
	
	![Site List with Staging Site][SiteListWStagingSite]
	
4. When you select the name of the staging site slot, a page will open with a set of tabs just like any other web site. **[your website name] (staging)** will appear at the top of the portal page to remind you that you are viewing the staging site slot.
	
	![Staging Site Title][StagingTitle]
	
You can now add and update content for the staging site slot using the publish profile or deployment credentials associated with the staging site slot. 

<a name="AboutConfiguration"></a>
##About Configuration for Staged and Production Sites##
When a staging site slot is created, the configuration for the staging site slot is cloned from the production site slot by default. Configuration for all site slots is editable.

**Configuration that will change on slot swap**:

- General settings
- Connection strings
- Handler mappings
- Monitoring and diagnostic settings

**Configuration that will not change on slot swap**:

- Publishing endpoints
- Custom Domain Names
- SSL certificates and bindings
- Scale settings

**Notes**:

- Staged publishing is only available for sites in Standard mode.

- If you change a site to Free mode or Shared mode, it will no longer be swappable.

- Your staged site needs to be configured exactly as you want to have it in production.

<a name="Swap"></a>
##To Swap the Staging Site Slot with the Production Site Slot##

1. To swap the staging site slot to production, select the staging site slot in the web sites list and click the **Swap** button in the command bar. 
	
	![Swap Button][SwapButtonBar]
	
2. An "Are you sure you want to swap web site deployments?" confirmation dialog will appear, reminding you of the configuration that will change and the configuration that will not change. 
	
	![Swap Confirmation Dialog][SwapConfirmationDialog]
	
3. After you answer **Yes**, the site slot that was in production now becomes your staging site slot.

<<<<<<< HEAD
	<div class="dev-callout">
	<strong>Note</strong>
	<p>To swap the production site slot to staging, simply select the production site in the web site list before choosing <strong>Swap</strong>.</p>
	</div>
=======
> [WACOM.NOTE]
> To swap the production site slot to staging, simply select the production site in the web site list before choosing **Swap**.
>>>>>>> 680632bc

<a name="Rollback"></a>
##To Rollback a Production Site to Staging##
If any errors are identified for the content or configuration swapped to production, you can simply swap the staging site slot (formerly your production site) back into production, and then make further fixes to the new version of your site while it is in staging mode. 

<<<<<<< HEAD
<div class="dev-callout">
<strong>Note</strong>
<p>For a rollback to be successful, the staging site slot must still contain the unaltered content and configuration of the previous production site.</p>
</div>
=======
> [WACOM.NOTE]
> For a rollback to be successful, the staging site slot must still contain the unaltered content and configuration of the previous production site.
>>>>>>> 680632bc

<a name="Delete"></a>
##To Delete a Staging Site##

In the command bar at the bottom of the Windows Azure Web Sites portal page, click **Delete**. You will be given the option to delete both production and staging sites, or delete the staging site only. 

![Delete Staging Site][DeleteStagingSiteButton]

After you answer **Yes** to the confirmation message, one or both sites will be deleted, depending on the option that you chose.

**Notes**:

- AutoScale is not available for non-production site slots. It is only available for production site slots.

- Linked resource management is not supported for non-production site slots. 

- You can still publish directly to your production site slot if you wish. 

<!-- IMAGES -->
[EnableStagedPub]:  ./media/web-sites-staged-publishing/EnableStagedPub.png
[SiteListWStagingSite]: ./media/web-sites-staged-publishing/SiteListWStagingSite.png
[StagingTitle]: ./media/web-sites-staged-publishing/StagingTitle.png
[SwapButtonBar]: ./media/web-sites-staged-publishing/SwapButtonBar.png
[SwapConfirmationDialog]:  ./media/web-sites-staged-publishing/SwapConfirmationDialog.png
[DeleteStagingSiteButton]: ./media/web-sites-staged-publishing/DeleteStagingSiteButton.png<|MERGE_RESOLUTION|>--- conflicted
+++ resolved
@@ -30,16 +30,9 @@
 1. On the Quick Start page, or in the Quick Glance section of the Dashboard page for your web site, click **Enable staged publishing**. 
 	
 	![Enable Staged Publishing][EnableStagedPub]
-<<<<<<< HEAD
-		
-	<div class="dev-callout">
-	<strong>Note</strong>
-	<p>If your site is not already in Standard mode, you will receive the message <strong>You must be in the standard mode to enable staged publishing</strong>. At this point, you have the option to select <strong>Upgrade</strong> and upgrade the site on the <strong>Scale</strong> tab of your web site before continuing.</p></div>
-=======
 	
 	> [WACOM.NOTE]
 	> If your site is not already in Standard mode, you will receive the message **You must be in the standard mode to enable staged publishing**. At this point, you have the option to select **Upgrade** and upgrade the site on the **Scale** tab of your web site before continuing.
->>>>>>> 680632bc
 	
 2. When prompted **Are you sure you want to enable staged publishing for the web site '**[your website name]**'**, choose **Yes**.
 
@@ -92,29 +85,15 @@
 	
 3. After you answer **Yes**, the site slot that was in production now becomes your staging site slot.
 
-<<<<<<< HEAD
-	<div class="dev-callout">
-	<strong>Note</strong>
-	<p>To swap the production site slot to staging, simply select the production site in the web site list before choosing <strong>Swap</strong>.</p>
-	</div>
-=======
 > [WACOM.NOTE]
 > To swap the production site slot to staging, simply select the production site in the web site list before choosing **Swap**.
->>>>>>> 680632bc
 
 <a name="Rollback"></a>
 ##To Rollback a Production Site to Staging##
 If any errors are identified for the content or configuration swapped to production, you can simply swap the staging site slot (formerly your production site) back into production, and then make further fixes to the new version of your site while it is in staging mode. 
 
-<<<<<<< HEAD
-<div class="dev-callout">
-<strong>Note</strong>
-<p>For a rollback to be successful, the staging site slot must still contain the unaltered content and configuration of the previous production site.</p>
-</div>
-=======
 > [WACOM.NOTE]
 > For a rollback to be successful, the staging site slot must still contain the unaltered content and configuration of the previous production site.
->>>>>>> 680632bc
 
 <a name="Delete"></a>
 ##To Delete a Staging Site##
