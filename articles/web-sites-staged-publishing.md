<properties
	pageTitle="Deploy to staging slots for Web Apps in Azure App Service"
	description="Learn how to use staged publishing for web apps in Azure App Service."
	services="app-service\web"
	documentationCenter=""
	authors="cephalin"
	writer="cephalin"
	manager="wpickett"
	editor="mollybos"/>

<tags
	ms.service="app-service-web"
	ms.workload="web"
	ms.tgt_pltfrm="na"
	ms.devlang="na"
	ms.topic="article"
	ms.date="03/24/2015"
	ms.author="cephalin"/>

<a name="Overview"></a>
# Deploy to staging slots for web apps in Azure App Service

When you deploy your web app to [App Service](http://go.microsoft.com/fwlink/?LinkId=529714), you can deploy to a separate deployment slot instead of the default production slot when running in the **Standard** App Service plan mode. Deployment slots are actually live web apps with their own hostnames. Web app content and configurations elements can be swapped between two deployment slots, including the production slot. Deploying your application to a deployment slot has the following benefits:

- You can validate web app changes in a staging deployment slot before swapping it with the production slot.

- Deploying a web app to a slot first and swapping it into production ensures that all instances of the slot are warmed up before being swapped into production. This eliminates downtime when you deploy your web app. The traffic redirection is seamless, and no requests are dropped as a result of swap operations. This entire workflow can be automated by configuring [Auto Swap](#Configure-Auto-Swap-for-your-web-app) when pre-swap validation is not needed.

- After a swap, the slot with previously staged web app now has the previous production web app. If the changes swapped into the production slot are not as you expected, you can perform the same swap immediately to get your "last known good site" back.

Four deployment slots in addition to the production slot are supported for each web app in the **Standard** mode. 

- Multiple deployment slots are only available for web apps in the **Standard** mode. When your web app has multiple slots, you cannot change the mode.

- Scaling is not available for non-production slots.

- Linked resource management is not supported for non-production slots.
	
	> [AZURE.NOTE] In the [Azure Portal](http://go.microsoft.com/fwlink/?LinkId=529715) only, you can avoid this potential impact on a production slot by temporarily moving the non-production slot to a different App Service plan mode. Note that the non-production slot must once again share the same mode with the production slot before you can swap the two slots.

<a name="Add"></a>
## Add a deployment slot to a web app ##

The web app must be running in the **Standard** mode to enable multiple deployment slots. 

1. In the [Azure Preview Portal](https://portal.azure.com/), open your web app's blade.
2. Click **Deployment slots**. Then, in the **Deployment slots** blade, click **Add Slot**.

	![Add a new deployment slot][QGAddNewDeploymentSlot]

	> [AZURE.NOTE]
	> If the web app is not already in **Standard** mode, you will receive the message **You must be in the standard mode to enable staged publishing**. At this point, you have the option to select **Upgrade** and navigate to the **Scale** tab of your web app before continuing.

2. In the **Add a slot** blade, give the slot a name, and select whether to clone web app configuration from another existing deployment slot. Click the check mark to continue.

	![Configuration Source][ConfigurationSource1]

	The first time you add a slot, you will only have two choices: clone configuration from the default slot in production or not at all.

	After you have created several slots, you will be able to clone configuration from a slot other than the one in production:

	![Configuration sources][MultipleConfigurationSources]

5. In the **Deployment slots** blade, click the deployment slot to open a blade for the slot, with a set of metrics and configuration just like any other web app. <strong><i>your-web-app-name</i>-<i>deployment-slot-name</i></strong> will appear at the top of blade to remind you that you are viewing the deployment slot.

	![Deployment Slot Title][StagingTitle]

<<<<<<< HEAD
5. Click the app URL in the slot's blade. Notice the the deployment slot has its own hostname and is also a live app. To limit public access to the deployment slot, see [App Service Web App – block web access to non-production deployment slots](http://ruslany.net/2014/04/azure-web-sites-block-web-access-to-non-production-deployment-slots/).

There is no content after deployment slot creation. You can deploy to the slot from a different repository branch, or an altogether different repository. You can also change the slot's configuration. Use the publish profile or deployment credentials associated with the deployment slot for content updates.  For example, you can [publish to this slot with git](../web-sites-publish-source-control/).
=======
There is no content. You can deploy to the slot from a different repository branch, or an altogether different repository. You can also change the slot's configuration. Use the publish profile or deployment credentials associated with the deployment slot for content updates.  For example, you can [publish to this slot with git](web-sites-publish-source-control.md).
>>>>>>> 710974ab

<a name="AboutConfiguration"></a>
## Configuration for deployment slots ##
When you clone configuration from another deployment slot, the cloned configuration is editable. Furthermore, some configuration elements will follow the content across a swap (not slot specific) while other configuration elements will stay in the same slot after a swap (slot specific). The following lists show the configuration that will change when you swap slots.

**Settings that are swapped**:

- General settings - such as framework version, 32/64-bit, Web sockets
- App settings (can be configured to stick to a slot)
- Connection strings (can be configured to stick to a slot)
- Handler mappings
- Monitoring and diagnostic settings
- WebJobs content

**Settings that are not swapped**:

- Publishing endpoints
- Custom Domain Names
- SSL certificates and bindings
- Scale settings
- WebJobs schedulers

To configure an app setting or connection string to stick to a slot (not swapped), access the **Application Settings** blade for a specific slot, then select the **Slot Setting** box for the configuration elements that should stick the slot. Note that marking a configuration element as slot specific has the effect of establishing that element as not swappable across all the deployment slots associated with the web app.

![Slot settings][SlotSettings]

<a name="Swap"></a>
## To swap deployment slots ##

>[AZURE.IMPORTANT] Before you swap a web app from a deployment slot into production, make sure that all non-slot specific settings are configured exactly as you want to have it in the swap target.

1. To swap deployment slots, click the **Swap** button in the command bar of the web app or in the command bar of a deployment slot. Make sure that the swap source and swap target are set properly. Usually, the swap target would be the production slot.  

	![Swap Button][SwapButtonBar]

3. Click **OK** to complete the operation. When the operation finishes, the deployment slots have been swapped.

## Configure Auto Swap for your web app ##

Auto Swap streamlines DevOps scenarios where you want to continuously deploy your web app with zero cold start and zero downtime for end customers of the web app. When a deployment slot is configured for Auto Swap into production, every time you push your code update to that slot, App Service will automatically swap the web app into production after it has already warmed up in the slot.

>[AZURE.IMPORTANT] When you enable Auto Swap for a slot, make sure the slot configuration is exactly the configuration intended for the target slot (usually the production slot).

Configuring Auto Swap for a slot is easy. Follow the steps below:

1. In the **Deployment Slots** blade, select a non-production slot, click **All Settings** for that slot's blade.  

	![][Autoswap1]

2. Click **Application Settings**. Select **On** for **Auto Swap**, select the desired target slot in **Auto Swap Slot**, and click **Save** in the command bar. Make sure configuration for the slot is exactly the configuration intended for the target slot.

	The **Notifications** tab will flash a green **SUCCESS** once the operation is complete.

	![][Autoswap2]

	>[AZURE.NOTE] To test Auto Swap for your web app, you can first select a non-production target slot in **Auto Swap Slot** to become familiar with the feature.  

3. Execute a code push to that deployment slot. Auto Swap will happen after a short time and the update will be reflected at your target slot's URL.

<a name="Rollback"></a>
## To rollback a production app after swap ##
If any errors are identified in production after a slot swap, roll the slots back to their pre-swap states by swapping the same two slots immediately.

<a name="Delete"></a>
## To delete a deployment slot##

In the blade for a deployment slot, click **Delete** in the command bar.  

![Delete a Deployment Slot][DeleteStagingSiteButton]

<!-- ======== AZURE POWERSHELL CMDLETS =========== -->

<a name="PowerShell"></a>
## Azure PowerShell cmdlets for deployment slots

Azure PowerShell is a module that provides cmdlets to manage Azure through Windows PowerShell, including support for managing web app deployment slots in Azure App Service.

<<<<<<< HEAD
- For information on installing and configuring Azure PowerShell, and on authenticating Azure PowerShell with your Azure subscription, see [How to install and configure Microsoft Azure PowerShell](../install-configure-powershell/).  
=======
- For information on installing and configuring Azure PowerShell, and on authenticating Azure PowerShell with your Windows Azure subscription, see [How to install and configure Windows Azure PowerShell](install-configure-powershell.md).  
>>>>>>> 710974ab

- To list the cmdlets available for Azure App Service in PowerShell, call `help AzureWebsite`.

----------

### Get-AzureWebsite
The **Get-AzureWebsite** cmdlet presents information about Azure web apps for the current subscription, as in the following example.

`Get-AzureWebsite webappslotstest`

----------

### New-AzureWebsite
You can create a deployment slot for any web app in **Standard** mode by using the **New-AzureWebsite** cmdlet and specifying the names of both the web app and slot. Also indicate the same region as the web app for deployment slot creation, as in the following example.

`New-AzureWebsite webappslotstest -Slot staging -Location "West US"`

----------

### Publish-AzureWebsiteProject
You can use the **Publish-AzureWebsiteProject** cmdlet for content deployment, as in the following example.

`Publish-AzureWebsiteProject -Name webappslotstest -Slot staging -Package [path].zip`

----------

### Show-AzureWebsite
After content and configuration updates have been applied to the new slot, you can validate the updates by browsing to the slot using the **Show-AzureWebsite** cmdlet, as in the following example.

`Show-AzureWebsite -Name webappslotstest -Slot staging`

----------

### Switch-AzureWebsiteSlot
The **Switch-AzureWebsiteSlot** cmdlet can perform a swap operation to make the updated deployment slot the production site, as in the following example. The production app will not experience any down time, nor will it undergo a cold start.

`Switch-AzureWebsiteSlot -Name webappslotstest`

----------

### Remove-AzureWebsite
If a deployment slot is no longer needed, it can be deleted by using the **Remove-AzureWebsite** cmdlet, as in the following example.

`Remove-AzureWebsite -Name webappslotstest -Slot staging`

----------

<!-- ======== XPLAT-CLI =========== -->

<a name="CLI"></a>
## Azure Cross-Platform Command-Line Interface (xplat-cli) commands for Deployment Slots

The Azure Cross-Platform Command-Line Interface (xplat-cli) provides cross-platform commands for working with Azure, including support for managing Web App deployment slots.

<<<<<<< HEAD
- For instructions on installing and configuring the xplat-cli, including information on how to connect xplat-cli to your Azure subscription, see [Install and Configure the Azure Cross-Platform Command-Line Interface](../xplat-cli/).
=======
- For instructions on installing and configuring the xplat-cli, including information on how to connect xplat-cli to your Azure subscription, see [Install and Configure the Azure Cross-Platform Command-Line Interface](xplat-cli.md). 
>>>>>>> 710974ab

-  To list the commands available for Azure App Service in the xplat-cli, call `azure site -h`.

----------
### azure site list
For information about the web apps in the current subscription, call **azure site list**, as in the following example.

`azure site list webappslotstest`

----------
### azure site create
To create a deployment slot for any web app in **Standard** mode, call **azure site create** and specify the name of an existing web app and the name of the slot to create, as in the following example.

`azure site create webappslotstest --slot staging`

To enable source control for the new slot, use the **--git** option, as in the following example.

`azure site create --git webappslotstest --slot staging`

----------
### azure site swap
To make the updated deployment slot the production app, use the **azure site swap** command to perform a swap operation, as in the following example. The production app will not experience any down time, nor will it undergo a cold start.

`azure site swap webappslotstest`

----------
### azure site delete
To delete a deployment slot that is no longer needed, use the **azure site delete** command, as in the following example.

`azure site delete webappslotstest --slot staging`

----------

>[AZURE.NOTE] If you want to get started with Azure App Service before signing up for an Azure account, go to [Try App Service](http://go.microsoft.com/fwlink/?LinkId=523751), where you can immediately create a short-lived starter web app in App Service. No credit cards required; no commitments.

## Next Steps ##
[Azure App Service Web App – block web access to non-production deployment slots](http://ruslany.net/2014/04/azure-web-sites-block-web-access-to-non-production-deployment-slots/)

[Microsoft Azure Free Trial](/pricing/free-trial/)

## What's changed
* For a guide to the change from Websites to App Service see: [Azure App Service and Its Impact on Existing Azure Services](http://go.microsoft.com/fwlink/?LinkId=529714)
* For a guide to the change of the old portal to the new portal see: [Reference for navigating the preview portal](http://go.microsoft.com/fwlink/?LinkId=529715)

<!-- IMAGES -->
[QGAddNewDeploymentSlot]:  ./media/web-sites-staged-publishing/QGAddNewDeploymentSlot.png
[AddNewDeploymentSlotDialog]: ./media/web-sites-staged-publishing/AddNewDeploymentSlotDialog.png
[ConfigurationSource1]: ./media/web-sites-staged-publishing/ConfigurationSource1.png
[MultipleConfigurationSources]: ./media/web-sites-staged-publishing/MultipleConfigurationSources.png
[SiteListWithStagedSite]: ./media/web-sites-staged-publishing/SiteListWithStagedSite.png
[StagingTitle]: ./media/web-sites-staged-publishing/StagingTitle.png
[SwapButtonBar]: ./media/web-sites-staged-publishing/SwapButtonBar.png
[SwapConfirmationDialog]:  ./media/web-sites-staged-publishing/SwapConfirmationDialog.png
[DeleteStagingSiteButton]: ./media/web-sites-staged-publishing/DeleteStagingSiteButton.png
[SwapDeploymentsDialog]: ./media/web-sites-staged-publishing/SwapDeploymentsDialog.png
[Autoswap1]: ./media/web-sites-staged-publishing/AutoSwap01.png
[Autoswap2]: ./media/web-sites-staged-publishing/AutoSwap02.png
[SlotSettings]: ./media/web-sites-staged-publishing/SlotSetting.png<|MERGE_RESOLUTION|>--- conflicted
+++ resolved
@@ -1,19 +1,19 @@
-<properties
+<properties 
 	pageTitle="Deploy to staging slots for Web Apps in Azure App Service"
 	description="Learn how to use staged publishing for web apps in Azure App Service."
 	services="app-service\web"
-	documentationCenter=""
-	authors="cephalin"
-	writer="cephalin"
-	manager="wpickett"
+	documentationCenter="" 
+	authors="cephalin" 
+	writer="cephalin" 
+	manager="wpickett" 
 	editor="mollybos"/>
 
-<tags
+<tags 
 	ms.service="app-service-web"
-	ms.workload="web"
-	ms.tgt_pltfrm="na"
-	ms.devlang="na"
-	ms.topic="article"
+	ms.workload="web" 
+	ms.tgt_pltfrm="na" 
+	ms.devlang="na" 
+	ms.topic="article" 
 	ms.date="03/24/2015"
 	ms.author="cephalin"/>
 
@@ -23,7 +23,7 @@
 When you deploy your web app to [App Service](http://go.microsoft.com/fwlink/?LinkId=529714), you can deploy to a separate deployment slot instead of the default production slot when running in the **Standard** App Service plan mode. Deployment slots are actually live web apps with their own hostnames. Web app content and configurations elements can be swapped between two deployment slots, including the production slot. Deploying your application to a deployment slot has the following benefits:
 
 - You can validate web app changes in a staging deployment slot before swapping it with the production slot.
-
+ 
 - Deploying a web app to a slot first and swapping it into production ensures that all instances of the slot are warmed up before being swapped into production. This eliminates downtime when you deploy your web app. The traffic redirection is seamless, and no requests are dropped as a result of swap operations. This entire workflow can be automated by configuring [Auto Swap](#Configure-Auto-Swap-for-your-web-app) when pre-swap validation is not needed.
 
 - After a swap, the slot with previously staged web app now has the previous production web app. If the changes swapped into the production slot are not as you expected, you can perform the same swap immediately to get your "last known good site" back.
@@ -34,44 +34,40 @@
 
 - Scaling is not available for non-production slots.
 
-- Linked resource management is not supported for non-production slots.
-	
+- Linked resource management is not supported for non-production slots. 
+
 	> [AZURE.NOTE] In the [Azure Portal](http://go.microsoft.com/fwlink/?LinkId=529715) only, you can avoid this potential impact on a production slot by temporarily moving the non-production slot to a different App Service plan mode. Note that the non-production slot must once again share the same mode with the production slot before you can swap the two slots.
-
+	
 <a name="Add"></a>
 ## Add a deployment slot to a web app ##
 
 The web app must be running in the **Standard** mode to enable multiple deployment slots. 
 
 1. In the [Azure Preview Portal](https://portal.azure.com/), open your web app's blade.
-2. Click **Deployment slots**. Then, in the **Deployment slots** blade, click **Add Slot**.
-
+2. Click **Deployment slots**. Then, in the **Deployment slots** blade, click **Add Slot**. 
+	
 	![Add a new deployment slot][QGAddNewDeploymentSlot]
-
+	
 	> [AZURE.NOTE]
 	> If the web app is not already in **Standard** mode, you will receive the message **You must be in the standard mode to enable staged publishing**. At this point, you have the option to select **Upgrade** and navigate to the **Scale** tab of your web app before continuing.
-
+	
 2. In the **Add a slot** blade, give the slot a name, and select whether to clone web app configuration from another existing deployment slot. Click the check mark to continue.
-
+	
 	![Configuration Source][ConfigurationSource1]
-
-	The first time you add a slot, you will only have two choices: clone configuration from the default slot in production or not at all.
-
+	
+	The first time you add a slot, you will only have two choices: clone configuration from the default slot in production or not at all. 
+	
 	After you have created several slots, you will be able to clone configuration from a slot other than the one in production:
-
+	
 	![Configuration sources][MultipleConfigurationSources]
 
 5. In the **Deployment slots** blade, click the deployment slot to open a blade for the slot, with a set of metrics and configuration just like any other web app. <strong><i>your-web-app-name</i>-<i>deployment-slot-name</i></strong> will appear at the top of blade to remind you that you are viewing the deployment slot.
-
+	
 	![Deployment Slot Title][StagingTitle]
-
-<<<<<<< HEAD
+	
 5. Click the app URL in the slot's blade. Notice the the deployment slot has its own hostname and is also a live app. To limit public access to the deployment slot, see [App Service Web App – block web access to non-production deployment slots](http://ruslany.net/2014/04/azure-web-sites-block-web-access-to-non-production-deployment-slots/).
 
 There is no content after deployment slot creation. You can deploy to the slot from a different repository branch, or an altogether different repository. You can also change the slot's configuration. Use the publish profile or deployment credentials associated with the deployment slot for content updates.  For example, you can [publish to this slot with git](../web-sites-publish-source-control/).
-=======
-There is no content. You can deploy to the slot from a different repository branch, or an altogether different repository. You can also change the slot's configuration. Use the publish profile or deployment credentials associated with the deployment slot for content updates.  For example, you can [publish to this slot with git](web-sites-publish-source-control.md).
->>>>>>> 710974ab
 
 <a name="AboutConfiguration"></a>
 ## Configuration for deployment slots ##
@@ -79,7 +75,7 @@
 
 **Settings that are swapped**:
 
-- General settings - such as framework version, 32/64-bit, Web sockets
+- General settings - such as framework version, 32/64-bit, Web sockets 
 - App settings (can be configured to stick to a slot)
 - Connection strings (can be configured to stick to a slot)
 - Handler mappings
@@ -104,9 +100,9 @@
 >[AZURE.IMPORTANT] Before you swap a web app from a deployment slot into production, make sure that all non-slot specific settings are configured exactly as you want to have it in the swap target.
 
 1. To swap deployment slots, click the **Swap** button in the command bar of the web app or in the command bar of a deployment slot. Make sure that the swap source and swap target are set properly. Usually, the swap target would be the production slot.  
-
+	
 	![Swap Button][SwapButtonBar]
-
+	
 3. Click **OK** to complete the operation. When the operation finishes, the deployment slots have been swapped.
 
 ## Configure Auto Swap for your web app ##
@@ -133,7 +129,7 @@
 
 <a name="Rollback"></a>
 ## To rollback a production app after swap ##
-If any errors are identified in production after a slot swap, roll the slots back to their pre-swap states by swapping the same two slots immediately.
+If any errors are identified in production after a slot swap, roll the slots back to their pre-swap states by swapping the same two slots immediately. 
 
 <a name="Delete"></a>
 ## To delete a deployment slot##
@@ -149,11 +145,7 @@
 
 Azure PowerShell is a module that provides cmdlets to manage Azure through Windows PowerShell, including support for managing web app deployment slots in Azure App Service.
 
-<<<<<<< HEAD
 - For information on installing and configuring Azure PowerShell, and on authenticating Azure PowerShell with your Azure subscription, see [How to install and configure Microsoft Azure PowerShell](../install-configure-powershell/).  
-=======
-- For information on installing and configuring Azure PowerShell, and on authenticating Azure PowerShell with your Windows Azure subscription, see [How to install and configure Windows Azure PowerShell](install-configure-powershell.md).  
->>>>>>> 710974ab
 
 - To list the cmdlets available for Azure App Service in PowerShell, call `help AzureWebsite`.
 
@@ -174,7 +166,7 @@
 ----------
 
 ### Publish-AzureWebsiteProject
-You can use the **Publish-AzureWebsiteProject** cmdlet for content deployment, as in the following example.
+You can use the **Publish-AzureWebsiteProject** cmdlet for content deployment, as in the following example. 
 
 `Publish-AzureWebsiteProject -Name webappslotstest -Slot staging -Package [path].zip`
 
@@ -208,18 +200,14 @@
 
 The Azure Cross-Platform Command-Line Interface (xplat-cli) provides cross-platform commands for working with Azure, including support for managing Web App deployment slots.
 
-<<<<<<< HEAD
-- For instructions on installing and configuring the xplat-cli, including information on how to connect xplat-cli to your Azure subscription, see [Install and Configure the Azure Cross-Platform Command-Line Interface](../xplat-cli/).
-=======
 - For instructions on installing and configuring the xplat-cli, including information on how to connect xplat-cli to your Azure subscription, see [Install and Configure the Azure Cross-Platform Command-Line Interface](xplat-cli.md). 
->>>>>>> 710974ab
 
 -  To list the commands available for Azure App Service in the xplat-cli, call `azure site -h`.
 
 ----------
 ### azure site list
 For information about the web apps in the current subscription, call **azure site list**, as in the following example.
-
+ 
 `azure site list webappslotstest`
 
 ----------
@@ -229,7 +217,7 @@
 `azure site create webappslotstest --slot staging`
 
 To enable source control for the new slot, use the **--git** option, as in the following example.
-
+ 
 `azure site create --git webappslotstest --slot staging`
 
 ----------
