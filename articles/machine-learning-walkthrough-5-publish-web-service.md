<properties 
	pageTitle="Step 5: Publish the Machine Learning web service | Azure" 
	description="Solution walkthrough step 5: Publish a scoring experiment in Azure Machine Learning Studio as an Azure Machine Learning web service" 
	services="machine-learning" 
	documentationCenter="" 
	authors="garyericson" 
	manager="paulettm" 
	editor="cgronlun"/>

<tags 
	ms.service="machine-learning" 
	ms.workload="data-services" 
	ms.tgt_pltfrm="na" 
	ms.devlang="na" 
	ms.topic="article" 
<<<<<<< HEAD
	ms.date="02/18/2015" 
	ms.author="garye"/>


This is the fifth step of the walkthrough, [Developing a Predictive Solution with Azure ML][develop]:

[develop]: ../machine-learning-walkthrough-develop-predictive-solution/


1.	[Create an ML workspace][create-workspace]
2.	[Upload existing data][upload-data]
3.	[Create a new experiment][create-new]
4.	[Train and evaluate the models][train-models]
5.	**Publish the web service**
6.	[Access the web service][access-ws]

[create-workspace]: ../machine-learning-walkthrough-1-create-ml-workspace/
[upload-data]: ../machine-learning-walkthrough-2-upload-data/
[create-new]: ../machine-learning-walkthrough-3-create-new-experiment/
[train-models]: ../machine-learning-walkthrough-4-train-and-evaluate-models/
[publish]: ../machine-learning-walkthrough-5-publish-web-service/
[access-ws]: ../machine-learning-walkthrough-6-access-web-service/

----------

# Step 5: Publish the Azure Machine Learning web service

=======
	ms.date="04/22/2015" 
	ms.author="garye"/>


# Walkthrough Step 5: Publish the Azure Machine Learning web service

This is the fifth step of the walkthrough, [Developing a Predictive Solution with Azure ML](machine-learning-walkthrough-develop-predictive-solution.md)


1.	[Create a Machine Learning workspace](machine-learning-walkthrough-1-create-ml-workspace.md)
2.	[Upload existing data](machine-learning-walkthrough-2-upload-data.md)
3.	[Create a new experiment](machine-learning-walkthrough-3-create-new-experiment.md)
4.	[Train and evaluate the models](machine-learning-walkthrough-4-train-and-evaluate-models.md)
5.	**Publish the web service**
6.	[Access the web service](machine-learning-walkthrough-6-access-web-service.md)

----------

>>>>>>> 8f5664f7
To make this predictive model useful to others, we'll publish it as a web service on Azure. 

Up to this point we've been experimenting with training our model. But the published service is no longer going to do training - it will be scoring the user's input. So we're going to do some preparation and then publish this experiment as a working web service that users can access. A user will be able to send a set of credit application data to the service, and the service will return the prediction of credit risk.

To do this, we need to:  

- Convert the *training experiment* we've created into a *scoring experiment*
- Publish the scoring experiment as a web service

But first, we need to trim this experiment down a little. We currently have two different models in the experiment, but we now need to select one model to publish.  
<<<<<<< HEAD
Let's say we've decided that the boosted tree model was the better model to use. So the first thing to do is remove the **Two-Class Support Vector Machine** module and the modules that were used for training it. You may want to make a copy of the experiment first by clicking **Save As** at the bottom of the experiment canvas.

We need to delete the following modules:  

1.	**Two-Class Support Vector Machine**
2.	**Train Model** and **Score Model** modules that were connected to it
3.	**Normalize Data** (both of them)
4.	**Evaluate Model**
=======
Let's say we've decided that the boosted tree model was the better model to use. So the first thing to do is remove the [Two-Class Support Vector Machine][two-class-support-vector-machine] module and the modules that were used for training it. You may want to make a copy of the experiment first by clicking **Save As** at the bottom of the experiment canvas.

We need to delete the following modules:  

1.	[Two-Class Support Vector Machine][two-class-support-vector-machine]
2.	[Train Model][train-model] and [Score Model][score-model] modules that were connected to it
3.	[Normalize Data][normalize-data] (both of them)
4.	[Evaluate Model][evaluate-model]
>>>>>>> 8f5664f7

Now we're ready to publish this model. 

##Convert the training experiment to a scoring experiment

Converting to a scoring experiment involves three steps:

1. Save the model we've trained and replace our training modules with it
2. Trim the experiment to remove modules that were only needed for training
3. Define where the web service input and output nodes should be

Fortunately, all three steps can be accomplished by just clicking **Create Scoring Experiment** at the bottom of the experiment canvas.

When you click **Create Scoring Experiment**, several things happen:

- The model we trained is saved as a **Trained Model** module in the module palette to the left of the experiment canvas (you can find it in the palette under **Trained Models**).
- Modules that were used for training are removed. Specifically:
<<<<<<< HEAD
  - **Two-Class Boosted Decision Tree**
  - **Train Model** 
  - **Split**
  - the second **Execute R Script** module that was used for test data
=======
  - [Two-Class Boosted Decision Tree][two-class-boosted-decision-tree]
  - [Train Model][train-model] 
  - [Split][split]
  - the second [Execute R Script][execute-r-script] module that was used for test data
>>>>>>> 8f5664f7
- The saved trained model is added to the experiment.
- **Web service input** and **Web service output** modules are added.

> [AZURE.NOTE] The experiment has been saved in two parts: the original training experiment, and the new scoring experiment. You can access either one using the tabs at the top of the experiment canvas.

We need to take an additional step with our experiment. 
<<<<<<< HEAD
Machine Learning Studio removed one **Execute R Script** module when it removed the **Split** module, but it left the other **Execute R Script** module. 
Since that module was only used for training and testing (it provided a weighting function on the sample data), we can now remove it and connect **Metadata Editor** to **Score Model**.    
=======
Machine Learning Studio removed one [Execute R Script][execute-r-script] module when it removed the [Split][split] module, but it left the other [Execute R Script][execute-r-script] module. 
Since that module was only used for training and testing (it provided a weighting function on the sample data), we can now remove it and connect [Metadata Editor][metadata-editor] to [Score Model][score-model].    
>>>>>>> 8f5664f7

Our experiment should now look like this:  

![Scoring the trained model][4]  


You may be wondering why we left the UCI German Credit Card Data dataset in the scoring experiment. The service is going to use the user's data, not the original dataset, so why leave them connected?

It's true that the service doesn't need the original credit card data. But it does need the schema for that data, which includes information such as how many columns there are and which columns are numeric. This schema information is necessary in order to interpret the user's data. We leave these components connected so that the scoring module will have the dataset schema when the service is running. The data isn't used, just the schema.  

<<<<<<< HEAD
Run the experiment one last time (click **RUN**). If you want to verify that the model is still working, right-click the output of the **Score Model** module and select **Visualize**. You'll see that the original data is displayed, along with the credit risk value ("Scored Labels") and the scoring probability value ("Scored Probabilities").  
=======
Run the experiment one last time (click **RUN**). If you want to verify that the model is still working, right-click the output of the [Score Model][score-model] module and select **Visualize**. You'll see that the original data is displayed, along with the credit risk value ("Scored Labels") and the scoring probability value ("Scored Probabilities").  
>>>>>>> 8f5664f7

##Publish the web service

To publish a web service derived from our experiment, click **PUBLISH WEB SERVICE** below the canvas and click **YES** when prompted. Machine Learning Studio publishes the experiment as a web service on the Machine Learning staging server, and takes you to the service dashboard.   

> [AZURE.TIP] You can update the web service after you've published it. For example, if you want to change your model, just edit the training experiment, tweak the model parameters, and click **UPDATE SCORING EXPERIMENT**. When you publish the experiment again, it will replace the web service, now using your updated model.  

You can configure the service by clicking the **CONFIGURATION** tab. Here you can modify the service name (it's given the experiment name by default) and give it a description. You can also give more friendly labels for the input and output columns.  

##Test the web service
On the **DASHBOARD** page, click the **Test** link under **Default Endpoint**. A dialog will pop up and ask you for the input data for the service. These are the same columns that appeared in the original German credit risk dataset.  

Enter a set of data and then click **OK**.  

The results generated by the web service are displayed at the bottom of the dashboard. The way we have the service configured, the results you see are generated by the scoring module.   


----------

<<<<<<< HEAD
**Next: [Access the web service][access-ws]**
=======
**Next: [Access the web service](machine-learning-walkthrough-6-access-web-service.md)**
>>>>>>> 8f5664f7

[1]: ./media/machine-learning-walkthrough-5-publish-web-service/publish1.png
[2]: ./media/machine-learning-walkthrough-5-publish-web-service/publish2.png
[3]: ./media/machine-learning-walkthrough-5-publish-web-service/publish3.png
<<<<<<< HEAD
[4]: ./media/machine-learning-walkthrough-5-publish-web-service/publish4.png
=======
[4]: ./media/machine-learning-walkthrough-5-publish-web-service/publish4.png


<!-- Module References -->
[evaluate-model]: https://msdn.microsoft.com/library/azure/927d65ac-3b50-4694-9903-20f6c1672089/
[execute-r-script]: https://msdn.microsoft.com/library/azure/30806023-392b-42e0-94d6-6b775a6e0fd5/
[metadata-editor]: https://msdn.microsoft.com/library/azure/370b6676-c11c-486f-bf73-35349f842a66/
[normalize-data]: https://msdn.microsoft.com/library/azure/986df333-6748-4b85-923d-871df70d6aaf/
[score-model]: https://msdn.microsoft.com/library/azure/401b4f92-e724-4d5a-be81-d5b0ff9bdb33/
[split]: https://msdn.microsoft.com/library/azure/70530644-c97a-4ab6-85f7-88bf30a8be5f/
[train-model]: https://msdn.microsoft.com/library/azure/5cc7053e-aa30-450d-96c0-dae4be720977/
[two-class-boosted-decision-tree]: https://msdn.microsoft.com/library/azure/e3c522f8-53d9-4829-8ea4-5c6a6b75330c/
[two-class-support-vector-machine]: https://msdn.microsoft.com/library/azure/12d8479b-74b4-4e67-b8de-d32867380e20/
>>>>>>> 8f5664f7
<|MERGE_RESOLUTION|>--- conflicted
+++ resolved
@@ -1,193 +1,128 @@
-<properties 
-	pageTitle="Step 5: Publish the Machine Learning web service | Azure" 
-	description="Solution walkthrough step 5: Publish a scoring experiment in Azure Machine Learning Studio as an Azure Machine Learning web service" 
-	services="machine-learning" 
-	documentationCenter="" 
-	authors="garyericson" 
-	manager="paulettm" 
-	editor="cgronlun"/>
-
-<tags 
-	ms.service="machine-learning" 
-	ms.workload="data-services" 
-	ms.tgt_pltfrm="na" 
-	ms.devlang="na" 
-	ms.topic="article" 
-<<<<<<< HEAD
-	ms.date="02/18/2015" 
-	ms.author="garye"/>
-
-
-This is the fifth step of the walkthrough, [Developing a Predictive Solution with Azure ML][develop]:
-
-[develop]: ../machine-learning-walkthrough-develop-predictive-solution/
-
-
-1.	[Create an ML workspace][create-workspace]
-2.	[Upload existing data][upload-data]
-3.	[Create a new experiment][create-new]
-4.	[Train and evaluate the models][train-models]
-5.	**Publish the web service**
-6.	[Access the web service][access-ws]
-
-[create-workspace]: ../machine-learning-walkthrough-1-create-ml-workspace/
-[upload-data]: ../machine-learning-walkthrough-2-upload-data/
-[create-new]: ../machine-learning-walkthrough-3-create-new-experiment/
-[train-models]: ../machine-learning-walkthrough-4-train-and-evaluate-models/
-[publish]: ../machine-learning-walkthrough-5-publish-web-service/
-[access-ws]: ../machine-learning-walkthrough-6-access-web-service/
-
-----------
-
-# Step 5: Publish the Azure Machine Learning web service
-
-=======
-	ms.date="04/22/2015" 
-	ms.author="garye"/>
-
-
-# Walkthrough Step 5: Publish the Azure Machine Learning web service
-
-This is the fifth step of the walkthrough, [Developing a Predictive Solution with Azure ML](machine-learning-walkthrough-develop-predictive-solution.md)
-
-
-1.	[Create a Machine Learning workspace](machine-learning-walkthrough-1-create-ml-workspace.md)
-2.	[Upload existing data](machine-learning-walkthrough-2-upload-data.md)
-3.	[Create a new experiment](machine-learning-walkthrough-3-create-new-experiment.md)
-4.	[Train and evaluate the models](machine-learning-walkthrough-4-train-and-evaluate-models.md)
-5.	**Publish the web service**
-6.	[Access the web service](machine-learning-walkthrough-6-access-web-service.md)
-
-----------
-
->>>>>>> 8f5664f7
-To make this predictive model useful to others, we'll publish it as a web service on Azure. 
-
-Up to this point we've been experimenting with training our model. But the published service is no longer going to do training - it will be scoring the user's input. So we're going to do some preparation and then publish this experiment as a working web service that users can access. A user will be able to send a set of credit application data to the service, and the service will return the prediction of credit risk.
-
-To do this, we need to:  
-
-- Convert the *training experiment* we've created into a *scoring experiment*
-- Publish the scoring experiment as a web service
-
-But first, we need to trim this experiment down a little. We currently have two different models in the experiment, but we now need to select one model to publish.  
-<<<<<<< HEAD
-Let's say we've decided that the boosted tree model was the better model to use. So the first thing to do is remove the **Two-Class Support Vector Machine** module and the modules that were used for training it. You may want to make a copy of the experiment first by clicking **Save As** at the bottom of the experiment canvas.
-
-We need to delete the following modules:  
-
-1.	**Two-Class Support Vector Machine**
-2.	**Train Model** and **Score Model** modules that were connected to it
-3.	**Normalize Data** (both of them)
-4.	**Evaluate Model**
-=======
-Let's say we've decided that the boosted tree model was the better model to use. So the first thing to do is remove the [Two-Class Support Vector Machine][two-class-support-vector-machine] module and the modules that were used for training it. You may want to make a copy of the experiment first by clicking **Save As** at the bottom of the experiment canvas.
-
-We need to delete the following modules:  
-
-1.	[Two-Class Support Vector Machine][two-class-support-vector-machine]
-2.	[Train Model][train-model] and [Score Model][score-model] modules that were connected to it
-3.	[Normalize Data][normalize-data] (both of them)
-4.	[Evaluate Model][evaluate-model]
->>>>>>> 8f5664f7
-
-Now we're ready to publish this model. 
-
-##Convert the training experiment to a scoring experiment
-
-Converting to a scoring experiment involves three steps:
-
-1. Save the model we've trained and replace our training modules with it
-2. Trim the experiment to remove modules that were only needed for training
-3. Define where the web service input and output nodes should be
-
-Fortunately, all three steps can be accomplished by just clicking **Create Scoring Experiment** at the bottom of the experiment canvas.
-
-When you click **Create Scoring Experiment**, several things happen:
-
-- The model we trained is saved as a **Trained Model** module in the module palette to the left of the experiment canvas (you can find it in the palette under **Trained Models**).
-- Modules that were used for training are removed. Specifically:
-<<<<<<< HEAD
-  - **Two-Class Boosted Decision Tree**
-  - **Train Model** 
-  - **Split**
-  - the second **Execute R Script** module that was used for test data
-=======
-  - [Two-Class Boosted Decision Tree][two-class-boosted-decision-tree]
-  - [Train Model][train-model] 
-  - [Split][split]
-  - the second [Execute R Script][execute-r-script] module that was used for test data
->>>>>>> 8f5664f7
-- The saved trained model is added to the experiment.
-- **Web service input** and **Web service output** modules are added.
-
-> [AZURE.NOTE] The experiment has been saved in two parts: the original training experiment, and the new scoring experiment. You can access either one using the tabs at the top of the experiment canvas.
-
-We need to take an additional step with our experiment. 
-<<<<<<< HEAD
-Machine Learning Studio removed one **Execute R Script** module when it removed the **Split** module, but it left the other **Execute R Script** module. 
-Since that module was only used for training and testing (it provided a weighting function on the sample data), we can now remove it and connect **Metadata Editor** to **Score Model**.    
-=======
-Machine Learning Studio removed one [Execute R Script][execute-r-script] module when it removed the [Split][split] module, but it left the other [Execute R Script][execute-r-script] module. 
-Since that module was only used for training and testing (it provided a weighting function on the sample data), we can now remove it and connect [Metadata Editor][metadata-editor] to [Score Model][score-model].    
->>>>>>> 8f5664f7
-
-Our experiment should now look like this:  
-
-![Scoring the trained model][4]  
-
-
-You may be wondering why we left the UCI German Credit Card Data dataset in the scoring experiment. The service is going to use the user's data, not the original dataset, so why leave them connected?
-
-It's true that the service doesn't need the original credit card data. But it does need the schema for that data, which includes information such as how many columns there are and which columns are numeric. This schema information is necessary in order to interpret the user's data. We leave these components connected so that the scoring module will have the dataset schema when the service is running. The data isn't used, just the schema.  
-
-<<<<<<< HEAD
-Run the experiment one last time (click **RUN**). If you want to verify that the model is still working, right-click the output of the **Score Model** module and select **Visualize**. You'll see that the original data is displayed, along with the credit risk value ("Scored Labels") and the scoring probability value ("Scored Probabilities").  
-=======
-Run the experiment one last time (click **RUN**). If you want to verify that the model is still working, right-click the output of the [Score Model][score-model] module and select **Visualize**. You'll see that the original data is displayed, along with the credit risk value ("Scored Labels") and the scoring probability value ("Scored Probabilities").  
->>>>>>> 8f5664f7
-
-##Publish the web service
-
-To publish a web service derived from our experiment, click **PUBLISH WEB SERVICE** below the canvas and click **YES** when prompted. Machine Learning Studio publishes the experiment as a web service on the Machine Learning staging server, and takes you to the service dashboard.   
-
-> [AZURE.TIP] You can update the web service after you've published it. For example, if you want to change your model, just edit the training experiment, tweak the model parameters, and click **UPDATE SCORING EXPERIMENT**. When you publish the experiment again, it will replace the web service, now using your updated model.  
-
-You can configure the service by clicking the **CONFIGURATION** tab. Here you can modify the service name (it's given the experiment name by default) and give it a description. You can also give more friendly labels for the input and output columns.  
-
-##Test the web service
-On the **DASHBOARD** page, click the **Test** link under **Default Endpoint**. A dialog will pop up and ask you for the input data for the service. These are the same columns that appeared in the original German credit risk dataset.  
-
-Enter a set of data and then click **OK**.  
-
-The results generated by the web service are displayed at the bottom of the dashboard. The way we have the service configured, the results you see are generated by the scoring module.   
-
-
-----------
-
-<<<<<<< HEAD
-**Next: [Access the web service][access-ws]**
-=======
-**Next: [Access the web service](machine-learning-walkthrough-6-access-web-service.md)**
->>>>>>> 8f5664f7
-
-[1]: ./media/machine-learning-walkthrough-5-publish-web-service/publish1.png
-[2]: ./media/machine-learning-walkthrough-5-publish-web-service/publish2.png
-[3]: ./media/machine-learning-walkthrough-5-publish-web-service/publish3.png
-<<<<<<< HEAD
-[4]: ./media/machine-learning-walkthrough-5-publish-web-service/publish4.png
-=======
-[4]: ./media/machine-learning-walkthrough-5-publish-web-service/publish4.png
-
-
-<!-- Module References -->
-[evaluate-model]: https://msdn.microsoft.com/library/azure/927d65ac-3b50-4694-9903-20f6c1672089/
-[execute-r-script]: https://msdn.microsoft.com/library/azure/30806023-392b-42e0-94d6-6b775a6e0fd5/
-[metadata-editor]: https://msdn.microsoft.com/library/azure/370b6676-c11c-486f-bf73-35349f842a66/
-[normalize-data]: https://msdn.microsoft.com/library/azure/986df333-6748-4b85-923d-871df70d6aaf/
-[score-model]: https://msdn.microsoft.com/library/azure/401b4f92-e724-4d5a-be81-d5b0ff9bdb33/
-[split]: https://msdn.microsoft.com/library/azure/70530644-c97a-4ab6-85f7-88bf30a8be5f/
-[train-model]: https://msdn.microsoft.com/library/azure/5cc7053e-aa30-450d-96c0-dae4be720977/
-[two-class-boosted-decision-tree]: https://msdn.microsoft.com/library/azure/e3c522f8-53d9-4829-8ea4-5c6a6b75330c/
-[two-class-support-vector-machine]: https://msdn.microsoft.com/library/azure/12d8479b-74b4-4e67-b8de-d32867380e20/
->>>>>>> 8f5664f7
+<properties 
+	pageTitle="Step 5: Publish the Machine Learning web service | Azure" 
+	description="Solution walkthrough step 5: Publish a scoring experiment in Azure Machine Learning Studio as an Azure Machine Learning web service" 
+	services="machine-learning" 
+	documentationCenter="" 
+	authors="garyericson" 
+	manager="paulettm" 
+	editor="cgronlun"/>
+
+<tags 
+	ms.service="machine-learning" 
+	ms.workload="data-services" 
+	ms.tgt_pltfrm="na" 
+	ms.devlang="na" 
+	ms.topic="article" 
+	ms.date="04/22/2015" 
+	ms.author="garye"/>
+
+
+# Walkthrough Step 5: Publish the Azure Machine Learning web service
+
+This is the fifth step of the walkthrough, [Developing a Predictive Solution with Azure ML](machine-learning-walkthrough-develop-predictive-solution.md)
+
+
+1.	[Create a Machine Learning workspace](machine-learning-walkthrough-1-create-ml-workspace.md)
+2.	[Upload existing data](machine-learning-walkthrough-2-upload-data.md)
+3.	[Create a new experiment](machine-learning-walkthrough-3-create-new-experiment.md)
+4.	[Train and evaluate the models](machine-learning-walkthrough-4-train-and-evaluate-models.md)
+5.	**Publish the web service**
+6.	[Access the web service](machine-learning-walkthrough-6-access-web-service.md)
+
+----------
+
+To make this predictive model useful to others, we'll publish it as a web service on Azure. 
+
+Up to this point we've been experimenting with training our model. But the published service is no longer going to do training - it will be scoring the user's input. So we're going to do some preparation and then publish this experiment as a working web service that users can access. A user will be able to send a set of credit application data to the service, and the service will return the prediction of credit risk.
+
+To do this, we need to:  
+
+- Convert the *training experiment* we've created into a *scoring experiment*
+- Publish the scoring experiment as a web service
+
+But first, we need to trim this experiment down a little. We currently have two different models in the experiment, but we now need to select one model to publish.  
+Let's say we've decided that the boosted tree model was the better model to use. So the first thing to do is remove the [Two-Class Support Vector Machine][two-class-support-vector-machine] module and the modules that were used for training it. You may want to make a copy of the experiment first by clicking **Save As** at the bottom of the experiment canvas.
+
+We need to delete the following modules:  
+
+1.	[Two-Class Support Vector Machine][two-class-support-vector-machine]
+2.	[Train Model][train-model] and [Score Model][score-model] modules that were connected to it
+3.	[Normalize Data][normalize-data] (both of them)
+4.	[Evaluate Model][evaluate-model]
+
+Now we're ready to publish this model. 
+
+##Convert the training experiment to a scoring experiment
+
+Converting to a scoring experiment involves three steps:
+
+1. Save the model we've trained and replace our training modules with it
+2. Trim the experiment to remove modules that were only needed for training
+3. Define where the web service input and output nodes should be
+
+Fortunately, all three steps can be accomplished by just clicking **Create Scoring Experiment** at the bottom of the experiment canvas.
+
+When you click **Create Scoring Experiment**, several things happen:
+
+- The model we trained is saved as a **Trained Model** module in the module palette to the left of the experiment canvas (you can find it in the palette under **Trained Models**).
+- Modules that were used for training are removed. Specifically:
+  - [Two-Class Boosted Decision Tree][two-class-boosted-decision-tree]
+  - [Train Model][train-model] 
+  - [Split][split]
+  - the second [Execute R Script][execute-r-script] module that was used for test data
+- The saved trained model is added to the experiment.
+- **Web service input** and **Web service output** modules are added.
+
+> [AZURE.NOTE] The experiment has been saved in two parts: the original training experiment, and the new scoring experiment. You can access either one using the tabs at the top of the experiment canvas.
+
+We need to take an additional step with our experiment. 
+Machine Learning Studio removed one [Execute R Script][execute-r-script] module when it removed the [Split][split] module, but it left the other [Execute R Script][execute-r-script] module. 
+Since that module was only used for training and testing (it provided a weighting function on the sample data), we can now remove it and connect [Metadata Editor][metadata-editor] to [Score Model][score-model].    
+
+Our experiment should now look like this:  
+
+![Scoring the trained model][4]  
+
+
+You may be wondering why we left the UCI German Credit Card Data dataset in the scoring experiment. The service is going to use the user's data, not the original dataset, so why leave them connected?
+
+It's true that the service doesn't need the original credit card data. But it does need the schema for that data, which includes information such as how many columns there are and which columns are numeric. This schema information is necessary in order to interpret the user's data. We leave these components connected so that the scoring module will have the dataset schema when the service is running. The data isn't used, just the schema.  
+
+Run the experiment one last time (click **RUN**). If you want to verify that the model is still working, right-click the output of the [Score Model][score-model] module and select **Visualize**. You'll see that the original data is displayed, along with the credit risk value ("Scored Labels") and the scoring probability value ("Scored Probabilities").  
+
+##Publish the web service
+
+To publish a web service derived from our experiment, click **PUBLISH WEB SERVICE** below the canvas and click **YES** when prompted. Machine Learning Studio publishes the experiment as a web service on the Machine Learning staging server, and takes you to the service dashboard.   
+
+> [AZURE.TIP] You can update the web service after you've published it. For example, if you want to change your model, just edit the training experiment, tweak the model parameters, and click **UPDATE SCORING EXPERIMENT**. When you publish the experiment again, it will replace the web service, now using your updated model.  
+
+You can configure the service by clicking the **CONFIGURATION** tab. Here you can modify the service name (it's given the experiment name by default) and give it a description. You can also give more friendly labels for the input and output columns.  
+
+##Test the web service
+On the **DASHBOARD** page, click the **Test** link under **Default Endpoint**. A dialog will pop up and ask you for the input data for the service. These are the same columns that appeared in the original German credit risk dataset.  
+
+Enter a set of data and then click **OK**.  
+
+The results generated by the web service are displayed at the bottom of the dashboard. The way we have the service configured, the results you see are generated by the scoring module.   
+
+
+----------
+
+**Next: [Access the web service](machine-learning-walkthrough-6-access-web-service.md)**
+
+[1]: ./media/machine-learning-walkthrough-5-publish-web-service/publish1.png
+[2]: ./media/machine-learning-walkthrough-5-publish-web-service/publish2.png
+[3]: ./media/machine-learning-walkthrough-5-publish-web-service/publish3.png
+[4]: ./media/machine-learning-walkthrough-5-publish-web-service/publish4.png
+
+
+<!-- Module References -->
+[evaluate-model]: https://msdn.microsoft.com/library/azure/927d65ac-3b50-4694-9903-20f6c1672089/
+[execute-r-script]: https://msdn.microsoft.com/library/azure/30806023-392b-42e0-94d6-6b775a6e0fd5/
+[metadata-editor]: https://msdn.microsoft.com/library/azure/370b6676-c11c-486f-bf73-35349f842a66/
+[normalize-data]: https://msdn.microsoft.com/library/azure/986df333-6748-4b85-923d-871df70d6aaf/
+[score-model]: https://msdn.microsoft.com/library/azure/401b4f92-e724-4d5a-be81-d5b0ff9bdb33/
+[split]: https://msdn.microsoft.com/library/azure/70530644-c97a-4ab6-85f7-88bf30a8be5f/
+[train-model]: https://msdn.microsoft.com/library/azure/5cc7053e-aa30-450d-96c0-dae4be720977/
+[two-class-boosted-decision-tree]: https://msdn.microsoft.com/library/azure/e3c522f8-53d9-4829-8ea4-5c6a6b75330c/
+[two-class-support-vector-machine]: https://msdn.microsoft.com/library/azure/12d8479b-74b4-4e67-b8de-d32867380e20/