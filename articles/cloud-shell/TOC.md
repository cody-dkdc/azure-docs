--- conflicted
+++ resolved
@@ -4,15 +4,9 @@
 ## [Bash - Quickstart](quickstart.md)
 ## [PowerShell - Quickstart](quickstart-powershell.md)
 
-# Concepts
-<<<<<<< HEAD
-## [Features & tools in Bash](features.md)
-## [Features & tools in PowerShell](features-powershell.md)
-=======
+# Features & tooling
 ## [Bash - Features & tools](features.md)
 ## [PowerShell - Features & tools](features-powershell.md)
-## [Limitations](limitations.md)
->>>>>>> 62f1c89f
 
 # How-to
 ## [Bash - Persisting storage](persisting-shell-storage.md)
