---
title: Bash in Azure Cloud Shell Quickstart | Microsoft Docs
description: Quickstart for Bash in Cloud Shell
services: 
documentationcenter: ''
author: maertendMSFT
manager: timlt
tags: azure-resource-manager
 
ms.assetid: 
ms.service: azure
ms.workload: infrastructure-services
ms.tgt_pltfrm: vm-linux
ms.devlang: na
ms.topic: article
ms.date: 03/12/2018
ms.author: damaerte
---

# Quickstart for Bash in Azure Cloud Shell

This document details how to use Bash in Azure Cloud Shell in the [Azure portal](https://ms.portal.azure.com/).

> [!NOTE]
> A [PowerShell in Azure Cloud Shell](quickstart-powershell.md) Quickstart is also available.

## Start Cloud Shell
1. Launch **Cloud Shell** from the top navigation of the Azure portal. <br>
![](media/quickstart/shell-icon.png)

2. Select a subscription to create a storage account and Microsoft Azure Files share.
3. Select "Create storage"

> [!TIP]
> You are automatically authenticated for Azure CLI in every session.

### Select the Bash environment
Check that the environment drop-down from the left-hand side of shell window says `Bash`. <br>
![](media/quickstart/env-selector.png)

### Set your subscription
1. List subscriptions you have access to.
   ```azurecli-interactive
   az account list
   ```

2. Set your preferred subscription: <br>
<<<<<<< HEAD
```azurecli-interactive
az account set --subscription 'my-subscription-name'
```
=======
   ```azurecli-interactive
   az account set --subscription my-subscription-name`
   ```
>>>>>>> f331186a

> [!TIP]
> Your subscription will be remembered for future sessions using `/home/<user>/.azure/azureProfile.json`.

### Create a resource group
Create a new resource group in WestUS named "MyRG".
```azurecli-interactive
az group create --location westus --name MyRG
```

### Create a Linux VM
Create an Ubuntu VM in your new resource group. The Azure CLI will create SSH keys and set up the VM with them. <br>

```azurecli-interactive
az vm create -n myVM -g MyRG --image UbuntuLTS --generate-ssh-keys
```

> [!NOTE]
> Using `--generate-ssh-keys` instructs Azure CLI to create and set up public and private keys in your VM and `$Home` directory. By default keys are placed in Cloud Shell at `/home/<user>/.ssh/id_rsa` and `/home/<user>/.ssh/id_rsa.pub`. Your `.ssh` folder is persisted in your attached file share's 5-GB image used to persist `$Home`.

Your username on this VM will be your username used in Cloud Shell ($User@Azure:).

### SSH into your Linux VM
1. Search for your VM name in the Azure portal search bar.
2. Click "Connect" to get your VM name and public IP address. <br>
   ![](media/quickstart/sshcmd-copy.png)

3. SSH into your VM with the `ssh` cmd.
   ```
   ssh username@ipaddress
   ```

Upon establishing the SSH connection, you should see the Ubuntu welcome prompt. <br>
![](media/quickstart/ubuntu-welcome.png)

## Cleaning up 
1. Exit your ssh session.
   ```azurecli-interactive
   exit
   ```

2. Delete your resource group and any resources within it.
   ```azurecli-interactive
   az group delete -n MyRG
   ```

## Next steps
[Learn about persisting files for Bash in Cloud Shell](persisting-shell-storage.md) <br>
[Learn about Azure CLI](https://docs.microsoft.com/cli/azure/) <br>
[Learn about Azure Files storage](../storage/files/storage-files-introduction.md) <br><|MERGE_RESOLUTION|>--- conflicted
+++ resolved
@@ -45,15 +45,9 @@
    ```
 
 2. Set your preferred subscription: <br>
-<<<<<<< HEAD
 ```azurecli-interactive
 az account set --subscription 'my-subscription-name'
 ```
-=======
-   ```azurecli-interactive
-   az account set --subscription my-subscription-name`
-   ```
->>>>>>> f331186a
 
 > [!TIP]
 > Your subscription will be remembered for future sessions using `/home/<user>/.azure/azureProfile.json`.
