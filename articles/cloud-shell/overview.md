--- conflicted
+++ resolved
@@ -13,11 +13,7 @@
 ms.tgt_pltfrm: vm-linux
 ms.devlang: na
 ms.topic: article
-<<<<<<< HEAD
 ms.date: 11/02/2017
-=======
-ms.date: 11/2/2017
->>>>>>> 7f37a8c6
 ms.author: juluk
 ---
 # Overview of Azure Cloud Shell (Preview)
