--- conflicted
+++ resolved
@@ -56,13 +56,8 @@
 |Category   |Name   |
 |---|---|
 |Linux tools            |bash<br> zsh<br> sh<br> tmux<br> dig<br>               |
-<<<<<<< HEAD
-|Azure tools            |[Azure CLI 2.0](https://github.com/Azure/azure-cli) and [1.0](https://github.com/Azure/azure-xplat-cli)<br> [AzCopy](https://docs.microsoft.com/en-us/azure/storage/common/storage-use-azcopy-linux?toc=%2fazure%2fstorage%2ffiles%2ftoc.json#writing-your-first-azcopy-command)<br> [Service Fabric CLI](https://docs.microsoft.com/azure/service-fabric/service-fabric-cli) |
-|Text editors           |vim<br> nano<br> emacs       |
-=======
-|Azure tools            |[Azure CLI](https://github.com/Azure/azure-cli) and [Azure classic CLI](https://github.com/Azure/azure-xplat-cli)<br> [AzCopy](https://docs.microsoft.com/azure/storage/storage-use-azcopy)<br> [Service Fabric CLI](https://docs.microsoft.com/azure/service-fabric/service-fabric-cli)<br> [Batch Shipyard](https://github.com/Azure/batch-shipyard)<br> [blobxfer](https://github.com/Azure/blobxfer)|
-|Text editors           |vim<br> nano<br> emacs<br> code       |
->>>>>>> f39613e7
+|Azure tools            |[Azure CLI](https://github.com/Azure/azure-cli) and [Azure classic CLI](https://github.com/Azure/azure-xplat-cli)<br> [AzCopy](https://docs.microsoft.com/en-us/azure/storage/common/storage-use-azcopy-linux?toc=%2fazure%2fstorage%2ffiles%2ftoc.json#writing-your-first-azcopy-command)<br> [Service Fabric CLI](https://docs.microsoft.com/azure/service-fabric/service-fabric-cli)<br> [Batch Shipyard](https://github.com/Azure/batch-shipyard)<br> [blobxfer](https://github.com/Azure/blobxfer)|
+|Text editors           |code (Cloud Shell editor)<br> vim<br> nano<br> emacs    |
 |Source control         |git                    |
 |Build tools            |make<br> maven<br> npm<br> pip         |
 |Containers             |[Docker Machine](https://github.com/docker/machine)<br> [Kubectl](https://kubernetes.io/docs/user-guide/kubectl-overview/)<br> [Helm](https://github.com/kubernetes/helm)<br> [DC/OS CLI](https://github.com/dcos/dcos-cli)         |
