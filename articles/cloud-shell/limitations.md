--- conflicted
+++ resolved
@@ -51,19 +51,11 @@
 
 ### User permissions
 
-<<<<<<< HEAD
 Permissions are set as regular users without sudo access. Any installation outside your `$Home` directory is not persisted.
 
 ### Editing .bashrc
 
 Take caution when editing .bashrc, doing so can cause unexpected errors in Cloud Shell.
-=======
-Permissions are set as regular users without sudo access. Any installation outside your `$Home` or `clouddrive` directory is not persisted.
-
-### Editing .bashrc
-
-Take caution when editing .bashrc, doing so can cause unexpected errors with Bash in Cloud Shell.
->>>>>>> 62f1c89f
 
 ## PowerShell limitations
 
