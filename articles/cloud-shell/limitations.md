---
title: Azure Cloud Shell (Preview) limitations | Microsoft Docs
description: Overview of limitations of Azure Cloud Shell
services: azure
documentationcenter: ''
author: jluk
manager: timlt
tags: azure-resource-manager
 
ms.assetid: 
ms.service: azure
ms.workload: infrastructure-services
ms.tgt_pltfrm: vm-linux
ms.devlang: na
ms.topic: article
ms.date: 09/25/2017
ms.author: juluk
---

# Limitations of Azure Cloud Shell
Azure Cloud Shell has the following known limitations:

## General limitations

### System state and persistence
The machine that provides your Cloud Shell session is temporary, and it is recycled after your session is inactive for 20 minutes. Cloud Shell requires a file share to be mounted. As a result, your subscription must be able to set up storage resources to access Cloud Shell. Other considerations include:
* With mounted storage, only modifications within the `clouddrive` directory are persisted. In Bash your `$Home` directory is also persisted.
* File shares can be mounted only from within your [assigned region](persisting-shell-storage.md#mount-a-new-clouddrive).
  * In Bash, run `env` to find your region set as `ACC_LOCATION`.
* Azure Files supports only locally redundant storage and geo-redundant storage accounts.

### Browser support
Cloud Shell supports the latest versions of Microsoft Edge, Microsoft Internet Explorer, Google Chrome, Mozilla Firefox, and Apple Safari. Safari in private mode is not supported.

<<<<<<< HEAD
### Copy and paste
Ctrl+C and Ctrl+V do not function as copy/paste shortcuts in Cloud Shell on Windows machines, use Ctrl+Insert and Shift+Insert to copy and paste respectively. <br>
Right-click copy-and-paste options are also available, but right-click function is subject to browser-specific clipboard access. 
=======
[!include [copy-paste](../../includes/cloud-shell-copy-paste.md)]
>>>>>>> 7467c43e

### For a given user, only one shell can be active
Users can only launch one type of shell at a time, either **Bash** or **PowerShell**. However, you may have multiple instances of Bash or PowerShell running at one time. Swapping between Bash or PowerShell causes Cloud Shell to restart, which terminates existing sessions.

### Usage limits
Cloud Shell is intended for interactive use cases. As a result, any long-running non-interactive sessions are ended without warning.

## Bash limitations

### User permissions
Permissions are set as regular users without sudo access. Any installation outside your `$Home` directory will not persist.
Although certain commands within the `clouddrive` directory, such as `git clone`, do not have proper permissions, your `$Home` directory does have permissions.

### Editing .bashrc
Take caution when editing .bashrc, doing so can cause unexpected errors in Cloud Shell. 

### .bash_history
Your history of bash commands may be inconsistent because of Cloud Shell session disruption or concurrent sessions.

## PowerShell limitations

### Slow startup time
PowerShell in Azure Cloud Shell could take up to 60 seconds to initialize during preview.

### No $Home directory persistence
Data written to $Home by any application (such as: git, vim, and others) does not persist across PowerShell sessions.  For a workaround [see here TODO]().

## Next steps
[Troubleshooting Cloud Shell](troubleshooting.md) <br>
[Quickstart for Bash](quickstart.md) <br>
[Quickstart for PowerShell](quickstart-powershell.md)<|MERGE_RESOLUTION|>--- conflicted
+++ resolved
@@ -32,13 +32,11 @@
 ### Browser support
 Cloud Shell supports the latest versions of Microsoft Edge, Microsoft Internet Explorer, Google Chrome, Mozilla Firefox, and Apple Safari. Safari in private mode is not supported.
 
-<<<<<<< HEAD
 ### Copy and paste
 Ctrl+C and Ctrl+V do not function as copy/paste shortcuts in Cloud Shell on Windows machines, use Ctrl+Insert and Shift+Insert to copy and paste respectively. <br>
 Right-click copy-and-paste options are also available, but right-click function is subject to browser-specific clipboard access. 
-=======
+
 [!include [copy-paste](../../includes/cloud-shell-copy-paste.md)]
->>>>>>> 7467c43e
 
 ### For a given user, only one shell can be active
 Users can only launch one type of shell at a time, either **Bash** or **PowerShell**. However, you may have multiple instances of Bash or PowerShell running at one time. Swapping between Bash or PowerShell causes Cloud Shell to restart, which terminates existing sessions.
