---
title: Azure Cloud Shell troubleshooting | Microsoft Docs
description: Troubleshooting Azure Cloud Shell
services: azure
documentationcenter: ''
author: maertendMSFT
manager: hemantm
tags: azure-resource-manager
 
ms.assetid: 
ms.service: azure
ms.workload: infrastructure-services
ms.tgt_pltfrm: vm-linux
ms.devlang: na
ms.topic: article
ms.date: 07/24/2018
ms.author: damaerte
---

# Troubleshooting & Limitations of Azure Cloud Shell

Known resolutions for troubleshooting issues in Azure Cloud Shell include:

## General troubleshooting

### Early timeouts in FireFox

- **Details**: Cloud Shell utilizes an open websocket to pass input/output to your browser. FireFox has preset policies that can close the websocket prematurely causing early timeouts in Cloud Shell.
- **Resolution**: Open FireFox and navigate to "about:config" in the URL box. Search for "network.websocket.timeout.ping.request" and change the value from 0 to 10.

### Storage Dialog - Error: 403 RequestDisallowedByPolicy

- **Details**: When creating a storage account through Cloud Shell, it is unsuccessful due to an Azure policy placed by your admin. Error message will include: `The resource action 'Microsoft.Storage/storageAccounts/write' is disallowed by one or more policies.`
- **Resolution**: Contact your Azure administrator to remove or update the Azure policy denying storage creation.

### Storage Dialog - Error: 400 DisallowedOperation

- **Details**: When using an Azure Active Directory subscription, you cannot create storage.
- **Resolution**: Use an Azure subscription capable of creating storage resources. Azure AD subscriptions are not able to create Azure resources.

### Terminal output - Error: Failed to connect terminal: websocket cannot be established. Press `Enter` to reconnect.

<<<<<<< HEAD
### Set your Cloud Shell connection to support using TLS 1.2
 - **Details**: To define the version of TLS for your connection to Cloud Shell, you must set browser specific settings.
 - **Resolution**: Navigate to the security settings of your browser and select the checkbox next to "Use TLS 1.2".

## Bash troubleshooting
=======
- **Details**: Cloud Shell requires the ability to establish a websocket connection to Cloud Shell infrastructure.
- **Resolution**: Check you have configured your network settings to enable sending https requests and websocket requests to domains at *.console.azure.com.
>>>>>>> f38ba9ea

### Cannot run the docker daemon

- **Details**: Cloud Shell utilizes a container to host your shell environment, as a result running the daemon is disallowed.
- **Resolution**: Utilize [docker-machine](https://docs.docker.com/machine/overview/), which is installed by default, to manage docker containers from a remote Docker host.

## PowerShell troubleshooting

### GUI applications are not supported

- **Details**: If a user launches a GUI application, the prompt does not return. For example, when one clone a private GitHub repo that has two factor authentication enabled, a dialog box is displayed for completing the two factor authentication.
- **Resolution**: Close and reopen the shell.

### Troubleshooting remote management of Azure VMs

- **Details**: Due to the default Windows Firewall settings for WinRM the user may see the following error:
 `Ensure the WinRM service is running. Remote Desktop into the VM for the first time and ensure it can be discovered.`
- **Resolution**:  Run `Enable-AzureRmVMPSRemoting` to enable all aspects of PowerShell remoting on the target machine.

### `dir` does not update the result in Azure drive

- **Details**: By default, to optimize for user experience, the results of `dir` is cached in Azure drive.
- **Resolution**: After you create, update or remove an Azure resource, run `dir -force` to update the results in the Azure drive.

## General limitations

Azure Cloud Shell has the following known limitations:

### System state and persistence

The machine that provides your Cloud Shell session is temporary, and it is recycled after your session is inactive for 20 minutes. Cloud Shell requires an Azure file share to be mounted. As a result, your subscription must be able to set up storage resources to access Cloud Shell. Other considerations include:

- With mounted storage, only modifications within the `clouddrive` directory are persisted. In Bash, your `$Home` directory is also persisted.
- Azure file shares can be mounted only from within your [assigned region](persisting-shell-storage.md#mount-a-new-clouddrive).
  - In Bash, run `env` to find your region set as `ACC_LOCATION`.
- Azure Files supports only locally redundant storage and geo-redundant storage accounts.

### Browser support

Cloud Shell supports the latest versions of following browsers:

- Microsoft Edge
- Microsoft Internet Explorer
- Google Chrome
- Mozilla Firefox
- Apple Safari
  - Safari in private mode is not supported.

### Copy and paste

[!include [copy-paste](../../includes/cloud-shell-copy-paste.md)]

### For a given user, only one shell can be active

Users can only launch one type of shell at a time, either **Bash** or **PowerShell**. However, you may have multiple instances of Bash or PowerShell running at one time. Swapping between Bash or PowerShell causes Cloud Shell to restart, which terminates existing sessions.

### Usage limits

Cloud Shell is intended for interactive use cases. As a result, any long-running non-interactive sessions are ended without warning.

### User permissions

Permissions are set as regular users without sudo access. Any installation outside your `$Home` directory is not persisted.

## Bash limitations

### Editing .bashrc

Take caution when editing .bashrc, doing so can cause unexpected errors in Cloud Shell.

## PowerShell limitations

### Preview version of AzureAD module

Currently, `AzureAD.Standard.Preview`, a preview version of .NET Standard-based, module is available. This module provides the same functionality as `AzureAD`.

### `SqlServer` module functionality

The `SqlServer` module included in Cloud Shell has only prerelease support for PowerShell Core. In particular, `Invoke-SqlCmd` is not available yet.

### Default file location when created from Azure drive

Using PowerShell cmdlets, users cannot create files under the Azure drive. When users create new files using other tools, such as vim or nano, the files are saved to the `$HOME` by default.

### Commands that create GUI pop-ups are not supported

If the user runs a command that would create a Windows dialog box, such as `Connect-AzureAD` or `Connect-AzureRmAccount`, one sees an error message such as: `Unable to load DLL 'IEFRAME.dll': The specified module could not be found. (Exception from HRESULT: 0x8007007E)`.

### Tab completion can throw PSReadline exception

If the user's PSReadline EditMode is set to Emacs, the user tries to display all possibilities via tab completion, and the window size is too small to display all the possibilities, PSReadline will throw unhandled exception.

### Large gap after displaying progress bar

If a command or user action displays a progress bar, such a tab completing while in the `Azure:` drive, then it is possible that the cursor is not set properly and a gap appears where the progress bar was previously.

### Random characters appear inline

The cursor position sequence codes, for example `5;13R`, can appear in the user input. The characters can be manually removed.

## Personal data in Cloud Shell

Azure Cloud Shell takes your personal data seriously, the data captured and stored by the Azure Cloud Shell service are used to provide defaults for your experience such as your most recently used shell, preferred font size, preferred font type, and file share details that back cloud drive. Should you wish to export or delete this data, use the following instructions.

[!INCLUDE [GDPR-related guidance](../../includes/gdpr-intro-sentence.md)]

### Export
In order to **export** the user settings Cloud Shell saves for you such as preferred shell, font size, and font type run the following commands.

1. [![](https://shell.azure.com/images/launchcloudshell.png "Launch Azure Cloud Shell")](https://shell.azure.com)
2. Run the following commands in Bash or PowerShell:

Bash:

  ```
  token="Bearer $(curl http://localhost:50342/oauth2/token --data "resource=https://management.azure.com/" -H Metadata:true -s | jq -r ".access_token")"
  curl https://management.azure.com/providers/Microsoft.Portal/usersettings/cloudconsole?api-version=2017-12-01-preview -H Authorization:"$token" -s | jq
  ```

PowerShell:

  ```powershell
  $token= ((Invoke-WebRequest -Uri "$env:MSI_ENDPOINT`?resource=https://management.core.windows.net/" -Headers @{Metadata='true'}).content |  ConvertFrom-Json).access_token
  ((Invoke-WebRequest -Uri https://management.azure.com/providers/Microsoft.Portal/usersettings/cloudconsole?api-version=2017-12-01-preview -Headers @{Authorization = "Bearer $token"}).Content | ConvertFrom-Json).properties | Format-List
```

### Delete
In order to **delete** your user settings Cloud Shell saves for you such as preferred shell, font size, and font type run the following commands. The next time you start Cloud Shell you will be asked to onboard a file share again. 

>[!Note]
> If you delete your user settings, the actual Azure Files share will not be deleted. Go to your Azure Files to complete that action.

1. [![](https://shell.azure.com/images/launchcloudshell.png "Launch Azure Cloud Shell")](https://shell.azure.com)
2. Run the following commands in Bash or PowerShell:

Bash:

  ```
  token="Bearer $(curl http://localhost:50342/oauth2/token --data "resource=https://management.azure.com/" -H Metadata:true -s | jq -r ".access_token")"
  curl -X DELETE https://management.azure.com/providers/Microsoft.Portal/usersettings/cloudconsole?api-version=2017-12-01-preview -H Authorization:"$token"
  ```

PowerShell:

  ```powershell
  $token= ((Invoke-WebRequest -Uri "$env:MSI_ENDPOINT`?resource=https://management.core.windows.net/" -Headers @{Metadata='true'}).content |  ConvertFrom-Json).access_token
  Invoke-WebRequest -Method Delete -Uri https://management.azure.com/providers/Microsoft.Portal/usersettings/cloudconsole?api-version=2017-12-01-preview -Headers @{Authorization = "Bearer $token"}
  ```<|MERGE_RESOLUTION|>--- conflicted
+++ resolved
@@ -39,17 +39,14 @@
 - **Resolution**: Use an Azure subscription capable of creating storage resources. Azure AD subscriptions are not able to create Azure resources.
 
 ### Terminal output - Error: Failed to connect terminal: websocket cannot be established. Press `Enter` to reconnect.
+- **Details**: Cloud Shell requires the ability to establish a websocket connection to Cloud Shell infrastructure.
+- **Resolution**: Check you have configured your network settings to enable sending https requests and websocket requests to domains at *.console.azure.com.
 
-<<<<<<< HEAD
 ### Set your Cloud Shell connection to support using TLS 1.2
  - **Details**: To define the version of TLS for your connection to Cloud Shell, you must set browser specific settings.
  - **Resolution**: Navigate to the security settings of your browser and select the checkbox next to "Use TLS 1.2".
 
 ## Bash troubleshooting
-=======
-- **Details**: Cloud Shell requires the ability to establish a websocket connection to Cloud Shell infrastructure.
-- **Resolution**: Check you have configured your network settings to enable sending https requests and websocket requests to domains at *.console.azure.com.
->>>>>>> f38ba9ea
 
 ### Cannot run the docker daemon
 
