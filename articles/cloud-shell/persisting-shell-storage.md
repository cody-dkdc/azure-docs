---
title: Persist files for Bash in Azure Cloud Shell (Preview) | Microsoft Docs
description: Walkthrough of how Bash in Azure Cloud Shell persists files.
services: azure
documentationcenter: ''
author: jluk
manager: timlt
tags: azure-resource-manager
 
ms.assetid: 
ms.service: azure
ms.workload: infrastructure-services
ms.tgt_pltfrm: vm-linux
ms.devlang: na
ms.topic: article
ms.date: 09/25/2017
ms.author: juluk
---

[!include [features-introblock](../../includes/cloud-shell-persisting-shell-storage-introblock.md)]

## How Cloud Shell storage works 
Cloud Shell persists files through both of the following methods: 
* Creating a disk image of your `$Home` directory to persist all contents within the directory. The disk image is saved in your specified file share as `acc_<User>.img` at `fileshare.storage.windows.net/fileshare/.cloudconsole/acc_<User>.img`, and it automatically syncs changes. 
* Mounting your specified file share as `clouddrive` in your `$Home` directory for direct file-share interaction. `/Home/<User>/clouddrive` is mapped to `fileshare.storage.windows.net/fileshare`.
 
> [!NOTE]
> All files in your `$Home` directory, such as SSH keys, are persisted in your user disk image, which is stored in your mounted file share. Apply best practices when you persist information in your `$Home` directory and mounted file share.

## Use the `clouddrive` command
With Bash in Cloud Shell, you can run a command called `clouddrive`, which enables you to manually update the file share that is mounted to Cloud Shell.
![Running the "clouddrive" command](media/persisting-shell-storage/clouddrive-h.png)

## Mount a new clouddrive

### Prerequisites for manual mounting
You can update the file share that's associated with Cloud Shell by using the `clouddrive mount` command.

If you mount an existing file share, the storage accounts must be:
* Locally redundant storage or geo-redundant storage to support file shares.
* Located in your assigned region. When you are onboarding, the region you are assigned to is listed in the resource group name `cloud-shell-storage-<region>`.

### The clouddrive mount command

> [!NOTE]
> If you're mounting a new file share, a new user image is created for your `$Home` directory. Your previous `$Home` image is kept in your previous file share.

Run the `clouddrive mount` command with the following parameters:

```
clouddrive mount -s mySubscription -g myRG -n storageAccountName -f fileShareName
```

To view more details, run `clouddrive mount -h`, as shown here:

![Running the `clouddrive mount`command](media/persisting-shell-storage/mount-h.png)

<<<<<<< HEAD
## Unmount `clouddrive`
=======
## Unmount clouddrive
>>>>>>> 8855dccd
You can unmount a file share that's mounted to Cloud Shell at any time. Since Cloud Shell requires a mounted file share to be used, you will be prompted to create and mount another file share on the next session.

1. Run `clouddrive unmount`.
2. Acknowledge and confirm prompts.

Your file share will continue to exist unless you delete it manually. Cloud Shell will no longer search for this file share on subsequent sessions. To view more details, run `clouddrive unmount -h`, as shown here:

![Running the `clouddrive unmount`command](media/persisting-shell-storage/unmount-h.png)

> [!WARNING]
> Although running this command will not delete any resources, manually deleting a resource group, storage account, or file share that's mapped to Cloud Shell will erase your `$Home` directory disk image and any files in your file share. This action cannot be undone.

## List `clouddrive`
To discover which file share is mounted as `clouddrive`, run the `df` command. 

The file path to clouddrive will show your storage account name and file share in the URL. For example, `//storageaccountname.file.core.windows.net/filesharename`

```
justin@Azure:~$ df
Filesystem                                          1K-blocks   Used  Available Use% Mounted on
overlay                                             29711408 5577940   24117084  19% /
tmpfs                                                 986716       0     986716   0% /dev
tmpfs                                                 986716       0     986716   0% /sys/fs/cgroup
/dev/sda1                                           29711408 5577940   24117084  19% /etc/hosts
shm                                                    65536       0      65536   0% /dev/shm
//mystoragename.file.core.windows.net/fileshareName 5368709120    64 5368709056   1% /home/justin/clouddrive
justin@Azure:~$
```

[!include [features-introblock](../../includes/cloud-shell-persisting-shell-storage-endblock.md)]

## Next steps
[Cloud Shell Quickstart](quickstart.md) <br>
[Learn about Azure File storage](https://docs.microsoft.com/azure/storage/storage-introduction#file-storage) <br>
[Learn about storage tags](https://docs.microsoft.com/azure/azure-resource-manager/resource-group-using-tags) <br><|MERGE_RESOLUTION|>--- conflicted
+++ resolved
@@ -55,11 +55,7 @@
 
 ![Running the `clouddrive mount`command](media/persisting-shell-storage/mount-h.png)
 
-<<<<<<< HEAD
-## Unmount `clouddrive`
-=======
 ## Unmount clouddrive
->>>>>>> 8855dccd
 You can unmount a file share that's mounted to Cloud Shell at any time. Since Cloud Shell requires a mounted file share to be used, you will be prompted to create and mount another file share on the next session.
 
 1. Run `clouddrive unmount`.
