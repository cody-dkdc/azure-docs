---
title: Get started with Storage Explorer | Microsoft Docs
description: Manage Azure storage resources with Storage Explorer
services: storage
documentationcenter: na
author: cawaMS
manager: paulyuk
editor: ''

ms.assetid: 1ed0f096-494d-49c4-ab71-f4164ee19ec8
ms.service: storage
ms.devlang: multiple
ms.topic: article
ms.tgt_pltfrm: na
ms.workload: na
ms.date: 07/17/2017
ms.author: cawa
---

# Get started with Storage Explorer

## Overview

Azure Storage Explorer is a standalone app that enables you to easily work with Azure Storage data on Windows, macOS, and Linux. In this article, you learn several ways of connecting to and managing your Azure storage accounts.

![Microsoft Azure Storage Explorer][0]

## Prerequisites

# [Windows](#tab/windows)

Azure Storage Explorer is supported on the following versions of Windows:

* Windows 10 (recommended)
* Windows 8
* Windows 7

For all versions of Windows, .NET Framework 4.6.2 or greater is required.

[Download and install Storage Explorer](https://www.storageexplorer.com)

# [macOS](#tab/macos)

Azure Storage Explorer is supported on the following versions of macOS:

* macOS 10.12 "Sierra" and later versions

[Download and install Storage Explorer](https://www.storageexplorer.com)

# [Linux](#tab/linux)

Azure Storage Explorer is supported on the following distributions of Linux:

* Ubuntu 16.04 x64 (recommended)
* Ubuntu 17.10 x64
* Ubuntu 14.04 x64

Azure Storage Explorer may work on other distributions, but only ones listed above are officially supported.

You must also have the following dependencies/libraries installed to run Azure Storage Explorer on Linux:

* [.NET Core 2.x](https://docs.microsoft.com/dotnet/core/linux-prerequisites?tabs=netcore2x)
* libsecret (Note: libsecret-1.so.0 must be available on your machine. If you have a different version of libsecret installed, you can try soft linking its .so file to libsecret-1.so.0)
* libgconf-2-4
* Up-to-date GCC

The Azure Storage Explorer [Release Notes](https://go.microsoft.com/fwlink/?LinkId=838275&clcid=0x409) contain specific steps for some distributions.

[Download and install Storage Explorer](https://www.storageexplorer.com)

---

## Connect to a storage account or service

Storage Explorer provides several ways to connect to storage accounts. For example, you can:

* Connect to storage accounts associated with your Azure subscriptions.
* Connect to storage accounts and services that are shared from other Azure subscriptions.
* Connect to and manage local storage by using the Azure Storage Emulator.

In addition, you can work with storage accounts in global and national Azure:

* [Connect to an Azure subscription](#connect-to-an-azure-subscription): Manage storage resources that belong to your Azure subscription.
* [Work with local development storage](#work-with-local-development-storage): Manage local storage by using the Azure Storage Emulator.
* [Attach to external storage](#attach-or-detach-an-external-storage-account): Manage storage resources that belong to another Azure subscription or that are under national Azure clouds by using the storage account's name, key, and endpoints.
<<<<<<< HEAD
* [Attach a storage account by using an SAS](): Manage storage resources that belong to another Azure subscription by using a shared access signature (SAS).
* [Attach a service by using an SAS](): Manage a specific storage service (blob container, queue, or table) that belongs to another Azure subscription by using an SAS.
=======
* [Attach a storage account by using an SAS](#attach-a-storage-account-by-using-a-shared-access-signature-sas): Manage storage resources that belong to another Azure subscription by using a shared access signature (SAS).
* [Attach a service by using an SAS](#attach-service-using-sas): Manage a specific storage service (blob container, queue, or table) that belongs to another Azure subscription by using an SAS.
>>>>>>> 40d1eb4e
* [Connect to an Azure Cosmos DB account by using a connection string](#connect-to-an-azure-cosmos-db-account-by-using-a-connection-string): Manage Cosmos DB account by using a connection string.

## Connect to an Azure subscription

> [!NOTE]
> If you don't have an Azure account, you can [sign up for a free trial](https://azure.microsoft.com/pricing/free-trial/?WT.mc_id=A261C142F) or [activate your Visual Studio subscriber benefits](https://azure.microsoft.com/pricing/member-offers/msdn-benefits-details/?WT.mc_id=A261C142F).
>
>

1. In Storage Explorer, select **Manage Accounts** to go to the **Account Management Panel**.

    ![Manage Accounts][1]

2. The left pane now displays all the Azure accounts you've signed in to. To connect to another account, select **Add an account**

3. If you want to sign into a national cloud or an Azure Stack, click on the **Azure environment** dropdown to select which Azure cloud you want to use. Once you have chosen your environment, click the **Sign in...** button. If you are signing in to Azure Stack, see [Connect Storage Explorer to an Azure Stack subscription](azure-stack/user/azure-stack-storage-connect-se.md) for more information.

    ![Sign In Option][2]

4. After you successfully sign in with an Azure account, the account and the Azure subscriptions associated with that account are added to the left pane. Select the Azure subscriptions that you want to work with, and then select **Apply** (Selecting **All subscriptions:** toggles selecting all or none of the listed Azure subscriptions).

    ![Select Azure subscriptions][3]

    The left pane displays the storage accounts associated with the selected Azure subscriptions.

    ![Selected Azure subscriptions][4]

## Work with local development storage

With Storage Explorer, you can work with local storage by using an emulator. This approach lets you simulate working with Azure Storage without necessarily having a storage account deployed on Azure.

Starting with version 1.1.0, local storage emulator is supported on all platforms. Storage Explorer can connect to any emulated service listening to its default local storage endpoints.

> [!NOTE]
> Support for storage services and features may vary widely depending on your choice of emulator. Make sure your emulator supports the services and features you intend to work with.

1. Configure the services of your emulator of choice to listen to an unused port.

   Emulated Service | Default Endpoint
   -----------------|-------------------------
   Blobs            | `http://127.0.0.1:10000`
   Queues           | `http://127.0.0.1:10001`
   Tables           | `http://127.0.0.1:10002`

2. Start the emulator.
   > [!IMPORTANT]
   > Storage Explorer does not automatically start your emulator. You must start it yourself.

3. In Storage Explorer, click the **Add Account** button. Select **Attach to a local emulator** and click **Next**.

4. Enter the port numbers for the services you configured above (leave blank if you don't intend to use that service). Click **Next** then **Connect** to create the connection.

5. Expand the **Local & Attached** > **Storage Accounts** > nodes, then expand the service nodes underneath the node corresponding to your emulator connection.

   You can use this node to create and work with local blobs, queues, and tables. To learn how to work with each storage account type, refer to the following guides:

   * [Manage Azure Blob storage resources](vs-azure-tools-storage-explorer-blobs.md)
   * [Manage Azure File storage resources](vs-azure-tools-storage-explorer-files.md)

## Attach or detach an external storage account

With Storage Explorer, you can attach to external storage accounts so that storage accounts can be easily shared. This section explains how to attach to (and detach from) external storage accounts.

### Get the storage account credentials

To share an external storage account, the owner of that account must first get the credentials (account name and key) for the account and then share that information with the person who wants to attach to said account. You can obtain the storage account credentials via the Azure portal by doing the following steps:

1. Sign in to the [Azure portal](https://portal.azure.com).

2. Select **Browse**.

3. Select **Storage Accounts**.

4. In the list of **Storage Accounts**, select the desired storage account.

5. Under **Settings**, select **Access keys**.

    ![Access Keys option][7]

6. Copy the **Storage account name** and **key1**.

    ![Access keys][8]

### Attach to an external storage account

To attach to an external storage account, you need the account's name and key. The "Get the storage account credentials" section explains how to obtain these values from the Azure portal. However, in the portal, the account key is called **key1**. So, when Storage Explorer asks for an account key, you enter the **key1** value.

1. In Storage Explorer, open the **Connect Dialog**.

    ![Connect to Azure storage option][9]

2. In the **Connect Dialog**, choose **Use a storage account name and key**

    ![Add with name and key option][10]

3. Paste your account name in the **Account name** text box, and paste your account key (the **key1** value from the Azure portal) into the **Account key** text box, and then select **Next**.

    ![Name and key page][11]

    > [!NOTE]
    > To use a name and key from a national cloud, use the **Storage endpoints domain:** dropdown to select the appropriate endpoints domain:
    >
    >

4. In the **Connection Summary** dialog box, verify the information. If you want to change anything, select **Back** and reenter the desired settings.

5. Select **Connect**.

6. After the storage account has successfully been attached, the storage account is displayed with **(External)** appended to its name.

    ![Result of connecting to an external storage account][12]

### Detach from an external storage account

1. Right-click the external storage account that you want to detach, and then select **Detach**.

    ![Detach from storage option][13]

2. In the confirmation message, select **Yes** to confirm the detachment from the external storage account.

## Attach a storage account by using a Shared Access Signature (SAS)

A Shared Access Signature, or [SAS](storage/common/storage-dotnet-shared-access-signature-part-1.md), lets the admin of an Azure subscription grant temporary access to a storage account without having to provide Azure subscription credentials.

To illustrate this scenario, let's say that UserA is an admin of an Azure subscription, and UserA wants to allow UserB to access a storage account for a limited time with certain permissions:

1. UserA generates a SAS connection string for a specific time period and with the desired permissions.

2. UserA shares the SAS with the person (UserB, in this example) who wants access to the storage account.

3. UserB uses Storage Explorer to attach to the account that belongs to UserA by using the supplied SAS.

### Generate a SAS connection string for the account you want to share

1. In Storage Explorer, right-click the storage account you want share, and then select **Get Shared Access Signature...**.

    ![Get SAS context menu option][14]

2. In the **Generate Shared Access Signature** dialog box, specify the time frame and permissions that you want for the account, and then click the **Create** button.

    ![Get SAS dialog box][15]

3. Next to the **Connection String** text box, select **Copy** to copy it to your clipboard, and then click **Close**.

### Attach to a storage account by using a SAS Connection String

1. In Storage Explorer, open the **Connect Dialog**.

    ![Connect to Azure storage option][9]

2. In the **Connect Dialog** dialog, choose **Use a connection string or shared access signature URI** and then click **Next**.

    ![Connect to Azure storage dialog box][16]

3. Choose **Use a connection string** and paste your connection string into the **Connection string:** field. Click the **Next** button.

    ![Connect to Azure storage dialog box][17]

4. In the **Connection Summary** dialog box, verify the information. To make changes, select **Back**, and then enter the settings you want.

5. Select **Connect**.

6. After the storage account has successfully been attached, the storage account is displayed with **(SAS)** appended to its name.

    ![Result of attached to an account by using SAS][18]

## Attach a service by using a Shared Access Signature (SAS)

The "Attach a storage account by using a SAS" section explains how an Azure subscription admin can grant temporary access to a storage account by generating and sharing a SAS for the storage account. Similarly, a SAS can be generated for a specific service (blob container, queue, table, or file share) within a storage account.

### Generate an SAS for the service that you want to share

In this context, a service can be a blob container, queue, table, or file share. To generate the SAS for a listed service, see:

* [Get the SAS for a blob container](vs-azure-tools-storage-explorer-blobs.md#get-the-sas-for-a-blob-container)

### Attach to the shared account service by using a SAS URI

1. In Storage Explorer, open the **Connect Dialog**.

    ![Connect to Azure storage option][9]

2. In the **Connect Dialog** dialog box, choose **Use a connection string or shared access signature URI** and then click **Next**.

    ![Connect to Azure storage dialog box][16]

3. Choose **Use a SAS URI** and paste your URI into the **URI:** field. Click the **Next** button.

    ![Connect to Azure storage dialog box][19]

4. In the **Connection Summary** dialog box, verify the information. To make changes, select **Back**, and then enter the settings you want.

5. Select **Connect**.

6. After the service is successfully attached, the service is displayed under the **(SAS-Attached Services)** node.

    ![Result of attaching to a shared service by using an SAS][20]

## Connect to an Azure Cosmos DB account by using a connection string

Besides manage Azure Cosmos DB accounts through Azure subscription, an alternative way of connecting to an Azure Cosmos DB is to use a connection string. Use the following steps to connect using a connection string.

1. Find **Local and Attached** in the left tree, right-click **Azure Cosmos DB Accounts**, choose **Connect to Azure Cosmos DB...**

    ![connect to Azure Cosmos DB by connection string][21]

2. Choose Azure Cosmos DB API, paste your **Connection String**, and then click **OK** to connect Azure Cosmos DB account. For information on retrieving the connection string, see [Get the connection string](https://docs.microsoft.com/azure/cosmos-db/manage-account).

    ![connection-string][22]

## Connect to Azure Data Lake Store by URI

If you want to get access to the resources, which do not exist in your subscription. But others grant you to get the Uri for the resources. In this case, you can connect to Data Lake Store using the Uri after you have signed in. Refer to following steps.

1. Open Storage Explorer.
2. In the left pane, expand **Local and Attached**.
3. Right-click **Data Lake Store**, and - from the context menu - select **Connect to Data Lake Store...**.

    ![connect to Data Lake Store context menu](./media/vs-azure-tools-storage-manage-with-storage-explorer/storageexplorer-adls-uri-attach.png)

4. Enter the Uri, then the tool navigates to the location of the URL you just entered.

    ![connect to Data Lake Store context dialog](./media/vs-azure-tools-storage-manage-with-storage-explorer/storageexplorer-adls-uri-attach-dialog.png)

    ![connect to Data Lake Store result](./media/vs-azure-tools-storage-manage-with-storage-explorer/storageexplorer-adls-attach-finish.png)

## Search for storage accounts

If you need to find a storage resource and do not know where it is, you can use the search box at the top of the left pane to search for the resource.

As you type in the search box, the left pane displays all resources that match the search value you've entered up to that point. For example, a search for **endpoints** is shown in the following screenshot:

![Storage account search][23]

> [!NOTE]
> Use the **Account Management Panel** to deselect any subscriptions that do not contain the item you are searching for to improve the execution time of your search. You can also right-click on a node and choose **Search From Here** to start searching from a specific node.
>
>

## Next steps

* [Manage Azure Blob Storage resources with Storage Explorer](vs-azure-tools-storage-explorer-blobs.md)
* [Manage Azure Cosmos DB in Azure Storage Explorer  (Preview)](./cosmos-db/storage-explorer.md)
* [Manage Azure Data Lake Store resources with Storage Explorer](./data-lake-store/data-lake-store-in-storage-explorer.md)

[0]: ./media/vs-azure-tools-storage-manage-with-storage-explorer/Overview.png
[1]: ./media/vs-azure-tools-storage-manage-with-storage-explorer/ManageAccounts.png
[2]: ./media/vs-azure-tools-storage-manage-with-storage-explorer/ConnectDialog-SignInSelected.png
[3]: ./media/vs-azure-tools-storage-manage-with-storage-explorer/AccountPanel.png
[4]: ./media/vs-azure-tools-storage-manage-with-storage-explorer/SubscriptionNode.png
[5]: ./media/vs-azure-tools-storage-manage-with-storage-explorer/ConnectDialog.png
[7]: ./media/vs-azure-tools-storage-manage-with-storage-explorer/PortalAccessKeys.png
[8]: ./media/vs-azure-tools-storage-manage-with-storage-explorer/AccessKeys.png
[9]: ./media/vs-azure-tools-storage-manage-with-storage-explorer/ConnectDialog.png
[10]: ./media/vs-azure-tools-storage-manage-with-storage-explorer/ConnectDialog-AddWithKeySelected.png
[11]: ./media/vs-azure-tools-storage-manage-with-storage-explorer/ConnectDialog-NameAndKeyPage.png
[12]: ./media/vs-azure-tools-storage-manage-with-storage-explorer/AttachedWithKeyAccount.png
[13]: ./media/vs-azure-tools-storage-manage-with-storage-explorer/AttachedWithKeyAccount-Detach.png
[14]: ./media/vs-azure-tools-storage-manage-with-storage-explorer/GetSharedAccessSignature.png
[15]: ./media/vs-azure-tools-storage-manage-with-storage-explorer/SharedAccessSignatureDialog.png
[16]: ./media/vs-azure-tools-storage-manage-with-storage-explorer/ConnectDialog-WithConnStringOrSASSelected.png
[17]: ./media/vs-azure-tools-storage-manage-with-storage-explorer/ConnectDialog-ConnStringOrSASPage-1.png
[18]: ./media/vs-azure-tools-storage-manage-with-storage-explorer/AttachedWithSASAccount.png
[19]: ./media/vs-azure-tools-storage-manage-with-storage-explorer/ConnectDialog-ConnStringOrSASPage-2.png
[20]: ./media/vs-azure-tools-storage-manage-with-storage-explorer/ServiceAttachedWithSAS.png
[21]: ./media/vs-azure-tools-storage-manage-with-storage-explorer/connect-to-db-by-connection-string.png
[22]: ./media/vs-azure-tools-storage-manage-with-storage-explorer/connection-string.png
[23]: ./media/vs-azure-tools-storage-manage-with-storage-explorer/Search.png<|MERGE_RESOLUTION|>--- conflicted
+++ resolved
@@ -83,13 +83,8 @@
 * [Connect to an Azure subscription](#connect-to-an-azure-subscription): Manage storage resources that belong to your Azure subscription.
 * [Work with local development storage](#work-with-local-development-storage): Manage local storage by using the Azure Storage Emulator.
 * [Attach to external storage](#attach-or-detach-an-external-storage-account): Manage storage resources that belong to another Azure subscription or that are under national Azure clouds by using the storage account's name, key, and endpoints.
-<<<<<<< HEAD
-* [Attach a storage account by using an SAS](): Manage storage resources that belong to another Azure subscription by using a shared access signature (SAS).
-* [Attach a service by using an SAS](): Manage a specific storage service (blob container, queue, or table) that belongs to another Azure subscription by using an SAS.
-=======
 * [Attach a storage account by using an SAS](#attach-a-storage-account-by-using-a-shared-access-signature-sas): Manage storage resources that belong to another Azure subscription by using a shared access signature (SAS).
-* [Attach a service by using an SAS](#attach-service-using-sas): Manage a specific storage service (blob container, queue, or table) that belongs to another Azure subscription by using an SAS.
->>>>>>> 40d1eb4e
+* [Attach a service by using an SAS](#attach-a-service-by-using-a-shared-access-signature-sas): Manage a specific storage service (blob container, queue, or table) that belongs to another Azure subscription by using an SAS.
 * [Connect to an Azure Cosmos DB account by using a connection string](#connect-to-an-azure-cosmos-db-account-by-using-a-connection-string): Manage Cosmos DB account by using a connection string.
 
 ## Connect to an Azure subscription
