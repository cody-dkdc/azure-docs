--- conflicted
+++ resolved
@@ -1,798 +1,748 @@
-<properties 
-   pageTitle="Provision Hadoop clusters on Linux in HDInsight | Azure" 
-   description="Learn how to provision Hadoop clusters on Linux for HDInsight using the management portal, the command line, and the .NET SDK." 
-   services="hdinsight" 
-   documentationCenter="" 
-   authors="nitinme" 
-   manager="paulettm" 
-   editor="cgronlun"/>
-
-<tags
-   ms.service="hdinsight"
-   ms.devlang="na"
-   ms.topic="article"
-   ms.tgt_pltfrm="na"
-   ms.workload="big-data" 
-   ms.date="04/02/2015"
-   ms.author="nitinme"/>
-
-
-#Provision Hadoop Linux clusters in HDInsight by using custom options (preview)
-
-In this article, you'll learn about the different ways to custom-provision a Hadoop Linux cluster on Azure HDInsight - by using the Azure portal, Azure PowerShell, command-line tools, or the HDInsight .NET SDK.
-
-## What is an HDInsight cluster?
-
-Have you ever wondered why we mention clusters every time we talk about Hadoop or big data? That's because Hadoop enables distributed processing of large data, spread across different nodes of a cluster. The cluster has a master/worker architecture with a master node (also called a head node or name node) and any number of worker nodes (also called data nodes). For more information, see <a href="http://go.microsoft.com/fwlink/?LinkId=510084" target="_blank">Apache Hadoop</a>.
-
-![HDInsight Cluster][img-hdi-cluster]
-
-<<<<<<< HEAD
-An HDInsight cluster abstracts the Hadoop implementation details so that you don't need to worry about how to communicate with different nodes of a cluster. When you provision an HDInsight cluster, you provision Azure compute resources that contain Hadoop and related applications. For more information, see [Introduction to Hadoop in HDInsight](../hdinsight-hadoop-introduction/). The data to be churned is stored in Azure Blob storage, also called *Azure Storage - Blob* (or WASB) in the context of HDInsight. For more information, see [Use Azure Blob Storage with HDInsight](../hdinsight-use-blob-storage/).
-=======
-An HDInsight cluster abstracts the Hadoop implementation details so that you don't need to worry about how to communicate with different nodes of a cluster. When you provision an HDInsight cluster, you provision Azure compute resources that contain Hadoop and related applications. For more information, see [Introduction to Hadoop in HDInsight](hdinsight-hadoop-introduction.md). The data to be churned is stored in Azure Blob storage. For more information, see [Use Azure Blob storage with HDInsight](hdinsight-use-blob-storage.md).
->>>>>>> fc561a34
-
-This article provides instructions on the different ways to provision a cluster. If you are looking at a quick-start approach to provision a cluster, see [Get Started with Azure HDInsight on Linux](../hdinsight-hadoop-linux-get-started).
-
-**Prerequisites**
-
-Before you begin this article, you must have the following:
-
-- An Azure subscription. Azure is a subscription-based platform. The Azure PowerShell cmdlets for HDInsight perform the tasks with your subscription. For more information about obtaining a subscription, see <a href="http://azure.microsoft.com/pricing/purchase-options/" target="_blank">Purchase Options</a>, <a href="http://azure.microsoft.com/pricing/member-offers/" target="_blank">Member Offers</a>, or <a href="http://azure.microsoft.com/pricing/free-trial/" target="_blank">Free Trial</a>.
-- Secure Shell (SSH) keys. If you want to remote into a Linux cluster by using SSH with a key instead of a password, using a key is the recommended method as it is more secure. For instructions on how to generate SSH keys, refer to the following articles:
-	-  From a Linux computer - [Use SSH with Linux-based HDInsight (Hadoop) from Linux, Unix, or OS X](../hdinsight-hadoop-linux-use-ssh-unix).
-	-  From a Windows computer - [Use SSH with Linux-based HDInsight (Hadoop) from Windows](../hdinsight-hadoop-linux-use-ssh-windows).
-
-## <a id="configuration"></a>Configuration options
-
-### Clusters on Linux
-
-<<<<<<< HEAD
-HDInsight provides the option of provisioning Linux clusters on Azure. Provision a Linux cluster if you are familiar with Linux or Unix, migrating from an existing Linux-based Hadoop solution, or want easy integration with Hadoop ecosystem components built for Linux. For more information on Azure HDInsight on Linux, see [Introduction to Hadoop on HDInsight](../hdinsight-hadoop-introduction). 
-=======
-HDInsight provides the option of provisioning Linux clusters on Azure. Provision a Linux cluster if you are familiar with Linux or Unix, are migrating from an existing Linux-based Hadoop solution, or want easy integration with Hadoop ecosystem components built for Linux. For more information about Azure HDInsight on Linux, see [Introduction to Hadoop on HDInsight](hdinsight-hadoop-introduction.md). 
->>>>>>> fc561a34
-
-### Additional storage
-
-During configuration, you must specify an Azure Blob storage account and a default container. This is used as the default storage location by the cluster. Optionally, you can specify additional blobs that will also be associated with your cluster.
-
-<<<<<<< HEAD
-For more information on using secondary blob stores, see [Using Azure Blob Storage with HDInsight](../hdinsight-use-blob-storage/).
-=======
-For more information on using secondary blob stores, see [Using Azure Blob storage with HDInsight](hdinsight-use-blob-storage.md).
->>>>>>> fc561a34
-
-### Metastore
-
-The metastore contains information about Hive tables, partitions, schemas, columns, etc. This information is used by Hive to locate where data is stored in Hadoop Distributed File System (HDFS), or Azure Blob storage for HDInsight. By default, Hive uses an embedded database to store this information.
-
-When provisioning an HDInsight cluster, you can specify a SQL database that will contain the metastore for Hive. This allows the metadata information to be preserved when you delete a cluster, as it is stored externally in the SQL database.
-
-<<<<<<< HEAD
-> [AZURE.NOTE] Currently, the option to use metastores is only available while provisioning HDInsight for Linux using .NET SDK. For instructions, see [Provision HDInsight clusters on Linux using .NET SDK](#sdk).
-=======
-> [WACOM.NOTE] Currently, the option to use metastores is available only while you're provisioning HDInsight for Linux by using the .NET SDK. For instructions, see [Provision HDInsight clusters on Linux using .NET SDK](#sdk).
->>>>>>> fc561a34
-
-
-## <a id="options"></a> Options for provisioning an HDInsight Linux cluster
-
-You can provision an HDInsight Hadoop Linux cluster from a Linux computer as well as a Windows-based computer. The following table provides information on the provisioning options available from the different operating systems, and links to instructions for each.
-
-Provision Linux clusters from a computer running this OS| Using the Azure portal | Using the Azure Cross-Platform Command Line Interface | Using the .NET SDK | Using Azure PowerShell
------------------| ------------------------| -------------------| ---------- | ---------
-Linux| Click [here](#portal) | Click [here](#cli)| Not applicable | Not applicable
-Windows | Click [here](#portal) | Click [here](#cli) | Click [here](#sdk) | Click [here](#powershell)
-
-### <a id="portal"></a> Using the Azure portal
-
-<<<<<<< HEAD
-HDInsight clusters use an Azure Blob Storage container as the default file system. An Azure storage account located on the same data center is required before you can create a HDInsight cluster. For more information, see [Use Azure Blob Storage with HDInsight](../hdinsight-use-blob-storage/). For details on creating an Azure storage account, see [How to Create a Storage Account][azure-create-storageaccount].
-=======
-HDInsight clusters use an Azure Blob storage container as the default file system. An Azure Storage account located in the same datacenter is required before you can create an HDInsight cluster. For more information, see [Use Azure Blob storage with HDInsight](hdinsight-use-blob-storage.md). For details on creating an Azure Storage account, see [How to Create a Storage Account][azure-create-storageaccount].
->>>>>>> fc561a34
-
-
-> [AZURE.NOTE] Currently, only the **Southeast Asia**, **North Europe**, **East US**, and **South Central US** regions can host HDInsight Linux clusters.
-
-**To create an HDInsight cluster by using the Custom Create option**
-
-1. Sign in to the [Azure portal][azure-management-portal].
-2. Click **+ NEW** on the bottom of the page, click **DATA SERVICES**, click **HDINSIGHT**, and then click **CUSTOM CREATE**.
-3. On the **Cluster Details** page, type or select the following values:
-
-	![Provide Hadoop HDInsight cluster details](./media/hdinsight-hadoop-provision-linux-clusters/HDI.CustomProvision.Page1.png)
-
-    <table border='1'>
-		<tr><th>Property</th><th>Value</th></tr>
-		<tr><td>Cluster name</td>
-			<td><p>Name the cluster. </p>
-				<ul>
-				<li>Domain Name System (DNS) name must start and end with alphanumeric, and may contain dashes.</li>
-				<li>The field must be a string from 3 to 63 characters.</li>
-				</ul></td></tr>
-		<tr><td>Cluster Type</td>
-			<td>Select <strong>Hadoop</strong>.</td></tr>
-		<tr><td>Operating System</td>
-			<td>Select <b>Ubuntu 12.04 LTS Preview</b> to provision an HDInsight cluster on Linux. To provision a Windows cluster, see <a href="http://azure.microsoft.com/documentation/articles/hdinsight-provision-clusters/" target="_blank">Provision Hadoop clusters on Windows in HDInsight</a>.</td></tr>
-		<tr><td>HDInsight version</td>
-			<td>Choose the version. For HDInsight on Linux, the default is HDInsight version 3.2, which uses Hadoop 2.5.</td></tr>
-		</table>
-
-	Type or select the values as shown in the table, and then click the right arrow.
-
-4. On the **Configure Cluster** page, type or select the following values:
-
-	<table border="1">
+<properties 
+   pageTitle="Provision Hadoop clusters on Linux in HDInsight | Azure" 
+   description="Learn how to provision Hadoop clusters on Linux for HDInsight using the management portal, the command line, and the .NET SDK." 
+   services="hdinsight" 
+   documentationCenter="" 
+   authors="nitinme" 
+   manager="paulettm" 
+   editor="cgronlun"/>
+
+<tags
+   ms.service="hdinsight"
+   ms.devlang="na"
+   ms.topic="article"
+   ms.tgt_pltfrm="na"
+   ms.workload="big-data" 
+   ms.date="04/02/2015"
+   ms.author="nitinme"/>
+
+
+#Provision Hadoop Linux clusters in HDInsight by using custom options (preview)
+
+In this article, you'll learn about the different ways to custom-provision a Hadoop Linux cluster on Azure HDInsight - by using the Azure portal, Azure PowerShell, command-line tools, or the HDInsight .NET SDK.
+
+## What is an HDInsight cluster?
+
+Have you ever wondered why we mention clusters every time we talk about Hadoop or big data? That's because Hadoop enables distributed processing of large data, spread across different nodes of a cluster. The cluster has a master/worker architecture with a master node (also called a head node or name node) and any number of worker nodes (also called data nodes). For more information, see <a href="http://go.microsoft.com/fwlink/?LinkId=510084" target="_blank">Apache Hadoop</a>.
+
+![HDInsight Cluster][img-hdi-cluster]
+
+
+An HDInsight cluster abstracts the Hadoop implementation details so that you don't need to worry about how to communicate with different nodes of a cluster. When you provision an HDInsight cluster, you provision Azure compute resources that contain Hadoop and related applications. For more information, see [Introduction to Hadoop in HDInsight](hdinsight-hadoop-introduction.md). The data to be churned is stored in Azure Blob storage. For more information, see [Use Azure Blob storage with HDInsight](hdinsight-use-blob-storage.md).
+
+
+This article provides instructions on the different ways to provision a cluster. If you are looking at a quick-start approach to provision a cluster, see [Get Started with Azure HDInsight on Linux](../hdinsight-hadoop-linux-get-started).
+
+**Prerequisites**
+
+Before you begin this article, you must have the following:
+
+- An Azure subscription. Azure is a subscription-based platform. The Azure PowerShell cmdlets for HDInsight perform the tasks with your subscription. For more information about obtaining a subscription, see <a href="http://azure.microsoft.com/pricing/purchase-options/" target="_blank">Purchase Options</a>, <a href="http://azure.microsoft.com/pricing/member-offers/" target="_blank">Member Offers</a>, or <a href="http://azure.microsoft.com/pricing/free-trial/" target="_blank">Free Trial</a>.
+- Secure Shell (SSH) keys. If you want to remote into a Linux cluster by using SSH with a key instead of a password, using a key is the recommended method as it is more secure. For instructions on how to generate SSH keys, refer to the following articles:
+	-  From a Linux computer - [Use SSH with Linux-based HDInsight (Hadoop) from Linux, Unix, or OS X](../hdinsight-hadoop-linux-use-ssh-unix).
+	-  From a Windows computer - [Use SSH with Linux-based HDInsight (Hadoop) from Windows](../hdinsight-hadoop-linux-use-ssh-windows).
+
+## <a id="configuration"></a>Configuration options
+
+### Clusters on Linux
+
+HDInsight provides the option of provisioning Linux clusters on Azure. Provision a Linux cluster if you are familiar with Linux or Unix, are migrating from an existing Linux-based Hadoop solution, or want easy integration with Hadoop ecosystem components built for Linux. For more information about Azure HDInsight on Linux, see [Introduction to Hadoop on HDInsight](hdinsight-hadoop-introduction.md). 
+
+
+### Additional storage
+
+During configuration, you must specify an Azure Blob storage account and a default container. This is used as the default storage location by the cluster. Optionally, you can specify additional blobs that will also be associated with your cluster.
+
+
+For more information on using secondary blob stores, see [Using Azure Blob storage with HDInsight](hdinsight-use-blob-storage.md).
+
+
+### Metastore
+
+The metastore contains information about Hive tables, partitions, schemas, columns, etc. This information is used by Hive to locate where data is stored in Hadoop Distributed File System (HDFS), or Azure Blob storage for HDInsight. By default, Hive uses an embedded database to store this information.
+
+When provisioning an HDInsight cluster, you can specify a SQL database that will contain the metastore for Hive. This allows the metadata information to be preserved when you delete a cluster, as it is stored externally in the SQL database.
+
+
+> [AZURE.NOTE] Currently, the option to use metastores is available only while you're provisioning HDInsight for Linux by using the .NET SDK. For instructions, see [Provision HDInsight clusters on Linux using .NET SDK](#sdk).
+
+
+
+## <a id="options"></a> Options for provisioning an HDInsight Linux cluster
+
+You can provision an HDInsight Hadoop Linux cluster from a Linux computer as well as a Windows-based computer. The following table provides information on the provisioning options available from the different operating systems, and links to instructions for each.
+
+Provision Linux clusters from a computer running this OS| Using the Azure portal | Using the Azure Cross-Platform Command Line Interface | Using the .NET SDK | Using Azure PowerShell
+-----------------| ------------------------| -------------------| ---------- | ---------
+Linux| Click [here](#portal) | Click [here](#cli)| Not applicable | Not applicable
+Windows | Click [here](#portal) | Click [here](#cli) | Click [here](#sdk) | Click [here](#powershell)
+
+### <a id="portal"></a> Using the Azure portal
+
+HDInsight clusters use an Azure Blob storage container as the default file system. An Azure Storage account located in the same datacenter is required before you can create an HDInsight cluster. For more information, see [Use Azure Blob storage with HDInsight](hdinsight-use-blob-storage.md). For details on creating an Azure Storage account, see [How to Create a Storage Account][azure-create-storageaccount].
+
+
+> [AZURE.NOTE] Currently, only the **Southeast Asia**, **North Europe**, **East US**, and **South Central US** regions can host HDInsight Linux clusters.
+
+**To create an HDInsight cluster by using the Custom Create option**
+
+1. Sign in to the [Azure portal][azure-management-portal].
+2. Click **+ NEW** on the bottom of the page, click **DATA SERVICES**, click **HDINSIGHT**, and then click **CUSTOM CREATE**.
+3. On the **Cluster Details** page, type or select the following values:
+
+	![Provide Hadoop HDInsight cluster details](./media/hdinsight-hadoop-provision-linux-clusters/HDI.CustomProvision.Page1.png)
+
+    <table border='1'>
+		<tr><th>Property</th><th>Value</th></tr>
+		<tr><td>Cluster name</td>
+			<td><p>Name the cluster. </p>
+				<ul>
+				<li>Domain Name System (DNS) name must start and end with alphanumeric, and may contain dashes.</li>
+				<li>The field must be a string from 3 to 63 characters.</li>
+				</ul></td></tr>
+		<tr><td>Cluster Type</td>
+			<td>Select <strong>Hadoop</strong>.</td></tr>
+		<tr><td>Operating System</td>
+			<td>Select <b>Ubuntu 12.04 LTS Preview</b> to provision an HDInsight cluster on Linux. To provision a Windows cluster, see <a href="http://azure.microsoft.com/documentation/articles/hdinsight-provision-clusters/" target="_blank">Provision Hadoop clusters on Windows in HDInsight</a>.</td></tr>
+		<tr><td>HDInsight version</td>
+			<td>Choose the version. For HDInsight on Linux, the default is HDInsight version 3.2, which uses Hadoop 2.5.</td></tr>
+		</table>
+
+	Type or select the values as shown in the table, and then click the right arrow.
+
+4. On the **Configure Cluster** page, type or select the following values:
+
+	<table border="1">
 	<tr><th>Name</th><th>Value</th></tr>
-<<<<<<< HEAD
-	<tr><td>Data nodes</td><td>Number of data nodes you want to deploy. For testing purposes, create a single node cluster. <br />The cluster size limit varies for Azure subscriptions. Contact Azure billing support to increase the limit.</td></tr>
-	<tr><td>Region/Virtual network</td><td><p>Choose the same region as the storage account you created earlier. HDInsight clusters require that the storage account be located in the same region. Later in the configuration, you can only choose a storage account that is in the same region as you specified here.</p><p>The available regions are: <strong>Southeast Asia</strong>, <strong>North Europe</strong>, <strong>East US</strong>, and <strong>South Central US</strong><br/></p></td></tr>
-=======
-	<tr><td>Data Nodes</td><td>Number of data nodes you want to deploy. For testing purposes, create a single-node cluster. <br />The cluster size limit varies for Azure subscriptions. Contact Azure billing support to increase the limit.</td></tr>
-	<tr><td>Region/Virtual Network</td><td><p>Choose the same region as the one for the Storage account you created in the last procedure. HDInsight requires the Storage account to be located in the same region. Later in the configuration, you can choose only a Storage account that is in the same region as the one you specified here.</p><p>The available regions are: <strong>East Asia</strong>, <strong>Southeast Asia</strong>, <strong>North Europe</strong>, <strong>West Europe</strong>, <strong>East US</strong>, <strong>West US</strong>, <strong>North Central US</strong>, <strong>South Central US</strong>.<br/></p></td></tr>
->>>>>>> fc561a34
-	</table>
-
-5. On the **Configure Cluster User** page, provide the following values:
-
-    ![Provide Hadoop HDInsight cluster user](./media/hdinsight-hadoop-provision-linux-clusters/HDI.CustomProvision.Page3.png)
-
-    <table border='1'>
-		<tr><th>Property</th><th>Value</th></tr>
-		<tr><td>HTTP Password</td>
-			<td>Specify the password for the default HTTP user, <strong>admin</strong>.</td></tr>
-		<tr><td>SSH User Name</td>
-			<td>Specify the SSH user name. You will use this user name to initiate a remote SSH session on the HDInsight cluster nodes.</td></tr>
-		<tr><td>SSH Authentication Type</td>
-			<td>Specify whether you want to use a password or an SSH key to authenticate an SSH user.</td></tr>
-		<tr><td>SSH Password</td>
-			<td>If you chose a password as the authentication type, specify the SSH password to authenticate an SSH user. You will be prompted for this password when you try to initiate an SSH session on the remote Linux machine.</td></tr>
-		<tr><td>SSH Public Key</td>
-			<td>If you chose a key as the authentication type, specify the SSH public key that you must have already generated. When you initiate an SSH session with a node in the Linux cluster, you will use the private key associated with this public key.<br>
-			For instructions on how to generate an SSH key on a Linux computer, see <a href="http://azure.microsoft.com/documentation/articles/hdinsight-hadoop-linux-use-ssh-unix/" target="_blank">here</a>. For instructions on how to generate an SSH key on a Windows-based computer, see <a href="http://azure.microsoft.com/documentation/articles/hdinsight-hadoop-linux-use-ssh-windows/" target="_blank">here</a>.
-		</td></tr>
-		</table>
-
-<<<<<<< HEAD
-	> [AZURE.NOTE] We recommend using SSH public key authentication with SSH as it is more secure than password authentication.
-
-	Click the right arrow.
-
-6. On the **Storage Account** page, provide the following value:
-=======
-	> [WACOM.NOTE] We recommend using SSH public-key authentication with SSH as it is more secure than password authentication.
-
-	Click the right arrow.
-
-
-6. On the **Storage Account** page, provide the following values:
->>>>>>> fc561a34
-
-    ![Provide Storage account for Hadoop HDInsight cluster](./media/hdinsight-hadoop-provision-linux-clusters/HDI.CustomProvision.Page4.png)
-
-	<table border='1'>
-		<tr><th>Property</th><th>Value</th></tr>
-		<tr><td>Storage Account</td>
-			<td>Specify the Azure Storage account that will be used as the default file system for the HDInsight cluster. You can choose one of the three options:
-			<ul>
-				<li><strong>Use Existing Storage</strong></li>
-				<li><strong>Create New Storage</strong></li>
-				<li><strong>Use Storage From Another Subscription</strong></li>
-			</ul>
-			</td></tr>
-		<tr><td>Account Name</td>
-			<td><ul>
-				<li>If you chose to use existing storage, for <strong>Account Name</strong>, select an existing Storage account. The drop-down lists only the Storage accounts located in the same datacenter where you chose to provision the cluster.</li>
-				<li>If you chose <strong>Create New Storage</strong> or <strong>Use Storage From Another Subscription</strong> option, you must provide the Storage account name.</li>
-			</ul></td></tr>
-		<tr><td>Account Key</td>
-			<td>If you chose the <strong>Use Storage From Another Subscription</strong> option, specify the account key for that Storage account.</td></tr>
-		<tr><td>Default Container</td>
-			<td><p>Specify the default container on the Storage account that is used as the default file system for the HDInsight cluster. If you chose <strong>Use Existing Storage</strong> for the <strong>Storage Account</strong> field, and there are no existing containers in that account, the container is created by default with the same name as the cluster name. If a container with the name of the cluster already exists, a sequence number will be appended to the container name. For example, mycontainer1, mycontainer2, and so on. However, if the existing Storage account has a container with a name different from the cluster name you specified, you can use that container as well.</p>
-            <p>If you chose to create a new storage or use storage from another Azure subscription, you must specify the default container name.</p>
-        </td></tr>
-		<tr><td>Additional Storage Accounts</td>
-			<td>HDInsight supports multiple Storage accounts. There is no limit on the additional Storage accounts that can be used by a cluster. However, if you create a cluster by using the Azure portal, you have a limit of seven due to the UI constraints. Each additional Storage account you specify adds an extra <strong>Storage Account</strong> page to the wizard, where you can specify the account information. For example, in the screenshot above, one additional Storage account is selected, and hence page 5 is added to the dialog.</td></tr>
-	</table>
-
-	Click the right arrow.
-
-7. If you chose to configure additional storage for the cluster, on the **Storage Account** page, enter the account information for the additional Storage account:
-
-	![Provide additional storage details for HDInsight cluster](./media/hdinsight-hadoop-provision-linux-clusters/HDI.CustomProvision.Page5.png)
-
-    Here again, you have the option to choose from existing storage, create new storage, or use storage from another Azure subscription. The procedure to provide the values is similar to the previous step.
-
-<<<<<<< HEAD
-    > [AZURE.NOTE] Once an Azure storage account is chosen for your HDInsight cluster, you can neither delete the account, nor change the account to a different account.
-=======
-    > [WACOM.NOTE] Once an Azure Storage account is chosen for your HDInsight cluster, you can neither delete the account nor change the account to a different account.
->>>>>>> fc561a34
-
- 	After you have specified the additional Storage account, click the check mark to start provisioning the cluster. 
-
-###<a id="cli"></a> Using the cross-platform command line
-
-Another option for provisioning an HDInsight cluster is the Azure Cross-Platform Command-Line Interface. The command-line tool is implemented in Node.js. It can be used on any platform that supports Node.js, including Windows, Mac and Linux. You can install the command-line interface from the following locations:
-
-- **Node.js SDK** - <a href="https://www.npmjs.com/package/azure-mgmt-hdinsight" target="_blank">https://www.npmjs.com/package/azure-mgmt-hdinsight</a>
-- **Azure Cross-Platform Command-Line Interface** - <a href="https://github.com/Azure/azure-xplat-cli/archive/hdinsight-February-18-2015.tar.gz" target="_blank">https://github.com/Azure/azure-xplat-cli/archive/hdinsight-February-18-2015.tar.gz</a>  
-
-For a general guide on how to use the command-line interface, see [Azure command-line tool for Mac and Linux][azure-command-line-tools].
-
-Instructions below guide you on how to install the cross-platform command line on Linux and Windows, and then how to use the command line to provision a cluster.
-
-- [Set up the cross-platform command line for Linux](#clilin)
-- [Set up the cross-platform command line for Windows](#cliwin)
-- [Provision HDInsight clusters by using the cross-platform command line](#cliprovision)
-
-#### <a id="clilin"></a>Set up the cross-platform command line for Linux
-
-Perform the following procedures to set up your Linux computer to use Azure command-line tools:
-
-- Install the command-line interface by using Node.js Package Manager (NPM)
-- Connect to your Azure subscription
-
-**To install the command-line interface by using NPM**
-
-1.	Open a terminal window on your Linux computer and run the following command:
-
-		sudo npm install -g https://github.com/Azure/azure-xplat-cli/archive/hdinsight-February-18-2015.tar.gz
-
-2.	Run the following command to verify the installation:
-
-		azure hdinsight -h
-
-	You can use the **-h** switch at different levels to display the help information. For example:
-
-		azure -h
-		azure hdinsight -h
-		azure hdinsight cluster -h
-		azure hdinsight cluster create -h
-
-**To connect to your Azure subscription**
-
-Before using the command-line interface, you must configure connectivity between your workstation and Azure. Your Azure subscription information is used by the command-line interface to connect to your account. This information can be obtained from Azure in a publish settings file. The publish settings file can then be imported as a persistent local config setting that the command-line interface will use for subsequent operations. You need to import your publish settings only once.
-
-<<<<<<< HEAD
-> [AZURE.NOTE] The publish settings file contains sensitive information. Microsoft recommends that you delete the file or take additional steps to encrypt the user folder that contains the file. On Windows, modify the folder properties or use BitLocker. 
-=======
-> [WACOM.NOTE] The publish settings file contains sensitive information. Microsoft recommends that you delete the file or take additional steps to encrypt the user folder that contains the file. In Windows, modify the folder properties or use BitLocker Drive Encryption. 
->>>>>>> fc561a34
-
-
-1.	Open a terminal window.
-2.	Run the following command to log in to your Azure subscription:
-
-		azure account download
-
-	![HDI.Linux.CLIAccountDownloadImport](./media/hdinsight-hadoop-provision-linux-clusters/HDI.Linux.CLIAccountDownloadImport.png)
-
-	The command launches the webpage to download the publish settings file from. If the webpage does not open, click the link in the terminal window to open the browser page and log in to the portal. 
-
-3.	Download the publish settings file to the computer.
-4.	From the command prompt window, run the following command to import the publish settings file:
-
-		azure account import <path/to/the/file>
-
-	
-#### <a id="cliwin"></a>Set up the cross-platform command line for Windows
-
-Perform the following procedures to set up your Windows computer to use Azure command-line tools:
-
-- Install the command-line interface by using NPM or Windows Installer
-- Download and import Azure account publish settings
-
-
-The command-line interface can be installed via NPM or Windows Installer. Microsoft recommends that you install it by using only one of the two options.
-
-**To install the command-line interface by using NPM**
-
-1.	Browse to **www.nodejs.org**.
-2.	Click **INSTALL** and follow the instructions, using the default settings.
-3.	Open **Command Prompt** (or **Azure Command Prompt**, or **Developer Command Prompt for VS2012**) from your workstation.
-4.	Run the following command in the command prompt window:
-
-		npm install -g https://github.com/Azure/azure-xplat-cli/archive/hdinsight-February-18-2015.tar.gz
-
-<<<<<<< HEAD
-	> [AZURE.NOTE] If you get an error saying the NPM command is not found, verify the following paths are in the PATH environment variable: <i>C:\Program Files (x86)\nodejs;C:\Users\[username]\AppData\Roaming\npm</i> or <i>C:\Program Files\nodejs;C:\Users\[username]\AppData\Roaming\npm</i>
-=======
-	> [WACOM.NOTE] If you get an error saying the NPM command is not found, verify the following paths are in the **PATH** environment variable: <i>C:\Program Files (x86)\nodejs;C:\Users\[username]\AppData\Roaming\npm</i> or <i>C:\Program Files\nodejs;C:\Users\[username]\AppData\Roaming\npm</i>
->>>>>>> fc561a34
-
-5.	Run the following command to verify the installation:
-
-		azure hdinsight -h
-
-	You can use the **-h** switch at different levels to display the help information. For example:
-
-		azure -h
-		azure hdinsight -h
-		azure hdinsight cluster -h
-		azure hdinsight cluster create -h
-
-**To install the command-line interface by using Windows Installer**
-
-1.	Browse to **http://azure.microsoft.com/downloads/**.
-2.	Scroll down to the **Command line tools** section, and then click **Cross-platform Command Line Interface** and follow the Web Platform Installer wizard.
-
-**To download and import publish settings**
-
-Before using the command-line interface, you must configure connectivity between your workstation and Azure. Your Azure subscription information is used by the command-line interface to connect to your account. This information can be obtained from Azure in a publish settings file. The publish settings file can then be imported as a persistent local config setting that the command-line interface will use for subsequent operations. You need to import your publish settings only once.
-
-<<<<<<< HEAD
-> [AZURE.NOTE] The publish settings file contains sensitive information. Microsoft recommends that you delete the file or take additional steps to encrypt the user folder that contains the file. On Windows, modify the folder properties or use BitLocker.
-=======
-> [WACOM.NOTE] The publish settings file contains sensitive information. Microsoft recommends that you delete the file or take additional steps to encrypt the user folder that contains the file. In Windows, modify the folder properties or use BitLocker.
->>>>>>> fc561a34
-
-
-1.	Open a command prompt.
-2.	Run the following command to download the publish settings file:
-
-		azure account download
-
-<<<<<<< HEAD
-	The command launches the Web page to download the publish settings file from.
-=======
-	![HDI.CLIAccountDownloadImport][image-cli-account-download-import]
-
-	The command launches the webpage to download the publish settings file from.
->>>>>>> fc561a34
-
-3.	At the prompt to save the file, click **Save** and provide a location where the file must be saved.
-5.	From the command prompt window, run the following command to import the publish settings file:
-
-		azure account import <path/to/the/file>
-
-	![HDI.CLIAccountDownloadImport][image-cli-account-download-import]
-
-	
-#### <a id="cliprovision"></a>Provision HDInsight clusters by using the cross-platform command line
-
-The following procedures are needed to provision an HDInsight cluster by using the cross-platform command line:
-
-- Create an Azure Storage account
-- Provision a cluster
-
-
-**To create an Azure storage account**
-
-HDInsight uses an Azure Blob storage container as the default file system. An Azure Storage account is required before you can create an HDInsight cluster. The Storage account must be located in the same datacenter.
-
-- From the command prompt window, run the following command to create an Azure Storage account:
-
-		azure storage account create [options] <StorageAccountName>
-
-<<<<<<< HEAD
-	When prompted for a location, select a location where an HDInsight Linux cluster can be provisioned. The storage must be in the same location as the HDInsight cluster. Currently, only **Southeast Asia**, **North Europe**, **East US**, and **South Central US** regions can host HDInsight Linux clusters.  
-=======
-	When prompted for a location, select a location where an HDInsight cluster can be provisioned. The storage must be in the same location as the HDInsight cluster. Currently, only the **East Asia**, **Southeast Asia**, **North Europe**, **West Europe**, **East US**, **West US**, **North Central US**, and **South Central US** regions can host HDInsight clusters.  
->>>>>>> fc561a34
-
-For information on creating an Azure Storage account by using the Azure portal, see [Create, manage, or delete a storage account][azure-create-storageaccount].
-
-If you already have a Storage account but do not know the account name and account key, you can use the following commands to retrieve the information:
-
-	-- Lists Storage accounts
-	azure storage account list
-
-	-- Shows information for a Storage account
-	azure storage account show <StorageAccountName>
-
-	-- Lists the keys for a Storage account
-	azure storage account keys list <StorageAccountName>
-
-For details on getting the information by using the Azure portal, see the "How to: View, copy and regenerate storage access keys" section of [Create, manage, or delete a storage account][azure-create-storageaccount].
-
-An HDInsight cluster also requires a container within a Storage account. If the Storage account you provide does not already have a container, **azure hdinsight cluster create** prompts you for a container name and creates it as well. However, if you want to create the container beforehand, you can use the following command:
-
-	azure storage container create --account-name <StorageAccountName> --account-key <StorageAccountKey> [ContainerName]
-
-Once you have the Storage account and the Blob container prepared, you are ready to create a cluster.
-
-**To provision an HDInsight cluster**
-
-- From the command prompt window, run the following command:
-
-		azure hdinsight cluster create --clusterName <ClusterName> --storageAccountName "<StorageAccountName>.blob.core.windows.net" --storageAccountKey <StorageAccountKey> --storageContainer <StorageContainerName> --dataNodeCount <NumberOfNodes> --location <DataCenterLocation> --userName <HDInsightClusterUsername> --password <HDInsightClusterPassword> --osType linux --sshUserName <SSH username> --sshPassword <SSH user password>
-
-	>[AZURE.NOTE] The values you specify for **--userName** and **--password** are for the Hadoop user. For Hadoop user, you must always specify --userName as "admin". 		
-
-	![HDI.CLIClusterCreation][image-cli-clustercreation]
-
-
-**To provision an HDInsight cluster by using a configuration file**
-
-Typically, you provision an HDInsight cluster, run the jobs, and then delete the cluster to cut down the cost. The command-line interface gives you the option to save the configurations into a file, so that you can reuse it every time you provision a cluster.
-
-- From the command prompt window, run the following commands:
-
-
-		#Create the config file
-		azure hdinsight cluster config create <file>
-
-		#Add commands to create a basic cluster. Make sure you specify --userName as "admin"
-		azure hdinsight cluster config set <file> --clusterName <ClusterName> --dataNodeCount <NumberOfNodes> --location "<DataCenterLocation>" --storageAccountName "<StorageAccountName>.blob.core.windows.net" --storageAccountKey "<StorageAccountKey>" --storageContainer "<BlobContainerName>" --userName "<Username>" --password "<UserPassword>" --osType linux --sshUserName <SSH username> --sshPassword <SSH user password>
-
-		#If required, include commands to use additional Blob storage with the cluster
-		azure hdinsight cluster config storage add <file> --storageAccountName "<StorageAccountName>.blob.core.windows.net"
-		       --storageAccountKey "<StorageAccountKey>"
-
-		#Run this command to create a cluster by using the config file
-		azure hdinsight cluster create --config <file>
-
-<<<<<<< HEAD
-	>[AZURE.NOTE] The Azure SQL database used for the metastore must allow connectivity to other Azure services, including Azure HDInsight. On the Azure SQL database dashboard, on the right side click the server name. This is the server on which the SQL database instance is running. Once you are on the server view, click **Configure**, and then for **Azure Services**, click **Yes**, and then click **Save**.
-=======
-	>[WACOM.NOTE] The SQL database used for the metastore must allow connectivity to other Azure services, including Azure HDInsight. On the Azure SQL Database dashboard, on the right side, click the server name. This is the server on which the SQL database instance is running. Once you are on the server view, click **Configure**, and then for **Windows Azure Services**, click **Yes**, and then click **Save**.
->>>>>>> fc561a34
-
-
-	![HDI.CLIClusterCreationConfig][image-cli-clustercreation-config]
-
-
-**To list and show cluster details**
-
-- Use the following commands to list and show cluster details:
-
-		azure hdinsight cluster list
-		azure hdinsight cluster show <ClusterName>
-
-	![HDI.CLIListCluster][image-cli-clusterlisting]
-
-
-**To delete a cluster**
-
-- Use the following command to delete a cluster:
-
-		azure hdinsight cluster delete <ClusterName>
-
-###<a id="powershell"></a> Using Azure PowerShell
-Azure PowerShell is a powerful scripting environment that you can use to control and automate the deployment and management of your workloads in Azure. This section provides instructions on how to provision an HDInsight cluster by using Azure PowerShell. For information on configuring a workstation to run HDInsight PowerShell cmdlets, see [Install and configure Azure PowerShell][powershell-install-configure]. For more information on using Azure PowerShell with HDInsight, see [Administer HDInsight using PowerShell][hdinsight-admin-powershell]. For the list of the HDInsight Windows PowerShell cmdlets, see [HDInsight cmdlet reference][hdinsight-powershell-reference].
-
-The following procedures are needed to provision an HDInsight cluster by using Azure PowerShell:
-
-- Create an Azure Storage account
-- Create an Azure Blob container
-- Create an HDInsight cluster
-
-You can use either the Windows PowerShell console or the Windows PowerShell Integrated Scripting Environment (ISE) to run the scripts.
- 
-HDInsight uses an Azure Blob storage container as the default file system. An Azure Storage account and storage container are required before you can create an HDInsight cluster. The Storage account must be located in the same data center as the HDInsight cluster. Currently, only the **Southeast Asia**, **North Europe**, **East US**, and **South Central US** regions can host HDInsight Linux clusters.
-
-**To connect to your Azure account**
-
-		Add-AzureAccount 
-
-You will be prompted to enter your Azure account credentials.
-
-**To create an Azure Storage account**
-
-		$storageAccountName = "<StorageAcccountName>"	# Provide a Storage account name
-		$location = "<MicrosoftDataCenter>"				# For example, "West US"
-
-		# Create an Azure Storage account
-		New-AzureStorageAccount -StorageAccountName $storageAccountName -Location $location
-
-If you already have a Storage account but do not know the account name and account key, you can use the following Windows PowerShell commands to retrieve the information:
-
-		# List Storage accounts for the current subscription
-		Get-AzureStorageAccount
-
-		# List the keys for a Storage account
-		Get-AzureStorageKey "<StorageAccountName>"
-
-**To create Azure Blob storage container**
-
-		$storageAccountName = "<StorageAccountName>"	# Provide the Storage account name
-		$containerName="<ContainerName>"				# Provide a container name
-
-		# Create a storage context object
-		$storageAccountKey = Get-AzureStorageKey $storageAccountName | %{ $_.Primary }
-		$destContext = New-AzureStorageContext -StorageAccountName $storageAccountName
-		                                       -StorageAccountKey $storageAccountKey  
-
-		# Create a Blob storage container
-		New-AzureStorageContainer -Name $containerName -Context $destContext
-
-Once you have the Storage account and the Blob container prepared, you are ready to create a cluster.
-
-**To provision an HDInsight cluster**
-
-The two most important parameters that you must set to provision Linux clusters are the ones where you specify the OS type and the SSH user details:
-
-- Make sure you specify the **-OSType** parameter as **Linux**.
-- To use SSH for remote sessions on the clusters, you can specify either SSH user password or the SSH public key. If you specify both the SSH user password and the SSH public key, the key will be ignored. If you want to use the SSH key for remote sessions, you must specify a blank SSH password when prompted for one.
-
-
-		$subscriptionName = "<AzureSubscriptionName>"	  # The Azure subscription used for the HDInsight cluster to be created
-
-		$storageAccountName = "<AzureStorageAccountName>" # HDInsight cluster requires an existing Azure Storage account to be used as the default file system
-
-		$clusterName = "<HDInsightClusterName>"			  # The name for the HDInsight cluster to be created
-		$clusterNodes = <ClusterSizeInNodes>              # The number of nodes in the HDInsight cluster
-        $containerName = $clusterName					  # Azure Blob container that is used as the default file system for the HDInsight cluster
-		
-		
-		# Get the credentials for HTTP and SSH users for the cluster
-		$clusterCredentials = Get-Credential            	  # Make sure you specify the username as "admin". This is the Hadoop user name and password for the cluster. You will use this account to connect to the cluster. 
-        $sshCredentials = Get-Credential				      # SSH user name for the cluster. You will use this account to start an SSH session on the remote cluster.
-		$sshPublicKey = "<SSH public key>"           
-
-		# Get the storage primary key based on the account name
-		Select-AzureSubscription $subscriptionName
-		$storageAccountKey = Get-AzureStorageKey $storageAccountName | %{ $_.Primary }
-		
-        # The location of the HDInsight cluster. It must be in the same data center as the Storage account.
-        $location = Get-AzureStorageAccount -StorageAccountName $storageAccountName | %{$_.Location} 
-
-		# Create a new HDInsight cluster
-		New-AzureHDInsightCluster -Name $clusterName -Credential $clusterCredentials -Location $location -DefaultStorageAccountName "$storageAccountName.blob.core.windows.net" -DefaultStorageAccountKey $storageAccountKey -DefaultStorageContainerName $containerName  -ClusterSizeInNodes $clusterNodes -Version "3.2" -OSType Linux -SshCredential $sshCredentials -SshPublicKey $sshPublicKey
-
-
->[AZURE.NOTE] The values you specify for **$clusterCredentials** are used to create the Hadoop user account for the cluster. You will use this account to connect to the cluster. The values you specify for the **$sshCredentials** are used to create the SSH user for the cluster. You use this account to start a remote SSH session on the cluster and run jobs. If you use the Quick Create option from the Azure portal to provision a cluster, the default Hadoop user name is "admin" and default SSH user name is "hdiuser".
-
-It can take several minutes before the cluster provisioning finishes.
-
-![HDI.CLI.Provision][image-hdi-ps-provision]
-
-**To provision an HDInsight cluster by using custom configuration options**
-
-While provisioning a cluster, you can use the other configuration options such as connecting to more than one Azure Blob storage container or using an Azure SQL database for Hive and Oozie metastores. This allows you to separate the lifetime of your data and metadata from the lifetime of the cluster.
-
-The two most important parameters that you must set to provision Linux clusters are the ones where you specify the OS type and the SSH user details:
-
-- Make sure you specify the **-OSType** parameter as **Linux**.
-- To use SSH for remote sessions on the clusters, you can specify either SSH user password or the SSH public key. If you specify both the SSH user password and the SSH public key, the key will be ignored. If you want to use the SSH key for remote sessions, you must specify a blank SSH password when prompted for one.
-
-
-		$subscriptionName = "<AzureSubscriptionName>"	  # The Azure subscription used for the HDInsight cluster to be created
-		$clusterName = "<HDInsightClusterName>"			  # The name for the HDInsight cluster to be created
-		$clusterNodes = <ClusterSizeInNodes>              # The number of nodes in the HDInsight cluster
-        		
-		# Get the credentials for HTTP user, SSH user, and Hive/Oozie metastore databases for the cluster
-		$clusterCredentials = Get-Credential            	  # Make sure you specify the username as "admin". This is the Hadoop user name and password for the cluster. You will use this account to connect to the cluster. 
-        $sshCredentials = Get-Credential				      # SSH user name for the cluster. You will use this account to start an SSH session on the remote cluster.
-		$sshPublicKey = "<SSH public key>"
-		$oozieCreds = Get-Credential -Message "Oozie metastore"
-		$hiveCreds = Get-Credential -Message "Hive metastore"
-
-		$storageAccountName_Default = "<DefaultFileSystemStorageAccountName>"
-		$containerName_Default = $clusterName
-		$storageAccountName_Add1 = "<AdditionalStorageAccountName>"
-
-		$hiveSQLDatabaseServerName = "<SQLDatabaseServerNameForHiveMetastore>"
-		$hiveSQLDatabaseName = "<SQLDatabaseDatabaseNameForHiveMetastore>"
-		$oozieSQLDatabaseServerName = "<SQLDatabaseServerNameForOozieMetastore>"
-		$oozieSQLDatabaseName = "<SQLDatabaseDatabaseNameForOozieMetastore>"
-
-		# Get the Storage account keys
-		Select-AzureSubscription $subscriptionName
-		$storageAccountKey_Default = Get-AzureStorageKey $storageAccountName_Default | %{ $_.Primary }
-		$storageAccountKey_Add1 = Get-AzureStorageKey $storageAccountName_Add1 | %{ $_.Primary }
-
-		# The location of the HDInsight cluster. It must be in the same data center as the Storage account.
-        $location = Get-AzureStorageAccount -StorageAccountName $storageAccountName_Default | %{$_.Location}
-
-		# Create a cluster configuration file
-		$config = New-AzureHDInsightClusterConfig -ClusterSizeInNodes $clusterNodes | Set-AzureHDInsightDefaultStorage -StorageAccountName "$storageAccountName_Default.blob.core.windows.net" -StorageAccountKey $storageAccountKey_Default -StorageContainerName $containerName_Default | Add-AzureHDInsightStorage -StorageAccountName "$storageAccountName_Add1.blob.core.windows.net" -StorageAccountKey $storageAccountKey_Add1 | Add-AzureHDInsightMetastore -SqlAzureServerName "$hiveSQLDatabaseServerName.database.windows.net" -DatabaseName $hiveSQLDatabaseName -Credential $hiveCreds -MetastoreType HiveMetastore | Add-AzureHDInsightMetastore -SqlAzureServerName "$oozieSQLDatabaseServerName.database.windows.net" -DatabaseName $oozieSQLDatabaseName -Credential $oozieCreds -MetastoreType OozieMetastore
-		        
-		# Create the cluster
-		New-AzureHDInsightCluster -Name $clusterName -Config $config -Credential $clusterCredentials -Location $clusterLocation -Version "3.2" -OSType Linux -SshCredential $sshCredentials -SshPublicKey $sshPublicKey
-
->[AZURE.NOTE] The Azure SQL database used for the metastore must allow connectivity to other Azure services, including Azure HDInsight. On the Azure SQL database dashboard, on the right side, click the server name. This is the server on which the SQL database instance is running. Once you are on the server view, click **Configure**, and then for **Azure Services**, click **Yes**, and then click **Save**.
-
-It can take several minutes before the cluster provisioning finishes.
-
-![HDI.CLI.Provision][image-hdi-ps-config-provision]
-
-###<a id="sdk"></a> Using the HDInsight .NET SDK
-The HDInsight .NET SDK provides .NET client libraries that make it easier to work with HDInsight from a .NET Framework application.
-
-The following procedures must be performed to provision an HDInsight cluster on Linux by using the SDK:
-
-- Install the HDInsight .NET SDK
-- Create a self-signed certificate
-- Create a console application
-- Run the application
-
-
-**To install the HDInsight .NET SDK**
-
-You can install the latest published build of the SDK from [NuGet](http://nuget.codeplex.com/wikipage?title=Getting%20Started). The instructions will be shown in the next procedure.
-
-**To create a self-signed certificate**
-
-Create a self-signed certificate, install it on your workstation, and upload it to your Azure subscription. For instructions, see [Create a self-signed certificate](http://go.microsoft.com/fwlink/?LinkId=511138).
-
-
-**To create a Visual Studio console application**
-
-1. Open Visual Studio 2013.
-
-2. From the **File** menu, click **New**, and then click **Project**.
-
-3. From **New Project**, type or select the following values:
-
-	<table style="border-color: #c6c6c6; border-width: 2px; border-style: solid; border-collapse: collapse;">
-	<tr>
-	<th style="border-color: #c6c6c6; border-width: 2px; border-style: solid; border-collapse: collapse; width:90px; padding-left:5px; padding-right:5px;">Property</th>
-	<th style="border-color: #c6c6c6; border-width: 2px; border-style: solid; border-collapse: collapse; width:90px; padding-left:5px; padding-right:5px;">Value</th></tr>
-	<tr>
-	<td style="border-color: #c6c6c6; border-width: 2px; border-style: solid; border-collapse: collapse; padding-left:5px;">Category</td>
-	<td style="border-color: #c6c6c6; border-width: 2px; border-style: solid; border-collapse: collapse; padding-left:5px; padding-right:5px;">Templates/Visual C#/Windows</td></tr>
-	<tr>
-	<td style="border-color: #c6c6c6; border-width: 2px; border-style: solid; border-collapse: collapse; padding-left:5px;">Template</td>
-	<td style="border-color: #c6c6c6; border-width: 2px; border-style: solid; border-collapse: collapse; padding-left:5px;">Console Application</td></tr>
-	<tr>
-	<td style="border-color: #c6c6c6; border-width: 2px; border-style: solid; border-collapse: collapse; padding-left:5px;">Name</td>
-	<td style="border-color: #c6c6c6; border-width: 2px; border-style: solid; border-collapse: collapse; padding-left:5px;">CreateHDICluster</td></tr>
-	</table>
-
-4. Click **OK** to create the project.
-
-5. From the **Tools** menu, click **Nuget Package Manager**, and then click **Package Manager Console**.
-
-6. Run the following command in the console to install the packages:
-
-		Install-Package Microsoft.WindowsAzure.Management.HDInsight
-
-	This command adds .NET libraries and references to them to the current Visual Studio project.
-
-7. From Solution Explorer, double-click **Program.cs** to open it.
-
-8. Add the following using statements to the top of the file:
-
-		using System.Security.Cryptography.X509Certificates;
-		using Microsoft.WindowsAzure.Management.HDInsight;
-		using Microsoft.WindowsAzure.Management.HDInsight.ClusterProvisioning;
-
-
-9. In the **Main()** function, copy and paste the following code:
-
-	> [AZURE.NOTE] Make sure the location you specify should be one of these: **Southeast Asia**, **North Europe**, **East US**, and **South Central US** regions can host HDInsight Linux clusters. The storage account you provide should also be in the same region.
-
-        string thumbprint = "<CertificateThumbprint>";  
-        string subscriptionid = "<AzureSubscriptionID>";
-        string clustername = "<HDInsightClusterName>";
-        string location = "<MicrosoftDataCenter>";
-        string storageaccountname = "<AzureStorageAccountName>.blob.core.windows.net";
-        string storageaccountkey = "<AzureStorageAccountKey>";
-        string containername = "<HDInsightDefaultContainerName>";
-        string username = "<HDInsightUsername>";		# Make sure you specify this username as "admin"
-        string password = "<HDInsightUserPassword>";
-        int clustersize = <NumberOfNodesInTheCluster>;
-		string version = "<version>";
-        string sshusername = "<ssh user name>";
-        string sshpublickey = "<ssh public key>;
-		
-<<<<<<< HEAD
-		// If required, provide details of the Hive and Oozie metastore that you want to configure. ServerName is the name of the server on which the SQL databases are provisioned. HiveStoreSqlDatabaseName and OozieStoreSqlDatabaseName are the names of databases created on the server. You can also use the same database for both Hive and Oozie metastores
-=======
-		//If required, provide details of the Hive and Oozie metastore that you want to configure. ServerName is the name of the server on which the SQL databases are provisioned. HiveStoreSqlDatabaseName and OozieStoreSqlDatabaseName are the names of databases created on the server. You can also use the same database for both Hive and Oozie metastores.
->>>>>>> fc561a34
-		Metastore hiveMetastore = new Metastore("<ServerName>.database.windows.net", "<HiveStoreSqlDatabaseName>", "<SqlDatabaseUser>", "<SqlDatabasePassword>");
-        Metastore oozieMetastore = new Metastore("<ServerName>.database.windows.net", "<OozieStoreSqlDatabaseName>", "<SqlDatabaseUser>", "<SqlDatabasePassword>");
-
-        // Get the certificate object from certificate store by using the friendly name to identify it
-        X509Store store = new X509Store();
-        store.Open(OpenFlags.ReadOnly);
-        X509Certificate2 cert = store.Certificates.Cast<X509Certificate2>().First(item => item.Thumbprint == thumbprint);
-
-        // Create an HDInsightClient object
-        HDInsightCertificateCredential creds = new HDInsightCertificateCredential(new Guid(subscriptionid), cert);
-        var client = HDInsightClient.Connect(creds);
-
-		// Supply the cluster information
-        ClusterCreateParametersV2 clusterInfo = new ClusterCreateParametersV2()
-        {
-            Name = clustername,
-            Location = location,
-            DefaultStorageAccountName = storageaccountname,
-            DefaultStorageAccountKey = storageaccountkey,
-            DefaultStorageContainer = containername,
-            UserName = username,
-            Password = password,
-            ClusterSizeInNodes = clustersize
-			Version = version,
-            OSType = OSType.Linux,
-            SshUserName = sshusername,
-            SshPublicKey = sshpublickey,
-			HiveMetastore = hiveMetastore,		//Only if you created a hivemetastore object earlier
-            OozieMetastore = oozieMetastore		//Only if you created an ooziemetastore object earlier
-        };
-
-		// Configure Hive and Oozie if you opted for the metastores earlier
-		clusterInfo.HiveConfiguration.ConfigurationCollection.Add(new KeyValuePair<string, string>("datanucleus.connectionPoolingType", "none"));
-		clusterInfo.OozieConfiguration.ConfigurationCollection.Add(new KeyValuePair<string, string>("oozie.service.AuthorizationService.security.enabled", "false"));
-        
-
-		// Create the cluster
-        Console.WriteLine("Creating the HDInsight cluster ...");
-
-        ClusterDetails cluster = client.CreateCluster(clusterInfo);
-
-        Console.WriteLine("Created cluster: {0}.", cluster.ConnectionUrl);
-        Console.WriteLine("Press ENTER to continue.");
-        Console.ReadKey();
-
-10. Replace the variables at the beginning of the **Main()** function.
-
-**To run the application**
-
-While the application is open in Visual Studio, press **F5** to run the application. A console window should open and display the status of the application. It can take several minutes to create an HDInsight cluster.
-
-
-
-##<a id="nextsteps"></a> Next steps
-In this article, you have learned several ways to provision an HDInsight Hadoop cluster on Linux. To learn more, see the following articles:
-
-<<<<<<< HEAD
-- [Working with HDInsight on Linux](../hdinsight-hadoop-linux-information). Get to know the nuances of working with an HDInsight cluster on Linux.
-- [Manage HDInsight clusters using Ambari](../hdinsight-hadoop-manage-ambari). Learn how to monitor and manage your Linux-based Hadoop on HDInsight cluster using Ambari Web, or the Ambari REST API. 
-- [Use MapReduce with HDInsight][hdinsight-use-mapreduce]. Learn about the different ways to run MapReduce jobs on a cluster.
-- [Use Hive with HDInsight][hdinsight-use-hive]. Learn about the different way of running a Hive query on a cluster.
-- [Use Pig with HDInsight][hdinsight-use-pig]. Learn about the different ways of running a Pig job on a cluster.
-- [Use Azure Blob storage with HDInsight](../hdinsight-use-blob-storage). Learn how HDInsight uses Azure Blob storage to store data for HDInsight clusters.
-- [Upload data to HDInsight][hdinsight-upload-data]. Learn how to work with data stored in an Azure Blob storage for an HDInsight cluster.
-=======
-- [Working with HDInsight on Linux](hdinsight-hadoop-linux-information.md) - Get to know the nuances of working with an HDInsight cluster on Linux.
-- [Manage HDInsight clusters using Ambari](hdinsight-hadoop-manage-ambari.md) - Learn how to monitor and manage your Linux-based Hadoop on HDInsight cluster by using Ambari Web or the Ambari REST API. 
-- [Use MapReduce with HDInsight][hdinsight-use-mapreduce] - Learn about the different ways to run MapReduce jobs on a cluster.
-- [Use Hive with HDInsight][hdinsight-use-hive] - Learn about the different ways of running a Hive query on a cluster.
-- [Use Pig with HDInsight][hdinsight-use-pig] - Learn about the different ways of running a Pig job on a cluster.
-- [Use Azure Blob storage with HDInsight](hdinsight-use-blob-storage.md) - Learn how HDInsight uses Azure Blob storage to store data for HDInsight clusters.
-- [Upload data to HDInsight][hdinsight-upload-data] - Learn how to work with data stored in an Azure Blob storage for an HDInsight cluster.
->>>>>>> fc561a34
-
-[hdinsight-use-mapreduce]: ../hdinsight-use-mapreduce/
-[hdinsight-use-hive]: ../hdinsight-use-hive/
-[hdinsight-use-pig]: ../hdinsight-use-pig/
-[hdinsight-upload-data]: ../hdinsight-upload-data/
-[hdinsight-sdk-documentation]: http://msdn.microsoft.com/library/dn479185.aspx
-[hdinsight-hbase-custom-provision]: http://azure.microsoft.com/documentation/articles/hdinsight-hbase-get-started/
-
-[hdinsight-customize-cluster]: ../hdinsight-hadoop-customize-cluster/
-[hdinsight-get-started]: ../hdinsight-get-started/
-[hdinsight-admin-powershell]: ../hdinsight-administer-use-powershell/
-
-[hdinsight-submit-jobs]: ../hdinsight-submit-hadoop-jobs-programmatically/
-[hdinsight-powershell-reference]: http://msdn.microsoft.com/library/windowsazure/dn479228.aspx
-
-[azure-management-portal]: https://manage.windowsazure.com/
-
-[azure-command-line-tools]: ../xplat-cli/
-[azure-create-storageaccount]: ../storage-create-storage-account/
-
-[azure-purchase-options]: http://azure.microsoft.com/pricing/purchase-options/
-[azure-member-offers]: http://azure.microsoft.com/pricing/member-offers/
-[azure-free-trial]: http://azure.microsoft.com/pricing/free-trial/
-[hdi-remote]: http://azure.microsoft.com/documentation/articles/hdinsight-administer-use-management-portal/#rdp
-
-
-[Powershell-install-configure]: ../install-configure-powershell/
-
-[image-hdi-customcreatecluster]: ./media/hdinsight-get-started/HDI.CustomCreateCluster.png
-[image-hdi-customcreatecluster-clusteruser]: ./media/hdinsight-get-started/HDI.CustomCreateCluster.ClusterUser.png
-[image-hdi-customcreatecluster-storageaccount]: ./media/hdinsight-get-started/HDI.CustomCreateCluster.StorageAccount.png
-[image-hdi-customcreatecluster-addonstorage]: ./media/hdinsight-get-started/HDI.CustomCreateCluster.AddOnStorage.png
-
-
-
-
-[image-cli-account-download-import]: ./media/hdinsight-hadoop-provision-linux-clusters/HDI.CLIAccountDownloadImport.png
-[image-cli-clustercreation]: ./media/hdinsight-hadoop-provision-linux-clusters/HDI.CLIClusterCreation.png
-[image-cli-clustercreation-config]: ./media/hdinsight-hadoop-provision-linux-clusters/HDI.CLIClusterCreationConfig.png
-[image-cli-clusterlisting]: ./media/hdinsight-hadoop-provision-linux-clusters/HDI.CLIListClusters.png "List and show clusters"
-
-[image-hdi-ps-provision]: ./media/hdinsight-hadoop-provision-linux-clusters/HDI.ps.provision.png
-[image-hdi-ps-config-provision]: ./media/hdinsight-hadoop-provision-linux-clusters/HDI.ps.config.provision.png
-
-[img-hdi-cluster]: ./media/hdinsight-provision-clusters/HDI.Cluster.png
-
-  [89e2276a]: /documentation/articles/hdinsight-use-sqoop/ "Use Sqoop with HDInsight"
+	<tr><td>Data nodes</td><td>Number of data nodes you want to deploy. For testing purposes, create a single node cluster. <br />The cluster size limit varies for Azure subscriptions. Contact Azure billing support to increase the limit.</td></tr>
+	<tr><td>Region/Virtual network</td><td><p>Choose the same region as the storage account you created earlier. HDInsight clusters require that the storage account be located in the same region. Later in the configuration, you can only choose a storage account that is in the same region as you specified here.</p></td></tr>
+
+
+5. On the **Configure Cluster User** page, provide the following values:
+
+    ![Provide Hadoop HDInsight cluster user](./media/hdinsight-hadoop-provision-linux-clusters/HDI.CustomProvision.Page3.png)
+
+    <table border='1'>
+		<tr><th>Property</th><th>Value</th></tr>
+		<tr><td>HTTP Password</td>
+			<td>Specify the password for the default HTTP user, <strong>admin</strong>.</td></tr>
+		<tr><td>SSH User Name</td>
+			<td>Specify the SSH user name. You will use this user name to initiate a remote SSH session on the HDInsight cluster nodes.</td></tr>
+		<tr><td>SSH Authentication Type</td>
+			<td>Specify whether you want to use a password or an SSH key to authenticate an SSH user.</td></tr>
+		<tr><td>SSH Password</td>
+			<td>If you chose a password as the authentication type, specify the SSH password to authenticate an SSH user. You will be prompted for this password when you try to initiate an SSH session on the remote Linux machine.</td></tr>
+		<tr><td>SSH Public Key</td>
+			<td>If you chose a key as the authentication type, specify the SSH public key that you must have already generated. When you initiate an SSH session with a node in the Linux cluster, you will use the private key associated with this public key.<br>
+			For instructions on how to generate an SSH key on a Linux computer, see <a href="http://azure.microsoft.com/documentation/articles/hdinsight-hadoop-linux-use-ssh-unix/" target="_blank">here</a>. For instructions on how to generate an SSH key on a Windows-based computer, see <a href="http://azure.microsoft.com/documentation/articles/hdinsight-hadoop-linux-use-ssh-windows/" target="_blank">here</a>.
+		</td></tr>
+		</table>
+
+
+	> [AZURE.NOTE] We recommend using SSH public-key authentication with SSH as it is more secure than password authentication.
+
+	Click the right arrow.
+
+
+6. On the **Storage Account** page, provide the following values:
+
+
+    ![Provide Storage account for Hadoop HDInsight cluster](./media/hdinsight-hadoop-provision-linux-clusters/HDI.CustomProvision.Page4.png)
+
+	<table border='1'>
+		<tr><th>Property</th><th>Value</th></tr>
+		<tr><td>Storage Account</td>
+			<td>Specify the Azure Storage account that will be used as the default file system for the HDInsight cluster. You can choose one of the three options:
+			<ul>
+				<li><strong>Use Existing Storage</strong></li>
+				<li><strong>Create New Storage</strong></li>
+				<li><strong>Use Storage From Another Subscription</strong></li>
+			</ul>
+			</td></tr>
+		<tr><td>Account Name</td>
+			<td><ul>
+				<li>If you chose to use existing storage, for <strong>Account Name</strong>, select an existing Storage account. The drop-down lists only the Storage accounts located in the same datacenter where you chose to provision the cluster.</li>
+				<li>If you chose <strong>Create New Storage</strong> or <strong>Use Storage From Another Subscription</strong> option, you must provide the Storage account name.</li>
+			</ul></td></tr>
+		<tr><td>Account Key</td>
+			<td>If you chose the <strong>Use Storage From Another Subscription</strong> option, specify the account key for that Storage account.</td></tr>
+		<tr><td>Default Container</td>
+			<td><p>Specify the default container on the Storage account that is used as the default file system for the HDInsight cluster. If you chose <strong>Use Existing Storage</strong> for the <strong>Storage Account</strong> field, and there are no existing containers in that account, the container is created by default with the same name as the cluster name. If a container with the name of the cluster already exists, a sequence number will be appended to the container name. For example, mycontainer1, mycontainer2, and so on. However, if the existing Storage account has a container with a name different from the cluster name you specified, you can use that container as well.</p>
+            <p>If you chose to create a new storage or use storage from another Azure subscription, you must specify the default container name.</p>
+        </td></tr>
+		<tr><td>Additional Storage Accounts</td>
+			<td>HDInsight supports multiple Storage accounts. There is no limit on the additional Storage accounts that can be used by a cluster. However, if you create a cluster by using the Azure portal, you have a limit of seven due to the UI constraints. Each additional Storage account you specify adds an extra <strong>Storage Account</strong> page to the wizard, where you can specify the account information. For example, in the screenshot above, one additional Storage account is selected, and hence page 5 is added to the dialog.</td></tr>
+	</table>
+
+	Click the right arrow.
+
+7. If you chose to configure additional storage for the cluster, on the **Storage Account** page, enter the account information for the additional Storage account:
+
+	![Provide additional storage details for HDInsight cluster](./media/hdinsight-hadoop-provision-linux-clusters/HDI.CustomProvision.Page5.png)
+
+    Here again, you have the option to choose from existing storage, create new storage, or use storage from another Azure subscription. The procedure to provide the values is similar to the previous step.
+
+
+    > [AZURE.NOTE] Once an Azure Storage account is chosen for your HDInsight cluster, you can neither delete the account nor change the account to a different account.
+
+
+ 	After you have specified the additional Storage account, click the check mark to start provisioning the cluster. 
+
+###<a id="cli"></a> Using the cross-platform command line
+
+Another option for provisioning an HDInsight cluster is the Azure Cross-Platform Command-Line Interface. The command-line tool is implemented in Node.js. It can be used on any platform that supports Node.js, including Windows, Mac and Linux. You can install the command-line interface from the following locations:
+
+- **Node.js SDK** - <a href="https://www.npmjs.com/package/azure-mgmt-hdinsight" target="_blank">https://www.npmjs.com/package/azure-mgmt-hdinsight</a>
+- **Azure Cross-Platform Command-Line Interface** - <a href="https://github.com/Azure/azure-xplat-cli/archive/hdinsight-February-18-2015.tar.gz" target="_blank">https://github.com/Azure/azure-xplat-cli/archive/hdinsight-February-18-2015.tar.gz</a>  
+
+For a general guide on how to use the command-line interface, see [Azure command-line tool for Mac and Linux][azure-command-line-tools].
+
+Instructions below guide you on how to install the cross-platform command line on Linux and Windows, and then how to use the command line to provision a cluster.
+
+- [Set up the cross-platform command line for Linux](#clilin)
+- [Set up the cross-platform command line for Windows](#cliwin)
+- [Provision HDInsight clusters by using the cross-platform command line](#cliprovision)
+
+#### <a id="clilin"></a>Set up the cross-platform command line for Linux
+
+Perform the following procedures to set up your Linux computer to use Azure command-line tools:
+
+- Install the command-line interface by using Node.js Package Manager (NPM)
+- Connect to your Azure subscription
+
+**To install the command-line interface by using NPM**
+
+1.	Open a terminal window on your Linux computer and run the following command:
+
+		sudo npm install -g https://github.com/Azure/azure-xplat-cli/archive/hdinsight-February-18-2015.tar.gz
+
+2.	Run the following command to verify the installation:
+
+		azure hdinsight -h
+
+	You can use the **-h** switch at different levels to display the help information. For example:
+
+		azure -h
+		azure hdinsight -h
+		azure hdinsight cluster -h
+		azure hdinsight cluster create -h
+
+**To connect to your Azure subscription**
+
+Before using the command-line interface, you must configure connectivity between your workstation and Azure. Your Azure subscription information is used by the command-line interface to connect to your account. This information can be obtained from Azure in a publish settings file. The publish settings file can then be imported as a persistent local config setting that the command-line interface will use for subsequent operations. You need to import your publish settings only once.
+
+
+> [AZURE.NOTE] The publish settings file contains sensitive information. Microsoft recommends that you delete the file or take additional steps to encrypt the user folder that contains the file. In Windows, modify the folder properties or use BitLocker Drive Encryption. 
+
+
+
+1.	Open a terminal window.
+2.	Run the following command to log in to your Azure subscription:
+
+		azure account download
+
+	![HDI.Linux.CLIAccountDownloadImport](./media/hdinsight-hadoop-provision-linux-clusters/HDI.Linux.CLIAccountDownloadImport.png)
+
+	The command launches the webpage to download the publish settings file from. If the webpage does not open, click the link in the terminal window to open the browser page and log in to the portal. 
+
+3.	Download the publish settings file to the computer.
+4.	From the command prompt window, run the following command to import the publish settings file:
+
+		azure account import <path/to/the/file>
+
+	
+#### <a id="cliwin"></a>Set up the cross-platform command line for Windows
+
+Perform the following procedures to set up your Windows computer to use Azure command-line tools:
+
+- Install the command-line interface by using NPM or Windows Installer
+- Download and import Azure account publish settings
+
+
+The command-line interface can be installed via NPM or Windows Installer. Microsoft recommends that you install it by using only one of the two options.
+
+**To install the command-line interface by using NPM**
+
+1.	Browse to **www.nodejs.org**.
+2.	Click **INSTALL** and follow the instructions, using the default settings.
+3.	Open **Command Prompt** (or **Azure Command Prompt**, or **Developer Command Prompt for VS2012**) from your workstation.
+4.	Run the following command in the command prompt window:
+
+		npm install -g https://github.com/Azure/azure-xplat-cli/archive/hdinsight-February-18-2015.tar.gz
+
+	> [AZURE.NOTE] If you get an error saying the NPM command is not found, verify the following paths are in the **PATH** environment variable: <i>C:\Program Files (x86)\nodejs;C:\Users\[username]\AppData\Roaming\npm</i> or <i>C:\Program Files\nodejs;C:\Users\[username]\AppData\Roaming\npm</i>
+
+
+5.	Run the following command to verify the installation:
+
+		azure hdinsight -h
+
+	You can use the **-h** switch at different levels to display the help information. For example:
+
+		azure -h
+		azure hdinsight -h
+		azure hdinsight cluster -h
+		azure hdinsight cluster create -h
+
+**To install the command-line interface by using Windows Installer**
+
+1.	Browse to **http://azure.microsoft.com/downloads/**.
+2.	Scroll down to the **Command line tools** section, and then click **Cross-platform Command Line Interface** and follow the Web Platform Installer wizard.
+
+**To download and import publish settings**
+
+Before using the command-line interface, you must configure connectivity between your workstation and Azure. Your Azure subscription information is used by the command-line interface to connect to your account. This information can be obtained from Azure in a publish settings file. The publish settings file can then be imported as a persistent local config setting that the command-line interface will use for subsequent operations. You need to import your publish settings only once.
+
+
+> [AZURE.NOTE] The publish settings file contains sensitive information. Microsoft recommends that you delete the file or take additional steps to encrypt the user folder that contains the file. In Windows, modify the folder properties or use BitLocker.
+
+
+
+1.	Open a command prompt.
+2.	Run the following command to download the publish settings file:
+
+		azure account download
+
+
+	![HDI.CLIAccountDownloadImport][image-cli-account-download-import]
+
+	The command launches the webpage to download the publish settings file from.
+
+
+3.	At the prompt to save the file, click **Save** and provide a location where the file must be saved.
+5.	From the command prompt window, run the following command to import the publish settings file:
+
+		azure account import <path/to/the/file>
+
+	![HDI.CLIAccountDownloadImport][image-cli-account-download-import]
+
+	
+#### <a id="cliprovision"></a>Provision HDInsight clusters by using the cross-platform command line
+
+The following procedures are needed to provision an HDInsight cluster by using the cross-platform command line:
+
+- Create an Azure Storage account
+- Provision a cluster
+
+
+**To create an Azure storage account**
+
+HDInsight uses an Azure Blob storage container as the default file system. An Azure Storage account is required before you can create an HDInsight cluster. The Storage account must be located in the same datacenter.
+
+- From the command prompt window, run the following command to create an Azure Storage account:
+
+		azure storage account create [options] <StorageAccountName>
+
+
+	When prompted for a location, select a location where an HDInsight Linux cluster can be provisioned. The storage must be in the same location as the HDInsight cluster.   
+
+
+For information on creating an Azure Storage account by using the Azure portal, see [Create, manage, or delete a storage account][azure-create-storageaccount].
+
+If you already have a Storage account but do not know the account name and account key, you can use the following commands to retrieve the information:
+
+	-- Lists Storage accounts
+	azure storage account list
+
+	-- Shows information for a Storage account
+	azure storage account show <StorageAccountName>
+
+	-- Lists the keys for a Storage account
+	azure storage account keys list <StorageAccountName>
+
+For details on getting the information by using the Azure portal, see the "How to: View, copy and regenerate storage access keys" section of [Create, manage, or delete a storage account][azure-create-storageaccount].
+
+An HDInsight cluster also requires a container within a Storage account. If the Storage account you provide does not already have a container, **azure hdinsight cluster create** prompts you for a container name and creates it as well. However, if you want to create the container beforehand, you can use the following command:
+
+	azure storage container create --account-name <StorageAccountName> --account-key <StorageAccountKey> [ContainerName]
+
+Once you have the Storage account and the Blob container prepared, you are ready to create a cluster.
+
+**To provision an HDInsight cluster**
+
+- From the command prompt window, run the following command:
+
+		azure hdinsight cluster create --clusterName <ClusterName> --storageAccountName "<StorageAccountName>.blob.core.windows.net" --storageAccountKey <StorageAccountKey> --storageContainer <StorageContainerName> --dataNodeCount <NumberOfNodes> --location <DataCenterLocation> --userName <HDInsightClusterUsername> --password <HDInsightClusterPassword> --osType linux --sshUserName <SSH username> --sshPassword <SSH user password>
+
+	>[AZURE.NOTE] The values you specify for **--userName** and **--password** are for the Hadoop user. For Hadoop user, you must always specify --userName as "admin". 		
+
+	![HDI.CLIClusterCreation][image-cli-clustercreation]
+
+
+**To provision an HDInsight cluster by using a configuration file**
+
+Typically, you provision an HDInsight cluster, run the jobs, and then delete the cluster to cut down the cost. The command-line interface gives you the option to save the configurations into a file, so that you can reuse it every time you provision a cluster.
+
+- From the command prompt window, run the following commands:
+
+
+		#Create the config file
+		azure hdinsight cluster config create <file>
+
+		#Add commands to create a basic cluster. Make sure you specify --userName as "admin"
+		azure hdinsight cluster config set <file> --clusterName <ClusterName> --dataNodeCount <NumberOfNodes> --location "<DataCenterLocation>" --storageAccountName "<StorageAccountName>.blob.core.windows.net" --storageAccountKey "<StorageAccountKey>" --storageContainer "<BlobContainerName>" --userName "<Username>" --password "<UserPassword>" --osType linux --sshUserName <SSH username> --sshPassword <SSH user password>
+
+		#If required, include commands to use additional Blob storage with the cluster
+		azure hdinsight cluster config storage add <file> --storageAccountName "<StorageAccountName>.blob.core.windows.net"
+		       --storageAccountKey "<StorageAccountKey>"
+
+		#Run this command to create a cluster by using the config file
+		azure hdinsight cluster create --config <file>
+
+
+	>[AZURE.NOTE] The Azure SQL database used for the metastore must allow connectivity to other Azure services, including Azure HDInsight. On the SQL Database dashboard, on the right side, click the server name. This is the server on which the SQL database instance is running. Once you are on the server view, click **Configure**, and then for **Azure Services**, click **Yes**, and then click **Save**.
+
+
+
+	![HDI.CLIClusterCreationConfig][image-cli-clustercreation-config]
+
+
+**To list and show cluster details**
+
+- Use the following commands to list and show cluster details:
+
+		azure hdinsight cluster list
+		azure hdinsight cluster show <ClusterName>
+
+	![HDI.CLIListCluster][image-cli-clusterlisting]
+
+
+**To delete a cluster**
+
+- Use the following command to delete a cluster:
+
+		azure hdinsight cluster delete <ClusterName>
+
+###<a id="powershell"></a> Using Azure PowerShell
+Azure PowerShell is a powerful scripting environment that you can use to control and automate the deployment and management of your workloads in Azure. This section provides instructions on how to provision an HDInsight cluster by using Azure PowerShell. For information on configuring a workstation to run HDInsight PowerShell cmdlets, see [Install and configure Azure PowerShell][powershell-install-configure]. For more information on using Azure PowerShell with HDInsight, see [Administer HDInsight using PowerShell][hdinsight-admin-powershell]. For the list of the HDInsight Windows PowerShell cmdlets, see [HDInsight cmdlet reference][hdinsight-powershell-reference].
+
+The following procedures are needed to provision an HDInsight cluster by using Azure PowerShell:
+
+- Create an Azure Storage account
+- Create an Azure Blob container
+- Create an HDInsight cluster
+
+You can use either the Windows PowerShell console or the Windows PowerShell Integrated Scripting Environment (ISE) to run the scripts.
+ 
+HDInsight uses an Azure Blob storage container as the default file system. An Azure Storage account and storage container are required before you can create an HDInsight cluster. The Storage account must be located in the same data center as the HDInsight cluster. Currently, only the **Southeast Asia**, **North Europe**, **East US**, and **South Central US** regions can host HDInsight Linux clusters.
+
+**To connect to your Azure account**
+
+		Add-AzureAccount 
+
+You will be prompted to enter your Azure account credentials.
+
+**To create an Azure Storage account**
+
+		$storageAccountName = "<StorageAcccountName>"	# Provide a Storage account name
+		$location = "<MicrosoftDataCenter>"				# For example, "West US"
+
+		# Create an Azure Storage account
+		New-AzureStorageAccount -StorageAccountName $storageAccountName -Location $location
+
+If you already have a Storage account but do not know the account name and account key, you can use the following Windows PowerShell commands to retrieve the information:
+
+		# List Storage accounts for the current subscription
+		Get-AzureStorageAccount
+
+		# List the keys for a Storage account
+		Get-AzureStorageKey "<StorageAccountName>"
+
+**To create Azure Blob storage container**
+
+		$storageAccountName = "<StorageAccountName>"	# Provide the Storage account name
+		$containerName="<ContainerName>"				# Provide a container name
+
+		# Create a storage context object
+		$storageAccountKey = Get-AzureStorageKey $storageAccountName | %{ $_.Primary }
+		$destContext = New-AzureStorageContext -StorageAccountName $storageAccountName
+		                                       -StorageAccountKey $storageAccountKey  
+
+		# Create a Blob storage container
+		New-AzureStorageContainer -Name $containerName -Context $destContext
+
+Once you have the Storage account and the Blob container prepared, you are ready to create a cluster.
+
+**To provision an HDInsight cluster**
+
+The two most important parameters that you must set to provision Linux clusters are the ones where you specify the OS type and the SSH user details:
+
+- Make sure you specify the **-OSType** parameter as **Linux**.
+- To use SSH for remote sessions on the clusters, you can specify either SSH user password or the SSH public key. If you specify both the SSH user password and the SSH public key, the key will be ignored. If you want to use the SSH key for remote sessions, you must specify a blank SSH password when prompted for one.
+
+
+		$subscriptionName = "<AzureSubscriptionName>"	  # The Azure subscription used for the HDInsight cluster to be created
+
+		$storageAccountName = "<AzureStorageAccountName>" # HDInsight cluster requires an existing Azure Storage account to be used as the default file system
+
+		$clusterName = "<HDInsightClusterName>"			  # The name for the HDInsight cluster to be created
+		$clusterNodes = <ClusterSizeInNodes>              # The number of nodes in the HDInsight cluster
+        $containerName = $clusterName					  # Azure Blob container that is used as the default file system for the HDInsight cluster
+		
+		
+		# Get the credentials for HTTP and SSH users for the cluster
+		$clusterCredentials = Get-Credential            	  # Make sure you specify the username as "admin". This is the Hadoop user name and password for the cluster. You will use this account to connect to the cluster. 
+        $sshCredentials = Get-Credential				      # SSH user name for the cluster. You will use this account to start an SSH session on the remote cluster.
+		$sshPublicKey = "<SSH public key>"           
+
+		# Get the storage primary key based on the account name
+		Select-AzureSubscription $subscriptionName
+		$storageAccountKey = Get-AzureStorageKey $storageAccountName | %{ $_.Primary }
+		
+        # The location of the HDInsight cluster. It must be in the same data center as the Storage account.
+        $location = Get-AzureStorageAccount -StorageAccountName $storageAccountName | %{$_.Location} 
+
+		# Create a new HDInsight cluster
+		New-AzureHDInsightCluster -Name $clusterName -Credential $clusterCredentials -Location $location -DefaultStorageAccountName "$storageAccountName.blob.core.windows.net" -DefaultStorageAccountKey $storageAccountKey -DefaultStorageContainerName $containerName  -ClusterSizeInNodes $clusterNodes -Version "3.2" -OSType Linux -SshCredential $sshCredentials -SshPublicKey $sshPublicKey
+
+
+>[AZURE.NOTE] The values you specify for **$clusterCredentials** are used to create the Hadoop user account for the cluster. You will use this account to connect to the cluster. The values you specify for the **$sshCredentials** are used to create the SSH user for the cluster. You use this account to start a remote SSH session on the cluster and run jobs. If you use the Quick Create option from the Azure portal to provision a cluster, the default Hadoop user name is "admin" and default SSH user name is "hdiuser".
+
+It can take several minutes before the cluster provisioning finishes.
+
+![HDI.CLI.Provision][image-hdi-ps-provision]
+
+**To provision an HDInsight cluster by using custom configuration options**
+
+While provisioning a cluster, you can use the other configuration options such as connecting to more than one Azure Blob storage container or using an Azure SQL database for Hive and Oozie metastores. This allows you to separate the lifetime of your data and metadata from the lifetime of the cluster.
+
+The two most important parameters that you must set to provision Linux clusters are the ones where you specify the OS type and the SSH user details:
+
+- Make sure you specify the **-OSType** parameter as **Linux**.
+- To use SSH for remote sessions on the clusters, you can specify either SSH user password or the SSH public key. If you specify both the SSH user password and the SSH public key, the key will be ignored. If you want to use the SSH key for remote sessions, you must specify a blank SSH password when prompted for one.
+
+
+		$subscriptionName = "<AzureSubscriptionName>"	  # The Azure subscription used for the HDInsight cluster to be created
+		$clusterName = "<HDInsightClusterName>"			  # The name for the HDInsight cluster to be created
+		$clusterNodes = <ClusterSizeInNodes>              # The number of nodes in the HDInsight cluster
+        		
+		# Get the credentials for HTTP user, SSH user, and Hive/Oozie metastore databases for the cluster
+		$clusterCredentials = Get-Credential            	  # Make sure you specify the username as "admin". This is the Hadoop user name and password for the cluster. You will use this account to connect to the cluster. 
+        $sshCredentials = Get-Credential				      # SSH user name for the cluster. You will use this account to start an SSH session on the remote cluster.
+		$sshPublicKey = "<SSH public key>"
+		$oozieCreds = Get-Credential -Message "Oozie metastore"
+		$hiveCreds = Get-Credential -Message "Hive metastore"
+
+		$storageAccountName_Default = "<DefaultFileSystemStorageAccountName>"
+		$containerName_Default = $clusterName
+		$storageAccountName_Add1 = "<AdditionalStorageAccountName>"
+
+		$hiveSQLDatabaseServerName = "<SQLDatabaseServerNameForHiveMetastore>"
+		$hiveSQLDatabaseName = "<SQLDatabaseDatabaseNameForHiveMetastore>"
+		$oozieSQLDatabaseServerName = "<SQLDatabaseServerNameForOozieMetastore>"
+		$oozieSQLDatabaseName = "<SQLDatabaseDatabaseNameForOozieMetastore>"
+
+		# Get the Storage account keys
+		Select-AzureSubscription $subscriptionName
+		$storageAccountKey_Default = Get-AzureStorageKey $storageAccountName_Default | %{ $_.Primary }
+		$storageAccountKey_Add1 = Get-AzureStorageKey $storageAccountName_Add1 | %{ $_.Primary }
+
+		# The location of the HDInsight cluster. It must be in the same data center as the Storage account.
+        $location = Get-AzureStorageAccount -StorageAccountName $storageAccountName_Default | %{$_.Location}
+
+		# Create a cluster configuration file
+		$config = New-AzureHDInsightClusterConfig -ClusterSizeInNodes $clusterNodes | Set-AzureHDInsightDefaultStorage -StorageAccountName "$storageAccountName_Default.blob.core.windows.net" -StorageAccountKey $storageAccountKey_Default -StorageContainerName $containerName_Default | Add-AzureHDInsightStorage -StorageAccountName "$storageAccountName_Add1.blob.core.windows.net" -StorageAccountKey $storageAccountKey_Add1 | Add-AzureHDInsightMetastore -SqlAzureServerName "$hiveSQLDatabaseServerName.database.windows.net" -DatabaseName $hiveSQLDatabaseName -Credential $hiveCreds -MetastoreType HiveMetastore | Add-AzureHDInsightMetastore -SqlAzureServerName "$oozieSQLDatabaseServerName.database.windows.net" -DatabaseName $oozieSQLDatabaseName -Credential $oozieCreds -MetastoreType OozieMetastore
+		        
+		# Create the cluster
+		New-AzureHDInsightCluster -Name $clusterName -Config $config -Credential $clusterCredentials -Location $clusterLocation -Version "3.2" -OSType Linux -SshCredential $sshCredentials -SshPublicKey $sshPublicKey
+
+>[AZURE.NOTE] The Azure SQL database used for the metastore must allow connectivity to other Azure services, including Azure HDInsight. On the Azure SQL database dashboard, on the right side, click the server name. This is the server on which the SQL database instance is running. Once you are on the server view, click **Configure**, and then for **Azure Services**, click **Yes**, and then click **Save**.
+
+It can take several minutes before the cluster provisioning finishes.
+
+![HDI.CLI.Provision][image-hdi-ps-config-provision]
+
+###<a id="sdk"></a> Using the HDInsight .NET SDK
+The HDInsight .NET SDK provides .NET client libraries that make it easier to work with HDInsight from a .NET Framework application.
+
+The following procedures must be performed to provision an HDInsight cluster on Linux by using the SDK:
+
+- Install the HDInsight .NET SDK
+- Create a self-signed certificate
+- Create a console application
+- Run the application
+
+
+**To install the HDInsight .NET SDK**
+
+You can install the latest published build of the SDK from [NuGet](http://nuget.codeplex.com/wikipage?title=Getting%20Started). The instructions will be shown in the next procedure.
+
+**To create a self-signed certificate**
+
+Create a self-signed certificate, install it on your workstation, and upload it to your Azure subscription. For instructions, see [Create a self-signed certificate](http://go.microsoft.com/fwlink/?LinkId=511138).
+
+
+**To create a Visual Studio console application**
+
+1. Open Visual Studio 2013.
+
+2. From the **File** menu, click **New**, and then click **Project**.
+
+3. From **New Project**, type or select the following values:
+
+	<table style="border-color: #c6c6c6; border-width: 2px; border-style: solid; border-collapse: collapse;">
+	<tr>
+	<th style="border-color: #c6c6c6; border-width: 2px; border-style: solid; border-collapse: collapse; width:90px; padding-left:5px; padding-right:5px;">Property</th>
+	<th style="border-color: #c6c6c6; border-width: 2px; border-style: solid; border-collapse: collapse; width:90px; padding-left:5px; padding-right:5px;">Value</th></tr>
+	<tr>
+	<td style="border-color: #c6c6c6; border-width: 2px; border-style: solid; border-collapse: collapse; padding-left:5px;">Category</td>
+	<td style="border-color: #c6c6c6; border-width: 2px; border-style: solid; border-collapse: collapse; padding-left:5px; padding-right:5px;">Templates/Visual C#/Windows</td></tr>
+	<tr>
+	<td style="border-color: #c6c6c6; border-width: 2px; border-style: solid; border-collapse: collapse; padding-left:5px;">Template</td>
+	<td style="border-color: #c6c6c6; border-width: 2px; border-style: solid; border-collapse: collapse; padding-left:5px;">Console Application</td></tr>
+	<tr>
+	<td style="border-color: #c6c6c6; border-width: 2px; border-style: solid; border-collapse: collapse; padding-left:5px;">Name</td>
+	<td style="border-color: #c6c6c6; border-width: 2px; border-style: solid; border-collapse: collapse; padding-left:5px;">CreateHDICluster</td></tr>
+	</table>
+
+4. Click **OK** to create the project.
+
+5. From the **Tools** menu, click **Nuget Package Manager**, and then click **Package Manager Console**.
+
+6. Run the following command in the console to install the packages:
+
+		Install-Package Microsoft.WindowsAzure.Management.HDInsight
+
+	This command adds .NET libraries and references to them to the current Visual Studio project.
+
+7. From Solution Explorer, double-click **Program.cs** to open it.
+
+8. Add the following using statements to the top of the file:
+
+		using System.Security.Cryptography.X509Certificates;
+		using Microsoft.WindowsAzure.Management.HDInsight;
+		using Microsoft.WindowsAzure.Management.HDInsight.ClusterProvisioning;
+
+
+9. In the **Main()** function, copy and paste the following code:
+
+	> [AZURE.NOTE] Make sure the location you specify should be one of these: **Southeast Asia**, **North Europe**, **East US**, and **South Central US** regions can host HDInsight Linux clusters. The storage account you provide should also be in the same region.
+
+        string thumbprint = "<CertificateThumbprint>";  
+        string subscriptionid = "<AzureSubscriptionID>";
+        string clustername = "<HDInsightClusterName>";
+        string location = "<MicrosoftDataCenter>";
+        string storageaccountname = "<AzureStorageAccountName>.blob.core.windows.net";
+        string storageaccountkey = "<AzureStorageAccountKey>";
+        string containername = "<HDInsightDefaultContainerName>";
+        string username = "<HDInsightUsername>";		# Make sure you specify this username as "admin"
+        string password = "<HDInsightUserPassword>";
+        int clustersize = <NumberOfNodesInTheCluster>;
+		string version = "<version>";
+        string sshusername = "<ssh user name>";
+        string sshpublickey = "<ssh public key>;
+		
+
+		// If required, provide details of the Hive and Oozie metastore that you want to configure. ServerName is the name of the server on which the SQL databases are provisioned. HiveStoreSqlDatabaseName and OozieStoreSqlDatabaseName are the names of databases created on the server. You can also use the same database for both Hive and Oozie metastores
+
+		Metastore hiveMetastore = new Metastore("<ServerName>.database.windows.net", "<HiveStoreSqlDatabaseName>", "<SqlDatabaseUser>", "<SqlDatabasePassword>");
+        Metastore oozieMetastore = new Metastore("<ServerName>.database.windows.net", "<OozieStoreSqlDatabaseName>", "<SqlDatabaseUser>", "<SqlDatabasePassword>");
+
+        // Get the certificate object from certificate store by using the friendly name to identify it
+        X509Store store = new X509Store();
+        store.Open(OpenFlags.ReadOnly);
+        X509Certificate2 cert = store.Certificates.Cast<X509Certificate2>().First(item => item.Thumbprint == thumbprint);
+
+        // Create an HDInsightClient object
+        HDInsightCertificateCredential creds = new HDInsightCertificateCredential(new Guid(subscriptionid), cert);
+        var client = HDInsightClient.Connect(creds);
+
+		// Supply the cluster information
+        ClusterCreateParametersV2 clusterInfo = new ClusterCreateParametersV2()
+        {
+            Name = clustername,
+            Location = location,
+            DefaultStorageAccountName = storageaccountname,
+            DefaultStorageAccountKey = storageaccountkey,
+            DefaultStorageContainer = containername,
+            UserName = username,
+            Password = password,
+            ClusterSizeInNodes = clustersize
+			Version = version,
+            OSType = OSType.Linux,
+            SshUserName = sshusername,
+            SshPublicKey = sshpublickey,
+			HiveMetastore = hiveMetastore,		//Only if you created a hivemetastore object earlier
+            OozieMetastore = oozieMetastore		//Only if you created an ooziemetastore object earlier
+        };
+
+		// Configure Hive and Oozie if you opted for the metastores earlier
+		clusterInfo.HiveConfiguration.ConfigurationCollection.Add(new KeyValuePair<string, string>("datanucleus.connectionPoolingType", "none"));
+		clusterInfo.OozieConfiguration.ConfigurationCollection.Add(new KeyValuePair<string, string>("oozie.service.AuthorizationService.security.enabled", "false"));
+        
+
+		// Create the cluster
+        Console.WriteLine("Creating the HDInsight cluster ...");
+
+        ClusterDetails cluster = client.CreateCluster(clusterInfo);
+
+        Console.WriteLine("Created cluster: {0}.", cluster.ConnectionUrl);
+        Console.WriteLine("Press ENTER to continue.");
+        Console.ReadKey();
+
+10. Replace the variables at the beginning of the **Main()** function.
+
+**To run the application**
+
+While the application is open in Visual Studio, press **F5** to run the application. A console window should open and display the status of the application. It can take several minutes to create an HDInsight cluster.
+
+
+
+##<a id="nextsteps"></a> Next steps
+In this article, you have learned several ways to provision an HDInsight Hadoop cluster on Linux. To learn more, see the following articles:
+
+- [Working with HDInsight on Linux](hdinsight-hadoop-linux-information.md): Get to know the nuances of working with an HDInsight cluster on Linux.
+- [Manage HDInsight clusters using Ambari](hdinsight-hadoop-manage-ambari.md): Learn how to monitor and manage your Linux-based Hadoop on HDInsight cluster by using Ambari Web or the Ambari REST API. 
+- [Use MapReduce with HDInsight][hdinsight-use-mapreduce]: Learn about the different ways to run MapReduce jobs on a cluster.
+- [Use Hive with HDInsight][hdinsight-use-hive]: Learn about the different ways of running a Hive query on a cluster.
+- [Use Pig with HDInsight][hdinsight-use-pig]: Learn about the different ways of running a Pig job on a cluster.
+- [Use Azure Blob storage with HDInsight](hdinsight-use-blob-storage.md): Learn how HDInsight uses Azure Blob storage to store data for HDInsight clusters.
+- [Upload data to HDInsight][hdinsight-upload-data]: Learn how to work with data stored in an Azure Blob storage for an HDInsight cluster.
+
+
+[hdinsight-use-mapreduce]: ../hdinsight-use-mapreduce/
+[hdinsight-use-hive]: ../hdinsight-use-hive/
+[hdinsight-use-pig]: ../hdinsight-use-pig/
+[hdinsight-upload-data]: ../hdinsight-upload-data/
+[hdinsight-sdk-documentation]: http://msdn.microsoft.com/library/dn479185.aspx
+[hdinsight-hbase-custom-provision]: http://azure.microsoft.com/documentation/articles/hdinsight-hbase-get-started/
+
+[hdinsight-customize-cluster]: ../hdinsight-hadoop-customize-cluster/
+[hdinsight-get-started]: ../hdinsight-get-started/
+[hdinsight-admin-powershell]: ../hdinsight-administer-use-powershell/
+
+[hdinsight-submit-jobs]: ../hdinsight-submit-hadoop-jobs-programmatically/
+[hdinsight-powershell-reference]: http://msdn.microsoft.com/library/windowsazure/dn479228.aspx
+
+[azure-management-portal]: https://manage.windowsazure.com/
+
+[azure-command-line-tools]: ../xplat-cli/
+[azure-create-storageaccount]: ../storage-create-storage-account/
+
+[azure-purchase-options]: http://azure.microsoft.com/pricing/purchase-options/
+[azure-member-offers]: http://azure.microsoft.com/pricing/member-offers/
+[azure-free-trial]: http://azure.microsoft.com/pricing/free-trial/
+[hdi-remote]: http://azure.microsoft.com/documentation/articles/hdinsight-administer-use-management-portal/#rdp
+
+
+[Powershell-install-configure]: ../install-configure-powershell/
+
+[image-hdi-customcreatecluster]: ./media/hdinsight-get-started/HDI.CustomCreateCluster.png
+[image-hdi-customcreatecluster-clusteruser]: ./media/hdinsight-get-started/HDI.CustomCreateCluster.ClusterUser.png
+[image-hdi-customcreatecluster-storageaccount]: ./media/hdinsight-get-started/HDI.CustomCreateCluster.StorageAccount.png
+[image-hdi-customcreatecluster-addonstorage]: ./media/hdinsight-get-started/HDI.CustomCreateCluster.AddOnStorage.png
+
+
+
+
+[image-cli-account-download-import]: ./media/hdinsight-hadoop-provision-linux-clusters/HDI.CLIAccountDownloadImport.png
+[image-cli-clustercreation]: ./media/hdinsight-hadoop-provision-linux-clusters/HDI.CLIClusterCreation.png
+[image-cli-clustercreation-config]: ./media/hdinsight-hadoop-provision-linux-clusters/HDI.CLIClusterCreationConfig.png
+[image-cli-clusterlisting]: ./media/hdinsight-hadoop-provision-linux-clusters/HDI.CLIListClusters.png "List and show clusters"
+
+[image-hdi-ps-provision]: ./media/hdinsight-hadoop-provision-linux-clusters/HDI.ps.provision.png
+[image-hdi-ps-config-provision]: ./media/hdinsight-hadoop-provision-linux-clusters/HDI.ps.config.provision.png
+
+[img-hdi-cluster]: ./media/hdinsight-provision-clusters/HDI.Cluster.png
+
+  [89e2276a]: /documentation/articles/hdinsight-use-sqoop/ "Use Sqoop with HDInsight"