--- conflicted
+++ resolved
@@ -32,17 +32,6 @@
 
 <a name="requirements"></a>
 ##Requirements and Restrictions
-<<<<<<< HEAD
-* The Backup and Restore feature requires Standard mode. In the portal, click **Scale your site now** on the Backups tab to use the Scale tab to scale your site..
-
-* The Backups and Restore feature requires an associated Windows Azure storage account. If you do not yet have a storage account, you can create one by selecting the **Storage** button (grid icon) in the left pane of the Windows Azure portal, and then choosing **New** in the command bar at the bottom.
-
-## To Make a Manual Backup
-
-1. In the Windows Azure portal for your web site, choose the **Backups** tab.
-	
-	![Backups page][ChooseBackupsPage]
-=======
 
 * The Backup and Restore feature requires requires the site to be in a Standard tier. For more information about scaling your web site use a Standard tier, see [How to Scale Web Sites](http://www.windowsazure.com/en-us/documentation/articles/web-sites-scale/). 
 
@@ -81,85 +70,11 @@
 1. On the Backups page, set **Automated Backup** to ON.
 	
 	![Enable automated backups][SetAutomatedBackupOn]
->>>>>>> a4fd0a1b
 	
 2. Select the storage account to which you want to back up your web site. The storage account must belong to the same subscription as the web site that you are going to back up.
 	
 	![Choose storage account][ChooseStorageAccount]
 	
-<<<<<<< HEAD
-3. In the **Included Databases** option, select the databases that are connected to your web site (SQL Server or MySQL) that you want to back up. 
-	
-	![Choose databases to include][IncludedDatabases]
-
-	> [WACOM.NOTE] 	For a database to appear in this list, its connection string must exist in the **Connection Strings** section of the Configure tab in the portal.
-	
-4. In the command bar, click **Backup Now**.
-	
-	![BackUpNow button][BackUpNow]
-	
-	You will see a progress message during the backup process:
-	
-	![Backup progress message][BackupProgress]
-	
-You can make a manual backup at any time. At the beginning of Preview, no more than 2 manual backups can be made in a 24-hour period (subject to change).  
-
-## To Configure Automated Backups
-
-1. On the Backups page, set **Automated Backup** to ON.
-	
-	![Enable automated backups][SetAutomatedBackupOn]
-	
-2. Select the storage account to which you want to back up your web site. The storage account must belong to the same subscription as the web site that you are going to back up.
-	
-	![Choose storage account][ChooseStorageAccount]
-	
-3. In the **Frequency** box, specify how often you want automated backups to be made. (During Preview, the number of days is the only time unit available.)
-	
-	![Choose backup frequency][Frequency]
-	
-	The number of days must be between 1 and 90, inclusive (from once a day to once every 90 days).
-	
-4. Use the **Start Date** option to specify a date and time when you want the automated backups to begin. 
-	
-	![Choose start date][StartDate]
-	
-	Times are available in half-hour increments.
-	
-	![Choose start time][StartTime]
-	
-	> [WACOM.NOTE] Windows Azure stores backup times in UTC format, but displays them in accordance with the system time on the computer that you are using to display the portal.
-	
-5. In the **Included Databases** section, select the databases that are connected to your web site (SQL Server or MySQL) that you want to back up. For a database to appear in the list, its connection string must exist in the **Connection Strings** section of the Configure tab in the portal.
-	
-	![Choose databases to include][IncludedDatabases]
-	
-	> [WACOM.NOTE] If you choose to include one or more databases in the backup and have specified a Frequency of less than 7 days, you will be warned that frequent backups can increase your database costs.
-	
-6. In the command bar, click the **Save** button to save your configuration changes (or choose **Discard** if you decide not to save them).
-	
-	![Save button][SaveIcon]
-
-## How backups are stored
-
-After you have made one or more backups, they will be visible on the Containers tab of your storage account. Your backups will be in a container called **websitebackups**. Each backup consists of a .zip file that contains the backed up data and an .xml file that contains a manifest of the .zip file contents. 
-
-The .zip and .xml backup file names consist of your web site name followed by an underscore and a time stamp of when the backup was taken. The time stamp contains the date in the format YYYYMMDD (in digits with no spaces) plus the 24-hour time in UTC format (for example, fabrikam_201402152300.zip). The content of these files can be unzipped and browsed in case you want to access your backups without actually performing a web site restore.
-
-> [WACOM.NOTE] Altering any of the files in your **websitebackups** container can cause the backup to become invalid and therefore non-restorable.
-
-## Notes
-
-* Make sure that you set up the connection strings for each of your databases properly on the Configure tab of the web site so that the Backup and Restore feature can include your databases.
-* During Preview, you are responsible for managing the backed up content saved to your storage account. If you delete a backup from your storage account and have not made a copy elsewhere, you will not be able to restore the backup later. 
-* Although you can back up more than one web site to the same storage account, for ease of maintenance, consider creating a separate storage account for each web site.
-* During Preview, backup and restore operations are available only through the Windows Azure Management Portal.
-
-
-## Next Steps
-For information on restoring a Windows Azure web site from backup, see [Restore a Windows Azure web site](http://www.windowsazure.com/en-us/documentation/articles/web-sites-restore/).
-
-=======
 3. In the **Frequency** box, specify how often you want automated backups to be made. (During Preview, the number of days is the only time unit available.)
 	
 	![Choose backup frequency][Frequency]
@@ -218,7 +133,6 @@
 
 [Understanding Windows Azure Storage Billing](http://blogs.msdn.com/b/windowsazurestorage/archive/2010/07/09/understanding-windows-azure-storage-billing-bandwidth-transactions-and-capacity.aspx)
 
->>>>>>> a4fd0a1b
 <!-- IMAGES -->
 [ChooseBackupsPage]: ./media/web-sites-backup/01ChooseBackupsPage.png
 [ChooseStorageAccount]: ./media/web-sites-backup/02ChooseStorageAccount.png
