--- conflicted
+++ resolved
@@ -1,337 +1,167 @@
-<<<<<<< HEAD
-<properties 
-	pageTitle="Azure Websites Backups" 
-	description="Learn how to create backups of your Azure websites." 
-	services="web-sites" 
-	documentationCenter="" 
-	authors="cephalin" 
-	manager="wpickett" 
-	editor="mollybos"/>
-
-<tags 
-	ms.service="web-sites" 
-	ms.workload="web" 
-	ms.tgt_pltfrm="na" 
-	ms.devlang="na" 
-	ms.topic="article" 
-	ms.date="02/12/2015" 
-	ms.author="cephalin"/>
-
-# Azure Websites Backups
-
-The Azure Websites Backup and Restore feature lets you easily create website backups manually or automatically. You can restore your website to a previous state, or create a new website based on one of your original site's backups. 
-
-
-For information on restoring an Azure website from backup, see [Restore an Azure web site](http://www.windowsazure.com/en-us/documentation/articles/web-sites-restore/).
-
-<a name="video"></a>
-## Automatic and Easy Backup (Video)
-
-In this video, Eduardo Laureano and Scott Hanselman introduce Azure websites backups. (Duration: 11:43)  
-
-> [AZURE.VIDEO azure-websites-automatic-and-easy-backup]
-
-<a name="whatsbackedup"></a>
-## What Gets Backed Up 
-Azure Websites backs up the following information:
-
-* Website configuration
-* Website file content
-* Any SQL Server or MySQL databases connected to your site (you can choose which ones to include in the backup)
-
-This information is backed up to the Azure storage account that you specify. 
-
-> [AZURE.NOTE] Each backup is a complete offline copy of your website, not an incremental update.
-
-<a name="requirements"></a>
-## Requirements and Restrictions
-
-* The Backup and Restore feature requires the site to be in a Standard tier. For more information about scaling your website use a Standard tier, see [How to Scale Web Sites](http://www.windowsazure.com/en-us/documentation/articles/web-sites-scale/). 
-
-* The Backup and Restore feature requires an Azure storage account that must belong to the same subscription as the website that you are going to back up. If you do not yet have a storage account, you can create one by clicking the **Storage** button (grid icon) in the left pane of the Azure portal, and then choosing **New** in the command bar at the bottom. For more information on Azure storage accounts, see the [links](#moreaboutstorage) at the end of this article.
-
-<a name="manualbackup"></a>
-## To Create a Manual Backup
-
-1. In the Azure portal for your website, choose the **Backups** tab.
-	
-	![Backups page][ChooseBackupsPage]
-	
-2. Select the storage account to which you want to back up your website. The storage account must belong to the same subscription as the website that you are going to back up.
-	
-	![Choose storage account][ChooseStorageAccount]
-	
-3. In the **Included Databases** option, select the databases that are connected to your website (SQL Server or MySQL) that you want to back up. 
-	
-	![Choose databases to include][IncludedDatabases]
-
-	> [AZURE.NOTE] 	For a database to appear in this list, its connection string must exist in the **Connection Strings** section of the Configure tab in the portal.
-	
-4. In the command bar, click **Backup Now**.
-	
-	![BackUpNow button][BackUpNow]
-	
-	You will see a progress message during the backup process:
-	
-	![Backup progress message][BackupProgress]
-	
-You can make a manual backup at any time. During Preview, no more than 2 manual backups can be made in a 24-hour period (subject to change).  
-
-<a name="automatedbackups"></a>
-## To Configure Automated Backups
-
-1. On the Backups page, set **Automated Backup** to ON.
-	
-	![Enable automated backups][SetAutomatedBackupOn]
-	
-2. Select the storage account to which you want to back up your website. The storage account must belong to the same subscription as the website that you are going to back up.
-	
-	![Choose storage account][ChooseStorageAccount]
-	
-3. In the **Frequency** box, specify how often you want automated backups to be made. (During Preview, the number of days is the only time unit available.)
-	
-	![Choose backup frequency][Frequency]
-	
-	The number of days must be between 1 and 90, inclusive (from once a day to once every 90 days).
-	
-4. Use the **Start Date** option to specify a date and time when you want the automated backups to begin. 
-	
-	![Choose start date][StartDate]
-	
-	Times are available in half-hour increments.
-	
-	![Choose start time][StartTime]
-	
-	> [AZURE.NOTE] Azure stores backup times in UTC format, but displays them in accordance with the system time on the computer that you are using to display the portal.
-	
-5. In the **Included Databases** section, select the databases that are connected to your website (SQL Server or MySQL) that you want to back up. For a database to appear in the list, its connection string must exist in the **Connection Strings** section of the Configure tab in the portal.
-	
-	![Choose databases to include][IncludedDatabases]
-	
-	> [AZURE.NOTE] If you choose to include one or more databases in the backup and have specified a Frequency of less than 7 days, you will be warned that frequent backups can increase your database costs.
-	
-6. In the command bar, click the **Save** button to save your configuration changes (or choose **Discard** if you decide not to save them).
-	
-	![Save button][SaveIcon]
-
-<a name="aboutbackups"></a>
-## How Backups Are Stored
-
-After you have made one or more backups, they will be visible on the Containers tab of your storage account. Your backups will be in a container called **websitebackups**. Each backup consists of a .zip file that contains the backed up data and an .xml file that contains a manifest of the .zip file contents. 
-
-The .zip and .xml backup file names consist of your website name followed by an underscore and a time stamp of when the backup was taken. The time stamp contains the date in the format YYYYMMDD (in digits with no spaces) plus the 24-hour time in UTC format (for example, fabrikam_201402152300.zip). The content of these files can be unzipped and browsed in case you want to access your backups without actually performing a website restore.
-
-The XML file that is stored with the zip file indicates the database file name under *backupdescription* > *databases* > *databasebackupdescription* > *filename*.
-
-The database backup file itself is stored in the root of the .zip file. For a SQL database, this is a BACPAC file (no file extension) and can be imported. To create a new SQL database based on the BACPAC export, you can follow the steps in the article [Import a BACPAC File to Create a New User Database](http://technet.microsoft.com/en-us/library/hh710052.aspx).
-
-For information on restoring an Azure website (including databases) by using the Azure management portal, see [Restore a Microsoft Azure web site]( http://azure.microsoft.com/en-us/documentation/articles/web-sites-restore/).
-
-> [AZURE.NOTE] Altering any of the files in your **websitebackups** container can cause the backup to become invalid and therefore non-restorable.
-
-<a name="notes"></a>
-## Notes
-
-* Make sure that you set up the connection strings for each of your databases properly on the Configure tab of the website so that the Backup and Restore feature can include your databases.
-* During Preview, you are responsible for managing the backed up content saved to your storage account. If you delete a backup from your storage account and have not made a copy elsewhere, you will not be able to restore the backup later. 
-* Although you can back up more than one website to the same storage account, for ease of maintenance, consider creating a separate storage account for each website.
-* During Preview, backup and restore operations are available only through the Azure Management Portal.
-
-<a name="nextsteps"></a>
-## Next Steps
-For information on restoring an Azure website from backup, see [Restore an Azure web site](http://www.windowsazure.com/en-us/documentation/articles/web-sites-restore/).
-
-To get started with Azure, see [Microsoft Azure Free Trial](http://azure.microsoft.com/en-us/pricing/free-trial/).
-
-
-<a name="moreaboutstorage"></a>
-### More about storage accounts
-
-[What is a Storage Account?](http://www.windowsazure.com/en-us/documentation/articles/storage-whatis-account/)
-
-[How to: Create a storage account](http://www.windowsazure.com/en-us/documentation/articles/storage-create-storage-account/)
-
-[How To Monitor a Storage Account](http://www.windowsazure.com/en-us/documentation/articles/storage-monitor-storage-account/)
-
-[Understanding Winidows Azure Storage Billing](http://blogs.msdn.com/b/windowsazurestorage/archive/2010/07/09/understanding-windows-azure-storage-billing-bandwidth-transactions-and-capacity.aspx)
-
-<!-- IMAGES -->
-[ChooseBackupsPage]: ./media/web-sites-backup/01ChooseBackupsPage.png
-[ChooseStorageAccount]: ./media/web-sites-backup/02ChooseStorageAccount.png
-[IncludedDatabases]: ./media/web-sites-backup/03IncludedDatabases.png
-[BackUpNow]: ./media/web-sites-backup/04BackUpNow.png
-[BackupProgress]: ./media/web-sites-backup/05BackupProgress.png
-[SetAutomatedBackupOn]: ./media/web-sites-backup/06SetAutomatedBackupOn.png
-[Frequency]: ./media/web-sites-backup/07Frequency.png
-[StartDate]: ./media/web-sites-backup/08StartDate.png
-[StartTime]: ./media/web-sites-backup/09StartTime.png
-[SaveIcon]: ./media/web-sites-backup/10SaveIcon.png
-=======
-<properties 
-	pageTitle="Azure Websites Backups" 
-	description="Learn how to create backups of your Azure websites." 
-	services="web-sites" 
-	documentationCenter="" 
-	authors="cephalin" 
-	manager="wpickett" 
-	editor="mollybos"/>
-
-<tags 
-	ms.service="web-sites" 
-	ms.workload="web" 
-	ms.tgt_pltfrm="na" 
-	ms.devlang="na" 
-	ms.topic="article" 
-	ms.date="02/12/2015" 
-	ms.author="cephalin"/>
-
-# Azure Websites Backups
-
-The Azure Websites Backup and Restore feature lets you easily create website backups manually or automatically. You can restore your website to a previous state, or create a new website based on one of your original site's backups. 
-
-
-For information on restoring an Azure website from backup, see [Restore an Azure web site](../web-sites-restore/).
-
-<a name="video"></a>
-## Automatic and Easy Backup (Video)
-
-In this video, Eduardo Laureano and Scott Hanselman introduce Azure websites backups. (Duration: 11:43)  
-
-> [AZURE.VIDEO azure-websites-automatic-and-easy-backup]
-
-<a name="whatsbackedup"></a>
-## What Gets Backed Up 
-Azure Websites backs up the following information:
-
-* Website configuration
-* Website file content
-* Any SQL Server or MySQL databases connected to your site (you can choose which ones to include in the backup)
-
-This information is backed up to the Azure storage account that you specify. 
-
-> [AZURE.NOTE] Each backup is a complete offline copy of your website, not an incremental update.
-
-<a name="requirements"></a>
-## Requirements and Restrictions
-
-* The Backup and Restore feature requires the site to be in a Standard tier. For more information about scaling your website use a Standard tier, see [How to Scale Web Sites](../web-sites-scale/). 
-
-* The Backup and Restore feature requires an Azure storage account that must belong to the same subscription as the website that you are going to back up. If you do not yet have a storage account, you can create one by clicking the **Storage** button (grid icon) in the left pane of the Azure portal, and then choosing **New** in the command bar at the bottom. For more information on Azure storage accounts, see the [links](#moreaboutstorage) at the end of this article.
-
-<a name="manualbackup"></a>
-## To Create a Manual Backup
-
-1. In the Azure portal for your website, choose the **Backups** tab.
-	
-	![Backups page][ChooseBackupsPage]
-	
-2. Select the storage account to which you want to back up your website. The storage account must belong to the same subscription as the website that you are going to back up.
-	
-	![Choose storage account][ChooseStorageAccount]
-	
-3. In the **Included Databases** option, select the databases that are connected to your website (SQL Server or MySQL) that you want to back up. 
-	
-	![Choose databases to include][IncludedDatabases]
-
-	> [AZURE.NOTE] 	For a database to appear in this list, its connection string must exist in the **Connection Strings** section of the Configure tab in the portal.
-	
-4. In the command bar, click **Backup Now**.
-	
-	![BackUpNow button][BackUpNow]
-	
-	You will see a progress message during the backup process:
-	
-	![Backup progress message][BackupProgress]
-	
-You can make a manual backup at any time. During Preview, no more than 2 manual backups can be made in a 24-hour period (subject to change).  
-
-<a name="automatedbackups"></a>
-## To Configure Automated Backups
-
-1. On the Backups page, set **Automated Backup** to ON.
-	
-	![Enable automated backups][SetAutomatedBackupOn]
-	
-2. Select the storage account to which you want to back up your website. The storage account must belong to the same subscription as the website that you are going to back up.
-	
-	![Choose storage account][ChooseStorageAccount]
-	
-3. In the **Frequency** box, specify how often you want automated backups to be made. (During Preview, the number of days is the only time unit available.)
-	
-	![Choose backup frequency][Frequency]
-	
-	The number of days must be between 1 and 90, inclusive (from once a day to once every 90 days).
-	
-4. Use the **Start Date** option to specify a date and time when you want the automated backups to begin. 
-	
-	![Choose start date][StartDate]
-	
-	Times are available in half-hour increments.
-	
-	![Choose start time][StartTime]
-	
-	> [AZURE.NOTE] Azure stores backup times in UTC format, but displays them in accordance with the system time on the computer that you are using to display the portal.
-	
-5. In the **Included Databases** section, select the databases that are connected to your website (SQL Server or MySQL) that you want to back up. For a database to appear in the list, its connection string must exist in the **Connection Strings** section of the Configure tab in the portal.
-	
-	![Choose databases to include][IncludedDatabases]
-	
-	> [AZURE.NOTE] If you choose to include one or more databases in the backup and have specified a Frequency of less than 7 days, you will be warned that frequent backups can increase your database costs.
-	
-6. In the command bar, click the **Save** button to save your configuration changes (or choose **Discard** if you decide not to save them).
-	
-	![Save button][SaveIcon]
-
-<a name="aboutbackups"></a>
-## How Backups Are Stored
-
-After you have made one or more backups, they will be visible on the Containers tab of your storage account. Your backups will be in a container called **websitebackups**. Each backup consists of a .zip file that contains the backed up data and an .xml file that contains a manifest of the .zip file contents. 
-
-The .zip and .xml backup file names consist of your website name followed by an underscore and a time stamp of when the backup was taken. The time stamp contains the date in the format YYYYMMDD (in digits with no spaces) plus the 24-hour time in UTC format (for example, fabrikam_201402152300.zip). The content of these files can be unzipped and browsed in case you want to access your backups without actually performing a website restore.
-
-The XML file that is stored with the zip file indicates the database file name under *backupdescription* > *databases* > *databasebackupdescription* > *filename*.
-
-The database backup file itself is stored in the root of the .zip file. For a SQL database, this is a BACPAC file (no file extension) and can be imported. To create a new SQL database based on the BACPAC export, you can follow the steps in the article [Import a BACPAC File to Create a New User Database](http://technet.microsoft.com/library/hh710052.aspx).
-
-For information on restoring an Azure website (including databases) by using the Azure management portal, see [Restore a Microsoft Azure web site](../web-sites-restore/).
-
-> [AZURE.NOTE] Altering any of the files in your **websitebackups** container can cause the backup to become invalid and therefore non-restorable.
-
-<a name="notes"></a>
-## Notes
-
-* Make sure that you set up the connection strings for each of your databases properly on the Configure tab of the website so that the Backup and Restore feature can include your databases.
-* During Preview, you are responsible for managing the backed up content saved to your storage account. If you delete a backup from your storage account and have not made a copy elsewhere, you will not be able to restore the backup later. 
-* Although you can back up more than one website to the same storage account, for ease of maintenance, consider creating a separate storage account for each website.
-* During Preview, backup and restore operations are available only through the Azure Management Portal.
-
-<a name="nextsteps"></a>
-## Next Steps
-For information on restoring an Azure website from backup, see [Restore an Azure web site](../web-sites-restore/).
-
-To get started with Azure, see [Microsoft Azure Free Trial](/pricing/free-trial/).
-
-
-<a name="moreaboutstorage"></a>
-### More about storage accounts
-
-[What is a Storage Account?](../storage-whatis-account/)
-
-[How to: Create a storage account](../storage-create-storage-account/)
-
-[How To Monitor a Storage Account](../storage-monitor-storage-account/)
-
-[Understanding Winidows Azure Storage Billing](http://blogs.msdn.com/b/windowsazurestorage/archive/2010/07/09/understanding-windows-azure-storage-billing-bandwidth-transactions-and-capacity.aspx)
-
-<!-- IMAGES -->
-[ChooseBackupsPage]: ./media/web-sites-backup/01ChooseBackupsPage.png
-[ChooseStorageAccount]: ./media/web-sites-backup/02ChooseStorageAccount.png
-[IncludedDatabases]: ./media/web-sites-backup/03IncludedDatabases.png
-[BackUpNow]: ./media/web-sites-backup/04BackUpNow.png
-[BackupProgress]: ./media/web-sites-backup/05BackupProgress.png
-[SetAutomatedBackupOn]: ./media/web-sites-backup/06SetAutomatedBackupOn.png
-[Frequency]: ./media/web-sites-backup/07Frequency.png
-[StartDate]: ./media/web-sites-backup/08StartDate.png
-[StartTime]: ./media/web-sites-backup/09StartTime.png
-[SaveIcon]: ./media/web-sites-backup/10SaveIcon.png
->>>>>>> 2076695a
+<properties 
+	pageTitle="Azure Websites Backups" 
+	description="Learn how to create backups of your Azure websites." 
+	services="web-sites" 
+	documentationCenter="" 
+	authors="cephalin" 
+	manager="wpickett" 
+	editor="mollybos"/>
+
+<tags 
+	ms.service="web-sites" 
+	ms.workload="web" 
+	ms.tgt_pltfrm="na" 
+	ms.devlang="na" 
+	ms.topic="article" 
+	ms.date="02/12/2015" 
+	ms.author="cephalin"/>
+
+# Azure Websites Backups
+
+The Azure Websites Backup and Restore feature lets you easily create website backups manually or automatically. You can restore your website to a previous state, or create a new website based on one of your original site's backups. 
+
+
+For information on restoring an Azure website from backup, see [Restore an Azure web site](../web-sites-restore/).
+
+<a name="video"></a>
+## Automatic and Easy Backup (Video)
+
+In this video, Eduardo Laureano and Scott Hanselman introduce Azure websites backups. (Duration: 11:43)  
+
+> [AZURE.VIDEO azure-websites-automatic-and-easy-backup]
+
+<a name="whatsbackedup"></a>
+## What Gets Backed Up 
+Azure Websites backs up the following information:
+
+* Website configuration
+* Website file content
+* Any SQL Server or MySQL databases connected to your site (you can choose which ones to include in the backup)
+
+This information is backed up to the Azure storage account that you specify. 
+
+> [AZURE.NOTE] Each backup is a complete offline copy of your website, not an incremental update.
+
+<a name="requirements"></a>
+## Requirements and Restrictions
+
+* The Backup and Restore feature requires the site to be in a Standard tier. For more information about scaling your website use a Standard tier, see [How to Scale Web Sites](../web-sites-scale/). 
+
+* The Backup and Restore feature requires an Azure storage account that must belong to the same subscription as the website that you are going to back up. If you do not yet have a storage account, you can create one by clicking the **Storage** button (grid icon) in the left pane of the Azure portal, and then choosing **New** in the command bar at the bottom. For more information on Azure storage accounts, see the [links](#moreaboutstorage) at the end of this article.
+
+<a name="manualbackup"></a>
+## To Create a Manual Backup
+
+1. In the Azure portal for your website, choose the **Backups** tab.
+	
+	![Backups page][ChooseBackupsPage]
+	
+2. Select the storage account to which you want to back up your website. The storage account must belong to the same subscription as the website that you are going to back up.
+	
+	![Choose storage account][ChooseStorageAccount]
+	
+3. In the **Included Databases** option, select the databases that are connected to your website (SQL Server or MySQL) that you want to back up. 
+	
+	![Choose databases to include][IncludedDatabases]
+
+	> [AZURE.NOTE] 	For a database to appear in this list, its connection string must exist in the **Connection Strings** section of the Configure tab in the portal.
+	
+4. In the command bar, click **Backup Now**.
+	
+	![BackUpNow button][BackUpNow]
+	
+	You will see a progress message during the backup process:
+	
+	![Backup progress message][BackupProgress]
+	
+You can make a manual backup at any time. During Preview, no more than 2 manual backups can be made in a 24-hour period (subject to change).  
+
+<a name="automatedbackups"></a>
+## To Configure Automated Backups
+
+1. On the Backups page, set **Automated Backup** to ON.
+	
+	![Enable automated backups][SetAutomatedBackupOn]
+	
+2. Select the storage account to which you want to back up your website. The storage account must belong to the same subscription as the website that you are going to back up.
+	
+	![Choose storage account][ChooseStorageAccount]
+	
+3. In the **Frequency** box, specify how often you want automated backups to be made. (During Preview, the number of days is the only time unit available.)
+	
+	![Choose backup frequency][Frequency]
+	
+	The number of days must be between 1 and 90, inclusive (from once a day to once every 90 days).
+	
+4. Use the **Start Date** option to specify a date and time when you want the automated backups to begin. 
+	
+	![Choose start date][StartDate]
+	
+	Times are available in half-hour increments.
+	
+	![Choose start time][StartTime]
+	
+	> [AZURE.NOTE] Azure stores backup times in UTC format, but displays them in accordance with the system time on the computer that you are using to display the portal.
+	
+5. In the **Included Databases** section, select the databases that are connected to your website (SQL Server or MySQL) that you want to back up. For a database to appear in the list, its connection string must exist in the **Connection Strings** section of the Configure tab in the portal.
+	
+	![Choose databases to include][IncludedDatabases]
+	
+	> [AZURE.NOTE] If you choose to include one or more databases in the backup and have specified a Frequency of less than 7 days, you will be warned that frequent backups can increase your database costs.
+	
+6. In the command bar, click the **Save** button to save your configuration changes (or choose **Discard** if you decide not to save them).
+	
+	![Save button][SaveIcon]
+
+<a name="aboutbackups"></a>
+## How Backups Are Stored
+
+After you have made one or more backups, they will be visible on the Containers tab of your storage account. Your backups will be in a container called **websitebackups**. Each backup consists of a .zip file that contains the backed up data and an .xml file that contains a manifest of the .zip file contents. 
+
+The .zip and .xml backup file names consist of your website name followed by an underscore and a time stamp of when the backup was taken. The time stamp contains the date in the format YYYYMMDD (in digits with no spaces) plus the 24-hour time in UTC format (for example, fabrikam_201402152300.zip). The content of these files can be unzipped and browsed in case you want to access your backups without actually performing a website restore.
+
+The XML file that is stored with the zip file indicates the database file name under *backupdescription* > *databases* > *databasebackupdescription* > *filename*.
+
+The database backup file itself is stored in the root of the .zip file. For a SQL database, this is a BACPAC file (no file extension) and can be imported. To create a new SQL database based on the BACPAC export, you can follow the steps in the article [Import a BACPAC File to Create a New User Database](http://technet.microsoft.com/library/hh710052.aspx).
+
+For information on restoring an Azure website (including databases) by using the Azure management portal, see [Restore a Microsoft Azure web site](../web-sites-restore/).
+
+> [AZURE.NOTE] Altering any of the files in your **websitebackups** container can cause the backup to become invalid and therefore non-restorable.
+
+<a name="notes"></a>
+## Notes
+
+* Make sure that you set up the connection strings for each of your databases properly on the Configure tab of the website so that the Backup and Restore feature can include your databases.
+* During Preview, you are responsible for managing the backed up content saved to your storage account. If you delete a backup from your storage account and have not made a copy elsewhere, you will not be able to restore the backup later. 
+* Although you can back up more than one website to the same storage account, for ease of maintenance, consider creating a separate storage account for each website.
+* During Preview, backup and restore operations are available only through the Azure Management Portal.
+
+<a name="nextsteps"></a>
+## Next Steps
+For information on restoring an Azure website from backup, see [Restore an Azure web site](../web-sites-restore/).
+
+To get started with Azure, see [Microsoft Azure Free Trial](/pricing/free-trial/).
+
+
+<a name="moreaboutstorage"></a>
+### More about storage accounts
+
+[What is a Storage Account?](../storage-whatis-account/)
+
+[How to: Create a storage account](../storage-create-storage-account/)
+
+[How To Monitor a Storage Account](../storage-monitor-storage-account/)
+
+[Understanding Winidows Azure Storage Billing](http://blogs.msdn.com/b/windowsazurestorage/archive/2010/07/09/understanding-windows-azure-storage-billing-bandwidth-transactions-and-capacity.aspx)
+
+<!-- IMAGES -->
+[ChooseBackupsPage]: ./media/web-sites-backup/01ChooseBackupsPage.png
+[ChooseStorageAccount]: ./media/web-sites-backup/02ChooseStorageAccount.png
+[IncludedDatabases]: ./media/web-sites-backup/03IncludedDatabases.png
+[BackUpNow]: ./media/web-sites-backup/04BackUpNow.png
+[BackupProgress]: ./media/web-sites-backup/05BackupProgress.png
+[SetAutomatedBackupOn]: ./media/web-sites-backup/06SetAutomatedBackupOn.png
+[Frequency]: ./media/web-sites-backup/07Frequency.png
+[StartDate]: ./media/web-sites-backup/08StartDate.png
+[StartTime]: ./media/web-sites-backup/09StartTime.png
+[SaveIcon]: ./media/web-sites-backup/10SaveIcon.png