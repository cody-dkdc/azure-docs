---
title: Azure Cloud Services Documentation - Tutorials, API Reference | Microsoft Docs
description: Tutorials, API references and other documentation show you how to use Cloud Services to host and run highly available and scalable cloud applications and APIs.
services: cloud-services
author: carolz
manager: carolz
layout: LandingPage
<<<<<<< HEAD
description: Tutorials, API references and other documentation show you how to use Cloud Services to host and run highly available and scalable cloud applications and APIs.
=======
ms.assetid: 
ms.service: cloud-services
ms.tgt_pltfrm: na
ms.devlang: na
ms.topic: landing-page
ms.date: 01/23/2017
ms.author: carolz
>>>>>>> e8cfaf0d
---
# Cloud Services Documentation

Learn how to use Cloud Services to host and run highly available, scalable cloud applications and APIs.  Tutorials, API references and other documentation show you how to manage virtual machine hosts and configure, patch, and install software.

<ul class="panelContent cardsFTitle">
    <li>
        <a href="https:/azure/cloud-services/cloud-services-choose-me">
        <div class="cardSize">
            <div class="cardPadding">
                <div class="card">
                    <div class="cardImageOuter">
                        <div class="cardImage">
                            <img src="media/index/cloud-services.svg" alt="" />
                        </div>
                    </div>
                    <div class="cardText">
                        <h3>Learn about Cloud Services</h3>
                    </div>
                </div>
            </div>
        </div>
        </a>
    </li>
    <li>
        <a href="https://azure.microsoft.com/documentation/videos/index/?services=cloud-services">
        <div class="cardSize">
            <div class="cardPadding">
                <div class="card">
                    <div class="cardImageOuter">
                        <div class="cardImage">
                            <img src="media/index/video-library.svg" alt="" />
                        </div>
                    </div>
                    <div class="cardText">
                        <h3>Cloud Services Video Library</h3>
                    </div>
                </div>
            </div>
        </div>
        </a>
    </li>
    <li>
        <a href="/azure/cloud-services/cloud-services-dotnet-get-started">
        <div class="cardSize">
            <div class="cardPadding">
                <div class="card">
                    <div class="cardImageOuter">
                        <div class="cardImage">
                            <img src="media/index/dotnet.svg" alt="" />
                        </div>
                    </div>
                    <div class="cardText">
                        <h3>Get Started with Cloud Services using .NET</h3>
                    </div>
                </div>
            </div>
        </div>
        </a>
    </li>
    <li>
        <a href="/azure/cloud-services/cloud-services-python-ptvs">
        <div class="cardSize">
            <div class="cardPadding">
                <div class="card">
                    <div class="cardImageOuter">
                        <div class="cardImage">
                            <img src="media/index/python.svg" alt="" />
                        </div>
                    </div>
                    <div class="cardText">
                        <h3>Get Started with Cloud Services using Python</h3>
                    </div>
                </div>
            </div>
        </div>
        </a>
    </li>
 </ul>

---

<h2>Reference</h2>
<ul class="panelContent cardsW">
    <li>
        <div class="cardSize">
            <div class="cardPadding">
                <div class="card">
                    <div class="cardText">
                        <h3>Languages</h3>
                        <p><a href="https://msdn.microsoft.com/library/azure/ee758711">.csdef XMLSchema</a></p>
                        <p><a href="https://msdn.microsoft.com/library/azure/ee758710">.cscfg XMLSchema</a></p>
                    </div>
                </div>
            </div>
        </div>
    </li>
    <li>
        <div class="cardSize">
            <div class="cardPadding">
                <div class="card">
                    <div class="cardText">
                        <h3>REST</h3>
                        <p><a href="https://msdn.microsoft.com/library/azure/ee460812">REST API</a></p>
                    </div>
                </div>
            </div>
        </div>
    </li>
</ul>

<|MERGE_RESOLUTION|>--- conflicted
+++ resolved
@@ -5,9 +5,6 @@
 author: carolz
 manager: carolz
 layout: LandingPage
-<<<<<<< HEAD
-description: Tutorials, API references and other documentation show you how to use Cloud Services to host and run highly available and scalable cloud applications and APIs.
-=======
 ms.assetid: 
 ms.service: cloud-services
 ms.tgt_pltfrm: na
@@ -15,7 +12,6 @@
 ms.topic: landing-page
 ms.date: 01/23/2017
 ms.author: carolz
->>>>>>> e8cfaf0d
 ---
 # Cloud Services Documentation
 
