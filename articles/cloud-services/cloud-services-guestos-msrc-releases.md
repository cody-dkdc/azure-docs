---
title: List of updates applied to the Azure Guest OS | Microsoft Docs
description: The list of updates applied to Guest OS releases
services: cloud-services
documentationcenter: na
author: raiye
editor: ''

ms.assetid: d0a272a9-ed01-4f4c-a0b3-bd5e841bdd77
ms.service: cloud-services
ms.devlang: na
ms.topic: article
ms.tgt_pltfrm: na
ms.workload: tbd
ms.date: 10/9/2018
ms.author: raiye

---
# Azure Guest OS
The following tables show the Microsoft Security Response Center (MSRC) updates applied to the Azure Guest OS. Search this article to determine if a particular update applies to the Guest OS you are using. Updates always carry forward for the particular [family][family-explain] they were introduced in.

## September Guest OS
<<<<<<< HEAD
=======
> [!NOTE]
> The September Guest OS is currently being rolled out to Cloud Service VMs that are configured for automatic updates. When the rollout is complete, this version will be made available for manual updates through the Azure portal and configuration files. The following patches are included in the September Guest OS. This list is subject to change.

>>>>>>> 8cd31a2c
| Product Category | Parent KB Article | Vulnerability Description | Guest OS | Date First Introduced |
| --- | --- | --- | --- | --- |
| Rel 18-09 | [4457131] | Windows 10 Security | 5.23 | September 11, 2018 |
| Rel 18-09 | [4457145] | Windows Security only | 2.78 | September 11, 2018 |
| Rel 18-09 | [4457140] | Windows Security only | 3.65 | September 11, 2018 |
| Rel 18-09 | [4457143] | Windows Security only | 4.58 | September 11, 2018 |
| Rel 18-09 | [4457055], [4457030] | .NET 3.5, 4.5 Security | 2.78 | September 11, 2018 |
| Rel 18-09 | [4457053], [4457029] | .NET 3.5, 4.x Security | 3.65 | September 11, 2018 |
| Rel 18-09 | [4457056], [4457028] | .NET 3.5, 4.x Security | 4.58 | September 11, 2018 |
| Rel 18-09 | [4457146] | Flash | 3.65, 4.58, 5.23 | September 11, 2018 |
| Rel 18-09 | [4457426] | Internet Explorer | 2.78, 3.65, 4.58 | September 11, 2018 |
| N/A | [4343900] | August Non-Security rollup | 2.78 | August 14, 2018 |
| N/A | [4344152] | August Non-Security .NET 3.5 rollup | 2.78 | August 14, 2018 |
| N/A | [4344149] | August Non-Security .NET 4x rollup | 2.78 | August 14, 2018 |
| N/A | [4343901] | August Non-Security rollup | 3.65 | August 14, 2018 |
| N/A | [4344150] | August Non-Security .NET 3.5 rollup | 3.65 | August 14, 2018 |
| N/A | [4344148] | August Non-Security .NET 4x rollup | 3.65 | August 14, 2018 |
| N/A | [4343898] | August Non-Security rollup | 4.58 | August 14, 2018 |
| N/A | [4344153] | August Non-Security .NET 3.5 rollup | 4.58 | August 14, 2018 |
| N/A | [4344147] | August Non-Security .NET 4x rollup | 4.58 | August 14, 2018 |

## August Guest OS
| Product Category | Parent KB Article | Vulnerability Description | Guest OS | Date First Introduced |
| --- | --- | --- | --- | --- |
| Rel 18-08 | [4343887] | Windows 10 Security | 5.22 | August 14, 2018 |
| Rel 18-08 | [4343899] | Windows Security only | 2.77 | August 14, 2018 |
| Rel 18-08 | [4343896] | Windows Security only | 3.64 | August 14, 2018 |
| Rel 18-08 | [4343888] | Windows Security only | 4.57 | August 14, 2018 |
| Rel 18-08 | [4344177], [4344173] | .NET 3.5, 4.5 Security | 2.77 | August 14, 2018 |
| Rel 18-08 | [4344175], [4344172] | .NET 3.5, 4.x Security | 3.64 | August 14, 2018 |
| Rel 18-08 | [4344178], [4344171] | .NET 3.5, 4.x Security | 4.57 | August 14, 2018 |
| Rel 18-08 | [4346742], [4346739] | .NET 3.5, 4.x OOB release | 3.64 | July 30, 2018 |
| Rel 18-08 | [4346745], [4346408] | .NET 3.5, 4.x OOB release | 4.57 | July 30, 2018 |
| Rel 18-08 | [4343902] | Flash | 3.64, 4.57, 5.22 | August 14, 2018 |
| Rel 18-08 | [4343205] | Internet Explorer | 2.77, 3.64, 4.57 | August 14, 2018 |
| N/A | [4338818] |July Non-Security rollup |2.77 | July 10, 2018 |
| N/A | [4019990] |D3D Compiler update for .NET |2.77 | July 10, 2018 |
| N/A | [4338830] |July Non-Security rollup |3.64 | July 10, 2018 |
| N/A | [4338421] |July Non-Security .NET 3.5 rollup |3.64 | July 10, 2018 |
| N/A | [4338416] |July Non-Security .NET 4x rollup |3.64 | July 10, 2018 |
| N/A | [4338815] |July Non-Security rollup |4.57 | July 10, 2018 |
| N/A | [4338424] |July Non-Security .NET 3.5 rollup |3.64 | July 10, 2018 |
| N/A | [4338415] |July Non-Security .NET 4x rollup |3.64 | July 10, 2018 |

## July Guest OS
| Product Category | Parent KB Article | Vulnerability Description | Guest OS | Date First Introduced |
| --- | --- | --- | --- | --- |
| Rel 18-07 | [4338814] |Windows 10 Security |5.21 |July 10, 2018 |
| Rel 18-07 | [4338823] |Windows Security only |2.76 |July 10, 2018 |
| Rel 18-07 | [4338820] |Windows Security only |3.63 |July 10, 2018 |
| Rel 18-07 | [4338824] |Windows Security only |4.56 |July 10, 2018 |
| Rel 18-07 | [4345459] |Security rollup refresh |2.76 |July 10, 2018 |
| Rel 18-07 | [4345425] |Security rollup refresh |3.63 |July 10, 2018 |
| Rel 18-07 | [4345424] |Security rollup refresh |4.56 |July 10, 2018 |
| Rel 18-07 | [4345418] |Security rollup refresh |5.21 |July 10, 2018 |
| Rel 18-07 | [4338612], [4338602] |.NET 3.5, 4.x Security |2.76 |July 10, 2018 |
| Rel 18-07 | [4338601], [4338604] |.NET 3.5, 4.x, 4.5x Security |3.63 |July 10, 2018 |
| Rel 18-07 | [4338613], [4338600], [4338605] |.NET 3.5, 4.x, 4.5x Security |4.56|July 10, 2018 |
| Rel 18-07 | [4338832] |Flash |3.63, 4.76, 5.21 |July 10, 2018 |
| Rel 18-07 | [4339093] |Internet Explorer |2.76, 3.63, 4.76 |July 10, 2018 |
| N/A | [4284826] |June non-security rollup |2.76 |June 12, 2018 |
| N/A | [4284855] |June non-security rollup |3.63 |June 12, 2018 |
| N/A | [4284815] |June non-security rollup |4.56 |June 12, 2018 |

## June Guest OS
| Product Category | Parent KB Article | Vulnerability Description | Guest OS | Date First Introduced |
| --- | --- | --- | --- | --- |
| Rel 18-06 | [4284880] |Windows 10 Security |5.20 |June 12, 2018 |
| Rel 18-06 | [4284867] |Windows Security only |2.75 |June 12, 2018 |
| Rel 18-06 | [4284846] |Windows Security only |3.62 |June 12, 2018 |
| Rel 18-06 | [4284878] |Windows Security only |4.55 |June 12, 2018 |
| Rel 18-06 | [4230450] |Internet Explorer |2.75, 3.62, 4.75 |June 12, 2018 |
| Rel 18-06 | [4287903] |Flash |3.62, 4.75, 5.20 |June 12, 2018 |
| N/A | [4103718] |May non-security rollup |2.75 |May 8, 2018 |
| N/A | [4103730] |May non-security rollup |3.62 |May 8, 2018 |
| N/A | [4103725] |May non-security rollup |4.55 |May 8, 2018 |
| N/A | [4040980], [4040977] |Sept ’17 .NET non-security rollup |2.75 |November 14, 2017 |
| N/A | [4095874] |May .NET 3.5 non-security release |2.75 |May 8, 2018 |
| N/A | [4096495] |May .NET 4.x non-security release |2.75 |May 8, 2018 |
| N/A | [4040975] |Sept ’17 .NET non-security rollup |3.62 |November 14, 2017 |
| N/A | [4095872] |May .NET 3.5 non-security release |3.62 |May 8, 2018 |
| N/A | [4096494] |May .NET 4.x non-security release |3.62 |May 8, 2018 |
| N/A | [4096416] |May .NET 4.5x non-security release |3.62 |May 8, 2018 |
| N/A | [4040974], [4040972] |Sept ’17 .NET non-security rollup |4.55 |November 14, 2017 |
| N/A | [4043763] |Oct ’17 .NET non-security rollup |4.55 |September 12, 2017 |
| N/A | [4095876] |May .NET 4.x non-security release |4.55 |May 8, 2018 |
| N/A | [4096417] |May .NET 4.5x non-security release |4.55 |May 8, 2018 |
| N/A | [4132216] |May SSU |5.20 |May 8, 2018 |

## May Guest OS
| Product Category | Parent KB Article | Vulnerability Description | Guest OS | Date First Introduced |
| --- | --- | --- | --- | --- |
| Rel 18-05 | [4103721], [4103727], [4103723] |Windows 10 Security |5.19 |May 8, 2018 |
| Rel 18-05 | [4103712] |Windows Security only |2.74 |May 8, 2018 |
| Rel 18-05 | [4103726] |Windows Security only |3.61 |May 8, 2018 |
| Rel 18-05 | [4103715] |Windows Security only |4.54 |May 8, 2018 |
| Rel 18-05 | [4095514], [4095519] |.NET 3.5, 4.x Security |2.74 |May 8, 2018 |
| Rel 18-05 | [4095512], [4095518], [4096235] |.NET 3.5, 4.x, 4.5x Security |3.61 |May 8, 2018 |
| Rel 18-05 | [4095515], [4095517], [4096236] |.NET 3.5, 4.x, 4.5x Security |4.74|May 8, 2018 |
| Rel 18-05 | [4054856] |.NET 4.7x Security |5.19 |May 8, 2018 |
| Rel 18-05 | [4103768] |Internet Explorer |2.74, 3.61, 4.74 |May 8, 2018 |
| Rel 18-05 | [4103729] |Flash |3.61, 4.74, 5.19 |May 8, 2018 |
| N/A | [4093118] |April non-security rollup |2.73 |April 10, 2018 |
| N/A | [4093123] |April non-security rollup |3.61 |April 10, 2018 |
| N/A | [4093114] |April non-security rollup |4.74 |April 10, 2018 |
| N/A | [4093137] |April SSU |5.19 |April 10, 2018 |
| N/A | [4093753] |Timezone update |2.74, 3.61, 4.74 |April 10, 2018 |


## April Guest OS
| Product Category | Parent KB Article | Vulnerability Description | Guest OS | Date First Introduced |
| --- | --- | --- | --- | --- |
| Rel 18-04 | [4093119] |Windows 10 Security |5.18 |April 10, 2018 |
| Rel 18-04 | [4093108] |Windows Security only |2.73 |April 10, 2018 |
| Rel 18-04 | [4093122] |Windows Security only |3.60 |April 10, 2018 |
| Rel 18-04 | [4093115] |Windows Security only |4.53 |April 10, 2018 |
| Rel 18-04 | [4092946] |Internet Explorer |2.73, 3.60, 4.53 |April 10, 2018 |
| Rel 18-04 | [4093110] |Flash |3.60, 4.53, 5.18 |April 10, 2018 |
| N/A | [4088875] |March non-security rollup |2.73 |March 13, 2018 |
| N/A | [4099950] |March non-security rollup pre-requisite|2.73 |March 13, 2018 |
| N/A | [4088877] |March non-security rollup |3.60 |March 13, 2018 |
| N/A | [4088876] |March non-security rollup |4.53 |March 13, 2018 |

## March Guest OS
| Product Category | Parent KB Article | Vulnerability Description | Guest OS | Date First Introduced |
| --- | --- | --- | --- | --- |
| Rel 18-03 | [4088787], [4088776] |Windows 10 Security |5.17 |March 13, 2018 |
| Rel 18-03 | [4088878], [4088880], [4088879] |Windows Security only |2.72, 3.59, 4.52 |March 13, 2018 |
| Rel 18-03 | [4089187] |Internet Explorer |2.72, 3.59, 4.52 |March 13, 2018 |
| Rel 18-03 | [4074595] |Flash |3.59, 4.52, 5.17 |March 13, 2018 |
| N/A | [4074598] |February non-security rollup |2.72 |February 13, 2018 |
| N/A | [4074593] |February non-security rollup |3.59 |February 13, 2018 |
| N/A | [4074594] |February non-security rollup |4.52 |February 13, 2018 |
| N/A | [4074837] |Timezone update |2.72, 3.59, 4.52 |February 13, 2018 |


## February Guest OS
| Product Category | Parent KB Article | Vulnerability Description | Guest OS | Date First Introduced |
| --- | --- | --- | --- | --- |
| Rel 18-02 | [4074590], [4074588] |Windows 10 Security |5.16 |February 13, 2018 |
| Rel 18-02 | [4074587], [4074589], [4074597] |Windows Security only |2.71, 3.58, 4.51 |February 13, 2018 |
| Rel 18-02 | [4074736] |Internet Explorer |2.71, 3.58, 4.51 |February 13, 2018 |
| Rel 18-02 | [4074595] |Flash |3.58, 4.51, 5.16 |February 13, 2018 |
| N/A | [4056894] |January non-security rollup |2.71 |January 4, 2018 |
| N/A | [4056896] |January non-security rollup |3.58 |January 4, 2018 |
| N/A | [4056895] |January non-security rollup |4.51 |January 4, 2018 |
| N/A | [4054176], [4054172] |January .NET rollup |2.71 |January 4, 2018 |
| N/A | [4054175], [4054171] |January .NET rollup |3.58 |January 4, 2018 |
| N/A | [4054177], [4054170] |January .NET rollup |4.51 |January 4, 2018 |

## January Guest OS
| Product Category | Parent KB Article | Vulnerability Description | Guest OS | Date First Introduced |
| --- | --- | --- | --- | --- |
| Rel 18-01 | [4056898], [4056897], [4056899] |Windows Security only |2.70, 3.57, 4.50 |January 3, 2018 |
| Rel 18-01 | [4056890], [4056892] |Windows Security only |5.15 |January 3, 2018 |
| N/A | [4054518] |December non-security rollup |2.70 |December 12, 2017 |
| N/A | [4054520] |December non-security rollup |3.57 |December 12, 2017 |
| N/A | [4054519] |December non-security rollup |4.50 |December 12, 2017 |
| N/A | [4051956] |January timezone update |2.70, 3.57, 4.50 |December 12, 2017 |



## December Guest OS
| Product Category | Parent KB Article | Vulnerability Description | Guest OS | Date First Introduced |
| --- | --- | --- | --- | --- |
| Rel 17-12 | [4053579], [4054517] |Windows 10 Security updates |4.49, 5.14 |December 12, 2017 |
| Rel 17-12 | [4054521], [4054522], [4054523] |Windows Security only |2.69, 3.56, 4.49 |December 12, 2017 |
| Rel 17-12 | [4052978] |Internet Explorer |2.69, 3.56, 4.49 |December 12, 2017 |
| Rel 17-12 | [4052978] |Flash |3.56, 4.49, 5.14 |December 12, 2017 |
| N/A | [4048957] |November non-security rollup |2.69 |November 14, 2017 |
| N/A | [4048959] |November non-security rollup |3.56 |November 14, 2017 |
| N/A | [4048958] |November non-security rollup |4.49 |November 14, 2017 |
| N/A | [4049068] |December Timezone update |2.69, 3.56, 4.49 |December 12, 2017 |

## November Guest OS
| Product Category | Parent KB Article | Vulnerability Description | Guest OS | Date First Introduced |
| --- | --- | --- | --- | --- |
| Rel 17-11 | [4048953] |Windows 10 updates |5.13 |November 14, 2017 |
| Rel 17-11 | [4048960], [4048962], [4048961] |Windows Security only |2.68, 3.55, 4.48 |November 14, 2017 |
| Rel 17-11 | [4047206] |Internet Explorer |2.68, 3.55, 4.48 |November 14, 2017 |
| Rel 17-11 | [4048951] |Flash |3.55, 4.48, 5.13 |November 14, 2017 |
| N/A | [4041681] |October non-security rollup |2.68 |October 10, 2017 |
| N/A | [4041690] |October non-security rollup |3.55 |October 10, 2017 |
| N/A | [4041693] |October non-security rollup |4.48 |October 10, 2017 |
| N/A | [3191566] |Update for Windows Management Framework 5.1  |2.68 |November 14, 2017 |
| N/A | [3191565] |Update for Windows Management Framework 5.1  |3.55 |November 14, 2017 |
| N/A | [3191564] |Update for Windows Management Framework 5.1  |4.48 |November 14, 2017 |

## October Guest OS
| Product Category | Parent KB Article | Vulnerability Description | Guest OS | Date First Introduced |
| --- | --- | --- | --- | --- |
| Rel 17-10 | [4041691] |Windows 10 updates |5.12 |October 10, 2017 |
| Rel 17-10 | [4041678], [4041679], [4041687] |Windows Security only |2.67, 3.54, 4.47 |October 10, 2017 |
| Rel 17-10 | [4040685], |Internet Explorer |2.67, 3.54, 4.47 |October 10, 2017 |
| Rel 17-10 | [4041681], [4041690], [4041693] |Windows Monthly Rollups |2.67, 3.54, 4.47 |October 10, 2017 |
| N/A | [4038777] |September non-security rollup |2.67 |September 12, 2017 |
| N/A | [4038799] |September non-security rollup |3.54 |September 12, 2017 |
| N/A | [4038792] |September non-security rollup |4.47 |September 12, 2017 |
| N/A | [4040980] |September .NET non-security rollup |2.67 |September 12, 2017 |
| N/A | [4040979] |September .NET non-security rollup |3.54 |September 12, 2017 |
| N/A | [4040981] |September .NET non-security rollup |4.47 |September 12, 2017 |

## September Guest OS
| Product Category | Parent KB Article | Vulnerability Description | Guest OS | Date First Introduced |
| --- | --- | --- | --- | --- |
| Rel 17-09 | [4038782] |Windows 10 updates |5.11 |September 12, 2017 |
| Rel 17-09 | [4038779], [4038786], [4038793] |Windows Security only |2.66, 3.53, 4.46 |September 12, 2017 |
| Rel 17-09 | [4040966], [4040960], [4040965], [4040959], [4033988], [4040955], [4040967], [4040958]|September .NET update |2.66, 3.53, 4.46 |September 12, 2017 |
| Rel 17-09 | [4036586] |Internet explorer |2.66, 3.53, 4.46 |September 12, 2017 |
| CVE-2017-8704 | [4038782] |Denial of Service |5.11 |September 12, 2017 |
| N/A | [4034664] |August non-security rollup  |2.66 |August 8, 2017 |
| N/A | [4034665] |August non-security rollup |5.11 |August 8, 2017 |
| N/A | [4034681] |August non-security rollup |4.46 |August 8, 2017 |

## August Guest OS
| Product Category | Parent KB Article | Vulnerability Description | Guest OS | Date First Introduced |
| --- | --- | --- | --- | --- |
| Rel 17-07 | [4034658] |Windows 10 updates |5.10 |August 8, 2017 |
| Rel 17-07 | [4034679] |Windows Security only |2.65 |August 8, 2017 |
| Rel 17-07 | [4034672] |Windows Security only |4.45 |August 8, 2017 |
| Rel 17-07 | [4034666] |Windows Security only |3.52 |August 8, 2017 |
| Rel 17-07 | [4034733] |Internet Explorer |2.65, 3.52, 4.45, 5.10 |August 8, 2017 |
| Rel 17-07 | [4034664], [4034665], [4034681] |Windows Monthly Rollups |2.65, 3.52, 4.45 |August 8, 2017 |
| Rel 17-07 | [4034668], [4034660], [4034658], [4034674] |Re-release of CVE-2017-0071, Re-release of  CVE-2017-0228 |5.10 |August 8, 2017 |
| Rel 17-07 | [4025341] |July non-security rollup |2.65 |July 11, 2017 |
| Rel 17-07 | [4025331] |July non-security rollup |3.52 |July 11, 2017 |
| Rel 17-07 | [4025336] |July non-security rollup |4.45 |July 11, 2017 |

## July Guest OS
| Product Category | Parent KB Article | Vulnerability Description | Guest OS | Date First Introduced |
| --- | --- | --- | --- | --- |
| Rel 17-07 | [4025339] |Windows 10 updates |5.9 |July 11, 2017 |
| Rel 17-07 | [4025337] |Windows Security only |2.64 |July 11, 2017 |
| Rel 17-07 | [4025333] |Windows Security only |4.44 |July 11, 2017 |
| Rel 17-07 | [4025343] |Windows Security only |3.51 |July 11, 2017 |
| Rel 17-07 | [4025376] |Flash |3.51, 4.44, 5.9 |July 11, 2017 |
| Rel 17-07 | [4025252] |Internet Explorer |2.64, 3.51, 4.44 |July 11, 2017 |
| N/A | [4020322] |Timezone Update |2.64, 3.51, 4.44 |July 11, 2017 |
| N/A | [4022719] |June non-security rollup |2.64 |June 13, 2017 |
| N/A | [4022724] |June non-security rollup |3.51 |June 13, 2017 |
| N/A | [4022726] |June non-security rollup |4.44 |June 13, 2017 |

## June Guest OS
| Product Category | Parent KB Article | Vulnerability Description | Guest OS | Date First Introduced |
| --- | --- | --- | --- | --- |
| Rel 17-06 | [4019472] |WS 2016 OS Quality Improvements |5.8 |May 9, 2017 |
| Rel 17-06 | [4022722] |Windows Security only |2.63 |June 13, 2017 |
| Rel 17-06 | [4022717] |Windows Security only |4.43 |June 13, 2017 |
| Rel 17-06 | [4022718] |Windows Security only |3.50 |June 13, 2017 |
| Rel 17-06 | [4021558] |Internet Explorer|2.63, 3.50, 4.43 |June 13, 2017 |
| Rel 17-06 | [4022719], [4022724], [4022726] |Windows Monthly Rollups |2.63, 3.50, 4.43 |June 13, 2017 |
| Rel 17-06 | [4022730] |Security update for Adobe Flash Player |3.50, 4.43, 5.8 |June 13, 2017 |
| Rel 17-06 | [4015217], [4015221], [4015583], [4015550], [4015219] |Re-release of CVE-2017-0167 |4.43, 5.8 |April 11, 2017 |
| N/A | [4023136] |Timezone update  |2.63, 3.50, 4.43 |June 13, 2017 |
| N/A | [4019264] |May non-security rollup |2.63 |June 13, 2017 |
| N/A | [4014545] |May .NET non-security rollup |2.63 |April 11, 2017 |
| N/A | [4014508] |May .NET non-security rollup |2.63 |May 9, 2017 |
| N/A | [4014511] |May .NET non-security rollup |2.63 |May 9, 2017 |
| N/A | [4014514] |May .NET non-security rollup |2.63 |May 9, 2017 |
| N/A | [4019216] |May non-security rollup |3.50 |May 9, 2017 |
| N/A | [4014503] |May .NET non-security rollup |3.50 |May 9, 2017 |
| N/A | [4014506] |May .NET non-security rollup |3.50 |May 9, 2017 |
| N/A | [4014509] |May .NET non-security rollup |3.50 |May 9, 2017 |
| N/A | [4014513] |May .NET non-security rollup |3.50 |May 9, 2017 |
| N/A | [4019215] |May non-security rollup |4.43 |May 9, 2017 |
| N/A | [4014505] |May .NET non-security rollup |4.43 |May 9, 2017 |
| N/A | [4014507] |May .NET non-security rollup |4.43 |May 9, 2017 |
| N/A | [4014510] |May .NET non-security rollup |4.43 |May 9, 2017 |
| N/A | [4014512] |May .NET non-security rollup |4.43 |May 9, 2017 |

## May Guest OS
| Product Category | Parent KB Article | Vulnerability Description | Guest OS | Date First Introduced |
| --- | --- | --- | --- | --- |
| Rel 17-05 | [4019472] |WS 2016 OS Quality Improvements |5.7 | May 9, 2017 |
| Rel 17-05 | [4019263] |Windows Security only |2.62 | May 9, 2017 |
| Rel 17-05 | [4019213] |Windows Security only |4.42 | May 9, 2017 |
| Rel 17-05 | [4019214] |Windows Security only |3.49 | May 9, 2017 |
| Rel 17-05 | [4018271] |Cumulative security update for Internet Explorer |3.49 | May 9, 2017 |
| Rel 17-05 | [4010323] |SHA1 Advisory |2.62, 4.42, 5.7 | May 9, 2017 |
| Rel 17-05 | [4022344] |Microsoft Security Advisory |5.7 | May 9, 2017 |
| Rel 17-05 | [4022345] |Microsoft Security Advisory |5.7 | May 9, 2017 |
| Rel 17-05 | [4021279] |.Net /ASP.Net Core Advisory |2.62, 3.49, 4.42, 5.7 | May 9, 2017 |
| N/A | [4012864] |Timezone Update |2.62, 3.49, 4.42 | May 9, 2017 |
| N/A | [4014565] |April .NET non-security rollup |2.62 | April 11, 2017 |
| N/A | [4014559] |April .NET non-security rollup |2.62 | April 11, 2017 |
| N/A | [4015549] |April non-Security Rollup |2.62 | April 11, 2017 |
| N/A | [4019990] |D3DCompiler update - requirement for .NET 4.7 |3.49 | May 9, 2017 |
| N/A | [4014563] |April .NET non-security rollup |3.49 | April 11, 2017 |
| N/A | [4014557] |April .NET non-security rollup |3.49 | April 11, 2017 |
| N/A | [4014545] |April .NET non-security rollup |3.49 | April 11, 2017 |
| N/A | [4014548] |April .NET non-security rollup |3.49 | April 11, 2017 |
| N/A | [4015551] |April non-security rollup |3.49 | April 11, 2017 |
| N/A | [3173424] |Servicing Stack Update  |4.42 | July 12, 2016 |
| N/A | [4014555] |April .NET non-security rollup  |4.42 | April 11, 2017 |
| N/A | [4014567] |April .NET non-security rollup |4.42 | April 11, 2017 |
| N/A | [4015550] |April non-security rollup |4.42 | April 11, 2017 |
| N/A | [4013418] |Servicing Stack Update |5.7 | March 14, 2017 |

## April Guest OS
| Product Category | Parent KB Article | Vulnerability Description | Guest OS | Date First Introduced |
| --- | --- | --- | --- | --- |
| Rel 17-04 |  [4015217]  |WS 2016 OS Quality Improvements | 5.6 | April 11, 2017 |
| Rel 17-04 |  [4015546]  |Windows Security only |2.61 | April 11, 2017 |
| Rel 17-04 |  [4015547]  |Windows Security only |4.41 | April 11, 2017 |
| Rel 17-04 |  [4015548]  |Windows Security only |3.48 | April 11, 2017 |
| Rel 17-04 |  [4014661]  |Internet explorer |2.61, 3.48, 4.41 | April 11, 2017 |
| Rel 17-04 |  [4014550]; [4014560]; [4014562]; [4014556]; [4014574] |.NET Security |4.41 | April 11, 2017 |
| Rel 17-04 |  [4014564]; [4014572]; [4014549] |.NET Security |3.48 | April 11, 2017 |
| Rel 17-04 |  [4014566]; [4014552]; [4014573]; [4014558]  |.NET Security |2.61 | April 11, 2017 |
| Rel 17-04 |  [4015546]; [4015547]; [4015548]; [4015217]  |CVE-2017-0181 |5.6 | April 11, 2017 |
| Rel 17-04 |  [4015546]; [4015547]; [4015548]; [4015217]  |CVE-2017-0163; CVE-2017-0183; CVE-2017-0184; CVE-2017-0184; CVE-2017-0185; CVE-2017-0168 |2.61, 3.48, 4.41 | April 11, 2017 |
| Rel 17-04 |  [4015546]; [4015547]; [4015548]; [4015217]  |CVE-2017-0178; CVE-2017-0179; CVE-2017-0162; CVE-2017-0169 |4.41 | April 11, 2017 |
| Rel 17-04 |  [4015546]; [4015547]; [4015548]; [4015217]  |CVE-2017-0182; CVE-2017-0186; CVE-2017-0191 |2.61, 3.48, 4.41, 5.6 | April 11, 2017 |
| Rel 17-04 |  [4015193]  |DST changes in Windows for Magallanes (Chile) |2.61, 3.48, 4.41 | April 11, 2017 |
| Rel 17-04 |  [4012215]  |March 2017 Security Monthly Quality Rollup for Windows 7 SP1 and Windows Server 2008 R2 SP1 |2.61 | April 11, 2017 |
| Rel 17-04 |  [4012217]  |March 2017 Security Monthly Quality Rollup for Windows Server 2012 |3.48 | April 11, 2017 |
| Rel 17-04 |  [4012216]  |March 2017 Security Monthly Quality Rollup for Windows 8.1 and Windows Server 2012 R2 |4.41 | April 11, 2017 |

## March Guest OS
| Product Category | Parent KB Article | Vulnerability Description | Guest OS | Date First Introduced |
| --- | --- | --- | --- | --- |
| Rel 17-03 |  [4013429] |Improvements and fixes | 5.5 | March 14, 2017 |
| Rel 17-03 |  [4012212] |March 2017 Security Only Quality Update for Windows 7 SP1 and Windows Server 2008 R2 SP1 |2.60 |March 14, 2017 |
| Rel 17-03 |  [4012213] |March 2017 Security Only Quality Update for Windows 8.1 and Windows Server 2012 R2 |4.40 |March 14, 2017 |
| Rel 17-03 |  [4012214] |March 2017 Security Only Quality Update for Windows Server 2012|3.47 |March 14, 2017 |
| Rel 17-03 |  [4012204] |Security update for Internet Explorer |2.60, 3.47, 4.40, 5.5 |March 14, 2017 |
| N/A |  [4012864] |DST changes in Windows for Northern Cypress, Mongolia, and Russian Saratov region |2.60, 3.47, 4.40 |March 14, 2017 |
| N/A |  [3212646] |January 2017 Security Monthly Quality Rollup for Windows 7 SP1 and Windows Server 2008 R2 SP1 |2.60 |March 14, 2017 |
| N/A |  [3205409] |December 2016 Security Monthly Quality Rollup for Windows Server 2012 |3.47 |March 14, 2017 |
| N/A |  [3205401] |December 2016 Security Monthly Quality Rollup for Windows 8.1 and Windows Server 2012 R2 |4.40 |March 14, 2017 |
| N/A |  [3211320] |Servicing stack update for Windows 10 Version 1607 and Windows Server 2016: January 24, 2017 |5.5 |March 14, 2017 |

## January Guest OS
| Bulletin ID | Parent KB Article | Vulnerability Description | Guest OS | Date First Introduced |
| --- | --- | --- | --- | --- |
| MS17-004 | [3216771] |Security update for Local Security Authority Subsystem Service |2.59 |Jan 10, 2017 |

## December Guest OS
| Bulletin ID | Parent KB Article | Vulnerability Description | Guest OS | Date First Introduced |
| --- | --- | --- | --- | --- |
| MS16-144 |[3204059] |Cumulative Security Update for Internet Explorer |2.58, 3.46, 4.39 |Dec 13, 2016 |
| MS16-145 |[3204062] |Cumulative Security Update for Microsoft Edge |5.4 |Dec 13, 2016 |
| MS16-146 |[3204066]	|Security Update for Microsoft Graphics Component|2.58, 3.46, 4.39, 5.4 |Dec 13, 2016 |
| MS16-147 |[3204063]	|Security Update for Microsoft Uniscribe|2.58, 3.46, 4.39, 5.4 |Dec 13, 2016 |
| MS16-149 |[3205655]	|Security Update for Microsoft Windows|2.58, 3.46, 4.39, 5.4 |Dec 13, 2016 |
| MS16-150 |[3205642]	|Security Update for Secure Kernel Mode |5.4 |Dec 13, 2016 |
| MS16-151 |[3205651]	|Security Update for Kernel-Mode Drivers|2.58, 3.46, 4.39, 5.4 |Dec 13, 2016 |
| MS16-152 |[3199709]	|Security Update for Windows Kernel |5.4 |Dec 13, 2016 |
| MS16-153 |[3207328] |Security Update for Common Log File System Driver|2.58, 3.46, 4.39, 5.4 |Dec 13, 2016 |
| MS16-155 |[3205640]	|Security Update for .NET Framework |5.4 |Dec 13, 2016 |
| N/A |[3197868] |November 2016 Security Monthly Quality Rollup for Windows 7 SP1 and Windows Server 2008 R2 SP1 |2.58 |Dec 13, 2016 |
| N/A |[3197877] |November 2016 Security Monthly Quality Rollup for Windows Server 2012 |3.46 |Dec 13, 2016 |
| N/A |[3197874] |November 2016 Security Monthly Quality Rollup for Windows 8.1 and Windows Server 2012 R2 |4.39 |Dec 13, 2016 |

## November Guest OS
| Bulletin ID | Parent KB Article | Vulnerability Description | Guest OS | Date First Introduced |
| --- | --- | --- | --- | --- |
| MS16-129 |[3199057] |Cumulative Security Update for Microsoft Edge |5.3 |Nov 8, 2016 |
| MS16-130 |[3199172] |Security Update for Microsoft Windows |5.3, 4.38, 3.45, 2.57 |Nov 8, 2016 |
| MS16-131 |[3199151]	|Security Update for Microsoft Video Control |5.3, 4.38, 3.45, 2.57 |Nov 8, 2016 |
| MS16-132 |[3199120] |Security Update for Microsoft Component |5.3, 4.38, 3.45, 2.57 |Nov 8, 2016 |
| MS16-134 |[3193706] |Security Update for Common Log File System Driver |5.3, 4.38, 3.45, 2.57 |Nov 8, 2016 |
| MS16-135 |[3199135] |Security Update for Kernel-Mode Drivers |5.3, 4.38, 3.45, 2.57 |Nov 8, 2016 |
| MS16-137 |[3199173]	|Security Update for Windows Authentication Methods |5.3, 4.38, 3.45, 2.57 |Nov 8, 2016 |
| MS16-138 |[3199647] |Security Update to Microsoft Virtual Hard Drive |5.3, 4.38, 3.45 |Nov 8, 2016 |
| MS16-139 |[3199720] |Security Update for Windows Kernel |2.57 |Nov 8.2016 |
| MS16-140 |[3193479] |Security Update For Boot Manager |5.3, 4.38, 3.45 |Nov 8, 2016 |
| MS16-142 |[3198467] |Cumulative Security Update for Internet Explorer |2.57, 4.38, 5.3 |Nov 8, 2016 |
| N/A |[3192321] |Turkey ends DST observance |5.3, 4.38, 3.45, 2.57 |Nov 8, 2016 |
| N/A |[3185330] |October 2016 security monthly quality rollup for Windows 7 SP1 and Windows Server 2008 R2 SP1 |2.57 |Nov 8, 2016 |
| N/A |[3192403] |October 2016 Preview of Monthly Quality Rollup for Windows 7 SP1 and Windows Server 2008 R2 SP1 |2.57 |Nov 8, 2016 |
| N/A |[3177467] |Servicing stack update for Windows 7 SP1 and Windows Server 2008 R2 SP1: September 20, 2016 |2.57 |Nov 8, 2016 |
| N/A |[3185332] |October 2016 security monthly quality rollup for Windows Server 2012 |3.45 |Nov 8, 2016 |
| N/A |[3192406] |October 2016 Preview of Monthly Quality Rollup for Windows Server 2012 |3.45 |Nov 8, 2016 |
| N/A |[3185331] |October 2016 security monthly quality rollup for Windows 8.1 and Windows Server 2012 R2 |4.38 |Nov 8, 2016 |
| N/A |[3192404] |October 2016 Preview of Monthly Quality Rollup for Windows 8.1 and Windows Server 2012 R2 |4.38 |Nov 8, 2016 |
| N/A |[3199986] |Servicing stack update for Windows 10 Version 1607: October 27, 2016 |5.3 |Nov 8, 2016 |
| N/A |[3197954] |Cumulative Update for Windows 10 Version 1607 and Windows Server 2016: October 27, 2016 |5.3 |Nov 8, 2016 |

## October Guest OS
| Bulletin ID | Parent KB Article | Vulnerability Description | Guest OS | Date First Introduced |
| --- | --- | --- | --- | --- |
| MS16-118 |[3192887] |Cumulative Security Update for Internet Explorer |4.37, 3.44, 2.56 |Oct 11, 2016 |
| MS16-120 |[3192884] |Security Update for Microsoft Graphics Component |4.37, 3.44, 2.56 |Oct 11, 2016 |
| MS16-123 |[3192892] |Security Update for Kernel-Mode Drivers |4.37, 3.44, 2.56 |Oct 11, 2016 |
| MS16-124 |[3193227] |Security Update for Windows Registry |4.37, 3.44, 2.56 |Oct 11, 2016 |
| MS16-126 |[3196067] |Security Update for Microsoft Internet Messaging API |2.56 |Oct 11, 2016 |
| MS16-101 |[3178465] |Security Update for Windows Authentication Methods |4.37, 3.44, 2.56 |Oct 11, 2016 |
| N/A |[3182203] |September 2016 time zone change for Novosibirsk |4.37, 3.44, 2.56 |Oct 11, 2016 |
| N/A |[3185278] |September 2016 update rollup for Windows 7 SP1 and Windows Server 2008 R2 SP1 |2.56 |Oct 11, 2016 |
| N/A |[3185280] |September 2016 update rollup for Windows Server 2012 |3.44 |Oct 11, 2016 |
| N/A |[3185279] |September 2016 update rollup for Windows 8.1 and Windows Server 2012 R2 |4.37 |Oct 11, 2016 |
| N/A |[3194798] |Cumulative update for Windows 10 Version 1607 and Windows Server 2016 |5.2 |Oct 11, 2016 |

## September Guest OS
| Bulletin ID | Parent KB Article | Vulnerability Description | Guest OS | Date First Introduced |
| --- | --- | --- | --- | --- |
| MS16-104 |[3183038] |Cumulative Security Update for Internet Explorer |4.36, 3.43, 2.55 |Sept 13, 2016 |
| MS16-106 |[3185848] |Security Update for Microsoft Graphics Component |4.36, 3.43, 2.55 |Sept 13, 2016 |
| MS16-110 |[3178467] |Security Update for Windows |4.36, 3.43, 2.55 |Sept 13, 2016 |
| MS16-111 |[3186973] |Security Update for Windows Kernel |4.36, 3.43, 2.55 |Sept 13, 2016 |
| MS16-112 |[3178469] |Security Update for Windows Lock Screen |4.36 |Sept 13, 2016 |
| MS16-114 |[3185879] |Security Update for Windows SMB Server |4.36, 3.43, 2.55 |Sept 13, 2016 |
| MS16-115 |[3188733] |Security Update for PDF |4.35, 3.43 |Sept 13, 2016 |
| MS16-116 |[3188724] |Security Update in OLE Automation for VBScript Scripting Engine |4.36, 3.43, 2.55 |Sept 13, 2016 |
| N/A |[3174644] |Updated Support for Diffie-Hellman Key Exchange |4.36, 3.43, 2.55 |Sept 13, 2016 |
| N/A |[3177723] |Timezone Update - Egypt cancels DST |4.36, 3.43, 2.55 |Sept 13, 2016 |
| N/A |[3179573] |August 2016 update rollup for Windows 7 SP1 and Windows Server 2008 R2 SP1 |2.55 |Sept 13, 2016 |
| N/A |[3179575] |August 2016 update rollup for Windows Server 2012 |3.43 |Sept 13, 2016 |
| N/A |[3179574] |August 2016 update rollup for Windows RT 8.1, Windows 8.1, and Windows Server 2012 R2 |4.36 |Sept 13, 2016 |

## August Guest OS
| Bulletin ID | Parent KB Article | Vulnerability Description | Guest OS | Date First Introduced |
| --- | --- | --- | --- | --- |
| MS16-095 |[3177356] |Cumulative Security Update for Internet Explorer |4.35, 3.42, 2.54 |Aug 9, 2016 |
| MS16-097 |[3177393] |Security Update for Microsoft Graphics Component |4.35, 3.42, 2.54 |Aug 9, 2016 |
| MS16-098 |[3178466] |Security Update for Windows Kernel-Mode Drivers |4.35, 3.42, 2.54 |Aug 9, 2016 |
| MS16-100 |[3179577] |Security Update for Secure Boot |4.35, 3.42 |Aug 9, 2016 |
| MS16-101 |[3178465] |Security Update for Windows Authentication Methods |4.35, 3.42, 2.54 |Aug 9, 2016 |
| MS16-102 |[3182248] |Security Update for Microsoft Windows PDF Library |4.35, 3.42 |Aug 9, 2016 |
| MS16-077 Re-Release |[3165191] |Security Update for Web Proxy Autodiscovery (WPAD) |4.35, 3.42, 2.54 |Aug 9, 2016 |
| N/A |[3172605] |July 2016 update rollup for Windows 7 SP1 and Windows Server 2008 R2 SP1 |2.54 |Aug 9, 2016 |
| N/A |[3172615] |July 2016 update rollup for Windows Server 2012 |3.42 |Aug 9, 2016 |
| N/A |[3172614] |July 2016 update rollup for Windows RT 8.1, Windows 8.1, and Windows Server 2012 R2 |4.35 |Aug 9, 2016 |

## July Guest OS
| Bulletin ID | Parent KB Article | Vulnerability Description | Guest OS | Date First Introduced |
| --- | --- | --- | --- | --- |
| MS16-084 |[3169991] |Cumulative Security Update for Internet Explorer |4.34, 3.41, 2.53 |July 12, 2016 |
| MS16-087 |[3170005] |Security Update for Microsoft Print Spooler |4.34, 3.41, 2.53 |July 12, 2016 |
| MS16-090 |[3171481] |Security Update for Kernel Mode Drivers |4.34, 3.41, 2.53 |July 12, 2016 |
| MS16-091 |[3170048] |Security Update for .NET Framework |4.34, 3.41, 2.53 |July 12, 2016 |
| MS16-092 |[3171910] |Security Update for Windows Kernel |4.34, 3.41 |July 12, 2016 |
| MS16-094 |[3177404] |Security Update for Secure Boot |4.34, 3.41 |July 12, 2016 |
| N/A |[3162835] |June 2016 DST and time zone update for Windows |4.34, 3.41, 2.53 |July 12, 2016 |
| N/A |[3156417] |May 2016 update rollup for Windows 7 SP1 and Windows Server 2008 R2 SP1 |2.53 |July 12, 2016 |
| N/A |[3161608] |June 2016 update rollup for Windows 7 SP1 and Windows Server 2008 R2 SP1 |2.53 |July 12, 2016 |
| N/A |[3161609] |June 2016 update rollup for Windows Server 2012 |3.41 |July 12, 2016 |
| N/A |[3161606] |June 2016 update rollup for Windows RT 8.1, Windows 8.1, and Windows Server 2012 R2 |4.34 |July 12, 2016 |
| N/A |[3139923] |Windows installer (MSI) repair doesn't work when MSI package is installed on an HTTP share in Windows |4.34 |July 12, 2016 |

## June Guest OS
| Bulletin ID | Parent KB Article | Vulnerability Description | Guest OS | Date First Introduced |
| --- | --- | --- | --- | --- |
| MS16-035 |[3141780] |Security Update for .NET Framework to Address Security Feature Bypass |4.33, 3.40, 2.52 |June 14, 2016 |
| Advisory |[3155527] |Update to Cipher Suites for FalseStart |4.33, 3.40 |June 14, 2016 |
| MS16-063 |[3163649] |Cumulative Security Update for Internet Explorer |4.33, 3.40, 2.52 |June 14, 2016 |
| MS16-069 |[3163640] |Cumulative Security Update for JScript and VBScript |2.52 |June 14, 2016 |
| MS16-071 |[3164065] |Security Update for Microsoft Windows DNS Server |4.33, 3.40 |June 14, 2016 |
| MS16-072 |[3163622] |Security Update for Group Policy |4.33, 3.40, 2.52 |June 14, 2016 |
| MS16-073 |[3164028] |Security Update for Kernel Mode Drivers |4.33, 3.40, 2.52 |June 14, 2016 |
| MS16-074 |[3164036] |Security Update for Microsoft Graphics Component |4.33, 3.40, 2.52 |June 14, 2016 |
| MS16-075 |[3164038] |Security Update for Windows SMB Server |4.33, 3.40, 2.52 |June 14, 2016 |
| MS16-076 |[3167691] |Security Update for Netlogon |4.33 |June 14, 2016 |
| MS16-077 |[3165191] |Security Update for WPAD |4.33, 3.40, 2.52 |June 14, 2016 |
| MS16-080 |[3164302] |Security Update for Microsoft Windows PDF |4.33, 3.40 |June 14, 2016 |
| MS16-081 |[3160352] |Security Update for Active Directory |4.33, 3.40, 2.52 |June 14, 2016 |
| N/A |[2922223] |You cannot change system time if RealTimeIsUniversal registry entry is enabled in Windows |2.52 |June 14, 2016 |
| N/A |[3121255] |"0x00000024" Stop error in FsRtlNotifyFilterReportChange and copy file may fail in Windows |2.52 |June 14, 2016 |
| N/A |[3125424] |LSASS deadlocks cause Windows Server 2012 R2 or Windows Server 2012 not to respond |4.33, 3.40 |June 14, 2016 |
| N/A |[3125574] |Convenience rollup update for Windows 7 SP1 and Windows Server 2008 R2 SP1 |2.52 |June 14, 2016 |
| N/A |[3140245] |Update to enable TLS 1.1 and TLS 1.2 as a default secure protocols in WinHTTP in Windows |3.40, 2.52 |June 14, 2016 |
| N/A |[3146604] |WMI service crashes randomly in Windows Server 2012 R2 or Windows Server 2012 |4.33, 3.40 |June 14, 2016 |
| N/A |[3149157] |Reliability and scalability improvements in TCP/IP for Windows 8.1 and Windows Server 2012 R2 |4.33 |June 14, 2016 |
| N/A |[3156416] |May 2016 update rollup for Windows Server 2012 |3.40 |June 14, 2016 |
| N/A |[3156418] |May 2016 update rollup for Windows RT 8.1, Windows 8.1, and Windows Server 2012 R2 |4.33 |June 14, 2016 |
| N/A |[3153731] |May 2016 DST update for Azerbaijan, Chile, Haiti, and Morocco in Windows |4.33, 3.40, 2.52 |June 14, 2016 |

## May Guest OS
| Bulletin ID | Parent KB Article | Vulnerability Description | Guest OS | Date First Introduced |
| --- | --- | --- | --- | --- |
| MS16-051 |[3155533] |Cumulative Security Update for Internet Explorer |4.32, 3.39, 2.51 |May 10, 2016 |
| MS16-053 |[3156764] |Cumulative Security Update for JScript and VBScript |2.51 |May 10, 2016 |
| MS16-055 |[3156754] |Security Update for Microsoft Graphics Component |4.32, 3.39, 2.51 |May 10, 2016 |
| MS16-057 |[3156987] |Security Update for Windows Shell |4.32 |May 10, 2016 |
| MS16-060 |[3154846] |Security Update for Windows Kernel |4.32, 3.39, 2.51 |May 10, 2016 |
| MS16-061 |[3155520] |Security Update to RPC |4.32, 3.39, 2.51 |May 10, 2016 |
| MS16-062 |[3158222] |Security Update for Kernel Mode Drivers |4.32, 3.39, 2.51 |May 10, 2016 |
| MS16-065 |[3156757] |Security Update for .Net Framework |4.32, 3.39, 2.51 |May 10, 2016 |
| MS16-067 |[3155784] |Security Update for Volume Manager Driver |4.32, 3.39 |May 10, 2016 |
| N/A |[3148851] |Time zone changes for Russia in Windows  |4.32, 3.39, 2.51 |May 10, 2016 |
| N/A |[3133977] |BitLocker can't encrypt drives because of service crashes in svchost.exe process in Windows 7 or Windows Server 2008 R2  |2.51 |May 10, 2016 |
| N/A |[3133681] |Virtual machines don't respond to your operation in SCVMM in Windows Server 2012 R2  |4.32 |May 10, 2016 |
| N/A |[3123245] |Update improves port exhaustion identification in Windows Server 2012 R2  |4.32 |May 10, 2016 |
| N/A |[Disable RC4] | Microsoft security advisory: Update for disabling RC4  |4.32, 3.39, 2.51 |May 10, 2016 |

## April Guest OS
| Bulletin ID | Parent KB Article | Vulnerability Description | Guest OS | Date First Introduced |
| --- | --- | --- | --- | --- |
| MS16-037 |[3148531] |Cumulative Security Update for Internet Explorer |4.31, 3.38, 2.50 |April 12, 2016 |
| MS16-039 |[3148522] |Security Update for Microsoft Graphics Component |4.31, 3.38, 2.50 |April 12, 2016 |
| MS16-040 |[3148541] |Security Update for Microsoft XML Core Service |4.31, 3.38, 2.50 |April 12, 2016 |
| MS16-044 |[3146706] |Security Update for Windows OLE |4.31, 3.38, 2.50 |April 12, 2016 |
| MS16-045 |[3143118] |Security Update for Windows Hyper-V |4.31, 3.38 |April 12, 2016 |
| MS16-047 |[3148527] |Security Update for Security Account Manager Remote Protocol |4.31, 3.38, 2.50 |April 12, 2016 |
| MS16-048 |[3148528] |Security Update for CSRSS |4.31, 3.38 |April 12, 2016 |

## March Guest OS
| Bulletin ID | Parent KB Article | Vulnerability Description | Guest OS | Date First Introduced |
| --- | --- | --- | --- | --- |
| MS16-023 |[3142015] |Cumulative Security Update for Internet Explorer |4.30, 3.37, 2.49 |March 8, 2016 |
| MS16-026 |[3143148] |Security Update to Graphic Fonts to Address Remote Code Execution |4.30, 3.37, 2.49 |March 8, 2016 |
| MS16-027 |[3143146] |Security Updates for Windows Media Player to address Remote Code Execution |4.30, 3.37, 2.49 |March 8, 2016 |
| MS16-028 |[3143081] |Security Update for Microsoft Windows PDF Library to Address Remote Code Execution |4.30, 3.37 |March 8, 2016 |
| MS16-030 |[3143136] |Security Update for Windows OLE to Address Remote Code Execution |4.30, 3.37, 2.49 |March 8, 2016 |
| MS16-031 |[3140410] |Security Update for Microsoft Windows to Address Elevation of Privilege |2.49 |March 8, 2016 |
| MS16-032 |[3143141] |Security Update to Secondary Logon to Address Elevation of Privilege |4.30, 3.37, 2.49 |March 8, 2016 |
| MS16-033 |[3143142] |Security Update to USB Mass Storage Class Driver to Address Elevation of Privilege |4.30, 3.37, 2.49 |March 8, 2016 |
| MS16-034 |[3143145] |Security Updates for Kernel-Mode Driver to address Elevation of Privilege |4.30, 3.37, 2.49 |March 8, 2016 |

## February Guest OS
| Bulletin ID | Parent KB Article | Vulnerability Description | Guest OS | Date First Introduced |
| --- | --- | --- | --- | --- |
| MS16-009 |[3134220] |Cumulative Security Update for Internet Explorer |4.29, 3.36, 2.48 |February 9, 2016 |
| MS16-013 |[3134811] |Security Update to Windows Journal to Address Remote Code Execution |4.29, 3.36, 2.48 |February 9, 2016 |
| MS16-014 |[3134228] |Security update to Microsoft Windows to Address Remote Code Execution |4.29, 3.36, 2.48 |February 9, 2016 |
| MS16-016 |[3136041] |Security Update to WebDAV to Address Elevation of Privilege |4.29, 3.36, 2.48 |February 9, 2016 |
| MS16-018 |[3136082] |Security Update for Windows Kernel-Mode Driver to Address Elevation of Privilege |4.29, 3.36, 2.48 |February 9, 2016 |
| MS16-019 |[3137893] |Security Update for .NET Framework to Address Remote Code Execution |4.29, 3.36, 2.48 |February 9, 2016 |
| MS16-021 |[3133043] |Security Update for NPS RADIUS Server to Address Denial of Service |4.29, 3.36, 2.48 |February 9, 2016 |
| Microsoft Security Advisory |[3109853] |Update to Improve TLS Interoperability |4.29, 3.36 |February 9, 2016 |
| Re-Release - MS15-101 |[3089662] |Vulnerabilities in .NET Framework Could Allow Elevation of Privilege |4.29, 3.36, 2.48 |February 9, 2016 |
| Re-Release - MS15-118 |[3104507] |Security Updates for .NET Framework to Address Elevation of Privilege |4.29, 3.36, 2.48 |February 9, 2016 |
| Re-Release - MS15-128 |[3104503] |Security Updates for Microsoft Graphics Component to Address Remote Code Execution |4.29, 3.36, 2.48 |February 9, 2016 |

## January Guest OS
| Bulletin ID | Parent KB Article | Vulnerability Description | Guest OS | Date First Introduced |
| --- | --- | --- | --- | --- |
| MS16-001 |[3124903] |Cumulative Security Update for Internet Explorer |4.28, 3.35, 2.47 |January 12, 2016 |
| MS16-003 |[3125540] |Cumulative Security Update for JScript and VBScript |2.47 |January 12, 2016 |
| MS16-005 |[3124584] |Security Update for Windows Kernel-Mode Drivers to Address Remote Code Execution |4.28, 3.35, 2.47 |January 12, 2016 |
| MS16-007 |[3124901] |Security Update for Microsoft Windows to Address Remote Code Execution |4.28, 3.35, 2.47 |January 12, 2016 |
| MS16-008 |[3124605] |Security Update for Kernel to Address Elevation of Privilege |4.28, 3.35, 2.47 |January 12, 2016 |
| Microsoft Security Advisory Revision |[2755801] |Update for Vulnerabilities in Adobe Flash Player in Internet Explorer (Package KB: TBD) -  Advisory Placeholder |4.28, 3.35 |January 12, 2016 |
| Microsoft Security Advisory |[3109853] |Update to Improve TLS Interoperability |4.28, 3.35 |January 12, 2016 |
| Microsoft Security Advisory |[3123479] |Deprecation of SHA-1 Hashing Algorithm for Microsoft Root Certificate Program |4.28, 3.35, 2.47 |January 12, 2016 |
| Microsoft Security Advisory |[2736233] |Updates for ActiveX Kill Bits |4.28, 3.35, 2.47 |January 12, 2016 |

## December Guest OS
| Bulletin ID | Parent KB Article | Vulnerability Description | Guest OS | Date First Introduced |
| --- | --- | --- | --- | --- |
| MS15-124 |[3116180] |Cumulative Security Update for Internet Explorer |4.27, 3.34, 2.46 |December 8, 2015 |
| MS15-126 |[3116178] |Security Update for Microsoft VBScript and JScript to Address Remote Code Execution |2.46 |December 8, 2015 |
| MS15-127 |[3100465] |Security Update for Microsoft Windows DNS to Address Remote Code Execution |4.27, 3.34, 2.46 |December 8, 2015 |
| MS15-128 |[3104503] |Security Updates for Microsoft Graphics Component to Address Remote Code Execution |4.27, 3.34, 2.46 |December 8, 2015 |
| MS15-132 |[3116162] |Security Update for Windows to Address Remote Code Execution |4.27, 3.34, 2.46 |December 8, 2015 |
| MS15-133 |[3116130] |Security Update for Windows PGM to Address Elevation of Privilege |4.27, 3.34, 2.46 |December 8, 2015 |
| MS15-134 |[3108669] |Security Update for Windows Media Center to Address Remote Code Execution |4.27, 3.34, 2.46 |December 8, 2015 |
| MS15-135 |[3119075] |Security Update for Windows Kernel Mode Drivers to Address Elevation of Privilege |4.27, 3.34, 2.46 |December 8, 2015 |

## November Guest OS
| Bulletin ID | Parent KB Article | Vulnerability Description | Guest OS | Date First Introduced |
| --- | --- | --- | --- | --- |
| MS15-112 |[3104517] |Cumulative Security Update for Internet Explorer |4.26, 3.33, 2.45 |November 10, 2015 |
| MS15-114 |[3100213] |Security Update for Windows Journal to Address Remote Code Execution |2.45 |November 10, 2015 |
| MS15-115 |[3105864] |Security Update for Microsoft Windows to Address Remote Code Execution |4.26, 3.33, 2.45 |November 10, 2015 |
| MS15-117 |[3101722] |Security Update for NDIS to Address Elevation of Privilege |2.45 |November 10, 2015 |
| MS15-118 |[3104507] |Security Updates for .NET Framework to Address Elevation of Privilege |4.26, 3.33, 2.45 |November 10, 2015 |
| MS15-119 |[3104521] |Security Update for Winsock to Address Elevation of Privilege |4.26, 3.33, 2.45 |November 10, 2015 |
| MS15-120 |[3102939] |Security Update for IPSec to Address Denial of Service |4.26, 3.33 |November 10, 2015 |
| MS15-121 |[3081320] |Security Update to Schannel to Address Spoofing |4.26, 3.33, 2.45 |November 10, 2015 |
| MS15-122 |[3105256] |Security Update for Kerberos to Address Security Feature Bypass |4.26, 3.33, 2.45 |November 10, 2015 |
| Microsoft Security Advisory |[3097966] |Inadvertently disclosed Digital Certificates Could Allow spoofing |4.26, 3.33, 2.45 |November 10, 2015 |

## October Guest OS
| Bulletin ID | Parent KB Article | Vulnerability Description | Guest OS | Date First Introduced |
| --- | --- | --- | --- | --- |
| MS15-106 |[3096441] |Cumulative Security Update for Internet Explorer |4.25, 3.32, 2.44 |October 13, 2015 |
| MS15-108 |[3089659] |Security Update for JScript and VBScript to Address Potential Remote Code Execution |2.44 |October 13, 2015 |
| MS15-109 |[3096443] |Security Update for Windows Shell to Address Remote Code Execution |4.25, 3.32, 2.44 |October 13, 2015 |
| MS15-111 |[3096447] |Security Update for Windows Kernel to Address Elevation of Privilege |4.25, 3.32, 2.44 |October 13, 2015 |
| Microsoft Security Advisory |[3092627] |September 2015 update to fix Windows or application freezes after you install security update 3076895 |4.25, 3.32, 2.44 |October 13, 2015 |

## September Guest OS
| Bulletin ID | Parent KB Article | Vulnerability Description | Guest OS | Date First Introduced |
| --- | --- | --- | --- | --- |
| MS15-093 |[3088903] |Security Update for Internet Explorer |4.24, 3.31, 2.43 |September 8, 2015 |
| MS15-094 |[3089548] |Cumulative Security Update for Internet Explorer |4.24, 3.31, 2.43 |September 8, 2015 |
| MS15-096 |[3072595] |Vulnerability in Active Directory Service Could Allow Denial of Service |4.24, 3.31, 2.43 |September 8, 2015 |
| MS15-097 |[3089656] |Vulnerabilities in Microsoft Graphics Component Could Allow Elevation of Privilege |4.24, 3.31, 2.43 |September 8, 2015 |
| MS15-098 |[3089669] |Vulnerabilities in Windows Journal Could Allow Remote Code Execution |4.24, 3.31, 2.43 |September 8, 2015 |
| MS15-101 |[3089662] |Vulnerabilities in .NET Framework Could Allow Elevation of Privilege |4.24, 3.31, 2.43 |September 8, 2015 |
| MS15-102 |[3089657] |Vulnerabilities in Windows Task Management Could Allow Elevation of Privilege |4.24, 3.31, 2.43 |September 8, 2015 |
| MS15-105 |[3091287] |Vulnerability in Windows Hyper-V Could Allow Security Feature Bypass |4.24 |September 8, 2015 |

## August Guest OS
| Bulletin ID | Parent KB Article | Vulnerability Description | Guest OS | Date First Introduced |
| --- | --- | --- | --- | --- |
| MS15-079 |[3082442] |Cumulative Security Update for Internet Explorer |4.23, 3.30, 2.42 |August 11, 2015 |
| MS15-080 |[3078662] |Vulnerabilities in Microsoft Graphics Component Could Allow Remote Code Execution |4.23, 3.30, 2.42 |August 11, 2015 |
| MS15-082 |[3080348] |Vulnerabilities in RDP could allow Remote Code Execution |4.23, 3.30, 2.42 |August 11, 2015 |
| MS15-084 |[3080129] |Vulnerabilities in XML Core Services Could Allow Information Disclosure |4.23, 3.30, 2.42 |August 11, 2015 |
| MS15-085 |[3082487] |Vulnerability in Mount Manager Could Allow Elevation of Privilege |4.23, 3.30, 2.42 |August 11, 2015 |
| MS15-088 |[3082458] |Unsafe Command Line Parameter Passing Could Allow Information Disclosure |4.23, 3.30, 2.42 |August 11, 2015 |
| MS15-089 |[3060716] |Vulnerabilities in Microsoft Windows Could Allow Elevation of Privilege |4.23, 3.30, 2.42 |August 11, 2015 |
| MS15-090 |[3076949] |Vulnerability in WebDAV Could Allow Information Disclosure |4.23, 3.30, 2.42 |August 11, 2015 |

## July Guest OS
| Bulletin ID | Parent KB Article | Vulnerability Description | Guest OS | Date First Introduced |
| --- | --- | --- | --- | --- |
| MS15-065 |[3076321] |Cumulative Security Update for Internet Explorer |4.22, 3.29, 2.41 |July 14, 2015 |
| MS15-066 |[3072604] |Vulnerability in VBScript could allow Remote Code Execution |2.41 |July 14, 2015 |
| MS15-067 |[3073094] |Vulnerability in RDP could allow Remote Code Execution |4.22, 3.29, 2.41 |July 14, 2015 |
| MS15-068 |[3072000] |Vulnerability in Windows Hyper-V Could Allow Remote Code Execution |4.22, 3.29, 2.41 |July 14, 2015 |
| MS15-069 |[3072631] |Vulnerabilities in Windows Could Allow Remote Code Execution |4.22, 3.29, 2.41 |July 14, 2015 |
| MS15-071 |[3068457] |Vulnerability in NETLOGON Could Allow Spoofing |4.22, 3.29, 2.41 |July 14, 2015 |
| MS15-072 |[3069392] |Vulnerability in Graphics Driver Could Allow Elevation of Privilege |4.22, 3.29, 2.41 |July 14, 2015 |
| MS15-073 |[3070102] |Vulnerabilities in Kernel-Mode Driver Could allow Elevation of Privilege |4.22, 3.29, 2.41 |July 14, 2015 |
| MS15-074 |[3072630] |Vulnerability in Windows Installer Service Could Allow Elevation of Privilege |4.22, 3.29, 2.41 |July 14, 2015 |
| MS15-075 |[3072633] |Vulnerabilities in OLE could allow Elevation of Privilege |4.22, 3.29, 2.41 |July 14, 2015 |
| MS15-076 |[3067505] |Vulnerability in Windows Remote Procedure Call Could Allow Elevation of Privilege |4.22, 3.29, 2.41 |July 14, 2015 |
| MS15-077 |[3077657] |Vulnerability in ATM Font Driver Could Allow Elevation of Privilege |4.22, 3.29, 2.41 |July 14, 2015 |
| NA |[3057154] |Update to Restrict Use of DES Encryption |4.22, 3.29, 2.41 |July 14, 2015 |

## June Guest OS
| Bulletin ID | Parent KB Article | Vulnerability Description | Guest OS | Date First Introduced |
| --- | --- | --- | --- | --- |
| MS15-056 |[3058515] |Cumulative Security Update for Internet Explorer |4.21, 3.28, 2.40 |June 9, 2015 |
| MS15-057 |[3033890] |Vulnerability in Windows Media Player Could Allow Remote Code Execution |4.21, 3.28, 2.40 |June 9, 2015 |
| MS15-060 |[3059317] |Vulnerability in Microsoft Common Controls Could Allow Remote Code Execution |4.21, 3.28, 2.40 |June 9, 2015 |
| MS15-061 |[3057839] |Vulnerabilities in Windows Kernel-Mode Drivers Could Allow Elevation of Privilege |4.21, 3.28, 2.40 |June 9, 2015 |
| MS15-062 |[3062577] |Vulnerability in Active Directory Federation Services Could Allow Elevation of Privilege |4.21, 3.28, 2.40 |June 9, 2015 |
| MS15-063 |[3063858] |Vulnerability in Windows Kernel Could Allow Elevation of Privilege |4.21, 3.28, 2.40 |June 9, 2015 |

## May Guest OS
| Bulletin ID | Parent KB Article | Vulnerability Description | Guest OS | Date First Introduced |
| --- | --- | --- | --- | --- |
| MS15-043 |[3049563] |Cumulative Security Update for Internet Explorer |4.20, 3.27, 2.39 |May 12, 2015 |
| MS15-044 |[3057110] |Vulnerabilities in Microsoft Font Drivers Could Allow Remote Code Execution |4.20, 3.27, 2.39 |May 12, 2015 |
| MS15-045 |[3046002] |Vulnerability in Windows Journal Could Allow Remote Code Execution |4.20, 3.27, 2.39 |May 12, 2015 |
| MS15-048 |[3057134] |Vulnerabilities in .NET Framework Could Allow Elevation of Privilege |4.20, 3.27, 2.39 |May 12, 2015 |
| MS15-050 |[3055642] |Vulnerability in Service Control Manager Could Allow Elevation of Privilege |4.20, 3.27, 2.39 |May 12, 2015 |
| MS15-051 |[3057191] |Vulnerabilities in Windows Kernel-Mode Drivers Could Allow Elevation of Privilege |4.20, 3.27, 2.39 |May 12, 2015 |
| MS15-052 |[3050514] |Vulnerability in Windows Kernel Could Allow Security Feature Bypass |4.20, 3.27, 2.39 |May 12, 2015 |
| MS15-053 |[3057263] |Vulnerabilities in JScript and VBScript Scripting Engine Could Allow Security Feature Bypass |4.20, 3.27, 2.39 |May 12, 2015 |
| MS15-054 |[3051768] |Vulnerability in Microsoft Management Console File Format Could Allow Denial of Service |4.20, 3.27, 2.39 |May 12, 2015 |
| MS15-055 |[3061518] |Vulnerability in Schannel Could Allow Security Feature Bypass Important Information Disclosure |4.20, 3.27, 2.39 |May 12, 2015 |
| MS15-032 |[3038314] |Cumulative Security Update for Internet Explorer |4.20, 3.27, 2.39 |Apr 17, 2015 |
| MS15-035 |[3046306] |Vulnerability in Microsoft Graphics Component Could Allow Remote Code Execution |4.20, 3.27, 2.39 |Apr 17, 2015 |
| MS15-037 |[3046269] |Vulnerability in Windows Task Scheduler Could Allow Elevation of Privilege |4.20, 3.27, 2.39 |Apr 17, 2015 |
| MS15-038 |[3049576] |Vulnerabilities in Microsoft Windows Could Allow Elevation of Privilege Important |4.20, 3.27, 2.39 |Apr 17, 2015 |
| MS15-039 |[3046482] |Vulnerability in XML Core Services Could Allow Security Feature Bypass |4.20, 3.27, 2.39 |Apr 17, 2015 |
| MS15-040 |[3045711] |Vulnerability in ADFS Could Allow Information Disclosure |4.20, 3.27, 2.39 |Apr 17, 2015 |
| MS15-041 |[3048010] |Vulnerability in .NET Framework Could Allow Information Disclosure |4.20, 3.27, 2.39 |Apr 17, 2015 |
| MS15-042 |[3047234] |Vulnerability in Windows Hyper-V Could Allow Denial of Service |4.20, 3.27, 2.39 |Apr 17, 2015 |
| NA |[3045755] |Update to Improve PKU2U Authentication |4.20, 3.27, 2.39 |Apr 17, 2015 |

## April Guest OS
| Bulletin ID | Parent KB Article | Vulnerability Description | Guest OS | Date First Introduced |
| --- | --- | --- | --- | --- |
| [MS15-034] |[3042553] |Vulnerability in HTTP.sys could allow remote code execution |4.19, 3.26, 2.38 |Apr 17, 2015 |

## March Guest OS
| Bulletin ID | Parent KB Article | Vulnerability Description | Guest OS | Date First Introduced |
| --- | --- | --- | --- | --- |
| MS15-018 |[3032359] |Cumulative Security Update for Internet Explorer |4.18, 3.25, 2.37 |N/A |
| MS15-019 |[3040297] |Vulnerability in VBScript Scripting Engine Could Allow Remote Code Execution |4.18, 3.25, 2.37 |N/A |
| MS15-020 |[3041836] |Vulnerabilities in Windows could allow Remote Code Execution |4.18, 3.25, 2.37 |N/A |
| MS15-021 |[3032323] |Vulnerabilities Adobe Font Driver Could Allow Remote Code Execution |4.18, 3.25, 2.37 |N/A |
| MS15-023 |[3034344] |Vulnerabilities in Kernel Mode Driver Could Allow Elevation of Privilege |4.18, 3.25, 2.37 |N/A |
| MS15-024 |[3035132] |Vulnerability in PNG Processing Could Allow Information Disclosure |4.18, 3.25, 2.37 |N/A |
| MS15-025 |[3038680] |Vulnerabilities in Windows Kernel could allow Elevation of Privilege |4.18, 3.25, 2.37 |N/A |
| MS15-027 |[3002657] |Vulnerability in NETLOGON Could Allow Spoofing |4.18, 3.25, 2.37 |N/A |
| MS15-028 |[3030377] |Vulnerability in Windows Task Scheduler Could Allow Security Feature Bypass |4.18, 3.25, 2.37 |N/A |
| MS15-029 |[3035126] |Vulnerability in Windows Photo Decoder Component Could Allow Information Disclosure |4.18, 3.25, 2.37 |N/A |
| MS15-030 |[3039976] |Vulnerability in Remote Desktop Protocol Could Allow Denial of Service |4.18, 3.25, 2.37 |N/A |

> [!NOTE]
> Bulletin MS15-031 may appear as uninstalled. However, it does not apply to this Guest OS release.
>
>

## February Guest OS
| Bulletin ID | Parent KB Article | Vulnerability Description | Guest OS | Date First Introduced |
| --- | --- | --- | --- | --- |
| MS15-009 |[3034682] |Security Update for Internet Explorer |4.17, 3.24, 2.36 |N/A |
| MS15-010 |[3036220] |Vulnerabilities in Windows Kernel Mode Drivers Could Allow Remote Code Execution |4.17, 3.24, 2.36 |N/A |
| MS15-011 |[3000483] |Vulnerability in Group Policy Could Allow Remote Code Execution |4.17, 3.24, 2.36 |N/A |
| MS15-014 |[3004361] |Vulnerability in SMB Could Allow Security Feature Bypass |4.17, 3.24, 2.36 |N/A |
| MS15-015 |[3031432] |Vulnerability in Microsoft Windows Could Allow Elevation of Privilege |4.17, 3.24, 2.36 |N/A |
| MS15-016 |[3029944] |Vulnerability in Microsoft Graphics Component Could Allow Information Disclosure |4.17, 3.24, 2.36 |N/A |
| N/A |[3004375] |Update to Improve Windows Command Line Auditing<p/>**Note**: This is installed but the registry key to enable it is turned off |4.17, 3.24, 2.36 |N/A |

## January Guest OS
| Bulletin ID | Parent KB Article | Vulnerability Description | Guest OS | Date First Introduced |
| --- | --- | --- | --- | --- |
| MS15-001 |[3023266] |Vulnerability in Windows AppCompatCache could allow Elevation of Privilege |4.16, 3.23, 2.35 |Jan 19 2015 |
| MS15-002 |[3020393] |Vulnerability in Windows Telnet Service Could Cause Remote Code Execution |4.16, 3.23, 2.35 |Jan 19 2015 |
| MS15-003 |[3021674] |Vulnerability in Windows User Profile Service could allow Elevation of Privilege |4.16, 3.23, 2.35 |Jan 19 2015 |
| MS15-004 |[3019978] |Vulnerability in Windows Components Could Allow Elevation of Privilege |4.16, 3.23, 2.35 |Jan 19 2015 |
| MS15-005 |[3022777] |Vulnerability in NLA Could Allow Security Feature Bypass |4.16, 3.23, 2.35 |Jan 19 2015 |
| MS15-006 |[3004365] |Vulnerability in Windows Error Reporting could Allow Security Feature Bypass |4.16, 3.23, 2.35 |Jan 19 2015 |
| MS15-007 |[3014029] |Vulnerability in Network Policy Server RADIUS Could Cause Denial of Service |4.16, 3.23, 2.35 |Jan 19 2015 |
| MS15-008 |[3019215] |Vulnerability in Windows Kernel Mode Driver Could Allow Elevation of Privilege |4.16, 3.23, 2.35 |Jan 19 2015 |
| MS14-080 |[3008923] |Cumulative Security Update for Internet Explorer |4.16, 3.23, 2.35 |Jan 19 2015 |
| MS15-002 |[3020393] |Vulnerability in Windows Telnet Service Could Cause Remote Code Execution |4.16, 3.23, 2.35 |Jan 19 2015 |
| MS15-002 |[3020393] |Vulnerability in Windows Telnet Service Could Cause Remote Code Execution |4.16, 3.23, 2.35 |Jan 19 2015 |


## December Guest OS
| Bulletin ID | Parent KB Article | Vulnerability Description | Guest OS | Date First Introduced |
| --- | --- | --- | --- | --- |
| N/A |[3013776] |System freezes when you use a domain account to start an application |4.15, 3.22, 2.34 |Jan 13 2015 |
| N/A |[3013043] |File system data is corrupted on a Windows-based computer that has more than one NUMA node |4.15, 3.22, 2.34 |Jan 13 2015 |
| N/A |[3012712] |New data blocks initialize incorrectly when a differencing VHD is expanded |4.15, 3.22, 2.34 |Jan 13 201 |
| N/A |[3004905] |Windows Hyper-V improvement for Linux virtual machines that have file systems that are larger than 2 TB |4.15, 3.22, 2.34 |Jan 13 2015 |
| N/A |[3004394] |December 2014 update for Windows Root Certificate Program in Windows |4.15, 3.22, 2.34 |Jan 13 2015 |
| N/A |[2999323] |The text for event ID 17 is changed |4.15, 3.22, 2.34 |Jan 13 2015 |
| N/A |[3013488] |Long wait to reset WSUS server when you import CSA files in Windows Server 2012 R2 or Windows Server 2012 |4.15, 3.22, 2.34 |Jan 13 2015 |
| N/A |[3012325] |Windows APN database entries update for DIGI, Vodafone, and Telekom mobile operators in Windows 8.1 and Windows 8 |4.15, 3.22, 2.34 |Jan 13 2015 |
| N/A |[3007054] |PIN-protected printing option always shows when you print a document within a Windows Store application in Windows |4.15, 3.22, 2.34 |Jan 13 2015 |
| N/A |[2999802] |Solid lines instead of dotted lines are printed in Windows |4.15, 3.22, 2.34 |Jan 13 2015 |
| N/A |[2896881] |Long logon time when you use the AddPrinterConnection VBScript command to map printers for users during logon process in Windows |4.15, 3.22, 2.34 |Jan 13 2015 |

[4457131]: http://support.microsoft.com/kb/4457131
[4457145]: http://support.microsoft.com/kb/4457145
[4457140]: http://support.microsoft.com/kb/4457140
[4457143]: http://support.microsoft.com/kb/4457143
[4457055]: http://support.microsoft.com/kb/4457055
[4457030]: http://support.microsoft.com/kb/4457030
[4457053]: http://support.microsoft.com/kb/4457053
[4457029]: http://support.microsoft.com/kb/4457029
[4457056]: http://support.microsoft.com/kb/4457056
[4457028]: http://support.microsoft.com/kb/4457028
[4457146]: http://support.microsoft.com/kb/4457146
[4457426]: http://support.microsoft.com/kb/4457426
[4343900]: http://support.microsoft.com/kb/4343900
[4344152]: http://support.microsoft.com/kb/4344152
[4344149]: http://support.microsoft.com/kb/4344149
[4343901]: http://support.microsoft.com/kb/4343901
[4344150]: http://support.microsoft.com/kb/4344150
[4344148]: http://support.microsoft.com/kb/4344148
[4343898]: http://support.microsoft.com/kb/4343898
[4344153]: http://support.microsoft.com/kb/4344153
[4344147]: http://support.microsoft.com/kb/4344147

[4457131]: http://support.microsoft.com/kb/4457131
[4457145]: http://support.microsoft.com/kb/4457145
[4457140]: http://support.microsoft.com/kb/4457140
[4457143]: http://support.microsoft.com/kb/4457143
[4457055]: http://support.microsoft.com/kb/4457055
[4457030]: http://support.microsoft.com/kb/4457030
[4457053]: http://support.microsoft.com/kb/4457053
[4457029]: http://support.microsoft.com/kb/4457029
[4457056]: http://support.microsoft.com/kb/4457056
[4457028]: http://support.microsoft.com/kb/4457028
[4457146]: http://support.microsoft.com/kb/4457146
[4457426]: http://support.microsoft.com/kb/4457426
[4343900]: http://support.microsoft.com/kb/4343900
[4344152]: http://support.microsoft.com/kb/4344152
[4344149]: http://support.microsoft.com/kb/4344149
[4343901]: http://support.microsoft.com/kb/4343901
[4344150]: http://support.microsoft.com/kb/4344150
[4344148]: http://support.microsoft.com/kb/4344148
[4343898]: http://support.microsoft.com/kb/4343898
[4344153]: http://support.microsoft.com/kb/4344153
[4344147]: http://support.microsoft.com/kb/4344147

[4343887]: http://support.microsoft.com/kb/4343887
[4343899]: http://support.microsoft.com/kb/4343899
[4343896]: http://support.microsoft.com/kb/4343896
[4343888]: http://support.microsoft.com/kb/4343888
[4344177]: http://support.microsoft.com/kb/4344177
[4344173]: http://support.microsoft.com/kb/4344173
[4344175]: http://support.microsoft.com/kb/4344175
[4344172]: http://support.microsoft.com/kb/4344172
[4344178]: http://support.microsoft.com/kb/4344178
[4344171]: http://support.microsoft.com/kb/4344171
[4346742]: http://support.microsoft.com/kb/4346742
[4346739]: http://support.microsoft.com/kb/4346739
[4346745]: http://support.microsoft.com/kb/4346745
[4346408]: http://support.microsoft.com/kb/4346408
[4343902]: http://support.microsoft.com/kb/4343902
[4343205]: http://support.microsoft.com/kb/4343205
[4338818]: http://support.microsoft.com/kb/4338818
[4019990]: http://support.microsoft.com/kb/4019990
[4338830]: http://support.microsoft.com/kb/4338830
[4338421]: http://support.microsoft.com/kb/4338421
[4338416]: http://support.microsoft.com/kb/4338416
[4338815]: http://support.microsoft.com/kb/4338815
[4338424]: http://support.microsoft.com/kb/4338424
[4338415]: http://support.microsoft.com/kb/4338415


[4338814]: http://support.microsoft.com/kb/4338814
[4338823]: http://support.microsoft.com/kb/4338823
[4338820]: http://support.microsoft.com/kb/4338820
[4338824]: http://support.microsoft.com/kb/4338824
[4345459]: http://support.microsoft.com/kb/4345459
[4345425]: http://support.microsoft.com/kb/4345425
[4345424]: http://support.microsoft.com/kb/4345424
[4345418]: http://support.microsoft.com/kb/4345418
[4338612]: http://support.microsoft.com/kb/4338612
[4338602]: http://support.microsoft.com/kb/4338602
[4338601]: http://support.microsoft.com/kb/4338601
[4338604]: http://support.microsoft.com/kb/4338604
[4338613]: http://support.microsoft.com/kb/4338613
[4338600]: http://support.microsoft.com/kb/4338600
[4338605]: http://support.microsoft.com/kb/4338605
[4338832]: http://support.microsoft.com/kb/4338832
[4284826]: http://support.microsoft.com/kb/4284826
[4284855]: http://support.microsoft.com/kb/4284855
[4284815]: http://support.microsoft.com/kb/4284815
[4339093]: http://support.microsoft.com/kb/4339093

[4284880]: http://support.microsoft.com/kb/4284880
[4284867]: http://support.microsoft.com/kb/4284867
[4284846]: http://support.microsoft.com/kb/4284846
[4284878]: http://support.microsoft.com/kb/4284878
[4230450]: http://support.microsoft.com/kb/4230450
[4287903]: http://support.microsoft.com/kb/4287903
[4103718]: http://support.microsoft.com/kb/4103718
[4103718]: http://support.microsoft.com/kb/4103718
[4103730]: http://support.microsoft.com/kb/4103730
[4103725]: http://support.microsoft.com/kb/4103725
[4040980]: http://support.microsoft.com/kb/4040980
[4040977]: http://support.microsoft.com/kb/4040977
[4095874]: http://support.microsoft.com/kb/4095874
[4096495]: http://support.microsoft.com/kb/4096495
[4040975]: http://support.microsoft.com/kb/4040975
[4095872]: http://support.microsoft.com/kb/4095872
[4096494]: http://support.microsoft.com/kb/4096494
[4096416]: http://support.microsoft.com/kb/4096416
[4040974]: http://support.microsoft.com/kb/4040974
[4040972]: http://support.microsoft.com/kb/4040972
[4043763]: http://support.microsoft.com/kb/4043763
[4095876]: http://support.microsoft.com/kb/4095876
[4096417]: http://support.microsoft.com/kb/4096417
[4132216]: http://support.microsoft.com/kb/4132216

[4103721]: http://support.microsoft.com/kb/4103721
[4103727]: http://support.microsoft.com/kb/4103727 
[4103723]: http://support.microsoft.com/kb/4103723
[4103712]: http://support.microsoft.com/kb/4103712
[4103726]: http://support.microsoft.com/kb/4103726
[4103715]: http://support.microsoft.com/kb/4103715
[4095514]: http://support.microsoft.com/kb/4095514
[4095519]: http://support.microsoft.com/kb/4095519
[4095512]: http://support.microsoft.com/kb/4095512
[4095518]: http://support.microsoft.com/kb/4095518
[4096235]: http://support.microsoft.com/kb/4096235
[4095515]: http://support.microsoft.com/kb/4095515
[4095517]: http://support.microsoft.com/kb/4095517
[4096236]: http://support.microsoft.com/kb/4096236
[4054856]: http://support.microsoft.com/kb/4054856
[4103768]: http://support.microsoft.com/kb/4103768
[4103729]: http://support.microsoft.com/kb/4103729
[4093118]: http://support.microsoft.com/kb/4093118
[4093123]: http://support.microsoft.com/kb/4093123
[4093114]: http://support.microsoft.com/kb/4093114
[4093137]: http://support.microsoft.com/kb/4093137
[4093753]: http://support.microsoft.com/kb/4093753

[4093119]: http://support.microsoft.com/kb/4093119
[4093108]: http://support.microsoft.com/kb/4093108 
[4093122]: http://support.microsoft.com/kb/4093122
[4093115]: http://support.microsoft.com/kb/4093115
[4092946]: http://support.microsoft.com/kb/4092946
[4093110]: http://support.microsoft.com/kb/4093110
[4088875]: http://support.microsoft.com/kb/4088875
[4099950]: http://support.microsoft.com/kb/4099950
[4088877]: http://support.microsoft.com/kb/4088877
[4088876]: http://support.microsoft.com/kb/4088876

[4088787]: http://support.microsoft.com/kb/4088787
[4088776]: http://support.microsoft.com/kb/4088776 
[4088878]: http://support.microsoft.com/kb/4088878
[4088880]: http://support.microsoft.com/kb/4088880
[4088879]: http://support.microsoft.com/kb/4088879
[4089187]: http://support.microsoft.com/kb/4089187
[4088785]: http://support.microsoft.com/kb/4088785
[4074598]: http://support.microsoft.com/kb/4074598
[4074593]: http://support.microsoft.com/kb/4074593
[4074594]: http://support.microsoft.com/kb/4074594
[4074837]: http://support.microsoft.com/kb/4074837

[4074590]: http://support.microsoft.com/kb/4074590
[4074588]: http://support.microsoft.com/kb/4074588 
[4074587]: http://support.microsoft.com/kb/4074587
[4074589]: http://support.microsoft.com/kb/4074589
[4074597]: http://support.microsoft.com/kb/4074597
[4074736]: http://support.microsoft.com/kb/4074736
[4074595]: http://support.microsoft.com/kb/4074595
[4056894]: http://support.microsoft.com/kb/4056894
[4056896]: http://support.microsoft.com/kb/4056896
[4056895]: http://support.microsoft.com/kb/4048958
[4054176]: http://support.microsoft.com/kb/4054176
[4054172]: http://support.microsoft.com/kb/4054172
[4054175]: http://support.microsoft.com/kb/4054175
[4054171]: http://support.microsoft.com/kb/4054171
[4054177]: http://support.microsoft.com/kb/4054177
[4054170]: http://support.microsoft.com/kb/4054170


[4056898]: http://support.microsoft.com/kb/4056898
[4056897]: http://support.microsoft.com/kb/4056897
[4056899]: http://support.microsoft.com/kb/4056899
[4056890]: http://support.microsoft.com/kb/4056890 
[4056892]: http://support.microsoft.com/kb/4056892
[4054518]: http://support.microsoft.com/kb/4054518
[4054520]: http://support.microsoft.com/kb/4054520
[4054519]: http://support.microsoft.com/kb/4054519
[4051956]: http://support.microsoft.com/kb/4051956


[4053579]: http://support.microsoft.com/kb/4053579
[4054517]: http://support.microsoft.com/kb/4054517 
[4054521]: http://support.microsoft.com/kb/4054521
[4054522]: http://support.microsoft.com/kb/4054522
[4054523]: http://support.microsoft.com/kb/4054523
[4052978]: http://support.microsoft.com/kb/4052978
[4048951]: http://support.microsoft.com/kb/4048951
[4048957]: http://support.microsoft.com/kb/4048957
[4048959]: http://support.microsoft.com/kb/4048959
[4048958]: http://support.microsoft.com/kb/4048958
[4049068]: http://support.microsoft.com/kb/4049068


[4048953]: http://support.microsoft.com/kb/4048953
[4048960]: http://support.microsoft.com/kb/4048960 
[4048962]: http://support.microsoft.com/kb/4048962
[4048961]: http://support.microsoft.com/kb/4048961
[4047206]: http://support.microsoft.com/kb/4047206
[4048951]: http://support.microsoft.com/kb/4048951
[4041681]: http://support.microsoft.com/kb/4041681
[4041693]: http://support.microsoft.com/kb/4041693
[4041690]: http://support.microsoft.com/kb/4041690
[3191566]: http://support.microsoft.com/kb/3191566
[3191565]: http://support.microsoft.com/kb/3191565
[3191564]: http://support.microsoft.com/kb/3191564


[4041691]: http://support.microsoft.com/kb/4041691 
[4041678]: http://support.microsoft.com/kb/4041678 
[4041679]: http://support.microsoft.com/kb/4041679
[4041687]: http://support.microsoft.com/kb/4041687
[4040685]: http://support.microsoft.com/kb/4040685
[4041681]: http://support.microsoft.com/kb/4041681
[4041690]: http://support.microsoft.com/kb/4041690
[4041693]: http://support.microsoft.com/kb/4041693
[4038777]: http://support.microsoft.com/kb/4038777
[4038799]: http://support.microsoft.com/kb/4038799
[4038792]: http://support.microsoft.com/kb/4038792
[4040980]: http://support.microsoft.com/kb/4040980
[4040979]: http://support.microsoft.com/kb/4040979
[4040981]: http://support.microsoft.com/kb/4040981

[4038782]: http://support.microsoft.com/kb/4038782
[4038779]: http://support.microsoft.com/kb/4038779
[4038786]: http://support.microsoft.com/kb/4038786
[4038793]: http://support.microsoft.com/kb/4038793
[4040966]: http://support.microsoft.com/kb/4040966
[4040960]: http://support.microsoft.com/kb/4040960
[4040965]: http://support.microsoft.com/kb/4040965
[4040959]: http://support.microsoft.com/kb/4040959
[4033988]: http://support.microsoft.com/kb/4033988
[4040955]: http://support.microsoft.com/kb/4040955
[4040967]: http://support.microsoft.com/kb/4040967
[4040958]: http://support.microsoft.com/kb/4040958
[4036586]: http://support.microsoft.com/kb/4036586
[4034664]: http://support.microsoft.com/kb/4034664
[4034665]: http://support.microsoft.com/kb/4034665
[4034681]: http://support.microsoft.com/kb/4034681

[4034658]: http://support.microsoft.com/kb/4034658
[4034679]: http://support.microsoft.com/kb/4034679
[4034672]: http://support.microsoft.com/kb/4034672
[4034666]: http://support.microsoft.com/kb/4034666
[4034733]: http://support.microsoft.com/kb/4034733
[4034664]: http://support.microsoft.com/kb/4034664
[4034665]: http://support.microsoft.com/kb/4034665
[4034681]: http://support.microsoft.com/kb/4034681
[4034668]: http://support.microsoft.com/kb/4034668
[4034660]: http://support.microsoft.com/kb/4034660
[4034658]: http://support.microsoft.com/kb/4034658
[4034674]: http://support.microsoft.com/kb/4034674
[4025341]: http://support.microsoft.com/kb/4025341
[4025331]: http://support.microsoft.com/kb/4025331
[4025336]: http://support.microsoft.com/kb/4025336

[4025339]: http://support.microsoft.com/kb/4025337
[4025337]: http://support.microsoft.com/kb/4025333
[4025333]: http://support.microsoft.com/kb/4025343
[4025343]: http://support.microsoft.com/kb/4025376
[4025252]: http://support.microsoft.com/kb/4025252
[4025376]: http://support.microsoft.com/kb/4025376
[4020322]: http://support.microsoft.com/kb/4020322
[4022719]: http://support.microsoft.com/kb/4022719
[4022724]: http://support.microsoft.com/kb/4022724
[4022726]: http://support.microsoft.com/kb/4022726

[4022722]: http://support.microsoft.com/kb/4022722
[4022717]: http://support.microsoft.com/kb/4022717
[4022718]: http://support.microsoft.com/kb/4022718
[4021558]: http://support.microsoft.com/kb/4021558
[4022719]: http://support.microsoft.com/kb/4022719
[4022724]: http://support.microsoft.com/kb/4022724
[4022726]: http://support.microsoft.com/kb/4022726
[4022730]: http://support.microsoft.com/kb/4022730
[4015221]: http://support.microsoft.com/kb/4015221
[4015583]: http://support.microsoft.com/kb/4015583
[4015219]: http://support.microsoft.com/kb/4015219
[4023136]: http://support.microsoft.com/kb/4023136
[4019264]: http://support.microsoft.com/kb/4019264
[4014545]: http://support.microsoft.com/kb/4014545
[4014508]: http://support.microsoft.com/kb/4014508
[4014511]: http://support.microsoft.com/kb/4014511
[4014514]: http://support.microsoft.com/kb/4014514
[4019216]: http://support.microsoft.com/kb/4019216
[4014503]: http://support.microsoft.com/kb/4014503
[4014506]: http://support.microsoft.com/kb/4014506
[4014509]: http://support.microsoft.com/kb/4014509
[4014513]: http://support.microsoft.com/kb/4014513
[4019215]: http://support.microsoft.com/kb/4019215
[4014505]: http://support.microsoft.com/kb/4014505
[4014507]: http://support.microsoft.com/kb/4014507
[4014510]: http://support.microsoft.com/kb/4014510
[4014512]: http://support.microsoft.com/kb/4014512

[4019472]: http://support.microsoft.com/kb/4019472
[4019263]: http://support.microsoft.com/kb/4019263
[4019213]: http://support.microsoft.com/kb/4019213
[4019214]: http://support.microsoft.com/kb/4019214
[4018271]: http://support.microsoft.com/kb/4018271
[4010323]: http://support.microsoft.com/kb/4010323
[4012864]: http://support.microsoft.com/kb/4012864
[4014565]: http://support.microsoft.com/kb/4014565
[4014559]: http://support.microsoft.com/kb/4014559
[4015549]: http://support.microsoft.com/kb/4015549
[4019990]: http://support.microsoft.com/kb/4019990
[4014563]: http://support.microsoft.com/kb/4014563
[4014557]: http://support.microsoft.com/kb/4014557
[4014545]: http://support.microsoft.com/kb/4014545
[4014548]: http://support.microsoft.com/kb/4014548
[4015551]: http://support.microsoft.com/kb/4015551
[3173424]: http://support.microsoft.com/kb/3173424
[4014555]: http://support.microsoft.com/kb/4014555
[4014567]: http://support.microsoft.com/kb/4014567
[4015550]: http://support.microsoft.com/kb/4015550
[4013418]: http://support.microsoft.com/kb/4013418
[4022345]: https://technet.microsoft.com/library/security/4022345.aspx
[4022344]: https://technet.microsoft.com/library/security/4022344.aspx
[4021279]: https://technet.microsoft.com/library/security/4021279.aspx


[4015217]: http://support.microsoft.com/kb/4015217
[4015546]: http://support.microsoft.com/kb/4015546
[4015547]: http://support.microsoft.com/kb/4015547
[4015548]: http://support.microsoft.com/kb/4015548
[4014661]: http://support.microsoft.com/kb/4014661
[4014550]: http://support.microsoft.com/kb/4014550
[4014560]: http://support.microsoft.com/kb/4014560
[4014562]: http://support.microsoft.com/kb/4014562
[4014556]: http://support.microsoft.com/kb/4014556
[4014574]: http://support.microsoft.com/kb/4014574
[4014564]: http://support.microsoft.com/kb/4014564
[4014572]: http://support.microsoft.com/kb/4014572
[4014549]: http://support.microsoft.com/kb/4014549
[4014566]: http://support.microsoft.com/kb/4014566
[4014552]: http://support.microsoft.com/kb/4014552
[4014573]: http://support.microsoft.com/kb/4014573
[4014558]: http://support.microsoft.com/kb/4014558
[4015217]: http://support.microsoft.com/kb/4015217
[4015193]: http://support.microsoft.com/kb/4015193
[4012215]: http://support.microsoft.com/kb/4012215
[4012217]: http://support.microsoft.com/kb/4012217
[4012216]: http://support.microsoft.com/kb/4012216


[4013429]: http://support.microsoft.com/kb/4013429 
[4012212]: http://support.microsoft.com/kb/4012212 
[4012213]: http://support.microsoft.com/kb/4012213 
[4012214]: http://support.microsoft.com/kb/4012214 
[4012204]: http://support.microsoft.com/kb/4012204 
[4012864]: http://support.microsoft.com/kb/4012864 
[3212646]: http://support.microsoft.com/kb/3212646 
[3205409]: http://support.microsoft.com/kb/3205409 
[3205401]: http://support.microsoft.com/kb/3205401
[3211320]: http://support.microsoft.com/kb/3211320


[3216771]: https://technet.microsoft.com/library/security/MS17-004

[3204059]: http://support.microsoft.com/kb/3204059 
[3204062]: http://support.microsoft.com/kb/3204062 
[3204066]: http://support.microsoft.com/kb/3204066 
[3204063]: http://support.microsoft.com/kb/3204063 
[3205655]: http://support.microsoft.com/kb/3205655 
[3205642]: http://support.microsoft.com/kb/3205642 
[3205651]: http://support.microsoft.com/kb/3205651 
[3199709]: http://support.microsoft.com/kb/3199709 
[3207328]: http://support.microsoft.com/kb/3207328 
[3205640]: http://support.microsoft.com/kb/3205640 
[3197868]: http://support.microsoft.com/kb/3197868 
[3197877]: http://support.microsoft.com/kb/3197877 
[3197874]: http://support.microsoft.com/kb/3197874 

[3199057]: http://support.microsoft.com/kb/3199057 
[3199172]: http://support.microsoft.com/kb/3199172 
[3199151]: http://support.microsoft.com/kb/3199151 
[3193706]: http://support.microsoft.com/kb/3193706 
[3199120]: http://support.microsoft.com/kb/3199120 
[3199135]: http://support.microsoft.com/kb/3199135 
[3199173]: http://support.microsoft.com/kb/3199173 
[3199647]: http://support.microsoft.com/kb/3199647 
[3199720]: http://support.microsoft.com/kb/3199720 
[3193479]: http://support.microsoft.com/kb/3193479 
[3198467]: http://support.microsoft.com/kb/3198467 
[3192321]: http://support.microsoft.com/kb/3192321 
[3185330]: http://support.microsoft.com/kb/3185330 
[3192403]: http://support.microsoft.com/kb/3192403 
[3177467]: http://support.microsoft.com/kb/3177467 
[3185332]: http://support.microsoft.com/kb/3185332 
[3192406]: http://support.microsoft.com/kb/3192406 
[3185331]: http://support.microsoft.com/kb/3185331 
[3192404]: http://support.microsoft.com/kb/3192404 
[3199986]: http://support.microsoft.com/kb/3199986 
[3197954]: http://support.microsoft.com/kb/3197954  

[3192887]: http://support.microsoft.com/kb/3192887
[3192884]: http://support.microsoft.com/kb/3192884
[3192892]: http://support.microsoft.com/kb/3192892
[3193227]: http://support.microsoft.com/kb/3193227
[3196067]: http://support.microsoft.com/kb/3196067
[3178465]: http://support.microsoft.com/kb/3178465
[3182203]: http://support.microsoft.com/kb/3182203
[3185278]: http://support.microsoft.com/kb/3185278
[3185280]: http://support.microsoft.com/kb/3185280
[3185279]: http://support.microsoft.com/kb/3185279
[3194798]: http://support.microsoft.com/kb/3194798

[3183038]: http://support.microsoft.com/kb/3183038
[3185848]: http://support.microsoft.com/kb/3185848
[3178467]: http://support.microsoft.com/kb/3178467
[3186973]: http://support.microsoft.com/kb/3186973
[3178469]: http://support.microsoft.com/kb/3178469
[3185879]: http://support.microsoft.com/kb/3185879
[3188733]: http://support.microsoft.com/kb/3188733
[3188724]: http://support.microsoft.com/kb/3188724
[3174644]: http://support.microsoft.com/kb/3174644
[3177723]: http://support.microsoft.com/kb/3177723
[3179573]: http://support.microsoft.com/kb/3179573
[3179575]: http://support.microsoft.com/kb/3179575
[3179574]: http://support.microsoft.com/kb/3179574

[3177356]: http://support.microsoft.com/kb/3177356
[3177393]: http://support.microsoft.com/kb/3177393
[3178466]: http://support.microsoft.com/kb/3178466
[3179577]: http://support.microsoft.com/kb/3179577
[3178465]: http://support.microsoft.com/kb/3178465
[3182248]: http://support.microsoft.com/kb/3182248
[3165191]: http://support.microsoft.com/kb/3165191
[3172605]: http://support.microsoft.com/kb/3172605
[3172614]: http://support.microsoft.com/kb/3172614
[3172615]: http://support.microsoft.com/kb/3172615

[3169991]: http://support.microsoft.com/kb/3169991
[3170005]: http://support.microsoft.com/kb/3170005
[3170050]: http://support.microsoft.com/kb/3170050
[3171481]: http://support.microsoft.com/kb/3171481
[3170048]: http://support.microsoft.com/kb/3170048
[3171910]: http://support.microsoft.com/kb/3171910
[3177404]: http://support.microsoft.com/kb/3177404
[3162835]: http://support.microsoft.com/kb/3162835
[3156417]: http://support.microsoft.com/kb/3156417
[3161608]: http://support.microsoft.com/kb/3161608
[3161609]: http://support.microsoft.com/kb/3161609
[3161606]: http://support.microsoft.com/kb/3161606
[3139923]: http://support.microsoft.com/kb/3139923


[3141780]: http://support.microsoft.com/kb/3141780
[3155527]: http://support.microsoft.com/kb/3155527
[3163649]: http://support.microsoft.com/kb/3163649
[3163640]: http://support.microsoft.com/kb/3163640
[3164065]: http://support.microsoft.com/kb/3164065
[3163622]: http://support.microsoft.com/kb/3163622
[3164028]: http://support.microsoft.com/kb/3164028
[3164036]: http://support.microsoft.com/kb/3164036
[3164038]: http://support.microsoft.com/kb/3164038
[3167691]: http://support.microsoft.com/kb/3167691
[3165191]: http://support.microsoft.com/kb/3165191
[3164302]: http://support.microsoft.com/kb/3164302
[3160352]: http://support.microsoft.com/kb/3160352
[2922223]: http://support.microsoft.com/kb/2922223
[3121255]: http://support.microsoft.com/kb/3121255
[3125424]: http://support.microsoft.com/kb/3125424
[3125574]: http://support.microsoft.com/kb/3125574
[3140245]: http://support.microsoft.com/kb/3140245
[3146604]: http://support.microsoft.com/kb/3146604
[3149157]: http://support.microsoft.com/kb/3149157
[3156416]: http://support.microsoft.com/kb/3156416
[3156418]: http://support.microsoft.com/kb/3156418
[3153731]: http://support.microsoft.com/kb/3153731


[3155533]: http://support.microsoft.com/kb/3155533
[3156764]: http://support.microsoft.com/kb/3156764
[3156754]: http://support.microsoft.com/kb/3156754
[3156987]: http://support.microsoft.com/kb/3156987
[3141083]: http://support.microsoft.com/kb/3141083
[3154846]: http://support.microsoft.com/kb/3154846
[3155520]: http://support.microsoft.com/kb/3155520
[3158222]: http://support.microsoft.com/kb/3158222
[3156757]: http://support.microsoft.com/kb/3156757
[3155784]: http://support.microsoft.com/kb/3155784
[3148851]: http://support.microsoft.com/kb/3148851
[3133977]: http://support.microsoft.com/kb/3133977
[3133681]: http://support.microsoft.com/kb/3133681
[3123245]: http://support.microsoft.com/kb/3123245
[Disable RC4]: https://blogs.msdn.microsoft.com/azuresecurity/2016/04/12/azure-cipher-suite-change-removes-rc4-support/


[3148531]: http://support.microsoft.com/kb/3148531
[3148522]: http://support.microsoft.com/kb/3148522
[3148541]: http://support.microsoft.com/kb/3148541
[3146706]: http://support.microsoft.com/kb/3146706
[3143118]: http://support.microsoft.com/kb/3143118
[3148527]: http://support.microsoft.com/kb/3148527
[3148528]: http://support.microsoft.com/kb/3148528


[3142015]: http://support.microsoft.com/kb/3142015  
[3143148]: http://support.microsoft.com/kb/3143148  
[3143146]: http://support.microsoft.com/kb/3143146  
[3143081]: http://support.microsoft.com/kb/3143081  
[3143136]: http://support.microsoft.com/kb/3143136  
[3140410]: http://support.microsoft.com/kb/3140410  
[3143141]: http://support.microsoft.com/kb/3143141  
[3143142]: http://support.microsoft.com/kb/3143142  
[3143145]: http://support.microsoft.com/kb/3143145  
[3141780]: http://support.microsoft.com/kb/3141780

[3134220]: http://support.microsoft.com/kb/3134220
[3134811]: http://support.microsoft.com/kb/3134811
[3134228]: http://support.microsoft.com/kb/3134228
[3136041]: http://support.microsoft.com/kb/3136041
[3136082]: http://support.microsoft.com/kb/3136082
[3137893]: http://support.microsoft.com/kb/3137893
[3133043]: http://support.microsoft.com/kb/3133043
[3109853]: http://support.microsoft.com/kb/3109853
[3089662]: http://support.microsoft.com/kb/3089662
[3104507]: http://support.microsoft.com/kb/3104507
[3104503]: http://support.microsoft.com/kb/3104503

[3124903]: http://support.microsoft.com/kb/3124903
[3125540]: http://support.microsoft.com/kb/3125540
[3124584]: http://support.microsoft.com/kb/3124584
[3124901]: http://support.microsoft.com/kb/3124901
[3124605]: http://support.microsoft.com/kb/3124605
[2755801]: http://support.microsoft.com/kb/2755399
[3109853]: http://support.microsoft.com/kb/3109853
[3123479]: http://support.microsoft.com/kb/3123479
[2736233]: http://support.microsoft.com/kb/2736233

[3116180]: http://support.microsoft.com/kb/3116180
[3116178]: http://support.microsoft.com/kb/3116178
[3100465]: http://support.microsoft.com/kb/3100465
[3104503]: http://support.microsoft.com/kb/3104503
[3116162]: http://support.microsoft.com/kb/3116162
[3116130]: http://support.microsoft.com/kb/3116130
[3108669]: http://support.microsoft.com/kb/3108669
[3119075]: http://support.microsoft.com/kb/3119075

[3104517]: http://support.microsoft.com/kb/3104517
[3100213]: http://support.microsoft.com/kb/3100213
[3105864]: http://support.microsoft.com/kb/3105864
[3101722]: http://support.microsoft.com/kb/3101722
[3104507]: http://support.microsoft.com/kb/3104507
[3104521]: http://support.microsoft.com/kb/3104521
[3102939]: http://support.microsoft.com/kb/3102939
[3081320]: http://support.microsoft.com/kb/3081320
[3105256]: http://support.microsoft.com/kb/3105256
[3097966]: http://support.microsoft.com/kb/3097966

[3096441]: http://support.microsoft.com/kb/3096441
[3089659]: http://support.microsoft.com/kb/3089659
[3096443]: http://support.microsoft.com/kb/3096443
[3096447]: http://support.microsoft.com/kb/3096447
[3092627]: http://support.microsoft.com/kb/3092627

[3088903]: http://support.microsoft.com/kb/3088903
[3089548]: http://support.microsoft.com/kb/3089548
[3072595]: http://support.microsoft.com/kb/3072595
[3089656]: http://support.microsoft.com/kb/3089656
[3089669]: http://support.microsoft.com/kb/3089669
[3089657]: http://support.microsoft.com/kb/3089657
[3091287]: http://support.microsoft.com/kb/3091287
[3089662]: http://support.microsoft.com/kb/3089662

[3082442]: http://support.microsoft.com/kb/3082442
[3078662]: http://support.microsoft.com/kb/3078662
[3080348]: http://support.microsoft.com/kb/3080348
[3080129]: http://support.microsoft.com/kb/3080129
[3082487]: http://support.microsoft.com/kb/3082487
[3082458]: http://support.microsoft.com/kb/3082458
[3060716]: http://support.microsoft.com/kb/3060716
[3076949]: http://support.microsoft.com/kb/3076949
[3086251]: http://support.microsoft.com/kb/3086251


[3076321]: http://support.microsoft.com/kb/3076321
[3072604]: http://support.microsoft.com/kb/3072604
[3073094]: http://support.microsoft.com/kb/3073094
[3072000]: http://support.microsoft.com/kb/3072000
[3072631]: http://support.microsoft.com/kb/3072631
[3068457]: http://support.microsoft.com/kb/3068457
[3069392]: http://support.microsoft.com/kb/3069392
[3070102]: http://support.microsoft.com/kb/3070102
[3072630]: http://support.microsoft.com/kb/3072630
[3072633]: http://support.microsoft.com/kb/3072633
[3067505]: http://support.microsoft.com/kb/3067505
[3077657]: http://support.microsoft.com/kb/3077657
[3057154]: http://support.microsoft.com/kb/3057154

[MS15-034]: https://technet.microsoft.com/library/security/MS15-034

[3042553]: https://support.microsoft.com/en-us/kb/3042553/

[3034682]: http://support.microsoft.com/kb/3034682
[3036220]: http://support.microsoft.com/kb/3036220
[3000483]: http://support.microsoft.com/kb/3000483
[3004361]: http://support.microsoft.com/kb/3004361
[3031432]: http://support.microsoft.com/kb/3031432
[3029944]: http://support.microsoft.com/kb/3029944
[3004375]: http://support.microsoft.com/kb/3004375

[3023266]: http://support.microsoft.com/kb/3023266
[3020393]: http://support.microsoft.com/kb/3020393
[3021674]: http://support.microsoft.com/kb/3021674
[3019978]: http://support.microsoft.com/kb/3019978
[3022777]: http://support.microsoft.com/kb/3022777
[3004365]: http://support.microsoft.com/kb/3004365
[3014029]: http://support.microsoft.com/kb/3014029
[3019215]: http://support.microsoft.com/kb/3019215
[3008923]: http://support.microsoft.com/kb/3008923
[3020393]: http://support.microsoft.com/kb/3020393

[3013776]: http://support.microsoft.com/kb/3013776
[3013043]: http://support.microsoft.com/kb/3013043
[3012712]: http://support.microsoft.com/kb/3012712
[3004905]: http://support.microsoft.com/kb/3004905
[3004394]: http://support.microsoft.com/kb/3004394
[2999323]: http://support.microsoft.com/kb/2999323
[3013488]: http://support.microsoft.com/kb/3013488
[3012325]: http://support.microsoft.com/kb/3012325
[3007054]: http://support.microsoft.com/kb/3007054
[2999802]: http://support.microsoft.com/kb/2999802
[2896881]: http://support.microsoft.com/kb/2896881

[3032359]: http://support.microsoft.com/kb/3032359
[3040297]: http://support.microsoft.com/kb/3040297
[3041836]: http://support.microsoft.com/kb/3041836
[3032323]: http://support.microsoft.com/kb/3032323
[3034344]: http://support.microsoft.com/kb/3034344
[3035132]: http://support.microsoft.com/kb/3035132
[3038680]: http://support.microsoft.com/kb/3038680
[3002657]: http://support.microsoft.com/kb/3002657
[3035126]: http://support.microsoft.com/kb/3035126

[3049563]:http://support.microsoft.com/kb/3049563
[3057110]:http://support.microsoft.com/kb/3057110
[3046002]:http://support.microsoft.com/kb/3046002
[3057134]:http://support.microsoft.com/kb/3057134
[3055642]:http://support.microsoft.com/kb/3055642
[3057191]:http://support.microsoft.com/kb/3057191
[3050514]:http://support.microsoft.com/kb/3050514
[3057263]:http://support.microsoft.com/kb/3057263
[3051768]:http://support.microsoft.com/kb/3051768
[3061518]:http://support.microsoft.com/kb/3061518

[3038314]:http://support.microsoft.com/kb/3038314
[3042553]:http://support.microsoft.com/kb/3042553
[3046306]:http://support.microsoft.com/kb/3046306
[3046269]:http://support.microsoft.com/kb/3046269
[3049576]:http://support.microsoft.com/kb/3049576
[3046482]:http://support.microsoft.com/kb/3046482
[3045711]:http://support.microsoft.com/kb/3045711
[3048010]:http://support.microsoft.com/kb/3048010
[3047234]:http://support.microsoft.com/kb/3047234
[3045755]:http://support.microsoft.com/kb/3045755
[3030377]:http://support.microsoft.com/kb/3030377
[3039976]:http://support.microsoft.com/kb/3039976

[3058515]:http://support.microsoft.com/kb/3058515
[3033890]:http://support.microsoft.com/kb/3033890
[3059317]:http://support.microsoft.com/kb/3059317
[3057839]:http://support.microsoft.com/kb/3057839
[3062577]:http://support.microsoft.com/kb/3062577
[3063858]:http://support.microsoft.com/kb/3063858


[archive]: https://msdn.microsoft.com/library/azure/dn391773.aspx
[family-explain]: cloud-services-guestos-update-matrix.md#guest-os-family-version-explanation<|MERGE_RESOLUTION|>--- conflicted
+++ resolved
@@ -20,12 +20,6 @@
 The following tables show the Microsoft Security Response Center (MSRC) updates applied to the Azure Guest OS. Search this article to determine if a particular update applies to the Guest OS you are using. Updates always carry forward for the particular [family][family-explain] they were introduced in.
 
 ## September Guest OS
-<<<<<<< HEAD
-=======
-> [!NOTE]
-> The September Guest OS is currently being rolled out to Cloud Service VMs that are configured for automatic updates. When the rollout is complete, this version will be made available for manual updates through the Azure portal and configuration files. The following patches are included in the September Guest OS. This list is subject to change.
-
->>>>>>> 8cd31a2c
 | Product Category | Parent KB Article | Vulnerability Description | Guest OS | Date First Introduced |
 | --- | --- | --- | --- | --- |
 | Rel 18-09 | [4457131] | Windows 10 Security | 5.23 | September 11, 2018 |
