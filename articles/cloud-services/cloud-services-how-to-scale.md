<properties 
	pageTitle="Configure autoscale for a cloud service | Microsoft Azure" 
	description="Learn how to use the portal to configure autoscale rules for a cloud service and linked resources in Azure." 
	services="cloud-services" 
	documentationCenter="" 
	authors="Thraka" 
	manager="timlt" 
	editor=""/>

<tags 
	ms.service="cloud-services" 
	ms.workload="tbd" 
	ms.tgt_pltfrm="na" 
	ms.devlang="na" 
	ms.topic="article" 
	ms.date="12/07/2015"
	ms.author="adegeo"/>





# How to Autoscale an Application

On the Scale page of the Azure classic portal, you can manually scale your application or you can set parameters to automatically scale it. You can scale applications that are running Web Roles, Worker Roles, or Virtual Machines. To scale an application that is running instances of Web Roles or Worker Roles, you add or remove role instances to accommodate the work load.

When you scale an application up or down that is running Virtual Machines, new machines are not created or deleted, but are turned on or turned off from an availability set of previously created machines. You can specify scaling based on average percentage of CPU usage or based on the number of messages in a queue.

You should consider the following information before you configure scaling for your application:

<<<<<<< HEAD
- You must add Virtual Machines that you create to an availability set to scale an application that uses them. The Virtual Machines that you add can be initially turned on or turned off, but they will be turned on in a scale-up action and turned off in a scale-down action. For more information about Virtual Machines and availability sets, see [Manage the Availability of Virtual Machines](../virtual-machines-windows-manage-availability.md).
=======
- You must add Virtual Machines that you create to an availability set to scale an application that uses them. The Virtual Machines that you add can be initially turned on or turned off, but they will be turned on in a scale-up action and turned off in a scale-down action. For more information about Virtual Machines and availability sets, see [Manage the Availability of Virtual Machines](../virtual/machines/virtual-machines-windows-manage-availability.md).
>>>>>>> 383304b5

- Scaling is affected by core usage. Larger role instances or Virtual Machines use more cores. You can only scale an application within the limit of cores for your subscription. For example, if your subscription has a limit of twenty cores and you run an application with two medium sized Virtual Machines (a total of four cores), you can only scale up other cloud service deployments in your subscription by sixteen cores. All Virtual Machines in an availability set that are used in scaling an application must be the same size. For more information about core usage and machine sizes, see [Virtual Machine and Cloud Service Sizes for Azure](http://msdn.microsoft.com/library/dn197896.aspx).

- You must create a queue and associate it with a role or availability set before you can scale an application based on a message threshold. For more information, see [How to use the Queue Storage Service](../storage-dotnet-how-to-use-queues.md).

- You can scale resources that are linked to your cloud service. For more information about linking resources, see [How to: Link a resource to a cloud service](cloud-services-how-to-manage.md#how-to-link-a-resource-to-a-cloud-service).

- To enable high availability of your application, you should ensure that it is deployed with two or more role instances or Virtual Machines. For more information, see [Service Level Agreements](https://azure.microsoft.com/support/legal/sla/).


## Manually scale an application running Web Roles or Worker Roles

On the Scale page, you can manually increase or decrease the number of running instances in a cloud service.

1. In the [Azure classic portal](https://manage.windowsazure.com/), click **Cloud Services**, and then click the name of the cloud service to open the dashboard.

2. Click **Scale**. Automatic scaling is disabled by default for all roles, which means that you can manually change the number of instances that are used by your application.

    ![Scale page][manual_scale]

3. Each role in the cloud service has a slider for changing the number of instances to use. To add a role instance, drag the bar right. To remove an instance, drag the bar left.
    
    ![Scale role][slider_role] 
    
    You can only increase the number of instances that are used if the appropriate number of cores are available to support the instances. The colors of the slider represent the used and available cores in your subscription:
    
    - Blue represents the cores that are used by the selected role
    
    - Dark grey represents the cores that are used by all roles and Virtual Machines in the subscription
    
    - Light grey represents the cores that are available to use for scaling
    
    - Pink represents a change made that has not been saved

4. Click **Save**. Role instances will be added or removed based on your selections.

## Automatically scale an application running Web Roles, Worker Roles, or Virtual Machines

On the Scale page, you can configure your cloud service to automatically increase or decrease the number of instances or Virtual Machines that are used by your application. You can configure scaling based on the following parameters:

- [Average CPU usage](#averagecpu) - If the average percentage of CPU usage goes above or below specified thresholds, role instances are created or deleted, or Virtual Machines are are turned on or turned off from an availability set.
- [Queue messages](#queuemessages) - If the number of messages in a queue goes above or below a specified threshold, role instances are created or deleted, or Virtual Machines are are turned on or turned off from an availability set.

## Average CPU usage

1. In the [Azure classic portal](https://manage.windowsazure.com/), click **Cloud Services**, and then click the name of the cloud service to open the dashboard.

2. Click **Scale**.

3. Scroll to the section for the role or availability set, and then click **CPU**. This enables automatic scaling of your application based on the average percentage of CPU resources that it uses.

    ![Autoscale on][autoscale_on]

4. Each role or availability set has a slider for changing the number of instances that can be used. To set the maximum number of instances that can be used, drag the bar on the right to the right. To set the minimum number of instances that can be used, drag the bar on the left to the left.
    
    **Note:** On the Scale page, **Instance** represents either a role instance or an instance of a Virtual Machine.
    
    ![Instance range][instance_range]
    
    The maximum number of instances is limited by the cores that are available in the subscription. The colors of the slider represent the used and available cores in your subscription:
    
    - Blue represents the maximum number of cores that the role can use.
    
    - Dark grey represents the cores that are used by all roles and Virtual Machines in the subscription. When this value overlaps the cores used by the role, the color turns to dark blue.
    
    - Light grey represents the cores that are available to use for scaling.
    
    - Pink represents a change has been made that has not been saved.

5. A slider is used for specifying the range of average percentage of CPU usage. When the average percentage of CPU usage goes above the maximum setting, more role instances are created or Virtual Machines are turned on. When the average percentage of CPU usage goes below the minimum setting, role instances are deleted or Virtual Machines are turned off. To set the maximum average CPU percentage, drag the bar on the right to the right. To set the minimum average CPU percentage, drag the bar on the left to the left.

    ![Target cpu][target_cpu]

6. You can specify the number of instances to add or turn on each time your application is scaled up. To increase the number of instances that are created or turned on when your application is scaled up, drag the bar right. To decrease the number, drag the bar left.

    ![Scale cpu up][scale_cpuup]

7. Set the number of minutes to wait between the last scaling action and the next scale-up action. The last scaling action can be either scale-up or scale-down.

    ![Up time][scale_uptime]

    All instances are included when calculating the average percentage of CPU usage and the average is based on use over the previous hour. Depending on the number of instances that your application is using, it can take longer than the specified wait time for the scale action to occur if the wait time is set very low. The minimum time between scaling actions is five minutes. Scaling actions cannot occur if any of the instances are in a transitioning state.

8. You can also specify the number of instances to delete or turn off when your application is scaled down.  To increase the number of instances that are deleted or turned off when your application is scaled down, drag the bar right. To decrease the number, drag the bar left.

    ![Scale cpu down][scale_cpudown]
    
    If your application can have sudden increases in CPU usage, you must make sure that you have a sufficient minimum number of instances to handle them.

9. Set the number of minutes to wait between the last scaling action and the next scale-down action. The last scaling action can be either scale-up or scale-down.

    ![Down time][scale_downtime]

10. Click **Save**. The scaling action can take up to five minutes to finish.

## Queue messages

1. In the [Azure classic portal](https://manage.windowsazure.com/), click **Cloud Services**, and then click the name of the cloud service to open the dashboard.
2. Click **Scale**.
3. Scroll to the section for the role or availability set, and then click **Queue**. This enables automatic scaling of your application based on a target number of queue messages.

    ![Scale queue][scale_queue]

4. Each role or availability set in the cloud service has a slider for changing the number of instances that can be used. To set the maximum number of instances that can be used, drag the bar on the right to the right. To set the minimum number of instances that can be used, drag the bar on the left to the left.

    ![Queue range][queue_range]
    
    **Note:** On the Scale page, **Instance** represents either a role instance or an instance of a Virtual Machine.
    
    The maximum number of instances is limited by the cores that are available in the subscription. The colors of the slider represent the used and available cores in your subscription:
    - Blue represents the maximum number of cores that the role can use.
    - Dark grey represents the cores that are used by all roles and Virtual Machines in the subscription. When this value overlaps the cores used by the role, the color turns to dark blue.
    - Light grey represents the cores that are available to use for scaling.
    - Pink represents a change has been made that has not been saved.

5. Select the storage account that is associated with the queue that you want to use.

    ![Storage name][storage_name]	

6. Select the queue.

    ![Queue name][queue_name]

7. Specify the number of messages that you expect each instance to support. Instances will scale based on the total number of messages divided by the target number of messages per machine.

    ![Message number][message_number]

8. You can specify the number of instances to add or turn on each time your application is scaled up. To increase the number of instances that are added or turned on when your application is scaled up, drag the bar right. To decrease the number, drag the bar left.

    ![Scale cpu up][scale_cpuup]

9. Set the number of minutes to wait between the last scaling action and the next scale-up action. The last scaling action can be either scale-up or scale-down.

    ![Up time][scale_uptime]
    
    The minimum time between scaling actions is five minutes. Scaling actions cannot occur if any of the instances are in a transitioning state.

10. You can also specify the number of instances to delete or not use when your application is scaled down.  A slider is used to specify the scaling increment. To increase the number of instances that are deleted or not used when your application is scaled down, drag the bar right. To decrease the number, drag the bar left.

    ![Scale cpu down][scale_cpudown]

11.	Set the number of minutes to wait between the last scaling action and the next scale-down action. The last scaling action can be either scale-up or scale-down.

    ![Down time][scale_downtime]

12. Click **Save**. The scaling action can take up to five minutes to finish.

## Scale linked resources

Often when you scale a role, it's beneficial to scale the database that the application is using also. If you link the database to the cloud service, you change the SQL Database edition and resize the database on the Scale page.

1. In the [Azure classic portal](https://manage.windowsazure.com/), click **Cloud Services**, and then click the name of the cloud service to open the dashboard.
2. Click **Scale**.
3. In the Linked Resources section, select the edition to use for the database.

    ![Linked resources][linked_resources]

4. Select the size of the database.
5. Click **Save** to update the linked resources.

## Schedule the scaling of your application

You can schedule automatic scaling of your application by configuring schedules for different times. The following options are available to you for automatic scaling:

- **No schedule** - This is the default option and enables your application to be automatically scaled the same way at all times.

- **Day and night** - This option enables you to specify scaling for specific times of day and night.

**Note:** Schedules are currently not available for applications that use Virtual Machines.

1. In the [Azure classic portal](https://manage.windowsazure.com/), click **Cloud Services**, and then click the name of the cloud service to open the dashboard.
2. Click **Scale**.
3. On the Scale page, click **set up schedule times**.

    ![Schedule scaling][scale_schedule]

4. Select the type of scaling schedule that you want to set up.

5. Specify the times that the day starts and ends and set the time zone. For day and night scheduling, the times represent the start and end of the day with the remaining time representing night.

6. Click the check mark at the bottom of the page to save the schedules.

7. After you save the schedules, they will appear in the list. You can select the time schedule that you want to use and then modify your scale settings. The scale settings will only apply during the schedule that you selected. You can edit the schedules by clicking **set up schedule times**.

[manual_scale]: ./media/cloud-services-how-to-scale/CloudServices_ManualScaleRoles.png
[slider_role]: ./media/cloud-services-how-to-scale/CloudServices_SliderRole.png
[autoscale_on]: ./media/cloud-services-how-to-scale/CloudServices_AutoscaleOn.png
[instance_range]: ./media/cloud-services-how-to-scale/CloudServices_InstanceRange.png
[target_cpu]: ./media/cloud-services-how-to-scale/CloudServices_TargetCPURange.png
[scale_cpuup]: ./media/cloud-services-how-to-scale/CloudServices_ScaleUpBy.png
[scale_uptime]: ./media/cloud-services-how-to-scale/CloudServices_ScaleUpWaitTime.png
[scale_cpudown]: ./media/cloud-services-how-to-scale/CloudServices_ScaleDownBy.png
[scale_downtime]: ./media/cloud-services-how-to-scale/CloudServices_ScaleDownWaitTime.png
[scale_queue]: ./media/cloud-services-how-to-scale/CloudServices_QueueScale.png
[queue_range]: ./media/cloud-services-how-to-scale/CloudServices_QueueRange.png
[storage_name]: ./media/cloud-services-how-to-scale/CloudServices_StorageAccountName.png
[queue_name]: ./media/cloud-services-how-to-scale/CloudServices_QueueName.png
[message_number]: ./media/cloud-services-how-to-scale/CloudServices_TargetMessageNumber.png
[linked_resources]: ./media/cloud-services-how-to-scale/CloudServices_ScaleLinkedResources.png
[scale_schedule]: ./media/cloud-services-how-to-scale/CloudServices_SetUpSchedule.png
 
<|MERGE_RESOLUTION|>--- conflicted
+++ resolved
@@ -1,236 +1,232 @@
-<properties 
-	pageTitle="Configure autoscale for a cloud service | Microsoft Azure" 
-	description="Learn how to use the portal to configure autoscale rules for a cloud service and linked resources in Azure." 
-	services="cloud-services" 
-	documentationCenter="" 
-	authors="Thraka" 
-	manager="timlt" 
-	editor=""/>
-
-<tags 
-	ms.service="cloud-services" 
-	ms.workload="tbd" 
-	ms.tgt_pltfrm="na" 
-	ms.devlang="na" 
-	ms.topic="article" 
-	ms.date="12/07/2015"
-	ms.author="adegeo"/>
-
-
-
-
-
-# How to Autoscale an Application
-
-On the Scale page of the Azure classic portal, you can manually scale your application or you can set parameters to automatically scale it. You can scale applications that are running Web Roles, Worker Roles, or Virtual Machines. To scale an application that is running instances of Web Roles or Worker Roles, you add or remove role instances to accommodate the work load.
-
-When you scale an application up or down that is running Virtual Machines, new machines are not created or deleted, but are turned on or turned off from an availability set of previously created machines. You can specify scaling based on average percentage of CPU usage or based on the number of messages in a queue.
-
-You should consider the following information before you configure scaling for your application:
-
-<<<<<<< HEAD
-- You must add Virtual Machines that you create to an availability set to scale an application that uses them. The Virtual Machines that you add can be initially turned on or turned off, but they will be turned on in a scale-up action and turned off in a scale-down action. For more information about Virtual Machines and availability sets, see [Manage the Availability of Virtual Machines](../virtual-machines-windows-manage-availability.md).
-=======
-- You must add Virtual Machines that you create to an availability set to scale an application that uses them. The Virtual Machines that you add can be initially turned on or turned off, but they will be turned on in a scale-up action and turned off in a scale-down action. For more information about Virtual Machines and availability sets, see [Manage the Availability of Virtual Machines](../virtual/machines/virtual-machines-windows-manage-availability.md).
->>>>>>> 383304b5
-
-- Scaling is affected by core usage. Larger role instances or Virtual Machines use more cores. You can only scale an application within the limit of cores for your subscription. For example, if your subscription has a limit of twenty cores and you run an application with two medium sized Virtual Machines (a total of four cores), you can only scale up other cloud service deployments in your subscription by sixteen cores. All Virtual Machines in an availability set that are used in scaling an application must be the same size. For more information about core usage and machine sizes, see [Virtual Machine and Cloud Service Sizes for Azure](http://msdn.microsoft.com/library/dn197896.aspx).
-
-- You must create a queue and associate it with a role or availability set before you can scale an application based on a message threshold. For more information, see [How to use the Queue Storage Service](../storage-dotnet-how-to-use-queues.md).
-
-- You can scale resources that are linked to your cloud service. For more information about linking resources, see [How to: Link a resource to a cloud service](cloud-services-how-to-manage.md#how-to-link-a-resource-to-a-cloud-service).
-
-- To enable high availability of your application, you should ensure that it is deployed with two or more role instances or Virtual Machines. For more information, see [Service Level Agreements](https://azure.microsoft.com/support/legal/sla/).
-
-
-## Manually scale an application running Web Roles or Worker Roles
-
-On the Scale page, you can manually increase or decrease the number of running instances in a cloud service.
-
-1. In the [Azure classic portal](https://manage.windowsazure.com/), click **Cloud Services**, and then click the name of the cloud service to open the dashboard.
-
-2. Click **Scale**. Automatic scaling is disabled by default for all roles, which means that you can manually change the number of instances that are used by your application.
-
-    ![Scale page][manual_scale]
-
-3. Each role in the cloud service has a slider for changing the number of instances to use. To add a role instance, drag the bar right. To remove an instance, drag the bar left.
-    
-    ![Scale role][slider_role] 
-    
-    You can only increase the number of instances that are used if the appropriate number of cores are available to support the instances. The colors of the slider represent the used and available cores in your subscription:
-    
-    - Blue represents the cores that are used by the selected role
-    
-    - Dark grey represents the cores that are used by all roles and Virtual Machines in the subscription
-    
-    - Light grey represents the cores that are available to use for scaling
-    
-    - Pink represents a change made that has not been saved
-
-4. Click **Save**. Role instances will be added or removed based on your selections.
-
-## Automatically scale an application running Web Roles, Worker Roles, or Virtual Machines
-
-On the Scale page, you can configure your cloud service to automatically increase or decrease the number of instances or Virtual Machines that are used by your application. You can configure scaling based on the following parameters:
-
-- [Average CPU usage](#averagecpu) - If the average percentage of CPU usage goes above or below specified thresholds, role instances are created or deleted, or Virtual Machines are are turned on or turned off from an availability set.
-- [Queue messages](#queuemessages) - If the number of messages in a queue goes above or below a specified threshold, role instances are created or deleted, or Virtual Machines are are turned on or turned off from an availability set.
-
-## Average CPU usage
-
-1. In the [Azure classic portal](https://manage.windowsazure.com/), click **Cloud Services**, and then click the name of the cloud service to open the dashboard.
-
-2. Click **Scale**.
-
-3. Scroll to the section for the role or availability set, and then click **CPU**. This enables automatic scaling of your application based on the average percentage of CPU resources that it uses.
-
-    ![Autoscale on][autoscale_on]
-
-4. Each role or availability set has a slider for changing the number of instances that can be used. To set the maximum number of instances that can be used, drag the bar on the right to the right. To set the minimum number of instances that can be used, drag the bar on the left to the left.
-    
-    **Note:** On the Scale page, **Instance** represents either a role instance or an instance of a Virtual Machine.
-    
-    ![Instance range][instance_range]
-    
-    The maximum number of instances is limited by the cores that are available in the subscription. The colors of the slider represent the used and available cores in your subscription:
-    
-    - Blue represents the maximum number of cores that the role can use.
-    
-    - Dark grey represents the cores that are used by all roles and Virtual Machines in the subscription. When this value overlaps the cores used by the role, the color turns to dark blue.
-    
-    - Light grey represents the cores that are available to use for scaling.
-    
-    - Pink represents a change has been made that has not been saved.
-
-5. A slider is used for specifying the range of average percentage of CPU usage. When the average percentage of CPU usage goes above the maximum setting, more role instances are created or Virtual Machines are turned on. When the average percentage of CPU usage goes below the minimum setting, role instances are deleted or Virtual Machines are turned off. To set the maximum average CPU percentage, drag the bar on the right to the right. To set the minimum average CPU percentage, drag the bar on the left to the left.
-
-    ![Target cpu][target_cpu]
-
-6. You can specify the number of instances to add or turn on each time your application is scaled up. To increase the number of instances that are created or turned on when your application is scaled up, drag the bar right. To decrease the number, drag the bar left.
-
-    ![Scale cpu up][scale_cpuup]
-
-7. Set the number of minutes to wait between the last scaling action and the next scale-up action. The last scaling action can be either scale-up or scale-down.
-
-    ![Up time][scale_uptime]
-
-    All instances are included when calculating the average percentage of CPU usage and the average is based on use over the previous hour. Depending on the number of instances that your application is using, it can take longer than the specified wait time for the scale action to occur if the wait time is set very low. The minimum time between scaling actions is five minutes. Scaling actions cannot occur if any of the instances are in a transitioning state.
-
-8. You can also specify the number of instances to delete or turn off when your application is scaled down.  To increase the number of instances that are deleted or turned off when your application is scaled down, drag the bar right. To decrease the number, drag the bar left.
-
-    ![Scale cpu down][scale_cpudown]
-    
-    If your application can have sudden increases in CPU usage, you must make sure that you have a sufficient minimum number of instances to handle them.
-
-9. Set the number of minutes to wait between the last scaling action and the next scale-down action. The last scaling action can be either scale-up or scale-down.
-
-    ![Down time][scale_downtime]
-
-10. Click **Save**. The scaling action can take up to five minutes to finish.
-
-## Queue messages
-
-1. In the [Azure classic portal](https://manage.windowsazure.com/), click **Cloud Services**, and then click the name of the cloud service to open the dashboard.
-2. Click **Scale**.
-3. Scroll to the section for the role or availability set, and then click **Queue**. This enables automatic scaling of your application based on a target number of queue messages.
-
-    ![Scale queue][scale_queue]
-
-4. Each role or availability set in the cloud service has a slider for changing the number of instances that can be used. To set the maximum number of instances that can be used, drag the bar on the right to the right. To set the minimum number of instances that can be used, drag the bar on the left to the left.
-
-    ![Queue range][queue_range]
-    
-    **Note:** On the Scale page, **Instance** represents either a role instance or an instance of a Virtual Machine.
-    
-    The maximum number of instances is limited by the cores that are available in the subscription. The colors of the slider represent the used and available cores in your subscription:
-    - Blue represents the maximum number of cores that the role can use.
-    - Dark grey represents the cores that are used by all roles and Virtual Machines in the subscription. When this value overlaps the cores used by the role, the color turns to dark blue.
-    - Light grey represents the cores that are available to use for scaling.
-    - Pink represents a change has been made that has not been saved.
-
-5. Select the storage account that is associated with the queue that you want to use.
-
-    ![Storage name][storage_name]	
-
-6. Select the queue.
-
-    ![Queue name][queue_name]
-
-7. Specify the number of messages that you expect each instance to support. Instances will scale based on the total number of messages divided by the target number of messages per machine.
-
-    ![Message number][message_number]
-
-8. You can specify the number of instances to add or turn on each time your application is scaled up. To increase the number of instances that are added or turned on when your application is scaled up, drag the bar right. To decrease the number, drag the bar left.
-
-    ![Scale cpu up][scale_cpuup]
-
-9. Set the number of minutes to wait between the last scaling action and the next scale-up action. The last scaling action can be either scale-up or scale-down.
-
-    ![Up time][scale_uptime]
-    
-    The minimum time between scaling actions is five minutes. Scaling actions cannot occur if any of the instances are in a transitioning state.
-
-10. You can also specify the number of instances to delete or not use when your application is scaled down.  A slider is used to specify the scaling increment. To increase the number of instances that are deleted or not used when your application is scaled down, drag the bar right. To decrease the number, drag the bar left.
-
-    ![Scale cpu down][scale_cpudown]
-
-11.	Set the number of minutes to wait between the last scaling action and the next scale-down action. The last scaling action can be either scale-up or scale-down.
-
-    ![Down time][scale_downtime]
-
-12. Click **Save**. The scaling action can take up to five minutes to finish.
-
-## Scale linked resources
-
-Often when you scale a role, it's beneficial to scale the database that the application is using also. If you link the database to the cloud service, you change the SQL Database edition and resize the database on the Scale page.
-
-1. In the [Azure classic portal](https://manage.windowsazure.com/), click **Cloud Services**, and then click the name of the cloud service to open the dashboard.
-2. Click **Scale**.
-3. In the Linked Resources section, select the edition to use for the database.
-
-    ![Linked resources][linked_resources]
-
-4. Select the size of the database.
-5. Click **Save** to update the linked resources.
-
-## Schedule the scaling of your application
-
-You can schedule automatic scaling of your application by configuring schedules for different times. The following options are available to you for automatic scaling:
-
-- **No schedule** - This is the default option and enables your application to be automatically scaled the same way at all times.
-
-- **Day and night** - This option enables you to specify scaling for specific times of day and night.
-
-**Note:** Schedules are currently not available for applications that use Virtual Machines.
-
-1. In the [Azure classic portal](https://manage.windowsazure.com/), click **Cloud Services**, and then click the name of the cloud service to open the dashboard.
-2. Click **Scale**.
-3. On the Scale page, click **set up schedule times**.
-
-    ![Schedule scaling][scale_schedule]
-
-4. Select the type of scaling schedule that you want to set up.
-
-5. Specify the times that the day starts and ends and set the time zone. For day and night scheduling, the times represent the start and end of the day with the remaining time representing night.
-
-6. Click the check mark at the bottom of the page to save the schedules.
-
-7. After you save the schedules, they will appear in the list. You can select the time schedule that you want to use and then modify your scale settings. The scale settings will only apply during the schedule that you selected. You can edit the schedules by clicking **set up schedule times**.
-
-[manual_scale]: ./media/cloud-services-how-to-scale/CloudServices_ManualScaleRoles.png
-[slider_role]: ./media/cloud-services-how-to-scale/CloudServices_SliderRole.png
-[autoscale_on]: ./media/cloud-services-how-to-scale/CloudServices_AutoscaleOn.png
-[instance_range]: ./media/cloud-services-how-to-scale/CloudServices_InstanceRange.png
-[target_cpu]: ./media/cloud-services-how-to-scale/CloudServices_TargetCPURange.png
-[scale_cpuup]: ./media/cloud-services-how-to-scale/CloudServices_ScaleUpBy.png
-[scale_uptime]: ./media/cloud-services-how-to-scale/CloudServices_ScaleUpWaitTime.png
-[scale_cpudown]: ./media/cloud-services-how-to-scale/CloudServices_ScaleDownBy.png
-[scale_downtime]: ./media/cloud-services-how-to-scale/CloudServices_ScaleDownWaitTime.png
-[scale_queue]: ./media/cloud-services-how-to-scale/CloudServices_QueueScale.png
-[queue_range]: ./media/cloud-services-how-to-scale/CloudServices_QueueRange.png
-[storage_name]: ./media/cloud-services-how-to-scale/CloudServices_StorageAccountName.png
-[queue_name]: ./media/cloud-services-how-to-scale/CloudServices_QueueName.png
-[message_number]: ./media/cloud-services-how-to-scale/CloudServices_TargetMessageNumber.png
-[linked_resources]: ./media/cloud-services-how-to-scale/CloudServices_ScaleLinkedResources.png
-[scale_schedule]: ./media/cloud-services-how-to-scale/CloudServices_SetUpSchedule.png
- 
+<properties 
+	pageTitle="Configure autoscale for a cloud service | Microsoft Azure" 
+	description="Learn how to use the portal to configure autoscale rules for a cloud service and linked resources in Azure." 
+	services="cloud-services" 
+	documentationCenter="" 
+	authors="Thraka" 
+	manager="timlt" 
+	editor=""/>
+
+<tags 
+	ms.service="cloud-services" 
+	ms.workload="tbd" 
+	ms.tgt_pltfrm="na" 
+	ms.devlang="na" 
+	ms.topic="article" 
+	ms.date="12/07/2015"
+	ms.author="adegeo"/>
+
+
+
+
+
+# How to Autoscale an Application
+
+On the Scale page of the Azure classic portal, you can manually scale your application or you can set parameters to automatically scale it. You can scale applications that are running Web Roles, Worker Roles, or Virtual Machines. To scale an application that is running instances of Web Roles or Worker Roles, you add or remove role instances to accommodate the work load.
+
+When you scale an application up or down that is running Virtual Machines, new machines are not created or deleted, but are turned on or turned off from an availability set of previously created machines. You can specify scaling based on average percentage of CPU usage or based on the number of messages in a queue.
+
+You should consider the following information before you configure scaling for your application:
+
+- You must add Virtual Machines that you create to an availability set to scale an application that uses them. The Virtual Machines that you add can be initially turned on or turned off, but they will be turned on in a scale-up action and turned off in a scale-down action. For more information about Virtual Machines and availability sets, see [Manage the Availability of Virtual Machines](../virtual/machines/virtual-machines-windows-manage-availability.md).
+
+- Scaling is affected by core usage. Larger role instances or Virtual Machines use more cores. You can only scale an application within the limit of cores for your subscription. For example, if your subscription has a limit of twenty cores and you run an application with two medium sized Virtual Machines (a total of four cores), you can only scale up other cloud service deployments in your subscription by sixteen cores. All Virtual Machines in an availability set that are used in scaling an application must be the same size. For more information about core usage and machine sizes, see [Virtual Machine and Cloud Service Sizes for Azure](http://msdn.microsoft.com/library/dn197896.aspx).
+
+- You must create a queue and associate it with a role or availability set before you can scale an application based on a message threshold. For more information, see [How to use the Queue Storage Service](../storage-dotnet-how-to-use-queues.md).
+
+- You can scale resources that are linked to your cloud service. For more information about linking resources, see [How to: Link a resource to a cloud service](cloud-services-how-to-manage.md#how-to-link-a-resource-to-a-cloud-service).
+
+- To enable high availability of your application, you should ensure that it is deployed with two or more role instances or Virtual Machines. For more information, see [Service Level Agreements](https://azure.microsoft.com/support/legal/sla/).
+
+
+## Manually scale an application running Web Roles or Worker Roles
+
+On the Scale page, you can manually increase or decrease the number of running instances in a cloud service.
+
+1. In the [Azure classic portal](https://manage.windowsazure.com/), click **Cloud Services**, and then click the name of the cloud service to open the dashboard.
+
+2. Click **Scale**. Automatic scaling is disabled by default for all roles, which means that you can manually change the number of instances that are used by your application.
+
+    ![Scale page][manual_scale]
+
+3. Each role in the cloud service has a slider for changing the number of instances to use. To add a role instance, drag the bar right. To remove an instance, drag the bar left.
+    
+    ![Scale role][slider_role] 
+    
+    You can only increase the number of instances that are used if the appropriate number of cores are available to support the instances. The colors of the slider represent the used and available cores in your subscription:
+    
+    - Blue represents the cores that are used by the selected role
+    
+    - Dark grey represents the cores that are used by all roles and Virtual Machines in the subscription
+    
+    - Light grey represents the cores that are available to use for scaling
+    
+    - Pink represents a change made that has not been saved
+
+4. Click **Save**. Role instances will be added or removed based on your selections.
+
+## Automatically scale an application running Web Roles, Worker Roles, or Virtual Machines
+
+On the Scale page, you can configure your cloud service to automatically increase or decrease the number of instances or Virtual Machines that are used by your application. You can configure scaling based on the following parameters:
+
+- [Average CPU usage](#averagecpu) - If the average percentage of CPU usage goes above or below specified thresholds, role instances are created or deleted, or Virtual Machines are are turned on or turned off from an availability set.
+- [Queue messages](#queuemessages) - If the number of messages in a queue goes above or below a specified threshold, role instances are created or deleted, or Virtual Machines are are turned on or turned off from an availability set.
+
+## Average CPU usage
+
+1. In the [Azure classic portal](https://manage.windowsazure.com/), click **Cloud Services**, and then click the name of the cloud service to open the dashboard.
+
+2. Click **Scale**.
+
+3. Scroll to the section for the role or availability set, and then click **CPU**. This enables automatic scaling of your application based on the average percentage of CPU resources that it uses.
+
+    ![Autoscale on][autoscale_on]
+
+4. Each role or availability set has a slider for changing the number of instances that can be used. To set the maximum number of instances that can be used, drag the bar on the right to the right. To set the minimum number of instances that can be used, drag the bar on the left to the left.
+    
+    **Note:** On the Scale page, **Instance** represents either a role instance or an instance of a Virtual Machine.
+    
+    ![Instance range][instance_range]
+    
+    The maximum number of instances is limited by the cores that are available in the subscription. The colors of the slider represent the used and available cores in your subscription:
+    
+    - Blue represents the maximum number of cores that the role can use.
+    
+    - Dark grey represents the cores that are used by all roles and Virtual Machines in the subscription. When this value overlaps the cores used by the role, the color turns to dark blue.
+    
+    - Light grey represents the cores that are available to use for scaling.
+    
+    - Pink represents a change has been made that has not been saved.
+
+5. A slider is used for specifying the range of average percentage of CPU usage. When the average percentage of CPU usage goes above the maximum setting, more role instances are created or Virtual Machines are turned on. When the average percentage of CPU usage goes below the minimum setting, role instances are deleted or Virtual Machines are turned off. To set the maximum average CPU percentage, drag the bar on the right to the right. To set the minimum average CPU percentage, drag the bar on the left to the left.
+
+    ![Target cpu][target_cpu]
+
+6. You can specify the number of instances to add or turn on each time your application is scaled up. To increase the number of instances that are created or turned on when your application is scaled up, drag the bar right. To decrease the number, drag the bar left.
+
+    ![Scale cpu up][scale_cpuup]
+
+7. Set the number of minutes to wait between the last scaling action and the next scale-up action. The last scaling action can be either scale-up or scale-down.
+
+    ![Up time][scale_uptime]
+
+    All instances are included when calculating the average percentage of CPU usage and the average is based on use over the previous hour. Depending on the number of instances that your application is using, it can take longer than the specified wait time for the scale action to occur if the wait time is set very low. The minimum time between scaling actions is five minutes. Scaling actions cannot occur if any of the instances are in a transitioning state.
+
+8. You can also specify the number of instances to delete or turn off when your application is scaled down.  To increase the number of instances that are deleted or turned off when your application is scaled down, drag the bar right. To decrease the number, drag the bar left.
+
+    ![Scale cpu down][scale_cpudown]
+    
+    If your application can have sudden increases in CPU usage, you must make sure that you have a sufficient minimum number of instances to handle them.
+
+9. Set the number of minutes to wait between the last scaling action and the next scale-down action. The last scaling action can be either scale-up or scale-down.
+
+    ![Down time][scale_downtime]
+
+10. Click **Save**. The scaling action can take up to five minutes to finish.
+
+## Queue messages
+
+1. In the [Azure classic portal](https://manage.windowsazure.com/), click **Cloud Services**, and then click the name of the cloud service to open the dashboard.
+2. Click **Scale**.
+3. Scroll to the section for the role or availability set, and then click **Queue**. This enables automatic scaling of your application based on a target number of queue messages.
+
+    ![Scale queue][scale_queue]
+
+4. Each role or availability set in the cloud service has a slider for changing the number of instances that can be used. To set the maximum number of instances that can be used, drag the bar on the right to the right. To set the minimum number of instances that can be used, drag the bar on the left to the left.
+
+    ![Queue range][queue_range]
+    
+    **Note:** On the Scale page, **Instance** represents either a role instance or an instance of a Virtual Machine.
+    
+    The maximum number of instances is limited by the cores that are available in the subscription. The colors of the slider represent the used and available cores in your subscription:
+    - Blue represents the maximum number of cores that the role can use.
+    - Dark grey represents the cores that are used by all roles and Virtual Machines in the subscription. When this value overlaps the cores used by the role, the color turns to dark blue.
+    - Light grey represents the cores that are available to use for scaling.
+    - Pink represents a change has been made that has not been saved.
+
+5. Select the storage account that is associated with the queue that you want to use.
+
+    ![Storage name][storage_name]	
+
+6. Select the queue.
+
+    ![Queue name][queue_name]
+
+7. Specify the number of messages that you expect each instance to support. Instances will scale based on the total number of messages divided by the target number of messages per machine.
+
+    ![Message number][message_number]
+
+8. You can specify the number of instances to add or turn on each time your application is scaled up. To increase the number of instances that are added or turned on when your application is scaled up, drag the bar right. To decrease the number, drag the bar left.
+
+    ![Scale cpu up][scale_cpuup]
+
+9. Set the number of minutes to wait between the last scaling action and the next scale-up action. The last scaling action can be either scale-up or scale-down.
+
+    ![Up time][scale_uptime]
+    
+    The minimum time between scaling actions is five minutes. Scaling actions cannot occur if any of the instances are in a transitioning state.
+
+10. You can also specify the number of instances to delete or not use when your application is scaled down.  A slider is used to specify the scaling increment. To increase the number of instances that are deleted or not used when your application is scaled down, drag the bar right. To decrease the number, drag the bar left.
+
+    ![Scale cpu down][scale_cpudown]
+
+11.	Set the number of minutes to wait between the last scaling action and the next scale-down action. The last scaling action can be either scale-up or scale-down.
+
+    ![Down time][scale_downtime]
+
+12. Click **Save**. The scaling action can take up to five minutes to finish.
+
+## Scale linked resources
+
+Often when you scale a role, it's beneficial to scale the database that the application is using also. If you link the database to the cloud service, you change the SQL Database edition and resize the database on the Scale page.
+
+1. In the [Azure classic portal](https://manage.windowsazure.com/), click **Cloud Services**, and then click the name of the cloud service to open the dashboard.
+2. Click **Scale**.
+3. In the Linked Resources section, select the edition to use for the database.
+
+    ![Linked resources][linked_resources]
+
+4. Select the size of the database.
+5. Click **Save** to update the linked resources.
+
+## Schedule the scaling of your application
+
+You can schedule automatic scaling of your application by configuring schedules for different times. The following options are available to you for automatic scaling:
+
+- **No schedule** - This is the default option and enables your application to be automatically scaled the same way at all times.
+
+- **Day and night** - This option enables you to specify scaling for specific times of day and night.
+
+**Note:** Schedules are currently not available for applications that use Virtual Machines.
+
+1. In the [Azure classic portal](https://manage.windowsazure.com/), click **Cloud Services**, and then click the name of the cloud service to open the dashboard.
+2. Click **Scale**.
+3. On the Scale page, click **set up schedule times**.
+
+    ![Schedule scaling][scale_schedule]
+
+4. Select the type of scaling schedule that you want to set up.
+
+5. Specify the times that the day starts and ends and set the time zone. For day and night scheduling, the times represent the start and end of the day with the remaining time representing night.
+
+6. Click the check mark at the bottom of the page to save the schedules.
+
+7. After you save the schedules, they will appear in the list. You can select the time schedule that you want to use and then modify your scale settings. The scale settings will only apply during the schedule that you selected. You can edit the schedules by clicking **set up schedule times**.
+
+[manual_scale]: ./media/cloud-services-how-to-scale/CloudServices_ManualScaleRoles.png
+[slider_role]: ./media/cloud-services-how-to-scale/CloudServices_SliderRole.png
+[autoscale_on]: ./media/cloud-services-how-to-scale/CloudServices_AutoscaleOn.png
+[instance_range]: ./media/cloud-services-how-to-scale/CloudServices_InstanceRange.png
+[target_cpu]: ./media/cloud-services-how-to-scale/CloudServices_TargetCPURange.png
+[scale_cpuup]: ./media/cloud-services-how-to-scale/CloudServices_ScaleUpBy.png
+[scale_uptime]: ./media/cloud-services-how-to-scale/CloudServices_ScaleUpWaitTime.png
+[scale_cpudown]: ./media/cloud-services-how-to-scale/CloudServices_ScaleDownBy.png
+[scale_downtime]: ./media/cloud-services-how-to-scale/CloudServices_ScaleDownWaitTime.png
+[scale_queue]: ./media/cloud-services-how-to-scale/CloudServices_QueueScale.png
+[queue_range]: ./media/cloud-services-how-to-scale/CloudServices_QueueRange.png
+[storage_name]: ./media/cloud-services-how-to-scale/CloudServices_StorageAccountName.png
+[queue_name]: ./media/cloud-services-how-to-scale/CloudServices_QueueName.png
+[message_number]: ./media/cloud-services-how-to-scale/CloudServices_TargetMessageNumber.png
+[linked_resources]: ./media/cloud-services-how-to-scale/CloudServices_ScaleLinkedResources.png
+[scale_schedule]: ./media/cloud-services-how-to-scale/CloudServices_SetUpSchedule.png
+ 