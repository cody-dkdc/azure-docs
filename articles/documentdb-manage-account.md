--- conflicted
+++ resolved
@@ -1,13 +1,9 @@
-<<<<<<< HEAD
-<properties title="Monitor a DocumentDB Account" pageTitle="Manage a DocumentDB account | Azure" description="Learn how to manage your DocumentDB account by working with keys, consistency settings, and capacity settings, and learn how to delete an account." metaKeywords="NoSQL, DocumentDB,  database, document-orientated database, JSON, accounts" services="documentdb" solutions="data-management" documentationCenter=""  authors="hawong" manager="jhubbard" editor="cgronlun" videoId="" scriptId="" />
-=======
 <properties title="" pageTitle="Manage a DocumentDB account | Azure" description="Learn how to manage your DocumentDB account." metaKeywords="NoSQL, DocumentDB,  database, document-orientated database, JSON, accounts" services="documentdb" solutions="data-management" documentationCenter="" authors="docdbadmin" manager="jhubbard" editor="cgronlun" videoId="" scriptId=""/>
->>>>>>> 4ef72b7c
 
 <tags ms.service="documentdb" ms.workload="data-services" ms.tgt_pltfrm="na" ms.devlang="na" ms.topic="article" ms.date="01/13/2015" ms.author="hawong" />
 
-How to manage a DocumentDB account
-==================================
+#How to manage a DocumentDB account
+
 
 Learn how to work with keys, consistency settings, and capacity settings, and learn how to delete an account.
 
