<<<<<<< HEAD
<properties linkid="manage-services-how-to-monitor-a-storage-account" urlDisplayName="How to monitor" pageTitle="How to monitor a storage account | Azure" metaKeywords="Azure monitor storage accounts, storage account management portal, storage account dashboard, storage metrics table, storage metrics chart" description="Learn how to monitor a storage account in Azure by using the Management Portal." metaCanonical="" services="storage" documentationCenter="" title="How To Monitor a Storage Account" authors="tysonn" solutions="" manager="" editor="" />
=======
<properties linkid="manage-services-how-to-monitor-a-storage-account" urlDisplayName="How to monitor" pageTitle="How to monitor a storage account | Microsoft Azure" metaKeywords="Azure monitor storage accounts, storage account management portal, storage account dashboard, storage metrics table, storage metrics chart" description="Learn how to monitor a storage account in Windows Azure by using the Management Portal." metaCanonical="" services="storage" documentationCenter="" title="How To Monitor a Storage Account" authors="tamram" solutions="" manager="mbaldwin" editor="cgronlun" />
>>>>>>> a071f10b






<h1><a id="createstorageaccount"></a>How To Monitor a Storage Account</h1>

You can monitor your storage accounts in the Azure Preview Management Portal. For each storage service associated with the storage account (Blob, Queue, and Table), you can choose the level of monitoring - minimal or verbose - and specify the appropriate data retention policy. 

Until you configure monitoring for a storage account, no monitoring data is collected, and the metrics charts on the dashboard and **Monitor** page are empty.

<div class="dev-callout"> 
<b>Note</b> 
<p>Additional costs are associated with examining monitoring data in the Management Portal. For more information, see <a href="http://msdn.microsoft.com/en-us/library/windowsazure/hh360997.aspx">Storage Analytics and Billing</a>.</p> 
</div>

##Table of Contents##

* [How to: Configure monitoring for a storage account](#configurestoragemonitoring)
* [How to: Customize the dashboard for monitoring](#customizestoragemonitoring)
* [How to: Customize the Monitor page](#customizemonitorpage)
* [How to: Add metrics to the metrics table](#addmonitoringmetrics)
* [How to: Customize the metrics chart on the Monitor page](#customizemetricschart)
* [How to: Configure logging](#configurelogging)


<h2><a id="configurestoragemonitoring"></a>How to: Configure monitoring for a storage account</h2>

1. In the [Management Portal](https://manage.windowsazure.com/), click **Storage**, and then click the storage account name to open the dashboard.

2. Click **Configure**, and scroll down to the **monitoring** settings for the Blob, Table, and Queue services, shown below.

	![MonitoringOptions](./media/storage-monitor-storage-account/Storage_MonitoringOptions.png)

3. In **monitoring**, set the level of monitoring and the data retention policy for each service:

-  To set the monitoring level, select one of the following:

      **Minimal** - Collects metrics such as ingress/egress, availability, latency, and success percentages, which are aggregated for the Blob, Table, and Queue services.

      **Verbose** - In addition to the minimal metrics, collects the same set of metrics for each storage operation in the Azure Storage Service API. Verbose metrics enable closer analysis of issues that occur during application operations. 

      **Off** - Turns off monitoring. Existing monitoring data is persisted through the end of the retention period.

- To set the data retention policy, in **Retention (in days)**, type the number of days of data to retain from 1-365 days. If you do not want to set a retention policy, enter zero. If there is no retention policy, it is up to you to delete the monitoring data. We recommend setting a retention policy based on how long you want to retain storage analytics data for your account so that old and unused analytics data can be deleted by system at no cost.

4. When you finish the monitoring configuration, click **Save**.

You should start seeing monitoring data on the dashboard and the **Monitor** page after about an hour.

Metrics are stored in the storage account in four tables named $MetricsTransactionsBlob, $MetricsTransactionsTable, $MetricsTransactionsQueue, and $MetricsCapacityBlob. For more information, see [About Storage Analytics Metrics](http://msdn.microsoft.com/en-us/library/windowsazure/hh343258.aspx).

After you set the monitoring levels and retention policies, you can choose which of the available metrics to monitor in the Management Portal, and which metrics to plot on metrics charts. A default set of metrics are displayed at each monitoring level. You can use **Add Metrics** to add or remove metrics from the metrics list.


<h2><a id="customizestoragemonitoring"></a>How to: Customize the dashboard for monitoring</h2>

On the dashboard, you can choose up to six metrics to plot on the metrics chart from nine available metrics. For each service (Blob, Table, and Queue), the Availability, Success Percentage, and Total Requests metrics are available. The metrics available on the dashboard are the same for minimal or verbose monitoring.

1. In the [Management Portal](https://manage.windowsazure.com/), click **Storage**, and then click the name of the storage account to open the dashboard.

2. To change the metrics that are plotted on the chart, take one of the following actions:

- To add a new metric to the chart, click the check box by the metric header. In a narrow display, click ***n* more** to access headers that can't be displayed in the header area.

- To hide a metric that is plotted on the chart, clear the check box by the metric header.

	![Monitoring_nmore](./media/storage-monitor-storage-account/storage_Monitoring_nmore.png)
  
3. By default, the chart shows trends, displaying only the current value of each metric (the **Relative** option at the top of the chart). To display a Y axis so you can see absolute values, select **Absolute**.

4. To change the time range the metrics chart displays, select 6 hours, 24 hours, or 7 days at the top of the chart.
     

<h2><a id="customizemonitorpage"></a>How to: Customize the Monitor page</h2>

On the **Monitor** page, you can view the full set of metrics for your storage account. 

- If your storage account has minimal monitoring configured, metrics such as ingress/egress, availability, latency, and success percentages are aggregated from the Blob, Table, and Queue services.

- If your storage account has verbose monitoring configured, the metrics are available at a finer resolution of individual storage operations in addition to the service-level aggregates.

Use the following procedures to choose which storage metrics to view in the metrics charts and table that are displayed on the **Monitor** page. These settings do not affect the collection, aggregation, and storage of monitoring data in the storage account.

<h2><a id="addmonitoringmetrics"></a>How to: Add metrics to the metrics table</h2>


1. In the [Management Portal](https://manage.windowsazure.com/), click **Storage**, and then click the name of the storage account to open the dashboard.

2. Click **Monitor**.

	The **Monitor** page opens. By default, the metrics table displays a subset of the metrics that are available for monitoring. The illustration shows the default Monitor display for a storage account with verbose monitoring configured for all three services. Use **Add Metrics** to select the metrics you want to monitor from all available metrics.


	![Monitoring_VerboseDisplay](./media/storage-monitor-storage-account/Storage_Monitoring_VerboseDisplay.png)

	<div class="dev-callout"> 
	<b>Note</b> 
	<p>Consider costs when you select the metrics. There are transaction and egress costs associated with refreshing monitoring displays. For more information, see <a href="http://msdn.microsoft.com/en-us/library/windowsazure/hh360997.aspx">Storage Analytics and Billing</a>.</p> 
</div>

3. Click **Add Metrics**. 

	The aggregate metrics that are available in minimal monitoring are at the top of the list. If the check box is selected, the metric is displayed in the metrics list. 

	![AddMetricsInitialDisplay](./media/storage-monitor-storage-account/Storage_AddMetrics_InitialDisplay.png)
 
4. Hover over the right side of the dialog box to display a scrollbar that you can drag to scroll additional metrics into view.

	![AddMetricsScrollbar](./media/storage-monitor-storage-account/Storage_AddMetrics_Scrollbar.png)


5. Click the down arrow by a metric to expand a list of operations the metric is scoped to include. Select each operation that you want to view in the metrics table in the Management Portal.

	In the following illustration, the AUTHORIZATION ERROR PERCENTAGE metric has been expanded.

	![ExpandCollapse](./media/storage-monitor-storage-account/Storage_AddMetrics_ExpandCollapse.png)


6. After you select metrics for all services, click OK (checkmark) to update the monitoring configuration. The selected metrics are added to the metrics table.

7. To delete a metric from the table, click the metric to select it, and then click **Delete Metric**, as shown below.

	![DeleteMetric](./media/storage-monitor-storage-account/Storage_DeleteMetric.png)

<h2><a id="customizemetricschart"></a>How to: Customize the metrics chart on the Monitor page</h2>

1. On the **Monitor** page for the storage account, in the metrics table, select up to 6 metrics to plot on the metrics chart. To select a metric, click the check box on its left side. To remove a metric from the chart, clear the check box.

2. To switch the chart between relative values (final value only displayed) and absolute values (Y axis displayed), select **Relative** or **Absolute** at the top of the chart.

3.	To change the time range the metrics chart displays, select **6 hours**, **24 hours**, or **7 days** at the top of the chart.



<h2><a id="configurelogging"></a>How to: Configure logging</h2>

For each of the storage services available with your storage account (Blob, Table, and Queue), you can save diagnostics logs for Read Requests, Write Requests, and/or Delete Requests, and can set the data retention policy for each of the services.

1. In the [Management Portal](https://manage.windowsazure.com/), click **Storage**, and then click the name of the storage account to open the dashboard.

2. Click **Configure**, and use the Down arrow on the keyboard to scroll down to **logging** (shown below).

	![Storagelogging](./media/storage-monitor-storage-account/Storage_LoggingOptions.png)

 
3. For each service (Blob, Table, and Queue), configure the following:

	- The types of request to log: Read Requests, Write Requests, and Delete Requests

	- The number of days to retain the logged data. Enter zero is if you do not want to set a retention policy. If you do not set a retention policy, it is up to you to delete the logs.

4. Click **Save**.

The diagnostics logs are saved in a blob container named $logs in your storage account. For information about accessing the $logs container, see [About Storage Analytics Logging](http://msdn.microsoft.com/en-us/library/windowsazure/hh343262.aspx).<|MERGE_RESOLUTION|>--- conflicted
+++ resolved
@@ -1,8 +1,4 @@
-<<<<<<< HEAD
-<properties linkid="manage-services-how-to-monitor-a-storage-account" urlDisplayName="How to monitor" pageTitle="How to monitor a storage account | Azure" metaKeywords="Azure monitor storage accounts, storage account management portal, storage account dashboard, storage metrics table, storage metrics chart" description="Learn how to monitor a storage account in Azure by using the Management Portal." metaCanonical="" services="storage" documentationCenter="" title="How To Monitor a Storage Account" authors="tysonn" solutions="" manager="" editor="" />
-=======
-<properties linkid="manage-services-how-to-monitor-a-storage-account" urlDisplayName="How to monitor" pageTitle="How to monitor a storage account | Microsoft Azure" metaKeywords="Azure monitor storage accounts, storage account management portal, storage account dashboard, storage metrics table, storage metrics chart" description="Learn how to monitor a storage account in Windows Azure by using the Management Portal." metaCanonical="" services="storage" documentationCenter="" title="How To Monitor a Storage Account" authors="tamram" solutions="" manager="mbaldwin" editor="cgronlun" />
->>>>>>> a071f10b
+<properties linkid="manage-services-how-to-monitor-a-storage-account" urlDisplayName="How to monitor" pageTitle="How to monitor a storage account | Microsoft Azure" metaKeywords="Azure monitor storage accounts, storage account management portal, storage account dashboard, storage metrics table, storage metrics chart" description="Learn how to monitor a storage account in Azure by using the Management Portal." metaCanonical="" services="storage" documentationCenter="" title="How To Monitor a Storage Account" authors="tamram" solutions="" manager="mbaldwin" editor="cgronlun" />
 
 
 
