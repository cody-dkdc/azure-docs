<<<<<<< HEAD
<properties 
	pageTitle="Migrate your IIS Websites to Azure Websites using the Migration Assistant" 
	description="Shows how to use Azure Websites create enterprise website solutions for your business" 
	services="web-sites" 
	documentationCenter="" 
	authors="apwestgarth" 
	writer="cephalin" 
	manager="wpickett" 
	editor=""/>

<tags 
	ms.service="web-sites" 
	ms.workload="web" 
	ms.tgt_pltfrm="na" 
	ms.devlang="na" 
	ms.topic="article" 
	ms.date="02/20/2015" 
	ms.author="apwestgarth"/>

# Azure Websites Offerings for Enterprise Whitepaper #

The need to reduce costs and deliver IT solutions faster in a rapidly evolving environment creates new challenges for Developers, IT Professionals, and Managers. Users are increasingly looking for their Line of Business (LOB) web applications to be quick, responsive, and available from any device. At the same time, businesses are trying to capitalize on the increased productivity and efficiency that comes from integration with cloud and mobile services, this may be something as simple as single sign-on across devices using Active Directory to collaboration in Office365 using data pulled from an internal LOB application which in turn pulls in data from the company implementation of Salesforce. [Microsoft Azure Websites](/services/websites/) is an enterprise-class cloud service for developing, testing, and running web and mobile applications, Web APIs, and generic websites. It can be used to run corporate websites, business apps, and digital marketing campaigns on a global network of datacenters optimized for scale and availability, along with support for continuous integration and modern DevOps practices. 

This whitepaper highlights the capabilities of the Microsoft Azure Websites service specifically focused on running LOB Web Applications, covering migration of existing web applications and deployment of new LOB web applications on the platform. 

## Audience ##

IT Professionals, architects, and managers who are looking to migrate to the cloud web workloads that are currently running on-premises. Web workloads can span either Business to Employee or Business to Partners web applications.

## Introduction ##

Microsoft Azure Websites is an ideal platform on which to host both external and internal web applications and services as it provides a cost-effective, highly scalable, managed solution allowing you to concentrate on delivering business value for your users rather than spending significant amounts of time and money maintaining and supporting separate environments. Microsoft Azure Websites offers a flexible platform on which to deploy your enterprise web applications offering the ability to continue to authenticate against on-premises Active Directory via integration with Microsoft Azure Active Directory, support of easy and quick deployments making use of your internal continuous integration and deployment practices, while automatically scaling to grow with the business needs - all on a managed platform that allows you to focus on your application and not your infrastructure. 

## Problem Definition ##

The IT landscape is changing rapidly, with a move away from hosting on traditional servers with their high capital costs on long lead times to one that uses on-demand use of services that scale automatically to handle load. IT departments are being challenged to reduce the cost and footprint of infrastructure and maintenance spend with a focus on reducing CAPEX while also increasing agility. The imminent end of life of older infrastructure platforms, such as Windows Server 2003, is leading IT departments to review cloud migration as a potential way to avoid new long term capital costs. In the past, CIOs would make purchasing decisions for other departments; however, increasingly CMOs and other business unit heads are taking a more active role in how their budget is spent and what the return on their investment is. Increasingly, businesses need their workforce to be far more mobile than ever before with employees working remotely, spending more time with customers needing access to systems hassle free.

Business needs change monthly, weekly, daily. Businesses are looking for instant global scale with regular updated services full of new features, provided by a third party or internally. Users have higher expectations, with many making use of services in their own private lives such as Office365. They expect to have access to similar, up to date, feature rich services in their work life. To cope with this demand, IT must look to help the business to enable this through selection and integration with third party services, careful selection of platforms which can adapt to the business needs, whilst also being reliable with a total reduced cost of ownership.

Development teams are looking to deliver immediate business benefit, delivering new features on a frequent basis. They are looking for a cost effective, reliable platform which integrates with their existing tools and practices – development, test, release; and working together with IT departments automates deployment, management and alerting, all with the goal of zero downtime.

<a href="highlevel" />
## High Level Solution ##

Web platforms and frameworks are increasingly being used to develop, test and host line of business applications.  With a typical line of business application, such as an internal employee expense system, often consisting solely of a website with a backing database to store the data connected with the application.

Microsoft Azure Websites is a good option for hosting such applications, offering scalable and reliable infrastructure which is managed and patched with near zero manual intervention and downtime. The Microsoft Azure platform provides many data storage options to support web applications hosted on Microsoft Azure Websites from Microsoft Azure SQL Database, a managed scalable relational database-as-a-service, to popular services from our partners such as ClearDB MySQL Database and MongoDB.

An alternative approach is to make use of your existing investment on premise. In the example scenario, an employee expense system, you may wish to maintain your data store within your own internal infrastructure. This could be for integration with internal systems (reporting, payroll, billing etc.) or to satisfy an IT governance requirement.  Microsoft Azure Websites provides two methods of enabling you to connect to your on premises infrastructure:

- [Hybrid Connections](../integration-hybrid-connection-overview/) – Hybrid Connections are a feature of Microsoft Azure BizTalk Services and enable Azure Websites to connect to on premises resources securely, for example SQL Server, MySQL, Web APIs and custom web services. 
- [Virtual Network Integration](http://azure.microsoft.com/blog/2014/09/15/azure-websites-virtual-network-integration/) – Azure Websites Virtual Network Integration allows you to connect your website to an Azure Virtual Network which in turn can be connected to your on premises infrastructure through a site to site VPN. 

The following diagram is an example high-level solution with connectivity options for on premises resources.

![](./media/web-sites-enterprise-offerings/on-premise-connectivity-solutions.png)

## Business Benefits ##

Microsoft Azure Websites provides a host of business benefits which enable your function to be much more cost-effective and agile in delivering for the business needs. 

### PaaS Model ###

Azure Websites is built on a Platform as a Service model which provides a number of cost and efficiency savings.  No longer do you need to spend hours managing VMs, patching Operating Systems and Frameworks. Azure Websites is an automatically patched environment which enables you to focus on managing your web applications and not VMs, leaving teams free to provide additional business value.

The PaaS Model underpinning Microsoft Azure Websites enables practitioners of the DevOps methodology to fulfill their goals. As a business this means full management and integration throughout the application entire life cycle, including development, testing, release, monitoring and management, and support. 

For development teams, continuous integration and deployment workflows can be configured from Visual Studio Online, GitHub, TeamCity, Hudson or BitBucket, enabling automated build, test and deployment enabling faster release cycles whilst reducing the friction involved in releasing in existing infrastructure. Azure Websites also supports the creation of multiple testing and staging environments for your release workflow, no longer do you need to reserve or allocate hardware for these purposes, you can create as many environments as you wish and define your own promotion to release workflow. As a business you could decide to release to a test slot from source control, perform a series of tests and upon successful completion promote to a stage slot and finally swap to production with no downtime, with the added benefit that web applications hosted on Azure Websites are preloaded and hot to provide the best possible customer experience.

Operations teams can feel confident that they are in the best possible position to react to any issues with any of their web applications hosted on Azure Websites with the built in monitoring and alerts features. Should Operations Teams have already invested in analytics and monitoring solutions such from Microsoft Visual Studio Application Insights, New Relic and AppDynamics. These are also fully supported on Azure Websites enabling continuity and a familiar environments from which to monitor your web applications.

Finally, Azure Websites provides functionality to automatically back up your site(s) and hosted database(s) direct to an Azure Blob Storage container. Providing you with an easy way and very cost effective method with which to recover from disaster, reducing the need for complex on premises hardware and software.

### Ease of Migration ###

Hardware maintenance and rotation is a key issue for businesses as release cycles for hardware and operating systems speed up. Maybe you have a number of Windows Server 2003 R2 servers which are coming to the end of support in 2015 but they are still hosting key web applications for your business? Azure Websites is a great candidate on which to host those web applications and for you to rationalize the business hardware estate. Azure Websites gives you access to a range of hardware specifications which are managed and maintained as part of the service, eliminating the need to factor in replacement and management costs as part of your infrastructure budget.  Migration can be as simple as a copy and paste operation from your existing deployment to Azure Websites or a more complex migration where using the Azure Websites Migration Assistant will add value. Migrated web applications enjoy the full spectrum of Azure services, integrating additional services to the web applications. For example, you can consider adding Azure Active Directory to control access to your application based on users’ association to security groups. Another example can be adding Cache Services to improve performance and reduce latency, providing overall better user experience. 

### Enterprise Class Hosting ###

Azure Websites provides a stable, reliable platform which has been proven to be able to handle a wide variety of business needs from small internal development and test workloads, to highly scaled high traffic websites. By using Azure Websites you are making use of the same enterprise class hosting platform which Microsoft as a company uses for high value web workloads. Azure Websites, along with all services on the Azure platform, are built with security and compliance with regulatory requirements, such as ISO (ISO/IEC 27001:2005); SOC1 and SOC2 SSAE 16/ISAE 3402 Attestations, HIPAA BAA, PCI and Fedramp, at the very heart of each element and feature, for more information please see [http://aka.ms/azurecompliance](/support/trust-center/compliance/). 

Microsoft Azure platform allows Role Based Authorization Controls enabling enterprise levels of control to resources within Azure Websites. RBAC gives enterprises the power to implement their own access management policies for all of their assets in the Azure Environment, by assigning users to groups and in turn assigning the required permissions to those groups against the asset such as an Azure Website. For more information on RBAC in Azure, see [http://aka.ms/azurerbac](../role-based-access-control-configure/). By utilizing Azure Websites you can be sure your web applications are deployed in a safe and secure environment and you have full control into which territory your assets are deployed. 

Additionally Azure Websites is also able to make full use of your on premises investments by offering the ability to connect back to your internal resources, such as your data warehouse or SharePoint environment. As discussed in [High Level solution] you can make use of Hybrid Connections and Virtual Network Connectivity to establish connections to on premises infrastructure and services.

### Global Scale ###

Azure Websites is a global and scalable platform, enabling your web applications to grow and adapt to the needs of a growing business quickly and with minimal long term planning and cost. In typical on premises infrastructure scenarios, expansion and increase in demand both locally and geographically would require a large amount of management, planning and expenditure to provision and manage additional infrastructure. Azure Websites offers the ability to scale your web applications with the ebb and flow of your requirements. For example using the expenses application as an example, for the majority of the month your users are light users of the application but as the deadline each month for expense submissions to be entered and usage increases on your application, Azure Websites has the capability to automatically provision more infrastructure for your application and then once the usage has subsided again it can scale back to the baseline infrastructure you define.

Azure Websites is available globally in 17 data centres worldwide, and growing. For the most updated list of regions and location, see [http://aka.ms/azlocations](http://aka.ms/azlocations). With Azure Websites your business can easily achieve global reach and scale. As your company grows into new regions the reporting application dashboards that you use and host on Azure Websites can easily be deployed into additional datacentres and serve local users far more quickly through the combination of Azure Websites and Azure Traffic Manager, all with the added benefit of the scalable infrastructure underneath being able to contract and expand as the needs of the regional offices change.
 
## Solution Details ##

Let’s look at an example of an application migration scenario. This outlines the details of how Azure Websites features come to together to provide great solution and business value.
 
Throughout this example the line of business application we will be discussing is an expense reporting application that enables employees to submit their expenses for reimbursement. The application is hosted on a Windows Server 2003 R2 running IIS6 and the database is a SQL Server 2005 database. The reason we choose older server lies with the coming End of Service for Windows Server 2003 R2 and SQL Server 2005, and we have [tools](http://aka.ms/websitesmigration) and [guidance](http://aka.ms/websitesmigrationresources) to automatically migrate workloads into Azure. With that in mind, the pattern used in this example apply to a wide verity of migration scenarios. 

### Migrate Existing Application ###

Step one of the overall solution for moving a Line of Business application to Azure Websites is to identify the existing application assets and architecture. The example in this paper is an ASP.NET web application hosted on a single IIS Server with the database hosted on a separate SQL Server, as shown in the figure below. Employees login to the system using a username and password combination, they enter details of expenses and upload scanned copies of receipts, into the database, for each item of expense. 
 
![](./media/web-sites-enterprise-offerings/on-premise-app-example.png)

#### Items to consider ####

When migration application from an On-Premises environment, you might want to keep in mind, few Azure Websites constrains. Here are some key topics to be aware of when migrating web applications to Azure Websites ([http://aka.ms/websitesmigrationresources](http://aka.ms/websitesmigrationresources)):

-	Port Bindings – Azure Websites only support port 80 for HTTP and port 443 for HTTPS traffic, if your application or site uses any other port then once migrated the application or site will make use of port 80 for HTTP and port 443 for HTTPS traffic. This is often a harmless issue as it is common in on premises deployments to make use of different ports in order to overcome the use of domain names, especially in development and test environments
-	Authentication – Azure Websites supports Anonymous Authentication by default and Forms Authentication as identified by an application. Azure Websites can offer Windows Authentication when the application or site is integrated with Azure Active Directory and ADFS only, this is a feature which is discussed in more detail [here](http://aka.ms/azurebizapp) 
-	GAC based assemblies – Azure Websites does not allow the deployment of assemblies to the Global Assembly Cache (GAC) therefore if the application or site being migrated makes use of this feature on-premises, consider moving the assemblies to the bin folder of the application or site
-	IIS5 Compatibility Mode – Azure Websites does not support IIS5 Compatibility Mode and as such each site and all web applications under the parent site run in the same worker process within a single application pool
-	Use of COM Libraries – Azure Websites does not allow the registration of COM Components on the platform, therefore if the site or application is making use of any COM Components these would need to be rewritten in managed code and deployed with the site or application
-	ISAPI Filters – ISAPI Filters can be supported on Azure Websites, they will need to be deployed as part of the site and registered in the site or web applications web.config file. For more information, see [http://aka.ms/azurewebsitesxdt](../web-sites-transform-extend/). 

Once these topics have been considered your web application should be ready for the Cloud. And don’t worry if some topics are not fully met, the migration tool will give best effort to migration. 

The next steps in the migration process are to create an Azure Website and an Azure SQL Database. There are multiple sizes of Microsoft Azure Website instances with varying number of CPU Cores and RAM amounts available for you to select based on your web applications requirement. For more information and pricing, see [http://aka.ms/azurewebsitesskus](/pricing/details/websites/). Likewise, Microsoft Azure SQL Database caters to all of a business’ needs with various service tiers and performance levels to fulfill requirements. Further information can be found at [http://aka.ms/azuresqldbskus](/pricing/details/sql-database/). Once created, the site/application is uploaded to the Azure Website, either via FTP or WebDeploy and then move onto the database.

In this migration the solution uses Azure SQL Database but that is not the only database that is supported on Azure. Companies can also make use of MySQL, MongoDB, Azure DocumentDB and many more via add-ons which can be purchased at the [Azure Store](/marketplace/partner-program/). 

When creating an Azure SQL Database a number of options are available to import an existing database from an on-premises server from generating a script of an existing database to using the [Data-tier Application Export and Import](http://aka.ms/dacpac). 

The expenses application database was created by creating a new Azure SQL Database, connecting to the database using SQL Server Management Studio and then running a script to build the database schema and populate it with data from the on-premises database.

The final step in this first stage of the migration requires the updating of connection strings to the database for the application. This can be achieved via the Azure Management Portal, each Azure Websites has its own dashboard along with a configuration screen which allows modification of application specific settings including any connection strings being used by the application to connect to any database being used.

### Alternatives to using Azure SQL Database ###

The Azure platform offers a number of alternatives to using Azure SQL Database as a web applications primary database, this is to enable different workloads i.e. use of a NoSQL Solution or to enable the platform to suit a business’ data needs, for example a business may hold data which must not be stored off site or in a public cloud environment and therefore would look to maintain the use of their on-premise database.

#### Connectivity to On Premises Resources ####
Azure Websites offers two methods of connecting to on premises resources, such as databases, enabling reuse of existing high value infrastructure. The two methods are Azure Websites Virtual Network Integration and Hybrid Connections:

- Azure Websites Virtual Network Integration supports integration between Azure Websites and an Azure Virtual Network, allowing you access to resources running in your Virtual Network, which if connected to your on premises network with Site to Site VPN allows connectivity direct to your on premises systems.
- Hybrid Connections are a feature of Azure BizTalk Services and provide an easy way to connect to individual on-premises resources such as SQL Server, MySQL, HTTP Web APIs and most custom Web Services.

#### Scale and Resiliency ####

As a business grows its workforce, via acquisitions or natural organic growth, so too must web applications scale to meet these new demands. Indeed today it is common to see an even greater spread of co-located teams and remote employees, for example companies with offices in the United States, Europe and Asia, with a mobile sales force in many more territories. Azure Websites has the capability to handle elastic changes in scale comfortably and automatically.

Microsoft Azure Websites allows web applications to be configured to scale automatically via the Management Portal, depending on two vectors – scheduled times or by CPU usage. Microsoft Azure Websites Auto Scaling provides a cost effective and extremely flexible way to cater for greater changes in usage for all business application from web applications like our Expense Reporting system to Marketing Websites which experience a high burst of traffic for a short duration of promotion. For more information and guidance on scaling your web applications using Microsoft Azure Websites, see [How to Scale Websites](../web-sites-scale/).

In addition to the scaling flexibility of Microsoft Azure Websites the overall platform enables business continuity and resiliency through the possible distribution of web applications and their assets across multiple datacenters and geographic regions.

## Summary ##
Microsoft Azure Websites offers a flexible, cost effective, responsive solution to the dynamic needs of a business in a rapidly evolving environment. Azure Websites businesses to increase productivity and efficiency making use of a managed platform with modern DevOps capabilities and reduced hands on management, whilst providing enterprise capabilities in scale, resilience, security and integration with on premises assets.

## Call to Action ##
For more information on the Microsoft Azure Websites service, visit [http://aka.ms/enterprisewebsites](/sservices/websites/enterprise/) where more information can be sourced, and sign up for a trial today at [http://aka.ms/azuretrial](/pricing/free-trial/) to evaluate the service and discover the benefits for your business.
=======
<properties 
	pageTitle="Migrate your IIS Websites to Azure Websites using the Migration Assistant" 
	description="Shows how to use Azure Websites create enterprise website solutions for your business" 
	services="web-sites" 
	documentationCenter="" 
	authors="apwestgarth" 
	writer="cephalin" 
	manager="wpickett" 
	editor=""/>

<tags 
	ms.service="web-sites" 
	ms.workload="web" 
	ms.tgt_pltfrm="na" 
	ms.devlang="na" 
	ms.topic="article" 
	ms.date="02/20/2015" 
	ms.author="apwestgarth"/>

# Azure Websites Offerings for Enterprise Whitepaper #

The need to reduce costs and deliver IT solutions faster in a rapidly evolving environment creates new challenges for Developers, IT Professionals, and Managers. Users are increasingly looking for their Line of Business (LOB) web applications to be quick, responsive, and available from any device. At the same time, businesses are trying to capitalize on the increased productivity and efficiency that comes from integration with cloud and mobile services, this may be something as simple as single sign-on across devices using Active Directory to collaboration in Office365 using data pulled from an internal LOB application which in turn pulls in data from the company implementation of Salesforce. [Microsoft Azure Websites](/services/websites/) is an enterprise-class cloud service for developing, testing, and running web and mobile applications, Web APIs, and generic websites. It can be used to run corporate websites, business apps, and digital marketing campaigns on a global network of datacenters optimized for scale and availability, along with support for continuous integration and modern DevOps practices. 

This whitepaper highlights the capabilities of the Microsoft Azure Websites service specifically focused on running LOB Web Applications, covering migration of existing web applications and deployment of new LOB web applications on the platform. 

## Audience ##

IT Professionals, architects, and managers who are looking to migrate to the cloud web workloads that are currently running on-premises. Web workloads can span either Business to Employee or Business to Partners web applications.

## Introduction ##

Microsoft Azure Websites is an ideal platform on which to host both external and internal web applications and services as it provides a cost-effective, highly scalable, managed solution allowing you to concentrate on delivering business value for your users rather than spending significant amounts of time and money maintaining and supporting separate environments. Microsoft Azure Websites offers a flexible platform on which to deploy your enterprise web applications offering the ability to continue to authenticate against on-premises Active Directory via integration with Microsoft Azure Active Directory, support of easy and quick deployments making use of your internal continuous integration and deployment practices, while automatically scaling to grow with the business needs - all on a managed platform that allows you to focus on your application and not your infrastructure. 

## Problem Definition ##

The IT landscape is changing rapidly, with a move away from hosting on traditional servers with their high capital costs on long lead times to one that uses on-demand use of services that scale automatically to handle load. IT departments are being challenged to reduce the cost and footprint of infrastructure and maintenance spend with a focus on reducing CAPEX while also increasing agility. The imminent end of life of older infrastructure platforms, such as Windows Server 2003, is leading IT departments to review cloud migration as a potential way to avoid new long term capital costs. In the past, CIOs would make purchasing decisions for other departments; however, increasingly CMOs and other business unit heads are taking a more active role in how their budget is spent and what the return on their investment is. Increasingly, businesses need their workforce to be far more mobile than ever before with employees working remotely, spending more time with customers needing access to systems hassle free.

Business needs change monthly, weekly, daily. Businesses are looking for instant global scale with regular updated services full of new features, provided by a third party or internally. Users have higher expectations, with many making use of services in their own private lives such as Office365. They expect to have access to similar, up to date, feature rich services in their work life. To cope with this demand, IT must look to help the business to enable this through selection and integration with third party services, careful selection of platforms which can adapt to the business needs, whilst also being reliable with a total reduced cost of ownership.

Development teams are looking to deliver immediate business benefit, delivering new features on a frequent basis. They are looking for a cost effective, reliable platform which integrates with their existing tools and practices – development, test, release; and working together with IT departments automates deployment, management and alerting, all with the goal of zero downtime.

<a href="highlevel" />
## High Level Solution ##

Web platforms and frameworks are increasingly being used to develop, test and host line of business applications.  With a typical line of business application, such as an internal employee expense system, often consisting solely of a website with a backing database to store the data connected with the application.

Microsoft Azure Websites is a good option for hosting such applications, offering scalable and reliable infrastructure which is managed and patched with near zero manual intervention and downtime. The Microsoft Azure platform provides many data storage options to support web applications hosted on Microsoft Azure Websites from Microsoft Azure SQL Database, a managed scalable relational database-as-a-service, to popular services from our partners such as ClearDB MySQL Database and MongoDB.

An alternative approach is to make use of your existing investment on premise. In the example scenario, an employee expense system, you may wish to maintain your data store within your own internal infrastructure. This could be for integration with internal systems (reporting, payroll, billing etc.) or to satisfy an IT governance requirement.  Microsoft Azure Websites provides two methods of enabling you to connect to your on premises infrastructure:

- [Hybrid Connections](integration-hybrid-connection-overview.md) – Hybrid Connections are a feature of Microsoft Azure BizTalk Services and enable Azure Websites to connect to on premises resources securely, for example SQL Server, MySQL, Web APIs and custom web services. 
- [Virtual Network Integration](http://azure.microsoft.com/blog/2014/09/15/azure-websites-virtual-network-integration/) – Azure Websites Virtual Network Integration allows you to connect your website to an Azure Virtual Network which in turn can be connected to your on premises infrastructure through a site to site VPN. 

The following diagram is an example high-level solution with connectivity options for on premises resources.

![](./media/web-sites-enterprise-offerings/on-premise-connectivity-solutions.png)

## Business Benefits ##

Microsoft Azure Websites provides a host of business benefits which enable your function to be much more cost-effective and agile in delivering for the business needs. 

### PaaS Model ###

Azure Websites is built on a Platform as a Service model which provides a number of cost and efficiency savings.  No longer do you need to spend hours managing VMs, patching Operating Systems and Frameworks. Azure Websites is an automatically patched environment which enables you to focus on managing your web applications and not VMs, leaving teams free to provide additional business value.

The PaaS Model underpinning Microsoft Azure Websites enables practitioners of the DevOps methodology to fulfill their goals. As a business this means full management and integration throughout the application entire life cycle, including development, testing, release, monitoring and management, and support. 

For development teams, continuous integration and deployment workflows can be configured from Visual Studio Online, GitHub, TeamCity, Hudson or BitBucket, enabling automated build, test and deployment enabling faster release cycles whilst reducing the friction involved in releasing in existing infrastructure. Azure Websites also supports the creation of multiple testing and staging environments for your release workflow, no longer do you need to reserve or allocate hardware for these purposes, you can create as many environments as you wish and define your own promotion to release workflow. As a business you could decide to release to a test slot from source control, perform a series of tests and upon successful completion promote to a stage slot and finally swap to production with no downtime, with the added benefit that web applications hosted on Azure Websites are preloaded and hot to provide the best possible customer experience.

Operations teams can feel confident that they are in the best possible position to react to any issues with any of their web applications hosted on Azure Websites with the built in monitoring and alerts features. Should Operations Teams have already invested in analytics and monitoring solutions such from Microsoft Visual Studio Application Insights, New Relic and AppDynamics. These are also fully supported on Azure Websites enabling continuity and a familiar environments from which to monitor your web applications.

Finally, Azure Websites provides functionality to automatically back up your site(s) and hosted database(s) direct to an Azure Blob Storage container. Providing you with an easy way and very cost effective method with which to recover from disaster, reducing the need for complex on premises hardware and software.

### Ease of Migration ###

Hardware maintenance and rotation is a key issue for businesses as release cycles for hardware and operating systems speed up. Maybe you have a number of Windows Server 2003 R2 servers which are coming to the end of support in 2015 but they are still hosting key web applications for your business? Azure Websites is a great candidate on which to host those web applications and for you to rationalize the business hardware estate. Azure Websites gives you access to a range of hardware specifications which are managed and maintained as part of the service, eliminating the need to factor in replacement and management costs as part of your infrastructure budget.  Migration can be as simple as a copy and paste operation from your existing deployment to Azure Websites or a more complex migration where using the Azure Websites Migration Assistant will add value. Migrated web applications enjoy the full spectrum of Azure services, integrating additional services to the web applications. For example, you can consider adding Azure Active Directory to control access to your application based on users’ association to security groups. Another example can be adding Cache Services to improve performance and reduce latency, providing overall better user experience. 

### Enterprise Class Hosting ###

Azure Websites provides a stable, reliable platform which has been proven to be able to handle a wide variety of business needs from small internal development and test workloads, to highly scaled high traffic websites. By using Azure Websites you are making use of the same enterprise class hosting platform which Microsoft as a company uses for high value web workloads. Azure Websites, along with all services on the Azure platform, are built with security and compliance with regulatory requirements, such as ISO (ISO/IEC 27001:2005); SOC1 and SOC2 SSAE 16/ISAE 3402 Attestations, HIPAA BAA, PCI and Fedramp, at the very heart of each element and feature, for more information please see [http://aka.ms/azurecompliance](/support/trust-center/compliance/). 

Microsoft Azure platform allows Role Based Authorization Controls enabling enterprise levels of control to resources within Azure Websites. RBAC gives enterprises the power to implement their own access management policies for all of their assets in the Azure Environment, by assigning users to groups and in turn assigning the required permissions to those groups against the asset such as an Azure Website. For more information on RBAC in Azure, see [http://aka.ms/azurerbac](../role-based-access-control-configure/). By utilizing Azure Websites you can be sure your web applications are deployed in a safe and secure environment and you have full control into which territory your assets are deployed. 

Additionally Azure Websites is also able to make full use of your on premises investments by offering the ability to connect back to your internal resources, such as your data warehouse or SharePoint environment. As discussed in [High Level solution] you can make use of Hybrid Connections and Virtual Network Connectivity to establish connections to on premises infrastructure and services.

### Global Scale ###

Azure Websites is a global and scalable platform, enabling your web applications to grow and adapt to the needs of a growing business quickly and with minimal long term planning and cost. In typical on premises infrastructure scenarios, expansion and increase in demand both locally and geographically would require a large amount of management, planning and expenditure to provision and manage additional infrastructure. Azure Websites offers the ability to scale your web applications with the ebb and flow of your requirements. For example using the expenses application as an example, for the majority of the month your users are light users of the application but as the deadline each month for expense submissions to be entered and usage increases on your application, Azure Websites has the capability to automatically provision more infrastructure for your application and then once the usage has subsided again it can scale back to the baseline infrastructure you define.

Azure Websites is available globally in 17 data centres worldwide, and growing. For the most updated list of regions and location, see [http://aka.ms/azlocations](http://aka.ms/azlocations). With Azure Websites your business can easily achieve global reach and scale. As your company grows into new regions the reporting application dashboards that you use and host on Azure Websites can easily be deployed into additional datacentres and serve local users far more quickly through the combination of Azure Websites and Azure Traffic Manager, all with the added benefit of the scalable infrastructure underneath being able to contract and expand as the needs of the regional offices change.
 
## Solution Details ##

Let’s look at an example of an application migration scenario. This outlines the details of how Azure Websites features come to together to provide great solution and business value.
 
Throughout this example the line of business application we will be discussing is an expense reporting application that enables employees to submit their expenses for reimbursement. The application is hosted on a Windows Server 2003 R2 running IIS6 and the database is a SQL Server 2005 database. The reason we choose older server lies with the coming End of Service for Windows Server 2003 R2 and SQL Server 2005, and we have [tools](http://aka.ms/websitesmigration) and [guidance](http://aka.ms/websitesmigrationresources) to automatically migrate workloads into Azure. With that in mind, the pattern used in this example apply to a wide verity of migration scenarios. 

### Migrate Existing Application ###

Step one of the overall solution for moving a Line of Business application to Azure Websites is to identify the existing application assets and architecture. The example in this paper is an ASP.NET web application hosted on a single IIS Server with the database hosted on a separate SQL Server, as shown in the figure below. Employees login to the system using a username and password combination, they enter details of expenses and upload scanned copies of receipts, into the database, for each item of expense. 
 
![](./media/web-sites-enterprise-offerings/on-premise-app-example.png)

#### Items to consider ####

When migration application from an On-Premises environment, you might want to keep in mind, few Azure Websites constrains. Here are some key topics to be aware of when migrating web applications to Azure Websites ([http://aka.ms/websitesmigrationresources](http://aka.ms/websitesmigrationresources)):

-	Port Bindings – Azure Websites only support port 80 for HTTP and port 443 for HTTPS traffic, if your application or site uses any other port then once migrated the application or site will make use of port 80 for HTTP and port 443 for HTTPS traffic. This is often a harmless issue as it is common in on premises deployments to make use of different ports in order to overcome the use of domain names, especially in development and test environments
-	Authentication – Azure Websites supports Anonymous Authentication by default and Forms Authentication as identified by an application. Azure Websites can offer Windows Authentication when the application or site is integrated with Azure Active Directory and ADFS only, this is a feature which is discussed in more detail [here](http://aka.ms/azurebizapp) 
-	GAC based assemblies – Azure Websites does not allow the deployment of assemblies to the Global Assembly Cache (GAC) therefore if the application or site being migrated makes use of this feature on-premises, consider moving the assemblies to the bin folder of the application or site
-	IIS5 Compatibility Mode – Azure Websites does not support IIS5 Compatibility Mode and as such each site and all web applications under the parent site run in the same worker process within a single application pool
-	Use of COM Libraries – Azure Websites does not allow the registration of COM Components on the platform, therefore if the site or application is making use of any COM Components these would need to be rewritten in managed code and deployed with the site or application
-	ISAPI Filters – ISAPI Filters can be supported on Azure Websites, they will need to be deployed as part of the site and registered in the site or web applications web.config file. For more information, see [http://aka.ms/azurewebsitesxdt](../web-sites-transform-extend/). 

Once these topics have been considered your web application should be ready for the Cloud. And don’t worry if some topics are not fully met, the migration tool will give best effort to migration. 

The next steps in the migration process are to create an Azure Website and an Azure SQL Database. There are multiple sizes of Microsoft Azure Website instances with varying number of CPU Cores and RAM amounts available for you to select based on your web applications requirement. For more information and pricing, see [http://aka.ms/azurewebsitesskus](/pricing/details/websites/). Likewise, Microsoft Azure SQL Database caters to all of a business’ needs with various service tiers and performance levels to fulfill requirements. Further information can be found at [http://aka.ms/azuresqldbskus](/pricing/details/sql-database/). Once created, the site/application is uploaded to the Azure Website, either via FTP or WebDeploy and then move onto the database.

In this migration the solution uses Azure SQL Database but that is not the only database that is supported on Azure. Companies can also make use of MySQL, MongoDB, Azure DocumentDB and many more via add-ons which can be purchased at the [Azure Store](/marketplace/partner-program/). 

When creating an Azure SQL Database a number of options are available to import an existing database from an on-premises server from generating a script of an existing database to using the [Data-tier Application Export and Import](http://aka.ms/dacpac). 

The expenses application database was created by creating a new Azure SQL Database, connecting to the database using SQL Server Management Studio and then running a script to build the database schema and populate it with data from the on-premises database.

The final step in this first stage of the migration requires the updating of connection strings to the database for the application. This can be achieved via the Azure Management Portal, each Azure Websites has its own dashboard along with a configuration screen which allows modification of application specific settings including any connection strings being used by the application to connect to any database being used.

### Alternatives to using Azure SQL Database ###

The Azure platform offers a number of alternatives to using Azure SQL Database as a web applications primary database, this is to enable different workloads i.e. use of a NoSQL Solution or to enable the platform to suit a business’ data needs, for example a business may hold data which must not be stored off site or in a public cloud environment and therefore would look to maintain the use of their on-premise database.

#### Connectivity to On Premises Resources ####
Azure Websites offers two methods of connecting to on premises resources, such as databases, enabling reuse of existing high value infrastructure. The two methods are Azure Websites Virtual Network Integration and Hybrid Connections:

- Azure Websites Virtual Network Integration supports integration between Azure Websites and an Azure Virtual Network, allowing you access to resources running in your Virtual Network, which if connected to your on premises network with Site to Site VPN allows connectivity direct to your on premises systems.
- Hybrid Connections are a feature of Azure BizTalk Services and provide an easy way to connect to individual on-premises resources such as SQL Server, MySQL, HTTP Web APIs and most custom Web Services.

#### Scale and Resiliency ####

As a business grows its workforce, via acquisitions or natural organic growth, so too must web applications scale to meet these new demands. Indeed today it is common to see an even greater spread of co-located teams and remote employees, for example companies with offices in the United States, Europe and Asia, with a mobile sales force in many more territories. Azure Websites has the capability to handle elastic changes in scale comfortably and automatically.

Microsoft Azure Websites allows web applications to be configured to scale automatically via the Management Portal, depending on two vectors – scheduled times or by CPU usage. Microsoft Azure Websites Auto Scaling provides a cost effective and extremely flexible way to cater for greater changes in usage for all business application from web applications like our Expense Reporting system to Marketing Websites which experience a high burst of traffic for a short duration of promotion. For more information and guidance on scaling your web applications using Microsoft Azure Websites, see [How to Scale Websites](web-sites-scale.md).

In addition to the scaling flexibility of Microsoft Azure Websites the overall platform enables business continuity and resiliency through the possible distribution of web applications and their assets across multiple datacenters and geographic regions.

## Summary ##
Microsoft Azure Websites offers a flexible, cost effective, responsive solution to the dynamic needs of a business in a rapidly evolving environment. Azure Websites businesses to increase productivity and efficiency making use of a managed platform with modern DevOps capabilities and reduced hands on management, whilst providing enterprise capabilities in scale, resilience, security and integration with on premises assets.

## Call to Action ##
For more information on the Microsoft Azure Websites service, visit [http://aka.ms/enterprisewebsites](/sservices/websites/enterprise/) where more information can be sourced, and sign up for a trial today at [http://aka.ms/azuretrial](/pricing/free-trial/) to evaluate the service and discover the benefits for your business.
>>>>>>> 710974ab
<|MERGE_RESOLUTION|>--- conflicted
+++ resolved
@@ -1,154 +1,3 @@
-<<<<<<< HEAD
-<properties 
-	pageTitle="Migrate your IIS Websites to Azure Websites using the Migration Assistant" 
-	description="Shows how to use Azure Websites create enterprise website solutions for your business" 
-	services="web-sites" 
-	documentationCenter="" 
-	authors="apwestgarth" 
-	writer="cephalin" 
-	manager="wpickett" 
-	editor=""/>
-
-<tags 
-	ms.service="web-sites" 
-	ms.workload="web" 
-	ms.tgt_pltfrm="na" 
-	ms.devlang="na" 
-	ms.topic="article" 
-	ms.date="02/20/2015" 
-	ms.author="apwestgarth"/>
-
-# Azure Websites Offerings for Enterprise Whitepaper #
-
-The need to reduce costs and deliver IT solutions faster in a rapidly evolving environment creates new challenges for Developers, IT Professionals, and Managers. Users are increasingly looking for their Line of Business (LOB) web applications to be quick, responsive, and available from any device. At the same time, businesses are trying to capitalize on the increased productivity and efficiency that comes from integration with cloud and mobile services, this may be something as simple as single sign-on across devices using Active Directory to collaboration in Office365 using data pulled from an internal LOB application which in turn pulls in data from the company implementation of Salesforce. [Microsoft Azure Websites](/services/websites/) is an enterprise-class cloud service for developing, testing, and running web and mobile applications, Web APIs, and generic websites. It can be used to run corporate websites, business apps, and digital marketing campaigns on a global network of datacenters optimized for scale and availability, along with support for continuous integration and modern DevOps practices. 
-
-This whitepaper highlights the capabilities of the Microsoft Azure Websites service specifically focused on running LOB Web Applications, covering migration of existing web applications and deployment of new LOB web applications on the platform. 
-
-## Audience ##
-
-IT Professionals, architects, and managers who are looking to migrate to the cloud web workloads that are currently running on-premises. Web workloads can span either Business to Employee or Business to Partners web applications.
-
-## Introduction ##
-
-Microsoft Azure Websites is an ideal platform on which to host both external and internal web applications and services as it provides a cost-effective, highly scalable, managed solution allowing you to concentrate on delivering business value for your users rather than spending significant amounts of time and money maintaining and supporting separate environments. Microsoft Azure Websites offers a flexible platform on which to deploy your enterprise web applications offering the ability to continue to authenticate against on-premises Active Directory via integration with Microsoft Azure Active Directory, support of easy and quick deployments making use of your internal continuous integration and deployment practices, while automatically scaling to grow with the business needs - all on a managed platform that allows you to focus on your application and not your infrastructure. 
-
-## Problem Definition ##
-
-The IT landscape is changing rapidly, with a move away from hosting on traditional servers with their high capital costs on long lead times to one that uses on-demand use of services that scale automatically to handle load. IT departments are being challenged to reduce the cost and footprint of infrastructure and maintenance spend with a focus on reducing CAPEX while also increasing agility. The imminent end of life of older infrastructure platforms, such as Windows Server 2003, is leading IT departments to review cloud migration as a potential way to avoid new long term capital costs. In the past, CIOs would make purchasing decisions for other departments; however, increasingly CMOs and other business unit heads are taking a more active role in how their budget is spent and what the return on their investment is. Increasingly, businesses need their workforce to be far more mobile than ever before with employees working remotely, spending more time with customers needing access to systems hassle free.
-
-Business needs change monthly, weekly, daily. Businesses are looking for instant global scale with regular updated services full of new features, provided by a third party or internally. Users have higher expectations, with many making use of services in their own private lives such as Office365. They expect to have access to similar, up to date, feature rich services in their work life. To cope with this demand, IT must look to help the business to enable this through selection and integration with third party services, careful selection of platforms which can adapt to the business needs, whilst also being reliable with a total reduced cost of ownership.
-
-Development teams are looking to deliver immediate business benefit, delivering new features on a frequent basis. They are looking for a cost effective, reliable platform which integrates with their existing tools and practices – development, test, release; and working together with IT departments automates deployment, management and alerting, all with the goal of zero downtime.
-
-<a href="highlevel" />
-## High Level Solution ##
-
-Web platforms and frameworks are increasingly being used to develop, test and host line of business applications.  With a typical line of business application, such as an internal employee expense system, often consisting solely of a website with a backing database to store the data connected with the application.
-
-Microsoft Azure Websites is a good option for hosting such applications, offering scalable and reliable infrastructure which is managed and patched with near zero manual intervention and downtime. The Microsoft Azure platform provides many data storage options to support web applications hosted on Microsoft Azure Websites from Microsoft Azure SQL Database, a managed scalable relational database-as-a-service, to popular services from our partners such as ClearDB MySQL Database and MongoDB.
-
-An alternative approach is to make use of your existing investment on premise. In the example scenario, an employee expense system, you may wish to maintain your data store within your own internal infrastructure. This could be for integration with internal systems (reporting, payroll, billing etc.) or to satisfy an IT governance requirement.  Microsoft Azure Websites provides two methods of enabling you to connect to your on premises infrastructure:
-
-- [Hybrid Connections](../integration-hybrid-connection-overview/) – Hybrid Connections are a feature of Microsoft Azure BizTalk Services and enable Azure Websites to connect to on premises resources securely, for example SQL Server, MySQL, Web APIs and custom web services. 
-- [Virtual Network Integration](http://azure.microsoft.com/blog/2014/09/15/azure-websites-virtual-network-integration/) – Azure Websites Virtual Network Integration allows you to connect your website to an Azure Virtual Network which in turn can be connected to your on premises infrastructure through a site to site VPN. 
-
-The following diagram is an example high-level solution with connectivity options for on premises resources.
-
-![](./media/web-sites-enterprise-offerings/on-premise-connectivity-solutions.png)
-
-## Business Benefits ##
-
-Microsoft Azure Websites provides a host of business benefits which enable your function to be much more cost-effective and agile in delivering for the business needs. 
-
-### PaaS Model ###
-
-Azure Websites is built on a Platform as a Service model which provides a number of cost and efficiency savings.  No longer do you need to spend hours managing VMs, patching Operating Systems and Frameworks. Azure Websites is an automatically patched environment which enables you to focus on managing your web applications and not VMs, leaving teams free to provide additional business value.
-
-The PaaS Model underpinning Microsoft Azure Websites enables practitioners of the DevOps methodology to fulfill their goals. As a business this means full management and integration throughout the application entire life cycle, including development, testing, release, monitoring and management, and support. 
-
-For development teams, continuous integration and deployment workflows can be configured from Visual Studio Online, GitHub, TeamCity, Hudson or BitBucket, enabling automated build, test and deployment enabling faster release cycles whilst reducing the friction involved in releasing in existing infrastructure. Azure Websites also supports the creation of multiple testing and staging environments for your release workflow, no longer do you need to reserve or allocate hardware for these purposes, you can create as many environments as you wish and define your own promotion to release workflow. As a business you could decide to release to a test slot from source control, perform a series of tests and upon successful completion promote to a stage slot and finally swap to production with no downtime, with the added benefit that web applications hosted on Azure Websites are preloaded and hot to provide the best possible customer experience.
-
-Operations teams can feel confident that they are in the best possible position to react to any issues with any of their web applications hosted on Azure Websites with the built in monitoring and alerts features. Should Operations Teams have already invested in analytics and monitoring solutions such from Microsoft Visual Studio Application Insights, New Relic and AppDynamics. These are also fully supported on Azure Websites enabling continuity and a familiar environments from which to monitor your web applications.
-
-Finally, Azure Websites provides functionality to automatically back up your site(s) and hosted database(s) direct to an Azure Blob Storage container. Providing you with an easy way and very cost effective method with which to recover from disaster, reducing the need for complex on premises hardware and software.
-
-### Ease of Migration ###
-
-Hardware maintenance and rotation is a key issue for businesses as release cycles for hardware and operating systems speed up. Maybe you have a number of Windows Server 2003 R2 servers which are coming to the end of support in 2015 but they are still hosting key web applications for your business? Azure Websites is a great candidate on which to host those web applications and for you to rationalize the business hardware estate. Azure Websites gives you access to a range of hardware specifications which are managed and maintained as part of the service, eliminating the need to factor in replacement and management costs as part of your infrastructure budget.  Migration can be as simple as a copy and paste operation from your existing deployment to Azure Websites or a more complex migration where using the Azure Websites Migration Assistant will add value. Migrated web applications enjoy the full spectrum of Azure services, integrating additional services to the web applications. For example, you can consider adding Azure Active Directory to control access to your application based on users’ association to security groups. Another example can be adding Cache Services to improve performance and reduce latency, providing overall better user experience. 
-
-### Enterprise Class Hosting ###
-
-Azure Websites provides a stable, reliable platform which has been proven to be able to handle a wide variety of business needs from small internal development and test workloads, to highly scaled high traffic websites. By using Azure Websites you are making use of the same enterprise class hosting platform which Microsoft as a company uses for high value web workloads. Azure Websites, along with all services on the Azure platform, are built with security and compliance with regulatory requirements, such as ISO (ISO/IEC 27001:2005); SOC1 and SOC2 SSAE 16/ISAE 3402 Attestations, HIPAA BAA, PCI and Fedramp, at the very heart of each element and feature, for more information please see [http://aka.ms/azurecompliance](/support/trust-center/compliance/). 
-
-Microsoft Azure platform allows Role Based Authorization Controls enabling enterprise levels of control to resources within Azure Websites. RBAC gives enterprises the power to implement their own access management policies for all of their assets in the Azure Environment, by assigning users to groups and in turn assigning the required permissions to those groups against the asset such as an Azure Website. For more information on RBAC in Azure, see [http://aka.ms/azurerbac](../role-based-access-control-configure/). By utilizing Azure Websites you can be sure your web applications are deployed in a safe and secure environment and you have full control into which territory your assets are deployed. 
-
-Additionally Azure Websites is also able to make full use of your on premises investments by offering the ability to connect back to your internal resources, such as your data warehouse or SharePoint environment. As discussed in [High Level solution] you can make use of Hybrid Connections and Virtual Network Connectivity to establish connections to on premises infrastructure and services.
-
-### Global Scale ###
-
-Azure Websites is a global and scalable platform, enabling your web applications to grow and adapt to the needs of a growing business quickly and with minimal long term planning and cost. In typical on premises infrastructure scenarios, expansion and increase in demand both locally and geographically would require a large amount of management, planning and expenditure to provision and manage additional infrastructure. Azure Websites offers the ability to scale your web applications with the ebb and flow of your requirements. For example using the expenses application as an example, for the majority of the month your users are light users of the application but as the deadline each month for expense submissions to be entered and usage increases on your application, Azure Websites has the capability to automatically provision more infrastructure for your application and then once the usage has subsided again it can scale back to the baseline infrastructure you define.
-
-Azure Websites is available globally in 17 data centres worldwide, and growing. For the most updated list of regions and location, see [http://aka.ms/azlocations](http://aka.ms/azlocations). With Azure Websites your business can easily achieve global reach and scale. As your company grows into new regions the reporting application dashboards that you use and host on Azure Websites can easily be deployed into additional datacentres and serve local users far more quickly through the combination of Azure Websites and Azure Traffic Manager, all with the added benefit of the scalable infrastructure underneath being able to contract and expand as the needs of the regional offices change.
- 
-## Solution Details ##
-
-Let’s look at an example of an application migration scenario. This outlines the details of how Azure Websites features come to together to provide great solution and business value.
- 
-Throughout this example the line of business application we will be discussing is an expense reporting application that enables employees to submit their expenses for reimbursement. The application is hosted on a Windows Server 2003 R2 running IIS6 and the database is a SQL Server 2005 database. The reason we choose older server lies with the coming End of Service for Windows Server 2003 R2 and SQL Server 2005, and we have [tools](http://aka.ms/websitesmigration) and [guidance](http://aka.ms/websitesmigrationresources) to automatically migrate workloads into Azure. With that in mind, the pattern used in this example apply to a wide verity of migration scenarios. 
-
-### Migrate Existing Application ###
-
-Step one of the overall solution for moving a Line of Business application to Azure Websites is to identify the existing application assets and architecture. The example in this paper is an ASP.NET web application hosted on a single IIS Server with the database hosted on a separate SQL Server, as shown in the figure below. Employees login to the system using a username and password combination, they enter details of expenses and upload scanned copies of receipts, into the database, for each item of expense. 
- 
-![](./media/web-sites-enterprise-offerings/on-premise-app-example.png)
-
-#### Items to consider ####
-
-When migration application from an On-Premises environment, you might want to keep in mind, few Azure Websites constrains. Here are some key topics to be aware of when migrating web applications to Azure Websites ([http://aka.ms/websitesmigrationresources](http://aka.ms/websitesmigrationresources)):
-
--	Port Bindings – Azure Websites only support port 80 for HTTP and port 443 for HTTPS traffic, if your application or site uses any other port then once migrated the application or site will make use of port 80 for HTTP and port 443 for HTTPS traffic. This is often a harmless issue as it is common in on premises deployments to make use of different ports in order to overcome the use of domain names, especially in development and test environments
--	Authentication – Azure Websites supports Anonymous Authentication by default and Forms Authentication as identified by an application. Azure Websites can offer Windows Authentication when the application or site is integrated with Azure Active Directory and ADFS only, this is a feature which is discussed in more detail [here](http://aka.ms/azurebizapp) 
--	GAC based assemblies – Azure Websites does not allow the deployment of assemblies to the Global Assembly Cache (GAC) therefore if the application or site being migrated makes use of this feature on-premises, consider moving the assemblies to the bin folder of the application or site
--	IIS5 Compatibility Mode – Azure Websites does not support IIS5 Compatibility Mode and as such each site and all web applications under the parent site run in the same worker process within a single application pool
--	Use of COM Libraries – Azure Websites does not allow the registration of COM Components on the platform, therefore if the site or application is making use of any COM Components these would need to be rewritten in managed code and deployed with the site or application
--	ISAPI Filters – ISAPI Filters can be supported on Azure Websites, they will need to be deployed as part of the site and registered in the site or web applications web.config file. For more information, see [http://aka.ms/azurewebsitesxdt](../web-sites-transform-extend/). 
-
-Once these topics have been considered your web application should be ready for the Cloud. And don’t worry if some topics are not fully met, the migration tool will give best effort to migration. 
-
-The next steps in the migration process are to create an Azure Website and an Azure SQL Database. There are multiple sizes of Microsoft Azure Website instances with varying number of CPU Cores and RAM amounts available for you to select based on your web applications requirement. For more information and pricing, see [http://aka.ms/azurewebsitesskus](/pricing/details/websites/). Likewise, Microsoft Azure SQL Database caters to all of a business’ needs with various service tiers and performance levels to fulfill requirements. Further information can be found at [http://aka.ms/azuresqldbskus](/pricing/details/sql-database/). Once created, the site/application is uploaded to the Azure Website, either via FTP or WebDeploy and then move onto the database.
-
-In this migration the solution uses Azure SQL Database but that is not the only database that is supported on Azure. Companies can also make use of MySQL, MongoDB, Azure DocumentDB and many more via add-ons which can be purchased at the [Azure Store](/marketplace/partner-program/). 
-
-When creating an Azure SQL Database a number of options are available to import an existing database from an on-premises server from generating a script of an existing database to using the [Data-tier Application Export and Import](http://aka.ms/dacpac). 
-
-The expenses application database was created by creating a new Azure SQL Database, connecting to the database using SQL Server Management Studio and then running a script to build the database schema and populate it with data from the on-premises database.
-
-The final step in this first stage of the migration requires the updating of connection strings to the database for the application. This can be achieved via the Azure Management Portal, each Azure Websites has its own dashboard along with a configuration screen which allows modification of application specific settings including any connection strings being used by the application to connect to any database being used.
-
-### Alternatives to using Azure SQL Database ###
-
-The Azure platform offers a number of alternatives to using Azure SQL Database as a web applications primary database, this is to enable different workloads i.e. use of a NoSQL Solution or to enable the platform to suit a business’ data needs, for example a business may hold data which must not be stored off site or in a public cloud environment and therefore would look to maintain the use of their on-premise database.
-
-#### Connectivity to On Premises Resources ####
-Azure Websites offers two methods of connecting to on premises resources, such as databases, enabling reuse of existing high value infrastructure. The two methods are Azure Websites Virtual Network Integration and Hybrid Connections:
-
-- Azure Websites Virtual Network Integration supports integration between Azure Websites and an Azure Virtual Network, allowing you access to resources running in your Virtual Network, which if connected to your on premises network with Site to Site VPN allows connectivity direct to your on premises systems.
-- Hybrid Connections are a feature of Azure BizTalk Services and provide an easy way to connect to individual on-premises resources such as SQL Server, MySQL, HTTP Web APIs and most custom Web Services.
-
-#### Scale and Resiliency ####
-
-As a business grows its workforce, via acquisitions or natural organic growth, so too must web applications scale to meet these new demands. Indeed today it is common to see an even greater spread of co-located teams and remote employees, for example companies with offices in the United States, Europe and Asia, with a mobile sales force in many more territories. Azure Websites has the capability to handle elastic changes in scale comfortably and automatically.
-
-Microsoft Azure Websites allows web applications to be configured to scale automatically via the Management Portal, depending on two vectors – scheduled times or by CPU usage. Microsoft Azure Websites Auto Scaling provides a cost effective and extremely flexible way to cater for greater changes in usage for all business application from web applications like our Expense Reporting system to Marketing Websites which experience a high burst of traffic for a short duration of promotion. For more information and guidance on scaling your web applications using Microsoft Azure Websites, see [How to Scale Websites](../web-sites-scale/).
-
-In addition to the scaling flexibility of Microsoft Azure Websites the overall platform enables business continuity and resiliency through the possible distribution of web applications and their assets across multiple datacenters and geographic regions.
-
-## Summary ##
-Microsoft Azure Websites offers a flexible, cost effective, responsive solution to the dynamic needs of a business in a rapidly evolving environment. Azure Websites businesses to increase productivity and efficiency making use of a managed platform with modern DevOps capabilities and reduced hands on management, whilst providing enterprise capabilities in scale, resilience, security and integration with on premises assets.
-
-## Call to Action ##
-For more information on the Microsoft Azure Websites service, visit [http://aka.ms/enterprisewebsites](/sservices/websites/enterprise/) where more information can be sourced, and sign up for a trial today at [http://aka.ms/azuretrial](/pricing/free-trial/) to evaluate the service and discover the benefits for your business.
-=======
 <properties 
 	pageTitle="Migrate your IIS Websites to Azure Websites using the Migration Assistant" 
 	description="Shows how to use Azure Websites create enterprise website solutions for your business" 
@@ -297,5 +146,4 @@
 Microsoft Azure Websites offers a flexible, cost effective, responsive solution to the dynamic needs of a business in a rapidly evolving environment. Azure Websites businesses to increase productivity and efficiency making use of a managed platform with modern DevOps capabilities and reduced hands on management, whilst providing enterprise capabilities in scale, resilience, security and integration with on premises assets.
 
 ## Call to Action ##
-For more information on the Microsoft Azure Websites service, visit [http://aka.ms/enterprisewebsites](/sservices/websites/enterprise/) where more information can be sourced, and sign up for a trial today at [http://aka.ms/azuretrial](/pricing/free-trial/) to evaluate the service and discover the benefits for your business.
->>>>>>> 710974ab
+For more information on the Microsoft Azure Websites service, visit [http://aka.ms/enterprisewebsites](/sservices/websites/enterprise/) where more information can be sourced, and sign up for a trial today at [http://aka.ms/azuretrial](/pricing/free-trial/) to evaluate the service and discover the benefits for your business.