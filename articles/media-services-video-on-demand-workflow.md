<<<<<<< HEAD
<properties 
	pageTitle="Delivering Media on-Demand with Azure Media Services" 
	description="This topic talks about common scenarios of delivering media on-Demand with Azure Media Services." 
	services="media-services" 
	documentationCenter="" 
	authors="juliako" 
	manager="dwrede" 
	editor=""/>

<tags 
	ms.service="media-services" 
	ms.workload="media" 
	ms.tgt_pltfrm="na" 
	ms.devlang="na" 
	ms.topic="article" 
	ms.date="03/10/2015" 
	ms.author="juliako"/>


#Delivering Media on-Demand with Azure Media Services

##Overview

This topic describes steps of a typical Azure Media Services (AMS) Video-on-Demand workflow. Each step links to relevant topics. For tasks that can be achieved using different technologies, there are buttons that link to technology of your choice (for example, .NET or REST).   

Note that you can integrate Media Services with your existing tools and processes. For example, encode content on-site then upload to Media Services for transcoding into multiple formats and deliver through Azure CDN, or a third-party CDN. 

The following diagram shows the major parts of the Media Services platform that are involved in the Video on Demand Workflow.
![VoD workflow][vod-overview]

##<a id="vod_scenarios"></a>Common Scenarios: Delivering Media on-Demand. 

###Protect content in storage and deliver streaming media in the clear (non-encrypted)

1. Upload a high-quality mezzanine file into an asset.
	
	It is recommended to apply storage encryption option to your asset in order to protect your content during upload and while at rest in storage. 
1. Encode to adaptive bitrate MP4 set. 

	It is recommended to apply storage encryption option to the output asset in order to protect your content at rest.
	
1. Configure asset delivery policy (used by dynamic packaging). 
	
	If your asset is storage encrypted, you **must** configure asset delivery policy. 

1. Publish the asset by creating an OnDemand locator.

	Make sure to have at least one streaming reserved unit on the streaming endpoint from which you want to stream content.

1. Stream published content.

###Protect content in storage, deliver dynamically encrypted streaming media  

To be able to use dynamic encryption, you must first get at least one streaming reserved unit on the streaming endpoint from which you want to stream encrypted content.

1. Upload a high-quality mezzanine file into an asset. Apply storage encryption option to the asset.
1. Encode to adaptive bitrate MP4 set. Apply storage encryption option to the output asset.
1. Create encryption content key for the asset you want to be dynamically encrypted during playback.
2. Configure content key authorization policy.
1. Configure asset delivery policy (used by dynamic packaging and dynamic encryption).
1. Publish the asset by creating an OnDemand locator.
1. Stream published content. 

###Index content

1. Upload a high-quality mezzanine file into an Asset.
1. Index content.

	The indexing job generates files that can be used as Closed Captions (CC) in video playback. It also generates files that enable you to do in-video search and jump to the exact location of the video.	

1. Consume indexed content.


###Deliver progressive download 

1. Upload a high-quality mezzanine file into an asset.
1. Encode to adaptive bitrate MP4 set or a single MP4.
1. Publish the asset by creating an OnDemand or SAS locator.

	If using OnDemand locator, make sure to have at least one streaming reserved unit on the streaming endpoint from which you plan to progressively download content.

	If using SAS locator, the content is downloaded from the Azure blob storage. In this case, you do not need to have streaming reserved units.
  
1. Progressively download content.

This article contains links to topics that show how to set up your development environment and perform tasks mentioned above.


##Concepts

For concepts related to delivering your content on demand, see [Media Services Concepts](../media-services-concepts).

##Creating a Media Services account

Use **Azure Management Portal** to [Create Azure Media Services Account](../media-services-create-account/). 

##Setting up development environment  

Choose **.NET** or **REST API** for your development environment.

[AZURE.INCLUDE [media-services-selector-setup](../includes/media-services-selector-setup.md)]

##Connecting programmatically  

Choose **.NET** or **REST API** to programmatically connect to Azure Media Services.

[AZURE.INCLUDE [media-services-selector-connect](../includes/media-services-selector-connect.md)]


##Configuring streaming endpoints

For an overview about streaming endpoints and information on how to manage them, see [How to Manage Streaming Endpoints in a Media Services Account](../media-services-manage-origins/).

##Uploading media 

Upload your files using **Azure Management Portal**, **.NET** or **REST API**.

[AZURE.INCLUDE [media-services-selector-upload-files](../includes/media-services-selector-upload-files.md)]

##Creating jobs \ tasks

A job is an entity that contains metadata about a set of tasks (for example, encoding or indexing). Each task performs an atomic operation on the input asset(s). For example on how to create encoding jobs, see:

For an overview, see [Working with Azure Media Services Jobs](../media-services-jobs).

Get a Media Processor appropriate for your task with **.NET** or **REST API**.

[AZURE.INCLUDE [media-services-selector-get-media-processor](../includes/media-services-selector-get-media-processor.md)]

The following examples create encoding jobs with **Azure Management Portal**, **.NET**, or **REST API**.

[AZURE.INCLUDE [media-services-selector-encode](../includes/media-services-selector-encode.md)]

##Indexing

[AZURE.INCLUDE [media-services-selector-index-content](../includes/media-services-selector-index-content.md)]

##Encoding 

An overview: [Encoding On-Demand Content with Azure Media Services](../media-services-encode-asset).

Encode with **Media Encoder Premium Workflow** using **.NET**. 

[Advanced encoding with Media Encoder Premium Workflow](../media-services-encode-with-premium-workflow).

Encode with **Azure Media Encoder** using **Azure Management Portal**, **.NET**, or **REST API**.
 
[AZURE.INCLUDE [media-services-selector-encode](../includes/media-services-selector-encode.md)]

##Monitoring job progress

Monitor job progress using **Azure Management Portal**, **.NET** or **REST API**.

[AZURE.INCLUDE [media-services-selector-job-progress](../includes/media-services-selector-job-progress.md)]

##Creating content key

Create a content key with which you want to encrypt your asset using **.NET** or **REST API**.

[AZURE.INCLUDE [media-services-selector-create-contentkey](../includes/media-services-selector-create-contentkey.md)]

##Configuring content key authorization policy 

Configure content protection and key authorization policy using **.NET** or **REST API**.

[AZURE.INCLUDE [media-services-selector-content-key-auth-policy](../includes/media-services-selector-content-key-auth-policy.md)]

##Configuring asset delivery policy

Configure asset delivery policy using **.NET** or **REST API**.

[AZURE.INCLUDE [media-services-selector-asset-delivery-policy](../includes/media-services-selector-asset-delivery-policy.md)]

##Publishing assets

Publish assets (by creating Locators) using **Azure Management Portal** or **.NET**.

[AZURE.INCLUDE [media-services-selector-publish](../includes/media-services-selector-publish.md)]

##Scaling a Media Services account

You can scale **Media Services** by specifying the number of **Streaming Reserved Units** and **Encoding Reserved Units** that you would like your account to be provisioned with. 

You can also scale your Media Services account by adding storage accounts to it. Each storage account is limited to 500 TB. To expand your storage beyond the default limitations, you can choose to attach multiple storage accounts to a single Media Services account.

[This](../media-services-how-to-scale) topic links to relevant topics.


##Playback your content

For more information, see [playing your content with existing players](../media-services-playback-content).

=======
<properties 
	pageTitle="Delivering Media on-Demand with Azure Media Services" 
	description="This topic talks about common scenarios of delivering media on-Demand with Azure Media Services." 
	services="media-services" 
	documentationCenter="" 
	authors="juliako" 
	manager="dwrede" 
	editor=""/>

<tags 
	ms.service="media-services" 
	ms.workload="media" 
	ms.tgt_pltfrm="na" 
	ms.devlang="na" 
	ms.topic="article" 
	ms.date="03/10/2015" 
	ms.author="juliako"/>


#Delivering Media on-Demand with Azure Media Services

##Overview

This topic describes steps of a typical Azure Media Services (AMS) Video-on-Demand workflow. Each step links to relevant topics. For tasks that can be achieved using different technologies, there are buttons that link to technology of your choice (for example, .NET or REST).   

Note that you can integrate Media Services with your existing tools and processes. For example, encode content on-site then upload to Media Services for transcoding into multiple formats and deliver through Azure CDN, or a third-party CDN. 

The following diagram shows the major parts of the Media Services platform that are involved in the Video on Demand Workflow.
![VoD workflow][vod-overview]

##<a id="vod_scenarios"></a>Common Scenarios: Delivering Media on-Demand. 

###Protect content in storage and deliver streaming media in the clear (non-encrypted)

1. Upload a high-quality mezzanine file into an asset.
	
	It is recommended to apply storage encryption option to your asset in order to protect your content during upload and while at rest in storage. 
1. Encode to adaptive bitrate MP4 set. 

	It is recommended to apply storage encryption option to the output asset in order to protect your content at rest.
	
1. Configure asset delivery policy (used by dynamic packaging). 
	
	If your asset is storage encrypted, you **must** configure asset delivery policy. 

1. Publish the asset by creating an OnDemand locator.

	Make sure to have at least one streaming reserved unit on the streaming endpoint from which you want to stream content.

1. Stream published content.

###Protect content in storage, deliver dynamically encrypted streaming media  

To be able to use dynamic encryption, you must first get at least one streaming reserved unit on the streaming endpoint from which you want to stream encrypted content.

1. Upload a high-quality mezzanine file into an asset. Apply storage encryption option to the asset.
1. Encode to adaptive bitrate MP4 set. Apply storage encryption option to the output asset.
1. Create encryption content key for the asset you want to be dynamically encrypted during playback.
2. Configure content key authorization policy.
1. Configure asset delivery policy (used by dynamic packaging and dynamic encryption).
1. Publish the asset by creating an OnDemand locator.
1. Stream published content. 

###Index content

1. Upload a high-quality mezzanine file into an Asset.
1. Index content.

	The indexing job generates files that can be used as Closed Captions (CC) in video playback. It also generates files that enable you to do in-video search and jump to the exact location of the video.	

1. Consume indexed content.


###Deliver progressive download 

1. Upload a high-quality mezzanine file into an asset.
1. Encode to adaptive bitrate MP4 set or a single MP4.
1. Publish the asset by creating an OnDemand or SAS locator.

	If using OnDemand locator, make sure to have at least one streaming reserved unit on the streaming endpoint from which you plan to progressively download content.

	If using SAS locator, the content is downloaded from the Azure blob storage. In this case, you do not need to have streaming reserved units.
  
1. Progressively download content.

This article contains links to topics that show how to set up your development environment and perform tasks mentioned above.


##Concepts

For concepts related to delivering your content on demand, see [Media Services Concepts](media-services-concepts.md).

##Creating a Media Services account

Use **Azure Management Portal** to [Create Azure Media Services Account](media-services-create-account.md). 

##Setting up development environment  

Choose **.NET** or **REST API** for your development environment.

[AZURE.INCLUDE [media-services-selector-setup](../includes/media-services-selector-setup.md)]

##Connecting programmatically  

Choose **.NET** or **REST API** to programmatically connect to Azure Media Services.

[AZURE.INCLUDE [media-services-selector-connect](../includes/media-services-selector-connect.md)]


##Configuring streaming endpoints

For an overview about streaming endpoints and information on how to manage them, see [How to Manage Streaming Endpoints in a Media Services Account](media-services-manage-origins.md).

##Uploading media 

Upload your files using **Azure Management Portal**, **.NET** or **REST API**.

[AZURE.INCLUDE [media-services-selector-upload-files](../includes/media-services-selector-upload-files.md)]

##Creating jobs \ tasks

A job is an entity that contains metadata about a set of tasks (for example, encoding or indexing). Each task performs an atomic operation on the input asset(s). For example on how to create encoding jobs, see:

For an overview, see [Working with Azure Media Services Jobs](media-services-jobs.md).

Get a Media Processor appropriate for your task with **.NET** or **REST API**.

[AZURE.INCLUDE [media-services-selector-get-media-processor](../includes/media-services-selector-get-media-processor.md)]

The following examples create encoding jobs with **Azure Management Portal**, **.NET**, or **REST API**.

[AZURE.INCLUDE [media-services-selector-encode](../includes/media-services-selector-encode.md)]

##Indexing

[AZURE.INCLUDE [media-services-selector-index-content](../includes/media-services-selector-index-content.md)]

##Encoding 

An overview: [Encoding On-Demand Content with Azure Media Services](media-services-encode-asset.md).

Encode with **Media Encoder Premium Workflow** using **.NET**. 

[Advanced encoding with Media Encoder Premium Workflow](media-services-encode-with-premium-workflow.md).

Encode with **Azure Media Encoder** using **Azure Management Portal**, **.NET**, or **REST API**.
 
[AZURE.INCLUDE [media-services-selector-encode](../includes/media-services-selector-encode.md)]

##Monitoring job progress

Monitor job progress using **Azure Management Portal**, **.NET** or **REST API**.

[AZURE.INCLUDE [media-services-selector-job-progress](../includes/media-services-selector-job-progress.md)]

##Creating content key

Create a content key with which you want to encrypt your asset using **.NET** or **REST API**.

[AZURE.INCLUDE [media-services-selector-create-contentkey](../includes/media-services-selector-create-contentkey.md)]

##Configuring content key authorization policy 

Configure content protection and key authorization policy using **.NET** or **REST API**.

[AZURE.INCLUDE [media-services-selector-content-key-auth-policy](../includes/media-services-selector-content-key-auth-policy.md)]

##Configuring asset delivery policy

Configure asset delivery policy using **.NET** or **REST API**.

[AZURE.INCLUDE [media-services-selector-asset-delivery-policy](../includes/media-services-selector-asset-delivery-policy.md)]

##Publishing assets

Publish assets (by creating Locators) using **Azure Management Portal** or **.NET**.

[AZURE.INCLUDE [media-services-selector-publish](../includes/media-services-selector-publish.md)]

##Enabling Azure CDN

Media Services supports integration with Azure CDN. For information on how to enable Azure CDN, see [How to Manage Streaming Endpoints in a Media Services Account](media-services-manage-origins.md#enable_cdn).

##Scaling a Media Services account

You can scale **Media Services** by specifying the number of **Streaming Reserved Units** and **Encoding Reserved Units** that you would like your account to be provisioned with. 

You can also scale your Media Services account by adding storage accounts to it. Each storage account is limited to 500 TB. To expand your storage beyond the default limitations, you can choose to attach multiple storage accounts to a single Media Services account.

[This](media-services-how-to-scale.md) topic links to relevant topics.


##Playback your content

For more information, see [playing your content with existing players](media-services-playback-content.md).

>>>>>>> 6089241c
[vod-overview]: ./media/media-services-overview/media-services-video-on-demand.png<|MERGE_RESOLUTION|>--- conflicted
+++ resolved
@@ -1,197 +1,3 @@
-<<<<<<< HEAD
-<properties 
-	pageTitle="Delivering Media on-Demand with Azure Media Services" 
-	description="This topic talks about common scenarios of delivering media on-Demand with Azure Media Services." 
-	services="media-services" 
-	documentationCenter="" 
-	authors="juliako" 
-	manager="dwrede" 
-	editor=""/>
-
-<tags 
-	ms.service="media-services" 
-	ms.workload="media" 
-	ms.tgt_pltfrm="na" 
-	ms.devlang="na" 
-	ms.topic="article" 
-	ms.date="03/10/2015" 
-	ms.author="juliako"/>
-
-
-#Delivering Media on-Demand with Azure Media Services
-
-##Overview
-
-This topic describes steps of a typical Azure Media Services (AMS) Video-on-Demand workflow. Each step links to relevant topics. For tasks that can be achieved using different technologies, there are buttons that link to technology of your choice (for example, .NET or REST).   
-
-Note that you can integrate Media Services with your existing tools and processes. For example, encode content on-site then upload to Media Services for transcoding into multiple formats and deliver through Azure CDN, or a third-party CDN. 
-
-The following diagram shows the major parts of the Media Services platform that are involved in the Video on Demand Workflow.
-![VoD workflow][vod-overview]
-
-##<a id="vod_scenarios"></a>Common Scenarios: Delivering Media on-Demand. 
-
-###Protect content in storage and deliver streaming media in the clear (non-encrypted)
-
-1. Upload a high-quality mezzanine file into an asset.
-	
-	It is recommended to apply storage encryption option to your asset in order to protect your content during upload and while at rest in storage. 
-1. Encode to adaptive bitrate MP4 set. 
-
-	It is recommended to apply storage encryption option to the output asset in order to protect your content at rest.
-	
-1. Configure asset delivery policy (used by dynamic packaging). 
-	
-	If your asset is storage encrypted, you **must** configure asset delivery policy. 
-
-1. Publish the asset by creating an OnDemand locator.
-
-	Make sure to have at least one streaming reserved unit on the streaming endpoint from which you want to stream content.
-
-1. Stream published content.
-
-###Protect content in storage, deliver dynamically encrypted streaming media  
-
-To be able to use dynamic encryption, you must first get at least one streaming reserved unit on the streaming endpoint from which you want to stream encrypted content.
-
-1. Upload a high-quality mezzanine file into an asset. Apply storage encryption option to the asset.
-1. Encode to adaptive bitrate MP4 set. Apply storage encryption option to the output asset.
-1. Create encryption content key for the asset you want to be dynamically encrypted during playback.
-2. Configure content key authorization policy.
-1. Configure asset delivery policy (used by dynamic packaging and dynamic encryption).
-1. Publish the asset by creating an OnDemand locator.
-1. Stream published content. 
-
-###Index content
-
-1. Upload a high-quality mezzanine file into an Asset.
-1. Index content.
-
-	The indexing job generates files that can be used as Closed Captions (CC) in video playback. It also generates files that enable you to do in-video search and jump to the exact location of the video.	
-
-1. Consume indexed content.
-
-
-###Deliver progressive download 
-
-1. Upload a high-quality mezzanine file into an asset.
-1. Encode to adaptive bitrate MP4 set or a single MP4.
-1. Publish the asset by creating an OnDemand or SAS locator.
-
-	If using OnDemand locator, make sure to have at least one streaming reserved unit on the streaming endpoint from which you plan to progressively download content.
-
-	If using SAS locator, the content is downloaded from the Azure blob storage. In this case, you do not need to have streaming reserved units.
-  
-1. Progressively download content.
-
-This article contains links to topics that show how to set up your development environment and perform tasks mentioned above.
-
-
-##Concepts
-
-For concepts related to delivering your content on demand, see [Media Services Concepts](../media-services-concepts).
-
-##Creating a Media Services account
-
-Use **Azure Management Portal** to [Create Azure Media Services Account](../media-services-create-account/). 
-
-##Setting up development environment  
-
-Choose **.NET** or **REST API** for your development environment.
-
-[AZURE.INCLUDE [media-services-selector-setup](../includes/media-services-selector-setup.md)]
-
-##Connecting programmatically  
-
-Choose **.NET** or **REST API** to programmatically connect to Azure Media Services.
-
-[AZURE.INCLUDE [media-services-selector-connect](../includes/media-services-selector-connect.md)]
-
-
-##Configuring streaming endpoints
-
-For an overview about streaming endpoints and information on how to manage them, see [How to Manage Streaming Endpoints in a Media Services Account](../media-services-manage-origins/).
-
-##Uploading media 
-
-Upload your files using **Azure Management Portal**, **.NET** or **REST API**.
-
-[AZURE.INCLUDE [media-services-selector-upload-files](../includes/media-services-selector-upload-files.md)]
-
-##Creating jobs \ tasks
-
-A job is an entity that contains metadata about a set of tasks (for example, encoding or indexing). Each task performs an atomic operation on the input asset(s). For example on how to create encoding jobs, see:
-
-For an overview, see [Working with Azure Media Services Jobs](../media-services-jobs).
-
-Get a Media Processor appropriate for your task with **.NET** or **REST API**.
-
-[AZURE.INCLUDE [media-services-selector-get-media-processor](../includes/media-services-selector-get-media-processor.md)]
-
-The following examples create encoding jobs with **Azure Management Portal**, **.NET**, or **REST API**.
-
-[AZURE.INCLUDE [media-services-selector-encode](../includes/media-services-selector-encode.md)]
-
-##Indexing
-
-[AZURE.INCLUDE [media-services-selector-index-content](../includes/media-services-selector-index-content.md)]
-
-##Encoding 
-
-An overview: [Encoding On-Demand Content with Azure Media Services](../media-services-encode-asset).
-
-Encode with **Media Encoder Premium Workflow** using **.NET**. 
-
-[Advanced encoding with Media Encoder Premium Workflow](../media-services-encode-with-premium-workflow).
-
-Encode with **Azure Media Encoder** using **Azure Management Portal**, **.NET**, or **REST API**.
- 
-[AZURE.INCLUDE [media-services-selector-encode](../includes/media-services-selector-encode.md)]
-
-##Monitoring job progress
-
-Monitor job progress using **Azure Management Portal**, **.NET** or **REST API**.
-
-[AZURE.INCLUDE [media-services-selector-job-progress](../includes/media-services-selector-job-progress.md)]
-
-##Creating content key
-
-Create a content key with which you want to encrypt your asset using **.NET** or **REST API**.
-
-[AZURE.INCLUDE [media-services-selector-create-contentkey](../includes/media-services-selector-create-contentkey.md)]
-
-##Configuring content key authorization policy 
-
-Configure content protection and key authorization policy using **.NET** or **REST API**.
-
-[AZURE.INCLUDE [media-services-selector-content-key-auth-policy](../includes/media-services-selector-content-key-auth-policy.md)]
-
-##Configuring asset delivery policy
-
-Configure asset delivery policy using **.NET** or **REST API**.
-
-[AZURE.INCLUDE [media-services-selector-asset-delivery-policy](../includes/media-services-selector-asset-delivery-policy.md)]
-
-##Publishing assets
-
-Publish assets (by creating Locators) using **Azure Management Portal** or **.NET**.
-
-[AZURE.INCLUDE [media-services-selector-publish](../includes/media-services-selector-publish.md)]
-
-##Scaling a Media Services account
-
-You can scale **Media Services** by specifying the number of **Streaming Reserved Units** and **Encoding Reserved Units** that you would like your account to be provisioned with. 
-
-You can also scale your Media Services account by adding storage accounts to it. Each storage account is limited to 500 TB. To expand your storage beyond the default limitations, you can choose to attach multiple storage accounts to a single Media Services account.
-
-[This](../media-services-how-to-scale) topic links to relevant topics.
-
-
-##Playback your content
-
-For more information, see [playing your content with existing players](../media-services-playback-content).
-
-=======
 <properties 
 	pageTitle="Delivering Media on-Demand with Azure Media Services" 
 	description="This topic talks about common scenarios of delivering media on-Demand with Azure Media Services." 
@@ -388,5 +194,4 @@
 
 For more information, see [playing your content with existing players](media-services-playback-content.md).
 
->>>>>>> 6089241c
 [vod-overview]: ./media/media-services-overview/media-services-video-on-demand.png