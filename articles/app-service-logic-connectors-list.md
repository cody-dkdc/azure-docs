--- conflicted
+++ resolved
@@ -13,11 +13,7 @@
 	ms.tgt_pltfrm="na" 
 	ms.devlang="na" 
 	ms.topic="article" 
-<<<<<<< HEAD
 	ms.date="03/30/2015" 
-=======
-	ms.date="03/24/2015" 
->>>>>>> a486148b
 	ms.author="mandia"/>
 
 
@@ -28,7 +24,7 @@
 ## Connectors and API Apps in alphabetical order
 
 	Name  | Description
-------------- | -------------
+------------- | ------------- 
 AS2 Connector | The AS2 connector can receive and send messages using the AS2 transport protocol in business-to-business communications. Data is transported securely and reliably over the Internet using digital certificates and encryption.<br/><br/>[Business-to-Business connectors](app-service-logic-b2b-connectors.md)
 Azure HDInsight | Azure HDInsight deploys and provisions Apache Hadoop clusters in the cloud, and provides a software framework designed to manage, analyze, and report on big data. This connector creates a Hadoop cluster on Azure and submit different Hadoop jobs such as Hive, Pig, MapReduce, and Streaming MapReduce. Using this connector, you can spin a cluster, submit a job, and wait for the job to complete.<br/><br/>[App + Data Services connectors](app-service-logic-data-connectors.md)
 Azure Mobile Services | Azure Mobile Services brings together a set of Azure services that enable back-end capabilities for mobile apps. Using this connector, you can connect to Azure Mobile Services and can create, update, get, delete entries, and make custom API calls on a table. <br/><br/>[App + Data Services connectors](app-service-logic-data-connectors.md)
