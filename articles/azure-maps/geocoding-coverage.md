--- conflicted
+++ resolved
@@ -39,10 +39,6 @@
 | Canada                                              |        ✓        |        ✓       |       ✓      |      ✓     |          ✓         |
 | Cayman Islands                                      |                 |                |       ✓      |      ✓     |          ✓         |
 | Chile                                               |       ✓         |        ✓       |       ✓      |      ✓     |          ✓         |
-<<<<<<< HEAD
-| Clipperton Island                                   |                 |                |              |      ✓     |                    |
-=======
->>>>>>> 6a383dfd
 | Colombia                                            |        ✓        |        ✓       |       ✓      |      ✓     |          ✓         |
 | Costa Rica                                          |                 |                |       ✓      |      ✓     |          ✓         |
 | Cuba                                                |                 |                |       ✓      |      ✓     |          ✓         |
@@ -96,20 +92,12 @@
 | British Indian Ocean Territory                      |                 |                |              |      ✓     |          ✓         |
 | Brunei                                              |        ✓        |                |       ✓      |      ✓     |          ✓         |
 | Cambodia                                            |                 |                |              |      ✓     |          ✓         |
-<<<<<<< HEAD
-| China                                               |        ✓        |        ✓       |              |      ✓     |          ✓         |
-=======
 | China                                               |                 |                |              |      ✓     |          ✓         |
->>>>>>> 6a383dfd
 | Christmas Island                                    |        ✓        |                |       ✓      |      ✓     |          ✓         |
 | Cocos (Keeling) Islands                             |                 |                |              |      ✓     |          ✓         |
 | Comoros                                             |                 |                |              |      ✓     |          ✓         |
 | Cook Islands                                        |                 |                |              |      ✓     |          ✓         |
-<<<<<<< HEAD
-| Fiji                                                |                  |                |              |      ✓     |          ✓         |
-=======
 | Fiji                                                |                  |                |              |      ✓     |          ✓        |
->>>>>>> 6a383dfd
 | French Polynesia                                    |                 |                |              |      ✓     |          ✓         |
 | Heard Island and McDonald Islands                   |                 |                |              |      ✓     |          ✓         |
 | Hong Kong SAR                                       |        ✓        |        ✓       |       ✓      |      ✓     |          ✓         |
