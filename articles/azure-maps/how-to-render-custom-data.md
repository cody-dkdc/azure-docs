--- conflicted
+++ resolved
@@ -54,11 +54,7 @@
 > [!Note]
 > The procedure in this section requires an Azure Maps account in pricing tier S1.
 
-<<<<<<< HEAD
-The path and pins location information can also be obtained through [Data Upload API](https://docs.microsoft.com/rest/api/maps/data/uploadpreview). Follow the steps below to upload the path and pins data.
-=======
 You can also obtain the path and pin location information by using the [Data Upload API](https://docs.microsoft.com/rest/api/maps/data/uploadpreview). Follow the steps below to upload the path and pins data.
->>>>>>> 6f9fddf4
 
 1. In the Postman app, open a new tab in the collection you created in the previous section. Select the POST HTTP method on the builder tab and enter the following URL to make a POST request:
 
@@ -156,7 +152,6 @@
 
 You can modify the appearance of a polygon by using style modifiers with the [path parameter](https://docs.microsoft.com/rest/api/maps/render/getmapimage#uri-parameters).
 
-
 1. In the Postman app, open a new tab in the collection you created earlier. Select the GET HTTP method on the builder tab and enter the following URL to configure a GET request to render a polygon with color and opacity:
     
     ```HTTP
