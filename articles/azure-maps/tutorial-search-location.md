---
title: Search with Azure Maps | Microsoft Docs
description: Search nearby point of interest using Azure Maps
author: walsehgal
ms.author: v-musehg
ms.date: 10/22/2018
ms.topic: tutorial
ms.service: azure-maps
services: azure-maps
manager: timlt
ms.custom: mvc
---

# Search nearby points of interest using Azure Maps

This tutorial shows how to set up an account with Azure Maps, then use the Maps APIs to search for a point of interest. In this tutorial, you learn how to:

> [!div class="checklist"]
> * Create an Azure Maps account
> * Retrieve the primary key for your Maps account
> * Create a new web page using the map control API
> * Use the Maps search service to find a nearby point of interest

If you don't have an Azure subscription, create a [free account](https://azure.microsoft.com/free/) before you begin.

## Sign in to the Azure portal

Sign in to the [Azure portal](https://portal.azure.com).

<a id="createaccount"></a>

## Create an account with Azure Maps

Create a new Maps account with the following steps:

1. In the upper left-hand corner of the [Azure portal](https://portal.azure.com), click **Create a resource**.
2. In the *Search the Marketplace* box, type **Maps**.
3. From the *Results*, select **Maps**. Click **Create** button that appears below the map.
4. On the **Create Maps Account** page, enter the following values:
    * The *Name* of your new account.
    * The *Subscription* that you want to use for this account.
    * The *Resource group* name for this account. You may choose to *Create new* or *Use existing* resource group.
    * Select the *Resource group location*.
    * Read the *License* and *Privacy Statement*, and check the checkbox to accept the terms.
    * Click the **Create** button.

    ![Create Maps account in portal](./media/tutorial-search-location/create-account.png)

<a id="getkey"></a>

## Get the primary key for your account

Once your Maps account is successfully created, retrieve the key that enables you to query the Maps APIs.

1. Open your Maps account in the portal.
2. In the settings section, select **Keys**.
3. Copy the **Primary Key** to your clipboard. Save it locally to use later in this tutorial.

    ![Get Primary Key in portal](./media/tutorial-search-location/get-key.png)

<a id="createmap"></a>

## Create a new map

The Map Control API is a convenient client library that allows you to easily integrate Maps into your web application. It hides the complexity of the bare REST service calls and boosts your productivity with styleable and customizable components. The following steps show you how to create a static HTML page embedded with the Map Control API.

1. On your local machine, create a new file and name it **MapSearch.html**.
2. Add the following HTML components to the file:

<<<<<<< HEAD
    ```HTML
    <!DOCTYPE html>
    <html lang="en">

    <head>
        <meta charset="utf-8" />
        <meta name="viewport" content="width=device-width, initial-scale=1, shrink-to-fit=no" />
        <title>Map Search</title>

        <link rel="stylesheet" href="https://atlas.microsoft.com/sdk/css/atlas.min.css?api-version=1" type="text/css" />
        <script src="https://atlas.microsoft.com/sdk/js/atlas.min.js?api-version=1"></script>
        <script src="https://atlas.microsoft.com/sdk/js/atlas-service.min.js?api-version=1"></script>

        <style>
            html,
            body {
                width: 100%;
                height: 100%;
                padding: 0;
                margin: 0;
            }

            #map {
                width: 100%;
                height: 100%;
            }
        </style>
    </head>

    <body>
        <div id="map"></div>
        <script>
            // Embed Map Control JavaScript code here
        </script>
    </body>

    </html>
    ```
    Notice that the HTML header includes the CSS and JavaScript resource files hosted by the Azure Map Control library. Note the *script* segment added to the *body* of the HTML file. This segment will contain the inline JavaScript code to access the Azure Maps APIs.
=======
   ```HTML
   <!DOCTYPE html>
   <html>
   <head>
      <title>Map Search</title>
      <meta charset="utf-8" />
      <meta name="viewport" content="width=device-width, user-scalable=no" />

      <!-- Add references to the Azure Maps Map control JavaScript and CSS files. -->
      <link rel="stylesheet" href="https://atlas.microsoft.com/sdk/css/atlas.min.css?api-version=1" type="text/css" />
      <script src="https://atlas.microsoft.com/sdk/js/atlas.min.js?api-version=1"></script>

      <!-- Add a reference to the Azure Maps Services Module JavaScript file. -->
      <script src="https://atlas.microsoft.com/sdk/js/atlas-service.js?api-version=1"></script>

      <script>		
         var map, datasource, client, popup;

         function GetMap(){
            //Add Map Control JavaScript code here.
         }
      </script>
      <style>
      html,
      body {
         width: 100%;
         height: 100%;
         padding: 0;
         margin: 0;
      }

      #map {
         width: 100%;
         height: 100%;
      }
      </style>
   </head>
   <body onload="GetMap()">
      <div id="myMap"></div>
   </body>
   </html>
   ```
>>>>>>> 38bda98e

   Notice that the HTML header includes the CSS and JavaScript resource files hosted by the Azure Map Control library. Note the `onload` event on the body of the page, which will call the `GetMap` function when the body of the page has loaded. This function will contain the inline JavaScript code to access the Azure Maps APIs.

3. Add the following JavaScript code to the `GetMap` function of the HTML file. Replace the string **\<Your Azure Maps Key\>** with the primary key that you copied from your Maps account.

   ```JavaScript
   //Add your Azure Maps subscription key to the map SDK. Get an Azure Maps key at https://azure.com/maps
   atlas.setSubscriptionKey('<Your Azure Maps Key>');

   //Initialize a map instance.
   map = new atlas.Map('myMap');
   ```

   This segment initializes the Map Control API for your Azure Maps account key. **atlas** is the namespace that contains the API and related visual components. **atlas.Map** provides the control for a visual and interactive web map. 

4. Save your changes to the file and open the HTML page in a browser. This is the most basic map that you can make by calling **atlas.map** using your account key.

   ![View the map](./media/tutorial-search-location/basic-map.png)

5. In the `GetMap` function, after initializing the map, add the following JavaScript code. 

   ```JavaScript
   //Wait until the map resources have fully loaded.
   map.events.add('load', function () {

      //Create a data source and add it to the map.
      datasource = new atlas.source.DataSource();
      map.sources.add(datasource);

      //Add a layer for rendering point data.
      var resultLayer = new atlas.layer.SymbolLayer(datasource, null, {
         iconOptions: {
            iconImage: 'pin-round-darkblue',
            anchor: 'center',
            allowOverlap: true
         }
      });
      map.layers.add(resultLayer);

      //Create a popup but leave it closed so we can update it and display it later.
      popup = new atlas.Popup();

      //Add a mouse over event to the result layer and display a popup when this event fires.
      map.events.add('mouseover', resultLayer, showPopup);
   });
   ```

   A load event is added to the map, which will fire when the map resources have been fully loaded. In the map load event handler, a data source is created to store result data. A symbol layer is created and attached to the data source. This layer specifies how the result data in the data source should be rendered, in this case with a dark blue round pin icon that is centered over the results coordinate and which allows other icons to overlap. 

<a id="usesearch"></a>

## Add search capabilities

This section shows how to use the Maps Search API to find a point of interest on your map. It's a RESTful API designed for developers to search for addresses, points of interest, and other geographical information. The Search service assigns a latitude and longitude information to a specified address. The **Service Module** explained below can be used to search for a location using the Maps Search API.

### Service Module

1. In the map load event handler, instantiate the client service by add the following Javascript code.

    ```JavaScript
    //Create an instance of the services client.
	 client = new atlas.service.Client(atlas.getSubscriptionKey());
    ```

2. Next add the following script block to build the search query. It uses the Fuzzy Search Service, which is a basic search API of the Search Service. Fuzzy Search Service handles most fuzzy inputs like addresses, places, and points of interest (POI). This code searches for nearby Gasoline Stations within the specified radius. The response is then parsed into GeoJSON format and added to the data source, which automatically results in the data being rendered on the map via the symbol layer. The last part of the script sets the maps camera view using the bounding box of the results using the Map's [setCamera](https://docs.microsoft.com/javascript/api/azure-maps-control/models.cameraboundsoptions?view=azure-iot-typescript-latest) property. A padding is added to compensate for the pixel dimensions of the symbol icons as the bounding box is calculated based on the coordinates. 
 
   ```JavaScript
   //Execute a POI search query then add the results to the map.
	client.search.getSearchPOI('gasoline station', {
		lat: 47.6292,
		lon: -122.2337,
		radius: 100000
	}).then(response => {
		//Parse the response into GeoJSON so that the map can understand.
		var geojsonResponse = new atlas.service.geojson.GeoJsonSearchResponse(response);
		var results = geojsonResponse.getGeoJsonResults();

		//Add the results to the data source so they can be rendered. 
		datasource.add(results);

		// Set the camera bounds
		map.setCamera({
			bounds: results.bbox,
			padding: 50
		});
	});
   ```
 
3. Save the **MapSearch.html** file and refresh your browser. You should now see that the map is centered on Seattle with blue pins marking the locations of gasoline stations in the area.

   ![View the map with search results](./media/tutorial-search-location/pins-map.png)

4. You can see the raw data that the map is rendering by entering the following HTTPRequest in your browser. Replace \<Your Azure Maps Key\> with your primary key.

   ```http
   https://atlas.microsoft.com/search/fuzzy/json?api-version=1.0&query=gasoline%20station&subscription-key=<Your Azure Maps Key>&lat=47.6292&lon=-122.2337&radius=100000
   ```

At this point, the MapSearch page can display the locations of points of interest that are returned from a fuzzy search query. Let's add some interactive capabilities and more information about the locations.

## Add interactive data

The map that we've made so far only looks at the longitude/latitude data for the search results. If you look at the raw JSON that the Maps Search service returns, however, you see that it contains additional information about each gas station, including the name and street address. You can incorporate that data into the map with interactive popup boxes.

1. Add the following lines of code in the map load event handler after the code to query the fuzzy search service. This will create an instance of a Popup and add a mouseover event to the symbol layer.

    ```JavaScript
   //Create a popup but leave it closed so we can update it and display it later.
    popup = new atlas.Popup();

    //Add a mouse over event to the result layer and display a popup when this event fires.
    map.events.add('mouseover', resultLayer, showPopup);
    ```
    
    The API **atlas.Popup** provides an information window anchored at the required position on the map. 
      
2. In the *script* tag, after the `GetMap` function add the following code to show the moused over result information in the popup. 

   ```JavaScript
   function showPopup(e) {
        //Get the properties and coordinates of the first shape that the event occured on.
        var p = e.shapes[0].getProperties();
        var position = e.shapes[0].getCoordinates();

        //Create HTML from properties of the selected result.
        var html = ['<div style="padding:5px"><div><b>', p.poi.name,
            '</b></div><div>', p.address.freeformAddress,
            '</div><div>', position[1], ', ', position[0], '</div></div>'];

        //Update the content and position of the popup.
        popup.setPopupOptions({
            content: html.join(''),
            position: position
        });

        //Open the popup.
        popup.open(map);
   }
   ```

2. Save the file and refresh your browser. Now the map in the browser shows information pop-ups when you hover over any of the search pins.

    ![Azure Map Control and Search Service](./media/tutorial-search-location/popup-map.png)

## Next steps

In this tutorial, you learned how to:

> [!div class="checklist"]
> * Create an account with Azure Maps
> * Get the primary key for your account
> * Create new web page using Map Control API
> * Use Search Service to find nearby point of interest

You can access the code sample for this tutorial here:

> [Search location with Azure Maps](https://github.com/Azure-Samples/AzureMapsCodeSamples/blob/master/AzureMapsCodeSamples/Tutorials/search.html)

[See the sample live here](https://azuremapscodesamples.azurewebsites.net/?sample=Search%20for%20points%20of%20interest)

The next tutorial demonstrates how to display a route between two locations.

> [!div class="nextstepaction"]
> [Route to a destination](./tutorial-route-location.md)<|MERGE_RESOLUTION|>--- conflicted
+++ resolved
@@ -67,54 +67,13 @@
 1. On your local machine, create a new file and name it **MapSearch.html**.
 2. Add the following HTML components to the file:
 
-<<<<<<< HEAD
-    ```HTML
-    <!DOCTYPE html>
-    <html lang="en">
-
-    <head>
-        <meta charset="utf-8" />
-        <meta name="viewport" content="width=device-width, initial-scale=1, shrink-to-fit=no" />
-        <title>Map Search</title>
-
-        <link rel="stylesheet" href="https://atlas.microsoft.com/sdk/css/atlas.min.css?api-version=1" type="text/css" />
-        <script src="https://atlas.microsoft.com/sdk/js/atlas.min.js?api-version=1"></script>
-        <script src="https://atlas.microsoft.com/sdk/js/atlas-service.min.js?api-version=1"></script>
-
-        <style>
-            html,
-            body {
-                width: 100%;
-                height: 100%;
-                padding: 0;
-                margin: 0;
-            }
-
-            #map {
-                width: 100%;
-                height: 100%;
-            }
-        </style>
-    </head>
-
-    <body>
-        <div id="map"></div>
-        <script>
-            // Embed Map Control JavaScript code here
-        </script>
-    </body>
-
-    </html>
-    ```
-    Notice that the HTML header includes the CSS and JavaScript resource files hosted by the Azure Map Control library. Note the *script* segment added to the *body* of the HTML file. This segment will contain the inline JavaScript code to access the Azure Maps APIs.
-=======
    ```HTML
    <!DOCTYPE html>
    <html>
    <head>
       <title>Map Search</title>
       <meta charset="utf-8" />
-      <meta name="viewport" content="width=device-width, user-scalable=no" />
+      <meta name="viewport" content="width=device-width, initial-scale=1, shrink-to-fit=no" />
 
       <!-- Add references to the Azure Maps Map control JavaScript and CSS files. -->
       <link rel="stylesheet" href="https://atlas.microsoft.com/sdk/css/atlas.min.css?api-version=1" type="text/css" />
@@ -150,7 +109,6 @@
    </body>
    </html>
    ```
->>>>>>> 38bda98e
 
    Notice that the HTML header includes the CSS and JavaScript resource files hosted by the Azure Map Control library. Note the `onload` event on the body of the page, which will call the `GetMap` function when the body of the page has loaded. This function will contain the inline JavaScript code to access the Azure Maps APIs.
 
