--- conflicted
+++ resolved
@@ -63,11 +63,7 @@
     </body>
     ```
 
-<<<<<<< HEAD
-5. To initialize the map control, define a new section in the html body and create a script. Use your own Azure Maps account key or Azure Active Directory (AAD) credentials to authenticate the map using [authentication options](https://docs.microsoft.com/javascript/api/azure-maps-control/atlas.authenticationoptions). If you need to create an account or find your key, see [How to manage your Azure Maps account and keys](how-to-manage-account-keys.md). The **language** option specifies the language to be used for map labels and controls. For more information on supported languages, see [supported languages](supported-languages.md). If using a subscription key for authentication.
-=======
 5. To initialize the map control, define a new section in the html body and create a script. Pass in the `id` of the map `<div>` or an `HTMLElement` (for example, `document.getElementById('myMap')`) as the first parameter when creating an instance of the `Map` class. Use your own Azure Maps account key or Azure Active Directory (AAD) credentials to authenticate the map using [authentication options](https://docs.microsoft.com/javascript/api/azure-maps-control/atlas.authenticationoptions). If you need to create an account or find your key, see [How to manage your Azure Maps account and keys](how-to-manage-account-keys.md). The **language** option specifies the language to be used for map labels and controls. For more information on supported languages, see [supported languages](supported-languages.md). If using a subscription key for authentication.
->>>>>>> 6a383dfd
 
     ```HTML
     <script type="text/javascript">
