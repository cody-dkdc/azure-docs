<properties 
	pageTitle="View, edit, create, and upload JSON documents using the DocumentDB Document Explorer | Azure" 
	description="Learn about the DocumentDB Document Explorer, an Azure Preview portal tool to view, edit, create, and upload JSON documents with DocumentDB." 
	services="documentdb" 
	authors="stephbaron" 
	manager="johnmac" 
	editor="monicar" 
	documentationCenter=""/>

<tags 
	ms.service="documentdb" 
	ms.workload="data-services" 
	ms.tgt_pltfrm="na" 
	ms.devlang="na" 
	ms.topic="article" 
<<<<<<< HEAD
	ms.date="02/13/2015" 
=======
	ms.date="04/29/2015" 
>>>>>>> 8e917651
	ms.author="stbaro"/>

# View, edit, create, and upload JSON documents using the DocumentDB Document Explorer #

This article provides an overview of the [Microsoft Azure DocumentDB](http://azure.microsoft.com/services/documentdb/) Document Explorer, an Azure Preview portal tool that enables you to view, edit, create, and upload JSON documents with DocumentDB. 

By completing this tutorial, you'll be able to answer the following questions:  

-	How can I easily create, view, edit, and delete individual DocumentDB documents via a web browser?
-	How can I easily view the system properties of a DocumentDB document via a web browser?
-	How can I easily perform bulk ingestion of documents into DocumentDB via a web browser?

##<a id="Launch"></a>Launch and navigate Document Explorer##

Document Explorer can be launched from any of the DocumentDB account, database, and collection blades.  

1. Near the bottom of each blade is a **Developer Tools** lens that contains the **Document Explorer** part.

	![Screenshot of the Document Explorer part](./media/documentdb-view-JSON-document-explorer/documentexplorerpart.png) 

2. Simply click the tile to launch Document Explorer.

	<p>The **Database** and **Collection** drop-down list boxes are pre-populated depending on the context in which you launch Document Explorer.  For example, if you launch from a database blade, then the current database is pre-populated.  If you launch from a collection blade, then the current collection is pre-populated.

	![Screenshot of Document Explorer](./media/documentdb-view-JSON-document-explorer/documentexplorerinitial.png)

3. Document Explorer loads up to the first 100 documents in the selected collection.  You can load additional documents (in batches of 100) by selecting the **Load more** option at the bottom of the Document Explorer blade.  

4. The **Database** and **Collection** drop-down list boxes can be used to easily change the collection from which documents are currently being viewed without having to close and re-launch Document Explorer.  

5. Document Explorer also supports filtering the currently loaded set of documents by their id property.  Simply type in the filter box.

	![Screenshot of Document Explorer with filter highlighted](./media/documentdb-view-JSON-document-explorer/documentexplorerfilter.png) 

	And the results in the Document Explorer list are filtered based on your supplied criteria.

	![Screenshot of Document Explorer with filtered results](./media/documentdb-view-JSON-document-explorer/documentexplorerfilterresults.png)


	> [AZURE.IMPORTANT] The Document Explorer filter functionality only filters from the ***currently*** loaded set of documents and does not perform a query against the currently selected collection.

6. To refresh the list of documents loaded by Document Explorer, simply click the **Refresh** command at the top of the blade.

	![Screenshot of Document Explorer refresh command](./media/documentdb-view-JSON-document-explorer/documentexplorerrefresh.png)


##<a id="Create"></a>View, create, and edit documents with Document Explorer##

Document Explorer allows you to easily create, edit and delete documents.  

- To create a document, simply click the **Create Document** command and a minimal JSON snippet is provided.

	![Screenshot of Document Explorer create document experience](./media/documentdb-view-JSON-document-explorer/createdocument.png) 

- Simply type or paste the JSON content of the document you wish to create and click the **Save** command to commit your document.

	![Screenshot of Document Explorer save command](./media/documentdb-view-JSON-document-explorer/savedocument1.png)

	> [AZURE.NOTE] If you do not provide an "id" property, then Document Explorer automatically adds an id property and generates a GUID as the id value. 

- To edit an existing document, simply select it in Document Explorer, edit the document as you see fit, and click the **Save** command.

	![Screenshot of Document Explorer edit document functionality](./media/documentdb-view-JSON-document-explorer/editdocument.png)

- If you're editing a document and decide that you want to discard the current set of edits, simply click the discard command, confirm the discard action, and the previous state of the document be reloaded.

	![Screenshot of Document Explorer discard command](./media/documentdb-view-JSON-document-explorer/discardedit.png)

- You can delete a document by selecting it, clicking the **Delete** command, and then confirming the delete. After confirming, the document is immediately removed from the Document Explorer list:

	![Screenshot of Document Explorer delete command](./media/documentdb-view-JSON-document-explorer/deletedocument.png)

- Note that Document Explorer validates that any new or edited document contains valid JSON.  You can even hover over the incorrect section to get details about the validation error.

	![Screenshot of Document Explorer invalid JSON highlighting](./media/documentdb-view-JSON-document-explorer/invalidjson1.png)

- Additionally, Document Explorer prevents you from saving a document with invalid JSON content.

	![Screenshot of Document Explorer invalid JSON save error](./media/documentdb-view-JSON-document-explorer/invalidjson2.png)

- Finally, Document Explorer allows you to easily view the system properties of the currently loaded document by clicking the **Properties** command.

	![Screenshot of Document Explorer document properties view](./media/documentdb-view-JSON-document-explorer/documentproperties.png)

	> [AZURE.NOTE] The timestamp (_ts) property is internally represented as epoch time, but Document Explorer displays the value in a human readable GMT format.

##<a id="BulkAdd"></a>Bulk add documents with Document Explorer##

Document Explorer supports bulk ingestion of one or more existing JSON documents.  

1. To start the upload process, click the **Add Document** command.
	
	![Screenshot of Document Explorer bulk ingestion functionality](./media/documentdb-view-JSON-document-explorer/adddocument1.png)

2. A new blade opens.  Click the browse button to open a file explorer window and select one or more JSON documents to upload.

	![Screenshot of Document Explorer bulk ingestion process](./media/documentdb-view-JSON-document-explorer/adddocument2.png)

	> [AZURE.NOTE] Document Explorer currently supports up to 100 JSON documents per individual upload operation.

3. Once you're satisfied with your selection, click the **Upload** button.  The documents are automatically added to the Document Explorer grid and the upload results are displayed as the operation progresses. Import failures are reported for individual files.

	![Screenshot of Document Explorer bulk ingestion results](./media/documentdb-view-JSON-document-explorer/adddocument3.png)

4. Once the operation has completed, you can select up to another 100 documents to upload.

##<a name="NextSteps"></a>Next steps

To learn more about DocumentDB, click [here](http://azure.com/docdb).<|MERGE_RESOLUTION|>--- conflicted
+++ resolved
@@ -13,11 +13,7 @@
 	ms.tgt_pltfrm="na" 
 	ms.devlang="na" 
 	ms.topic="article" 
-<<<<<<< HEAD
-	ms.date="02/13/2015" 
-=======
 	ms.date="04/29/2015" 
->>>>>>> 8e917651
 	ms.author="stbaro"/>
 
 # View, edit, create, and upload JSON documents using the DocumentDB Document Explorer #
