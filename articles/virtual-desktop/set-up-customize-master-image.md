--- conflicted
+++ resolved
@@ -61,58 +61,6 @@
 
 If your users need to access certain LOB applications, we recommend you install them after completing this section’s instructions.
 
-<<<<<<< HEAD
-This section assumes you have elevated access on the VM, whether it's provisioned in Azure or Hyper-V Manager.
-=======
-The Office Deployment Tool contains setup.exe. To install Office, run the following command in a command line:
-
-```batch
-Setup.exe /configure configuration.xml
-```
-
-#### Sample configuration.xml
-
-The following XML sample will install the Insiders release, also known as Insiders Fast or Insiders Main.
-
-```xml
-<Configuration>
-    <Add OfficeClientEdition="64" SourcePath="https://officecdn.microsoft.com/pr/5440fd1f-7ecb-4221-8110-145efaa6372f">
-        <Product ID="O365ProPlusRetail">
-            <Language ID="en-US" />
-            <Language ID="MatchOS" Fallback = "en-US"/>
-            <Language ID="MatchPreviousMSI" />
-            <ExcludeApp ID="Groove" />
-            <ExcludeApp ID="Lync" />
-            <ExcludeApp ID="OneDrive" />
-            <ExcludeApp ID="Teams" />
-        </Product>
-        <Product ID="VisioProRetail">
-            <Language ID="en-US" />
-            <Language ID="MatchOS" Fallback = "en-US"/>
-            <Language ID="MatchPreviousMSI" />
-            <ExcludeApp ID="Teams" /> 
-        </Product>
-        <Product ID="ProjectProRetail">
-            <Language ID="en-US" />
-            <Language ID="MatchOS" Fallback = "en-US"/>
-            <Language ID="MatchPreviousMSI" />
-            <ExcludeApp ID="Teams" />
-        </Product>
-    </Add>
-    <RemoveMSI All="True" />
-    <Updates Enabled="FALSE" UpdatePath="https://officecdn.microsoft.com/pr/5440fd1f-7ecb-4221-8110-145efaa6372f" />
-    <Display Level="None" AcceptEULA="TRUE" />
-    <Logging Level="Verbose" Path="%temp%\WVDOfficeInstall" />
-    <Property Value="TRUE" Name="FORCEAPPSHUTDOWN"/>
-    <Property Value="1" Name="SharedComputerLicensing"/>
-    <Property Value="TRUE" Name="PinIconsToTaskbar"/>
-</Configuration>
-```
-
->[!NOTE]
->The Office team recommends using 64-bit install for the **OfficeClientEdition** parameter.
->>>>>>> b88790d4
-
 If you're preparing
 
 ### Disable Automatic Updates
