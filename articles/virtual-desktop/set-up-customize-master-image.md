---
title: Prepare and customize a master VHD image - Azure
description: How to prepare, customize and upload a Windows Virtual Desktop preview master image to Azure.
services: virtual-desktop
author: Heidilohr

ms.service: virtual-desktop
ms.topic: how-to
ms.date: 03/21/2019
ms.author: helohr
---
# Prepare and customize a master VHD image

This article will tell you how to prepare a master virtual hard disk (VHD) image for upload to Azure, including how to create virtual machines (VMs) and install and configure software on them. These instructions are for a Windows Virtual Desktop Preview-specific configuration that can be used with your organization's existing processes.

## Create a VM

Windows 10 Enterprise multi-session is available in the Azure Image Gallery. There are two options for customizing this image.

The first option is to provision a virtual machine (VM) in Azure by following the instructions in [Create a VM from a managed image](https://docs.microsoft.com/azure/virtual-machines/windows/create-vm-generalized-managed), and then skip ahead to [Software preparation and installation](set-up-customize-master-image.md#software-preparation-and-installation).

The second option is to create the image locally by downloading the image, provisioning a Hyper-V VM, and customizing it to suit your needs, which we'll cover in the following section.

### Local image creation

Once you've downloaded the image to a local location, open **Hyper-V Manager** to create a VM with the VHD you just copied. The following is the simple version, but you can find more detailed instructions in [Create a virtual machine in Hyper-V](https://docs.microsoft.com/windows-server/virtualization/hyper-v/get-started/create-a-virtual-machine-in-hyper-v).

To create a VM with the copied VHD:

1. Open the **New Virtual Machine Wizard**.

2. On the Specify Generation page, select **Generation 1**.

    ![A screenshot of the Specify Generation page. The "Generation 1" option is selected.](media/a41174fd41302a181e46385e1e701975.png)

3. Under Checkpoint Type, disable checkpoints by unchecking the check box.

    ![A screenshot of the Checkpoint Type section of the Checkpoints page.](media/20c6dda51d7cafef33251188ae1c0c6a.png)

You can also run the following cmdlet in PowerShell to disable checkpoints.

```powershell
Set-VM -Name <VMNAME> -CheckpointType Disabled
```

### Fixed disk

If you create a VM from an existing VHD, it creates a dynamic disk by default. It can be changed to a fixed disk by selecting **Edit Disk...** as shown in the following image. For more detailed instructions, see [Prepare a Windows VHD or VHDX to upload to Azure](https://docs.microsoft.com/azure/virtual-machines/windows/prepare-for-upload-vhd-image).

![A screenshot of the Edit Disk option.](media/35772414b5a0f81f06f54065561d1414.png)

You can also run the following PowerShell cmdlet to change the disk to a fixed disk.

```powershell
Convert-VHD –Path c:\\test\\MY-VM.vhdx –DestinationPath c:\\test\\MY-NEW-VM.vhd -VHDType Fixed
```

## Software preparation and installation

This section covers how to prepare and install Office365 ProPlus, OneDrive, FSLogix, Windows Defender, and other common applications. If your users need to access certain LOB applications, we recommend you install them after completing this section’s instructions.

This section assumes you have elevated access on the VM, whether it's provisioned in Azure or Hyper-V Manager.

### Install Office in shared computer activation mode

Use the [Office Deployment Tool](https://www.microsoft.com/download/details.aspx?id=49117) to install Office. Windows 10 Enterprise multi-session only supports Office 365 ProPlus, not Office 2019 Perpetual.

The Office Deployment Tool requires a configuration XML file. To customize the following sample, see the [Configuration Options for the Office Deployment Tool](https://docs.microsoft.com/deployoffice/configuration-options-for-the-office-2016-deployment-tool).

This sample configuration XML we've provided will do the following things:

- Install Office from the Insiders Channel and deliver updates from the Insiders Channel when they’re executed.
- Use the x64 architecture.
- Disable automatic updates.
- Install Visio and Project.
- Remove any existing installations of Office and migrate their settings.
- Enable shared computer licensing for operation in a terminal server environment.

Here's what this sample configuration XML won't do:

- Install Skype for Business
- Install OneDrive in per-user mode. To learn more, see [Install OneDrive in per-machine mode](#install-onedrive-in-per-machine-mode).

>[!NOTE]
>Shared Computer Licensing can be set up through Group Policy Objects (GPOs) or registry settings. The GPO is located at **Computer Configuration\\Policies\\Administrative Templates\\Microsoft Office 2016 (Machine)\\Licensing Settings**

The Office Deployment Tool contains setup.exe. To install Office, run the following command in a command line:

```batch
Setup.exe /configure configuration.xml
```

#### Sample configuration.xml

The following XML sample will install the Insiders release, also known as Insiders Fast or Insiders Main.

```xml
<Configuration>
    <Add OfficeClientEdition="64" SourcePath="http://officecdn.microsoft.com/pr/5440fd1f-7ecb-4221-8110-145efaa6372f">
        <Product ID="O365ProPlusRetail">
            <Language ID="en-US" />
            <Language ID="MatchOS" Fallback = "en-US"/>
            <Language ID="MatchPreviousMSI" />
            <ExcludeApp ID="Groove" />
            <ExcludeApp ID="Lync" />
            <ExcludeApp ID="OneDrive" />
            <ExcludeApp ID="Teams" />
        </Product>
        <Product ID="VisioProRetail">
            <Language ID="en-US" />
            <Language ID="MatchOS" Fallback = "en-US"/>
            <Language ID="MatchPreviousMSI" />
            <ExcludeApp ID="Teams" /> 
        </Product>
        <Product ID="ProjectProRetail">
            <Language ID="en-US" />
            <Language ID="MatchOS" Fallback = "en-US"/>
            <Language ID="MatchPreviousMSI" />
            <ExcludeApp ID="Teams" />
        </Product>
    </Add>
    <RemoveMSI All="True" />
    <Updates Enabled="FALSE" UpdatePath="http://officecdn.microsoft.com/pr/5440fd1f-7ecb-4221-8110-145efaa6372f" />
    <Display Level="None" AcceptEULA="TRUE" />
    <Logging Level="Verbose" Path="%temp%\WVDOfficeInstall" />
    <Property Value="TRUE" Name="FORCEAPPSHUTDOWN"/>
    <Property Value="1" Name="SharedComputerLicensing"/>
    <Property Value="TRUE" Name="PinIconsToTaskbar"/>
</Configuration>
```

>[!NOTE]
>The Office team recommends using 64-bit install for the **OfficeClientEdition** parameter.

After installing Office, you can update the default Office behavior. Run the following commands individually or in a batch file to update the behavior.

```batch
rem Mount the default user registry hive
reg load HKU\TempDefault C:\Users\Default\NTUSER.DAT
rem Must be executed with default registry hive mounted.
reg add HKU\TempDefault\SOFTWARE\Policies\Microsoft\office\16.0\common /v InsiderSlabBehavior /t REG_DWORD /d 2 /f
rem Set Outlook's Cached Exchange Mode behavior
rem Must be executed with default registry hive mounted.
reg add "HKU\TempDefault\software\policies\microsoft\office\16.0\outlook\cached mode" /v enable /t REG_DWORD /d 1 /f
reg add "HKU\TempDefault\software\policies\microsoft\office\16.0\outlook\cached mode" /v syncwindowsetting /t REG_DWORD /d 1 /f
reg add "HKU\TempDefault\software\policies\microsoft\office\16.0\outlook\cached mode" /v CalendarSyncWindowSetting /t REG_DWORD /d 1 /f
reg add "HKU\TempDefault\software\policies\microsoft\office\16.0\outlook\cached mode" /v CalendarSyncWindowSettingMonths  /t REG_DWORD /d 1 /f
rem Unmount the default user registry hive
reg unload HKU\TempDefault

rem Set the Office Update UI behavior.
reg add HKLM\SOFTWARE\Policies\Microsoft\office\16.0\common\officeupdate /v hideupdatenotifications /t REG_DWORD /d 1 /f
reg add HKLM\SOFTWARE\Policies\Microsoft\office\16.0\common\officeupdate /v hideenabledisableupdates /t REG_DWORD /d 1 /f
```

You can disable Automatic Updates manually.

To disable Automatic Updates:

<<<<<<< HEAD
1. Install Office365 by following the instructions in [Software preparation and installation](set-up-customize-master-image.md#software-preparation-and-installation).
2. Install any additional applications by following the instructions in [Set up user profile container (FSLogix)](set-up-customize-master-image.md#set-up-user-profile-container-fslogix), [Configure Windows Defender](set-up-customize-master-image.md#configure-windows-defender), and [Other applications and registry configuration](set-up-customize-master-image.md#other-applications-and-registry-configuration).
=======
1. Install Office365 by following the instructions in [Software preparation and installation](#software-preparation-and-installation).
2. Install any additional applications by following the instructions in [Set up user profile container (FSLogix)](#set-up-user-profile-container-fslogix), [Configure Windows Defender](#configure-windows-defender), and [Other applications and registry configuration](set-up-customize-master-image.md#other-applications-and-registry-configuration).
>>>>>>> 1ae28abe
3. Disable Windows Auto Update Service on the local VM.
4. Open **Local Group Policy Editor\\Administrative Templates\\Windows Components\\Windows Update**.
5. Right-click **Configure Automatic Update** and set it to **Disabled**.

You can also run the following command on a command prompt to disable Automatic Updates.

```batch
reg add HKLM\SOFTWARE\Policies\Microsoft\Windows\WindowsUpdate\AU /v NoAutoUpdate /t REG_DWORD /d 1 /f
```

Run this command to specify a Start layout for Windows 10 PCs.

```batch
reg add "HKLM\SOFTWARE\Microsoft\Windows\CurrentVersion\Explorer" /v SpecialRoamingOverrideAllowed /t REG_DWORD /d 1 /f
```

### Install OneDrive in per-machine mode

OneDrive is normally installed per-user. In this environment, it should be installed per-machine.

Here's how to install OneDrive in per-machine mode:

1. First, create a location to stage the OneDrive installer. A local disk folder or [\\\\unc](file://unc) location is fine.

2. Download OneDriveSetup.exe to your staged location with this link: <https://aka.ms/OneDriveWVD-Installer>

3. If you installed office with OneDrive by omitting **\<ExcludeApp ID="OneDrive" /\>**, uninstall any existing OneDrive per-user installations from an elevated command prompt by running the following command:
    
    ```batch
    "[staged location]\OneDriveSetup.exe" /uninstall
    ```

4. Run this command from an elevated command prompt to set the **AllUsersInstall** registry value:

    ```batch
    REG ADD "HKLM\Software\Microsoft\OneDrive" /v "AllUsersInstall" /t REG_DWORD /d 1 /reg:64
    ```

5. Run this command to install OneDrive in per-machine mode:

    ```batch
    Run "[staged location]\OneDriveSetup.exe /allusers"
    ```

6. Run this command to configure OneDrive to start at sign in for all users:

    ```batch
    REG ADD "HKLM\Software\Microsoft\Windows\CurrentVersion\Run" /v OneDrive /t REG_SZ /d "C:\\Program Files (x86)\Microsoft OneDrive\OneDrive.exe /background" /f
    ```

7. Enable **Silently configure user account** by running the following command.

    ```batch
    REG ADD "HKLM\SOFTWARE\Policies\Microsoft\OneDrive" /v "SilentAccountConfig" /t REG_DWORD /d 1 /f
    ```

8. Redirect and move Windows known folders to OneDrive by running the following command.

    ```batch
    REG ADD "HKLM\SOFTWARE\Policies\Microsoft\OneDrive" /v "KFMSilentOptIn" /t REG_SZ /d "<your-AzureAdTenantId>" /f
    ```

### Teams and Skype

Windows Virtual Desktop does not officially support Skype for Business and Teams.

### Set up user profile container (FSLogix)

<<<<<<< HEAD
To include the FSLogix container as part of the image, follow the instructions in [Set up a user profile share for a host pool](create-host-pools-user-profile.md#configure-the-fslogix-profile-container). You can test the functionality of the FSLogix container with [this quickstart](https://docs.fslogix.com/display/20170529/Profile+Containers+-+Quick+Start).
=======
To include the FSLogix container as part of the image, follow the instructions in [Configure the FSLogix profile container](create-host-pools-user-profile.md#configure-the-fslogix-profile-container).

When configuring the file share registry key, use the file share you created in [Prepare the virtual machine to act as a file share for user profiles](create-host-pools-user-profile.md#prepare-the-virtual-machine-to-act-as-a-file-share-for-user-profiles) where you plan to store the profile containers. You can also test the functionality of the FSLogix container using this [quickstart](https://docs.fslogix.com/display/20170529/Profile+Containers+-+Quick+Start).
>>>>>>> 1ae28abe

### Configure Windows Defender

If Windows Defender is configured in the VM, make sure it's configured to not scan the entire contents of VHD and VHDX files during attachment of the same.

This configuration only removes scanning of VHD and VHDX files during attachment, but won't affect real-time scanning.

For more detailed instructions for how to configure Windows Defender on Windows Server, see [Configure Windows Defender Antivirus exclusions on Windows Server](https://docs.microsoft.com/windows/security/threat-protection/windows-defender-antivirus/configure-server-exclusions-windows-defender-antivirus).

To learn more about how to configure Windows Defender to exclude certain files from scanning, see [Configure and validate exclusions based on file extension and folder location](https://docs.microsoft.com/windows/security/threat-protection/windows-defender-antivirus/configure-extension-file-exclusions-windows-defender-antivirus).

### Configure session timeout policies

Remote session policies can be enforced on Group Policy level since all VMs in a host pool are part of the same security group.

To configure remote session policies:

1. Navigate to **Administrative Templates** > **Windows Components** > **Remote Desktop Services** > **Remote Desktop Session Host** > **Session Time Limits**.
2. In the panel on the right side, select the **Set time limit for active but idle Remote Desktop Services sessions** policy.
3. After the modal window appears, change the policy option from **Not configured** to **Enabled** to activate the policy.
4. In the drop-down menu beneath the policy option, set the amount of time to **4 hours**.

You can also configure remote session policies manually by running the following commands:

```batch
reg add "HKLM\SOFTWARE\Policies\Microsoft\Windows NT\Terminal Services" /v RemoteAppLogoffTimeLimit /t REG_DWORD /d 0 /f
reg add "HKLM\SOFTWARE\Policies\Microsoft\Windows NT\Terminal Services" /v fResetBroken /t REG_DWORD /d 1 /f
reg add "HKLM\SOFTWARE\Policies\Microsoft\Windows NT\Terminal Services" /v MaxConnectionTime /t REG_DWORD /d 600000 /f
reg add "HKLM\SOFTWARE\Policies\Microsoft\Windows NT\Terminal Services" /v RemoteAppLogoffTimeLimit /t REG_DWORD /d 0 /f
reg add "HKLM\SOFTWARE\Policies\Microsoft\Windows NT\Terminal Services" /v MaxDisconnectionTime /t REG_DWORD /d 5000 /f
reg add "HKLM\SOFTWARE\Policies\Microsoft\Windows NT\Terminal Services" /v MaxIdleTime /t REG_DWORD /d 5000 /f
```

### Set up time zone redirection

Time zone redirection can be enforced on Group Policy level since all VMs in a host pool are part of the same security group.

To redirect time zones:

1. On the Active Directory server, open the **Group Policy Management Console**.
2. Expand your domain and Group Policy Objects.
3. Right-click the **Group Policy Object** that you created for the group policy settings and select **Edit**.
4. In the **Group Policy Management Editor**, navigate to **Computer Configuration** > **Policies** > **Administrative Templates** > **Windows Components** > **Horizon View RDSH Services** > **Remote Desktop Session Host** > **Device and Resource Redirection**.
5. Enable the **Allow time zone redirection** setting.

You can also run this command on the master image to redirect time zones:

```batch
reg add "HKLM\SOFTWARE\Policies\Microsoft\Windows NT\Terminal Services" /v fEnableTimeZoneRedirection /t REG_DWORD /d 1 /f
```

### Disable Storage Sense

For Windows Virtual Desktop session host that use Windows 10 Enterprise or Windows 10 Enterprise multi-session, we recommend disabling Storage Sense. You can disable Storage Sense in the Settings menu under **Storage**, as shown in the following screenshot:

![A screenshot of the Storage menu under Settings. The "Storage sense" option is turned off.](media/storagesense.png)

You can also change the setting with the registry by running the following command:

```batch
reg add HKCU\Software\Microsoft\Windows\CurrentVersion\StorageSense\Parameters\StoragePolicy /v 01 /t REG_DWORD /d 0 /f
```

### Include additional language support

This article doesn’t cover how to configure language and regional support. For more information, see the following articles:

- [Add languages to Windows images](https://docs.microsoft.com/windows-hardware/manufacture/desktop/add-language-packs-to-windows)
- [Features on demand](https://docs.microsoft.com/windows-hardware/manufacture/desktop/features-on-demand-v2--capabilities)
- [Language and region features on demand (FOD)](https://docs.microsoft.com/windows-hardware/manufacture/desktop/features-on-demand-language-fod)

### Other applications and registry configuration

This section covers application and operating system configuration. All configuration in this section is done through registry entries that can be executed by command-line and regedit tools.

>[!NOTE]
>You can implement best practices in configuration with either General Policy Objects (GPOs) or registry imports. The administrator can choose either option based on their organization's requirements.

For feedback hub collection of telemetry data on Windows 10 Enterprise multi-session, run this command:

```batch
HKEY_LOCAL_MACHINE\SOFTWARE\Policies\Microsoft\Windows\DataCollection "AllowTelemetry"=dword:00000003
reg add HKEY_LOCAL_MACHINE\SOFTWARE\Policies\Microsoft\Windows\DataCollection /v AllowTelemetry /d 3
```

Run the following command to fix Watson crashes:

```batch
remove CorporateWerServer* from Computer\HKEY_LOCAL_MACHINE\SOFTWARE\Microsoft\Windows\Windows Error Reporting
```

Enter the following commands into the registry editor to fix 5k resolution support. You must run the commands before you can enable the side-by-side stack.

```batch
[HKEY_LOCAL_MACHINE\SYSTEM\CurrentControlSet\Control\Terminal Server\WinStations\RDP-Tcp]
"MaxMonitors"=dword:00000004
"MaxXResolution"=dword:00001400
"MaxYResolution"=dword:00000b40

[HKEY_LOCAL_MACHINE\SYSTEM\CurrentControlSet\Control\Terminal Server\WinStations\rdp-sxs]
"MaxMonitors"=dword:00000004
"MaxXResolution"=dword:00001400
"MaxYResolution"=dword:00000b40
```

## Prepare the image for upload to Azure

After you've finished configuration and installed all applications, follow the instructions in [Prepare a Windows VHD or VHDX to upload to Azure](https://docs.microsoft.com/azure/virtual-machines/windows/prepare-for-upload-vhd-image) to prepare the image.

After preparing the image for upload, make sure the VM remains in the off or deallocated state.

## Upload master image to a storage account in Azure

This section only applies when the master image was created locally.

The following instructions will tell you how to upload your master image into an Azure storage account. If you don’t already have an Azure storage account, follow the instructions in [this article](https://code.visualstudio.com/tutorials/static-website/create-storage) to create one.

1. Convert the VM image (VHD) to Fixed if you haven’t already. If you don’t convert the image to Fixed, you can't successfully create the image.

2. Upload the VHD to a blob container in your storage account. You can upload quickly with the [Storage Explorer tool](https://azure.microsoft.com/features/storage-explorer/). To learn more about the Storage Explorer tool, see [this article](https://docs.microsoft.com/azure/vs-azure-tools-storage-manage-with-storage-explorer?tabs=windows).

    ![A screenshot of the Microsoft Azure Storage Explorer Tool's search window. The "Upload .vhd or vhdx files as page blobs (recommended)" check box is selected.](media/897aa9a9b6acc0aa775c31e7fd82df02.png)

3. Next, go to the Azure portal in your browser and search for “Images.” Your search should lead you to the **Create image** page, as shown in the following screenshot:

    ![A screenshot of the Create image page of the Azure portal, filled with example values for the image.](media/d3c840fe3e2430c8b9b1f44b27d2bf4f.png)

4. Once you’ve created the image, you should see a notification like the one in the following screenshot:

    ![A screenshot of the "successfully created image" notification.](media/1f41b7192824a2950718a2b7bb9e9d69.png)

## Next steps

Now that you have an image, you can create or update host pools. To learn more about how to create and update host pools, see the following articles:

- [Create a host pool with an Azure Resource Manager template](create-host-pools-arm-template.md)
- [Tutorial: Create a host pool with Azure Marketplace](create-host-pools-azure-marketplace.md)
- [Create a host pool with PowerShell](create-host-pools-powershell.md)
- [Set up a user profile share for a host pool](create-host-pools-user-profile.md)
- [Configure the Windows Virtual Desktop load-balancing method](configure-host-pool-load-balancing.md)<|MERGE_RESOLUTION|>--- conflicted
+++ resolved
@@ -157,16 +157,25 @@
 
 To disable Automatic Updates:
 
-<<<<<<< HEAD
-1. Install Office365 by following the instructions in [Software preparation and installation](set-up-customize-master-image.md#software-preparation-and-installation).
-2. Install any additional applications by following the instructions in [Set up user profile container (FSLogix)](set-up-customize-master-image.md#set-up-user-profile-container-fslogix), [Configure Windows Defender](set-up-customize-master-image.md#configure-windows-defender), and [Other applications and registry configuration](set-up-customize-master-image.md#other-applications-and-registry-configuration).
-=======
-1. Install Office365 by following the instructions in [Software preparation and installation](#software-preparation-and-installation).
-2. Install any additional applications by following the instructions in [Set up user profile container (FSLogix)](#set-up-user-profile-container-fslogix), [Configure Windows Defender](#configure-windows-defender), and [Other applications and registry configuration](set-up-customize-master-image.md#other-applications-and-registry-configuration).
->>>>>>> 1ae28abe
-3. Disable Windows Auto Update Service on the local VM.
-4. Open **Local Group Policy Editor\\Administrative Templates\\Windows Components\\Windows Update**.
-5. Right-click **Configure Automatic Update** and set it to **Disabled**.
+- [Prepare and customize a master VHD image](#prepare-and-customize-a-master-vhd-image)
+  - [Create a VM](#create-a-vm)
+    - [Local image creation](#local-image-creation)
+    - [Fixed disk](#fixed-disk)
+  - [Software preparation and installation](#software-preparation-and-installation)
+    - [Install Office in shared computer activation mode](#install-office-in-shared-computer-activation-mode)
+      - [Sample configuration.xml](#sample-configurationxml)
+    - [Install OneDrive in per-machine mode](#install-onedrive-in-per-machine-mode)
+    - [Teams and Skype](#teams-and-skype)
+    - [Set up user profile container (FSLogix)](#set-up-user-profile-container-fslogix)
+    - [Configure Windows Defender](#configure-windows-defender)
+    - [Configure session timeout policies](#configure-session-timeout-policies)
+    - [Set up time zone redirection](#set-up-time-zone-redirection)
+    - [Disable Storage Sense](#disable-storage-sense)
+    - [Include additional language support](#include-additional-language-support)
+    - [Other applications and registry configuration](#other-applications-and-registry-configuration)
+  - [Prepare the image for upload to Azure](#prepare-the-image-for-upload-to-azure)
+  - [Upload master image to a storage account in Azure](#upload-master-image-to-a-storage-account-in-azure)
+  - [Next steps](#next-steps)
 
 You can also run the following command on a command prompt to disable Automatic Updates.
 
@@ -232,13 +241,7 @@
 
 ### Set up user profile container (FSLogix)
 
-<<<<<<< HEAD
 To include the FSLogix container as part of the image, follow the instructions in [Set up a user profile share for a host pool](create-host-pools-user-profile.md#configure-the-fslogix-profile-container). You can test the functionality of the FSLogix container with [this quickstart](https://docs.fslogix.com/display/20170529/Profile+Containers+-+Quick+Start).
-=======
-To include the FSLogix container as part of the image, follow the instructions in [Configure the FSLogix profile container](create-host-pools-user-profile.md#configure-the-fslogix-profile-container).
-
-When configuring the file share registry key, use the file share you created in [Prepare the virtual machine to act as a file share for user profiles](create-host-pools-user-profile.md#prepare-the-virtual-machine-to-act-as-a-file-share-for-user-profiles) where you plan to store the profile containers. You can also test the functionality of the FSLogix container using this [quickstart](https://docs.fslogix.com/display/20170529/Profile+Containers+-+Quick+Start).
->>>>>>> 1ae28abe
 
 ### Configure Windows Defender
 
