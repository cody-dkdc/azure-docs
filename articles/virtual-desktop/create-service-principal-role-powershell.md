--- conflicted
+++ resolved
@@ -106,10 +106,5 @@
 
 Once you've created the service principal and assigned it a role in your Windows Virtual Desktop tenant, you can use it to create a host pool. To learn more about host pools, continue to the tutorial for creating a host pool in Windows Virtual Desktop.
 
-<<<<<<< HEAD
  > [!div class="nextstepaction"]
- > [Windows Virtual Desktop host pool tutorial](./create-host-pools-azure-marketplace.md)
-=======
-- [Connect from Windows 10 or Windows 7](connect-windows-7-and-10.md)
-- [Connect from a web browser](connect-web.md)
->>>>>>> ba2adcf5
+ > [Windows Virtual Desktop host pool tutorial](./create-host-pools-azure-marketplace.md)